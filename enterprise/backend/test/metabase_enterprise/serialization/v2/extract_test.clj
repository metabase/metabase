(ns ^:mb/once metabase-enterprise.serialization.v2.extract-test
  (:require
   [cheshire.core :as json]
   [clojure.set :as set]
   [clojure.string :as str]
   [clojure.test :refer :all]
   [java-time.api :as t]
   [metabase-enterprise.serialization.test-util :as ts]
   [metabase-enterprise.serialization.v2.extract :as extract]
   [metabase.audit :as audit]
   [metabase.core :as mbc]
   [metabase.models
    :refer [Action
            Card
            Collection
            Dashboard
            DashboardCard
            Database
            Dimension
            Field
            FieldValues
            NativeQuerySnippet
            Segment
            Table
            Timeline
            TimelineEvent
            User]]
   [metabase.models.action :as action]
   [metabase.models.serialization :as serdes]
   [metabase.test :as mt]
   [metabase.util :as u]
   [toucan2.core :as t2]))

(defn- by-model [model-name extraction]
  (->> extraction
       (into [])
       (map (comp last :serdes/meta))
       (filter #(= model-name (:model %)))
       (map :id)
       set))

(deftest fundamentals-test
  (mt/with-empty-h2-app-db
    (ts/with-temp-dpc [Collection
                       {coll-id   :id
                        coll-eid  :entity_id
                        coll-slug :slug}
                       {:name "Some Collection"}

                       Collection
                       {child-id   :id
                        child-eid  :entity_id
                        child-slug :slug}
                       {:name     "Nested Collection"
                        :location (format "/%s/" coll-id)}

                       User
                       {mark-id :id}
                       {:first_name "Mark"
                        :last_name  "Knopfler"
                        :email      "mark@direstrai.ts"}

                       Collection
                       {pc-id   :id
                        pc-eid  :entity_id
                        pc-slug :slug}
                       {:name              "Mark's Personal Collection"
                        :personal_owner_id mark-id}]

      (testing "a top-level collection is extracted correctly"
        (let [ser (serdes/extract-one "Collection" {} (t2/select-one Collection :id coll-id))]
          (is (=? {:serdes/meta       [{:model "Collection" :id coll-eid :label coll-slug}]
                   :personal_owner_id nil
                   :parent_id         nil}
                  ser))
          (is (not (contains? ser :location)))
          (is (not (contains? ser :id)))))

      (testing "a nested collection is extracted with the right parent_id"
        (let [ser (serdes/extract-one "Collection" {} (t2/select-one Collection :id child-id))]
          (is (=? {:serdes/meta       [{:model "Collection" :id child-eid :label child-slug}]
                   :personal_owner_id nil
                   :parent_id         coll-eid}
                  ser))
          (is (not (contains? ser :location)))
          (is (not (contains? ser :id)))))

      (testing "personal collections are extracted with email as key"
        (let [ser (serdes/extract-one "Collection" {} (t2/select-one Collection :id pc-id))]
          (is (=? {:serdes/meta       [{:model "Collection" :id pc-eid :label pc-slug}]
                   :parent_id         nil
                   :personal_owner_id "mark@direstrai.ts"}
                  ser))
          (is (not (contains? ser :location)))
          (is (not (contains? ser :id)))))

      (testing "overall extraction returns the expected set"
        (testing "no user specified"
          (is (= #{coll-eid child-eid}
                 (by-model "Collection" (extract/extract nil)))))

        (testing "valid user specified"
          (is (= #{coll-eid child-eid pc-eid}
                 (by-model "Collection" (extract/extract {:user-id mark-id})))))

        (testing "invalid user specified"
          (is (= #{coll-eid child-eid}
                 (by-model "Collection" (extract/extract {:user-id 218921})))))))))

#_{:clj-kondo/ignore [:metabase/i-like-making-cams-eyes-bleed-with-horrifically-long-tests]}
(deftest dashboard-and-cards-test
  (mt/with-empty-h2-app-db
    (ts/with-temp-dpc [Collection
                       {coll-id    :id
                        coll-eid   :entity_id}
                       {:name "Some Collection"}

                       User
                       {mark-id :id}
                       {:first_name "Mark"
                        :last_name  "Knopfler"
                        :email      "mark@direstrai.ts"}

                       User
                       {dave-id :id}
                       {:first_name "David"
                        :last_name  "Knopfler"
                        :email      "david@direstrai.ts"}

                       Collection
                       {mark-coll-eid :entity_id}
                       {:name "MK Personal"
                        :personal_owner_id mark-id}

                       Collection
                       {dave-coll-id  :id
                        dave-coll-eid :entity_id}
                       {:name "DK Personal"
                        :personal_owner_id dave-id}

                       Database
                       {db-id      :id}
                       {:name "My Database"}

                       Table
                       {no-schema-id :id}
                       {:name "Schemaless Table" :db_id db-id}

                       Field
                       {field-id     :id}
                       {:name "Some Field" :table_id no-schema-id}

                       Table
                       {schema-id    :id}
                       {:name        "Schema'd Table"
                        :db_id       db-id
                        :schema      "PUBLIC"}

                       Field
                       {field2-id    :id}
                       {:name "Other Field" :table_id schema-id}

                       Card
                       {c1-id  :id
                        c1-eid :entity_id}
                       {:name          "Some Question"
                        :database_id   db-id
                        :table_id      no-schema-id
                        :collection_id coll-id
                        :creator_id    mark-id
                        :dataset_query {:query {:source-table no-schema-id
                                                :filter [:>= [:field field-id nil] 18]
                                                :aggregation [[:count]]}
                                        :database db-id}}

                       Card
                       {model-id  :id}
                       {:name          "Some Model"
                        :database_id   db-id
                        :table_id      no-schema-id
                        :collection_id coll-id
                        :creator_id    mark-id
                        :type          :model
                        :dataset_query {:query {:source-table no-schema-id
                                                :filter [:>= [:field field-id nil] 18]
                                                :aggregation [[:count]]}
                                        :database db-id}}

                       Card
                       {c2-id  :id
                        c2-eid :entity_id}
                       {:name          "Second Question"
                        :database_id   db-id
                        :table_id      schema-id
                        :collection_id coll-id
                        :creator_id    mark-id
                        :parameter_mappings
                        [{:parameter_id "deadbeef"
                          :card_id      c1-id
                          :target [:dimension [:field field-id
                                               {:source-field field2-id}]]}]}

                       Card
                       {c3-id  :id
                        c3-eid :entity_id}
                       {:name          "Third Question"
                        :database_id   db-id
                        :table_id      schema-id
                        :collection_id coll-id
                        :creator_id    mark-id
                        :visualization_settings
                        {:table.pivot_column "SOURCE"
                         :table.cell_column "sum"
                         :table.columns
                         [{:name "SOME_FIELD"
                           :fieldRef [:field field-id nil]
                           :enabled true}
                          {:name "OTHER_FIELD"
                           :fieldRef [:field field2-id nil]
                           :enabled true}
                          {:name "sum"
                           :fieldRef [:field "sum" {:base-type :type/Float}]
                           :enabled true}
                          {:name "count"
                           :fieldRef [:field "count" {:base-type :type/BigInteger}]
                           :enabled true}
                          {:name "Average order total"
                           :fieldRef [:field "Average order total" {:base-type :type/Float}]
                           :enabled true}]
                         :column_settings
                         {(str "[\"ref\",[\"field\"," field2-id ",null]]") {:column_title "Locus"}}}}

                       Card       {c4-id  :id
                                   c4-eid :entity_id}        {:name          "Referenced Question"
                                                              :database_id   db-id
                                                              :table_id      schema-id
                                                              :collection_id coll-id
                                                              :creator_id    mark-id
                                                              :dataset_query
                                                              {:query {:source-table no-schema-id
                                                                       :filter [:>= [:field field-id nil] 18]}
                                                               :database db-id}}
                       Card
                       {c5-id  :id
                        c5-eid :entity_id}
                       {:name          "Dependent Question"
                        :database_id   db-id
                        :table_id      schema-id
                        :collection_id coll-id
                        :creator_id    mark-id
                        :dataset_query
                        {:query {:source-table (str "card__" c4-id)
                                 :aggregation [[:count]]}
                         :database db-id}}

                       Action
                       {action-id    :id
                        action-eid   :entity_id}
                       {:name "Some action"
                        :type :query
                        :model_id model-id}

                       Dashboard
                       {dash-id  :id
                        dash-eid :entity_id}
                       {:name          "Shared Dashboard"
                        :collection_id coll-id
                        :creator_id    mark-id
                        :parameters    []}

                       Dashboard
                       {other-dash-id :id
                        other-dash    :entity_id}
                       {:name          "Dave's Dash"
                        :collection_id dave-coll-id
                        :creator_id    mark-id
                        :parameters    []}

                       Dashboard
                       {param-dash-id :id
                        param-dash    :entity_id}
                       {:name          "Dave's Dash with parameters"
                        :collection_id dave-coll-id
                        :creator_id    mark-id
                        :parameters    [{:id                   "abc"
                                         :type                 "category"
                                         :name                 "CATEGORY"
                                         :values_source_type   "card"
                                         ;; card_id is in a different collection with dashboard's collection
                                         :values_source_config {:card_id     c1-id
                                                                :value_field [:field field-id nil]}}]}

                       DashboardCard
                       _
                       {:card_id      c1-id
                        :dashboard_id dash-id
                        :parameter_mappings
                        [{:parameter_id "12345678"
                          :card_id      c1-id
                          :target [:dimension [:field field-id
                                               {:source-field field2-id}]]}]}

                       DashboardCard
                       _
                       {:card_id      c2-id
                        :dashboard_id other-dash-id
                        :visualization_settings
                        {:table.pivot_column "SOURCE"
                         :table.cell_column "sum"
                         :table.columns
                         [{:name "SOME_FIELD"
                           :fieldRef [:field field-id nil]
                           :enabled true}
                          {:name "sum"
                           :fieldRef [:field "sum" {:base-type :type/Float}]
                           :enabled true}
                          {:name "count"
                           :fieldRef [:field "count" {:base-type :type/BigInteger}]
                           :enabled true}
                          {:name "Average order total"
                           :fieldRef [:field "Average order total" {:base-type :type/Float}]
                           :enabled true}]
                         :column_settings
                         {(str "[\"ref\",[\"field\"," field2-id ",null]]") {:column_title "Locus"}}}}

                       DashboardCard
                       _
                       {:action_id action-id
                        :dashboard_id other-dash-id}]
      (testing "table and database are extracted as [db schema table] triples"
        (let [ser (serdes/extract-one "Card" {} (t2/select-one Card :id c1-id))]
          (is (=? {:serdes/meta                 [{:model "Card" :id c1-eid :label "some_question"}]
                   :table_id                    ["My Database" nil "Schemaless Table"]
                   :creator_id                  "mark@direstrai.ts"
                   :collection_id               coll-eid
                   :dataset_query               {:query {:source-table ["My Database" nil "Schemaless Table"]
                                                         :filter [:>= [:field ["My Database" nil "Schemaless Table" "Some Field"] nil] 18]
                                                         :aggregation [[:count]]}
                                                 :database "My Database"}
                   :created_at                  string?}
                  ser))
          (is (not (contains? ser :id)))

          (testing "cards depend on their Table and Collection, and also anything referenced in the query"
            (is (= #{[{:model "Database"   :id "My Database"}]
                     [{:model "Database"   :id "My Database"}
                      {:model "Table"      :id "Schemaless Table"}]
                     [{:model "Database"   :id "My Database"}
                      {:model "Table"      :id "Schemaless Table"}
                      {:model "Field"      :id "Some Field"}]
                     [{:model "Collection" :id coll-eid}]}
                   (set (serdes/dependencies ser))))))

        (let [ser (serdes/extract-one "Card" {} (t2/select-one Card :id c2-id))]
          (is (=? {:serdes/meta        [{:model "Card" :id c2-eid :label "second_question"}]
                   :table_id           ["My Database" "PUBLIC" "Schema'd Table"]
                   :creator_id         "mark@direstrai.ts"
                   :collection_id      coll-eid
                   :dataset_query      {}
                   :parameter_mappings [{:parameter_id "deadbeef"
                                         :card_id      c1-eid
                                         :target [:dimension [:field ["My Database" nil "Schemaless Table" "Some Field"]
                                                              {:source-field ["My Database" "PUBLIC" "Schema'd Table" "Other Field"]}]]}]
                   :created_at         string?}
                  ser))
          (is (not (contains? ser :id)))

          (testing "cards depend on their Database, Table and Collection, and any fields in their parameter_mappings"
            (is (= #{[{:model "Database"   :id "My Database"}]
                     [{:model "Database"   :id "My Database"}
                      {:model "Schema"     :id "PUBLIC"}
                      {:model "Table"      :id "Schema'd Table"}]
                     [{:model "Collection" :id coll-eid}]
                     [{:model "Card"       :id c1-eid}]
                     [{:model "Database"   :id "My Database"}
                      {:model "Table"      :id "Schemaless Table"}
                      {:model "Field"      :id "Some Field"}]
                     [{:model "Database"   :id "My Database"}
                      {:model "Schema"     :id "PUBLIC"}
                      {:model "Table"      :id "Schema'd Table"}
                      {:model "Field"      :id "Other Field"}]}
                   (set (serdes/dependencies ser))))))

        (let [ser (serdes/extract-one "Card" {} (t2/select-one Card :id c3-id))]
          (is (=? {:serdes/meta                 [{:model "Card" :id c3-eid :label "third_question"}]
                   :table_id                    ["My Database" "PUBLIC" "Schema'd Table"]
                   :creator_id                  "mark@direstrai.ts"
                   :collection_id               coll-eid
                   :dataset_query               {}
                   :visualization_settings
                   {:table.pivot_column "SOURCE"
                    :table.cell_column "sum"
                    :table.columns
                    [{:name "SOME_FIELD"
                      :fieldRef [:field ["My Database" nil "Schemaless Table" "Some Field"] nil]
                      :enabled true}
                     {:name "OTHER_FIELD"
                      :fieldRef [:field ["My Database" "PUBLIC" "Schema'd Table" "Other Field"] nil]
                      :enabled true}
                     {:name "sum"
                      :fieldRef [:field "sum" {:base-type :type/Float}]
                      :enabled true}
                     {:name "count"
                      :fieldRef [:field "count" {:base-type :type/BigInteger}]
                      :enabled true}
                     {:name "Average order total"
                      :fieldRef [:field "Average order total" {:base-type :type/Float}]
                      :enabled true}]
                    :column_settings
                    {"[\"ref\",[\"field\",[\"My Database\",\"PUBLIC\",\"Schema'd Table\",\"Other Field\"],null]]" {:column_title "Locus"}}}
                   :created_at    string?}
                  ser))
          (is (not (contains? ser :id)))

          (testing "cards depend on their Database, Table and Collection, and any fields in their visualization_settings"
            (is (= #{[{:model "Database"   :id "My Database"}]
                     [{:model "Database"   :id "My Database"}
                      {:model "Schema"     :id "PUBLIC"}
                      {:model "Table"      :id "Schema'd Table"}]
                     [{:model "Collection" :id coll-eid}]
                     [{:model "Database"   :id "My Database"}
                      {:model "Table"      :id "Schemaless Table"}
                      {:model "Field"      :id "Some Field"}]
                     [{:model "Database"   :id "My Database"}
                      {:model "Schema"     :id "PUBLIC"}
                      {:model "Table"      :id "Schema'd Table"}
                      {:model "Field"      :id "Other Field"}]}
                   (set (serdes/dependencies ser)))))))

      (testing "Cards can be based on other cards"
        (let [ser (serdes/extract-one "Card" {} (t2/select-one Card :id c5-id))]
          (is (=? {:serdes/meta    [{:model "Card" :id c5-eid :label "dependent_question"}]
                   :table_id       ["My Database" "PUBLIC" "Schema'd Table"]
                   :creator_id     "mark@direstrai.ts"
                   :collection_id  coll-eid
                   :dataset_query  {:query    {:source-table c4-eid
                                               :aggregation [[:count]]}
                                    :database "My Database"}
                   :created_at     string?}
                  ser))
          (is (not (contains? ser :id)))

          (testing "and depend on their Database, Table and Collection, and the upstream Card"
            (is (= #{[{:model "Database"   :id "My Database"}]
                     [{:model "Database"   :id "My Database"}
                      {:model "Schema"     :id "PUBLIC"}
                      {:model "Table"      :id "Schema'd Table"}]
                     [{:model "Collection" :id coll-eid}]
                     [{:model "Card"       :id c4-eid}]}
                   (set (serdes/dependencies ser)))))))

      (testing "Dashboards include their Dashcards"
        (let [ser (ts/extract-one "Dashboard" other-dash-id)]
          (is (=? {:serdes/meta            [{:model "Dashboard" :id other-dash :label "dave_s_dash"}]
                   :entity_id              other-dash
                   :dashcards
                   [{:visualization_settings {:table.pivot_column "SOURCE"
                                              :table.cell_column "sum"
                                              :table.columns
                                              [{:name "SOME_FIELD"
                                                :fieldRef [:field ["My Database" nil "Schemaless Table" "Some Field"] nil]
                                                :enabled true}
                                               {:name "sum"
                                                :fieldRef [:field "sum" {:base-type :type/Float}]
                                                :enabled true}
                                               {:name "count"
                                                :fieldRef [:field "count" {:base-type :type/BigInteger}]
                                                :enabled true}
                                               {:name "Average order total"
                                                :fieldRef [:field "Average order total" {:base-type :type/Float}]
                                                :enabled true}]
                                              :column_settings
                                              {"[\"ref\",[\"field\",[\"My Database\",\"PUBLIC\",\"Schema'd Table\",\"Other Field\"],null]]" {:column_title "Locus"}}}
                     :created_at             string?}
                    {:action_id action-eid}]
                   :created_at             string?}
                  ser))
          (is (not (contains? ser :id)))

          (testing "and depend on all referenced cards and actions, including those in visualization_settings"
            (is (= #{[{:model "Card"       :id c2-eid}]
                     [{:model "Action"     :id action-eid}]
                     [{:model "Database"   :id "My Database"}
                      {:model "Table"      :id "Schemaless Table"}
                      {:model "Field"      :id "Some Field"}]
                     [{:model "Database"   :id "My Database"}
                      {:model "Schema"     :id "PUBLIC"}
                      {:model "Table"      :id "Schema'd Table"}
                      {:model "Field"      :id "Other Field"}]
                     [{:model "Collection" :id dave-coll-eid}]}
                   (set (serdes/dependencies ser)))))))

      (testing "Dashboards with parameters where the source is a card"
        (let [ser (ts/extract-one "Dashboard" param-dash-id)]
          (is (=? {:parameters
                   [{:id                   "abc"
                     :name                 "CATEGORY"
                     :type                 :category
                     :values_source_config {:card_id     c1-eid
                                            :value_field [:field
                                                          ["My Database" nil "Schemaless Table" "Some Field"]
                                                          nil]},
                     :values_source_type "card"}]}
                  ser))
          (is (= #{[{:model "Collection" :id dave-coll-eid}]
                   [{:model "Card"       :id c1-eid}]
                   [{:model "Database", :id "My Database"}
                    {:model "Table",    :id "Schemaless Table"}
                    {:model "Field",    :id "Some Field"}]}
                 (set (serdes/dependencies ser))))))

      (testing "Cards with parameters where the source is a card"
        (let [ser (ts/extract-one "Dashboard" param-dash-id)]
          (is (=? {:parameters
                   [{:id                   "abc"
                     :name                 "CATEGORY"
                     :type                 :category
                     :values_source_config {:card_id     c1-eid
                                            :value_field [:field
                                                          ["My Database" nil "Schemaless Table" "Some Field"]
                                                          nil]},
                     :values_source_type "card"}]}
                  ser))
          (is (= #{[{:model "Collection" :id dave-coll-eid}]
                   [{:model "Card"       :id c1-eid}]
                   [{:model "Database", :id "My Database"}
                    {:model "Table",    :id "Schemaless Table"}
                    {:model "Field",    :id "Some Field"}]}
                 (set (serdes/dependencies ser))))))

      (testing "collection filtering based on :user option"
        (testing "only unowned collections are returned with no user"
          (is (= ["Some Collection"]
                 (->> (serdes/extract-all "Collection" {:collection-set #{coll-id}})
                      (into [])
                      (map :name)))))
        (testing "unowned collections and the personal one with a user"
          (is (= #{coll-eid mark-coll-eid}
                 (->> {:collection-set (#'extract/collection-set-for-user mark-id)}
                      (serdes/extract-all "Collection")
                      (by-model "Collection"))))
          (is (= #{coll-eid dave-coll-eid}
                 (->> {:collection-set (#'extract/collection-set-for-user dave-id)}
                      (serdes/extract-all "Collection")
                      (by-model "Collection"))))))

      (testing "dashboards are filtered based on :user"
        (testing "dashboards in unowned collections are always returned"
          (is (= #{dash-eid}
                 (->> {:collection-set #{coll-id}}
                      (serdes/extract-all "Dashboard")
                      (by-model "Dashboard"))))
          (is (= #{dash-eid}
                 (->> {:collection-set (#'extract/collection-set-for-user mark-id)}
                      (serdes/extract-all "Dashboard")
                      (by-model "Dashboard")))))
        (testing "dashboards in personal collections are returned for the :user"
          (is (= #{dash-eid other-dash param-dash}
                 (->> {:collection-set (#'extract/collection-set-for-user dave-id)}
                      (serdes/extract-all "Dashboard")
                      (by-model "Dashboard")))))))))

(deftest dashboard-card-series-test
  (mt/with-empty-h2-app-db
    (ts/with-temp-dpc
<<<<<<< HEAD
      [:model/Collection {coll-id :id, coll-eid :entity_id} {:name "Some Collection"}
       :model/Card {c1-id :id, c1-eid :entity_id} {:name "Some Question", :collection_id coll-id}
       :model/Card {c2-id :id, c2-eid :entity_id} {:name "Series Question A", :collection_id coll-id}
       :model/Card {c3-id :id, c3-eid :entity_id} {:name "Series Question B", :collection_id coll-id}
       :model/Dashboard {dash-id :id, dash-eid :entity_id} {:name "Shared Dashboard", :collection_id coll-id}
       :model/DashboardCard {dc1-id :id, dc1-eid :entity_id} {:card_id c1-id, :dashboard_id dash-id}
       :model/DashboardCard {dc2-eid :entity_id}             {:card_id c1-id, :dashboard_id dash-id}
       :model/DashboardCardSeries _ {:card_id c3-id, :dashboardcard_id dc1-id, :position 1}
       :model/DashboardCardSeries _ {:card_id c2-id, :dashboardcard_id dc1-id, :position 0}]
      (testing "Inlined dashcards include their series' card entity IDs"
        (let [ser (t2/with-call-count [q]
                    (u/prog1 (ts/extract-one "Dashboard" dash-id)
                      (is (< (q) 13))))]
          (is (=? {:entity_id dash-eid
                   :dashcards [{:entity_id dc1-eid
                                :series (mt/exactly=? [{:card_id c2-eid :position 0}
                                                       {:card_id c3-eid :position 1}])}
                               {:entity_id dc2-eid, :series []}]}
                  ser))
=======
        [:model/Collection {coll-id :id, coll-eid :entity_id} {:name "Some Collection"}
         :model/Card {c1-id :id, c1-eid :entity_id} {:name "Some Question", :collection_id coll-id}
         :model/Card {c2-id :id, c2-eid :entity_id} {:name "Series Question A", :collection_id coll-id}
         :model/Card {c3-id :id, c3-eid :entity_id} {:name "Series Question B", :collection_id coll-id}
         :model/Dashboard {dash-id :id, dash-eid :entity_id} {:name "Shared Dashboard", :collection_id coll-id}
         :model/DashboardCard {dc1-id :id, dc1-eid :entity_id} {:card_id c1-id, :dashboard_id dash-id}
         :model/DashboardCard {dc2-eid :entity_id}             {:card_id c1-id, :dashboard_id dash-id}
         :model/DashboardCardSeries _ {:card_id c3-id, :dashboardcard_id dc1-id, :position 1}
         :model/DashboardCardSeries _ {:card_id c2-id, :dashboardcard_id dc1-id, :position 0}]
        (testing "Inlined dashcards include their series' card entity IDs"
          (let [ser (t2/with-call-count [q]
                      (u/prog1 (ts/extract-one "Dashboard" dash-id)
                        (is (< (q) 13))))]
            (is (=? {:entity_id dash-eid
                     :dashcards [{:entity_id dc1-eid
                                  :series (mt/exactly=? [{:card_id c2-eid :position 0}
                                                         {:card_id c3-eid :position 1}])}
                                 {:entity_id dc2-eid}]}
                    ser))
>>>>>>> 9108dd75

          (testing "and depend on all referenced cards, including cards from dashboard cards' series"
            (is (= #{[{:model "Card"       :id c1-eid}]
                     [{:model "Card"       :id c2-eid}]
                     [{:model "Card"       :id c3-eid}]
                     [{:model "Collection" :id coll-eid}]}
                   (set (serdes/dependencies ser))))))))))

(deftest dimensions-test
  (mt/with-empty-h2-app-db
    (ts/with-temp-dpc [;; Simple case: a singular field, no human-readable field.
                       Database   {db-id        :id}        {:name "My Database"}
                       Table      {no-schema-id :id}        {:name "Schemaless Table" :db_id db-id}
                       Field      {email-id     :id}        {:name "email" :table_id no-schema-id}
                       Dimension  {dim1-eid     :entity_id} {:name       "Vanilla Dimension"
                                                             :field_id   email-id
                                                             :type       "internal"
                                                             :created_at (t/minus (t/offset-date-time)
                                                                                  (t/days 3))}
                       ;; Advanced case: Dimension capturing a foreign relationship.
                       ;; The parent field (Orders.customer_id) is the foreign key.
                       ;; Dimension.field_id (Customers.id) is the foreign ID field;
                       ;; Dimension.human_readable_field_id (Customers.name) is what we want to render.
                       Table      {customers    :id}        {:name        "Customers"
                                                             :db_id       db-id
                                                             :schema      "PUBLIC"}
                       Field      {cust-id      :id}        {:name "id" :table_id customers}
                       Field      {cust-name    :id}        {:name "name" :table_id customers}
                       Table      {orders       :id}        {:name        "Orders"
                                                             :db_id       db-id
                                                             :schema      "PUBLIC"}
                       Field      {fk-id        :id}        {:name     "customer_id"
                                                             :table_id orders
                                                             :fk_target_field_id cust-id}
                       Dimension  _                         {:name     "Customer Name"
                                                             :type     "external"
                                                             :field_id fk-id
                                                             :human_readable_field_id cust-name}]
      (testing "dimensions without foreign keys are inlined into their Fields\n"
        (let [ser (ts/extract-one "Field" email-id)]
          (is (malli= [:map
                       [:serdes/meta [:= [{:model "Database", :id "My Database"}
                                          {:model "Table", :id "Schemaless Table"}
                                          {:model "Field", :id "email"}]]]
                       [:dimensions  [:sequential
                                      [:map
                                       [:created_at :string]
                                       [:human_readable_field_id {:optional true} [:maybe [:sequential [:maybe :string]]]]]]]]
                      ser))
          (is (not (contains? ser :id)))

          (testing "As of #27062 a Field can only have one Dimension. For historic reasons it comes back as a list"
            (is (= [dim1-eid]
                   (->> ser :dimensions (map :entity_id)))))

          (testing "which depend on just the table"
            (is (= #{[{:model "Database"   :id "My Database"}
                      {:model "Table"      :id "Schemaless Table"}]}
                   (set (serdes/dependencies ser)))))))

      (testing "foreign key dimensions are inlined into their Fields"
        (let [ser (ts/extract-one "Field" fk-id)]
          (is (malli= [:map
                       [:serdes/meta        [:= [{:model "Database" :id "My Database"}
                                                 {:model "Schema" :id "PUBLIC"}
                                                 {:model "Table" :id "Orders"}
                                                 {:model "Field" :id "customer_id"}]]]
                       [:name               [:= "customer_id"]]
                       [:fk_target_field_id [:= ["My Database" "PUBLIC" "Customers" "id"]]]
                       [:dimensions         [:sequential
                                             [:map
                                              [:human_readable_field_id [:maybe [:sequential [:maybe :string]]]]
                                              [:created_at              :string]]]]]
                      ser))
          (is (not (contains? ser :id)))

          (testing "dimensions are properly inlined"
            (is (=? [{:human_readable_field_id ["My Database" "PUBLIC" "Customers" "name"]
                      :created_at              string?}]
                    (:dimensions ser))))

          (testing "which depend on the Table and both real and human-readable foreign Fields"
            (is (= #{[{:model "Database"   :id "My Database"}
                      {:model "Schema"     :id "PUBLIC"}
                      {:model "Table"      :id "Orders"}]
                     [{:model "Database"   :id "My Database"}
                      {:model "Schema"     :id "PUBLIC"}
                      {:model "Table"      :id "Customers"}
                      {:model "Field"      :id "id"}]
                     [{:model "Database"   :id "My Database"}
                      {:model "Schema"     :id "PUBLIC"}
                      {:model "Table"      :id "Customers"}
                      {:model "Field"      :id "name"}]}
                   (set (serdes/dependencies ser))))))))))

(deftest native-query-snippets-test
  (mt/with-empty-h2-app-db
    (ts/with-temp-dpc [User
                       {ann-id       :id}
                       {:first_name "Ann"
                        :last_name  "Wilson"
                        :email      "ann@heart.band"}

                       Collection
                       {coll-id     :id
                        coll-eid    :entity_id}
                       {:name              "Shared Collection"
                        :personal_owner_id nil
                        :namespace         :snippets}

                       NativeQuerySnippet
                       {s1-id       :id
                        s1-eid      :entity_id}
                       {:name          "Snippet 1"
                        :collection_id coll-id
                        :creator_id    ann-id}

                       NativeQuerySnippet
                       {s2-id       :id
                        s2-eid      :entity_id}
                       {:name          "Snippet 2"
                        :collection_id nil
                        :creator_id    ann-id}]
      (testing "native query snippets"
        (testing "can belong to :snippets collections"
          (let [ser (serdes/extract-one "NativeQuerySnippet" {} (t2/select-one NativeQuerySnippet :id s1-id))]
            (is (=? {:serdes/meta   [{:model "NativeQuerySnippet"
                                      :id s1-eid
                                      :label "snippet_1"}]
                     :collection_id coll-eid
                     :creator_id    "ann@heart.band"
                     :created_at    string?}
                    ser))
            (is (not (contains? ser :id)))

            (testing "and depend on the Collection"
              (is (= #{[{:model "Collection" :id coll-eid}]}
                     (set (serdes/dependencies ser)))))))

        (testing "or can be outside collections"
          (let [ser (serdes/extract-one "NativeQuerySnippet" {} (t2/select-one NativeQuerySnippet :id s2-id))]
            (is (malli= [:map
                         [:serdes/meta [:= [{:model "NativeQuerySnippet"
                                             :id    s2-eid
                                             :label "snippet_2"}]]]
                         [:creator_id  [:= "ann@heart.band"]]
                         [:created_at  :string]
                         [:collection_id {:optional true} :nil]]
                        ser))
            (is (not (contains? ser :id)))

            (testing "and has no deps"
              (is (empty? (serdes/dependencies ser))))))))))

(deftest timelines-and-events-test
  (mt/with-empty-h2-app-db
    (ts/with-temp-dpc [User
                       {ann-id :id}
                       {:first_name "Ann"
                        :last_name  "Wilson"
                        :email      "ann@heart.band"}

                       Collection
                       {coll-id  :id
                        coll-eid :entity_id}
                       {:name              "Shared Collection"
                        :personal_owner_id nil}

                       Timeline
                       {empty-id  :id
                        empty-eid :entity_id}
                       {:name          "Empty Timeline"
                        :collection_id coll-id
                        :creator_id    ann-id}

                       Timeline
                       {line-id  :id
                        line-eid :entity_id}
                       {:name          "Populated Timeline"
                        :collection_id coll-id
                        :creator_id    ann-id}

                       TimelineEvent
                       _
                       {:name        "First Event"
                        :creator_id  ann-id
                        :timestamp   #t "2020-04-11T00:00Z"
                        :timeline_id line-id}]
      (testing "timelines"
        (testing "with no events"
          (let [ser (ts/extract-one "Timeline" empty-id)]
            (is (=? {:serdes/meta   [{:model "Timeline" :id empty-eid :label "empty_timeline"}]
                     :collection_id coll-eid
                     :creator_id    "ann@heart.band"
                     :created_at    string?}
                    ser))
            (is (not (contains? ser :id)))

            (testing "depend on the Collection"
              (is (= #{[{:model "Collection" :id coll-eid}]}
                     (set (serdes/dependencies ser)))))))

        (testing "with events"
          (let [ser (ts/extract-one "Timeline" line-id)]
            (is (=? {:serdes/meta   [{:model "Timeline" :id line-eid :label "populated_timeline"}]
                     :collection_id coll-eid
                     :creator_id    "ann@heart.band"
                     :created_at    string?
                     :events        [{:timestamp  "2020-04-11T00:00:00Z"
                                      :creator_id "ann@heart.band"
                                      :created_at string?}]}
                    ser))
            (is (not (contains? ser :id)))
            (is (not (contains? (-> ser :events first) :id)))

            (testing "depend on the Collection"
              (is (= #{[{:model "Collection" :id coll-eid}]}
                     (set (serdes/dependencies ser)))))))))))

(deftest segments-test
  (mt/with-empty-h2-app-db
    (ts/with-temp-dpc [User       {ann-id :id}        {:first_name "Ann"
                                                       :last_name  "Wilson"
                                                       :email      "ann@heart.band"}
                       Database   {db-id :id}        {:name "My Database"}
                       Table      {no-schema-id :id} {:name "Schemaless Table" :db_id db-id}
                       Field      {field-id :id}     {:name "Some Field" :table_id no-schema-id}

                       Segment
                       {s1-id  :id
                        s1-eid :entity_id}
                       {:name       "My Segment"
                        :creator_id ann-id
                        :table_id   no-schema-id
                        :definition {:source-table no-schema-id
                                     :aggregation  [[:count]]
                                     :filter       [:< [:field field-id nil] 18]}}]
      (testing "segment"
        (let [ser (serdes/extract-one "Segment" {} (t2/select-one Segment :id s1-id))]
          (is (=? {:serdes/meta [{:model "Segment" :id s1-eid :label "my_segment"}]
                   :table_id    ["My Database" nil "Schemaless Table"]
                   :creator_id  "ann@heart.band"
                   :definition  {:source-table ["My Database" nil "Schemaless Table"]
                                 :aggregation  [[:count]]
                                 :filter       [:< [:field ["My Database" nil
                                                            "Schemaless Table" "Some Field"]
                                                    nil] 18]}
                   :created_at  string?}
                  ser))
          (is (not (contains? ser :id)))

          (testing "depend on the Table and any fields from the definition"
            (is (= #{[{:model "Database" :id "My Database"}
                      {:model "Table" :id "Schemaless Table"}]
                     [{:model "Database" :id "My Database"}
                      {:model "Table" :id "Schemaless Table"}
                      {:model "Field" :id "Some Field"}]}
                   (set (serdes/dependencies ser))))))))))

(deftest implicit-action-test
  (mt/with-empty-h2-app-db
    (ts/with-temp-dpc [User     {ann-id :id} {:first_name "Ann"
                                              :last_name  "Wilson"
                                              :email      "ann@heart.band"}
                       Database {db-id :id :as db} {:name "My Database"}]
      (mt/with-db db
        (mt/with-actions [{card-id-1  :id
                           card-eid-1 :entity_id}
                          {:name          "Source question"
                           :database_id   db-id
                           :type          :model
                           :query_type    :native
                           :dataset_query (mt/native-query {:native "select 1"})
                           :creator_id    ann-id}

                          {:keys [action-id]}
                          {:name       "My Action"
                           :type       :implicit
                           :kind       "row/update"
                           :creator_id ann-id
                           :model_id   card-id-1}]
          (let [action (action/select-action :id action-id)]
            (testing "implicit action"
              (let [ser (ts/extract-one "Action" action-id)]
                (is (=? {:serdes/meta [{:model "Action" :id (:entity_id action) :label "my_action"}]
                         :creator_id  "ann@heart.band"
                         :type        :implicit
                         :created_at  string?
                         :model_id    card-eid-1
                         :implicit    [{:kind "row/update"}]}
                        ser))
                (is (not (contains? ser :id)))

                (testing "depends on the Model"
                  (is (= #{[{:model "Card" :id card-eid-1}]}
                         (set (serdes/dependencies ser)))))))))))))

(deftest http-action-test
  (mt/with-empty-h2-app-db
    (ts/with-temp-dpc [User     {ann-id :id} {:first_name "Ann"
                                              :last_name  "Wilson"
                                              :email      "ann@heart.band"}
                       Database {db-id :id :as db} {:name "My Database"}]
      (mt/with-db db
        (mt/with-actions [{card-id-1  :id
                           card-eid-1 :entity_id}
                          {:name          "Source question"
                           :database_id   db-id
                           :type          :model
                           :query_type    :native
                           :dataset_query (mt/native-query {:native "select 1"})
                           :creator_id    ann-id}

                          {:keys [action-id]}
                          {:name       "My Action"
                           :type       :http
                           :template   {}
                           :creator_id ann-id
                           :model_id   card-id-1}]
          (let [action (action/select-action :id action-id)]
            (testing "action"
              (let [ser (ts/extract-one "Action" action-id)]
                (is (=? {:serdes/meta [{:model "Action" :id (:entity_id action) :label "my_action"}]
                         :creator_id  "ann@heart.band"
                         :type        :http
                         :created_at  string?
                         :model_id    card-eid-1
                         :http        [{:template {}}]}
                        ser))
                (is (not (contains? ser :id)))

                (testing "depends on the Model"
                  (is (= #{[{:model "Card" :id card-eid-1}]}
                         (set (serdes/dependencies ser)))))))))))))

(deftest query-action-test
  (mt/with-empty-h2-app-db
    (ts/with-temp-dpc [User     {ann-id :id} {:first_name "Ann"
                                              :last_name  "Wilson"
                                              :email      "ann@heart.band"}
                       Database {db-id :id :as db} {:name "My Database"}]
      (mt/with-db db
        (mt/with-actions [{card-id-1  :id
                           card-eid-1 :entity_id}
                          {:name          "Source question"
                           :database_id   db-id
                           :type          :model
                           :query_type    :native
                           :dataset_query (mt/native-query {:native "select 1"})
                           :creator_id    ann-id}

                          {:keys [action-id]}
                          {:name          "My Action"
                           :type          :query
                           :dataset_query {:type "native", :native {:native "select 1"}, :database db-id}
                           :database_id   db-id
                           :creator_id    ann-id
                           :model_id      card-id-1}]
          (let [action (action/select-action :id action-id)]
            (testing "action"
              (let [ser (ts/extract-one "Action" action-id)]
                (is (=? {:serdes/meta [{:model "Action"
                                        :id    (:entity_id action)
                                        :label "my_action"}]
                         :type        :query
                         :creator_id  "ann@heart.band"
                         :created_at  string?
                         :query       [{:dataset_query {:database "My Database"
                                                        :type     "native"
                                                        :native   {:native "select 1"}}}]
                         :model_id    card-eid-1}
                        ser))
                (is (not (contains? ser :id)))

                (testing "depends on the Model and Database"
                  (is (= #{[{:model "Database" :id "My Database"}]
                           [{:model "Card" :id card-eid-1}]}
                         (set (serdes/dependencies ser)))))))))))))

(deftest field-values-test
  (mt/with-empty-h2-app-db
    (ts/with-temp-dpc [Database {db-id        :id} {:name "My Database"}
                       Table    {no-schema-id :id} {:name "Schemaless Table" :db_id db-id}
                       Field    {field-id     :id} {:name "Some Field"
                                                    :table_id no-schema-id
                                                    :fingerprint {:global {:distinct-count 75 :nil% 0.0}
                                                                  :type   {:type/Text {:percent-json   0.0
                                                                                       :percent-url    0.0
                                                                                       :percent-email  0.0
                                                                                       :percent-state  0.0
                                                                                       :average-length 8.333333333333334}}}}

                       FieldValues
                       {fv-id       :id
                        values      :values}
                       {:field_id              field-id
                        :hash_key              nil
                        :has_more_values       false
                        :type                  :full
                        :human_readable_values []
                        :values ["Artisan" "Asian" "BBQ" "Bakery" "Bar" "Brewery" "Burger" "Coffee Shop"
                                 "Diner" "Indian" "Italian" "Japanese" "Mexican" "Middle Eastern" "Pizza"
                                 "Seafood" "Steakhouse" "Tea Room" "Winery"]}]
      (testing "field values"
        (let [ser (serdes/extract-one "FieldValues" {} (t2/select-one FieldValues :id fv-id))]
          (is (=? {:serdes/meta [{:model "Database" :id "My Database"}
                                 {:model "Table"    :id "Schemaless Table"}
                                 {:model "Field"    :id "Some Field"}
                                 {:model "FieldValues" :id "0"}] ; Always 0.
                   :created_at  string?
                   :values      values}
                  ser))
          (is (not (contains? ser :id)))
          (is (not (contains? ser :field_id))
              ":field_id is dropped; its implied by the path")

          (testing "depend on the parent Field"
            (is (= #{[{:model "Database"   :id "My Database"}
                      {:model "Table"      :id "Schemaless Table"}
                      {:model "Field"      :id "Some Field"}]}
                   (set (serdes/dependencies ser)))))))
      (testing "extract-metabase behavior"
        (testing "without :include-field-values"
          (is (= #{}
                 (by-model "FieldValues" (extract/extract {})))))
        (testing "with :include-field-values true"
          (let [models (->> {:include-field-values true} extract/extract (map (comp :model last :serdes/meta)))]
            ;; why 14?
            (is (= 14
                   (t2/count :model/FieldValues)
                   (count (filter #{"FieldValues"} models))))))))))

(deftest cards-test
  (mt/with-empty-h2-app-db
    (ts/with-temp-dpc
      [User       {mark-id :id}    {:first_name "Mark"
                                    :last_name  "Knopfler"
                                    :email      "mark@direstrai.ts"}
       Database   {db-id    :id}   {:name "My Database"}
       Table      {table-id :id}   {:name "Schemaless Table" :db_id db-id}
       Field      {field-id :id}   {:name "A Field" :table_id table-id}
       Collection {coll-id-1  :id} {:name "1st collection"}

       Collection
       {coll-id-2  :id
        coll-eid-2 :entity_id}
       {:name "2nd collection"}

       Card
       {card-id-1  :id
        card-eid-1 :entity_id}
       {:name          "Source question"
        :database_id   db-id
        :table_id      table-id
        :collection_id coll-id-1
        :creator_id    mark-id}

       Card
       {card-id-2  :id}
       {:name          "Card 2"
        :database_id   db-id
        :table_id      table-id
        :collection_id coll-id-2
        :creator_id    mark-id
        :parameters    [{:id                   "abc"
                         :type                 "category"
                         :name                 "CATEGORY"
                         :values_source_type   "card"
                         ;; card_id is in a different collection with dashboard's collection
                         :values_source_config {:card_id     card-id-1
                                                :value_field [:field field-id nil]}}]}]
      (testing "Cards with parameter's source is another question"
        (let [ser (serdes/extract-one "Card" {} (t2/select-one Card :id card-id-2))]
          (is (= [{:id                   "abc",
                   :type                 :category,
                   :name                 "CATEGORY",
                   :values_source_type   "card",
                   :values_source_config {:card_id card-eid-1,
                                          :value_field [:field ["My Database" nil "Schemaless Table" "A Field"] nil]}}]
                 (:parameters ser)))
          (is (= #{[{:model "Database"   :id "My Database"}]
                   [{:model "Collection" :id coll-eid-2}]
                   [{:model "Database"   :id "My Database"}
                    {:model "Table"      :id "Schemaless Table"}]
                   [{:model "Card"       :id card-eid-1}]
                   [{:model "Database"   :id "My Database"}
                    {:model "Table"      :id "Schemaless Table"}
                    {:model "Field"      :id "A Field"}]}
                 (set (serdes/dependencies ser)))))))))

#_{:clj-kondo/ignore [:metabase/i-like-making-cams-eyes-bleed-with-horrifically-long-tests]}
(deftest selective-serialization-basic-test
  (mt/with-empty-h2-app-db
    (ts/with-temp-dpc [User       {mark-id :id}              {:first_name "Mark"
                                                              :last_name  "Knopfler"
                                                              :email      "mark@direstrai.ts"}
                       Collection {coll1-id   :id
                                   coll1-eid  :entity_id}    {:name "Some Collection"}
                       Collection {coll2-id   :id
                                   coll2-eid  :entity_id}    {:name     "Nested Collection"
                                                              :location (str "/" coll1-id "/")}
                       Collection {coll3-id   :id
                                   coll3-eid  :entity_id}    {:name     "Grandchild Collection"
                                                              :location (str "/" coll1-id "/" coll2-id "/")}

                       Database   {db-id      :id}           {:name "My Database"}
                       Table      {no-schema-id :id}         {:name "Schemaless Table" :db_id db-id}
                       Field      _                          {:name "Some Field" :table_id no-schema-id}
                       Table      {schema-id    :id}         {:name        "Schema'd Table"
                                                              :db_id       db-id
                                                              :schema      "PUBLIC"}
                       Field      {field-id :id}             {:name "Other Field" :table_id schema-id}
                       Field      {field-id2 :id}            {:name "Field To Click 1" :table_id schema-id}
                       Field      {field-id3 :id}            {:name "Field To Click 2" :table_id schema-id}

                       ;; One dashboard and three cards in each of the three collections:
                       ;; Two cards contained in the dashboard and one freestanding.
                       Dashboard  {dash1-id     :id
                                   dash1-eid    :entity_id}  {:name          "Dashboard 1"
                                                              :collection_id coll1-id
                                                              :creator_id    mark-id}
                       Card       {c1-1-id  :id
                                   c1-1-eid :entity_id}      {:name          "Question 1-1"
                                                              :database_id   db-id
                                                              :table_id      no-schema-id
                                                              :collection_id coll1-id
                                                              :creator_id    mark-id}
                       Card       {c1-2-id  :id
                                   c1-2-eid :entity_id}      {:name          "Question 1-2"
                                                              :database_id   db-id
                                                              :table_id      schema-id
                                                              :collection_id coll1-id
                                                              :creator_id    mark-id}
                       Card       {c1-3-eid :entity_id}      {:name          "Question 1-3"
                                                              :database_id   db-id
                                                              :table_id      schema-id
                                                              :collection_id coll1-id
                                                              :creator_id    mark-id}

                       DashboardCard _                       {:card_id      c1-1-id
                                                              :dashboard_id dash1-id}
                       DashboardCard _                       {:card_id      c1-2-id
                                                              :dashboard_id dash1-id}

                       ;; Second dashboard, in the middle collection.
                       Dashboard  {dash2-id     :id
                                   dash2-eid    :entity_id}  {:name          "Dashboard 2"
                                                              :collection_id coll2-id
                                                              :creator_id    mark-id}
                       Card       {c2-1-id  :id
                                   c2-1-eid :entity_id}      {:name          "Question 2-1"
                                                              :database_id   db-id
                                                              :table_id      no-schema-id
                                                              :collection_id coll2-id
                                                              :creator_id    mark-id}
                       Card       {c2-2-id  :id
                                   c2-2-eid :entity_id}      {:name          "Question 2-2"
                                                              :database_id   db-id
                                                              :table_id      schema-id
                                                              :collection_id coll2-id
                                                              :creator_id    mark-id}
                       Card       {c2-3-eid :entity_id}      {:name          "Question 2-3"
                                                              :database_id   db-id
                                                              :table_id      schema-id
                                                              :collection_id coll2-id
                                                              :creator_id    mark-id}

                       DashboardCard _                       {:card_id      c2-1-id
                                                              :dashboard_id dash2-id}
                       DashboardCard _                       {:card_id      c2-2-id
                                                              :dashboard_id dash2-id}

                       ;; Third dashboard, in the grandchild collection.
                       Dashboard  {dash3-id     :id
                                   dash3-eid    :entity_id}  {:name          "Dashboard 3"
                                                              :collection_id coll3-id
                                                              :creator_id    mark-id}

                       Card       {c3-1-id  :id
                                   c3-1-eid :entity_id}      {:name          "Question 3-1"
                                                              :database_id   db-id
                                                              :table_id      no-schema-id
                                                              :collection_id coll3-id
                                                              :creator_id    mark-id}
                       Card       {c3-2-id  :id
                                   c3-2-eid :entity_id}      {:name          "Question 3-2"
                                                              :database_id   db-id
                                                              :table_id      schema-id
                                                              :collection_id coll3-id
                                                              :creator_id    mark-id}
                       Card       {c3-3-eid :entity_id}      {:name          "Question 3-3"
                                                              :database_id   db-id
                                                              :table_id      schema-id
                                                              :collection_id coll3-id
                                                              :creator_id    mark-id}

                       DashboardCard _                       {:card_id      c3-1-id
                                                              :dashboard_id dash3-id}
                       DashboardCard _                       {:card_id      c3-2-id
                                                              :dashboard_id dash3-id}

                       ;; Fourth dashboard where its parameter's source is another card
                       Collection   {coll4-id   :id
                                     coll4-eid  :entity_id}    {:name     "Forth collection"}
                       Card         {c4-id  :id
                                     c4-eid :entity_id}        {:name          "Question 4-1"
                                                                :database_id   db-id
                                                                :table_id      no-schema-id
                                                                :collection_id coll4-id
                                                                :creator_id    mark-id
                                                                :parameters    [{:id                   "abc"
                                                                                 :type                 "category"
                                                                                 :name                 "CATEGORY"
                                                                                 :values_source_type   "card"
                                                                                 ;; card_id is in a different collection with dashboard's collection
                                                                                 :values_source_config {:card_id     c1-1-id
                                                                                                        :value_field [:field field-id nil]}}]}

                       Dashboard    {dash4-id     :id
                                     dash4-eid    :entity_id}  {:name          "Dashboard 4"
                                                                :collection_id coll4-id
                                                                :creator_id    mark-id
                                                                :parameters    [{:id                   "def"
                                                                                 :type                 "category"
                                                                                 :name                 "CATEGORY"
                                                                                 :values_source_type   "card"
                                                                                 ;; card_id is in a different collection with dashboard's collection
                                                                                 :values_source_config {:card_id     c1-2-id
                                                                                                        :value_field [:field field-id nil]}}]}
                       DashboardCard _                       {:card_id      c4-id
                                                              :dashboard_id dash4-id}

                       ;; Fifth dashboard which has :click_behavior defined.
                       Collection    {coll5-id      :id}        {:name          "Fifth collection"}
                       Dashboard     {clickdash-id  :id
                                      clickdash-eid :entity_id} {:name          "Dashboard with click behavior"
                                                                 :collection_id coll5-id
                                                                 :creator_id    mark-id}
                       DashboardCard _                          {:card_id      c3-1-id
                                                                 :dashboard_id clickdash-id
                                                                 :visualization_settings
                                                                 ;; Top-level click behavior for the card.
                                                                 (let [dimension  [:dimension [:field "something" {:base-type "type/Text"}]]
                                                                       mapping-id (json/generate-string dimension)]
                                                                   {:click_behavior {:type     "link"
                                                                                     :linkType "question"
                                                                                     :targetId c3-2-id
                                                                                     :parameterMapping
                                                                                     {mapping-id {:id     mapping-id
                                                                                                  :source {:type "column"
                                                                                                           :id   "whatever"
                                                                                                           :name "Just to serialize"}
                                                                                                  :target {:type      "dimension"
                                                                                                           :id        mapping-id
                                                                                                           :dimension dimension}}}}})}
                       ;;; stress-test that exporting various visualization_settings does not break
                       DashboardCard _                          {:card_id c3-1-id
                                                                 :dashboard_id clickdash-id
                                                                 :visualization_settings
                                                                 {:column_settings
                                                                  {(str "[\"ref\",[\"field\"," field-id ",null]]")
                                                                   {:click_behavior
                                                                    {:type     "link"
                                                                     :linkType "dashboard"
                                                                     :targetId dash4-id}}
                                                                   (str "[\"ref\",[\"field\"," field-id2 ",null]]")
                                                                   {:click_behavior
                                                                    {:type "crossfilter"
                                                                     :parameterMapping
                                                                     {"abcdef" {:id "abcdef"
                                                                                :source {:type "column"
                                                                                         :id field-id2
                                                                                         :name "Field To Click 1"}
                                                                                :target {:type "parameter"
                                                                                         :id "abcdef"}}}}}
                                                                   (str "[\"ref\",[\"field\"," field-id3 ",null]]")
                                                                   (let [mapping-id (format "[\"dimension\",[\"fk->\",[\"field\",%d,null],[\"field\",%d,null]]]" field-id3 field-id)
                                                                         dimension [:dimension [:field field-id {:source-field field-id3}]]]
                                                                     {:click_behavior
                                                                      {:type "link"
                                                                       :linkType "question"
                                                                       :targetId c4-id
                                                                       :parameterMapping
                                                                       {mapping-id {:id mapping-id
                                                                                    :source {:type "column"
                                                                                             :id   "Category_ID"
                                                                                             :name "Category ID"}
                                                                                    :target {:type      "dimension"
                                                                                             :id        mapping-id
                                                                                             :dimension dimension}}}}})}}}]

      (testing "selecting a collection includes settings and data model by default"
        (is (= #{"Card" "Collection" "Dashboard" "Database" "Setting"}
               (->> {:targets [["Collection" coll1-id]]}
                    extract/extract
                    (map (comp :model first serdes/path))
                    set))))

      (testing "selecting a dashboard gets all cards its dashcards depend on"
        (testing "grandparent dashboard"
          (is (= #{[{:model "Dashboard" :id dash1-eid :label "dashboard_1"}]
                   [{:model "Card"      :id c1-1-eid  :label "question_1_1"}]
                   [{:model "Card"      :id c1-2-eid  :label "question_1_2"}]}
                 (->> (extract/extract {:targets [["Dashboard" dash1-id]] :no-settings true :no-data-model true})
                      (map serdes/path)
                      set))))

        (testing "middle dashboard"
          (is (= #{[{:model "Dashboard" :id dash2-eid :label "dashboard_2"}]
                   [{:model "Card"      :id c2-1-eid  :label "question_2_1"}]
                   [{:model "Card"      :id c2-2-eid  :label "question_2_2"}]}
                 (->> (extract/extract {:targets [["Dashboard" dash2-id]] :no-settings true :no-data-model true})
                      (map serdes/path)
                      set))))

        (testing "grandchild dashboard"
          (is (= #{[{:model "Dashboard" :id dash3-eid :label "dashboard_3"}]
                   [{:model "Card"      :id c3-1-eid  :label "question_3_1"}]
                   [{:model "Card"      :id c3-2-eid  :label "question_3_2"}]}
                 (->> (extract/extract {:targets [["Dashboard" dash3-id]] :no-settings true :no-data-model true})
                      (map serdes/path)
                      set))))

        (testing "a dashboard that has parameter source is another card"
          (is (=? #{[{:model "Dashboard"     :id dash4-eid :label "dashboard_4"}]
                    [{:model "Card"          :id c4-eid  :label "question_4_1"}]
                    ;; card that parameter on dashboard linked to
                    [{:model "Card"          :id c1-1-eid  :label "question_1_1"}]
                    ;; card that the card on dashboard linked to
                    [{:model "Card"          :id c1-2-eid  :label "question_1_2"}]}
                  (->> (extract/extract {:targets [["Dashboard" dash4-id]] :no-settings true :no-data-model true})
                       (map serdes/path)
                       set)))))

      (testing "selecting a dashboard gets any dashboards or cards it links to when clicked"
        (is (=? #{[{:model "Dashboard"       :id clickdash-eid :label "dashboard_with_click_behavior"}]
                  [{:model "Card"            :id c3-1-eid      :label "question_3_1"}]    ; Visualized card
                  [{:model "Dashboard"       :id dash4-eid     :label "dashboard_4"}]     ; Linked dashboard
                  [{:model "Card"            :id c3-2-eid      :label "question_3_2"}]    ; Linked card
                  [{:model "Card"            :id c4-eid        :label "question_4_1"}]    ; Transitive via dash4
                  [{:model "Card"            :id c1-1-eid      :label "question_1_1"}]    ; Linked by c4
                  [{:model "Card"            :id c1-2-eid      :label "question_1_2"}]}   ; Linked by dash4
                (->> (extract/extract {:targets [["Dashboard" clickdash-id]] :no-settings true :no-data-model true})
                     (map serdes/path)
                     set))))

      (testing "selecting a collection gets all its contents"
        (let [grandchild-paths  #{[{:model "Collection"    :id coll1-eid :label "some_collection"}]
                                  [{:model "Collection"    :id coll2-eid :label "nested_collection"}]
                                  [{:model "Collection"    :id coll3-eid :label "grandchild_collection"}]
                                  [{:model "Dashboard"     :id dash3-eid :label "dashboard_3"}]
                                  [{:model "Card"          :id c3-1-eid  :label "question_3_1"}]
                                  [{:model "Card"          :id c3-2-eid  :label "question_3_2"}]
                                  [{:model "Card"          :id c3-3-eid  :label "question_3_3"}]}
              middle-paths      #{[{:model "Collection"    :id coll1-eid :label "some_collection"}]
                                  [{:model "Collection"    :id coll2-eid :label "nested_collection"}]
                                  [{:model "Dashboard"     :id dash2-eid :label "dashboard_2"}]
                                  [{:model "Card"          :id c2-1-eid  :label "question_2_1"}]
                                  [{:model "Card"          :id c2-2-eid  :label "question_2_2"}]
                                  [{:model "Card"          :id c2-3-eid  :label "question_2_3"}]}
              grandparent-paths #{[{:model "Collection"    :id coll1-eid :label "some_collection"}]
                                  [{:model "Dashboard"     :id dash1-eid :label "dashboard_1"}]
                                  [{:model "Card"          :id c1-1-eid  :label "question_1_1"}]
                                  [{:model "Card"          :id c1-2-eid  :label "question_1_2"}]
                                  [{:model "Card"          :id c1-3-eid  :label "question_1_3"}]}]
          (testing "grandchild collection has all its own contents"
            (is (= grandchild-paths ; Includes the third card not found in the collection
                   (->> (extract/extract {:targets [["Collection" coll3-id]] :no-settings true :no-data-model true})
                        (map serdes/path)
                        set))))
          (testing "middle collection has all its own plus the grandchild and its contents"
            (is (= (set/union middle-paths grandchild-paths)
                   (->> (extract/extract {:targets [["Collection" coll2-id]] :no-settings true :no-data-model true})
                        (map serdes/path)
                        set))))
          (testing "grandparent collection has all its own plus the grandchild and middle collections with contents"
            (is (= (set/union grandparent-paths middle-paths grandchild-paths)
                   (->> (extract/extract {:targets [["Collection" coll1-id]] :no-settings true :no-data-model true})
                        (map serdes/path)
                        set))))

          (testing "select a collection where a dashboard contains parameter's source is card from another collection"
            (is (=? #{[{:model "Collection"    :id coll4-eid :label "forth_collection"}]
                      [{:model "Dashboard"     :id dash4-eid :label "dashboard_4"}]
                      [{:model "Card"          :id c4-eid  :label "question_4_1"}]
                      ;; card that parameter on dashboard linked to
                      [{:model "Card"          :id c1-1-eid  :label "question_1_1"}]
                      ;; card that the card on dashboard linked to
                      [{:model "Card"          :id c1-2-eid  :label "question_1_2"}]}
                    (->> (extract/extract {:targets [["Collection" coll4-id]] :no-settings true :no-data-model true})
                         (map serdes/path)
                         set)))))))))

(deftest field-references-test
  (mt/with-empty-h2-app-db
    (ts/with-temp-dpc [Database   {db-id          :id}        {:name "My Database"}
                       Table      {no-schema-id   :id}        {:name "Schemaless Table" :db_id db-id}
                       Field      {some-field-id  :id}        {:name "Some Field" :table_id no-schema-id}
                       Table      {schema-id      :id}        {:name        "Schema'd Table"
                                                               :db_id       db-id
                                                               :schema      "PUBLIC"}
                       Field      {other-field-id :id}        {:name "Other Field" :table_id schema-id}
                       Field      {fk-id          :id}        {:name     "Foreign Key"
                                                               :table_id schema-id
                                                               :fk_target_field_id some-field-id}
                       Field      {nested-id      :id}        {:name "Nested Field"
                                                               :table_id schema-id
                                                               :parent_id other-field-id}]

      (testing "fields that reference foreign keys are properly exported as Field references"
        (is (= ["My Database" nil "Schemaless Table" "Some Field"]
               (->> (t2/select-one Field :id fk-id)
                    (serdes/extract-one "Field" {})
                    :fk_target_field_id))))

      (testing "Fields that reference parents are properly exported as Field references"
        (is (= ["My Database" "PUBLIC" "Schema'd Table" "Other Field"]
               (->> (t2/select-one Field :id nested-id)
                    (serdes/extract-one "Field" {})
                    :parent_id)))))))

(deftest escape-report-test
  (mt/with-empty-h2-app-db
    (ts/with-temp-dpc [Collection    {coll1-id :id} {:name "Some Collection"}
                       Collection    {coll2-id :id} {:name "Other Collection"}
                       Dashboard     {dash-id :id}  {:name "A Dashboard" :collection_id coll1-id}
                       Card          {card1-id :id} {:name "Some Card"}
                       DashboardCard _              {:card_id card1-id :dashboard_id dash-id}
                       Card          _              {:name          "Dependent Card"
                                                     :collection_id coll2-id
                                                     :dataset_query {:query {:source-table (str "card__" card1-id)
                                                                             :aggregation  [[:count]]}}}]
      (testing "Complain about card not available for exporting"
        (mt/with-log-messages-for-level [messages [metabase-enterprise :warn]]
          (extract/extract {:targets       [["Collection" coll1-id]]
                            :no-settings   true
                            :no-data-model true})
          (is (some #(str/starts-with? % "Failed to export Dashboard")
                    (into #{}
                          (map :message)
                          (messages))))))
      (testing "Complain about card depending on an outside card"
        (mt/with-log-messages-for-level [messages [metabase-enterprise :warn]]
          (extract/extract {:targets       [["Collection" coll2-id]]
                            :no-settings   true
                            :no-data-model true})
          (is (some #(str/starts-with? % "Failed to export Cards")
                    (into #{}
                          (map :message)
                          (messages)))))))))

(deftest recursive-colls-test
  (mt/with-empty-h2-app-db
    (mt/with-temp [Collection {parent-id  :id
                               parent-eid :entity_id} {:name "Top-Level Collection"}
                   Collection {middle-id  :id
                               middle-eid :entity_id} {:name     "Nested Collection"
                                                       :location (format "/%s/" parent-id)}
                   Collection {nested-id  :id
                               nested-eid :entity_id} {:name     "Nested Collection"
                                                       :location (format "/%s/%s/" parent-id middle-id)}
                   Card       _                       {:name          "Card To Skip"
                                                       :collection_id parent-id}
                   Card       {ncard-eid :entity_id}  {:name          "Card To Export"
                                                       :collection_id nested-id}]
      (let [ser (extract/extract {:targets       [["Collection" nested-id]]
                                  :no-settings   true
                                  :no-data-model true})]
        (is (= #{parent-eid middle-eid nested-eid}
               (by-model "Collection" ser)))
        (is (= #{ncard-eid}
               (by-model "Card" ser)))))))

(deftest skip-analytics-collections-test
  (testing "Collections in 'analytics' namespace should not be extracted, see #37453"
    (mt/with-empty-h2-app-db
      (mbc/ensure-audit-db-installed!)
      (testing "sanity check that the audit collection exists"
        (is (some? (audit/default-audit-collection)))
        (is (some? (audit/default-custom-reports-collection))))
      (let [ser (extract/extract {:no-settings   true
                                  :no-data-model true})]
        (is (= #{} (by-model "Collection" ser)))))))

(deftest entity-id-in-targets-test
  (mt/with-temp [Collection c {:name "Top-Level Collection"}]
    (testing "Conversion from eid to id works"
      (is (= (:id c)
             (serdes/eid->id "Collection" (:entity_id c)))))
    (testing "Extracting by entity id works"
      (let [ser (extract/extract {:targets       [["Collection" (:entity_id c)]]
                                  :no-settings   true
                                  :no-data-model true})]
        (is (= #{(:entity_id c)}
               (by-model "Collection" ser)))))))

(deftest extract-nested-test
  (testing "extract-nested working"
    (mt/with-temp [:model/Dashboard           d   {:name "Top Dash"}
                   :model/Card                c1  {:name "Some Card"}
                   :model/Card                c2  {:name "Some Inner Card"}
                   :model/DashboardCard       dc1 {:dashboard_id (:id d) :card_id (:id c1)}
                   :model/DashboardCardSeries s   {:dashboardcard_id (:id dc1) :card_id (:id c2)}]
      (let [spec (serdes/make-spec "DashboardCard" nil)]
        (is (= {(:id dc1) [s]}
               (#'serdes/transform->nested (-> spec :transform :series) {} [dc1])))
        (is (=? (assoc dc1 :series [s])
                (u/rfirst (serdes/extract-query "DashboardCard" {:where [:= :id (:id dc1)]})))))
      (let [spec (serdes/make-spec "Dashboard" nil)]
        (is (= {(:id d) [(assoc dc1 :series [s])]}
               (#'serdes/transform->nested (-> spec :transform :dashcards) {} [d])))
        (is (=? (assoc d
                       :dashcards [(assoc dc1 :series [s])]
                       :tabs nil)
                (u/rfirst (serdes/extract-query "Dashboard" {:where [:= :id (:id d)]}))))))))

(deftest extract-nested-efficient-test
  (testing "extract-nested is efficient"
    (mt/with-temp [:model/Dashboard           d1  {:name "Top Dash 1"}
                   :model/Dashboard           d2  {:name "Top Dash 2"}
                   :model/Card                c1  {:name "Some Card"}
                   :model/Card                c2  {:name "Some Inner Card"}
                   :model/Card                c3  {:name "Card for Dash 2"}
                   :model/DashboardCard       dc1 {:dashboard_id (:id d1) :card_id (:id c1)}
                   :model/DashboardCard       dc2 {:dashboard_id (:id d2) :card_id (:id c2)}
                   :model/DashboardCard       dc3 {:dashboard_id (:id d2) :card_id (:id c3)}
                   :model/DashboardCardSeries s   {:dashboardcard_id (:id dc1) :card_id (:id c2)}]
      (t2/with-call-count [qc]
        (is (=? [(assoc d1
                        :dashcards [(assoc dc1 :series [s])]
                        :tabs nil)
                 (assoc d2
                        :dashcards [(assoc dc2 :series nil)
                                    (assoc dc3 :series nil)]
                        :tabs nil)]
                (into [] (serdes/extract-query "Dashboard" {:where [:in :id [(:id d1) (:id d2)]]}))))
        ;; 1 per dashboard/dashcard/series/tabs
        (is (= 4 (qc)))))))

(deftest extract-nested-partitioned-test
  (testing "extract-nested will partition stuff by 100s"
    (mt/with-empty-h2-app-db
      (let [d   (ts/create! :model/Dashboard {:name "Dash"})
            c1  (ts/create! :model/Card {:name "Card"})
            dcs (vec (for [_ (range 7)]
                       (ts/create! :model/DashboardCard {:dashboard_id (:id d)
                                                         :card_id      (:id c1)})))]
        (t2/with-call-count [qc]
          (is (=? [(assoc d :dashcards dcs)]
                  (into [] (serdes/extract-query "Dashboard" {:batch-limit 5
                                                              :where [:= :id (:id d)]}))))
          ;; query count breakdown:
          ;; - 1 for dashboard
          ;; - 1 for tabs, there are none
          ;; - 1 for dashcards, there are 7
          ;; - 2 for series (7 dashcards / 5 -> 2 batches)
          (is (= 5 (qc))))))))<|MERGE_RESOLUTION|>--- conflicted
+++ resolved
@@ -563,27 +563,6 @@
 (deftest dashboard-card-series-test
   (mt/with-empty-h2-app-db
     (ts/with-temp-dpc
-<<<<<<< HEAD
-      [:model/Collection {coll-id :id, coll-eid :entity_id} {:name "Some Collection"}
-       :model/Card {c1-id :id, c1-eid :entity_id} {:name "Some Question", :collection_id coll-id}
-       :model/Card {c2-id :id, c2-eid :entity_id} {:name "Series Question A", :collection_id coll-id}
-       :model/Card {c3-id :id, c3-eid :entity_id} {:name "Series Question B", :collection_id coll-id}
-       :model/Dashboard {dash-id :id, dash-eid :entity_id} {:name "Shared Dashboard", :collection_id coll-id}
-       :model/DashboardCard {dc1-id :id, dc1-eid :entity_id} {:card_id c1-id, :dashboard_id dash-id}
-       :model/DashboardCard {dc2-eid :entity_id}             {:card_id c1-id, :dashboard_id dash-id}
-       :model/DashboardCardSeries _ {:card_id c3-id, :dashboardcard_id dc1-id, :position 1}
-       :model/DashboardCardSeries _ {:card_id c2-id, :dashboardcard_id dc1-id, :position 0}]
-      (testing "Inlined dashcards include their series' card entity IDs"
-        (let [ser (t2/with-call-count [q]
-                    (u/prog1 (ts/extract-one "Dashboard" dash-id)
-                      (is (< (q) 13))))]
-          (is (=? {:entity_id dash-eid
-                   :dashcards [{:entity_id dc1-eid
-                                :series (mt/exactly=? [{:card_id c2-eid :position 0}
-                                                       {:card_id c3-eid :position 1}])}
-                               {:entity_id dc2-eid, :series []}]}
-                  ser))
-=======
         [:model/Collection {coll-id :id, coll-eid :entity_id} {:name "Some Collection"}
          :model/Card {c1-id :id, c1-eid :entity_id} {:name "Some Question", :collection_id coll-id}
          :model/Card {c2-id :id, c2-eid :entity_id} {:name "Series Question A", :collection_id coll-id}
@@ -603,14 +582,13 @@
                                                          {:card_id c3-eid :position 1}])}
                                  {:entity_id dc2-eid}]}
                     ser))
->>>>>>> 9108dd75
-
-          (testing "and depend on all referenced cards, including cards from dashboard cards' series"
-            (is (= #{[{:model "Card"       :id c1-eid}]
-                     [{:model "Card"       :id c2-eid}]
-                     [{:model "Card"       :id c3-eid}]
-                     [{:model "Collection" :id coll-eid}]}
-                   (set (serdes/dependencies ser))))))))))
+
+            (testing "and depend on all referenced cards, including cards from dashboard cards' series"
+              (is (= #{[{:model "Card"       :id c1-eid}]
+                       [{:model "Card"       :id c2-eid}]
+                       [{:model "Card"       :id c3-eid}]
+                       [{:model "Collection" :id coll-eid}]}
+                     (set (serdes/dependencies ser))))))))))
 
 (deftest dimensions-test
   (mt/with-empty-h2-app-db
@@ -1051,6 +1029,7 @@
        {coll-id-2  :id
         coll-eid-2 :entity_id}
        {:name "2nd collection"}
+
 
        Card
        {card-id-1  :id
@@ -1334,9 +1313,9 @@
                     [{:model "Card"          :id c1-1-eid  :label "question_1_1"}]
                     ;; card that the card on dashboard linked to
                     [{:model "Card"          :id c1-2-eid  :label "question_1_2"}]}
-                  (->> (extract/extract {:targets [["Dashboard" dash4-id]] :no-settings true :no-data-model true})
-                       (map serdes/path)
-                       set)))))
+               (->> (extract/extract {:targets [["Dashboard" dash4-id]] :no-settings true :no-data-model true})
+                    (map serdes/path)
+                    set)))))
 
       (testing "selecting a dashboard gets any dashboards or cards it links to when clicked"
         (is (=? #{[{:model "Dashboard"       :id clickdash-eid :label "dashboard_with_click_behavior"}]
@@ -1393,9 +1372,9 @@
                       [{:model "Card"          :id c1-1-eid  :label "question_1_1"}]
                       ;; card that the card on dashboard linked to
                       [{:model "Card"          :id c1-2-eid  :label "question_1_2"}]}
-                    (->> (extract/extract {:targets [["Collection" coll4-id]] :no-settings true :no-data-model true})
-                         (map serdes/path)
-                         set)))))))))
+                 (->> (extract/extract {:targets [["Collection" coll4-id]] :no-settings true :no-data-model true})
+                      (map serdes/path)
+                      set)))))))))
 
 (deftest field-references-test
   (mt/with-empty-h2-app-db
