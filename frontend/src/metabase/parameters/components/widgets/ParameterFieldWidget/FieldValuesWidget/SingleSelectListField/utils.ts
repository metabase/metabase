--- conflicted
+++ resolved
@@ -3,14 +3,4 @@
   filter: string,
 ): boolean {
   return String(optionItem) === filter;
-<<<<<<< HEAD
-}
-
-export function optionItemContainsFilter(
-  optionItem: any,
-  filter: string,
-): boolean {
-  return String(optionItem).toLowerCase().includes(filter);
-=======
->>>>>>> 1b75ad7c
 }