--- conflicted
+++ resolved
@@ -805,7 +805,10 @@
   SMTPOverrideConnectionForm: PluginPlaceholder,
 };
 
-<<<<<<< HEAD
+export const PLUGIN_SEMANTIC_SEARCH = {
+  SearchSettingsWidget: PluginPlaceholder,
+};
+
 export type TransformsPlugin = {
   getAdminPaths(): AdminPath[];
   getAdminRoutes(): ReactNode;
@@ -814,8 +817,4 @@
 export const PLUGIN_TRANSFORMS: TransformsPlugin = {
   getAdminPaths: () => [],
   getAdminRoutes: () => null,
-=======
-export const PLUGIN_SEMANTIC_SEARCH = {
-  SearchSettingsWidget: PluginPlaceholder,
->>>>>>> 75b7e4d4
 };