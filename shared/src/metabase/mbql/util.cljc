--- conflicted
+++ resolved
@@ -5,11 +5,7 @@
   (:clj
    [(:require
      [clojure.string :as str]
-<<<<<<< HEAD
-     [clojure.tools.logging :as log]
      [metabase.mbql.predicates :as mbql.preds]
-=======
->>>>>>> 46711eff
      [metabase.mbql.schema :as mbql.s]
      [metabase.mbql.schema.helpers :as schema.helpers]
      [metabase.mbql.util.match :as mbql.match]
