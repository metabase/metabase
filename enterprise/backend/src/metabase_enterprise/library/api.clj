--- conflicted
+++ resolved
@@ -43,11 +43,7 @@
 ;; use our API + we will need it when we make auto-TypeScript-signature generation happen
 ;;
 #_{:clj-kondo/ignore [:metabase/validate-defendpoint-has-response-schema]}
-<<<<<<< HEAD
-(api.macros/defendpoint :get "/" :- [:or ::collections.schema/CollectionItem [:map [:message :string]]]
-=======
 (api.macros/defendpoint :get "/" :- [:or ::collections.schema/CollectionItem [:map [:data nil?]]]
->>>>>>> 74d5183c
   "Get the Library. If no library exists, it doesn't fail but returns an empty response"
   [_route
    _query
