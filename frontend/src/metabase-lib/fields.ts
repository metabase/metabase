--- conflicted
+++ resolved
@@ -67,22 +67,8 @@
   return ML.find_visible_column_for_legacy_ref(query, stageIndex, fieldRef);
 }
 
-<<<<<<< HEAD
-export function legacyFieldRef(
-  column: ColumnMetadata | MetricMetadata | SegmentMetadata,
-): FieldReference {
-  const fieldRef = ML.legacy_field_ref(column);
-
-  // Remove normalization once https://github.com/metabase/metabase/issues/36699 is fixed
-  if (fieldRef[0] === "segment" || fieldRef[0] === "metric") {
-    return fieldRef.slice(0, 2);
-  }
-
-  return fieldRef;
-=======
 export function legacyRef(
   column: ColumnMetadata | MetricMetadata | SegmentMetadata,
 ): FieldReference {
   return ML.legacy_ref(column);
->>>>>>> 71e496c3
 }