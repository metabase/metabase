import { useCallback, useMemo, useState } from "react";
import { useDeepCompareEffect } from "react-use";

import {
  skipToken,
  useGetCardQuery,
  useGetCollectionQuery,
} from "metabase/api";
import { isValidCollectionId } from "metabase/collections/utils";
import LoadingAndErrorWrapper from "metabase/components/LoadingAndErrorWrapper";
import { useSelector } from "metabase/lib/redux";
import { getUserPersonalCollectionId } from "metabase/selectors/user";
import type {
  CollectionItemModel,
  DatabaseId,
  ListCollectionItemsRequest,
} from "metabase-types/api";

import { CollectionItemPickerResolver } from "../../CollectionPicker/components/CollectionItemPickerResolver";
import { getPathLevelForItem } from "../../CollectionPicker/utils";
import {
  DelayedLoadingSpinner,
  NestedItemPicker,
  type PickerState,
} from "../../EntityPicker";
<<<<<<< HEAD
import type { QuestionPickerItem, QuestionPickerOptions } from "../types";
import {
  createDatabaseIdItemFilter,
  generateKey,
  getCollectionIdPath,
  getStateFromIdPath,
  isFolder,
} from "../utils";
=======
import type { QuestionPickerOptions, QuestionPickerItem } from "../types";
import { getCollectionIdPath, getStateFromIdPath, isFolder } from "../utils";
>>>>>>> 38d540a9

export const defaultOptions: QuestionPickerOptions = {
  showPersonalCollections: true,
  showRootCollection: true,
  hasConfirmButtons: false,
};

interface QuestionPickerProps {
  /**
   * Limit selection to a particular database
   */
  databaseId?: DatabaseId;
  onItemSelect: (item: QuestionPickerItem) => void;
  initialValue?: Pick<QuestionPickerItem, "model" | "id">;
  options: QuestionPickerOptions;
  models?: CollectionItemModel[];
}

const useGetInitialCollection = (
  initialValue?: Pick<QuestionPickerItem, "model" | "id">,
) => {
  const isQuestion =
    initialValue && ["card", "dataset"].includes(initialValue.model);

  const cardId = isQuestion ? Number(initialValue.id) : undefined;

  const { data: currentQuestion, error: questionError } = useGetCardQuery(
    cardId ? { id: cardId } : skipToken,
  );

  const collectionId =
    isQuestion && currentQuestion
      ? currentQuestion?.collection_id
      : initialValue?.id;

  const { data: currentCollection, error: collectionError } =
    useGetCollectionQuery(
      !isQuestion || !!currentQuestion
        ? (isValidCollectionId(collectionId) && collectionId) || "root"
        : skipToken,
    );

  return {
    currentQuestion: currentQuestion,
    currentCollection,
    isLoading: !currentCollection,
    error: questionError ?? collectionError,
  };
};

export const QuestionPicker = ({
  databaseId,
  onItemSelect,
  initialValue,
  options,
  models = ["dataset", "card"],
}: QuestionPickerProps) => {
  const [path, setPath] = useState<
    PickerState<QuestionPickerItem, ListCollectionItemsRequest>
  >(() =>
    getStateFromIdPath({
      idPath: ["root"],
      models,
    }),
  );

  const {
    currentCollection,
    currentQuestion,
    error,
    isLoading: loadingCurrentCollection,
  } = useGetInitialCollection(initialValue);

  const userPersonalCollectionId = useSelector(getUserPersonalCollectionId);

  const shouldShowItem = useMemo(() => {
    return createDatabaseIdItemFilter(databaseId);
  }, [databaseId]);

  const onFolderSelect = useCallback(
    ({ folder }: { folder: QuestionPickerItem }) => {
      const newPath = getStateFromIdPath({
        idPath: getCollectionIdPath(folder, userPersonalCollectionId),
        models,
      });
      setPath(newPath);
      onItemSelect(folder);
    },
    [setPath, onItemSelect, userPersonalCollectionId, models],
  );

  const handleItemSelect = useCallback(
    (item: QuestionPickerItem) => {
      // set selected item at the correct level
      const pathLevel = getPathLevelForItem(
        item,
        path,
        userPersonalCollectionId,
      );

      const newPath = path.slice(0, pathLevel + 1);
      newPath[newPath.length - 1].selectedItem = item;
      setPath(newPath);
      onItemSelect(item);
    },
    [setPath, onItemSelect, path, userPersonalCollectionId],
  );

  useDeepCompareEffect(
    function setInitialPath() {
      if (currentCollection?.id) {
        const newPath = getStateFromIdPath({
          idPath: getCollectionIdPath(
            currentCollection,
            userPersonalCollectionId,
          ),
          models,
        });

        // start with the current item selected if we can
        newPath[newPath.length - 1].selectedItem = currentQuestion
          ? {
              id: currentQuestion.id,
              name: currentQuestion.name,
              model: currentQuestion.type === "model" ? "dataset" : "card",
            }
          : {
              id: currentCollection.id,
              name: currentCollection.name,
              model: "collection",
            };

        setPath(newPath);
      }
    },
    [currentCollection, userPersonalCollectionId],
  );

  if (error) {
    return <LoadingAndErrorWrapper error={error} />;
  }

  if (loadingCurrentCollection) {
    return <DelayedLoadingSpinner />;
  }

  return (
    <NestedItemPicker
      isFolder={(item: QuestionPickerItem) => isFolder(item, models)}
      options={options}
      onFolderSelect={onFolderSelect}
      onItemSelect={handleItemSelect}
      path={path}
      listResolver={CollectionItemPickerResolver}
      shouldShowItem={shouldShowItem}
    />
  );
};<|MERGE_RESOLUTION|>--- conflicted
+++ resolved
@@ -1,4 +1,4 @@
-import { useCallback, useMemo, useState } from "react";
+import { useCallback, useState } from "react";
 import { useDeepCompareEffect } from "react-use";
 
 import {
@@ -12,7 +12,6 @@
 import { getUserPersonalCollectionId } from "metabase/selectors/user";
 import type {
   CollectionItemModel,
-  DatabaseId,
   ListCollectionItemsRequest,
 } from "metabase-types/api";
 
@@ -23,19 +22,8 @@
   NestedItemPicker,
   type PickerState,
 } from "../../EntityPicker";
-<<<<<<< HEAD
 import type { QuestionPickerItem, QuestionPickerOptions } from "../types";
-import {
-  createDatabaseIdItemFilter,
-  generateKey,
-  getCollectionIdPath,
-  getStateFromIdPath,
-  isFolder,
-} from "../utils";
-=======
-import type { QuestionPickerOptions, QuestionPickerItem } from "../types";
 import { getCollectionIdPath, getStateFromIdPath, isFolder } from "../utils";
->>>>>>> 38d540a9
 
 export const defaultOptions: QuestionPickerOptions = {
   showPersonalCollections: true,
@@ -44,14 +32,11 @@
 };
 
 interface QuestionPickerProps {
-  /**
-   * Limit selection to a particular database
-   */
-  databaseId?: DatabaseId;
   onItemSelect: (item: QuestionPickerItem) => void;
   initialValue?: Pick<QuestionPickerItem, "model" | "id">;
   options: QuestionPickerOptions;
   models?: CollectionItemModel[];
+  shouldShowItem?: (item: QuestionPickerItem) => boolean;
 }
 
 const useGetInitialCollection = (
@@ -87,11 +72,11 @@
 };
 
 export const QuestionPicker = ({
-  databaseId,
   onItemSelect,
   initialValue,
   options,
   models = ["dataset", "card"],
+  shouldShowItem,
 }: QuestionPickerProps) => {
   const [path, setPath] = useState<
     PickerState<QuestionPickerItem, ListCollectionItemsRequest>
@@ -110,10 +95,6 @@
   } = useGetInitialCollection(initialValue);
 
   const userPersonalCollectionId = useSelector(getUserPersonalCollectionId);
-
-  const shouldShowItem = useMemo(() => {
-    return createDatabaseIdItemFilter(databaseId);
-  }, [databaseId]);
 
   const onFolderSelect = useCallback(
     ({ folder }: { folder: QuestionPickerItem }) => {
