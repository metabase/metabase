--- conflicted
+++ resolved
@@ -88,13 +88,9 @@
                                (collection/visible-collection-ids->honeysql-filter-clause
                                 :id
                                 (collection/permissions-set->visible-collection-ids @api/*current-user-permissions-set*))]
-<<<<<<< HEAD
-                    :order-by [[:type :asc] [:%lower.name :asc]]}) collections
-=======
                               ;; Order NULL collection types first so that audit collections are last
                     :order-by [[[[:case [:= :type nil] 0 :else 1]] :asc]
                                [:%lower.name :asc]]}) collections
->>>>>>> 0a750670
     ;; Remove other users' personal collections
     (if exclude-other-user-collections
       (remove-other-users-personal-collections api/*current-user-id* collections)
