--- conflicted
+++ resolved
@@ -124,12 +124,8 @@
 
     // open drill-through menu and drill within it
     cy.get("@texas").click();
-<<<<<<< HEAD
+    // eslint-disable-next-line no-unscoped-text-selectors -- deprecated usage
     cy.findByText(/See these People/i).click();
-=======
-    // eslint-disable-next-line no-unscoped-text-selectors -- deprecated usage
-    cy.findByText(/View these People/i).click();
->>>>>>> abc97878
 
     cy.log("Reported as a regression since v0.37.0");
     cy.wait("@dataset").then(xhr => {
