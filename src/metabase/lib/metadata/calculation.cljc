--- conflicted
+++ resolved
@@ -2,11 +2,8 @@
   (:require
    [clojure.string :as str]
    [metabase.lib.dispatch :as lib.dispatch]
-<<<<<<< HEAD
    [metabase.lib.hierarchy :as lib.hierarchy]
-=======
    [metabase.lib.metadata :as lib.metadata]
->>>>>>> 006d182f
    [metabase.lib.options :as lib.options]
    [metabase.lib.schema :as lib.schema]
    [metabase.lib.schema.common :as lib.schema.common]
@@ -123,7 +120,6 @@
     top-level-key :- TopLevelKey]
    (describe-top-level-key-method query stage-number (keyword top-level-key))))
 
-<<<<<<< HEAD
 (defmulti type-of-method
   "Calculate the effective type of something. This differs from [[metabase.lib.schema.expression/type-of]] in that it is
   called with a query/MetadataProvider and a stage number, allowing us to fully resolve information and return
@@ -162,15 +158,8 @@
   [query stage-number {:keys [operator options args]}]
   (type-of query stage-number (into [(keyword operator) options] args)))
 
-(defmulti metadata
-  "Calculate appropriate metadata for something. What this looks like depends on what we're calculating metadata for. If
-  it's a reference or expression of some sort, this should return a single `:metadata/field` map (i.e., something
-  satisfying the [[metabase.lib.metadata/ColumnMetadata]] schema. If it's something like a stage of a query or a join
-  definition, it should return a sequence of metadata maps for all the columns 'returned' at that stage of the query."
-=======
 (defmulti metadata-method
   "Impl for [[metadata]]."
->>>>>>> 006d182f
   {:arglists '([query stage-number x])}
   (fn [_query _stage-number x]
     (lib.dispatch/dispatch-value x))
