--- conflicted
+++ resolved
@@ -12,10 +12,13 @@
    [metabase.pulse]
    [metabase.test :as mt]))
 
-<<<<<<< HEAD
-(deftest result-metadata-preservation-in-html-static-viz-test
-  (testing "Results metadata applied to a model or query based on a model should be used in the HTML rendering of the pulse email."
-    (mt/with-temp [Card {base-card-id :id} {:name          "Base question - no special metadata"
+(defmacro with-metadata-data-cards
+  "Provide a fixture that includes:
+  - A card with a custom column
+  - A model with curated metadata (override on the Tax Rate type)
+  - A question based on the above model"
+  [[base-card-id model-card-id question-card-id] & body]
+  `(mt/with-temp [Card {~base-card-id :id} {:name          "Base question - no special metadata"
                                             :dataset_query {:database (mt/id)
                                                             :type     :query
                                                             :query    {:source-table (mt/id :orders)
@@ -26,73 +29,6 @@
                                                                                       [:field (mt/id :orders :total) {:base-type :type/Float}]
                                                                                       [:expression "Tax Rate"]]
                                                                        :limit        10}}}
-                   Card {model-card-id :id} {:name            "Model with percent semantic type"
-                                             :dataset         true
-                                             :dataset_query   {:type     :query
-                                                               :database (mt/id)
-                                                               :query    {:source-table (format "card__%s" base-card-id)}}
-                                             :result_metadata [{:name         "TAX"
-                                                                :display_name "Tax"
-                                                                :base_type    :type/Float}
-                                                               {:name         "TOTAL"
-                                                                :display_name "Total"
-                                                                :base_type    :type/Float}
-                                                               {:name          "Tax Rate"
-                                                                :display_name  "Tax Rate"
-                                                                :base_type     :type/Float
-                                                                :semantic_type :type/Percentage
-                                                                :field_ref     [:field "Tax Rate" {:base-type :type/Float}]}]}
-                   Card {question-card-id :id} {:name          "Query based on model"
-                                                :dataset_query {:type     :query
-                                                                :database (mt/id)
-                                                                :query    {:source-table (format "card__%s" model-card-id)}}}
-                   Dashboard {dash-id :id} {:name "just dash"}
-                   DashboardCard {base-dash-card-id :id} {:dashboard_id dash-id
-                                                          :card_id      base-card-id}
-                   DashboardCard {model-dash-card-id :id} {:dashboard_id dash-id
-                                                           :card_id      model-card-id}
-                   DashboardCard {question-dash-card-id :id} {:dashboard_id dash-id
-                                                              :card_id      question-card-id}
-                   Pulse {pulse-id :id
-                          :as      pulse} {:name         "Test Pulse"
-                                           :dashboard_id dash-id}
-                   PulseCard _ {:pulse_id          pulse-id
-                                :card_id           base-card-id
-                                :dashboard_card_id base-dash-card-id}
-                   PulseCard _ {:pulse_id          pulse-id
-                                :card_id           model-card-id
-                                :dashboard_card_id model-dash-card-id}
-                   PulseCard _ {:pulse_id          pulse-id
-                                :card_id           question-card-id
-                                :dashboard_card_id question-dash-card-id}
-                   PulseChannel {pulse-channel-id :id} {:channel_type :email
-                                                        :pulse_id     pulse-id
-                                                        :enabled      true}
-                   PulseChannelRecipient _ {:pulse_channel_id pulse-channel-id
-                                            :user_id          (mt/user->id :rasta)}]
-      (mt/with-fake-inbox
-        (with-redefs [email/bcc-enabled? (constantly false)]
-          (mt/with-test-user nil
-            (metabase.pulse/send-pulse! pulse)))
-=======
-(defmacro with-metadata-data-cards
-  "Provide a fixture that includes:
-  - A card with a custom column
-  - A model with curated metadata (override on the Tax Rate type)
-  - A question based on the above model"
-  [[base-card-id model-card-id question-card-id] & body]
-  `(mt/dataset ~'sample-dataset
-     (mt/with-temp [Card {~base-card-id :id} {:name          "Base question - no special metadata"
-                                              :dataset_query {:database (mt/id)
-                                                              :type     :query
-                                                              :query    {:source-table (mt/id :orders)
-                                                                         :expressions  {"Tax Rate" [:/
-                                                                                                    [:field (mt/id :orders :tax) {:base-type :type/Float}]
-                                                                                                    [:field (mt/id :orders :total) {:base-type :type/Float}]]},
-                                                                         :fields       [[:field (mt/id :orders :tax) {:base-type :type/Float}]
-                                                                                        [:field (mt/id :orders :total) {:base-type :type/Float}]
-                                                                                        [:expression "Tax Rate"]]
-                                                                         :limit        10}}}
                     Card {~model-card-id :id} {:name            "Model with percent semantic type"
                                                :dataset         true
                                                :dataset_query   {:type     :query
@@ -113,7 +49,7 @@
                                                   :dataset_query {:type     :query
                                                                   :database (mt/id)
                                                                   :query    {:source-table (format "card__%s" ~'model-card-id)}}}]
-       ~@body)))
+       ~@body))
 
 (defn- run-pulse-and-return-last-data-columns
   "Simulate sending the pulse email, get the html body of the response, then return the last columns of each pulse body
@@ -171,36 +107,10 @@
                                                           :enabled      true}
                      PulseChannelRecipient _ {:pulse_channel_id pulse-channel-id
                                               :user_id          (mt/user->id :rasta)}]
->>>>>>> 562b0948
         ;; NOTE -- (get-in @mt/inbox ["rasta@metabase.com"]) produces the full email to rasta.
         ;; This test checks the HTML output for formatting only. A TODO is to add tests to check the attached csv and
         ;; any other result form for consistent formatting as well. As of 2023-12-01, all 2 csvs in this attachment
         ;; are not formatted as percentages. We need to add an issue and fix this.
-<<<<<<< HEAD
-        (let [html-body   (get-in @mt/inbox ["rasta@metabase.com" 0 :body 0 :content])
-              doc         (-> html-body hik/parse hik/as-hickory)
-              data-tables (hik.s/select
-                            (hik.s/class "pulse-body")
-                            doc)
-              [base-data-row
-               model-data-row
-               question-data-row] (map
-                                    (fn [data-table]
-                                      (->> (hik.s/select
-                                             (hik.s/child
-                                               (hik.s/tag :tbody)
-                                               (hik.s/tag :tr)
-                                               hik.s/last-child)
-                                             data-table)
-                                           (map (comp first :content))))
-                                    data-tables)]
-          (testing "The data from the first question is just numbers."
-            (is (every? (partial re-matches #"\d+\.\d+") base-data-row)))
-          (testing "The data from the second question (a model) is percent formatted"
-            (is (every? #(str/ends-with? % "%") model-data-row)))
-          (testing "The data from the last question (based on the above model) is percent formatted"
-            (is (every? #(str/ends-with? % "%") question-data-row))))))))
-=======
         (let [[base-data-row
                model-data-row
                question-data-row] (run-pulse-and-return-last-data-columns pulse)]
@@ -251,5 +161,4 @@
                                                             :enabled      true}
                        PulseChannelRecipient _ {:pulse_channel_id pulse-channel-id
                                                 :user_id          (mt/user->id :rasta)}]
-          (is (all-pct-2d? (first (run-pulse-and-return-last-data-columns pulse)))))))))
->>>>>>> 562b0948
+          (is (all-pct-2d? (first (run-pulse-and-return-last-data-columns pulse)))))))))