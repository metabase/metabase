(ns metabase.lib.convert-test
  (:require
   [clojure.test :refer [are deftest is testing]]
   [metabase.lib.convert :as lib.convert]
   [metabase.lib.test-metadata :as meta]
   #?@(:cljs ([metabase.test-runner.assert-exprs.approximately-equal]))))

(deftest ^:parallel ->pMBQL-test
  (is (=? {:lib/type :mbql/query
           :type     :pipeline
           :stages   [{:lib/type     :mbql.stage/mbql
                       :lib/options  {:lib/uuid string?}
                       :source-table 1}
                      {:lib/type    :mbql.stage/mbql
                       :lib/options {:lib/uuid string?}
                       :fields      [[:field {:lib/uuid string?} 2]
                                     [:field {:lib/uuid string?, :temporal-unit :month} 3]]
                       :aggregation [[:count {:lib/uuid string?}]]}]
           :database 1}
          (lib.convert/->pMBQL
           {:database 1
            :type     :query
            :query    {:source-query {:source-table 1}
                       :fields       [[:field 2 nil]
                                      [:field 3 {:temporal-unit :month}]]
                       :aggregation  [[:count]]}})))
  (testing ":field clause"
    (are [clause expected] (=? expected
                               (lib.convert/->pMBQL clause))
      [:field 2 nil]                     [:field {:lib/uuid string?} 2]
      [:field 3 {:temporal-unit :month}] [:field {:lib/uuid string?, :temporal-unit :month} 3])))

(deftest ^:parallel ->pMBQL-idempotency-test
  (is (=? {:lib/type :mbql/query
           :type     :pipeline
           :stages   [{:lib/type     :mbql.stage/mbql
                       :lib/options  {:lib/uuid string?}
                       :source-table 1}
                      {:lib/type    :mbql.stage/mbql
                       :lib/options {:lib/uuid string?}
                       :fields      [[:field {:lib/uuid string?} 2]
                                     [:field {:lib/uuid string?, :temporal-unit :month} 3]]
                       :aggregation [[:count {:lib/uuid string?}]]}]
           :database 1}
          (lib.convert/->pMBQL
           (lib.convert/->pMBQL
            {:database 1
             :type     :query
             :query    {:source-query {:source-table 1}
                        :fields       [[:field 2 nil]
                                       [:field 3 {:temporal-unit :month}]]
                        :aggregation  [[:count]]}}))))
  (testing ":field clause"
    (are [clause expected] (=? expected
                               (lib.convert/->pMBQL (lib.convert/->pMBQL clause)))
      [:field 2 nil]                     [:field {:lib/uuid string?} 2]
      [:field 3 {:temporal-unit :month}] [:field {:lib/uuid string?, :temporal-unit :month} 3])))

(deftest ^:parallel ->pMBQL-joins-test
  (is (=? {:lib/type :mbql/query
           :database (meta/id)
           :type     :pipeline
           :stages   [{:lib/type    :mbql.stage/mbql
                       :lib/options {:lib/uuid string?}
                       :fields      [[:field
                                      {:lib/uuid string?, :join-alias "CATEGORIES__via__CATEGORY_ID"}
                                      (meta/id :categories :name)]]
                       :joins       [{:lib/type    :mbql/join
                                      :lib/options {:lib/uuid string?}
                                      :alias       "CATEGORIES__via__CATEGORY_ID"
                                      :condition   [:=
                                                    {:lib/uuid string?}
                                                    [:field
                                                     {:lib/uuid string?}
                                                     (meta/id :venues :category-id)]
                                                    [:field
                                                     {:lib/uuid string?, :join-alias "CATEGORIES__via__CATEGORY_ID"}
                                                     (meta/id :categories :id)]]
                                      :strategy    :left-join
                                      :fk-field-id (meta/id :venues :category-id)
                                      :stages      [{:lib/type     :mbql.stage/mbql
                                                     :lib/options  {:lib/uuid string?}
                                                     :source-table (meta/id :venues)}]}]}]}
          (lib.convert/->pMBQL
           {:database (meta/id)
            :type     :query
            :query    {:fields [[:field (meta/id :categories :name) {:join-alias "CATEGORIES__via__CATEGORY_ID"}]]
                       :joins  [{:alias        "CATEGORIES__via__CATEGORY_ID"
                                 :source-table (meta/id :venues)
                                 :condition    [:=
                                                [:field (meta/id :venues :category-id)]
                                                [:field (meta/id :categories :id) {:join-alias "CATEGORIES__via__CATEGORY_ID"}]]
                                 :strategy     :left-join
                                 :fk-field-id  (meta/id :venues :category-id)}]}}))))

(deftest ^:parallel aggregation-options-test
  (is (=? {:lib/type :mbql/query
           :type     :pipeline
           :stages   [{:lib/type     :mbql.stage/mbql
                       :lib/options  {:lib/uuid string?}
                       :source-table 1
                       :aggregation  [[:sum
                                       {:lib/uuid string?, :display-name "Revenue"}
                                       [:field {:lib/uuid string?} 1]]]}]}
          (lib.convert/->pMBQL {:type  :query
                                :query {:source-table 1
                                        :aggregation  [[:aggregation-options
                                                        [:sum [:field 1 nil]]
                                                        {:display-name "Revenue"}]]}}))))

(deftest ^:parallel round-trip-test
  ;; Miscellaneous queries that have caused test failures in the past, captured here for quick feedback.
  (are [query] (= query (-> query lib.convert/->pMBQL lib.convert/->legacy-MBQL))
    ;; :aggregation-options on a non-aggregate expression with an inner aggregate.
    {:database 194
     :query {:aggregation [[:aggregation-options
                            [:- [:sum [:field 1677 nil]] 41]
                            {:name "Sum-41"}]]
             :breakout [[:field 1677 nil]]
             :source-table 517}
     :type :query}

    ;; :aggregation-options nested, not at the top level under :aggregation
    {:database 194
     :query {:aggregation [[:- [:aggregation-options
                                [:sum [:field 1677 nil]]
                                {:name "Sum-41"}] 41]]
             :breakout [[:field 1677 nil]]
             :source-table 517}
     :type :query}

<<<<<<< HEAD
    {:database 67
     :query {:aggregation [[:aggregation-options
                            [:avg
                             [:field
                              809
                              {:metabase.query-processor.util.add-alias-info/source-alias "RATING"
                               :metabase.query-processor.util.add-alias-info/source-table 224}]]
                            {:name "avg"
                             :metabase.query-processor.util.add-alias-info/desired-alias "avg"
                             :metabase.query-processor.util.add-alias-info/position 1
                             :metabase.query-processor.util.add-alias-info/source-alias "avg"}]]
             :source-table 224}
     :type :query}

    {:query {:aggregation [[:count]]
             :order-by    [[:asc [:aggregation 0]]]
             :filter      [:between [:field 1 nil] "2019-01-01" "2021-01-01"]}}))

(deftest ^:parallel convert-aggregation-reference-test
  (is (=? [:aggregation {:lib/uuid string?} 0]
          (lib.convert/->pMBQL [:aggregation 0 nil])))
  (is (=? {:lib/type :mbql/query
           :database 1
           :type     :pipeline
           :stages   [{:lib/type    :mbql.stage/mbql
                       :lib/options {:lib/uuid string?}
                       :order-by    [[:asc
                                      {:lib/uuid string?}
                                      [:aggregation {:lib/uuid string?} 0]]]}]}
          (lib.convert/->pMBQL
           {:database 1
            :type     :query
            :query    {:order-by [[:asc [:aggregation 0 nil]]]}}))))
=======
       {:database 67
        :query {:aggregation [[:aggregation-options
                               [:avg
                                [:field
                                 809
                                 {:metabase.query-processor.util.add-alias-info/source-alias "RATING"
                                  :metabase.query-processor.util.add-alias-info/source-table 224}]]
                               {:name "avg"
                                :metabase.query-processor.util.add-alias-info/desired-alias "avg"
                                :metabase.query-processor.util.add-alias-info/position 1
                                :metabase.query-processor.util.add-alias-info/source-alias "avg"}]]
                :source-table 224}
        :type :query}

       [:value nil {:base_type :type/Number}]

       [:case [[[:< [:field 1 nil] 10] [:value nil {:base_type :type/Number}]] [[:> [:field 2 nil] 2] 10]]]))
>>>>>>> e429d5fd
<|MERGE_RESOLUTION|>--- conflicted
+++ resolved
@@ -129,7 +129,6 @@
              :source-table 517}
      :type :query}
 
-<<<<<<< HEAD
     {:database 67
      :query {:aggregation [[:aggregation-options
                             [:avg
@@ -146,7 +145,11 @@
 
     {:query {:aggregation [[:count]]
              :order-by    [[:asc [:aggregation 0]]]
-             :filter      [:between [:field 1 nil] "2019-01-01" "2021-01-01"]}}))
+             :filter      [:between [:field 1 nil] "2019-01-01" "2021-01-01"]}}
+
+    [:value nil {:base_type :type/Number}]
+
+    [:case [[[:< [:field 1 nil] 10] [:value nil {:base_type :type/Number}]] [[:> [:field 2 nil] 2] 10]]]))
 
 (deftest ^:parallel convert-aggregation-reference-test
   (is (=? [:aggregation {:lib/uuid string?} 0]
@@ -162,23 +165,4 @@
           (lib.convert/->pMBQL
            {:database 1
             :type     :query
-            :query    {:order-by [[:asc [:aggregation 0 nil]]]}}))))
-=======
-       {:database 67
-        :query {:aggregation [[:aggregation-options
-                               [:avg
-                                [:field
-                                 809
-                                 {:metabase.query-processor.util.add-alias-info/source-alias "RATING"
-                                  :metabase.query-processor.util.add-alias-info/source-table 224}]]
-                               {:name "avg"
-                                :metabase.query-processor.util.add-alias-info/desired-alias "avg"
-                                :metabase.query-processor.util.add-alias-info/position 1
-                                :metabase.query-processor.util.add-alias-info/source-alias "avg"}]]
-                :source-table 224}
-        :type :query}
-
-       [:value nil {:base_type :type/Number}]
-
-       [:case [[[:< [:field 1 nil] 10] [:value nil {:base_type :type/Number}]] [[:> [:field 2 nil] 2] 10]]]))
->>>>>>> e429d5fd
+            :query    {:order-by [[:asc [:aggregation 0 nil]]]}}))))