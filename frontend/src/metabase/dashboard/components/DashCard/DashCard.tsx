--- conflicted
+++ resolved
@@ -94,12 +94,10 @@
   autoScroll: boolean;
   /** Callback to execute when the dashcard has auto-scrolled to itself */
   reportAutoScrolledToDashcard: () => void;
-<<<<<<< HEAD
+
   editDashboard: () => void;
-=======
 
   className?: string;
->>>>>>> a562562d
 }
 
 function DashCardInner({
@@ -131,11 +129,8 @@
   downloadsEnabled,
   autoScroll,
   reportAutoScrolledToDashcard,
-<<<<<<< HEAD
   editDashboard,
-=======
   className,
->>>>>>> a562562d
 }: DashCardProps) {
   const dashcardData = useSelector(state =>
     getDashcardData(state, dashcard.id),
