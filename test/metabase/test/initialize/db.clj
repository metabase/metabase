--- conflicted
+++ resolved
@@ -1,21 +1,12 @@
 (ns metabase.test.initialize.db
   (:require
-<<<<<<< HEAD
-   [clojure.tools.logging :as log]
-   [metabase.db :as mdb]
-   [metabase.task :as task]
-   [metabase.util :as u]
-   [toucan2.core :as t2]))
-
-(set! *warn-on-reflection* true)
-=======
-   [clojure.java.jdbc :as jdbc]
    [metabase.db :as mdb]
    [metabase.task :as task]
    [metabase.util :as u]
    [metabase.util.log :as log]
-   [toucan.db :as db]))
->>>>>>> dad3d414
+   [toucan2.core :as t2]))
+
+(set! *warn-on-reflection* true)
 
 (defn init! []
   (log/info (u/format-color 'blue "Setting up %s test DB and running migrations..." (mdb/db-type)))
