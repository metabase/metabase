(ns metabase.api.segment-test
  "Tests for /api/segment endpoints."
  (:require
   [clojure.test :refer :all]
   [metabase.http-client :as client]
   [metabase.request.core :as request]
   [metabase.test :as mt]
   [metabase.util :as u]
   [toucan2.core :as t2]))

;; ## Helper Fns

(defn- user-details [user]
  (select-keys
   user
   [:email :first_name :last_login :is_qbnewb :is_superuser :id :last_name :date_joined :common_name :locale]))

(defn- segment-response [segment]
  (-> (into {} segment)
      (dissoc :id :table_id)
      (update :creator #(into {} %))
      (update :entity_id some?)
      (update :created_at some?)
      (update :updated_at some?)))

;; ## /api/segment/* AUTHENTICATION Tests
;; We assume that all endpoints for a given context are enforced by the same middleware, so we don't run the same
;; authentication test on every single individual endpoint

(deftest authentication-test
  (is (= (get request/response-unauthentic :body)
         (client/client :get 401 "segment")))

  (is (= (get request/response-unauthentic :body)
         (client/client :put 401 "segment/13"))))

;; ## POST /api/segment

(deftest create-segment-permissions-test
  (testing "POST /api/segment"
    (testing "Test security. Requires superuser perms."
      (is (= "You don't have permissions to do that."
             (mt/user-http-request :rasta :post 403 "segment" {:name       "abc"
                                                               :table_id   123
                                                               :definition {}}))))))

(deftest create-segment-input-validation-test
  (testing "POST /api/segment"
    (is (=? {:errors {:name "value must be a non-blank string."}}
            (mt/user-http-request :crowberto :post 400 "segment" {})))

    (is (=? {:errors {:table_id "value must be an integer greater than zero."}}
            (mt/user-http-request :crowberto :post 400 "segment" {:name "abc"})))

    (is (=? {:errors {:table_id "value must be an integer greater than zero."}}
            (mt/user-http-request :crowberto :post 400 "segment" {:name     "abc"
                                                                  :table_id "foobar"})))

    (is (=? {:errors {:definition "Value must be a map."}}
            (mt/user-http-request :crowberto :post 400 "segment" {:name     "abc"
                                                                  :table_id 123})))

    (is (=? {:errors {:definition "Value must be a map."}}
            (mt/user-http-request :crowberto :post 400 "segment" {:name       "abc"
                                                                  :table_id   123
                                                                  :definition "foobar"})))))

(deftest create-segment-test
  (mt/with-temp [:model/Database {database-id :id} {}
                 :model/Table    {:keys [id]} {:db_id database-id}]
    (is (= {:name                    "A Segment"
            :description             "I did it!"
            :show_in_getting_started false
            :caveats                 nil
            :points_of_interest      nil
            :creator_id              (mt/user->id :crowberto)
            :creator                 (user-details (mt/fetch-user :crowberto))
            :entity_id               true
            :created_at              true
            :updated_at              true
            :archived                false
            :definition              {:filter ["=" ["field" 10 nil] 20]}}
           (segment-response (mt/user-http-request :crowberto :post 200 "segment"
                                                   {:name                    "A Segment"
                                                    :description             "I did it!"
                                                    :show_in_getting_started false
                                                    :caveats                 nil
                                                    :points_of_interest      nil
                                                    :table_id                id
                                                    :definition              {:filter [:= [:field 10 nil] 20]}}))))))

;; ## PUT /api/segment

(deftest update-permissions-test
  (testing "PUT /api/segment/:id"
    (testing "test security. requires superuser perms"
<<<<<<< HEAD
      (mt/with-temp [Segment segment]
=======
      (t2.with-temp/with-temp [:model/Segment segment]
>>>>>>> 8d23fd74
        (is (= "You don't have permissions to do that."
               (mt/user-http-request :rasta :put 403 (str "segment/" (:id segment))
                                     {:name             "abc"
                                      :definition       {}
                                      :revision_message "something different"})))))))

(deftest update-input-validation-test
  (testing "PUT /api/segment/:id"
    (is (=? {:errors {:name "nullable value must be a non-blank string."}}
            (mt/user-http-request :crowberto :put 400 "segment/1" {:name "" :revision_message "abc"})))

    (is (=? {:errors {:revision_message "value must be a non-blank string."}}
            (mt/user-http-request :crowberto :put 400 "segment/1" {:name "abc"})))

    (is (=? {:errors {:revision_message "value must be a non-blank string."}}
            (mt/user-http-request :crowberto :put 400 "segment/1" {:name             "abc"
                                                                   :revision_message ""})))

    (is (=? {:errors {:definition "nullable map"}}
            (mt/user-http-request :crowberto :put 400 "segment/1" {:name             "abc"
                                                                   :revision_message "123"
                                                                   :definition       "foobar"})))))

(deftest update-test
  (testing "PUT /api/segment/:id"
    (mt/with-temp [:model/Database {database-id :id} {}
                   :model/Table    {table-id :id} {:db_id database-id}
                   :model/Segment  {:keys [id]}   {:table_id table-id}]
      (is (= {:name                    "Costa Rica"
              :description             nil
              :show_in_getting_started false
              :caveats                 nil
              :points_of_interest      nil
              :creator_id              (mt/user->id :rasta)
              :creator                 (user-details (mt/fetch-user :rasta))
              :entity_id               true
              :created_at              true
              :updated_at              true
              :archived                false
              :definition              {:filter ["!=" ["field" 2 nil] "cans"]}}
             (segment-response
              (mt/user-http-request
               :crowberto :put 200 (format "segment/%d" id)
               {:id                      id
                :name                    "Costa Rica"
                :description             nil
                :show_in_getting_started false
                :caveats                 nil
                :points_of_interest      nil
                :table_id                456
                :revision_message        "I got me some revisions"
                :definition              {:filter [:!= [:field 2 nil] "cans"]}})))))))

(deftest partial-update-test
  (testing "PUT /api/segment/:id"
    (testing "Can I update a segment's name without specifying `:points_of_interest` and `:show_in_getting_started`?"
<<<<<<< HEAD
      (mt/with-temp [Segment segment]
=======
      (t2.with-temp/with-temp [:model/Segment segment]
>>>>>>> 8d23fd74
        ;; just make sure API call doesn't barf
        (is (some? (mt/user-http-request :crowberto :put 200 (str "segment/" (u/the-id segment))
                                         {:name             "Cool name"
                                          :revision_message "WOW HOW COOL"
                                          :definition       {}})))))))

(deftest archive-test
  (testing "PUT /api/segment/:id"
    (testing "Can we archive a Segment with the PUT endpoint?"
<<<<<<< HEAD
      (mt/with-temp [Segment {:keys [id]}]
=======
      (t2.with-temp/with-temp [:model/Segment {:keys [id]}]
>>>>>>> 8d23fd74
        (is (map? (mt/user-http-request :crowberto :put 200 (str "segment/" id)
                                        {:archived true, :revision_message "Archive the Segment"})))
        (is (= true
               (t2/select-one-fn :archived :model/Segment :id id)))))))

(deftest unarchive-test
  (testing "PUT /api/segment/:id"
    (testing "Can we unarchive a Segment with the PUT endpoint?"
<<<<<<< HEAD
      (mt/with-temp [Segment {:keys [id]} {:archived true}]
=======
      (t2.with-temp/with-temp [:model/Segment {:keys [id]} {:archived true}]
>>>>>>> 8d23fd74
        (is (map? (mt/user-http-request :crowberto :put 200 (str "segment/" id)
                                        {:archived false, :revision_message "Unarchive the Segment"})))
        (is (= false
               (t2/select-one-fn :archived :model/Segment :id id)))))))

;; ## DELETE /api/segment/:id

(deftest delete-permissions-test
  (testing "DELETE /api/segment/:id"
    (testing "test security. requires superuser perms"
<<<<<<< HEAD
      (mt/with-temp [Segment {:keys [id]}]
=======
      (t2.with-temp/with-temp [:model/Segment {:keys [id]}]
>>>>>>> 8d23fd74
        (is (= "You don't have permissions to do that."
               (mt/user-http-request :rasta :delete 403 (str "segment/" id)
                                     :revision_message "yeeeehaw!")))))))

(deftest delete-input-validation-test
  (testing "DELETE /api/segment/:id"
    (is (=? {:errors {:revision_message "value must be a non-blank string."}}
            (mt/user-http-request :crowberto :delete 400 "segment/1" {:name "abc"})))

    (is (=? {:errors {:revision_message "value must be a non-blank string."}}
            (mt/user-http-request :crowberto :delete 400 "segment/1" :revision_message "")))))

(deftest delete-test
  (testing "DELETE /api/segment/:id"
    (mt/with-temp [:model/Database {database-id :id} {}
                   :model/Table    {table-id :id} {:db_id database-id}
                   :model/Segment  {:keys [id]} {:table_id table-id}]
      (is (= nil
             (mt/user-http-request :crowberto :delete 204 (format "segment/%d" id) :revision_message "carryon")))
      (testing "should still be able to fetch the archived segment"
        (is (=? {:name                    "Toucans in the rainforest"
                 :description             "Lookin' for a blueberry"
                 :show_in_getting_started false
                 :caveats                 nil
                 :points_of_interest      nil
                 :creator_id              (mt/user->id :rasta)
                 :creator                 (user-details (mt/fetch-user :rasta))
                 :created_at              true
                 :updated_at              true
                 :entity_id               true
                 :archived                true
                 :definition              nil}
                (-> (mt/user-http-request :crowberto :get 200 (format "segment/%d" id))
                    segment-response)))))))

;; ## GET /api/segment/:id

(deftest fetch-segment-permissions-test
  (testing "GET /api/segment/:id"
    (testing "test security. Requires read perms for the Table it references"
      (mt/with-temp [:model/Database db      {}
                     :model/Table    table   {:db_id (u/the-id db)}
                     :model/Segment  segment {:table_id (u/the-id table)}]
        (mt/with-no-data-perms-for-all-users!
          (is (= "You don't have permissions to do that."
                 (mt/user-http-request :rasta :get 403 (str "segment/" (u/the-id segment))))))))))

(deftest fetch-segment-test
  (testing "GET /api/segment/:id"
    (mt/with-temp [:model/Database {database-id :id} {}
                   :model/Table    {table-id :id}    {:db_id database-id}
                   :model/Segment  {:keys [id]}      {:creator_id (mt/user->id :crowberto)
                                                      :table_id   table-id
                                                      :definition {:filter [:= [:field 2 nil] "cans"]}}]
      (mt/with-full-data-perms-for-all-users!
        (is (= {:name                    "Toucans in the rainforest"
                :description             "Lookin' for a blueberry"
                :show_in_getting_started false
                :caveats                 nil
                :points_of_interest      nil
                :creator_id              (mt/user->id :crowberto)
                :creator                 (user-details (mt/fetch-user :crowberto))
                :created_at              true
                :updated_at              true
                :entity_id               true
                :archived                false
                :definition              {:filter ["=" ["field" 2 nil] "cans"]}}
               (-> (mt/user-http-request :rasta :get 200 (format "segment/%d" id))
                   segment-response
                   (dissoc :query_description))))))))

;; ## GET /api/segment/:id/revisions

(deftest revisions-permissions-test
  (testing "GET /api/segment/:id/revisions"
    (testing "test security. Requires read perms for the Table it references"
      (mt/with-temp [:model/Database db {}
                     :model/Table    table   {:db_id (u/the-id db)}
                     :model/Segment  segment {:table_id (u/the-id table)}]
        (mt/with-no-data-perms-for-all-users!
          (is (= "You don't have permissions to do that."
                 (mt/user-http-request :rasta :get 403 (format "segment/%d/revisions" (u/the-id segment))))))))))

(deftest revisions-test
  (testing "GET /api/segment/:id/revisions"
    (mt/with-temp
      [:model/Database {database-id :id} {}
       :model/Table    {table-id :id}    {:db_id database-id}
       :model/Segment  {:keys [id]}      {:creator_id (mt/user->id :crowberto)
                                          :table_id   table-id
                                          :definition {:database 123
                                                       :query    {:filter [:= [:field 2 nil] "cans"]}}}
       :model/Revision _                 {:model       "Segment"
                                          :model_id    id
                                          :object      {:name       "b"
                                                        :definition {:filter [:and [:> 1 25]]}}
                                          :is_creation true}
       :model/Revision _                 {:model    "Segment"
                                          :model_id id
                                          :user_id  (mt/user->id :crowberto)
                                          :object   {:name       "c"
                                                     :definition {:filter [:and [:> 1 25]]}}
                                          :message  "updated"}]
      (mt/with-full-data-perms-for-all-users!
        (is (=? [{:is_reversion false
                  :is_creation  false
                  :message      "updated"
                  :user         (-> (user-details (mt/fetch-user :crowberto))
                                    (dissoc :email :date_joined :last_login :is_superuser :is_qbnewb))
                  :diff         {:name {:before "b" :after "c"}}
                  :description  "renamed this Segment from \"b\" to \"c\"."}
                 {:is_reversion false
                  :is_creation  true
                  :message      nil
                  :user         (-> (user-details (mt/fetch-user :rasta))
                                    (dissoc :email :date_joined :last_login :is_superuser :is_qbnewb))
                  :diff         {:name       {:after "b"}
                                 :definition {:after {:filter [">" ["field" 1 nil] 25]}}}
                  :description  "created this."}]
                (for [revision (mt/user-http-request :rasta :get 200 (format "segment/%d/revisions" id))]
                  (dissoc revision :timestamp :id))))))))

;; ## POST /api/segment/:id/revert

(deftest revert-permissions-test
  (testing "POST /api/segment/:id/revert"
    (testing "test security.  requires superuser perms"
<<<<<<< HEAD
      (mt/with-temp [Segment {:keys [id]}]
=======
      (t2.with-temp/with-temp [:model/Segment {:keys [id]}]
>>>>>>> 8d23fd74
        (is (= "You don't have permissions to do that."
               (mt/user-http-request :rasta :post 403 (format "segment/%d/revert" id) {:revision_id 56})))))))

(deftest revert-input-validation-test
  (testing "POST /api/segment/:id/revert"
    (is (=? {:errors {:revision_id "value must be an integer greater than zero."}}
            (mt/user-http-request :crowberto :post 400 "segment/1/revert" {})))

    (is (=? {:errors {:revision_id "value must be an integer greater than zero."}}
            (mt/user-http-request :crowberto :post 400 "segment/1/revert" {:revision_id "foobar"})))))

(deftest revert-test
  (testing "POST /api/segment/:id/revert"
    (mt/with-temp
      [:model/Database {database-id :id} {}
       :model/Table    {table-id :id}    {:db_id database-id}
       :model/Segment  {:keys [id]}      {:creator_id              (mt/user->id :crowberto)
                                          :table_id                table-id
                                          :name                    "One Segment to rule them all, one segment to define them"
                                          :description             "One segment to bring them all, and in the DataModel bind them"
                                          :show_in_getting_started false
                                          :caveats                 nil
                                          :points_of_interest      nil
                                          :definition              {:filter [:= [:field 2 nil] "cans"]}}
       :model/Revision {revision-id :id} {:model       "Segment"
                                          :model_id    id
                                          :object      {:creator_id              (mt/user->id :crowberto)
                                                        :table_id                table-id
                                                        :name                    "One Segment to rule them all, one segment to define them"
                                                        :description             "One segment to bring them all, and in the DataModel bind them"
                                                        :show_in_getting_started false
                                                        :caveats                 nil
                                                        :points_of_interest      nil
                                                        :definition              {:filter [:= [:field 2 nil] "cans"]}}
                                          :is_creation true}
       :model/Revision _                 {:model    "Segment"
                                          :model_id id
                                          :user_id  (mt/user->id :crowberto)
                                          :object   {:creator_id              (mt/user->id :crowberto)
                                                     :table_id                table-id
                                                     :name                    "Changed Segment Name"
                                                     :description             "One segment to bring them all, and in the DataModel bind them"
                                                     :show_in_getting_started false
                                                     :caveats                 nil
                                                     :points_of_interest      nil
                                                     :definition              {:filter [:= [:field 2 nil] "cans"]}}
                                          :message  "updated"}]
      (testing "the api response"
        (is (=? {:is_reversion true
                 :is_creation  false
                 :message      nil
                 :user         (-> (user-details (mt/fetch-user :crowberto))
                                   (dissoc :email :date_joined :last_login :is_superuser :is_qbnewb))
                 :diff         {:name {:before "Changed Segment Name"
                                       :after  "One Segment to rule them all, one segment to define them"}}
                 :description  "reverted to an earlier version."}
                (-> (mt/user-http-request :crowberto :post 200 (format "segment/%d/revert" id) {:revision_id revision-id})
                    (dissoc :id :timestamp)))))

      (testing "full list of final revisions, first one should be same as the revision returned by the endpoint"
        (is (=? [{:is_reversion true
                  :is_creation  false
                  :message      nil
                  :user         (-> (user-details (mt/fetch-user :crowberto))
                                    (dissoc :email :date_joined :last_login :is_superuser :is_qbnewb))
                  :diff         {:name {:before "Changed Segment Name"
                                        :after  "One Segment to rule them all, one segment to define them"}}
                  :description  "reverted to an earlier version."}
                 {:is_reversion false
                  :is_creation  false
                  :message      "updated"
                  :user         (-> (user-details (mt/fetch-user :crowberto))
                                    (dissoc :email :date_joined :last_login :is_superuser :is_qbnewb))
                  :diff         {:name {:after  "Changed Segment Name"
                                        :before "One Segment to rule them all, one segment to define them"}}
                  :description  "renamed this Segment from \"One Segment to rule them all, one segment to define them\" to \"Changed Segment Name\"."}
                 {:is_reversion false
                  :is_creation  true
                  :message      nil
                  :user         (-> (user-details (mt/fetch-user :rasta))
                                    (dissoc :email :date_joined :last_login :is_superuser :is_qbnewb))
                  :diff         {:name        {:after "One Segment to rule them all, one segment to define them"}
                                 :description {:after "One segment to bring them all, and in the DataModel bind them"}
                                 :definition  {:after {:filter ["=" ["field" 2 nil] "cans"]}}}
                  :description  "created this."}]
                (for [revision (mt/user-http-request :crowberto :get 200 (format "segment/%d/revisions" id))]
                  (dissoc revision :timestamp :id))))))))

(deftest list-test
  (testing "GET /api/segment/"
<<<<<<< HEAD
    (mt/with-temp [Segment {id-1 :id} {:name     "Segment 1"
                                       :table_id (mt/id :users)}
                   Segment {id-2 :id} {:name       "Segment 2"
                                       :definition (:query (mt/mbql-query venues
                                                             {:filter
                                                              [:and
                                                               [:= $price 4]
                                                               [:= $category_id->categories.name "BBQ"]]}))}
                             ;; inactive segments shouldn't show up
                   Segment {id-3 :id} {:archived true}]
=======
    (t2.with-temp/with-temp [:model/Segment {id-1 :id} {:name     "Segment 1"
                                                        :table_id (mt/id :users)}
                             :model/Segment {id-2 :id} {:name       "Segment 2"
                                                        :definition (:query (mt/mbql-query venues
                                                                              {:filter
                                                                               [:and
                                                                                [:= $price 4]
                                                                                [:= $category_id->categories.name "BBQ"]]}))}
                             ;; inactive segments shouldn't show up
                             :model/Segment {id-3 :id} {:archived true}]
>>>>>>> 8d23fd74
      (mt/with-full-data-perms-for-all-users!
        (is (=? [{:id                     id-1
                  :name                   "Segment 1"
                  :creator                {}
                  :definition_description nil}
                 {:id                     id-2
                  :name                   "Segment 2"
                  :definition             {}
                  :creator                {}
                  :definition_description "Filtered by Price is equal to 4 and Category → Name is BBQ"}]
                (filter (fn [{segment-id :id}]
                          (contains? #{id-1 id-2 id-3} segment-id))
                        (mt/user-http-request :rasta :get 200 "segment/"))))))))

(deftest related-entities-test
  (testing "GET /api/segment/:id/related"
    (testing "related/recommended entities"
<<<<<<< HEAD
      (mt/with-temp [Segment {segment-id :id}]
=======
      (t2.with-temp/with-temp [:model/Segment {segment-id :id}]
>>>>>>> 8d23fd74
        (is (= #{:table :metrics :segments :linked-from}
               (-> (mt/user-http-request :crowberto :get 200 (format "segment/%s/related" segment-id))
                   keys
                   set)))))))<|MERGE_RESOLUTION|>--- conflicted
+++ resolved
@@ -6,7 +6,8 @@
    [metabase.request.core :as request]
    [metabase.test :as mt]
    [metabase.util :as u]
-   [toucan2.core :as t2]))
+   [toucan2.core :as t2]
+   [toucan2.tools.with-temp :as t2.with-temp]))
 
 ;; ## Helper Fns
 
@@ -94,11 +95,7 @@
 (deftest update-permissions-test
   (testing "PUT /api/segment/:id"
     (testing "test security. requires superuser perms"
-<<<<<<< HEAD
-      (mt/with-temp [Segment segment]
-=======
       (t2.with-temp/with-temp [:model/Segment segment]
->>>>>>> 8d23fd74
         (is (= "You don't have permissions to do that."
                (mt/user-http-request :rasta :put 403 (str "segment/" (:id segment))
                                      {:name             "abc"
@@ -155,11 +152,7 @@
 (deftest partial-update-test
   (testing "PUT /api/segment/:id"
     (testing "Can I update a segment's name without specifying `:points_of_interest` and `:show_in_getting_started`?"
-<<<<<<< HEAD
-      (mt/with-temp [Segment segment]
-=======
       (t2.with-temp/with-temp [:model/Segment segment]
->>>>>>> 8d23fd74
         ;; just make sure API call doesn't barf
         (is (some? (mt/user-http-request :crowberto :put 200 (str "segment/" (u/the-id segment))
                                          {:name             "Cool name"
@@ -169,11 +162,7 @@
 (deftest archive-test
   (testing "PUT /api/segment/:id"
     (testing "Can we archive a Segment with the PUT endpoint?"
-<<<<<<< HEAD
-      (mt/with-temp [Segment {:keys [id]}]
-=======
       (t2.with-temp/with-temp [:model/Segment {:keys [id]}]
->>>>>>> 8d23fd74
         (is (map? (mt/user-http-request :crowberto :put 200 (str "segment/" id)
                                         {:archived true, :revision_message "Archive the Segment"})))
         (is (= true
@@ -182,11 +171,7 @@
 (deftest unarchive-test
   (testing "PUT /api/segment/:id"
     (testing "Can we unarchive a Segment with the PUT endpoint?"
-<<<<<<< HEAD
-      (mt/with-temp [Segment {:keys [id]} {:archived true}]
-=======
       (t2.with-temp/with-temp [:model/Segment {:keys [id]} {:archived true}]
->>>>>>> 8d23fd74
         (is (map? (mt/user-http-request :crowberto :put 200 (str "segment/" id)
                                         {:archived false, :revision_message "Unarchive the Segment"})))
         (is (= false
@@ -197,11 +182,7 @@
 (deftest delete-permissions-test
   (testing "DELETE /api/segment/:id"
     (testing "test security. requires superuser perms"
-<<<<<<< HEAD
-      (mt/with-temp [Segment {:keys [id]}]
-=======
       (t2.with-temp/with-temp [:model/Segment {:keys [id]}]
->>>>>>> 8d23fd74
         (is (= "You don't have permissions to do that."
                (mt/user-http-request :rasta :delete 403 (str "segment/" id)
                                      :revision_message "yeeeehaw!")))))))
@@ -329,11 +310,7 @@
 (deftest revert-permissions-test
   (testing "POST /api/segment/:id/revert"
     (testing "test security.  requires superuser perms"
-<<<<<<< HEAD
-      (mt/with-temp [Segment {:keys [id]}]
-=======
       (t2.with-temp/with-temp [:model/Segment {:keys [id]}]
->>>>>>> 8d23fd74
         (is (= "You don't have permissions to do that."
                (mt/user-http-request :rasta :post 403 (format "segment/%d/revert" id) {:revision_id 56})))))))
 
@@ -424,18 +401,6 @@
 
 (deftest list-test
   (testing "GET /api/segment/"
-<<<<<<< HEAD
-    (mt/with-temp [Segment {id-1 :id} {:name     "Segment 1"
-                                       :table_id (mt/id :users)}
-                   Segment {id-2 :id} {:name       "Segment 2"
-                                       :definition (:query (mt/mbql-query venues
-                                                             {:filter
-                                                              [:and
-                                                               [:= $price 4]
-                                                               [:= $category_id->categories.name "BBQ"]]}))}
-                             ;; inactive segments shouldn't show up
-                   Segment {id-3 :id} {:archived true}]
-=======
     (t2.with-temp/with-temp [:model/Segment {id-1 :id} {:name     "Segment 1"
                                                         :table_id (mt/id :users)}
                              :model/Segment {id-2 :id} {:name       "Segment 2"
@@ -446,7 +411,6 @@
                                                                                 [:= $category_id->categories.name "BBQ"]]}))}
                              ;; inactive segments shouldn't show up
                              :model/Segment {id-3 :id} {:archived true}]
->>>>>>> 8d23fd74
       (mt/with-full-data-perms-for-all-users!
         (is (=? [{:id                     id-1
                   :name                   "Segment 1"
@@ -464,11 +428,7 @@
 (deftest related-entities-test
   (testing "GET /api/segment/:id/related"
     (testing "related/recommended entities"
-<<<<<<< HEAD
-      (mt/with-temp [Segment {segment-id :id}]
-=======
       (t2.with-temp/with-temp [:model/Segment {segment-id :id}]
->>>>>>> 8d23fd74
         (is (= #{:table :metrics :segments :linked-from}
                (-> (mt/user-http-request :crowberto :get 200 (format "segment/%s/related" segment-id))
                    keys
