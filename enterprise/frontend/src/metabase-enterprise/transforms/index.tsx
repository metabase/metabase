--- conflicted
+++ resolved
@@ -1,66 +1,11 @@
-<<<<<<< HEAD
 import { PLUGIN_TRANSFORMS } from "metabase/plugins";
 import { hasPremiumFeature } from "metabase-enterprise/settings";
 
+import { TransformPicker } from "./components/TransformPicker";
 import { getTransformNavItems, getTransformRoutes } from "./routes";
-import { ROOT_URL } from "./urls";
 
 if (hasPremiumFeature("transforms")) {
-  PLUGIN_TRANSFORMS.ROOT_URL = ROOT_URL;
+  PLUGIN_TRANSFORMS.TransformPicker = TransformPicker;
   PLUGIN_TRANSFORMS.getTransformRoutes = getTransformRoutes;
   PLUGIN_TRANSFORMS.getTransformNavItems = getTransformNavItems;
-=======
-import { IndexRoute } from "react-router";
-import { t } from "ttag";
-
-import { createAdminRouteGuard } from "metabase/admin/utils";
-import { Route } from "metabase/hoc/Title";
-import {
-  PLUGIN_ENTITIES,
-  PLUGIN_TRANSFORMS,
-  PLUGIN_TRANSFORMS_PYTHON,
-} from "metabase/plugins";
-import { Transforms } from "metabase-enterprise/entities/transforms";
-import { hasPremiumFeature } from "metabase-enterprise/settings";
-
-import { TransformPicker } from "./components/TransformPicker";
-import { JobListPage } from "./pages/JobListPage";
-import { JobPage } from "./pages/JobPage";
-import { NewJobPage } from "./pages/NewJobPage";
-import { NewTransformPage } from "./pages/NewTransformPage";
-import { RunListPage } from "./pages/RunListPage";
-import { TransformListPage } from "./pages/TransformListPage";
-import { TransformPage } from "./pages/TransformPage";
-import { DetailsPageLayout, ListPageLayout } from "./pages/TransformPageLayout";
-import { TransformQueryPage } from "./pages/TransformQueryPage";
-
-if (hasPremiumFeature("transforms")) {
-  PLUGIN_ENTITIES.entities["transforms"] = Transforms;
-  PLUGIN_TRANSFORMS.TransformPicker = TransformPicker;
-
-  PLUGIN_TRANSFORMS.getAdminPaths = () => [
-    { key: "transforms", name: t`Transforms`, path: "/admin/transforms" },
-  ];
-
-  PLUGIN_TRANSFORMS.getAdminRoutes = () => (
-    <Route path="transforms" component={createAdminRouteGuard("transforms")}>
-      <Route title={t`Transforms`}>
-        <Route component={ListPageLayout}>
-          <IndexRoute component={TransformListPage} />
-          <Route path="jobs" component={JobListPage} />
-          <Route path="runs" component={RunListPage} />
-        </Route>
-        <Route component={DetailsPageLayout}>
-          <Route path="jobs/new" component={NewJobPage} />
-          <Route path="jobs/:jobId" component={JobPage} />
-          <Route path=":transformId" component={TransformPage} />
-        </Route>
-        {PLUGIN_TRANSFORMS_PYTHON.getAdminRoutes()}
-        <Route path="new/:type" component={NewTransformPage} />
-        <Route path="new/card/:cardId" component={NewTransformPage} />
-        <Route path=":transformId/query" component={TransformQueryPage} />
-      </Route>
-    </Route>
-  );
->>>>>>> bb6d7b1c
 }