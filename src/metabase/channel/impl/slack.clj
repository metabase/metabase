(ns metabase.channel.impl.slack
  (:require
   [clojure.string :as str]
   [metabase.appearance.core :as appearance]
   [metabase.channel.core :as channel]
   [metabase.channel.impl.util :as impl.util]
   [metabase.channel.render.core :as channel.render]
   [metabase.channel.shared :as channel.shared]
   [metabase.channel.slack :as slack]
   [metabase.channel.template.core :as channel.template]
   [metabase.channel.urls :as urls]
   [metabase.lib.util.match :as lib.util.match]
   [metabase.parameters.shared :as shared.params]
   [metabase.premium-features.core :as premium-features]
   [metabase.system.core :as system]
   [metabase.util.malli :as mu]
   [metabase.util.malli.registry :as mr]
   [metabase.util.markdown :as markdown]))

(defn- notification-recipient->channel
  [notification-recipient]
  (when (= (:type notification-recipient) :notification-recipient/raw-value)
    (-> notification-recipient :details :value)))

(defn- escape-mkdwn
  "Escapes slack mkdwn special characters in the string, as specified here:
  https://api.slack.com/reference/surfaces/formatting."
  [s]
  (-> s
      (str/replace "&" "&amp;")
      (str/replace "<" "&lt;")
      (str/replace ">" "&gt;")))

(defn- truncate
  "If a string is greater than Slack's length limit, truncates it to fit the limit and
  adds an ellipsis character to the end."
  [mrkdwn limit]
  (if (> (count mrkdwn) limit)
    (-> mrkdwn
        (subs 0 (dec limit))
        (str "…"))
    mrkdwn))

(def header-text-limit       "Header block character limit"  150)
(def block-text-length-limit "Section block character limit" 3000)
(def ^:private attachment-text-length-limit                  2000)

<<<<<<< HEAD
(defn- text->markdown-section
  [text]
  (let [mrkdwn (markdown/process-markdown text :slack)]
    (when (not (str/blank? mrkdwn))
      {:type "section"
       :text {:type "mrkdwn"
              :text (truncate mrkdwn block-text-length-limit)}})))
=======
(defn- parameter-markdown
  [parameter]
  (truncate
   (format "*%s*\n%s" (:name parameter) (shared.params/value-string parameter (system/site-locale)))
   attachment-text-length-limit))

(defn- maybe-append-params-block
  "Appends an inline parameters block to a collection of blocks if parameters exist."
  [blocks inline-parameters]
  (if (seq inline-parameters)
    (conj blocks {:type "section"
                  :fields (mapv
                           (fn [parameter]
                             {:type "mrkdwn"
                              :text (parameter-markdown parameter)})
                           inline-parameters)})
    blocks))

(defn- text->markdown-block
  ([text]
   (text->markdown-block text nil))

  ([text inline-parameters]
   (let [mrkdwn (markdown/process-markdown text :slack)]
     (when (not (str/blank? mrkdwn))
       {:blocks
        (maybe-append-params-block
         [{:type "section"
           :text {:type "mrkdwn"
                  :text (truncate mrkdwn block-text-length-limit)}}]
         inline-parameters)}))))
>>>>>>> 2ae676e8

(defn- mkdwn-link-text [url label]
  (if url
    (let [url-length       (count  url)
          const-length     3
          max-label-length (- block-text-length-limit url-length const-length)
          label'           (escape-mkdwn label)]
      (if (< max-label-length 10)
        (truncate (str "(URL exceeds slack limits) " label') block-text-length-limit)
        (format "<%s|%s>" url (truncate label' max-label-length))))
    label))

(def ^:private slack-width
  "Maximum width of the rendered PNG of HTML to be sent to Slack. Content that exceeds this width (e.g. a table with
  many columns) is truncated."
  1200)

(defn- part->sections!
  "Converts a notification part directly into Slack Block Kit blocks."
  [part & {:keys [card-url-text]}]
  (let [part (channel.shared/maybe-realize-data-rows part)]
    (case (:type part)
      :card
      (let [{:keys [card dashcard result]}         part
<<<<<<< HEAD
            {card-id :id card-name :name :as card} card
            title                                  (or (-> dashcard :visualization_settings :card.title)
                                                       card-name)
            rendered-info                          (channel.render/render-pulse-card :inline (channel.render/defaulted-timezone card) card dashcard result)
            title-link                             (when-not (= :table-editable (:display card))
                                                     (urls/card-url card-id))]
        (conj [{:type "section"
                :text {:type "mrkdwn"
                       :text (or card-url-text (mkdwn-link-text title-link title))}}]
              (if (:render/text rendered-info)
                {:type "section"
                 :text {:type "plain_text"
                        :text (:render/text rendered-info)}}
                {:type       "image"
                 :slack_file {:id (-> rendered-info
                                      (channel.render/png-from-render-info slack-width)
                                      (slack/upload-file! (format "%s.png" title))
                                      :id)}
                 :alt_text   title})))

      :text
      [(text->markdown-section (:text part))]

      :tab-title
      [(text->markdown-section (format "# %s" (:text part)))])))
=======
            {card-id :id card-name :name :as card} card]
        {:title             (or (-> dashcard :visualization_settings :card.title)
                                card-name)
         :inline-parameters (-> dashcard :visualization_settings :inline_parameters)
         :rendered-info     (channel.render/render-pulse-card :inline (channel.render/defaulted-timezone card) card dashcard result)
         :title_link        (urls/card-url card-id)
         :attachment-name   "image.png"
         :fallback          card-name})

      :text
      (text->markdown-block (:text part) (:inline_parameters part))

      :heading
      (text->markdown-block (format "## %s" (:text part)) (:inline_parameters part))

      :tab-title
      (text->markdown-block (format "# %s" (:text part))))))

(def ^:private slack-width
  "Maximum width of the rendered PNG of HTML to be sent to Slack. Content that exceeds this width (e.g. a table with
  many columns) is truncated."
  1200)

(defn- mkdwn-link-text [url label]
  (let [url-length       (count url)
        const-length     3
        max-label-length (- block-text-length-limit url-length const-length)
        label' (escape-mkdwn label)]
    (if (< max-label-length 10)
      (truncate (str "(URL exceeds slack limits) " label') block-text-length-limit)
      (format "<%s|%s>" url (truncate label' max-label-length)))))

(defn- create-and-upload-slack-attachment!
  "Create an attachment in Slack for a given Card by rendering its content into an image and uploading it.
  Attachments containing `:blocks` lists containing text cards are returned unmodified."
  [{:keys [title title_link attachment-name rendered-info blocks inline-parameters] :as attachment-data}]
  (cond
    blocks attachment-data

    (:render/text rendered-info)
    {:blocks
     (-> [{:type "section"
           :text {:type     "mrkdwn"
                  :text     (mkdwn-link-text title_link title)
                  :verbatim true}}]
         (maybe-append-params-block inline-parameters)
         (conj {:type "section"
                :text {:type "plain_text"
                       :text (:render/text rendered-info)}}))}

    :else
    (let [image-bytes   (channel.render/png-from-render-info rendered-info slack-width)
          {file-id :id} (slack/upload-file! image-bytes attachment-name)]
      {:blocks
       (-> [{:type "section"
             :text {:type     "mrkdwn"
                    :text     (mkdwn-link-text title_link title)
                    :verbatim true}}]
           (maybe-append-params-block inline-parameters)
           (conj {:type       "image"
                  :slack_file {:id file-id}
                  :alt_text   title}))})))
>>>>>>> 2ae676e8

(def ^:private SlackMessage
  [:map {:closed true}
   [:channel :string]
   [:blocks  [:sequential :map]]])

(mu/defmethod channel/send! :channel/slack
  [_channel {:keys [channel blocks]} :- SlackMessage]
  (doseq [block-chunk (partition-all 50 blocks)]
    (slack/post-chat-message! {:channel channel :blocks block-chunk})))

;; ------------------------------------------------------------------------------------------------;;
;;                                      Notification Card                                          ;;
;; ------------------------------------------------------------------------------------------------;;

(mr/def ::notification.card.template.context
  [:map {:closed true}
   [:creator [:map {:closed true}
              [:first_name [:maybe :string]]
              [:last_name [:maybe :string]]
              [:email :string]
              [:common_name [:maybe :string]]]]
   [:card [:map {:closed true}
           [:id pos-int?]
           [:name :string]]]
   [:rows [:sequential [:map-of :string :any]]]])

(mu/defmethod channel/template-context [:channel/slack :notification/card] :- ::notification.card.template.context
  [_channel-type _notification-type notification-payload]
  (lib.util.match/match-one
    notification-payload
    {:creator ?creator
     :payload {:card_part {:card {:id   ?card_id
                                  :name ?card_name}
                           :result {:data {:cols ?result_cols
                                           :rows ?result_rows}}}}}
    {:creator  (select-keys ?creator [:first_name :last_name :email :common_name])
     :card     {:id   ?card_id
                :name ?card_name}
     :rows     (let [col-names (map :name ?result_cols)]
                 (vec (for [row ?result_rows]
                        (zipmap col-names row))))}))

(mu/defmethod channel/render-notification [:channel/slack :notification/card] :- [:sequential SlackMessage]
  [channel-type payload-type {:keys [payload] :as notification-payload} template recipients]
  ;; for alerts, we allow users to template the url card part only
  (let [link-template (or template
                          (channel.template/default-template :notification/card nil channel-type))
        _             (assert link-template "No template found")
        card-url-text (some->> (update-in notification-payload [:payload :card_part] channel.shared/maybe-realize-data-rows)
                               (channel/template-context channel-type payload-type)
                               (channel.template/render-template link-template))
        blocks        (concat [{:type "header"
                                :text {:type "plain_text"
                                       :text (truncate (str "🔔 " (-> payload :card :name)) header-text-limit)
                                       :emoji true}}]
                              (part->sections! (:card_part payload) :card-url-text card-url-text))]
    (doall (for [channel (map notification-recipient->channel recipients)]
             {:channel channel
              :blocks  blocks}))))

;; ------------------------------------------------------------------------------------------------;;
;;                                    Dashboard Subscriptions                                      ;;
;; ------------------------------------------------------------------------------------------------;;

(defn- include-branding?
  "Branding in exports is included only for instances that do not have a whitelabel feature flag."
  []
  (not (premium-features/enable-whitelabeling?)))

(defn- slack-dashboard-header
  "Returns a block element that includes a dashboard's name, creator, and filters, for inclusion in a
  Slack dashboard subscription"
  [dashboard creator-name all-params top-level-params]
  (let [header-section  {:type "header"
                         :text {:type "plain_text"
                                :text (truncate (:name dashboard) header-text-limit)
                                :emoji true}}
        link-section    {:type "section"
                         :fields (cond-> [{:type "mrkdwn"
                                           :text (mkdwn-link-text
                                                  (urls/dashboard-url (:id dashboard) all-params)
                                                  (format "*Sent from %s by %s*"
                                                          (appearance/site-name)
                                                          creator-name))}]
                                   (include-branding?)
                                   (conj
                                    {:type "mrkdwn"
                                     :text  "Made with Metabase :blue_heart:"}))}
        filter-fields   (for [parameter top-level-params]
                          {:type "mrkdwn"
                           :text (parameter-markdown parameter)})
        filter-section  (when (seq filter-fields)
                          {:type   "section"
                           :fields filter-fields})]
    (filter some? [header-section filter-section link-section])))

(mu/defmethod channel/render-notification [:channel/slack :notification/dashboard] :- [:sequential SlackMessage]
<<<<<<< HEAD
  [_channel-type _payload-type {:keys [payload creator]} _template recipients]
  (let [parameters (:parameters payload)
        dashboard  (:dashboard payload)
        blocks     (->> [(slack-dashboard-header dashboard (:common_name creator) parameters)
                         (mapcat part->sections! (:dashboard_parts payload))]
                        flatten
                        (remove nil?))]
    (for [channel-id (map notification-recipient->channel recipients)]
      {:channel channel-id
       :blocks  blocks})))

;; ------------------------------------------------------------------------------------------------;;
;;                                           System Event                                          ;;
;; ------------------------------------------------------------------------------------------------;;

(mu/defmethod channel/render-notification [:channel/slack :notification/system-event] :- [:sequential SlackMessage]
  [channel-type _payload-type {:keys [context] :as notification-payload} template recipients]
  (let [event-name (:event_name context)
        template   (or template
                       (channel.template/default-template :notification/system-event context channel-type))
        sections    [{:type "section"
                      :text {:type "mrkdwn"
                             :text (truncate
                                    (channel.template/render-template template notification-payload)
                                    block-text-length-limit)}}]]
    (assert template (str "No template found for event " event-name))
    (for [channel (map notification-recipient->channel recipients)]
      {:channel channel
       :blocks  sections})))
=======
  [_channel-type {:keys [payload creator]} _template recipients]
  (let [all-params       (:parameters payload)
        top-level-params (impl.util/remove-inline-parameters all-params (:dashboard_parts payload))
        dashboard  (:dashboard payload)]
    (for [channel-id (map notification-recipient->channel-id recipients)]
      {:channel-id  channel-id
       :attachments (doall (remove nil?
                                   (flatten [(slack-dashboard-header dashboard (:common_name creator) all-params top-level-params)
                                             (create-slack-attachment-data (:dashboard_parts payload))])))})))
>>>>>>> 2ae676e8
<|MERGE_RESOLUTION|>--- conflicted
+++ resolved
@@ -45,15 +45,6 @@
 (def block-text-length-limit "Section block character limit" 3000)
 (def ^:private attachment-text-length-limit                  2000)
 
-<<<<<<< HEAD
-(defn- text->markdown-section
-  [text]
-  (let [mrkdwn (markdown/process-markdown text :slack)]
-    (when (not (str/blank? mrkdwn))
-      {:type "section"
-       :text {:type "mrkdwn"
-              :text (truncate mrkdwn block-text-length-limit)}})))
-=======
 (defn- parameter-markdown
   [parameter]
   (truncate
@@ -72,20 +63,17 @@
                            inline-parameters)})
     blocks))
 
-(defn- text->markdown-block
+(defn- text->markdown-sections
   ([text]
-   (text->markdown-block text nil))
-
+   (text->markdown-sections text nil))
   ([text inline-parameters]
    (let [mrkdwn (markdown/process-markdown text :slack)]
      (when (not (str/blank? mrkdwn))
-       {:blocks
-        (maybe-append-params-block
-         [{:type "section"
-           :text {:type "mrkdwn"
-                  :text (truncate mrkdwn block-text-length-limit)}}]
-         inline-parameters)}))))
->>>>>>> 2ae676e8
+       (maybe-append-params-block
+        [{:type "section"
+          :text {:type "mrkdwn"
+                 :text (truncate mrkdwn block-text-length-limit)}}]
+        inline-parameters)))))
 
 (defn- mkdwn-link-text [url label]
   (if url
@@ -107,99 +95,39 @@
   "Converts a notification part directly into Slack Block Kit blocks."
   [part & {:keys [card-url-text]}]
   (let [part (channel.shared/maybe-realize-data-rows part)]
-    (case (:type part)
-      :card
-      (let [{:keys [card dashcard result]}         part
-<<<<<<< HEAD
-            {card-id :id card-name :name :as card} card
-            title                                  (or (-> dashcard :visualization_settings :card.title)
-                                                       card-name)
-            rendered-info                          (channel.render/render-pulse-card :inline (channel.render/defaulted-timezone card) card dashcard result)
-            title-link                             (when-not (= :table-editable (:display card))
-                                                     (urls/card-url card-id))]
-        (conj [{:type "section"
-                :text {:type "mrkdwn"
-                       :text (or card-url-text (mkdwn-link-text title-link title))}}]
-              (if (:render/text rendered-info)
-                {:type "section"
-                 :text {:type "plain_text"
-                        :text (:render/text rendered-info)}}
-                {:type       "image"
-                 :slack_file {:id (-> rendered-info
-                                      (channel.render/png-from-render-info slack-width)
-                                      (slack/upload-file! (format "%s.png" title))
-                                      :id)}
-                 :alt_text   title})))
-
-      :text
-      [(text->markdown-section (:text part))]
-
-      :tab-title
-      [(text->markdown-section (format "# %s" (:text part)))])))
-=======
-            {card-id :id card-name :name :as card} card]
-        {:title             (or (-> dashcard :visualization_settings :card.title)
-                                card-name)
-         :inline-parameters (-> dashcard :visualization_settings :inline_parameters)
-         :rendered-info     (channel.render/render-pulse-card :inline (channel.render/defaulted-timezone card) card dashcard result)
-         :title_link        (urls/card-url card-id)
-         :attachment-name   "image.png"
-         :fallback          card-name})
-
-      :text
-      (text->markdown-block (:text part) (:inline_parameters part))
-
-      :heading
-      (text->markdown-block (format "## %s" (:text part)) (:inline_parameters part))
-
-      :tab-title
-      (text->markdown-block (format "# %s" (:text part))))))
-
-(def ^:private slack-width
-  "Maximum width of the rendered PNG of HTML to be sent to Slack. Content that exceeds this width (e.g. a table with
-  many columns) is truncated."
-  1200)
-
-(defn- mkdwn-link-text [url label]
-  (let [url-length       (count url)
-        const-length     3
-        max-label-length (- block-text-length-limit url-length const-length)
-        label' (escape-mkdwn label)]
-    (if (< max-label-length 10)
-      (truncate (str "(URL exceeds slack limits) " label') block-text-length-limit)
-      (format "<%s|%s>" url (truncate label' max-label-length)))))
-
-(defn- create-and-upload-slack-attachment!
-  "Create an attachment in Slack for a given Card by rendering its content into an image and uploading it.
-  Attachments containing `:blocks` lists containing text cards are returned unmodified."
-  [{:keys [title title_link attachment-name rendered-info blocks inline-parameters] :as attachment-data}]
-  (cond
-    blocks attachment-data
-
-    (:render/text rendered-info)
-    {:blocks
-     (-> [{:type "section"
-           :text {:type     "mrkdwn"
-                  :text     (mkdwn-link-text title_link title)
-                  :verbatim true}}]
-         (maybe-append-params-block inline-parameters)
-         (conj {:type "section"
-                :text {:type "plain_text"
-                       :text (:render/text rendered-info)}}))}
-
-    :else
-    (let [image-bytes   (channel.render/png-from-render-info rendered-info slack-width)
-          {file-id :id} (slack/upload-file! image-bytes attachment-name)]
-      {:blocks
-       (-> [{:type "section"
-             :text {:type     "mrkdwn"
-                    :text     (mkdwn-link-text title_link title)
-                    :verbatim true}}]
-           (maybe-append-params-block inline-parameters)
-           (conj {:type       "image"
-                  :slack_file {:id file-id}
-                  :alt_text   title}))})))
->>>>>>> 2ae676e8
+    (maybe-append-params-block
+     (case (:type part)
+       :card
+       (let [{:keys [card dashcard result]}         part
+             {card-id :id card-name :name :as card} card
+             title                                  (or (-> dashcard :visualization_settings :card.title)
+                                                        card-name)
+             rendered-info                          (channel.render/render-pulse-card :inline (channel.render/defaulted-timezone card) card dashcard result)
+             title-link                             (when-not (= :table-editable (:display card))
+                                                      (urls/card-url card-id))]
+         (conj [{:type "section"
+                 :text {:type "mrkdwn"
+                        :text (or card-url-text (mkdwn-link-text title-link title))}}]
+               (if (:render/text rendered-info)
+                 {:type "section"
+                  :text {:type "plain_text"
+                         :text (:render/text rendered-info)}}
+                 {:type       "image"
+                  :slack_file {:id (-> rendered-info
+                                       (channel.render/png-from-render-info slack-width)
+                                       (slack/upload-file! (format "%s.png" title))
+                                       :id)}
+                  :alt_text   title})))
+
+       :text
+       (text->markdown-sections (:text part))
+
+       :heading
+       (text->markdown-sections (format "## %s" (:text part)))
+
+       :tab-title
+       (text->markdown-sections (format "# %s" (:text part))))
+     (:inline_parameters part))))
 
 (def ^:private SlackMessage
   [:map {:closed true}
@@ -298,11 +226,11 @@
     (filter some? [header-section filter-section link-section])))
 
 (mu/defmethod channel/render-notification [:channel/slack :notification/dashboard] :- [:sequential SlackMessage]
-<<<<<<< HEAD
   [_channel-type _payload-type {:keys [payload creator]} _template recipients]
-  (let [parameters (:parameters payload)
+  (let [all-params       (:parameters payload)
+        top-level-params (impl.util/remove-inline-parameters all-params (:dashboard_parts payload))
         dashboard  (:dashboard payload)
-        blocks     (->> [(slack-dashboard-header dashboard (:common_name creator) parameters)
+        blocks     (->> [(slack-dashboard-header dashboard (:common_name creator) all-params top-level-params)
                          (mapcat part->sections! (:dashboard_parts payload))]
                         flatten
                         (remove nil?))]
@@ -327,15 +255,4 @@
     (assert template (str "No template found for event " event-name))
     (for [channel (map notification-recipient->channel recipients)]
       {:channel channel
-       :blocks  sections})))
-=======
-  [_channel-type {:keys [payload creator]} _template recipients]
-  (let [all-params       (:parameters payload)
-        top-level-params (impl.util/remove-inline-parameters all-params (:dashboard_parts payload))
-        dashboard  (:dashboard payload)]
-    (for [channel-id (map notification-recipient->channel-id recipients)]
-      {:channel-id  channel-id
-       :attachments (doall (remove nil?
-                                   (flatten [(slack-dashboard-header dashboard (:common_name creator) all-params top-level-params)
-                                             (create-slack-attachment-data (:dashboard_parts payload))])))})))
->>>>>>> 2ae676e8
+       :blocks  sections})))