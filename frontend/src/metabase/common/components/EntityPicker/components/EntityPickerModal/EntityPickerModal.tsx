--- conflicted
+++ resolved
@@ -26,12 +26,8 @@
 export type EntityPickerModalOptions = {
   showSearch?: boolean;
   hasConfirmButtons?: boolean;
-<<<<<<< HEAD
-=======
-  allowCreateNew?: boolean;
   confirmButtonText?: string;
   cancelButtonText?: string;
->>>>>>> bee426d2
 };
 
 export const defaultOptions: EntityPickerModalOptions = {
