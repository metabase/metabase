--- conflicted
+++ resolved
@@ -16,22 +16,9 @@
   isEditing?: boolean;
 }
 
-<<<<<<< HEAD
 export function DashboardTabs({ isEditing = false }: DashboardTabsProps) {
-  const { tabs, createNewTab, deleteTab, renameTab, selectTab, selectedTabId } =
+  const { tabs, createNewTab, deleteTab, renameTab, selectTab, selectedTabId, moveTab } =
     useDashboardTabs();
-=======
-export function DashboardTabs({ isEditing }: DashboardTabsProps) {
-  const {
-    tabs,
-    selectedTabId,
-    createNewTab,
-    deleteTab,
-    renameTab,
-    selectTab,
-    moveTab,
-  } = useDashboardTabs();
->>>>>>> ca8bdae5
   const showTabs = tabs.length > 1 || isEditing;
   const showPlaceholder = tabs.length <= 1 && isEditing;
 
