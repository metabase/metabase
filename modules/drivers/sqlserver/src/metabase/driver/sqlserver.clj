(ns metabase.driver.sqlserver
  "Driver for SQLServer databases. Uses the official Microsoft JDBC driver under the hood (pre-0.25.0, used jTDS)."
  (:require
   [clojure.data.xml :as xml]
   [clojure.java.io :as io]
   [clojure.string :as str]
   [clojure.walk :as walk]
   [honey.sql :as sql]
   [honey.sql.helpers :as sql.helpers]
   [java-time.api :as t]
   [metabase.config :as config]
   [metabase.driver :as driver]
   [metabase.driver.sql :as driver.sql]
   [metabase.driver.sql-jdbc :as sql-jdbc]
   [metabase.driver.sql-jdbc.common :as sql-jdbc.common]
   [metabase.driver.sql-jdbc.connection :as sql-jdbc.conn]
   [metabase.driver.sql-jdbc.execute :as sql-jdbc.execute]
   [metabase.driver.sql-jdbc.sync :as sql-jdbc.sync]
   [metabase.driver.sql.parameters.substitution
    :as sql.params.substitution]
   [metabase.driver.sql.query-processor :as sql.qp]
   [metabase.driver.sql.query-processor.boolean-is-comparison :as sql.qp.boolean-is-comparison]
   [metabase.driver.sql.util :as sql.u]
   [metabase.legacy-mbql.util :as mbql.u]
   [metabase.lib.util.match :as lib.util.match]
   [metabase.query-processor.middleware.limit :as limit]
   [metabase.query-processor.timezone :as qp.timezone]
   [metabase.util :as u]
   [metabase.util.honey-sql-2 :as h2x]
   [metabase.util.log :as log])
  (:import
   (java.sql Connection PreparedStatement ResultSet Time)
   (java.time
    LocalDate
    LocalDateTime
    LocalTime
    OffsetDateTime
    OffsetTime
    ZonedDateTime)
   (java.time.format DateTimeFormatter)
   [java.util UUID]))

(set! *warn-on-reflection* true)

(driver/register! :sqlserver, :parent #{:sql-jdbc
                                        ::sql.qp.boolean-is-comparison/boolean-is-comparison})

(doseq [[feature supported?] {:case-sensitivity-string-filter-options false
                              :uuid-type                              true
                              :convert-timezone                       true
                              :datetime-diff                          true
<<<<<<< HEAD
                              ;; Index sync is turned off across the application as it is not used ATM.
                              :index-info                             false
=======
                              :expression-literals                    true
                              :index-info                             true
>>>>>>> fe3792cd
                              :now                                    true
                              :regex                                  false
                              :test/jvm-timezone-setting              false}]
  (defmethod driver/database-supports? [:sqlserver feature] [_driver _feature _db] supported?))

(defmethod driver/database-supports? [:sqlserver :percentile-aggregations]
  [_ _ db]
  (let [major-version (get-in db [:dbms_version :semantic-version 0] 0)]
    (when (zero? major-version)
      (log/warn "Unable to determine sqlserver's dbms major version. Fallback to 0."))
    (>= major-version 16)))

(defmethod driver/db-start-of-week :sqlserver
  [_]
  :sunday)

(defmethod driver/prettify-native-form :sqlserver
  [_ native-form]
  (sql.u/format-sql-and-fix-params :tsql native-form))

;; See the list here: https://docs.microsoft.com/en-us/sql/connect/jdbc/using-basic-data-types
(defmethod sql-jdbc.sync/database-type->base-type :sqlserver
  [_ column-type]
  ({:bigint           :type/BigInteger
    :binary           :type/*
    :bit              :type/Boolean ; actually this is 1 / 0 instead of true / false ...
    :char             :type/Text
    :cursor           :type/*
    :date             :type/Date
    :datetime         :type/DateTime
    :datetime2        :type/DateTime
    :datetimeoffset   :type/DateTimeWithZoneOffset
    :decimal          :type/Decimal
    :float            :type/Float
    :geography        :type/*
    :geometry         :type/*
    :hierarchyid      :type/*
    :image            :type/*
    :int              :type/Integer
    :money            :type/Decimal
    :nchar            :type/Text
    :ntext            :type/Text
    :numeric          :type/Decimal
    :nvarchar         :type/Text
    :real             :type/Float
    :smalldatetime    :type/DateTime
    :smallint         :type/Integer
    :smallmoney       :type/Decimal
    :sql_variant      :type/*
    :table            :type/*
    :text             :type/Text
    :time             :type/Time
    :timestamp        :type/* ; not a standard SQL timestamp, see https://msdn.microsoft.com/en-us/library/ms182776.aspx
    :tinyint          :type/Integer
    :uniqueidentifier :type/UUID
    :varbinary        :type/*
    :varchar          :type/Text
    :xml              :type/*
    (keyword "int identity") :type/Integer} column-type)) ; auto-incrementing integer (ie pk) field

(defmethod sql-jdbc.conn/connection-details->spec :sqlserver
  [_ {:keys [user password db host port instance domain ssl]
      :or   {user "dbuser", password "dbpassword", db "", host "localhost"}
      :as   details}]
  (-> {:applicationName    config/mb-version-and-process-identifier
       :subprotocol        "sqlserver"
       ;; it looks like the only thing that actually needs to be passed as the `subname` is the host; everything else
       ;; can be passed as part of the Properties
       :subname            (str "//" host)
       ;; everything else gets passed as `java.util.Properties` to the JDBC connection.  (passing these as Properties
       ;; instead of part of the `:subname` is preferable because they support things like passwords with special
       ;; characters)
       :database           db
       :password           password
       ;; Wait up to 10 seconds for connection success. If we get no response by then, consider the connection failed
       :loginTimeout       10
       ;; apparently specifying `domain` with the official SQLServer driver is done like `user:domain\user` as opposed
       ;; to specifying them seperately as with jTDS see also:
       ;; https://social.technet.microsoft.com/Forums/sqlserver/en-US/bc1373f5-cb40-479d-9770-da1221a0bc95/connecting-to-sql-server-in-a-different-domain-using-jdbc-driver?forum=sqldataaccess
       :user               (str (when domain (str domain "\\"))
                                user)
       :instanceName       instance
       :encrypt            (boolean ssl)
       ;; only crazy people would want this. See https://docs.microsoft.com/en-us/sql/connect/jdbc/configuring-how-java-sql-time-values-are-sent-to-the-server?view=sql-server-ver15
       :sendTimeAsDatetime false}
      ;; only include `port` if it is specified; leave out for dynamic port: see
      ;; https://github.com/metabase/metabase/issues/7597
      (merge (when port {:port port}))
      (sql-jdbc.common/handle-additional-options details, :seperator-style :semicolon)))

(def ^:private ^:dynamic *field-options*
  "The options part of the `:field` clause we're currently compiling."
  nil)

(defmethod sql.qp/->honeysql [:sqlserver :field]
  [driver [_ _ options :as field-clause]]
  (let [parent-method (get-method sql.qp/->honeysql [:sql :field])]
    (binding [*field-options* options]
      (parent-method driver field-clause))))

(defn- maybe-inline-number [x]
  (if (number? x)
    [:inline x]
    x))

;; See https://docs.microsoft.com/en-us/sql/t-sql/functions/datepart-transact-sql?view=sql-server-ver15
(defn- date-part [unit expr]
  (-> [:datepart [:raw (name unit)] expr]
      (h2x/with-database-type-info "integer")))

(defn- date-add [unit & exprs]
  (into [:dateadd [:raw (name unit)]]
        (map maybe-inline-number)
        exprs))

(defn- date-diff [unit x y]
  [:datediff_big [:raw (name unit)] x y])

;; See https://docs.microsoft.com/en-us/sql/t-sql/functions/date-and-time-data-types-and-functions-transact-sql for
;; details on the functions we're using.

(defmethod sql.qp/date [:sqlserver :default]
  [_driver _unit expr]
  expr)

(defmethod sql.qp/date [:sqlserver :second-of-minute]
  [_driver _unit expr]
  (date-part :second expr))

(defn- time-from-parts [hour minute second fraction precision]
  (-> (into [:TimeFromParts]
            (map maybe-inline-number)
            [hour minute second fraction precision])
      (h2x/with-database-type-info "time")))

(defmethod sql.qp/date [:sqlserver :minute]
  [_driver _unit expr]
  (if (= (h2x/database-type expr) "time")
    (time-from-parts (date-part :hour expr) (date-part :minute expr) 0 0 0)
    (h2x/maybe-cast :smalldatetime expr)))

(defmethod sql.qp/date [:sqlserver :minute-of-hour]
  [_ _ expr]
  (date-part :minute expr))

(defn- date-time-2-from-parts [year month day hour minute second fraction precision]
  (-> (into [:datetime2fromparts]
            (map maybe-inline-number)
            [year month day hour minute second fraction precision])
      (h2x/with-database-type-info "datetime2")))

(defn- from-date-expression
  "When truncating to date-sized chunks (year, quarter, month, week, day) we use the `:DateFromParts` function, which
  returns a `:date` (Metabase `:type/Date`). But truncation is not supposed to change the type of the column!

  This returns the `:DateFromParts` expression if the original field is `:type/Date`; otherwise (eg. `:type/DateTime`)
  it casts to `:datetime2`."
  [base-expr day-expr]
  (if (or (= (:base-type *field-options*) :type/Date)
          (lib.util.match/match-one base-expr [::h2x/typed _ {:database-type (_ :guard #{:date "date"})}]))
    day-expr
    (h2x/cast :datetime2 day-expr)))

(defmethod sql.qp/date [:sqlserver :hour]
  [_driver _unit expr]
  (if (= (h2x/database-type expr) "time")
    (time-from-parts (date-part :hour expr) 0 0 0 0)
    (date-time-2-from-parts (h2x/year expr) (h2x/month expr) (h2x/day expr) (date-part :hour expr) 0 0 0 0)))

(defmethod sql.qp/date [:sqlserver :hour-of-day]
  [_driver _unit expr]
  (date-part :hour expr))

;; TODO -- if we ever allow db-start-of-week to vary based on db localization settings, this should be replaced
;; with something using the new system
;; Issue: https://github.com/metabase/metabase/issues/39386
(defn- weekday
  "Wrapper around (date-part :weekday ...) to account for potentially varying @@DATEFIRST"
  [expr]
  [:coalesce
   [:nullif
    (h2x/mod (h2x/+ (date-part :weekday expr) [:raw "@@DATEFIRST"]) [:inline 7])
    [:inline 0]]
   [:inline 7]])

(defmethod sql.qp/date [:sqlserver :day]
  [_driver _unit expr]
  ;; `::optimized-bucketing?` is added by `optimized-temporal-buckets`; this signifies that we can use more efficient
  ;; SQL functions like `day()` that don't return a full DATE. See `optimized-temporal-buckets` below for more info.
  (if (::optimized-bucketing? *field-options*)
    (h2x/day expr)
    (from-date-expression expr [:DateFromParts (h2x/year expr) (h2x/month expr) (h2x/day expr)])))

(defmethod sql.qp/date [:sqlserver :day-of-week]
  [_driver _unit expr]
  (sql.qp/adjust-day-of-week :sqlserver (weekday expr)))

(defmethod sql.qp/date [:sqlserver :day-of-month]
  [_driver _unit expr]
  (date-part :day expr))

(defmethod sql.qp/date [:sqlserver :day-of-year]
  [_driver _unit expr]
  (date-part :dayofyear expr))

;; Subtract the number of days needed to bring us to the first day of the week, then convert to back to orignal type
(defn- trunc-week
  [expr]
  (let [original-type (if (= "datetimeoffset" (h2x/type-info->db-type (h2x/type-info expr)))
                        "datetimeoffset"
                        "datetime")]
    (h2x/cast original-type
              (date-add :day
                        (h2x/- 1 (weekday expr))
                        (h2x/->date expr)))))

(defmethod sql.qp/date [:sqlserver :week]
  [driver _ expr]
  (sql.qp/adjust-start-of-week driver trunc-week expr))

(defmethod sql.qp/date [:sqlserver :week-of-year-iso]
  [_ _ expr]
  (date-part :iso_week expr))

(defmethod sql.qp/date [:sqlserver :month]
  [_ _ expr]
  (if (::optimized-bucketing? *field-options*)
    (h2x/month expr)
    (from-date-expression expr [:DateFromParts (h2x/year expr) (h2x/month expr) [:inline 1]])))

(defmethod sql.qp/date [:sqlserver :month-of-year]
  [_driver _unit expr]
  (date-part :month expr))

;; Format date as yyyy-01-01 then add the appropriate number of quarter
;; Equivalent SQL:
;;     DATEADD(quarter, DATEPART(quarter, %s) - 1, FORMAT(%s, 'yyyy-01-01'))
(defmethod sql.qp/date [:sqlserver :quarter]
  [_driver _unit expr]
  (->> [:DateFromParts (h2x/year expr) [:inline 1] [:inline 1]]
       (date-add :quarter (h2x/dec (date-part :quarter expr)))
       (from-date-expression expr)))

(defmethod sql.qp/date [:sqlserver :quarter-of-year]
  [_driver _unit expr]
  (date-part :quarter expr))

(defmethod sql.qp/date [:sqlserver :year]
  [_driver _unit expr]
  (if (::optimized-bucketing? *field-options*)
    (h2x/year expr)
    (from-date-expression expr [:DateFromParts (h2x/year expr) [:inline 1] [:inline 1]])))

(defmethod sql.qp/date [:sqlserver :year-of-era]
  [_driver _unit expr]
  (date-part :year expr))

(defmethod sql.qp/add-interval-honeysql-form :sqlserver
  [_ hsql-form amount unit]
  (date-add unit amount hsql-form))

(defmethod sql.qp/unix-timestamp->honeysql [:sqlserver :seconds]
  [_ _ expr]
  ;; The second argument to DATEADD() gets casted to a 32-bit integer. BIGINT is 64 bites, so we tend to run into
  ;; integer overflow errors (especially for millisecond timestamps).
  ;; Work around this by converting the timestamps to minutes instead before calling DATEADD().
  (date-add :minute (h2x// expr 60) (h2x/literal "1970-01-01")))

(defmethod sql.qp/float-dbtype :sqlserver
  [_]
  :float)

(defn- sanitize-contents
  "Parsed xml may contain whitespace elements as `\"\n\n\t\t\"` in its contents. Leave only maps in content for
  purposes of [[zone-id->windows-zone]]."
  [parsed]
  (walk/postwalk
   (fn [x]
     (if (and (map? x)
              (contains? x :content)
              (seq (:content x)))
       (update x :content (partial filter map?))
       x))
   parsed))

(defonce
  ^{:private true
    :doc     "A map of all zone-id to the corresponding windows-zone.
             I.e {\"Asia/Tokyo\" \"Tokyo Standard Time\"}"}
  zone-id->windows-zone
  (let [parsed (-> (io/resource "timezones/windowsZones.xml")
                   io/reader
                   xml/parse)
        sanitized (sanitize-contents parsed)
        data (-> sanitized :content second :content first :content)]
    (->> (for [mapZone data
               :let [attrs       (:attrs mapZone)
                     window-zone (:other attrs)
                     zone-ids    (str/split (:type attrs) #" ")]]
           (zipmap zone-ids (repeat window-zone)))
         (apply merge {"UTC" "UTC"}))))

(defmethod sql.qp/->honeysql [:sqlserver :convert-timezone]
  [driver [_ arg target-timezone source-timezone]]
  (let [expr            (sql.qp/->honeysql driver arg)
        datetimeoffset? (h2x/is-of-type? expr "datetimeoffset")]
    (sql.u/validate-convert-timezone-args datetimeoffset? target-timezone source-timezone)
    (-> (if datetimeoffset?
          expr
          (h2x/at-time-zone expr (zone-id->windows-zone source-timezone)))
        (h2x/at-time-zone (zone-id->windows-zone target-timezone))
        h2x/->datetime)))

(defmethod sql.qp/->honeysql [:sqlserver :datetime-diff]
  [driver [_ x y unit]]
  (let [x (sql.qp/->honeysql driver x)
        y (sql.qp/->honeysql driver y)
        _ (sql.qp/datetime-diff-check-args x y (partial re-find #"(?i)^(timestamp|date)"))
        x (if (h2x/is-of-type? x "datetimeoffset")
            (h2x/at-time-zone x (zone-id->windows-zone (qp.timezone/results-timezone-id)))
            x)
        x (h2x/cast "datetime2" x)
        y (if (h2x/is-of-type? y "datetimeoffset")
            (h2x/at-time-zone y (zone-id->windows-zone (qp.timezone/results-timezone-id)))
            y)
        y (h2x/cast "datetime2" y)]
    (sql.qp/datetime-diff driver unit x y)))

(defmethod sql.qp/datetime-diff [:sqlserver :year]
  [driver _unit x y]
  (h2x// (sql.qp/datetime-diff driver :month x y) 12))

(defmethod sql.qp/datetime-diff [:sqlserver :quarter]
  [driver _unit x y]
  (h2x// (sql.qp/datetime-diff driver :month x y) 3))

(defmethod sql.qp/datetime-diff [:sqlserver :month]
  [_driver _unit x y]
  (h2x/+ (date-diff :month x y)
         ;; datediff counts month boundaries not whole months, so we need to adjust
         ;; if x<y but x>y in the month calendar then subtract one month
         ;; if x>y but x<y in the month calendar then add one month
         [:case
          [:and [:< x y] [:> (date-part :day x) (date-part :day y)]] -1
          [:and [:> x y] [:< (date-part :day x) (date-part :day y)]] 1
          :else 0]))

(defmethod sql.qp/datetime-diff [:sqlserver :week] [_driver _unit x y] (h2x// (date-diff :day x y) 7))
(defmethod sql.qp/datetime-diff [:sqlserver :day] [_driver _unit x y] (date-diff :day x y))
(defmethod sql.qp/datetime-diff [:sqlserver :hour] [_driver _unit x y] (h2x// (date-diff :millisecond x y) 3600000))
(defmethod sql.qp/datetime-diff [:sqlserver :minute] [_driver _unit x y] (date-diff :minute x y))
(defmethod sql.qp/datetime-diff [:sqlserver :second] [_driver _unit x y] (date-diff :second x y))

(defmethod sql.qp/cast-temporal-string [:sqlserver :Coercion/ISO8601->DateTime]
  [_driver _semantic_type expr]
  (h2x/->datetime expr))

(defmethod sql.qp/cast-temporal-string [:sqlserver :Coercion/YYYYMMDDHHMMSSString->Temporal]
  [_driver _semantic_type expr]
  ;; "20190421164300" -> "2019-04-21 16:43:00"
  ;;                          5  8  11 14 17
  (let [formatted (reduce (fn [expr [index c]]
                            [:stuff expr index 0 c])
                          expr
                          [[5 "-"]
                           [8 "-"]
                           [11 " "]
                           [14 ":"]
                           [17 ":"]])]
    ;; 20 is ODBC canonical yyyy-mm-dd hh:mi:ss (24h). I couldn't find a way to use an arbitrary format string when
    ;; parsing and SO seems to push towards manually formatting a string and then parsing with one of the available
    ;; formats. Not great.
    [:convert [:raw "datetime2"] formatted 20]))

(defmethod sql.qp/apply-top-level-clause [:sqlserver :limit]
  [_driver _top-level-clause honeysql-form {value :limit}]
  (-> honeysql-form
      (dissoc :select)
      (assoc :select-top (into [(sql.qp/inline-num value)] (:select honeysql-form)))))

(defmethod sql.qp/apply-top-level-clause [:sqlserver :page]
  [_driver _top-level-clause honeysql-form {{:keys [items page]} :page}]
  (assoc honeysql-form :offset [:raw (format "%d ROWS FETCH NEXT %d ROWS ONLY"
                                             (* items (dec page))
                                             items)]))

(defn- optimized-temporal-buckets
  "If `field-clause` is being truncated temporally to `:year`, `:month`, or `:day`, return a optimized set of
  replacement `:field` clauses that we can use to generate more efficient SQL. Otherwise returns `nil`.

    (optimized-temporal-buckets [:field 1 {:temporal-unit :month])
    ;; ->
    [[:field 1 {:temporal-unit :year, ::optimized-bucketing? true}]
     [:field 1 {:temporal-unit :month, ::optimized-bucketing? true}]]

  How is this used? Without optimization, we used to generate SQL like

    SELECT DateFromParts(year(field), month(field), 1), count(*)
    FROM table
    GROUP BY DateFromParts(year(field), month(field), 1)
    ORDER BY DateFromParts(year(field), month(field), 1) ASC

  The optimized SQL we generate instead looks like

    SELECT DateFromParts(year(field), month(field), 1), count(*)
    FROM table
    GROUP BY year(field), month(field)
    ORDER BY year(field) ASC, month(field) ASC

  The `year`, `month`, and `day` can make use of indexes whereas `DateFromParts` cannot. The optimized version of the
  query is much more efficient. See #9934 for more details."
  [field-clause]
  (when (mbql.u/is-clause? :field field-clause)
    (let [[_ id-or-name {:keys [temporal-unit], :as opts}] field-clause]
      (when (#{:year :month :day} temporal-unit)
        (mapv
         (fn [unit]
           [:field id-or-name (assoc opts :temporal-unit unit, ::optimized-bucketing? true)])
         (case temporal-unit
           :year  [:year]
           :month [:year :month]
           :day   [:year :month :day]))))))

(defn- optimize-breakout-clauses
  "Optimize `breakout-clauses` using `optimized-temporal-buckets`, if possible."
  [breakout-clauses]
  (vec
   (mapcat
    (fn [breakout]
      (or (optimized-temporal-buckets breakout)
          [breakout]))
    breakout-clauses)))

(defmethod sql.qp/apply-top-level-clause [:sqlserver :breakout]
  [driver _ honeysql-form {breakout-fields :breakout, fields-fields :fields :as _query}]
  ;; this is basically the same implementation as the default one in the `sql.qp` namespace, the only difference is
  ;; that we optimize the fields in the GROUP BY clause using `optimize-breakout-clauses`.
  (let [optimized      (optimize-breakout-clauses breakout-fields)
        unique-name-fn (mbql.u/unique-name-generator)]
    (as-> honeysql-form new-hsql
      ;; we can still use the "unoptimized" version of the breakout for the SELECT... e.g.
      ;;
      ;;    SELECT DateFromParts(year(field), month(field), 1)
      (apply sql.helpers/select new-hsql (->> breakout-fields
                                              (remove (set fields-fields))
                                              (mapv (fn [field-clause]
                                                      (sql.qp/as driver field-clause unique-name-fn)))))
      ;; For the GROUP BY, we replace the unoptimized fields with the optimized ones, e.g.
      ;;
      ;;    GROUP BY year(field), month(field)
      (apply sql.helpers/group-by new-hsql (mapv (partial sql.qp/->honeysql driver) optimized))
      ;; remove duplicate group by clauses (from the optimize breakout clauses stuff)
      (update new-hsql :group-by distinct))))

(defn- optimize-order-by-subclauses
  "Optimize `:order-by` `subclauses` using [[optimized-temporal-buckets]], if possible."
  [subclauses]
  (vec
   (mapcat
    (fn [[direction field :as subclause]]
      (if-let [optimized (optimized-temporal-buckets field)]
        (for [optimized-clause optimized]
          [direction optimized-clause])
        [subclause]))
    subclauses)))

(defmethod sql.qp/apply-top-level-clause [:sqlserver :order-by]
  [driver _ honeysql-form query]
  ;; similar to the way we optimize GROUP BY above, optimize temporal bucketing in the ORDER BY if possible, because
  ;; year(), month(), and day() can make use of indexes while DateFromParts() cannot.
  (let [query         (update query :order-by optimize-order-by-subclauses)
        parent-method (get-method sql.qp/apply-top-level-clause [:sql-jdbc :order-by])]
    (-> (parent-method driver :order-by honeysql-form query)
        ;; order bys have to be distinct in SQL Server!!!!!!!1
        (update :order-by distinct))))

;; SQLServer doesn't support `TRUE`/`FALSE`; it uses `1`/`0`, respectively; convert these booleans to numbers.
(defmethod sql.qp/->honeysql [:sqlserver Boolean]
  [_ bool]
  (if bool 1 0))

(defmethod sql.qp/->honeysql [:sqlserver Time]
  [_ time-value]
  (h2x/->time time-value))

(defmethod sql.qp/->honeysql [:sqlserver :stddev]
  [driver [_ field]]
  [:stdevp (sql.qp/->honeysql driver field)])

(defmethod sql.qp/->honeysql [:sqlserver :var]
  [driver [_ field]]
  [:varp (sql.qp/->honeysql driver field)])

(defmethod sql.qp/->honeysql [:sqlserver :substring]
  [driver [_ arg start length]]
  (if length
    [:substring (sql.qp/->honeysql driver arg) (sql.qp/->honeysql driver start) (sql.qp/->honeysql driver length)]
    [:substring (sql.qp/->honeysql driver arg) (sql.qp/->honeysql driver start) [:len (sql.qp/->honeysql driver arg)]]))

(defmethod sql.qp/->honeysql [:sqlserver :length]
  [driver [_ arg]]
  [:len (sql.qp/->honeysql driver arg)])

(defmethod sql.qp/->honeysql [:sqlserver :ceil]
  [driver [_ arg]]
  [:ceiling (sql.qp/->honeysql driver arg)])

(defmethod sql.qp/->honeysql [:sqlserver :round]
  [driver [_ arg]]
  [:round (h2x/cast :float (sql.qp/->honeysql driver arg)) 0])

(defmethod sql.qp/->honeysql [:sqlserver :power]
  [driver [_ arg power]]
  [:power (h2x/cast :float (sql.qp/->honeysql driver arg)) (sql.qp/->honeysql driver power)])

(defmethod sql.qp/->honeysql [:sqlserver :avg]
  [driver [_ field]]
  [:avg [:cast (sql.qp/->honeysql driver field) :float]])

(defn- format-approx-percentile-cont
  [_tag [expr p :as _args]]
  (let [[expr-sql & expr-args] (sql/format-expr expr {:nested true})
        [p-sql & p-args]       (sql/format-expr p {:nested true})]
    (into [(format "APPROX_PERCENTILE_CONT(%s) WITHIN GROUP (ORDER BY %s)" p-sql expr-sql)]
          cat
          [p-args expr-args])))

(sql/register-fn! ::approx-percentile-cont #'format-approx-percentile-cont)

(defmethod sql.qp/->honeysql [:sqlserver :percentile]
  [driver [_ arg val]]
  [::approx-percentile-cont
   (sql.qp/->honeysql driver arg)
   (sql.qp/->honeysql driver val)])

(defmethod sql.qp/->honeysql [:sqlserver :median]
  [driver [_ arg]]
  (sql.qp/->honeysql driver [:percentile arg 0.5]))

(def ^:private ^:dynamic *compared-field-options*
  "This variable is set to the options of the field we are comparing
  (presumably in a filter)."
  nil)

(defn- timezoneless-comparison?
  "Returns if we are currently comparing a timezoneless data type."
  []
  (contains? #{:type/DateTime :type/Time} (:base-type *compared-field-options*)))

;; For some strange reason, comparing a datetime or datetime2 column
;; against a Java LocaDateTime object sometimes doesn't work (see
;; [[metabase.driver.sqlserver-test/filter-by-datetime-fields-test]]).
;; Instead of this, we format a string which SQL Server then parses. Ugly.

(defn- format-without-trailing-zeros
  "Since there is no pattern for fractional seconds that produces a variable
  number of digits, we remove any trailing zeros. The resulting string then
  can be parsed as any data type supporting the required precision. (E.g.,
  datetime support 3 fractional digits, datetime2 supports 7. If we read a
  datetime value and then send back as a filter value, it will be formatted
  with 7 fractional digits and then the zeros get removed so that SQL Server
  can parse the result as a datetime value.)"
  [value  ^DateTimeFormatter formatter]
  (-> (.format formatter value)
      (str/replace #"\.?0*$" "")))

(def ^:private ^DateTimeFormatter time-format
  (DateTimeFormatter/ofPattern "HH:mm:ss.SSSSSSS"))

(defmethod sql.qp/->honeysql [:sqlserver OffsetTime]
  [_driver t]
  (cond-> t
    (timezoneless-comparison?) (format-without-trailing-zeros time-format)))

(def ^:private ^DateTimeFormatter datetime-format
  (DateTimeFormatter/ofPattern "y-MM-dd HH:mm:ss.SSSSSSS"))

(doseq [c [OffsetDateTime ZonedDateTime]]
  (defmethod sql.qp/->honeysql [:sqlserver c]
    [_driver t]
    (cond-> t
      (timezoneless-comparison?) (format-without-trailing-zeros datetime-format))))

;;; this is a psuedo-MBQL clause to signify that we need to do a cast, see the code below where we add it for an
;;; explanation.
(defmethod sql.qp/->honeysql [:sqlserver ::cast]
  [driver [_tag expr database-type]]
  (h2x/maybe-cast database-type (sql.qp/->honeysql driver expr)))

(doseq [op [:= :!= :< :<= :> :>= :between]]
  (defmethod sql.qp/->honeysql [:sqlserver op]
    [driver [_tag field & args :as _clause]]
    (binding [*compared-field-options* (when (and (vector? field)
                                                  (= (get field 0) :field))
                                         (get field 2))]
      ;; We read string literals like `2019-11-05T14:23:46.410` as `datetime2`, which is never going to be `=` to a
      ;; `datetime` (etc.). Wrap all args after the first in temporal filters in a cast() to the same type as the first
      ;; arg so filters work correctly. Do this before we fully compile to Honey SQL so we can still use the parent
      ;; method to take care of things like `[:= <string> <expr>]` generating `WHERE <string> = ? AND <string> IS NOT
      ;; NULL` for us.
      (let [clause (into [op field]
                         ;; we're compiling this ahead of time and throwing out the compiled value to make it easier to
                         ;; get the real database type of the expression... maybe when we convert this to MLv2 we can
                         ;; just use MLv2 metadata or type calculation functions instead.
                         (or (when-let [field-database-type (h2x/database-type (sql.qp/->honeysql driver field))]
                               (when (#{"datetime" "datetime2" "datetimeoffset" "smalldatetime"} field-database-type)
                                 (map (fn [[_type val :as expr]]
                                        ;; Do not cast nil arguments to enable transformation to IS NULL.
                                        (if (some? val)
                                          [::cast expr field-database-type]
                                          expr)))))
                             identity)
                         args)]
        ((get-method sql.qp/->honeysql [:sql-jdbc op]) driver clause)))))

(defmethod sql.qp/->honeysql [:sqlserver ::sql.qp/cast-to-text]
  [driver [_ expr]]
  (sql.qp/->honeysql driver [::sql.qp/cast expr "varchar(256)"]))

(defmethod driver/db-default-timezone :sqlserver
  [driver database]
  (sql-jdbc.execute/do-with-connection-with-options
   driver database nil
   (fn [^java.sql.Connection conn]
     (with-open [stmt (.prepareStatement conn "SELECT sysdatetimeoffset();")
                 rset (.executeQuery stmt)]
       (when (.next rset)
         (when-let [offset-date-time (.getObject rset 1 java.time.OffsetDateTime)]
           (t/zone-offset offset-date-time)))))))

(defmethod sql.qp/current-datetime-honeysql-form :sqlserver
  [_]
  (h2x/with-database-type-info :%getdate "datetime"))

(defmethod sql-jdbc.sync/excluded-schemas :sqlserver
  [_]
  #{"sys" "INFORMATION_SCHEMA"})

;; From the dox:
;;
;; The ORDER BY clause is invalid in views, inline functions, derived tables, subqueries, and common table
;; expressions, unless TOP, OFFSET or FOR XML is also specified.
;;
;; To fix this :
;;
;; - Remove `:order-by` without a corresponding `:limit` inside a `:join` (since it usually doesn't really accomplish
;;   anything anyway; if you really need it you can always specify a limit yourself)
;;
;;   TODO - I'm not actually sure about this. What about a RIGHT JOIN? Postgres at least seems to ignore the ORDER BY
;;   inside a subselect RIGHT JOIN, altho I can imagine other DBMSes actually returning results in that order. I guess
;;   we will see what happens down the road.
;;
;; - Add a max-results `:limit` to source queries if there's not already one

(defn- fix-order-bys [inner-query]
  (letfn [;; `in-source-query?` = whether the DIRECT parent is `:source-query`. This is only called on maps that have
          ;; `:limit`, and the only two possible parents there are `:query` (for top-level queries) or `:source-query`.
          (in-source-query? [path]
            (= (last path) :source-query))
          ;; `in-join-source-query?` = whether the parent is `:source-query`, and the grandparent is `:joins`, i.e. we
          ;; are a source query being joined against. In this case it's apparently ok to remove the ORDER BY.
          ;;
          ;; What about source-query in source-query in Join? Not sure about that case. Probably better to be safe and
          ;; not do the aggressive optimizations. See
          ;; https://github.com/metabase/metabase/pull/19384#discussion_r787002558 for more details.
          (in-join-source-query? [path]
            (and (in-source-query? path)
                 (= (last (butlast path)) :joins)))
          (has-order-by-without-limit? [m]
            (and (map? m)
                 (:order-by m)
                 (not (:limit m))))
          (remove-order-by? [path m]
            (and (has-order-by-without-limit? m)
                 (in-join-source-query? path)))
          (add-limit? [path m]
            (and (has-order-by-without-limit? m)
                 (not (in-join-source-query? path))
                 (in-source-query? path)))]
    (lib.util.match/replace inner-query
      ;; remove order by and then recurse in case we need to do more tranformations at another level
      (m :guard (partial remove-order-by? &parents))
      (fix-order-bys (dissoc m :order-by))

      (m :guard (partial add-limit? &parents))
      (fix-order-bys (assoc m :limit limit/absolute-max-results)))))

(defmethod sql.qp/preprocess :sqlserver
  [driver inner-query]
  (let [parent-method (get-method sql.qp/preprocess :sql)]
    (fix-order-bys (parent-method driver inner-query))))

;; In order to support certain native queries that might return results at the end, we have to use only prepared
;; statements (see #9940)
(defmethod sql-jdbc.execute/statement-supported? :sqlserver [_]
  false)

;; SQL server only supports setting holdability at the connection level, not the statement level, as per
;; https://docs.microsoft.com/en-us/sql/connect/jdbc/using-holdability?view=sql-server-ver15
;; and
;; https://github.com/microsoft/mssql-jdbc/blob/v9.2.1/src/main/java/com/microsoft/sqlserver/jdbc/SQLServerConnection.java#L5349-L5357
;; an exception is thrown if they do not match, so it's safer to simply NOT try to override it at the statement level,
;; because it's not supported anyway
;; this impl is otherwise the same as the default
(defmethod sql-jdbc.execute/prepared-statement :sqlserver
  [driver ^Connection conn ^String sql params]
  (let [stmt (.prepareStatement conn sql
                                ResultSet/TYPE_FORWARD_ONLY
                                ResultSet/CONCUR_READ_ONLY)]
    (try
      (.setFetchDirection stmt ResultSet/FETCH_FORWARD)
      (sql-jdbc.execute/set-parameters! driver stmt params)
      stmt
      (catch Throwable e
        (.close stmt)
        (throw e)))))

;; similar rationale to prepared-statement above
(defmethod sql-jdbc.execute/statement :sqlserver
  [_ ^Connection conn]
  (let [stmt (.createStatement conn
                               ResultSet/TYPE_FORWARD_ONLY
                               ResultSet/CONCUR_READ_ONLY)]
    (try
      (try
        (.setFetchDirection stmt ResultSet/FETCH_FORWARD)
        (catch Throwable e
          (log/debug e "Error setting statement fetch direction to FETCH_FORWARD")))
      stmt
      (catch Throwable e
        (.close stmt)
        (throw e)))))

(defmethod sql.qp/inline-value [:sqlserver LocalDate]
  [_ ^LocalDate t]
  ;; datefromparts(year, month, day)
  ;; See https://docs.microsoft.com/en-us/sql/t-sql/functions/datefromparts-transact-sql?view=sql-server-ver15
  (format "DateFromParts(%d, %d, %d)" (.getYear t) (.getMonthValue t) (.getDayOfMonth t)))

(defmethod sql.qp/inline-value [:sqlserver LocalTime]
  [_ ^LocalTime t]
  ;; timefromparts(hour, minute, seconds, fraction, precision)
  ;; See https://docs.microsoft.com/en-us/sql/t-sql/functions/timefromparts-transact-sql?view=sql-server-ver15
  ;; precision = 7 which means the fraction is 100 nanoseconds, smallest supported by SQL Server
  (format "TimeFromParts(%d, %d, %d, %d, 7)" (.getHour t) (.getMinute t) (.getSecond t) (long (/ (.getNano t) 100))))

(defmethod sql.qp/inline-value [:sqlserver OffsetTime]
  [driver t]
  (sql.qp/inline-value driver (t/local-time (t/with-offset-same-instant t (t/zone-offset 0)))))

(defmethod sql.qp/inline-value [:sqlserver OffsetDateTime]
  [_ ^OffsetDateTime t]
  ;; DateTimeOffsetFromParts(year, month, day, hour, minute, seconds, fractions, hour_offset, minute_offset, precision)
  (let [offset-minutes (long (/ (.getTotalSeconds (.getOffset t)) 60))
        hour-offset    (long (/ offset-minutes 60))
        minute-offset  (mod offset-minutes 60)]
    (format "DateTimeOffsetFromParts(%d, %d, %d, %d, %d, %d, %d, %d, %d, 7)"
            (.getYear t) (.getMonthValue t) (.getDayOfMonth t)
            (.getHour t) (.getMinute t) (.getSecond t) (long (/ (.getNano t) 100))
            hour-offset minute-offset)))

(defmethod sql.qp/inline-value [:sqlserver ZonedDateTime]
  [driver t]
  (sql.qp/inline-value driver (t/offset-date-time t)))

(defmethod sql.qp/inline-value [:sqlserver LocalDateTime]
  [_ ^LocalDateTime t]
  ;; DateTime2FromParts(year, month, day, hour, minute, seconds, fractions, precision)
  (format "DateTime2FromParts(%d, %d, %d, %d, %d, %d, %d, 7)"
          (.getYear t) (.getMonthValue t) (.getDayOfMonth t)
          (.getHour t) (.getMinute t) (.getSecond t) (long (/ (.getNano t) 100))))

;; SQL Server doesn't support TIME WITH TIME ZONE so convert OffsetTimes to LocalTimes in UTC. Otherwise SQL Server
;; will try to convert it to a `DATETIMEOFFSET` which of course is not comparable to `TIME` columns
;;
;; TIMEZONE FIXME — does it make sense to convert this to UTC? Shouldn't we convert it to the report timezone? Figure
;; this mystery out
(defmethod sql-jdbc.execute/set-parameter [:sqlserver OffsetTime]
  [driver ps i t]
  (sql-jdbc.execute/set-parameter driver ps i (t/local-time (t/with-offset-same-instant t (t/zone-offset 0)))))

;; Azure Synapse supports the uuid data type, but it errors if you actually pass it a uuid as a parameter.
;; Passing uuids as strings avoids that issue, and normal SQL Server also seems to be fine with this.
(defmethod sql-jdbc.execute/set-parameter [:sqlserver UUID]
  [_ ^PreparedStatement prepared-statement i object]
  (.setObject prepared-statement i (str object)))

(defmethod sql-jdbc.execute/read-column-thunk [:sqlserver java.sql.Types/CHAR]
  [driver ^java.sql.ResultSet rs ^java.sql.ResultSetMetaData rsmeta ^Integer i]
  (condp = (u/lower-case-en (.getColumnTypeName rsmeta i))
    "uniqueidentifier"
    (fn read-column-as-UUID []
      (when-let [s (.getObject rs i)]
        (try
          (UUID/fromString s)
          (catch IllegalArgumentException _
            s))))
    ((get-method sql-jdbc.execute/read-column-thunk [:sql-jdbc java.sql.Types/CHAR]) driver rs rsmeta i)))

;; instead of default `microsoft.sql.DateTimeOffset`
(defmethod sql-jdbc.execute/read-column-thunk [:sqlserver microsoft.sql.Types/DATETIMEOFFSET]
  [_ ^ResultSet rs _ ^Integer i]
  (fn []
    (.getObject rs i OffsetDateTime)))

;; SQL Server doesn't really support boolean types so use bits instead (#11592)
(defmethod driver.sql/->prepared-substitution [:sqlserver Boolean]
  [driver bool]
  (driver.sql/->prepared-substitution driver (if bool 1 0)))

(defmethod sql.params.substitution/->replacement-snippet-info [:sqlserver UUID]
  [_driver this]
  {:replacement-snippet (format "'%s'" (str this))})

(defmethod sql.qp/->integer :sqlserver
  [driver value]
  ;; value can be either string or float
  ;; if it's a float, coversion to float does nothing
  ;; if it's a string, we can't round, so we need to convert to float first
  (h2x/maybe-cast (sql.qp/integer-dbtype driver)
                  [:round (sql.qp/->float driver value) 0]))

(defmethod sql-jdbc/impl-query-canceled? :sqlserver [_ e]
  (= (sql-jdbc/get-sql-state e) "HY008"))<|MERGE_RESOLUTION|>--- conflicted
+++ resolved
@@ -49,13 +49,9 @@
                               :uuid-type                              true
                               :convert-timezone                       true
                               :datetime-diff                          true
-<<<<<<< HEAD
+                              :expression-literals                    true
                               ;; Index sync is turned off across the application as it is not used ATM.
                               :index-info                             false
-=======
-                              :expression-literals                    true
-                              :index-info                             true
->>>>>>> fe3792cd
                               :now                                    true
                               :regex                                  false
                               :test/jvm-timezone-setting              false}]
