--- conflicted
+++ resolved
@@ -309,39 +309,4 @@
   "Turns off logs in body."
   [& body]
   `(binding [clojure.tools.logging/*logger-factory* clojure.tools.logging.impl/disabled-logger-factory]
-<<<<<<< HEAD
-     ~@body))
-=======
-     ~@body))
-
-(defmacro with-context
-  "Executes body with the given context map and message prefix in ThreadContext.
-   The context map's keys and values are added to the ThreadContext individually.
-   Preserves any existing context values and restores them after execution.
-
-   Example usage:
-   (with-context {:notification_id 1}
-     (log/infof \"Hello\"))
-
-   ThreadContext will contain: {\"notification_id\" \"1\"} and stack \"Notification 1\""
-  [context-map & body]
-  (macros/case
-    :clj `(let [ctx-map# ~(update-keys context-map #(str "mb-" (u.format/qualified-name %)))
-                ctx-keys# (keys ctx-map#)
-                ;; Store original values before modifying
-                original-values# (into {}
-                                       (keep (fn [k#]
-                                               (when-let [v# (ThreadContext/get (name k#))]
-                                                 [(name k#) v#])))
-                                       ctx-keys#)]
-            (try
-              (doseq [k# ctx-keys#]
-                (ThreadContext/put (name k#) (str (get ctx-map# k#))))
-              ~@body
-              (finally
-                (doseq [k# ctx-keys#]
-                  (if-let [original# (find original-values# (name k#))]
-                    (ThreadContext/put (name k#) (val original#))
-                    (ThreadContext/remove (name k#)))))))
-    :cljs ~@body))
->>>>>>> 920353dd
+     ~@body))