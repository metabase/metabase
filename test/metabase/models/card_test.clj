(ns metabase.models.card-test
  (:require
   [cheshire.core :as json]
   [clojure.set :as set]
   [clojure.test :refer :all]
   [java-time :as t]
   [metabase.config :as config]
   [metabase.lib.core :as lib]
   [metabase.lib.metadata :as lib.metadata]
   [metabase.lib.metadata.jvm :as lib.metadata.jvm]
   [metabase.models
    :refer [Collection
            Dashboard
            DashboardCard
            NativeQuerySnippet
            ParameterCard
            Revision]]
   [metabase.models.card :as card]
   [metabase.models.revision :as revision]
   [metabase.models.serialization :as serdes]
   [metabase.query-processor.card-test :as qp.card-test]
   [metabase.query-processor.preprocess :as qp.preprocess]
   [metabase.test :as mt]
   [metabase.test.util :as tu]
   [metabase.util :as u]
   [toucan2.core :as t2]
   [toucan2.tools.with-temp :as t2.with-temp]))

(set! *warn-on-reflection* true)

(deftest dashboard-count-test
  (testing "Check that the :dashboard_count delay returns the correct count of Dashboards a Card is in"
    (t2.with-temp/with-temp [:model/Card   {card-id :id} {}
                             Dashboard     dash-1        {}
                             Dashboard     dash-2        {}]
      (letfn [(add-card-to-dash! [dash]
                (t2/insert! DashboardCard
                            {:card_id      card-id
                             :dashboard_id (u/the-id dash)
                             :row          0
                             :col          0
                             :size_x       4
                             :size_y       4}))
              (get-dashboard-count []
                (-> (t2/select-one :model/Card :id card-id)
                    (t2/hydrate :dashboard_count)
                    :dashboard_count))]
        (is (= 0
               (get-dashboard-count)))
        (testing "add to a Dashboard"
          (add-card-to-dash! dash-1)
          (is (= 1
                 (get-dashboard-count))))
        (testing "add to a second Dashboard"
          (add-card-to-dash! dash-2)
          (is (= 2
                 (get-dashboard-count))))))))

(deftest dropdown-widget-values-usage-count-test
  (let [hydrated-count (fn [card] (-> card
                                      (t2/hydrate :parameter_usage_count)
                                      :parameter_usage_count))
        default-params {:name       "Category Name"
                        :slug       "category_name"
                        :id         "_CATEGORY_NAME_"
                        :type       "category"}
        card-params    (fn [card-id] (merge default-params {:values_source_type "card"
                                                            :values_source_config {:card_id card-id}}))]
    (testing "With no associated cards"
      (t2.with-temp/with-temp [:model/Card card]
        (is (zero? (hydrated-count card)))))
    (testing "With one"
      (t2.with-temp/with-temp [:model/Card {card-id :id :as card} {}
                               Dashboard   _                      {:parameters [(card-params card-id)]}]
        (is (= 1 (hydrated-count card)))))
    (testing "With several"
      (t2.with-temp/with-temp [:model/Card {card-id :id :as card} {}
                               Dashboard   _                      {:parameters [(card-params card-id)]}
                               Dashboard   _                      {:parameters [(card-params card-id)]}
                               Dashboard   _                      {:parameters [(card-params card-id)]}]
        (is (= 3 (hydrated-count card)))))))

(deftest remove-from-dashboards-when-archiving-test
  (testing "Test that when somebody archives a Card, it is removed from any Dashboards it belongs to"
    (t2.with-temp/with-temp [Dashboard     dashboard {}
                             :model/Card   card      {}
                             DashboardCard _dashcard {:dashboard_id (u/the-id dashboard), :card_id (u/the-id card)}]
      (t2/update! :model/Card (u/the-id card) {:archived true})
      (is (= 0
             (t2/count DashboardCard :dashboard_id (u/the-id dashboard)))))))

(deftest public-sharing-test
  (testing "test that a Card's :public_uuid comes back if public sharing is enabled..."
    (tu/with-temporary-setting-values [enable-public-sharing true]
      (t2.with-temp/with-temp [:model/Card card {:public_uuid (str (random-uuid))}]
        (is (=? u/uuid-regex
                (:public_uuid card)))))))

(deftest public-sharing-test-2
  (testing "test that a Card's :public_uuid comes back if public sharing is enabled..."
    (testing "...but if public sharing is *disabled* it should come back as `nil`"
      (tu/with-temporary-setting-values [enable-public-sharing false]
        (t2.with-temp/with-temp [:model/Card card {:public_uuid (str (random-uuid))}]
          (is (= nil
                 (:public_uuid card))))))))

(defn- dummy-dataset-query [database-id]
  {:database database-id
   :type     :native
   :native   {:query "SELECT count(*) FROM toucan_sightings;"}})

(deftest database-id-test
  (t2.with-temp/with-temp [:model/Card {:keys [id]} {:name          "some name"
                                                     :dataset_query (dummy-dataset-query (mt/id))
                                                     :database_id   (mt/id)}]
    (testing "before update"
      (is (= {:name "some name", :database_id (mt/id)}
             (into {} (t2/select-one [:model/Card :name :database_id] :id id)))))
    (t2/update! :model/Card id {:name          "another name"
                                :dataset_query (dummy-dataset-query (mt/id))})
    (testing "after update"
      (is (= {:name "another name" :database_id (mt/id)}
             (into {} (t2/select-one [:model/Card :name :database_id] :id id)))))))

(deftest disable-implicit-actions-if-needed-test
  (mt/with-actions-enabled
    (testing "when updating a model to include any clauses will disable implicit actions if they exist\n"
      (testing "happy paths\n"
        (let [query (mt/mbql-query users)]
          (doseq [query-change [{:limit       1}
                                {:expressions {"id + 1" [:+ (mt/$ids $users.id) 1]}}
                                {:filter      [:> (mt/$ids $users.id) 2]}
                                {:breakout    [(mt/$ids !month.users.last_login)]}
                                {:aggregation [[:count]]}
                                {:joins       [{:fields       :all
                                                :source-table (mt/id :checkins)
                                                :condition    [:= (mt/$ids $users.id) (mt/$ids $checkins.user_id)]
                                                :alias        "People"}]}
                                {:order-by    [[(mt/$ids $users.id) :asc]]}
                                {:fields      [(mt/$ids $users.id)]}]]
            (testing (format "when adding %s to the query" (first (keys query-change)))
              (mt/with-actions [{model-id :id}           {:type :model, :dataset_query query}
                                {action-id-1 :action-id} {:type :implicit
                                                          :kind "row/create"}
                                {action-id-2 :action-id} {:type :implicit
                                                          :kind "row/update"}]
                ;; make sure we have thing exists to start with
                (is (= 2 (t2/count :model/Action :id [:in [action-id-1 action-id-2]])))
                (is (= 1 (t2/update! :model/Card :id model-id {:dataset_query (update query :query merge query-change)})))
                ;; should be gone by now
                (is (= 0 (t2/count :model/Action :id [:in [action-id-1 action-id-2]])))
                (is (= 0 (t2/count :model/ImplicitAction :action_id [:in [action-id-1 action-id-2]])))
                ;; call it twice to make we don't get delete error if no actions are found
                (is (= 1 (t2/update! :model/Card :id model-id {:dataset_query (update query :query merge query-change)})))))))))))

(deftest disable-implicit-actions-if-needed-test-2
  (mt/with-actions-enabled
    (testing "unhappy paths\n"
      (testing "should not attempt to delete if it's not a model"
        (t2.with-temp/with-temp [:model/Card {id :id} {:type          :question
                                                       :dataset_query (mt/mbql-query users)}]
          (with-redefs [card/disable-implicit-action-for-model! (fn [& _args]
                                                                  (throw (ex-info "Should not be called" {})))]
            (is (= 1 (t2/update! :model/Card :id id {:dataset_query (mt/mbql-query users {:limit 1})})))))))))

(deftest disable-implicit-actions-if-needed-test-3
  (mt/with-actions-enabled
    (testing "unhappy paths\n"
      (testing "only disable implicit actions, not http and query"
        (mt/with-actions [{model-id :id}           {:type :model, :dataset_query (mt/mbql-query users)}
                          {implicit-id :action-id} {:type :implicit}
                          {http-id :action-id}     {:type :http}
                          {query-id :action-id}    {:type :query}]
          ;; make sure we have thing exists to start with
          (is (= 3 (t2/count :model/Action :id [:in [implicit-id http-id query-id]])))
          (t2/update! :model/Card :id model-id {:dataset_query (mt/mbql-query users {:limit 1})})
          (is (not (t2/exists? :model/Action :id implicit-id)))
          (is (t2/exists? :model/Action :id http-id))
          (is (t2/exists? :model/Action :id query-id)))))))

(deftest disable-implicit-actions-if-needed-test-4
  (mt/with-actions-enabled
    (testing "unhappy paths\n"
      (testing "should not disable if change source table"
        (mt/with-actions [{model-id :id}           {:type :model, :dataset_query (mt/mbql-query users)}
                          {action-id-1 :action-id} {:type :implicit
                                                    :kind "row/create"}
                          {action-id-2 :action-id} {:type :implicit
                                                    :kind "row/update"}]
          ;; make sure we have thing exists to start with
          (is (= 2 (t2/count :model/Action :id [:in [action-id-1 action-id-2]])))
          ;; change source from users to categories
          (t2/update! :model/Card :id model-id {:dataset_query (mt/mbql-query categories)})
          ;; actions still exists
          (is (= 2 (t2/count :model/Action :id [:in [action-id-1 action-id-2]])))
          (is (= 2 (t2/count :model/ImplicitAction :action_id [:in [action-id-1 action-id-2]]))))))))

;;; ------------------------------------------ Circular Reference Detection ------------------------------------------

(defn- card-with-source-table
  "Generate values for a Card with `source-table` for use with `with-temp`."
  [source-table & {:as kvs}]
  (merge {:dataset_query {:database (mt/id)
                          :type     :query
                          :query    {:source-table source-table}}}
         kvs))

(deftest circular-reference-test
  (testing "Should throw an Exception if saving a Card that references itself"
    (t2.with-temp/with-temp [:model/Card card (card-with-source-table (mt/id :venues))]
      ;; now try to make the Card reference itself. Should throw Exception
      (is (thrown?
           Exception
           (t2/update! :model/Card (u/the-id card)
                       (card-with-source-table (str "card__" (u/the-id card)))))))))

(deftest circular-reference-test-2
  (testing "Do the same stuff with circular reference between two Cards... (A -> B -> A)"
    (t2.with-temp/with-temp [:model/Card card-a (card-with-source-table (mt/id :venues))
                             :model/Card card-b (card-with-source-table (str "card__" (u/the-id card-a)))]
      (is (thrown?
           Exception
           (t2/update! :model/Card (u/the-id card-a)
                       (card-with-source-table (str "card__" (u/the-id card-b)))))))))

(deftest circular-reference-test-3
  (testing "ok now try it with A -> C -> B -> A"
    (t2.with-temp/with-temp [:model/Card card-a (card-with-source-table (mt/id :venues))
                             :model/Card card-b (card-with-source-table (str "card__" (u/the-id card-a)))
                             :model/Card card-c (card-with-source-table (str "card__" (u/the-id card-b)))]
      (is (thrown?
           Exception
           (t2/update! :model/Card (u/the-id card-a)
                       (card-with-source-table (str "card__" (u/the-id card-c)))))))))

(deftest validate-collection-namespace-test
  (t2.with-temp/with-temp [Collection {collection-id :id} {:namespace "currency"}]
    (testing "Shouldn't be able to create a Card in a non-normal Collection"
      (let [card-name (mt/random-name)]
        (try
          (is (thrown-with-msg?
               clojure.lang.ExceptionInfo
               #"A Card can only go in Collections in the \"default\" or :analytics namespace."
               (t2/insert! :model/Card (assoc (t2.with-temp/with-temp-defaults :model/Card) :collection_id collection-id, :name card-name))))
          (finally
            (t2/delete! :model/Card :name card-name)))))))

(deftest validate-collection-namespace-test-2
  (t2.with-temp/with-temp [Collection {collection-id :id} {:namespace "currency"}]
    (testing "Shouldn't be able to move a Card to a non-normal Collection"
      (t2.with-temp/with-temp [:model/Card {card-id :id}]
        (is (thrown-with-msg?
             clojure.lang.ExceptionInfo
             #"A Card can only go in Collections in the \"default\" or :analytics namespace."
             (t2/update! :model/Card card-id {:collection_id collection-id})))))))

(deftest ^:parallel normalize-result-metadata-test
  (testing "Should normalize result metadata keys when fetching a Card from the DB"
    (let [metadata (qp.preprocess/query->expected-cols (mt/mbql-query venues))]
      (t2.with-temp/with-temp [:model/Card {card-id :id} {:dataset_query   (mt/mbql-query venues)
                                                          :result_metadata metadata}]
        (is (= (mt/derecordize metadata)
               (mt/derecordize (t2/select-one-fn :result_metadata :model/Card :id card-id))))))))

(deftest populate-result-metadata-if-needed-test
  (doseq [[creating-or-updating f]
          {"creating" (fn [properties f]
                        (t2.with-temp/with-temp [:model/Card {card-id :id} properties]
                          (f (t2/select-one-fn :result_metadata :model/Card :id card-id))))
           "updating" (fn [changes f]
                        (t2.with-temp/with-temp [:model/Card {card-id :id} {:dataset_query   (mt/mbql-query checkins)
                                                                            :result_metadata (qp.preprocess/query->expected-cols (mt/mbql-query checkins))}]
                          (t2/update! :model/Card card-id changes)
                          (f (t2/select-one-fn :result_metadata :model/Card :id card-id))))}]

    (testing (format "When %s a Card\n" creating-or-updating)
      (testing "If result_metadata is empty, we should attempt to populate it"
        (f {:dataset_query (mt/mbql-query venues)}
           (fn [metadata]
             (is (= (map :name (qp.preprocess/query->expected-cols (mt/mbql-query venues)))
                    (map :name metadata))))))
      (testing "Don't overwrite result_metadata that was passed in"
        (let [metadata (take 1 (qp.preprocess/query->expected-cols (mt/mbql-query venues)))]
          (f {:dataset_query   (mt/mbql-query venues)
              :result_metadata metadata}
             (fn [new-metadata]
               (is (= (mt/derecordize metadata)
                      (mt/derecordize new-metadata)))))))
      (testing "Shouldn't barf if query can't be run (e.g. if query is a SQL query); set metadata to nil"
        (f {:dataset_query (mt/native-query {:native "SELECT * FROM VENUES"})}
           (fn [metadata]
             (is (= nil
                    metadata)))))
      (testing "Shouldn't remove verified result metadata from native queries (#37009)"
        (let [metadata (qp.preprocess/query->expected-cols (mt/mbql-query checkins))]
          (f (cond-> {:dataset_query (mt/native-query {:native "SELECT * FROM CHECKINS"})
                      :result_metadata metadata}
               (= creating-or-updating "updating")
               (assoc :verified-result-metadata? true))
             (fn [new-metadata]
               (is (= (mt/derecordize metadata)
                      (mt/derecordize new-metadata))))))))))

(defn- test-visualization-settings-normalization-1 [f]
  (testing "visualization settings should get normalized to use modern MBQL syntax"
    (testing "Field references in column settings"
      (doseq [[original expected] {[:ref [:field-literal "foo" :type/Float]]
                                   [:ref [:field "foo" {:base-type :type/Float}]]

                                   [:ref [:field-id 1]]
                                   [:ref [:field 1 nil]]

                                   [:ref [:expression "wow"]]
                                   [:ref [:expression "wow"]]}
              ;; also check that normalization of already-normalized refs is idempotent
              original [original expected]
              ;; frontend uses JSON-serialized versions of the MBQL clauses as keys
              :let     [original (json/generate-string original)
                        expected (json/generate-string expected)]]
        (testing (format "Viz settings field ref key %s should get normalized to %s"
                         (pr-str original)
                         (pr-str expected))
          (f
           {:column_settings {original {:currency "BTC"}}}
           {:column_settings {expected {:currency "BTC"}}}))))))

(defn- test-visualization-settings-normalization-2 [f]
  (testing "visualization settings should get normalized to use modern MBQL syntax"
    (testing "Other MBQL field clauses"
      (let [original {:map.type                 "region"
                      :map.region               "us_states"
                      :pivot_table.column_split {:rows    [["datetime-field" ["field-id" 807] "year"]]
                                                 :columns [["fk->" ["field-id" 805] ["field-id" 808]]]
                                                 :values  [["aggregation" 0]]}}
            expected {:map.type                 "region"
                      :map.region               "us_states"
                      :pivot_table.column_split {:rows    [[:field 807 {:temporal-unit :year}]]
                                                 :columns [[:field 808 {:source-field 805}]]
                                                 :values  [[:aggregation 0]]}}]
        (f original expected)))))

(defn- test-visualization-settings-normalization-3 [f]
  (testing "visualization settings should get normalized to use modern MBQL syntax"
    (testing "Don't normalize non-MBQL arrays"
      (let [original {:graph.show_goal  true
                      :graph.goal_value 5.9
                      :graph.dimensions ["the_day"]
                      :graph.metrics    ["total_per_day"]}]
        (f original original)))))

(defn- test-visualization-settings-normalization-4 [f]
  (testing "visualization settings should get normalized to use modern MBQL syntax"
    (testing "Don't normalize key-value pairs in maps that could be interpreted as MBQL clauses"
      (let [original {:field-id 1}]
        (f original original)))))

(defn- test-visualization-settings-normalization-5 [f]
  (testing "visualization settings should get normalized to use modern MBQL syntax"
    (testing "Don't normalize array in graph.metrics that could be interpreted as MBQL clauses"
      (let [original {:graph.metrics ["expression" "sum" "count"]}]
        (f original original)))))

;; this is a separate function so we can use the same tests for DashboardCards as well
(defn test-visualization-settings-normalization [f]
  (testing "visualization settings should get normalized to use modern MBQL syntax"
    (doseq [varr [#'test-visualization-settings-normalization-1
                  #'test-visualization-settings-normalization-2
                  #'test-visualization-settings-normalization-3
                  #'test-visualization-settings-normalization-4
                  #'test-visualization-settings-normalization-5]]
      (testing varr
        (varr f)))))

(deftest normalize-visualization-settings-test
  (test-visualization-settings-normalization
   (fn [original expected]
     (t2.with-temp/with-temp [:model/Card card {:visualization_settings original}]
       (is (= expected
              (t2/select-one-fn :visualization_settings :model/Card :id (u/the-id card))))))))

(deftest ^:parallel template-tag-parameters-test
  (testing "Card with a Field filter parameter"
    (mt/with-temp [:model/Card card {:dataset_query (qp.card-test/field-filter-query)}]
      (is (= [{:id "_DATE_"
               :type :date/all-options
               :target [:dimension [:template-tag "date"]]
               :name "Check-In Date"
               :slug "date"
               :default nil
               :required false}]
             (card/template-tag-parameters card))))))

(deftest ^:parallel template-tag-parameters-test-2
  (testing "Card with a non-Field-filter parameter"
    (mt/with-temp [:model/Card card {:dataset_query (qp.card-test/non-field-filter-query)}]
      (is (= [{:id "_ID_"
               :type :number/=
               :target [:variable [:template-tag "id"]]
               :name "Order ID"
               :slug "id"
               :default "1"
               :required true}]
             (card/template-tag-parameters card))))))

(deftest ^:parallel template-tag-parameters-test-3
  (testing "Should ignore native query snippets and source card IDs"
    (mt/with-temp [:model/Card card {:dataset_query (qp.card-test/non-parameter-template-tag-query)}]
      (is (= [{:id "_ID_"
               :type :number/=
               :target [:variable [:template-tag "id"]]
               :name "Order ID"
               :slug "id"
               :default "1"
               :required true}]
             (card/template-tag-parameters card))))))

(deftest validate-template-tag-field-ids-test
  (testing "Disallow saving a Card with native query Field filter template tags referencing a different Database (#14145)"
    (let [test-data-db-id   (mt/id)
          bird-counts-db-id (mt/dataset daily-bird-counts (mt/id))
          card-data         (fn [database-id]
                              {:database_id   database-id
                               :dataset_query {:database database-id
                                               :type     :native
                                               :native   {:query         "SELECT COUNT(*) FROM PRODUCTS WHERE {{FILTER}}"
                                                          :template-tags {"FILTER" {:id           "_FILTER_"
                                                                                    :name         "FILTER"
                                                                                    :display-name "Filter"
                                                                                    :type         :dimension
                                                                                    :dimension    [:field (mt/id :venues :name) nil]
                                                                                    :widget-type  :string/=
                                                                                    :default      nil}}}}})
          good-card-data  (card-data test-data-db-id)
          bad-card-data   (card-data bird-counts-db-id)]
      (testing "Should not be able to create new Card with a filter with the wrong Database ID"
        (is (thrown-with-msg?
             clojure.lang.ExceptionInfo
             #"Invalid Field Filter: Field \d+ \"VENUES\"\.\"NAME\" belongs to Database \d+ \"test-data\", but the query is against Database \d+ \"daily-bird-counts\""
             (t2.with-temp/with-temp [:model/Card _ bad-card-data]))))
      (testing "Should not be able to update a Card to have a filter with the wrong Database ID"
        (t2.with-temp/with-temp [:model/Card {card-id :id} good-card-data]
          (is (thrown-with-msg?
               clojure.lang.ExceptionInfo
               #"Invalid Field Filter: Field \d+ \"VENUES\"\.\"NAME\" belongs to Database \d+ \"test-data\", but the query is against Database \d+ \"daily-bird-counts\""
               (t2/update! :model/Card card-id bad-card-data))))))))

;;; ------------------------------------------ Parameters tests ------------------------------------------

(deftest ^:parallel validate-parameters-test
  (testing "Should validate Card :parameters when"
    (testing "creating"
      (is (thrown-with-msg?
           clojure.lang.ExceptionInfo
           #":parameters must be a sequence of maps with :id and :type keys"
           (t2.with-temp/with-temp [:model/Card _ {:parameters {:a :b}}])))
      (t2.with-temp/with-temp [:model/Card card {:parameters [{:id   "valid-id"
                                                               :type "id"}]}]
        (is (some? card))))))

(deftest validate-parameters-test-2
  (testing "Should validate Card :parameters when"
    (testing "updating"
      (t2.with-temp/with-temp [:model/Card {:keys [id]} {:parameters []}]
        (is (thrown-with-msg?
             clojure.lang.ExceptionInfo
             #":parameters must be a sequence of maps with :id and :type keys"
             (t2/update! :model/Card id {:parameters [{:id 100}]})))
        (is (pos? (t2/update! :model/Card id {:parameters [{:id   "new-valid-id"
                                                            :type "id"}]})))))))

(deftest normalize-parameters-test
  (testing ":parameters should get normalized when coming out of the DB"
    (doseq [[target expected] {[:dimension [:field-id 1000]] [:dimension [:field 1000 nil]]
                               [:field-id 1000]              [:field 1000 nil]}]
      (testing (format "target = %s" (pr-str target))
        (t2.with-temp/with-temp [:model/Card {card-id :id} {:parameter_mappings [{:parameter_id     "_CATEGORY_NAME_"
                                                                                  :target target}]}]

          (is (= [{:parameter_id     "_CATEGORY_NAME_"
                   :target expected}]
                 (t2/select-one-fn :parameter_mappings :model/Card :id card-id))))))))

(deftest validate-parameter-mappings-test
  (testing "Should validate Card :parameter_mappings when"
    (testing "creating"
      (is (thrown-with-msg?
           clojure.lang.ExceptionInfo
           #":parameter_mappings must be a sequence of maps with :parameter_id and :type keys"
           (t2.with-temp/with-temp [:model/Card _ {:parameter_mappings {:a :b}}])))
      (t2.with-temp/with-temp [:model/Card card {:parameter_mappings [{:parameter_id "valid-id"
                                                                       :target       [:field 1000 nil]}]}]
        (is (some? card))))))

(deftest validate-parameter-mappings-test-2
  (testing "Should validate Card :parameter_mappings when"
    (testing "updating"
      (t2.with-temp/with-temp [:model/Card {:keys [id]} {:parameter_mappings []}]
        (is (thrown-with-msg?
             clojure.lang.ExceptionInfo
             #":parameter_mappings must be a sequence of maps with :parameter_id and :type keys"
             (t2/update! :model/Card id {:parameter_mappings [{:parameter_id 100}]})))
        (is (pos? (t2/update! :model/Card id {:parameter_mappings [{:parameter_id "new-valid-id"
                                                                    :target       [:field 1000 nil]}]})))))))

(deftest normalize-parameter-mappings-test
  (testing ":parameter_mappings should get normalized when coming out of the DB"
    (t2.with-temp/with-temp [:model/Card {card-id :id} {:parameter_mappings [{:parameter_id "22486e00"
                                                                              :card_id      1
                                                                              :target       [:dimension [:field-id 1]]}]}]
      (is (= [{:parameter_id "22486e00"
               :card_id      1
               :target       [:dimension [:field 1 nil]]}]
             (t2/select-one-fn :parameter_mappings :model/Card :id card-id))))))

(deftest identity-hash-test
  (testing "Card hashes are composed of the name and the collection's hash"
    (let [now #t "2022-09-01T12:34:56"]
      (mt/with-temp [Collection  coll {:name "field-db" :location "/" :created_at now}
                     :model/Card card {:name "the card" :collection_id (:id coll) :created_at now}]
        (is (= "5199edf0"
               (serdes/raw-hash ["the card" (serdes/identity-hash coll) now])
               (serdes/identity-hash card)))))))

(deftest parameter-card-test
  (let [default-params {:name       "Category Name"
                        :slug       "category_name"
                        :id         "_CATEGORY_NAME_"
                        :type       "category"}]
    (testing "parameter with source is card create ParameterCard"
      (t2.with-temp/with-temp [:model/Card  {source-card-id-1 :id} {}
                               :model/Card  {source-card-id-2 :id} {}
                               :model/Card  {card-id :id}          {:parameters [(merge default-params
                                                                                        {:values_source_type    "card"
                                                                                         :values_source_config {:card_id source-card-id-1}})]}]
        (is (=? [{:card_id                   source-card-id-1
                  :parameterized_object_type :card
                  :parameterized_object_id   card-id
                  :parameter_id              "_CATEGORY_NAME_"}]
                (t2/select 'ParameterCard :parameterized_object_type "card" :parameterized_object_id card-id)))

        (testing "update values_source_config.card_id will update ParameterCard"
          (t2/update! :model/Card card-id {:parameters [(merge default-params
                                                               {:values_source_type    "card"
                                                                :values_source_config {:card_id source-card-id-2}})]})
          (is (=? [{:card_id                   source-card-id-2
                    :parameterized_object_type :card
                    :parameterized_object_id   card-id
                    :parameter_id              "_CATEGORY_NAME_"}]
                  (t2/select 'ParameterCard :parameterized_object_type "card" :parameterized_object_id card-id))))

        (testing "delete the card will delete ParameterCard"
          (t2/delete! :model/Card :id card-id)
          (is (= []
                 (t2/select 'ParameterCard :parameterized_object_type "card" :parameterized_object_id card-id))))))))

(deftest parameter-card-test-2
  (let [default-params {:name       "Category Name"
                        :slug       "category_name"
                        :id         "_CATEGORY_NAME_"
                        :type       "category"}]
    (testing "Delete a card will delete any ParameterCard that linked to it"
      (t2.with-temp/with-temp [:model/Card  {source-card-id :id} {}
                               :model/Card  {card-id-1 :id}      {:parameters [(merge default-params
                                                                                      {:values_source_type    "card"
                                                                                       :values_source_config {:card_id source-card-id}})]}
                               :model/Card  {card-id-2 :id}      {:parameters [(merge default-params
                                                                                      {:values_source_type    "card"
                                                                                       :values_source_config {:card_id source-card-id}})]}]
        ;; makes sure we have ParameterCard to start with
        (is (=? [{:card_id                   source-card-id
                  :parameterized_object_type :card
                  :parameterized_object_id   card-id-1
                  :parameter_id              "_CATEGORY_NAME_"}
                 {:card_id                   source-card-id
                  :parameterized_object_type :card
                  :parameterized_object_id   card-id-2
                  :parameter_id              "_CATEGORY_NAME_"}]
                (t2/select 'ParameterCard :card_id source-card-id {:order-by [[:parameterized_object_id :asc]]})))
        (t2/delete! :model/Card :id source-card-id)
        (is (= []
               (t2/select 'ParameterCard :card_id source-card-id)))))))

(deftest cleanup-parameter-on-card-changes-test
  (mt/dataset test-data
    (mt/with-temp
      [:model/Card {source-card-id :id} (merge (mt/card-with-source-metadata-for-query
                                                (mt/mbql-query products {:fields [(mt/$ids $products.title)
                                                                                  (mt/$ids $products.category)]
                                                                         :limit 5}))
                                               {:database_id (mt/id)
                                                :table_id    (mt/id :products)})
       :model/Card card                 {:parameters [{:name                  "Param 1"
                                                       :id                    "param_1"
                                                       :type                  "category"
                                                       :values_source_type    "card"
                                                       :values_source_config {:card_id source-card-id
                                                                              :value_field (mt/$ids $products.title)}}]}
       Dashboard   dashboard            {:parameters [{:name       "Param 2"
                                                       :id         "param_2"
                                                       :type       "category"
                                                       :values_source_type    "card"
                                                       :values_source_config {:card_id source-card-id
                                                                              :value_field (mt/$ids $products.category)}}]}]
      ;; check if we had parametercard to starts with
      (is (=? [{:card_id                   source-card-id
                :parameter_id              "param_1"
                :parameterized_object_type :card
                :parameterized_object_id   (:id card)}
               {:card_id                   source-card-id
                :parameter_id              "param_2"
                :parameterized_object_type :dashboard
                :parameterized_object_id   (:id dashboard)}]
              (t2/select ParameterCard :card_id source-card-id {:order-by [[:parameter_id :asc]]})))
      ;; update card with removing the products.category
      (testing "on update result_metadata"
        (t2/update! :model/Card source-card-id
                    (mt/card-with-source-metadata-for-query
                     (mt/mbql-query products {:fields [(mt/$ids $products.title)]
                                              :limit 5})))

        (testing "ParameterCard for dashboard is removed"
          (is (=? [{:card_id                   source-card-id
                    :parameter_id              "param_1"
                    :parameterized_object_type :card
                    :parameterized_object_id   (:id card)}]
                  (t2/select ParameterCard :card_id source-card-id))))

        (testing "update the dashboard parameter and remove values_config of dashboard"
          (is (=? [{:id   "param_2"
                    :name "Param 2"
                    :type :category}]
                  (t2/select-one-fn :parameters Dashboard :id (:id dashboard))))

          (testing "but no changes with parameter on card"
            (is (=? [{:name                 "Param 1"
                      :id                   "param_1"
                      :type                 :category
                      :values_source_type   "card"
                      :values_source_config {:card_id     source-card-id
                                             :value_field (mt/$ids $products.title)}}]
                    (t2/select-one-fn :parameters :model/Card :id (:id card)))))))

      (testing "on archive card"
        (t2/update! :model/Card source-card-id {:archived true})

        (testing "ParameterCard for card is removed"
          (is (=? [] (t2/select ParameterCard :card_id source-card-id))))

        (testing "update the dashboard parameter and remove values_config of card"
          (is (=? [{:id   "param_1"
                    :name "Param 1"
                    :type :category}]
                  (t2/select-one-fn :parameters :model/Card :id (:id card)))))))))

(deftest ^:parallel descendants-test
  (testing "regular cards don't depend on anything"
    (mt/with-temp [:model/Card card {:name "some card"}]
      (is (empty? (serdes/descendants "Card" (:id card)))))))

(deftest ^:parallel descendants-test-2
  (testing "cards which have another card as the source depend on that card"
    (mt/with-temp [:model/Card card1 {:name "base card"}
                   :model/Card card2 {:name "derived card"
                                      :dataset_query {:query {:source-table (str "card__" (:id card1))}}}]
      (is (empty? (serdes/descendants "Card" (:id card1))))
      (is (= #{["Card" (:id card1)]}
             (serdes/descendants "Card" (:id card2)))))))

(deftest ^:parallel descendants-test-3
  (testing "cards that has a native template tag"
    (mt/with-temp [NativeQuerySnippet snippet {:name "category" :content "category = 'Gizmo'"}
                   :model/Card        card    {:name          "Business Card"
                                               :dataset_query {:native
                                                               {:template-tags {:snippet {:name         "snippet"
                                                                                          :type         :snippet
                                                                                          :snippet-name "snippet"
                                                                                          :snippet-id   (:id snippet)}}
                                                                :query "select * from products where {{snippet}}"}}}]
      (is (= #{["NativeQuerySnippet" (:id snippet)]}
             (serdes/descendants "Card" (:id card)))))))

(deftest ^:parallel descendants-test-4
  (testing "cards which have parameter's source is another card"
    (mt/with-temp [:model/Card card1 {:name "base card"}
                   :model/Card card2 {:name       "derived card"
                                      :parameters [{:id                   "valid-id"
                                                    :type                 "id"
                                                    :values_source_type   "card"
                                                    :values_source_config {:card_id (:id card1)}}]}]
      (is (= #{["Card" (:id card1)]}
             (serdes/descendants "Card" (:id card2)))))))

(deftest ^:parallel extract-test
  (let [metadata (qp.preprocess/query->expected-cols (mt/mbql-query venues))
        query    (mt/mbql-query venues)]
    (testing "normal cards omit result_metadata"
      (t2.with-temp/with-temp [:model/Card {card-id :id} {:dataset_query   query
                                                          :result_metadata metadata}]
        (let [extracted (serdes/extract-one "Card" nil (t2/select-one :model/Card :id card-id))]
          (is (not (:dataset extracted)))
          (is (nil? (:result_metadata extracted))))))
    (testing "dataset cards (models) retain result_metadata"
      (t2.with-temp/with-temp [:model/Card {card-id :id} {:type            :model
                                                          :dataset_query   query
                                                          :result_metadata metadata}]
        (let [extracted (serdes/extract-one "Card" nil (t2/select-one :model/Card :id card-id))]
          (is (= :model
                 (:type extracted)))
          (is (string? (:display_name (first (:result_metadata extracted)))))
          ;; this is a quick comparison, since the actual stored metadata is quite complex
          (is (= (map :display_name metadata)
                 (map :display_name (:result_metadata extracted)))))))))

;;; ------------------------------------------ Viz Settings Tests  ------------------------------------------

(deftest ^:parallel upgrade-to-v2-db-test
  (testing ":visualization_settings v. 1 should be upgraded to v. 2 on select"
    (t2.with-temp/with-temp [:model/Card {card-id :id} {:visualization_settings {:pie.show_legend true}}]
      (is (= {:version 2
              :pie.show_legend true
              :pie.percent_visibility "inside"}
             (t2/select-one-fn :visualization_settings :model/Card :id card-id))))))

(deftest upgrade-to-v2-db-test-2
  (testing ":visualization_settings v. 1 should be upgraded to v. 2 and persisted on update"
    (t2.with-temp/with-temp [:model/Card {card-id :id} {:visualization_settings {:pie.show_legend true}}]
      (t2/update! :model/Card card-id {:name "Favorite Toucan Foods"})
      (is (= {:version 2
              :pie.show_legend true
              :pie.percent_visibility "inside"}
             (-> (t2/select-one (t2/table-name :model/Card) {:where [:= :id card-id]})
                 :visualization_settings
                 (json/parse-string keyword)))))))


;;; -------------------------------------------- Revision tests  --------------------------------------------

(deftest ^:parallel diff-cards-str-test
  (are [x y expected] (= expected
                       (u/build-sentence (revision/diff-strings :model/Card x y)))
    {:name        "Diff Test"
     :description nil}
    {:name        "Diff Test Changed"
     :description "foobar"}
    "added a description and renamed it from \"Diff Test\" to \"Diff Test Changed\"."

    {:name "Apple"}
    {:name "Next"}
    "renamed this Card from \"Apple\" to \"Next\"."

    {:display :table}
    {:display :pie}
    "changed the display from table to pie."

    {:name        "Diff Test"
     :description nil}
    {:name        "Diff Test changed"
     :description "New description"}
    "added a description and renamed it from \"Diff Test\" to \"Diff Test changed\"."))

(deftest ^:parallel diff-cards-str-update-collection--test
  (t2.with-temp/with-temp
    [Collection {coll-id-1 :id} {:name "Old collection"}
     Collection {coll-id-2 :id} {:name "New collection"}]
    (are [x y expected] (= expected
                           (u/build-sentence (revision/diff-strings :model/Card x y)))

      {:name "Apple"}
      {:name          "Apple"
       :collection_id coll-id-2}
      "moved this Card to New collection."

      {:name        "Diff Test"
       :description nil}
      {:name        "Diff Test changed"
       :description "New description"}
      "added a description and renamed it from \"Diff Test\" to \"Diff Test changed\"."

      {:name          "Apple"
       :collection_id coll-id-1}
      {:name          "Apple"
       :collection_id coll-id-2}
      "moved this Card from Old collection to New collection.")))

(defn- create-card-revision!
  "Fetch the latest version of a Dashboard and save a revision entry for it. Returns the fetched Dashboard."
  [card-id is-creation?]
  (revision/push-revision!
   {:object       (t2/select-one :model/Card :id card-id)
    :entity       :model/Card
    :id           card-id
    :user-id      (mt/user->id :crowberto)
    :is-creation? is-creation?}))

(deftest record-revision-and-description-completeness-test
  (t2.with-temp/with-temp
    [:model/Database  db    {:name "random db"}
     :model/Card      card  {:name                "A Card"
                             :description          "An important card"
                             :collection_position 0
                             :cache_ttl           1000
                             :archived            false
                             :parameters          [{:name       "Category Name"
                                                    :slug       "category_name"
                                                    :id         "_CATEGORY_NAME_"
                                                    :type       "category"}]}
     Collection       coll {:name "A collection"}]
    (mt/with-temporary-setting-values [enable-public-sharing true]
      (let [columns     (disj (set/difference (set (keys card)) (set @#'card/excluded-columns-for-card-revision))
                              ;; we only record result metadata for models, so we'll test that seperately
                              :result_metadata)
            update-col  (fn [col value]
                          (cond
                            (= col :collection_id)     (:id coll)
                            (= col :parameters)        (cons {:name "Category ID"
                                                              :slug "category_id"
                                                              :id   "_CATEGORY_ID_"
                                                              :type "number"}
                                                             value)
                            (= col :display)           :pie
                            (= col :made_public_by_id) (mt/user->id :crowberto)
                            (= col :embedding_params)  {:category_name "locked"}
                            (= col :public_uuid)       (str (random-uuid))
                            (= col :table_id)          (mt/id :venues)
                            (= col :database_id)       (:id db)
                            (= col :query_type)        :native
                            (= col :type)              "model"
                            (= col :dataset_query)     (mt/mbql-query users)
                            (= col :visualization_settings) {:text "now it's a text card"}
                            (int? value)               (inc value)
                            (boolean? value)           (not value)
                            (string? value)            (str value "_changed")))]
        (doseq [col columns]
          (let [before  (select-keys card [col])
                changes {col (update-col col (get card col))}]
            ;; we'll automatically delete old revisions if we have more than [[revision/max-revisions]]
            ;; revisions for an instance, so let's clear everything to make it easier to test
            (t2/delete! Revision :model "Card" :model_id (:id card))
            (t2/update! :model/Card (:id card) changes)
            (create-card-revision! (:id card) false)

            (testing (format "we should track when %s changes" col)
              (is (= 1 (t2/count Revision :model "Card" :model_id (:id card)))))

            (when-not (#{;; these columns are expected to not have a description because it's always
                         ;; comes with a dataset_query changes
                         :table_id :database_id :query_type
                         ;; we don't need a description for made_public_by_id because whenever this field changes
                         ;; public_uuid will change and we have a description for it.
                         :made_public_by_id} col)
              (testing (format "we should have a revision description for %s" col)
                (is (some? (u/build-sentence
                             (revision/diff-strings
                               Dashboard
                               before
                               changes))))))))))))

(deftest record-revision-and-description-completeness-test-2
  ;; test tracking result_metadata for models
  (let [card-info (mt/card-with-source-metadata-for-query
                   (mt/mbql-query venues))]
    (t2.with-temp/with-temp
      [:model/Card card card-info]
      (let [before  (select-keys card [:result_metadata])
            changes (update before :result_metadata drop-last)]
        (t2/update! :model/Card (:id card) changes)
        (create-card-revision! (:id card) false)

        (testing "we should track when :result_metadata changes on model"
          (is (= 1 (t2/count Revision :model "Card" :model_id (:id card)))))

        (testing "we should have a revision description for :result_metadata on model"
          (is (some? (u/build-sentence
                      (revision/diff-strings
                       Dashboard
                       before
                       changes)))))))))

(deftest storing-metabase-version
  (testing "Newly created Card should know a Metabase version used to create it"
    (t2.with-temp/with-temp [:model/Card card {}]
      (is (= config/mb-version-string (:metabase_version card)))

      (with-redefs [config/mb-version-string "blablabla"]
        (t2/update! :model/Card :id (:id card) {:description "test"}))

      ;; we store version of metabase which created the card
      (is (= config/mb-version-string
             (t2/select-one-fn :metabase_version :model/Card :id (:id card)))))))

(deftest ^:parallel changed?-test
  (letfn [(changed? [before after]
            (#'card/changed? @#'card/card-compare-keys before after))]
    (testing "Ignores keyword/string"
      (is (false? (changed? {:dataset_query {:type :query}} {:dataset_query {:type "query"}}))))
    (testing "Ignores properties not in `api.card/card-compare-keys"
      (is (false? (changed? {:collection_id 1
                             :collection_position 0}
                            {:collection_id 2
                             :collection_position 1}))))
    (testing "Sees changes"
      (is (true? (changed? {:dataset_query {:type :query}}
                           {:dataset_query {:type :query
                                            :query {}}})))
      (testing "But only when they are different in the after, not just omitted"
        (is (false? (changed? {:dataset_query {} :collection_id 1}
                              {:collection_id 1})))
        (is (true? (changed? {:dataset_query {} :collection_id 1}
                             {:dataset_query nil :collection_id 1})))))))

<<<<<<< HEAD
(deftest save-mlv2-card-test
  (testing "App DB CRUD should work for a Card with an MLv2 query (#39024)"
    (let [metadata-provider (lib.metadata.jvm/application-database-metadata-provider (mt/id))
          venues            (lib.metadata/table metadata-provider (mt/id :venues))
          query             (lib/query metadata-provider venues)]
      (mt/with-temp [:model/Card card {:dataset_query query}]
        (testing "Save to app DB: table_id and database_id should get populated"
          (is (=? {:dataset_query {:lib/type     :mbql/query
                                   :database     (mt/id)
                                   :stages       [{:lib/type :mbql.stage/mbql, :source-table (mt/id :venues)}]
                                   :lib/metadata metadata-provider}
                   :table_id      (mt/id :venues)
                   :database_id   (mt/id)}
                  card)))
        (testing "Save to app DB: Check MLv2 query was serialized to app DB in a sane way. Metadata provider should be removed"
          (is (= {"lib/type" "mbql/query"
                  "database" (mt/id)
                  "stages"   [{"lib/type"     "mbql.stage/mbql"
                               "source-table" (mt/id :venues)}]}
                 (json/parse-string (t2/select-one-fn :dataset_query (t2/table-name :model/Card) :id (u/the-id card))))))
        (testing "fetch from app DB"
          (is (=? {:dataset_query {:lib/type     :mbql/query
                                   :database     (mt/id)
                                   :stages       [{:lib/type :mbql.stage/mbql, :source-table (mt/id :venues)}]
                                   :lib/metadata (lib.metadata.jvm/application-database-metadata-provider (mt/id))}
                   :query_type    :query
                   :table_id      (mt/id :venues)
                   :database_id   (mt/id)}
                  (t2/select-one :model/Card :id (u/the-id card)))))
        (testing "Update query: change table to ORDERS; query and table_id should reflect that"
          (let [orders (lib.metadata/table metadata-provider (mt/id :orders))]
            (is (= 1
                   (t2/update! :model/Card :id (u/the-id card)
                               {:dataset_query (lib/query metadata-provider orders)})))
            (is (=? {:dataset_query {:lib/type     :mbql/query
                                     :database     (mt/id)
                                     :stages       [{:lib/type :mbql.stage/mbql, :source-table (mt/id :orders)}]
                                     :lib/metadata (lib.metadata.jvm/application-database-metadata-provider (mt/id))}
                     :query_type    :query
                     :table_id      (mt/id :orders)
                     :database_id   (mt/id)}
                    (t2/select-one :model/Card :id (u/the-id card))))))))))
=======
(deftest hydrate-dashboard-count-test
  (mt/with-temp
    [:model/Card          card1 {}
     :model/Card          card2 {}
     :model/Card          card3 {}
     :model/Dashboard     dash  {}
     :model/DashboardCard _dc1  {:card_id (:id card1) :dashboard_id (:id dash)}
     :model/DashboardCard _dc2  {:card_id (:id card1) :dashboard_id (:id dash)}
     :model/DashboardCard _dc3  {:card_id (:id card2) :dashboard_id (:id dash)}]
    (is (= [2 1 0]
           (map :dashboard_count (t2/hydrate [card1 card2 card3] :dashboard_count))))))

(deftest hydrate-parameter-usage-count-test
  (mt/with-temp
    [:model/Card          card1 {}
     :model/Card          card2 {}
     :model/Card          card3 {}
     :model/ParameterCard _pc1  {:card_id (:id card1)
                                 :parameter_id              "param_1"
                                 :parameterized_object_type "card"
                                 :parameterized_object_id (:id card1)}
     :model/ParameterCard _pc2  {:card_id (:id card1)
                                 :parameter_id              "param_2"
                                 :parameterized_object_type "card"
                                 :parameterized_object_id (:id card2)}
     :model/ParameterCard _pc3  {:card_id (:id card2)
                                 :parameter_id              "param_3"
                                 :parameterized_object_type "card"
                                 :parameterized_object_id (:id card3)}]
   (is (= [2 1 0]
          (map :parameter_usage_count (t2/hydrate [card1 card2 card3] :parameter_usage_count))))))

(deftest average-query-time-and-last-query-started-test
  (let [now       (t/offset-date-time)
        yesterday (t/minus now (t/days 1))]
    (mt/with-temp
      [:model/Card           card {}
       :model/QueryExecution _qe1 {:card_id      (:id card)
                                   :started_at   now
                                   :cache_hit    false
                                   :running_time 50}
       :model/QueryExecution _qe2 {:card_id      (:id card)
                                   :started_at   yesterday
                                   :cache_hit    false
                                   :running_time 100}]
      (is (= 75 (-> card (t2/hydrate :average_query_time) :average_query_time int)))
      (is (= now (-> card (t2/hydrate :last_query_start) :last_query_start))))))
>>>>>>> caa50d98
<|MERGE_RESOLUTION|>--- conflicted
+++ resolved
@@ -908,7 +908,54 @@
         (is (true? (changed? {:dataset_query {} :collection_id 1}
                              {:dataset_query nil :collection_id 1})))))))
 
-<<<<<<< HEAD
+(deftest hydrate-dashboard-count-test
+  (mt/with-temp
+    [:model/Card          card1 {}
+     :model/Card          card2 {}
+     :model/Card          card3 {}
+     :model/Dashboard     dash  {}
+     :model/DashboardCard _dc1  {:card_id (:id card1) :dashboard_id (:id dash)}
+     :model/DashboardCard _dc2  {:card_id (:id card1) :dashboard_id (:id dash)}
+     :model/DashboardCard _dc3  {:card_id (:id card2) :dashboard_id (:id dash)}]
+    (is (= [2 1 0]
+           (map :dashboard_count (t2/hydrate [card1 card2 card3] :dashboard_count))))))
+
+(deftest hydrate-parameter-usage-count-test
+  (mt/with-temp
+    [:model/Card          card1 {}
+     :model/Card          card2 {}
+     :model/Card          card3 {}
+     :model/ParameterCard _pc1  {:card_id (:id card1)
+                                 :parameter_id              "param_1"
+                                 :parameterized_object_type "card"
+                                 :parameterized_object_id (:id card1)}
+     :model/ParameterCard _pc2  {:card_id (:id card1)
+                                 :parameter_id              "param_2"
+                                 :parameterized_object_type "card"
+                                 :parameterized_object_id (:id card2)}
+     :model/ParameterCard _pc3  {:card_id (:id card2)
+                                 :parameter_id              "param_3"
+                                 :parameterized_object_type "card"
+                                 :parameterized_object_id (:id card3)}]
+   (is (= [2 1 0]
+          (map :parameter_usage_count (t2/hydrate [card1 card2 card3] :parameter_usage_count))))))
+
+(deftest average-query-time-and-last-query-started-test
+  (let [now       (t/offset-date-time)
+        yesterday (t/minus now (t/days 1))]
+    (mt/with-temp
+      [:model/Card           card {}
+       :model/QueryExecution _qe1 {:card_id      (:id card)
+                                   :started_at   now
+                                   :cache_hit    false
+                                   :running_time 50}
+       :model/QueryExecution _qe2 {:card_id      (:id card)
+                                   :started_at   yesterday
+                                   :cache_hit    false
+                                   :running_time 100}]
+      (is (= 75 (-> card (t2/hydrate :average_query_time) :average_query_time int)))
+      (is (= now (-> card (t2/hydrate :last_query_start) :last_query_start))))))
+
 (deftest save-mlv2-card-test
   (testing "App DB CRUD should work for a Card with an MLv2 query (#39024)"
     (let [metadata-provider (lib.metadata.jvm/application-database-metadata-provider (mt/id))
@@ -950,53 +997,4 @@
                      :query_type    :query
                      :table_id      (mt/id :orders)
                      :database_id   (mt/id)}
-                    (t2/select-one :model/Card :id (u/the-id card))))))))))
-=======
-(deftest hydrate-dashboard-count-test
-  (mt/with-temp
-    [:model/Card          card1 {}
-     :model/Card          card2 {}
-     :model/Card          card3 {}
-     :model/Dashboard     dash  {}
-     :model/DashboardCard _dc1  {:card_id (:id card1) :dashboard_id (:id dash)}
-     :model/DashboardCard _dc2  {:card_id (:id card1) :dashboard_id (:id dash)}
-     :model/DashboardCard _dc3  {:card_id (:id card2) :dashboard_id (:id dash)}]
-    (is (= [2 1 0]
-           (map :dashboard_count (t2/hydrate [card1 card2 card3] :dashboard_count))))))
-
-(deftest hydrate-parameter-usage-count-test
-  (mt/with-temp
-    [:model/Card          card1 {}
-     :model/Card          card2 {}
-     :model/Card          card3 {}
-     :model/ParameterCard _pc1  {:card_id (:id card1)
-                                 :parameter_id              "param_1"
-                                 :parameterized_object_type "card"
-                                 :parameterized_object_id (:id card1)}
-     :model/ParameterCard _pc2  {:card_id (:id card1)
-                                 :parameter_id              "param_2"
-                                 :parameterized_object_type "card"
-                                 :parameterized_object_id (:id card2)}
-     :model/ParameterCard _pc3  {:card_id (:id card2)
-                                 :parameter_id              "param_3"
-                                 :parameterized_object_type "card"
-                                 :parameterized_object_id (:id card3)}]
-   (is (= [2 1 0]
-          (map :parameter_usage_count (t2/hydrate [card1 card2 card3] :parameter_usage_count))))))
-
-(deftest average-query-time-and-last-query-started-test
-  (let [now       (t/offset-date-time)
-        yesterday (t/minus now (t/days 1))]
-    (mt/with-temp
-      [:model/Card           card {}
-       :model/QueryExecution _qe1 {:card_id      (:id card)
-                                   :started_at   now
-                                   :cache_hit    false
-                                   :running_time 50}
-       :model/QueryExecution _qe2 {:card_id      (:id card)
-                                   :started_at   yesterday
-                                   :cache_hit    false
-                                   :running_time 100}]
-      (is (= 75 (-> card (t2/hydrate :average_query_time) :average_query_time int)))
-      (is (= now (-> card (t2/hydrate :last_query_start) :last_query_start))))))
->>>>>>> caa50d98
+                    (t2/select-one :model/Card :id (u/the-id card))))))))))