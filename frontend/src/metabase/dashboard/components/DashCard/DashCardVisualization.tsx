--- conflicted
+++ resolved
@@ -137,6 +137,8 @@
   downloadsEnabled,
   editDashboard,
 }: DashCardVisualizationProps) {
+  const metadata = useSelector(getMetadata);
+
   const datasets = useSelector(state => getDashcardData(state, dashcard.id));
   const [
     isVisualizerModalOpen,
@@ -144,6 +146,63 @@
   ] = useDisclosure(false);
 
   const dispatch = useDispatch();
+
+  const question = useMemo(() => {
+    return isQuestionCard(dashcard.card)
+      ? new Question(dashcard.card, metadata)
+      : null;
+  }, [dashcard.card, metadata]);
+
+  const series = useMemo(() => {
+    if (
+      !dashcard ||
+      !_series ||
+      _series.length === 0 ||
+      !isVisualizerDashboardCard(dashcard)
+    ) {
+      return _series;
+    }
+
+    const { display, columns, columnValuesMapping, settings } = dashcard
+      .visualization_settings!.visualization as VisualizerHistoryItem;
+
+    const cards = [dashcard.card];
+    if (Array.isArray(dashcard.series)) {
+      cards.push(...dashcard.series);
+    }
+
+    const dataSources = cards.map(card =>
+      createDataSource("card", card.id, card.name),
+    );
+
+    const dataSourceDatasets = Object.fromEntries(
+      Object.entries(datasets ?? {}).map(([cardId, dataset]) => [
+        `card:${cardId}`,
+        dataset,
+      ]),
+    );
+
+    return [
+      {
+        card: {
+          display,
+          name: settings["card.title"],
+          visualization_settings: settings,
+        },
+
+        data: mergeVisualizerData({
+          columns,
+          columnValuesMapping,
+          datasets: dataSourceDatasets,
+          dataSources,
+        }),
+
+        // Certain visualizations memoize settings computation based on series keys
+        // This guarantees a visualization always rerenders on changes
+        started_at: new Date().toISOString(),
+      },
+    ] as Series;
+  }, [_series, dashcard, datasets]);
 
   const editVisualization = useMemo(() => {
     if (
@@ -195,64 +254,6 @@
     [dispatch],
   );
 
-  const series = useMemo(() => {
-    if (
-      !dashcard ||
-      !_series ||
-      _series.length === 0 ||
-      !isVisualizerDashboardCard(dashcard)
-    ) {
-      return _series;
-    }
-
-    const { display, columns, columnValuesMapping, settings } = dashcard
-      .visualization_settings!.visualization as VisualizerHistoryItem;
-
-    const cards = [dashcard.card];
-    if (Array.isArray(dashcard.series)) {
-      cards.push(...dashcard.series);
-    }
-
-    const dataSources = cards.map(card =>
-      createDataSource("card", card.id, card.name),
-    );
-
-    const dataSourceDatasets = Object.fromEntries(
-      Object.entries(datasets ?? {}).map(([cardId, dataset]) => [
-        `card:${cardId}`,
-        dataset,
-      ]),
-    );
-
-    return [
-      {
-        card: {
-          display,
-          name: settings["card.title"],
-          visualization_settings: settings,
-        },
-
-        data: mergeVisualizerData({
-          columns,
-          columnValuesMapping,
-          datasets: dataSourceDatasets,
-          dataSources,
-        }),
-
-        // Certain visualizations memoize settings computation based on series keys
-        // This guarantees a visualization always rerenders on changes
-        started_at: new Date().toISOString(),
-      },
-    ];
-  }, [_series, dashcard, datasets]);
-
-  const metadata = useSelector(getMetadata);
-  const question = useMemo(() => {
-    return isQuestionCard(dashcard.card)
-      ? new Question(dashcard.card, metadata)
-      : null;
-  }, [dashcard.card, metadata]);
-
   const handleOnUpdateVisualizationSettings = useCallback(
     (settings: VisualizationSettings) => {
       onUpdateVisualizationSettings(dashcard.id, settings);
@@ -262,9 +263,8 @@
 
   const visualizationOverlay = useMemo(() => {
     if (isClickBehaviorSidebarOpen) {
-      const disableClickBehavior = getVisualizationRaw(
-        series as RawSeries,
-      )?.disableClickBehavior;
+      const disableClickBehavior =
+        getVisualizationRaw(series)?.disableClickBehavior;
       if (isVirtualDashCard(dashcard) || disableClickBehavior) {
         const virtualDashcardType = getVirtualCardType(
           dashcard,
@@ -379,7 +379,6 @@
   });
 
   return (
-<<<<<<< HEAD
     <>
       <Visualization
         className={cx(CS.flexFull, {
@@ -428,46 +427,5 @@
         />
       )}
     </>
-=======
-    <Visualization
-      className={cx(CS.flexFull, {
-        [CS.pointerEventsNone]: isEditingDashboardLayout,
-        [CS.overflowAuto]: visualizationOverlay,
-        [CS.overflowHidden]: !visualizationOverlay,
-      })}
-      dashboard={dashboard}
-      dashcard={dashcard}
-      rawSeries={series}
-      metadata={metadata}
-      mode={getClickActionMode}
-      getHref={getHref}
-      gridSize={gridSize}
-      totalNumGridCols={totalNumGridCols}
-      headerIcon={headerIcon}
-      expectedDuration={expectedDuration}
-      error={error?.message}
-      errorIcon={error?.icon}
-      showTitle={withTitle}
-      canToggleSeriesVisibility={!isEditing}
-      isAction={isAction}
-      isDashboard
-      isSlow={isSlow}
-      isFullscreen={isFullscreen}
-      isNightMode={isNightMode}
-      isEditing={isEditing}
-      isPreviewing={isPreviewing}
-      isEditingParameter={isEditingParameter}
-      isMobile={isMobile}
-      actionButtons={actionButtons}
-      replacementContent={visualizationOverlay}
-      getExtraDataForClick={getExtraDataForClick}
-      onUpdateVisualizationSettings={handleOnUpdateVisualizationSettings}
-      onTogglePreviewing={onTogglePreviewing}
-      onChangeCardAndRun={onChangeCardAndRun}
-      onChangeLocation={onChangeLocation}
-      token={token}
-      uuid={uuid}
-    />
->>>>>>> 12e2dd86
   );
 }