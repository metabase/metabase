(ns metabase.api.card-test
  "Tests for /api/card endpoints."
  (:require
   [cheshire.core :as json]
   [clojure.java.jdbc :as jdbc]
   [clojure.set :as set]
   [clojure.string :as str]
   [clojure.test :refer :all]
   [clojure.tools.macro :as tools.macro]
   [clojurewerkz.quartzite.scheduler :as qs]
   [dk.ative.docjure.spreadsheet :as spreadsheet]
   [java-time :as t]
   [medley.core :as m]
   [metabase.analytics.snowplow-test :as snowplow-test]
   [metabase.api.card :as api.card]
   [metabase.api.pivots :as api.pivots]
   [metabase.driver :as driver]
   [metabase.driver.sql-jdbc.connection :as sql-jdbc.conn]
   [metabase.driver.sql-jdbc.execute :as sql-jdbc.execute]
   [metabase.driver.util :as driver.u]
   [metabase.http-client :as client]
   [metabase.models
    :refer [CardBookmark
            Collection
            Dashboard
            Database
            Field
            ModerationReview
            Pulse
            PulseCard
            PulseChannel
            PulseChannelRecipient
            Table
            Timeline
            TimelineEvent
            ViewLog]]
   [metabase.models.interface :as mi]
   [metabase.models.moderation-review :as moderation-review]
   [metabase.models.permissions :as perms]
   [metabase.models.permissions-group :as perms-group]
   [metabase.models.revision :as revision :refer [Revision]]
   [metabase.models.user :refer [User]]
   [metabase.public-settings.premium-features-test :as premium-features-test]
   [metabase.query-processor :as qp]
   [metabase.query-processor.async :as qp.async]
   [metabase.query-processor.card :as qp.card]
   [metabase.query-processor.middleware.constraints :as qp.constraints]
   [metabase.server.middleware.util :as mw.util]
   [metabase.task :as task]
   [metabase.task.persist-refresh :as task.persist-refresh]
   [metabase.task.sync-databases :as task.sync-databases]
   [metabase.test :as mt]
   [metabase.test.data.users :as test.users]
   [metabase.upload :as upload]
   [metabase.upload-test :as upload-test]
   [metabase.util :as u]
   [metabase.util.schema :as su]
   [schema.core :as s]
   [toucan2.core :as t2]
   [toucan2.tools.with-temp :as t2.with-temp])
  (:import
   (java.io ByteArrayInputStream)
   (org.quartz.impl StdSchedulerFactory)))

(set! *warn-on-reflection* true)

(comment api.card/keep-me)

;;; +----------------------------------------------------------------------------------------------------------------+
;;; |                                              Helper Fns & Macros                                               |
;;; +----------------------------------------------------------------------------------------------------------------+

(defn- count-base-type []
  (-> (mt/run-mbql-query venues {:aggregation [[:count]]}) :data :cols first :base_type))

(def card-defaults
  "The default card params."
  {:archived            false
   :collection_id       nil
   :collection_position nil
   :collection_preview  true
   :dataset_query       {}
   :dataset             false
   :description         nil
   :display             "scalar"
   :enable_embedding    false
   :entity_id           nil
   :embedding_params    nil
   :made_public_by_id   nil
   :parameters          []
   :parameter_mappings  []
   :moderation_reviews  ()
   :public_uuid         nil
   :query_type          nil
   :cache_ttl           nil
   :average_query_time  nil
   :last_query_start    nil
   :result_metadata     nil})

;; Used in dashboard tests
(def card-defaults-no-hydrate
  (dissoc card-defaults :average_query_time :last_query_start))

(defn mbql-count-query
  ([]
   (mbql-count-query (mt/id) (mt/id :venues)))

  ([db-or-id table-or-id]
   {:database (u/the-id db-or-id)
    :type     :query
    :query    {:source-table (u/the-id table-or-id), :aggregation [[:count]]}}))

(defn card-with-name-and-query
  ([]
   (card-with-name-and-query (mt/random-name)))

  ([card-name]
   (card-with-name-and-query card-name (mbql-count-query)))

  ([card-name query]
   {:name                   card-name
    :display                "scalar"
    :dataset_query          query
    :visualization_settings {:global {:title nil}}}))

(defn- do-with-temp-native-card
  {:style/indent 0}
  [f]
  (mt/with-temp* [Database   [db    {:details (:details (mt/db)), :engine :h2}]
                  Table      [_     {:db_id (u/the-id db), :name "CATEGORIES"}]
                  :model/Card       [card  {:dataset_query {:database (u/the-id db)
                                                            :type     :native
                                                            :native   {:query "SELECT COUNT(*) FROM CATEGORIES;"}}}]]
    (f db card)))

(defmacro ^:private with-temp-native-card
  {:style/indent 1}
  [[db-binding card-binding] & body]
  `(do-with-temp-native-card (fn [~(or db-binding '_) ~(or card-binding '_)]
                               ~@body)))

(defn do-with-cards-in-a-collection [card-or-cards-or-ids grant-perms-fn! f]
  (mt/with-non-admin-groups-no-root-collection-perms
    (t2.with-temp/with-temp [Collection collection]
      ;; put all the Card(s) in our temp `collection`
      (doseq [card-or-id (if (sequential? card-or-cards-or-ids)
                           card-or-cards-or-ids
                           [card-or-cards-or-ids])]
        (t2/update! :model/Card (u/the-id card-or-id) {:collection_id (u/the-id collection)}))
      ;; now use `grant-perms-fn!` to grant appropriate perms
      (grant-perms-fn! (perms-group/all-users) collection)
      ;; call (f)
      (f))))

(defmacro with-cards-in-readable-collection
  "Execute `body` with `card-or-cards-or-ids` added to a temporary Collection that All Users have read permissions for."
  {:style/indent 1}
  [card-or-cards-or-ids & body]
  `(do-with-cards-in-a-collection ~card-or-cards-or-ids perms/grant-collection-read-permissions! (fn [] ~@body)))

(defmacro with-cards-in-writeable-collection
  "Execute `body` with `card-or-cards-or-ids` added to a temporary Collection that All Users have *write* permissions
  for."
  {:style/indent 1}
  [card-or-cards-or-ids & body]
  `(do-with-cards-in-a-collection ~card-or-cards-or-ids perms/grant-collection-readwrite-permissions! (fn [] ~@body)))

(defn- do-with-temp-native-card-with-params {:style/indent 0} [f]
  (mt/with-temp*
    [Database   [db    {:details (:details (mt/db)), :engine :h2}]
     Table      [_     {:db_id (u/the-id db), :name "VENUES"}]
     :model/Card       [card  {:dataset_query
                               {:database (u/the-id db)
                                :type     :native
                                :native   {:query         "SELECT COUNT(*) FROM VENUES WHERE CATEGORY_ID = {{category}};"
                                           :template-tags {:category {:id           "_CATEGORY_ID_"
                                                                      :name         "category"
                                                                      :display_name "Category"
                                                                      :type         "number"
                                                                      :required     true}}}}}]]
    (f db card)))

(defmacro ^:private with-temp-native-card-with-params {:style/indent 1} [[db-binding card-binding] & body]
  `(do-with-temp-native-card-with-params (fn [~(or db-binding '_) ~(or card-binding '_)] ~@body)))

(deftest run-query-with-parameters-test
  (testing "POST /api/card/:id/query"
    (testing "should respect `:parameters`"
      (with-temp-native-card-with-params [{db-id :id} {card-id :id}]
        (is (schema= {:database_id (s/eq db-id)
                      :row_count   (s/eq 1)
                      :data        {:rows     (s/eq [[8]])
                                    s/Keyword s/Any}
                      s/Keyword    s/Any}
                     (mt/user-http-request
                      :rasta :post 202 (format "card/%d/query" card-id)
                      {:parameters [{:type   :number
                                     :target [:variable [:template-tag :category]]
                                     :value  2}]})))))))


;;; +----------------------------------------------------------------------------------------------------------------+
;;; |                                           FETCHING CARDS & FILTERING                                           |
;;; +----------------------------------------------------------------------------------------------------------------+

(defn- card-returned? [model object-or-id card-or-id]
  (contains? (set (for [card (mt/user-http-request :rasta :get 200 "card", :f model, :model_id (u/the-id object-or-id))]
                    (u/the-id card)))
             (u/the-id card-or-id)))

(deftest filter-cards-by-db-test
  (mt/with-temp* [Database [db]
                  :model/Card     [card-1 {:database_id (mt/id)}]
                  :model/Card     [card-2 {:database_id (u/the-id db)}]]
    (with-cards-in-readable-collection [card-1 card-2]
      (is (= true
             (card-returned? :database (mt/id) card-1)))
      (is (= false
             (card-returned? :database db      card-1)))
      (is (= true
             (card-returned? :database db      card-2))))))


(deftest authentication-test
  (is (= (get mw.util/response-unauthentic :body) (client/client :get 401 "card")))
  (is (= (get mw.util/response-unauthentic :body) (client/client :put 401 "card/13"))))

(deftest model-id-requied-when-f-is-database-test
  (is (= {:errors {:model_id "model_id is a required parameter when filter mode is 'database'"}}
         (mt/user-http-request :crowberto :get 400 "card" :f :database))))

(deftest filter-cards-by-table-test
  (testing "Filter cards by table"
    (mt/with-temp* [Database [db]
                    Table    [table-1  {:db_id (u/the-id db)}]
                    Table    [table-2  {:db_id (u/the-id db)}]
                    :model/Card     [card-1   {:table_id (u/the-id table-1)}]
                    :model/Card     [card-2   {:table_id (u/the-id table-2)}]]
      (with-cards-in-readable-collection [card-1 card-2]
        (is (= true
               (card-returned? :table (u/the-id table-1) (u/the-id card-1))))
        (is (= false
               (card-returned? :table (u/the-id table-2) (u/the-id card-1))))
        (is (= true
               (card-returned? :table (u/the-id table-2) (u/the-id card-2))))))))

;; Make sure `model_id` is required when `f` is :table
(deftest model_id-requied-when-f-is-table
  (is (= {:errors {:model_id "model_id is a required parameter when filter mode is 'table'"}}
         (mt/user-http-request :crowberto :get 400 "card", :f :table))))

(defn- do-with-card-views [card-or-id+username f]
  (let [[f] (reduce
             (fn [[f timestamp] [card-or-id username]]
               [(fn []
                  (let [card-id   (u/the-id card-or-id)
                        card-name (t2/select-one-fn :name :model/Card :id card-id)]
                    (testing (format "\nCard %d %s viewed by %s on %s" card-id (pr-str card-name) username timestamp)
                      (t2.with-temp/with-temp [ViewLog _ {:model     "card"
                                                          :model_id  card-id
                                                          :user_id   (mt/user->id username)
                                                          :timestamp timestamp}]
                        (f)))))
                (t/plus timestamp (t/days 1))])
             [f (t/zoned-date-time)]
             card-or-id+username)]
    (f)))

(defmacro ^:private with-card-views [card-or-id+username & body]
  `(do-with-card-views ~(mapv vec (partition 2 card-or-id+username)) (fn [] ~@body)))

(deftest filter-by-recent-test
  (testing "GET /api/card?f=recent"
    (mt/with-temp* [:model/Card [card-1 {:name "Card 1"}]
                    :model/Card [card-2 {:name "Card 2"}]
                    :model/Card [card-3 {:name "Card 3"}]
                    :model/Card [card-4 {:name "Card 4"}]]
      ;; 3 was viewed most recently, followed by 4, then 1. Card 2 was viewed by a different user so shouldn't be
      ;; returned
      (with-card-views [card-1 :rasta
                        card-2 :trashbird
                        card-3 :rasta
                        card-4 :rasta
                        card-3 :rasta]
        (with-cards-in-readable-collection [card-1 card-2 card-3 card-4]
          (testing "\nShould return cards that were recently viewed by current user only"
            (let [recent-card-names (->> (mt/user-http-request :rasta :get 200 "card", :f :recent)
                                         (map :name)
                                         (filter #{"Card 1" "Card 2" "Card 3" "Card 4"}))]
              (is (= ["Card 3" "Card 4" "Card 1"]
                     recent-card-names)))))))))

(deftest filter-by-popular-test
  (testing "GET /api/card?f=popular"
    (mt/with-temp* [:model/Card [card-1 {:name "Card 1"}]
                    :model/Card [card-2 {:name "Card 2"}]
                    :model/Card [card-3 {:name "Card 3"}]]
      ;; 3 entries for card 3, 2 for card 2, none for card 1,
      (with-card-views [card-3 :rasta
                        card-2 :trashbird
                        card-2 :rasta
                        card-3 :crowberto
                        card-3 :rasta]
        (with-cards-in-readable-collection [card-1 card-2 card-3]
          (testing (str "`f=popular` should return cards sorted by number of ViewLog entries for all users; cards with "
                        "no entries should be excluded")
            (let [popular-card-names (->> (mt/user-http-request :rasta :get 200 "card", :f :popular)
                                          (map :name)
                                          (filter #{"Card 1" "Card 2" "Card 3"}))]
              (is (= ["Card 3"
                      "Card 2"]
                     popular-card-names)))))))))

(deftest filter-by-archived-test
  (testing "GET /api/card?f=archived"
    (mt/with-temp* [:model/Card [card-1 {:name "Card 1"}]
                    :model/Card [card-2 {:name "Card 2", :archived true}]
                    :model/Card [card-3 {:name "Card 3", :archived true}]]
      (with-cards-in-readable-collection [card-1 card-2 card-3]
        (is (= #{"Card 2" "Card 3"}
               (set (map :name (mt/user-http-request :rasta :get 200 "card", :f :archived))))
            "The set of Card returned with f=archived should be equal to the set of archived cards")))))

(deftest filter-by-bookmarked-test
  (testing "Filter by `bookmarked`"
    (mt/with-temp* [:model/Card         [card-1 {:name "Card 1"}]
                    :model/Card         [card-2 {:name "Card 2"}]
                    :model/Card         [card-3 {:name "Card 3"}]
                    CardBookmark [_ {:card_id (u/the-id card-1), :user_id (mt/user->id :rasta)}]
                    CardBookmark [_ {:card_id (u/the-id card-2), :user_id (mt/user->id :crowberto)}]]
      (with-cards-in-readable-collection [card-1 card-2 card-3]
        (is (= [{:name "Card 1"}]
               (for [card (mt/user-http-request :rasta :get 200 "card", :f :bookmarked)]
                 (select-keys card [:name]))))))))

(deftest filter-by-using-model
  (testing "list cards using a model"
    (mt/with-temp* [:model/Card [{model-id :id :as model} {:name "Model", :dataset true
                                                           :dataset_query {:query {:source-table 1
                                                                                   :filter [:= [:field 1 nil] "1"]}}}]
                    ;; matching question
                    :model/Card [card-1 {:name "Card 1"
                                         :dataset_query {:query {:source-table (str "card__" model-id)}}}]
                    :model/Card [{other-card-id :id}]
                    ;; source-table doesn't match
                    :model/Card [card-2 {:name "Card 2"
                                         :dataset_query {:query {:source-table (str "card__" other-card-id)
                                                                 :filter [:= [:field 5 nil] (str "card__" model-id)]}}}]
                    ;; matching join
                    :model/Card [card-3 {:name "Card 3"
                                         :dataset_query (let [alias (str "Question " model-id)]
                                                          {:type :query
                                                           :query {:joins [{:fields [[:field 35 {:join-alias alias}]]
                                                                            :source-table (str "card__" model-id)
                                                                            :condition [:=
                                                                                        [:field 5 nil]
                                                                                        [:field 33 {:join-alias alias}]]
                                                                            :alias alias
                                                                            :strategy :inner-join}]
                                                                   :fields [[:field 9 nil]]
                                                                   :source-table (str "card__" other-card-id)}
                                                           :database 1})}]
                    ;; matching native query
                    :model/Card [card-4 {:name "Card 4"
                                         :dataset_query {:type :native
                                                         :native (let [model-ref (format "#%d-q1" model-id)]
                                                                   {:query (format "select o.id from orders o join {{%s}} q1 on o.PRODUCT_ID = q1.PRODUCT_ID"
                                                                                   model-ref)
                                                                    :template-tags {model-ref
                                                                                    {:id "2185b98b-20b3-65e6-8623-4fb56acb0ca7"
                                                                                     :name model-ref
                                                                                     :display-name model-ref
                                                                                     :type :card
                                                                                     :card-id model-id}}})
                                                         :database 1}}]
                    ;; native query reference doesn't match
                    :model/Card [card-5 {:name "Card 5"
                                         :dataset_query {:type :native
                                                         :native (let [model-ref (str "card__" model-id)
                                                                       card-id other-card-id
                                                                       card-ref (format "#%d-q1" card-id)]
                                                                   {:query (format "select o.id %s from orders o join {{%s}} q1 on o.PRODUCT_ID = q1.PRODUCT_ID"
                                                                                   model-ref card-ref)
                                                                    :template-tags {card-ref
                                                                                    {:id "2185b98b-20b3-65e6-8623-4fb56acb0ca7"
                                                                                     :name card-ref
                                                                                     :display-name card-ref
                                                                                     :type :card
                                                                                     :card-id card-id}}})
                                                         :database 1}}]
                    Database [{other-database-id :id}]
                    ;; database doesn't quite match
                    :model/Card [card-6 {:name "Card 6", :database_id other-database-id
                                         :dataset_query {:query {:source-table (str "card__" model-id)}}}]
                    ;; same as matching question, but archived
                    :model/Card [card-7 {:name "Card 7"
                                         :archived true
                                         :dataset_query {:query {:source-table (str "card__" model-id)}}}]]
      (with-cards-in-readable-collection [model card-1 card-2 card-3 card-4 card-5 card-6 card-7]
        (is (= #{"Card 1" "Card 3" "Card 4"}
               (into #{} (map :name) (mt/user-http-request :rasta :get 200 "card"
                                                           :f :using_model :model_id model-id))))))))

(deftest get-series-for-card-permission-test
  (t2.with-temp/with-temp
    [:model/Card {card-id :id} {:name          "Card"
                                :display       "line"
                                :collection_id (t2/select-one-pk Collection :personal_owner_id (mt/user->id :crowberto))}]
    (is (= "You don't have permissions to do that."
           (mt/user-http-request :rasta :get 403 (format "card/%d/series" card-id))))

    (is (seq? (mt/user-http-request :crowberto :get 200 (format "card/%d/series" card-id))))))

(deftest get-series-for-card-type-check-test
  (testing "400 if the card's display is not comptaible"
    (t2.with-temp/with-temp
      [:model/Card {card-id :id} {:name    "Card"
                                  :display "table"}]
      (is (= "Card with type table is not compatible to have series"
             (:message (mt/user-http-request :crowberto :get 400 (format "card/%d/series" card-id)))))))

  (testing "404 if the card does not exsits"
    (is (= "Not found."
           (mt/user-http-request :crowberto :get 404 (format "card/%d/series" Integer/MAX_VALUE))))))

(deftest get-series-check-compatibility-test
  (let [simple-mbql-chart-query (fn [attrs]
                                  (merge (mt/card-with-source-metadata-for-query
                                           (mt/mbql-query venues {:aggregation [[:sum $venues.price]]
                                                                  :breakout    [$venues.category_id]}))
                                         {:visualization_settings {:graph.metrics    ["sum"]
                                                                   :graph.dimensions ["CATEGORY_ID"]}}
                                         attrs))]
    (t2.with-temp/with-temp
      [;; comptaible cards
       :model/Card line    (simple-mbql-chart-query {:name "A Line"   :display :line})
       :model/Card bar     (simple-mbql-chart-query {:name "A Bar"    :display :bar})
       :model/Card area    (simple-mbql-chart-query {:name "An Area"  :display :area})
       :model/Card scalar  (merge (mt/card-with-source-metadata-for-query
                                    (mt/mbql-query venues {:aggregation [[:count]]}))
                                  {:name "A Scalar 1" :display :scalar})
       :model/Card scalar-2(merge (mt/card-with-source-metadata-for-query
                                           (mt/mbql-query venues {:aggregation [[:count]]}))
                                  {:name "A Scalar 2" :display :scalar})

       :model/Card native  (merge (mt/card-with-source-metadata-for-query (mt/native-query {:query "select sum(price) from venues;"}))
                                  {:name       "A Native query"
                                   :display    :scalar
                                   :query_type "native"})

       ;; compatible but user doesn't have access so should not be readble
       :model/Card _       (simple-mbql-chart-query {:name "A Line with no access"   :display :line})
       ;; incomptabile cards
       :model/Card pie     (simple-mbql-chart-query {:name "A pie" :display :pie})
       :model/Card table   (simple-mbql-chart-query {:name "A table" :display :table})
       :model/Card native-2(merge (mt/card-with-source-metadata-for-query (mt/native-query {:query "select sum(price) from venues;"}))
                                  {:name       "A Native query table"
                                   :display    :table
                                   :query_type "native"})]
      (with-cards-in-readable-collection [line bar area scalar scalar-2 native pie table native-2]
       (doseq [[card-id display-type expected]
               [[(:id line)   :line   #{"A Native query" "An Area" "A Bar"}]
                [(:id bar)    :bar    #{"A Native query" "An Area" "A Line"}]
                [(:id area)   :area   #{"A Native query" "A Bar" "A Line"}]
                [(:id scalar) :scalar #{"A Native query" "A Scalar 2"}]]]
         (testing (format "Card with display-type=%s should have compatible cards correctly returned" display-type)
           (let [returned-card-names (set (map :name (mt/user-http-request :rasta :get 200 (format "/card/%d/series" card-id))))]
             (is (set/subset? expected returned-card-names))
             (is (not (contains? returned-card-names #{"A pie" "A table" "A Line with no access"}))))))))))

(deftest paging-and-filtering-works-for-series-card-test
  (let [simple-mbql-chart-query (fn [attrs]
                                  (merge (mt/card-with-source-metadata-for-query
                                           (mt/mbql-query venues {:aggregation [[:sum $venues.price]]
                                                                  :breakout    [$venues.category_id]}))
                                         {:visualization_settings {:graph.metrics    ["sum"]
                                                                   :graph.dimensions ["CATEGORY_ID"]}}
                                         attrs))]
    (t2.with-temp/with-temp
      [:model/Card card   (simple-mbql-chart-query {:name "Captain Toad" :display :line})
       :model/Card card1  (simple-mbql-chart-query {:name "Luigi 1"  :display :line})
       :model/Card _      (simple-mbql-chart-query {:name "Luigi 2"  :display :line})
       :model/Card _      (simple-mbql-chart-query {:name "Luigi 3"  :display :line})
       :model/Card card4  (simple-mbql-chart-query {:name "Luigi 4"  :display :line})
       :model/Card _      (simple-mbql-chart-query {:name "Luigi 5"  :display :line})
       :model/Card _      (simple-mbql-chart-query {:name "Luigi 6"  :display :line})
       :model/Card card7  (simple-mbql-chart-query {:name "Luigi 7"  :display :line})
       :model/Card card8  (simple-mbql-chart-query {:name "Luigi 8"  :display :line})]
      (testing "filter by name works"
        (is (true? (every? #(str/includes? % "Toad")
                         (->> (mt/user-http-request :crowberto :get 200 (format "/card/%d/series" (:id card)) :query "toad")
                              (map :name)))))

        (testing "exclude ids works"
          (testing "with single id"
            (is (true?
                  (every?
                    #(not (#{(:id card) (:id card8)} %))
                    (->> (mt/user-http-request :crowberto :get 200 (format "/card/%d/series" (:id card))
                                               :query "luigi" :exclude_ids (:id card8))
                         (map :id))))))
          (testing "with multiple ids"
            (is (true?
                  (every?
                    #(not (#{(:id card) (:id card7) (:id card8)} %))
                    (->> (mt/user-http-request :crowberto :get 200 (format "/card/%d/series" (:id card))
                                               :query "luigi" :exclude_ids (:id card7) :exclude_ids (:id card8))
                         (map :id)))))))

        (testing "with limit and sort by id descending"
          (is (= ["Luigi 8" "Luigi 7" "Luigi 6" "Luigi 5"]
                 (->> (mt/user-http-request :crowberto :get 200 (format "/card/%d/series" (:id card))
                                            :query "luigi" :limit 4)
                      (map :name))))

          (testing "and paging works too"
            (is (= ["Luigi 3" "Luigi 2" "Luigi 1"]
                   (->> (mt/user-http-request :crowberto :get 200 (format "/card/%d/series" (:id card))
                                              :query "luigi" :limit 10 :last_cursor (:id card4))
                        (map :name)))))

          (testing "And returning empty list if reaches there are nothing..."
            (is (= []
                   (->> (mt/user-http-request :crowberto :get 200 (format "/card/%d/series" (:id card))
                                              :query "luigi" :limit 10 :last_cursor (:id card1))
                        (map :name))))))))))

(def ^:private millisecond-card
  {:name                   "Card with dimension is unixtimestmap"
   :visualization_settings {:graph.dimensions ["timestamp"]
                            :graph.metrics ["severity"]}

   :display                :line
   :result_metadata        [{:base_type :type/BigInteger
                             :coercion_strategy :Coercion/UNIXMilliSeconds->DateTime
                             :effective_type :type/DateTime
                             :display_name "Timestamp"
                             :name "timestamp"
                             :unit "week"}
                            {:base_type :type/Integer
                             :display_name "count"
                             :name "severity"
                             :semantic_type :type/Number}]})

(deftest sereies-are-compatible-test
  (mt/dataset sample-dataset
    (testing "area-line-bar charts"
      (t2.with-temp/with-temp
        [:model/Card datetime-card       (merge (mt/card-with-source-metadata-for-query
                                                  (mt/mbql-query orders {:aggregation [[:sum $orders.total]]
                                                                         :breakout    [!month.orders.created_at]}))
                                                {:visualization_settings {:graph.metrics    ["sum"]
                                                                          :graph.dimensions ["CREATED_AT"]}}
                                                {:name    "datetime card"
                                                 :display :line})
         :model/Card number-card         (merge (mt/card-with-source-metadata-for-query
                                                  (mt/mbql-query orders {:aggregation [:count]
                                                                         :breakout    [$orders.quantity]}))
                                                {:visualization_settings {:graph.metrics    ["count"]
                                                                          :graph.dimensions ["QUANTITY"]}}
                                                {:name    "number card"
                                                 :display :line})
         :model/Card without-metric-card (merge (mt/card-with-source-metadata-for-query
                                                  (mt/mbql-query orders {:breakout    [!month.orders.created_at]}))
                                                {:visualization_settings {:graph.dimensions ["CREATED_AT"]}}
                                                {:name    "card has no metric"
                                                 :display :line})
         :model/Card combo-card          (merge (mt/card-with-source-metadata-for-query
                                                  (mt/mbql-query orders {:aggregation [[:sum $orders.total]]
                                                                         :breakout    [!month.orders.created_at]}))
                                                {:visualization_settings {:graph.metrics    ["sum"]
                                                                          :graph.dimensions ["CREATED_AT"]}}
                                                {:name    "table card"
                                                 :display :combo})]
        (testing "2 datetime cards can be combined"
          (is (true? (api.card/series-are-compatible? datetime-card datetime-card))))

        (testing "2 number cards can be combined"
          (is (true? (api.card/series-are-compatible? number-card number-card))))

        (testing "number card can't be combined with datetime cards"
          (is (false? (api.card/series-are-compatible? number-card datetime-card)))
          (is (false? (api.card/series-are-compatible? datetime-card number-card))))

        (testing "can combine series with UNIX millisecond timestamp and datetime"
          (is (true? (api.card/series-are-compatible? millisecond-card datetime-card)))
          (is (true? (api.card/series-are-compatible? datetime-card millisecond-card))))

        (testing "can't combines series with UNIX milliseceond timestamp and number"
          (is (false? (api.card/series-are-compatible? millisecond-card number-card)))
          (is (false? (api.card/series-are-compatible? number-card millisecond-card))))

        (testing "second card must has a metric"
          (is (false? (api.card/series-are-compatible? datetime-card without-metric-card))))

        (testing "can't combine card of any other types rather than line/bar/area"
          (is (nil? (api.card/series-are-compatible? datetime-card combo-card)))))))

  (testing "scalar test"
    (t2.with-temp/with-temp
      [:model/Card scalar-1       (merge (mt/card-with-source-metadata-for-query
                                           (mt/mbql-query venues {:aggregation [[:count]]}))
                                         {:name "A Scalar 1" :display :scalar})
       :model/Card scalar-2       (merge (mt/card-with-source-metadata-for-query
                                           (mt/mbql-query venues {:aggregation [[:count]]}))
                                         {:name "A Scalar 2" :display :scalar})

       :model/Card scalar-2-cols  (merge (mt/card-with-source-metadata-for-query
                                           (mt/mbql-query venues {:aggregation [[:count]
                                                                                [:sum $venues.price]]}))
                                         {:name "A Scalar with 2 columns" :display :scalar})
       :model/Card line-card       (merge (mt/card-with-source-metadata-for-query
                                            (mt/mbql-query venues {:aggregation [[:sum $venues.price]]
                                                                   :breakout    [$venues.category_id]}))
                                          {:visualization_settings {:graph.metrics    ["sum"]
                                                                    :graph.dimensions ["CATEGORY_ID"]}}
                                          {:name "Line card" :display :line})]
      (testing "2 scalars with 1 column can be combined"
        (is (true? (api.card/series-are-compatible? scalar-1 scalar-2))))
      (testing "can't be combined if either one of 2 cards has more than one column"
        (is (false? (api.card/series-are-compatible? scalar-1 scalar-2-cols)))
        (is (false? (api.card/series-are-compatible? scalar-2-cols scalar-2))))

      (testing "can only be cominbed with scalar cards"
        (is (false? (api.card/series-are-compatible? scalar-1 line-card)))))))

;;; +----------------------------------------------------------------------------------------------------------------+
;;; |                                        CREATING A CARD (POST /api/card)                                        |
;;; +----------------------------------------------------------------------------------------------------------------+

(deftest create-a-card
  (testing "POST /api/card"
    (testing "Test that we can create a new Card"
      (mt/with-non-admin-groups-no-root-collection-perms
        (t2.with-temp/with-temp [Collection collection]
          (perms/grant-collection-readwrite-permissions! (perms-group/all-users) collection)
          (mt/with-model-cleanup [:model/Card]
            (let [card (assoc (card-with-name-and-query (mt/random-name)
                                                        (mbql-count-query (mt/id) (mt/id :venues)))
                              :collection_id      (u/the-id collection)
                              :parameters         [{:id "abc123", :name "test", :type "date"}]
                              :parameter_mappings [{:parameter_id "abc123", :card_id 10,
                                                    :target [:dimension [:template-tags "category"]]}])]
              (is (= (merge
                      card-defaults
                      {:name                   (:name card)
                       :collection_id          true
                       :collection             true
                       :creator_id             (mt/user->id :rasta)
                       :parameters             [{:id "abc123", :name "test", :type "date"}]
                       :parameter_mappings     [{:parameter_id "abc123", :card_id 10,
                                                 :target ["dimension" ["template-tags" "category"]]}]
                       :dataset_query          true
                       :query_type             "query"
                       :visualization_settings {:global {:title nil}}
                       :database_id            true
                       :table_id               true
                       :entity_id              true
                       :can_write              true
                       :dashboard_count        0
                       :result_metadata        true
                       :last-edit-info         {:timestamp true :id true :first_name "Rasta"
                                                :last_name "Toucan" :email "rasta@metabase.com"}
                       :creator                (merge
                                                (select-keys (mt/fetch-user :rasta) [:id :date_joined :last_login :locale])
                                                {:common_name  "Rasta Toucan"
                                                 :is_superuser false
                                                 :last_name    "Toucan"
                                                 :first_name   "Rasta"
                                                 :email        "rasta@metabase.com"})})
                     (-> (mt/user-http-request :rasta :post 200 "card" card)
                         (dissoc :created_at :updated_at :id)
                         (update :table_id integer?)
                         (update :database_id integer?)
                         (update :collection_id integer?)
                         (update :dataset_query map?)
                         (update :collection map?)
                         (update :entity_id string?)
                         (update :result_metadata (partial every? map?))
                         (update :creator dissoc :is_qbnewb)
                         (update :last-edit-info (fn [edit-info]
                                                   (-> edit-info
                                                       (update :id boolean)
                                                       (update :timestamp boolean))))))))))))))

(deftest create-card-validation-test
  (testing "POST /api/card"
    (is (= {:errors {:visualization_settings "value must be a map."}}
           (mt/user-http-request :crowberto :post 400 "card" {:visualization_settings "ABC"})))

    (is (= {:errors {:parameters (str "value may be nil, or if non-nil, value must be an array. "
                                      "Each parameter must be a map with :id and :type keys")}}
           (mt/user-http-request :crowberto :post 400 "card" {:visualization_settings {:global {:title nil}}
                                                              :parameters             "abc"})))
    (with-temp-native-card-with-params [db card]
      (testing "You cannot create a card with variables as a model"
        (is (= "A model made from a native SQL question cannot have a variable or field filter."
               (mt/user-http-request :rasta :post 400 "card"
                                     (merge
                                      (mt/with-temp-defaults :model/Card)
                                      {:dataset       true
                                       :query_type    "native"
                                       :dataset_query (:dataset_query card)})))))
      (testing "You can create a card with a saved question CTE as a model"
        (let [card-tag-name (str "#" (u/the-id card))]
          (mt/user-http-request :rasta :post 200 "card"
                                (merge
                                 (mt/with-temp-defaults :model/Card)
                                 {:dataset_query {:database (u/the-id db)
                                                  :type     :native
                                                  :native   {:query         (format "SELECT * FROM {{%s}};" card-tag-name)
                                                             :template-tags {card-tag-name {:card-id      (u/the-id card),
                                                                                             :display-name card-tag-name,
                                                                                             :id           (str (random-uuid))
                                                                                             :name         card-tag-name,
                                                                                             :type         :card}}}}})))))))

(deftest create-card-disallow-setting-enable-embedding-test
  (testing "POST /api/card"
    (testing "Ignore values of `enable_embedding` while creating a Card (this must be done via `PUT /api/card/:id` instead)"
      ;; should be ignored regardless of the value of the `enable-embedding` Setting.
      (doseq [enable-embedding? [true false]]
        (mt/with-temporary-setting-values [enable-embedding enable-embedding?]
          (mt/with-model-cleanup [:model/Card]
            (is (schema= {:enable_embedding (s/eq false)
                          s/Keyword         s/Any}
                         (mt/user-http-request :crowberto :post 200 "card" {:name                   "My Card"
                                                                            :display                :table
                                                                            :dataset_query          (mt/mbql-query venues)
                                                                            :visualization_settings {}
                                                                            :enable_embedding       true})))))))))

(deftest save-empty-card-test
  (testing "POST /api/card"
    (testing "Should be able to save an empty Card"
      (doseq [[query-description query] {"native query"
                                         (mt/native-query {:query "SELECT * FROM VENUES WHERE false;"})

                                         "MBQL query"
                                         (mt/mbql-query venues {:filter [:= $id 0]})}]
        (testing query-description
          (mt/with-model-cleanup [:model/Card]
            (testing "without result metadata"
              (is (schema= {:id       su/IntGreaterThanZero
                            s/Keyword s/Any}
                           (mt/user-http-request :rasta :post 200 "card"
                                                 (merge (mt/with-temp-defaults :model/Card)
                                                        {:dataset_query query})))))
            (let [metadata (-> (qp/process-query query)
                               :data
                               :results_metadata
                               :columns)]
              (testing (format "with result metadata\n%s" (u/pprint-to-str metadata))
                (is (some? metadata))
                (is (schema= {:id       su/IntGreaterThanZero
                              s/Keyword s/Any}
                             (mt/user-http-request :rasta :post 200 "card"
                                                   (merge (mt/with-temp-defaults :model/Card)
                                                          {:dataset_query   query
                                                           :result_metadata metadata}))))))))))))

(deftest save-card-with-empty-result-metadata-test
  (testing "we should be able to save a Card if the `result_metadata` is *empty* (but not nil) (#9286)"
    (mt/with-model-cleanup [:model/Card]
      (let [card        (card-with-name-and-query)]
        (is (schema= {:id su/IntGreaterThanZero, s/Keyword s/Any}
                     (mt/user-http-request :rasta
                                           :post
                                           200
                                           "card"
                                           (assoc card :result_metadata []))))))))

(deftest cache-ttl-save
  (testing "POST /api/card/:id"
    (testing "saving cache ttl by post actually saves it"
      (mt/with-model-cleanup [:model/Card]
        (let [card        (card-with-name-and-query)]
          (is (= 1234
                 (:cache_ttl (mt/user-http-request :rasta
                                                   :post
                                                   200
                                                   "card"
                                                   (assoc card :cache_ttl 1234)))))))))
  (testing "PUT /api/card/:id"
    (testing "saving cache ttl by put actually saves it"
      (t2.with-temp/with-temp [:model/Card card]
        (is (= 1234
               (:cache_ttl (mt/user-http-request :rasta
                                                 :put
                                                 200
                                                 (str "card/" (u/the-id card))
                                                 {:cache_ttl 1234}))))))
    (testing "nilling out cache ttl works"
      (t2.with-temp/with-temp [:model/Card card]
        (is (= nil
               (do
                 (mt/user-http-request :rasta :put 200 (str "card/" (u/the-id card)) {:cache_ttl 1234})
                 (mt/user-http-request :rasta :put 200 (str "card/" (u/the-id card)) {:cache_ttl nil})
                 (:cache_ttl (mt/user-http-request :rasta :get 200 (str "card/" (u/the-id card)))))))))))

(deftest saving-card-fetches-correct-metadata
  (testing "make sure when saving a Card the correct query metadata is fetched (if incorrect)"
    (mt/with-non-admin-groups-no-root-collection-perms
      (let [card-name (mt/random-name)]
        (t2.with-temp/with-temp [Collection collection]
          (perms/grant-collection-readwrite-permissions! (perms-group/all-users) collection)
          (mt/with-model-cleanup [:model/Card]
            (mt/user-http-request :rasta :post 200 "card"
                                  (assoc (card-with-name-and-query card-name)
                                         :collection_id      (u/the-id collection)))
            (testing "check the correct metadata was fetched and was saved in the DB"
              (is (= [{:base_type     :type/Integer
                       :display_name  "Count"
                       :name          "count"
                       :semantic_type :type/Quantity
                       :source        :aggregation
                       :field_ref     [:aggregation 0]}]
                     (t2/select-one-fn :result_metadata :model/Card :name card-name))))))))))

(deftest updating-card-updates-metadata
  (let [query          (mt/mbql-query venues {:fields [$id $name]})
        modified-query (mt/mbql-query venues {:fields [$id $name $price]})
        norm           (comp u/upper-case-en :name)
        to-native      (fn [q]
                         {:database (:database q)
                          :type     :native
                          :native   (mt/compile q)})]
    (testing "Updating query updates metadata"
      (doseq [[query-type query modified-query] [["mbql"   query modified-query]
                                                 ["native" (to-native query) (to-native modified-query)]]]
        (testing (str "For: " query-type)
          (mt/with-model-cleanup [:model/Card]
            (let [{metadata :result_metadata
                   card-id  :id :as card} (mt/user-http-request
                                           :rasta :post 200
                                           "card"
                                           (card-with-name-and-query "card-name"
                                                                     query))]
              (is (= ["ID" "NAME"] (map norm metadata)))
              ;; simulate a user changing the query without rerunning the query
              (mt/user-http-request
               :rasta :put 200 (str "card/" card-id)
               (assoc card :dataset_query modified-query))
              (is (= ["ID" "NAME" "PRICE"]
                     (map norm (t2/select-one-fn :result_metadata :model/Card :id card-id)))))))))
    (testing "Updating other parts but not query does not update the metadata"
      (let [orig   qp.async/result-metadata-for-query-async
            called (atom 0)]
        (with-redefs [qp.async/result-metadata-for-query-async (fn [q]
                                                                 (swap! called inc)
                                                                 (orig q))]
          (mt/with-model-cleanup [:model/Card]
            (let [card (mt/user-http-request :rasta :post 200 "card"
                                             (card-with-name-and-query "card-name"
                                                                       query))]
              (is (= @called 1))
              (is (= ["ID" "NAME"] (map norm (:result_metadata card))))
              (mt/user-http-request
               :rasta :put 200 (str "card/" (:id card))
               (assoc card
                      :description "a change that doesn't change the query"
                      :name "compelling title"
                      :cache_ttl 20000
                      :display "table"
                      :collection_position 1))
              (is (= @called 1)))))))
    (testing "Patching the card _without_ the query does not clear the metadata"
      ;; in practice the application does not do this. But cypress does and it poisons the state of the frontend
      (mt/with-model-cleanup [:model/Card]
        (let [card (mt/user-http-request :rasta :post 200 "card"
                                         (card-with-name-and-query "card-name"
                                                                   query))]
          (is (= ["ID" "NAME"] (map norm (:result_metadata card))))
          (let [updated (mt/user-http-request :rasta :put 200 (str "card/" (:id card))
                                              {:description "I'm innocently updating the description"
                                               :dataset true})]
            (is (= ["ID" "NAME"] (map norm (:result_metadata updated))))))))
    (testing "You can update just the metadata"
      (mt/with-model-cleanup [:model/Card]
        (let [card (mt/user-http-request :rasta :post 200 "card"
                                         (card-with-name-and-query "card-name"
                                                                   query))]
          (is (= ["ID" "NAME"] (map norm (:result_metadata card))))
          (let [new-metadata (map #(assoc % :display_name "UPDATED") (:result_metadata card))
                updated (mt/user-http-request :rasta :put 200 (str "card/" (:id card))
                                              {:result_metadata new-metadata})]
            (is (= ["UPDATED" "UPDATED"]
                   (map :display_name (:result_metadata updated))))))))))

(deftest fetch-results-metadata-test
  (testing "Check that the generated query to fetch the query result metadata includes user information in the generated query"
    (mt/with-non-admin-groups-no-root-collection-perms
      (let [card-name (mt/random-name)]
        (t2.with-temp/with-temp [Collection collection]
          (perms/grant-collection-readwrite-permissions! (perms-group/all-users) collection)
          (mt/with-model-cleanup [:model/Card]
            ;; Rebind the `execute-statement!` function so that we can capture the generated SQL and inspect it
            (let [orig       (var-get #'sql-jdbc.execute/execute-statement!)
                  sql-result (atom nil)]
              (with-redefs [sql-jdbc.execute/execute-statement!
                            (fn [driver stmt sql]
                              (reset! sql-result sql)
                              (orig driver stmt sql))]
                (mt/user-http-request
                 :rasta :post 200 "card"
                 (assoc (card-with-name-and-query card-name)
                        :dataset_query      (mt/native-query {:query "SELECT count(*) AS \"count\" FROM VENUES"})
                        :collection_id      (u/the-id collection))))
              (testing "check the correct metadata was fetched and was saved in the DB"
                (is (= [{:base_type     (count-base-type)
                         :effective_type (count-base-type)
                         :display_name  "count"
                         :name          "count"
                         :semantic_type :type/Quantity
                         :fingerprint   {:global {:distinct-count 1
                                                  :nil%           0.0},
                                         :type   {:type/Number {:min 100.0, :max 100.0, :avg 100.0, :q1 100.0, :q3 100.0 :sd nil}}}
                         :field_ref     [:field "count" {:base-type (count-base-type)}]}]
                       (t2/select-one-fn :result_metadata :model/Card :name card-name))))
              (testing "Was the user id found in the generated SQL?"
                (is (= true
                       (boolean
                        (when-let [s @sql-result]
                          (re-find (re-pattern (str "userID: " (mt/user->id :rasta)))
                                   s)))))))))))))

(deftest create-card-with-collection-position
  (testing "Make sure we can create a Card with a Collection position"
    (mt/with-non-admin-groups-no-root-collection-perms
      (let [card-name (mt/random-name)]
        (t2.with-temp/with-temp [Collection collection]
          (perms/grant-collection-readwrite-permissions! (perms-group/all-users) collection)
          (mt/with-model-cleanup [:model/Card]
            (is (schema= {:collection_id       (s/eq (u/the-id collection))
                          :collection_position (s/eq 1)
                          :name                (s/eq card-name)
                          s/Keyword            s/Any}
                         (mt/user-http-request :rasta :post 200 "card"
                                               (assoc (card-with-name-and-query card-name)
                                                      :collection_id (u/the-id collection), :collection_position 1))))
            (is (schema= {:collection_id       (s/eq (u/the-id collection))
                          :collection_position (s/eq 1)
                          s/Keyword            s/Any}
                         (t2/select-one :model/Card :name card-name)))))))))

(deftest need-permission-for-collection
  (testing "You need to have Collection permissions to create a Card in a Collection"
    (mt/with-non-admin-groups-no-root-collection-perms
      (let [card-name (mt/random-name)]
        (t2.with-temp/with-temp [Collection collection]
          (mt/with-model-cleanup [:model/Card]
            (mt/user-http-request :rasta :post 403 "card"
                                  (assoc (card-with-name-and-query card-name)
                                         :collection_id (u/the-id collection)
                                         :collection_position 1))
            (is (nil? (some-> (t2/select-one [:model/Card :collection_id :collection_position] :name card-name)
                              (update :collection_id (partial = (u/the-id collection))))))))))))

(deftest create-card-check-adhoc-query-permissions-test
  (testing (str "Ad-hoc query perms should be required to save a Card -- otherwise people could save arbitrary "
                "queries, then run them.")
    ;; create a copy of the test data warehouse DB, then revoke permissions to it for All Users. Only admins should be
    ;; able to ad-hoc query it now.
    (mt/with-temp-copy-of-db
      (perms/revoke-data-perms! (perms-group/all-users) (mt/db))
      (let [query        (mt/mbql-query venues)
            create-card! (fn [test-user expected-status-code]
                           (mt/with-model-cleanup [:model/Card]
                             (mt/user-http-request test-user :post expected-status-code "card"
                                                   (merge (mt/with-temp-defaults :model/Card) {:dataset_query query}))))]
        (testing "admin should be able to save a Card if All Users doesn't have ad-hoc data perms"
          (is (some? (create-card! :crowberto 200))))
        (testing "non-admin should get an error"
          (testing "Permissions errors should be meaningful and include info for debugging (#14931)"
            (is (schema= {:message        (s/eq "You cannot save this Question because you do not have permissions to run its query.")
                          :query          (s/eq (mt/obj->json->obj query))
                          :required-perms [perms/PathSchema]
                          :actual-perms   [perms/PathSchema]
                          :trace          [s/Any]
                          s/Keyword       s/Any}
                         (create-card! :rasta 403)))))))))

;;; +----------------------------------------------------------------------------------------------------------------+
;;; |                                    COPYING A CARD (POST /api/card/:id/copy)                                    |
;;; +----------------------------------------------------------------------------------------------------------------+

(deftest copy-card
  (testing "POST /api/card/:id/copy"
    (testing "Test that we can copy a Card"
      (mt/with-non-admin-groups-no-root-collection-perms
        (t2.with-temp/with-temp [Collection collection]
          (perms/grant-collection-readwrite-permissions! (perms-group/all-users) collection)
          (mt/with-model-cleanup [:model/Card]
            (let [card    (assoc (card-with-name-and-query (mt/random-name)
                                                           (mbql-count-query (mt/id) (mt/id :venues)))
                                 :collection_id (u/the-id collection))
                  card    (mt/user-http-request :rasta :post 200 "card" card)
                  newcard (mt/user-http-request :rasta :post 200 (format "card/%d/copy" (u/the-id card)))]
              (is (= (:name newcard) (str "Copy of " (:name card))))
              (is (= (:display newcard) (:display card)))
              (is (not= (:id newcard) (:id card))))))))))


;;; +----------------------------------------------------------------------------------------------------------------+
;;; |                                            FETCHING A SPECIFIC CARD                                            |
;;; +----------------------------------------------------------------------------------------------------------------+

(deftest fetch-card-test
  (testing "GET /api/card/:id"
    (mt/with-non-admin-groups-no-root-collection-perms
      (mt/with-temp* [Collection [collection]
                      :model/Card       [card {:collection_id (u/the-id collection)
                                               :dataset_query (mt/mbql-query venues)}]]
        (testing "You have to have Collection perms to fetch a Card"
          (is (= "You don't have permissions to do that."
                 (mt/user-http-request :rasta :get 403 (str "card/" (u/the-id card))))))

        (testing "Should be able to fetch the Card if you have Collection read perms"
          (perms/grant-collection-read-permissions! (perms-group/all-users) collection)
          (is (= (merge
                  card-defaults
                  (select-keys card [:id :name :entity_id :created_at :updated_at])
                  {:dashboard_count        0
                   :parameter_usage_count  0
                   :creator_id             (mt/user->id :rasta)
                   :creator                (merge
                                            (select-keys (mt/fetch-user :rasta) [:id :date_joined :last_login])
                                            {:common_name  "Rasta Toucan"
                                             :is_superuser false
                                             :is_qbnewb    true
                                             :last_name    "Toucan"
                                             :first_name   "Rasta"
                                             :email        "rasta@metabase.com"})
                   :dataset_query          (mt/obj->json->obj (:dataset_query card))
                   :display                "table"
                   :query_type             "query"
                   :visualization_settings {}
                   :can_write              false
                   :database_id            (mt/id) ; these should be inferred from the dataset_query
                   :table_id               (mt/id :venues)
                   :collection_id          (u/the-id collection)
                   :collection             (into {} collection)
                   :result_metadata        (mt/obj->json->obj (:result_metadata card))})
                 (mt/user-http-request :rasta :get 200 (str "card/" (u/the-id card))))))
        (testing "Card should include last edit info if available"
          (mt/with-temp* [User     [{user-id :id} {:first_name "Test" :last_name "User" :email "user@test.com"}]
                          Revision [_ {:model    "Card"
                                       :model_id (:id card)
                                       :user_id  user-id
                                       :object   (revision/serialize-instance card (:id card) card)}]]
            (is (= {:id true :email "user@test.com" :first_name "Test" :last_name "User" :timestamp true}
                   (-> (mt/user-http-request :rasta :get 200 (str "card/" (u/the-id card)))
                       mt/boolean-ids-and-timestamps
                       :last-edit-info)))))
        (testing "Card should include moderation reviews"
          (letfn [(clean [mr] (-> mr
                                  (update :user #(select-keys % [:id]))
                                  (select-keys [:status :text :user])))]
            (mt/with-temp* [ModerationReview [review {:moderated_item_id   (:id card)
                                                      :moderated_item_type "card"
                                                      :moderator_id        (mt/user->id :rasta)
                                                      :most_recent         true
                                                      :status              "verified"
                                                      :text                "lookin good"}]]
              (is (= [(clean (assoc review :user {:id true}))]
                     (->> (mt/user-http-request :rasta :get 200 (str "card/" (u/the-id card)))
                          mt/boolean-ids-and-timestamps
                          :moderation_reviews
                          (map clean)))))))))))

;;; +----------------------------------------------------------------------------------------------------------------+
;;; |                                       UPDATING A CARD (PUT /api/card/:id)
;;; +----------------------------------------------------------------------------------------------------------------+


(deftest updating-a-card-that-doesnt-exist-should-give-a-404
  (is (= "Not found."
         (mt/user-http-request :crowberto :put 404 "card/12345"))))

(deftest test-that-we-can-edit-a-card
  (t2.with-temp/with-temp [:model/Card card {:name "Original Name"}]
    (with-cards-in-writeable-collection card
      (is (= "Original Name"
             (t2/select-one-fn :name :model/Card, :id (u/the-id card))))
      (is (= {:timestamp true, :first_name "Rasta", :last_name "Toucan", :email "rasta@metabase.com", :id true}
             (-> (mt/user-http-request :rasta :put 200 (str "card/" (u/the-id card)) {:name "Updated Name"})
                 mt/boolean-ids-and-timestamps
                 :last-edit-info)))
      (is (= "Updated Name"
             (t2/select-one-fn :name :model/Card, :id (u/the-id card)))))))

(deftest can-we-update-a-card-s-archived-status-
  (t2.with-temp/with-temp [:model/Card card]
    (with-cards-in-writeable-collection card
      (let [archived?     (fn [] (:archived (t2/select-one :model/Card :id (u/the-id card))))
            set-archived! (fn [archived]
                            (mt/user-http-request :rasta :put 200 (str "card/" (u/the-id card)) {:archived archived})
                            (archived?))]
        (is (= false
               (archived?)))
        (is (= true
               (set-archived! true)))
        (is (= false
               (set-archived! false)))))))

(deftest we-shouldn-t-be-able-to-archive-cards-if-we-don-t-have-collection--write--perms
  (mt/with-non-admin-groups-no-root-collection-perms
    (mt/with-temp* [Collection [collection]
                    :model/Card       [card {:collection_id (u/the-id collection)}]]
      (perms/grant-collection-read-permissions! (perms-group/all-users) collection)
      (is (= "You don't have permissions to do that."
             (mt/user-http-request :rasta :put 403 (str "card/" (u/the-id card)) {:archived true}))))))

(deftest we-shouldn-t-be-able-to-unarchive-cards-if-we-don-t-have-collection--write--perms
  (mt/with-non-admin-groups-no-root-collection-perms
    (mt/with-temp* [Collection [collection]
                    :model/Card       [card {:collection_id (u/the-id collection) :archived true}]]
      (perms/grant-collection-read-permissions! (perms-group/all-users) collection)
      (is (= "You don't have permissions to do that."
              (mt/user-http-request :rasta :put 403 (str "card/" (u/the-id card)) {:archived false}))))))

(deftest clear-description-test
  (testing "Can we clear the description of a Card? (#4738)"
    (t2.with-temp/with-temp [:model/Card card {:description "What a nice Card"}]
      (with-cards-in-writeable-collection card
        (mt/user-http-request :rasta :put 200 (str "card/" (u/the-id card)) {:description nil})
        (is (nil? (t2/select-one-fn :description :model/Card :id (u/the-id card))))))))

(deftest description-should-be-blankable-as-well
  (t2.with-temp/with-temp [:model/Card card {:description "What a nice Card"}]
    (with-cards-in-writeable-collection card
      (mt/user-http-request :rasta :put 200 (str "card/" (u/the-id card)) {:description ""})
      (is (= ""
             (t2/select-one-fn :description :model/Card :id (u/the-id card)))))))

(deftest update-card-parameters-test
  (testing "PUT /api/card/:id"
    (t2.with-temp/with-temp [:model/Card card]
      (testing "successfully update with valid parameters"
        (is (partial= {:parameters [{:id   "random-id"
                                     :type "number"}]}
                      (mt/user-http-request :rasta :put 200 (str "card/" (u/the-id card))
                                            {:parameters [{:id   "random-id"
                                                           :type "number"}]})))))

    (t2.with-temp/with-temp [:model/Card card {:parameters [{:id   "random-id"
                                                             :type "number"}]}]
      (testing "nil parameters will no-op"
        (is (partial= {:parameters [{:id   "random-id"
                                     :type "number"}]}
                      (mt/user-http-request :rasta :put 200 (str "card/" (u/the-id card))
                                            {:parameters nil}))))
      (testing "an empty list will remove parameters"
        (is (partial= {:parameters []}
                      (mt/user-http-request :rasta :put 200 (str "card/" (u/the-id card))
                                            {:parameters []})))))))

(deftest update-card-parameter-mappings-test
  (testing "PUT /api/card/:id"
    (t2.with-temp/with-temp [:model/Card card]
      (testing "successfully update with valid parameter_mappings"
        (is (partial= {:parameter_mappings [{:parameter_id "abc123", :card_id 10,
                                             :target ["dimension" ["template-tags" "category"]]}]}
                      (mt/user-http-request :rasta :put 200 (str "card/" (u/the-id card))
                                            {:parameter_mappings [{:parameter_id "abc123", :card_id 10,
                                                                   :target ["dimension" ["template-tags" "category"]]}]})))))

    (t2.with-temp/with-temp [:model/Card card {:parameter_mappings [{:parameter_id "abc123", :card_id 10,
                                                                     :target ["dimension" ["template-tags" "category"]]}]}]
      (testing "nil parameters will no-op"
        (is (partial= {:parameter_mappings [{:parameter_id "abc123", :card_id 10,
                                             :target ["dimension" ["template-tags" "category"]]}]}
                      (mt/user-http-request :rasta :put 200 (str "card/" (u/the-id card))
                                            {:parameters nil}))))
      (testing "an empty list will remove parameter_mappings"
        (is (partial= {:parameter_mappings []}
                      (mt/user-http-request :rasta :put 200 (str "card/" (u/the-id card))
                                            {:parameter_mappings []})))))))

(deftest update-embedding-params-test
  (testing "PUT /api/card/:id"
    (t2.with-temp/with-temp [:model/Card card]
      (testing "If embedding is disabled, even an admin should not be allowed to update embedding params"
        (mt/with-temporary-setting-values [enable-embedding false]
          (is (= "Embedding is not enabled."
                 (mt/user-http-request :crowberto :put 400 (str "card/" (u/the-id card))
                                       {:embedding_params {:abc "enabled"}})))))

      (mt/with-temporary-setting-values [enable-embedding true]
        (testing "Non-admin should not be allowed to update Card's embedding parms"
          (is (= "You don't have permissions to do that."
                 (mt/user-http-request :rasta :put 403 (str "card/" (u/the-id card))
                                       {:embedding_params {:abc "enabled"}}))))

        (testing "Admin should be able to update Card's embedding params"
          (mt/user-http-request :crowberto :put 200 (str "card/" (u/the-id card))
                                {:embedding_params {:abc "enabled"}})
          (is (= {:abc "enabled"}
                 (t2/select-one-fn :embedding_params :model/Card :id (u/the-id card)))))))))

(deftest can-we-change-the-collection-position-of-a-card-
  (t2.with-temp/with-temp [:model/Card card]
    (with-cards-in-writeable-collection card
      (mt/user-http-request :rasta :put 200 (str "card/" (u/the-id card))
                            {:collection_position 1})
      (is (= 1
             (t2/select-one-fn :collection_position :model/Card :id (u/the-id card)))))))

(deftest can-we-change-the-collection-preview-flag-of-a-card-
  (t2.with-temp/with-temp [:model/Card card]
    (with-cards-in-writeable-collection card
      (mt/user-http-request :rasta :put 200 (str "card/" (u/the-id card))
                            {:collection_preview false})
      (is (= false
             (t2/select-one-fn :collection_preview :model/Card :id (u/the-id card)))))))

(deftest ---and-unset--unpin--it-as-well-
  (t2.with-temp/with-temp [:model/Card card {:collection_position 1}]
    (with-cards-in-writeable-collection card
      (mt/user-http-request :rasta :put 200 (str "card/" (u/the-id card))
                            {:collection_position nil})
      (is (= nil
             (t2/select-one-fn :collection_position :model/Card :id (u/the-id card)))))))

(deftest ---we-shouldn-t-be-able-to-if-we-don-t-have-permissions-for-the-collection
  (mt/with-non-admin-groups-no-root-collection-perms
    (mt/with-temp* [Collection [collection]
                    :model/Card       [card {:collection_id (u/the-id collection)}]]
      (mt/user-http-request :rasta :put 403 (str "card/" (u/the-id card))
                            {:collection_position 1})
      (is (= nil
             (t2/select-one-fn :collection_position :model/Card :id (u/the-id card)))))))

(deftest gets-a-card
  (mt/with-non-admin-groups-no-root-collection-perms
    (mt/with-temp* [Collection [collection]
                    :model/Card       [card {:collection_id (u/the-id collection), :collection_position 1}]]
      (mt/user-http-request :rasta :put 403 (str "card/" (u/the-id card))
                            {:collection_position nil})
      (is (= 1
             (t2/select-one-fn :collection_position :model/Card :id (u/the-id card)))))))

(deftest update-card-validation-test
  (testing "PUT /api/card"
    (with-temp-native-card-with-params [_db card]
      (testing  "You cannot update a model to have variables"
        (is (= "A model made from a native SQL question cannot have a variable or field filter."
               (mt/user-http-request :rasta :put 400 (format "card/%d" (:id card)) {:dataset true})))))))


;;; +----------------------------------------------------------------------------------------------------------------+
;;; |                                        Updating the positions of stuff                                         |
;;; +----------------------------------------------------------------------------------------------------------------+

(defn- name->position [results]
  (zipmap (map :name results)
          (map :collection_position results)))

(defn get-name->collection-position
  "Call the collection endpoint for `collection-id` as `user-kwd`. Will return a map with the names of the items as
  keys and their position as the value"
  [user-kwd collection-or-collection-id]
  (name->position (:data (mt/user-http-request user-kwd :get 200
                                               (format "collection/%s/items" (u/the-id collection-or-collection-id))))))

(defmacro with-ordered-items
  "Macro for creating many sequetial collection_position model instances, putting each in `collection`"
  {:style/indent :defn}
  [collection model-and-name-syms & body]
  `(mt/with-temp* ~(vec (mapcat (fn [idx [model-instance name-sym]]
                                  [model-instance [name-sym {:name                (name name-sym)
                                                             :collection_id       `(u/the-id ~collection)
                                                             :collection_position idx}]])
                                (iterate inc 1)
                                (partition-all 2 model-and-name-syms)))
     (testing (format "\nWith ordered items in Collection %d: %s"
                      (u/the-id ~collection)
                      ~(str/join ", " (for [[model symb] (partition-all 2 model-and-name-syms)]
                                        (format "%s %s" (name model) (name symb)))))
       ~@body)))

(deftest check-to-make-sure-we-can-move-a-card-in-a-collection-of-just-cards
  (mt/with-non-admin-groups-no-root-collection-perms
    (t2.with-temp/with-temp [Collection collection]
      (with-ordered-items collection [:model/Card a
                                      :model/Card b
                                      :model/Card c
                                      :model/Card d]
        (perms/grant-collection-readwrite-permissions! (perms-group/all-users) collection)
        (mt/user-http-request :rasta :put 200 (str "card/" (u/the-id c))
                              {:collection_position 1})
        (is (= {"c" 1
                "a" 2
                "b" 3
                "d" 4}
               (get-name->collection-position :rasta collection)))))))

(deftest add-new-card-update-positions-test
  (testing "POST /api/card"
    (mt/with-non-admin-groups-no-root-collection-perms
      (t2.with-temp/with-temp [Collection collection]
        (perms/grant-collection-readwrite-permissions! (perms-group/all-users) collection)
        (doseq [{:keys [message position expected]}
                [{:message  (str "Add a new card to an existing collection at position 1, will cause all existing "
                                 "positions to increment by 1")
                  :position 1
                  :expected {"d" 1
                             "a" 2
                             "b" 3
                             "c" 4}}
                 {:message  "Add new card in the middle, should only increment positions of objects that come after"
                  :position 2
                  :expected {"a" 1
                             "d" 2
                             "b" 3
                             "c" 4}}
                 {:message  "Add new card to end, shouldn't affect positions of other objects"
                  :position 4
                  :expected {"a" 1
                             "b" 2
                             "c" 3
                             "d" 4}}
                 {:message  (str "When adding a new Card to a Collection that does not have a position, it should not "
                                 "change positions of other objects")
                  :position nil
                  :expected {"a" 1
                             "b" 2
                             "c" 3
                             "d" nil}}]]
          (testing (str "\n" message)
            (with-ordered-items collection [Dashboard a
                                            Pulse     b
                                            :model/Card      c]
              (testing "Original collection, before adding the new card"
                (is (= {"a" 1
                        "b" 2
                        "c" 3}
                       (get-name->collection-position :rasta collection))))
              (mt/with-model-cleanup [:model/Card]
                (mt/user-http-request :rasta :post 200 "card"
                                      (merge (card-with-name-and-query "d")
                                             {:collection_id       (u/the-id collection)
                                              :collection_position position}))
                (is (= expected
                       (get-name->collection-position :rasta collection)))))))))))

(deftest move-existing-card-update-positions-test
  (testing "PUT /api/card/:id"
    (mt/with-non-admin-groups-no-root-collection-perms
      (t2.with-temp/with-temp [Collection collection]
        (perms/grant-collection-readwrite-permissions! (perms-group/all-users) collection)
        (doseq [{:keys [message position expected]}
                [{:message  "Move existing Card to front"
                  :position 1
                  :expected {"d" 1
                             "a" 2
                             "b" 3
                             "c" 4
                             "e" 5
                             "f" 6}}
                 {:message  "Move existing Card to end"
                  :position 6
                  :expected {"a" 1
                             "b" 2
                             "c" 3
                             "e" 4
                             "f" 5
                             "d" 6}}
                 {:message  (str "When setting Collection position to nil, positions of other things should be adjusted "
                                 "accordingly")
                  :position nil
                  :expected {"a" 1
                             "b" 2
                             "c" 3
                             "e" 4
                             "f" 5
                             "d" nil}}]]
          (testing (str "\n" message)
            (with-ordered-items collection [Dashboard a
                                            Dashboard b
                                            :model/Card      c
                                            :model/Card      d
                                            Pulse     e
                                            Pulse     f]
              (testing "Original collection, before moving the Card"
                (is (= {"a" 1
                        "b" 2
                        "c" 3
                        "d" 4
                        "e" 5
                        "f" 6}
                       (get-name->collection-position :rasta collection))))
              (mt/user-http-request :rasta :put 200 (str "card/" (u/the-id d))
                                    {:collection_position position, :collection_id (u/the-id collection)})
              (is (= expected
                     (get-name->collection-position :rasta collection))))))))))

(deftest give-existing-card-a-position-test
  (testing "Give an existing Card without a `:collection_position` a position, and things should be adjusted accordingly"
    (mt/with-non-admin-groups-no-root-collection-perms
      (mt/with-temp* [Collection [{coll-id :id :as collection}]
                      :model/Card       [_ {:name "a", :collection_id coll-id, :collection_position 1}]
                      ;; Card b does not start with a collection_position
                      :model/Card       [b {:name "b", :collection_id coll-id}]
                      Dashboard  [_ {:name "c", :collection_id coll-id, :collection_position 2}]
                      :model/Card       [_ {:name "d", :collection_id coll-id, :collection_position 3}]]
        (perms/grant-collection-readwrite-permissions! (perms-group/all-users) collection)
        (mt/user-http-request :rasta :put 200 (str "card/" (u/the-id b))
                              {:collection_position 2})
        (is (= {"a" 1
                "b" 2
                "c" 3
                "d" 4}
               (get-name->collection-position :rasta coll-id)))))))

(deftest change-collections-update-positions-test
  (testing (str "Change the Collection the Card is in, leave the position, should cause old and new collection to have "
                "their positions updated")
    (mt/with-non-admin-groups-no-root-collection-perms
      (mt/with-temp* [Collection [collection-1]
                      Collection [collection-2]]
        (with-ordered-items collection-1 [Dashboard a
                                          :model/Card      b
                                          Pulse     c
                                          Dashboard d]
          (with-ordered-items collection-2 [Pulse     e
                                            :model/Card      f
                                            :model/Card      g
                                            Dashboard h]
            (perms/grant-collection-readwrite-permissions! (perms-group/all-users) collection-1)
            (perms/grant-collection-readwrite-permissions! (perms-group/all-users) collection-2)
            (mt/user-http-request :rasta :put 200 (str "card/" (u/the-id f))
                                  {:collection_id (u/the-id collection-1)})
            (testing "Dest collection should get updated positions"
              (is (= {"a" 1
                      "f" 2
                      "b" 3
                      "c" 4
                      "d" 5}
                     (get-name->collection-position :rasta collection-1))))
            (testing "Original collection should get updated positions"
              (is (= {"e" 1
                      "g" 2
                      "h" 3}
                     (get-name->collection-position :rasta collection-2))))))))))

(deftest change-both-collection-and-position-test
  (testing "Change the collection and the position, causing both collections and the updated card to have their order changed"
    (mt/with-non-admin-groups-no-root-collection-perms
      (mt/with-temp* [Collection [collection-1]
                      Collection [collection-2]]
        (with-ordered-items collection-1 [Pulse     a
                                          Pulse     b
                                          Dashboard c
                                          Dashboard d]
          (with-ordered-items collection-2 [Dashboard e
                                            Dashboard f
                                            Pulse     g
                                            :model/Card      h]
            (perms/grant-collection-readwrite-permissions! (perms-group/all-users) collection-1)
            (perms/grant-collection-readwrite-permissions! (perms-group/all-users) collection-2)
            (mt/user-http-request :rasta :put 200 (str "card/" (u/the-id h))
                                  {:collection_position 1, :collection_id (u/the-id collection-1)})
            (is (= {"h" 1
                    "a" 2
                    "b" 3
                    "c" 4
                    "d" 5}
                   (get-name->collection-position :rasta collection-1)))
            (is (= {"e" 1
                    "f" 2
                    "g" 3}
                   (get-name->collection-position :rasta collection-2)))))))))

(deftest update-card-check-adhoc-query-permissions-test
  (testing (str "Ad-hoc query perms should be required to update the query for a Card -- otherwise people could save "
                "arbitrary queries, then run them.")
    ;; create a copy of the test data warehouse DB, then revoke permissions to it for All Users. Only admins should be
    ;; able to ad-hoc query it now.
    (mt/with-temp-copy-of-db
      (perms/revoke-data-perms! (perms-group/all-users) (mt/db))
      (t2.with-temp/with-temp [:model/Card {card-id :id} {:dataset_query (mt/mbql-query venues)}]
        (let [update-card! (fn [test-user expected-status-code request-body]
                             (mt/user-http-request test-user :put expected-status-code (format "card/%d" card-id)
                                                   request-body))]
          (testing "\nadmin"
            (testing "*should* be allowed to update query"
              (is (schema= {:id            (s/eq card-id)
                            :dataset_query (s/eq (mt/obj->json->obj (mt/mbql-query checkins)))
                            s/Keyword      s/Any}
                           (update-card! :crowberto 200 {:dataset_query (mt/mbql-query checkins)})))))

          (testing "\nnon-admin"
            (testing "should be allowed to update fields besides query"
              (is (schema= {:id       (s/eq card-id)
                            :name     (s/eq "Updated name")
                            s/Keyword s/Any}
                           (update-card! :rasta 200 {:name "Updated name"}))))

            (testing "should *not* be allowed to update query"
              (testing "Permissions errors should be meaningful and include info for debugging (#14931)"
                (is (schema= {:message        (s/eq "You cannot save this Question because you do not have permissions to run its query.")
                              :query          (s/eq (mt/obj->json->obj (mt/mbql-query users)))
                              :required-perms [perms/PathSchema]
                              :actual-perms   [perms/PathSchema]
                              :trace          [s/Any]
                              s/Keyword       s/Any}
                             (update-card! :rasta 403 {:dataset_query (mt/mbql-query users)}))))
              (testing "make sure query hasn't changed in the DB"
                (is (= (mt/mbql-query checkins)
                       (t2/select-one-fn :dataset_query :model/Card :id card-id)))))

            (testing "should be allowed to update other fields if query is passed in but hasn't changed (##11719)"
              (is (schema= {:id            (s/eq card-id)
                            :name          (s/eq "Another new name")
                            :dataset_query (s/eq (mt/obj->json->obj (mt/mbql-query checkins)))
                            s/Keyword      s/Any}
                           (update-card! :rasta 200 {:name "Another new name", :dataset_query (mt/mbql-query checkins)}))))))))))


;;; +----------------------------------------------------------------------------------------------------------------+
;;; |                                        Card updates that impact alerts                                         |
;;; +----------------------------------------------------------------------------------------------------------------+

(defn- rasta-alert-not-working [body-map]
  (mt/email-to :rasta {:subject "One of your alerts has stopped working"
                       :body    body-map}))

(defn- crowberto-alert-not-working [body-map]
  (mt/email-to :crowberto {:subject "One of your alerts has stopped working"
                           :body    body-map}))

(deftest alert-deletion-test
  (doseq [{:keys [message card deleted? expected-email f]}
          [{:message        "Archiving a Card should trigger Alert deletion"
            :deleted?       true
            :expected-email "the question was archived by Rasta Toucan"
            :f              (fn [{:keys [card]}]
                              (mt/user-http-request :rasta :put 200 (str "card/" (u/the-id card)) {:archived true}))}
           {:message        "Validate changing a display type triggers alert deletion"
            :card           {:display :table}
            :deleted?       true
            :expected-email "the question was edited by Rasta Toucan"
            :f              (fn [{:keys [card]}]
                              (mt/user-http-request :rasta :put 200 (str "card/" (u/the-id card)) {:display :line}))}
           {:message        "Changing the display type from line to table should force a delete"
            :card           {:display :line}
            :deleted?       true
            :expected-email "the question was edited by Rasta Toucan"
            :f              (fn [{:keys [card]}]
                              (mt/user-http-request :rasta :put 200 (str "card/" (u/the-id card)) {:display :table}))}
           {:message        "Removing the goal value will trigger the alert to be deleted"
            :card           {:display                :line
                             :visualization_settings {:graph.goal_value 10}}
            :deleted?       true
            :expected-email "the question was edited by Rasta Toucan"
            :f              (fn [{:keys [card]}]
                              (mt/user-http-request :rasta :put 200 (str "card/" (u/the-id card)) {:visualization_settings {:something "else"}}))}
           {:message        "Adding an additional breakout does not cause the alert to be removed if no goal is set"
            :card           {:display                :line
                             :visualization_settings {}
                             :dataset_query          (assoc-in
                                                      (mbql-count-query (mt/id) (mt/id :checkins))
                                                      [:query :breakout]
                                                      [[:field
                                                        (mt/id :checkins :date)
                                                        {:temporal-unit :hour}]])}
            :deleted?       false
            :f              (fn [{:keys [card]}]
                              (mt/user-http-request :crowberto :put 200 (str "card/" (u/the-id card))
                                                    {:dataset_query (assoc-in (mbql-count-query (mt/id) (mt/id :checkins))
                                                                              [:query :breakout] [[:field (mt/id :checkins :date) {:temporal-unit :hour}]
                                                                                                  [:field (mt/id :checkins :date) {:temporal-unit :minute}]])}))}
           {:message        "Adding an additional breakout will cause the alert to be removed if a goal is set"
            :card           {:display                :line
                             :visualization_settings {:graph.goal_value 10}
                             :dataset_query          (assoc-in
                                                      (mbql-count-query (mt/id) (mt/id :checkins))
                                                      [:query :breakout]
                                                      [[:field
                                                        (mt/id :checkins :date)
                                                        {:temporal-unit :hour}]])}
            :deleted?       true
            :expected-email "the question was edited by Crowberto Corv"
            :f              (fn [{:keys [card]}]
                              (mt/user-http-request :crowberto :put 200 (str "card/" (u/the-id card))
                                                    {:dataset_query (assoc-in (mbql-count-query (mt/id) (mt/id :checkins))
                                                                              [:query :breakout] [[:field (mt/id :checkins :date) {:temporal-unit :hour}]
                                                                                                  [:field (mt/id :checkins :date) {:temporal-unit :minute}]])}))}]]
    (testing message
      (mt/with-temp* [:model/Card                  [card  card]
                      Pulse                 [pulse {:alert_condition  "rows"
                                                    :alert_first_only false
                                                    :creator_id       (mt/user->id :rasta)
                                                    :name             "Original Alert Name"}]

                      PulseCard             [_     {:pulse_id (u/the-id pulse)
                                                    :card_id  (u/the-id card)
                                                    :position 0}]
                      PulseChannel          [pc    {:pulse_id (u/the-id pulse)}]
                      PulseChannelRecipient [_     {:user_id          (mt/user->id :crowberto)
                                                    :pulse_channel_id (u/the-id pc)}]
                      PulseChannelRecipient [_     {:user_id          (mt/user->id :rasta)
                                                    :pulse_channel_id (u/the-id pc)}]]
        (with-cards-in-writeable-collection card
          (mt/with-fake-inbox
            (when deleted?
              (u/with-timeout 5000
                (mt/with-expected-messages 2
                  (f {:card card}))
               (is (= (merge (crowberto-alert-not-working {expected-email true})
                             (rasta-alert-not-working     {expected-email true}))
                      (mt/regex-email-bodies (re-pattern expected-email)))
                   (format "Email containing %s should have been sent to Crowberto and Rasta" (pr-str expected-email)))))
            (if deleted?
              (is (= nil (t2/select-one Pulse :id (u/the-id pulse)))
                  "Alert should have been deleted")
              (is (not= nil (t2/select-one Pulse :id (u/the-id pulse)))
                  "Alert should not have been deleted"))))))))

(deftest changing-the-display-type-from-line-to-area-bar-is-fine-and-doesnt-delete-the-alert
  (is (= {:emails-1 {}
          :pulse-1  true
          :emails-2 {}
          :pulse-2  true}
         (mt/with-temp* [:model/Card                  [card  {:display                :line
                                                              :visualization_settings {:graph.goal_value 10}}]
                         Pulse                 [pulse {:alert_condition  "goal"
                                                       :alert_first_only false
                                                       :creator_id       (mt/user->id :rasta)
                                                       :name             "Original Alert Name"}]
                         PulseCard             [_     {:pulse_id (u/the-id pulse)
                                                       :card_id  (u/the-id card)
                                                       :position 0}]
                         PulseChannel          [pc    {:pulse_id (u/the-id pulse)}]
                         PulseChannelRecipient [_     {:user_id          (mt/user->id :rasta)
                                                       :pulse_channel_id (u/the-id pc)}]]
           (with-cards-in-writeable-collection card
             (mt/with-fake-inbox
               (array-map
                :emails-1 (do
                            (mt/user-http-request :rasta :put 200 (str "card/" (u/the-id card)) {:display :area})
                            (mt/regex-email-bodies #"the question was edited by Rasta Toucan"))
                :pulse-1  (boolean (t2/select-one Pulse :id (u/the-id pulse)))
                :emails-2 (do
                            (mt/user-http-request :rasta :put 200 (str "card/" (u/the-id card)) {:display :bar})
                            (mt/regex-email-bodies #"the question was edited by Rasta Toucan"))
                :pulse-2  (boolean (t2/select-one Pulse :id (u/the-id pulse))))))))))

;;; +----------------------------------------------------------------------------------------------------------------+
;;; |                                          DELETING A CARD (DEPRECATED)                                          |
;;; +----------------------------------------------------------------------------------------------------------------+
;; Deprecated because you're not supposed to delete cards anymore. Archive them instead

(deftest check-that-we-can-delete-a-card
  (is (nil? (t2.with-temp/with-temp [:model/Card card]
              (with-cards-in-writeable-collection card
                (mt/user-http-request :rasta :delete 204 (str "card/" (u/the-id card)))
                (t2/select-one :model/Card :id (u/the-id card)))))))

;; deleting a card that doesn't exist should return a 404 (#1957)
(deftest deleting-a-card-that-doesnt-exist-should-return-a-404---1957-
  (is (= "Not found."
         (mt/user-http-request :crowberto :delete 404 "card/12345"))))

;;; +----------------------------------------------------------------------------------------------------------------+
;;; |                                                  Timelines                                                     |
;;; +----------------------------------------------------------------------------------------------------------------+

(defn- timelines-request
  [card include-events?]
  (if include-events?
    (mt/user-http-request :rasta :get 200 (str "card/" (u/the-id card) "/timelines") :include "events")
    (mt/user-http-request :rasta :get 200 (str "card/" (u/the-id card) "/timelines"))))

(defn- timelines-range-request
  [card {:keys [start end]}]
  (apply mt/user-http-request (concat [:rasta :get 200
                                       (str "card/" (u/the-id card) "/timelines")
                                       :include "events"]
                                      (when start [:start start])
                                      (when end [:end end]))))

(defn- timeline-names [timelines]
  (->> timelines (map :name) set))

(defn- event-names [timelines]
  (->> timelines (mapcat :events) (map :name) set))

(deftest timelines-test
  (testing "GET /api/card/:id/timelines"
    (mt/with-temp* [Collection [coll-a {:name "Collection A"}]
                    Collection [coll-b {:name "Collection B"}]
                    Collection [coll-c {:name "Collection C"}]
                    :model/Card [card-a {:name          "Card A"
                                         :collection_id (u/the-id coll-a)}]
                    :model/Card [card-b {:name          "Card B"
                                         :collection_id (u/the-id coll-b)}]
                    :model/Card [card-c {:name          "Card C"
                                         :collection_id (u/the-id coll-c)}]
                    Timeline [tl-a {:name          "Timeline A"
                                    :collection_id (u/the-id coll-a)}]
                    Timeline [tl-b {:name          "Timeline B"
                                    :collection_id (u/the-id coll-b)}]
                    Timeline [_ {:name          "Timeline B-old"
                                 :collection_id (u/the-id coll-b)
                                 :archived      true}]
                    Timeline [_ {:name          "Timeline C"
                                 :collection_id (u/the-id coll-c)}]
                    TimelineEvent [_ {:name        "event-aa"
                                      :timeline_id (u/the-id tl-a)}]
                    TimelineEvent [_ {:name        "event-ab"
                                      :timeline_id (u/the-id tl-a)}]
                    TimelineEvent [_ {:name        "event-ba"
                                      :timeline_id (u/the-id tl-b)}]
                    TimelineEvent [_ {:name        "event-bb"
                                      :timeline_id (u/the-id tl-b)
                                      :archived    true}]]
      (testing "Timelines in the collection of the card are returned"
        (is (= #{"Timeline A"}
               (timeline-names (timelines-request card-a false)))))
      (testing "Timelines in the collection have a hydrated `:collection` key"
        (is (= #{(u/the-id coll-a)}
               (->> (timelines-request card-a false)
                    (map #(get-in % [:collection :id]))
                    set))))
      (testing "check that `:can_write` key is hydrated"
        (is (every?
             #(contains? % :can_write)
             (map :collection (timelines-request card-a false)))))
      (testing "Only un-archived timelines in the collection of the card are returned"
        (is (= #{"Timeline B"}
               (timeline-names (timelines-request card-b false)))))
      (testing "Timelines have events when `include=events` is passed"
        (is (= #{"event-aa" "event-ab"}
               (event-names (timelines-request card-a true)))))
      (testing "Timelines have only un-archived events when `include=events` is passed"
        (is (= #{"event-ba"}
               (event-names (timelines-request card-b true)))))
      (testing "Timelines with no events have an empty list on `:events` when `include=events` is passed"
        (is (= '()
               (->> (timelines-request card-c true) first :events)))))))

(deftest timelines-range-test
  (testing "GET /api/card/:id/timelines?include=events&start=TIME&end=TIME"
    (mt/with-temp* [Collection [collection {:name "Collection"}]
                    :model/Card [card {:name          "Card A"
                                       :collection_id (u/the-id collection)}]
                    Timeline [tl-a {:name          "Timeline A"
                                    :collection_id (u/the-id collection)}]
                    ;; the temp defaults set {:time_matters true}
                    TimelineEvent [_ {:name        "event-a"
                                      :timeline_id (u/the-id tl-a)
                                      :timestamp   #t "2020-01-01T10:00:00.0Z"}]
                    TimelineEvent [_ {:name        "event-b"
                                      :timeline_id (u/the-id tl-a)
                                      :timestamp   #t "2021-01-01T10:00:00.0Z"}]
                    TimelineEvent [_ {:name        "event-c"
                                      :timeline_id (u/the-id tl-a)
                                      :timestamp   #t "2022-01-01T10:00:00.0Z"}]
                    TimelineEvent [_ {:name        "event-d"
                                      :timeline_id (u/the-id tl-a)
                                      :timestamp   #t "2023-01-01T10:00:00.0Z"}]]
      (testing "Events are properly filtered when given only `start=` parameter"
        (is (= #{"event-c" "event-d"}
               (event-names (timelines-range-request card {:start "2022-01-01T10:00:00.0Z"})))))
      (testing "Events are properly filtered when given only `end=` parameter"
        (is (= #{"event-a" "event-b" "event-c"}
               (event-names (timelines-range-request card {:end "2022-01-01T10:00:00.0Z"})))))
      (testing "Events are properly filtered when given `start=` and `end=` parameters"
        (is (= #{"event-b" "event-c"}
               (event-names (timelines-range-request card {:start "2020-12-01T10:00:00.0Z"
                                                           :end   "2022-12-01T10:00:00.0Z"})))))
      (t2.with-temp/with-temp [TimelineEvent _ {:name         "event-a2"
                                                :timeline_id  (u/the-id tl-a)
                                                :timestamp    #t "2020-01-01T10:00:00.0Z"
                                                :time_matters false}]
        (testing "Events are properly filtered considering the `time_matters` state."
          ;; notice that event-a and event-a2 have the same timestamp, but different time_matters states.
          ;; time_matters = false effectively means "We care only about the DATE of this event", so
          ;; if a start or end timestamp is on the same DATE (regardless of time), include the event
          (is (= #{"event-a2"}
                 (event-names (timelines-range-request card {:start "2020-01-01T11:00:00.0Z"
                                                             :end   "2020-12-01T10:00:00.0Z"})))))))))

;;; +----------------------------------------------------------------------------------------------------------------+
;;; |                                            CSV/JSON/XLSX DOWNLOADS                                             |
;;; +----------------------------------------------------------------------------------------------------------------+

;;; Test GET /api/card/:id/query/csv & GET /api/card/:id/json & GET /api/card/:id/query/xlsx **WITH PARAMETERS**
(def ^:private ^:const ^String encoded-params
  (json/generate-string [{:type   :number
                          :target [:variable [:template-tag :category]]
                          :value  2}]))

(deftest csv-download-test
  (testing "no parameters"
    (with-temp-native-card [_ card]
      (with-cards-in-readable-collection card
        (is (= ["COUNT(*)"
                "75"]
               (str/split-lines
                (mt/user-http-request :rasta :post 200 (format "card/%d/query/csv"
                                                               (u/the-id card)))))))))
  (testing "with parameters"
    (with-temp-native-card-with-params [_ card]
      (with-cards-in-readable-collection card
        (is (= ["COUNT(*)"
                "8"]
               (str/split-lines
                (mt/user-http-request :rasta :post 200 (format "card/%d/query/csv?parameters=%s"
                                                               (u/the-id card) encoded-params)))))))))

(deftest json-download-test
  (testing "no parameters"
    (with-temp-native-card [_ card]
      (with-cards-in-readable-collection card
        (is (= [{(keyword "COUNT(*)") 75}]
               (mt/user-http-request :rasta :post 200 (format "card/%d/query/json" (u/the-id card))))))))
  (testing "with parameters"
    (with-temp-native-card-with-params [_ card]
      (with-cards-in-readable-collection card
        (is (= [{(keyword "COUNT(*)") 8}]
               (mt/user-http-request :rasta :post 200 (format "card/%d/query/json?parameters=%s"
                                                              (u/the-id card) encoded-params))))))))

(defn- parse-xlsx-results [results]
  (->> results
       ByteArrayInputStream.
       spreadsheet/load-workbook
       (spreadsheet/select-sheet "Query result")
       (spreadsheet/select-columns {:A :col})))

(deftest xlsx-download-test
  (testing "no parameters"
    (with-temp-native-card [_ card]
      (with-cards-in-readable-collection card
        (is (= [{:col "COUNT(*)"} {:col 75.0}]
               (parse-xlsx-results
                (mt/user-http-request :rasta :post 200 (format "card/%d/query/xlsx" (u/the-id card))
                                      {:request-options {:as :byte-array}})))))))
  (testing "with parameters"
    (with-temp-native-card-with-params [_ card]
      (with-cards-in-readable-collection card
        (is (= [{:col "COUNT(*)"} {:col 8.0}]
               (parse-xlsx-results
                (mt/user-http-request :rasta :post 200 (format "card/%d/query/xlsx?parameters=%s"
                                                               (u/the-id card) encoded-params)
                                      {:request-options {:as :byte-array}}))))))))

(deftest download-default-constraints-test
  (t2.with-temp/with-temp [:model/Card card {:dataset_query {:database   (mt/id)
                                                             :type       :query
                                                             :query      {:source-table (mt/id :venues)}
                                                             :middleware {:add-default-userland-constraints? true
                                                                          :userland-query?                   true}}}]
    (with-cards-in-readable-collection card
      (let [orig qp.card/run-query-for-card-async]
        (with-redefs [qp.card/run-query-for-card-async (fn [card-id export-format & options]
                                                         (apply orig card-id export-format
                                                                :run (fn [{:keys [constraints]} _]
                                                                       {:constraints constraints})
                                                                options))]
          (testing "Sanity check: this CSV download should not be subject to C O N S T R A I N T S"
            (is (= {:constraints nil}
                   (mt/user-http-request :rasta :post 200 (format "card/%d/query/csv" (u/the-id card))))))
          (with-redefs [qp.constraints/default-query-constraints (constantly {:max-results 10, :max-results-bare-rows 10})]
            (testing (str "Downloading CSV/JSON/XLSX results shouldn't be subject to the default query constraints -- even "
                          "if the query comes in with `add-default-userland-constraints` (as will be the case if the query "
                          "gets saved from one that had it -- see #9831)")
              (is (= {:constraints nil}
                     (mt/user-http-request :rasta :post 200 (format "card/%d/query/csv" (u/the-id card))))))

            (testing (str "non-\"download\" queries should still get the default constraints (this also is a sanitiy "
                          "check to make sure the `with-redefs` in the test above actually works)")
              (is (= {:constraints {:max-results 10, :max-results-bare-rows 10}}
                     (mt/user-http-request :rasta :post 200 (format "card/%d/query" (u/the-id card))))))))))))

(defn- test-download-response-headers
  [url]
  (-> (client/client-full-response (test.users/username->token :rasta)
                                   :post 200 url
                                   :query (json/generate-string (mt/mbql-query checkins {:limit 1})))
      :headers
      (select-keys ["Cache-Control" "Content-Disposition" "Content-Type" "Expires" "X-Accel-Buffering"])
      (update "Content-Disposition" #(some-> % (str/replace #"my_awesome_card_.+(\.\w+)"
                                                            "my_awesome_card_<timestamp>$1")))))

(deftest download-response-headers-test
  (testing "Make sure CSV/etc. download requests come back with the correct headers"
    (t2.with-temp/with-temp [:model/Card card {:name "My Awesome Card"}]
      (is (= {"Cache-Control"       "max-age=0, no-cache, must-revalidate, proxy-revalidate"
              "Content-Disposition" "attachment; filename=\"my_awesome_card_<timestamp>.csv\""
              "Content-Type"        "text/csv"
              "Expires"             "Tue, 03 Jul 2001 06:00:00 GMT"
              "X-Accel-Buffering"   "no"}
             (test-download-response-headers (format "card/%d/query/csv" (u/the-id card)))))
      (is (= {"Cache-Control"       "max-age=0, no-cache, must-revalidate, proxy-revalidate"
              "Content-Disposition" "attachment; filename=\"my_awesome_card_<timestamp>.json\""
              "Content-Type"        "application/json;charset=utf-8"
              "Expires"             "Tue, 03 Jul 2001 06:00:00 GMT"
              "X-Accel-Buffering"   "no"}
             (test-download-response-headers (format "card/%d/query/json" (u/the-id card)))))
      (is (= {"Cache-Control"       "max-age=0, no-cache, must-revalidate, proxy-revalidate"
              "Content-Disposition" "attachment; filename=\"my_awesome_card_<timestamp>.xlsx\""
              "Content-Type"        "application/vnd.openxmlformats-officedocument.spreadsheetml.sheet"
              "Expires"             "Tue, 03 Jul 2001 06:00:00 GMT"
              "X-Accel-Buffering"   "no"}
             (test-download-response-headers (format "card/%d/query/xlsx" (u/the-id card))))))))


;;; +----------------------------------------------------------------------------------------------------------------+
;;; |                                                  COLLECTIONS                                                   |
;;; +----------------------------------------------------------------------------------------------------------------+

(deftest make-sure-we-can-create-a-card-and-specify-its--collection-id--at-the-same-time
  (mt/with-non-admin-groups-no-root-collection-perms
    (t2.with-temp/with-temp [Collection collection]
      (perms/grant-collection-readwrite-permissions! (perms-group/all-users) collection)
      (mt/with-model-cleanup [:model/Card]
        (let [card (mt/user-http-request :rasta :post 200 "card"
                                         (assoc (card-with-name-and-query)
                                                :collection_id (u/the-id collection)))]
          (is (= (t2/select-one-fn :collection_id :model/Card :id (u/the-id card))
                 (u/the-id collection))))))))

(deftest make-sure-we-card-creation-fails-if-we-try-to-set-a--collection-id--we-don-t-have-permissions-for
  (testing "POST /api/card"
    (testing "You must have permissions for the parent Collection to create a new Card in it"
      (mt/with-non-admin-groups-no-root-collection-perms
        (t2.with-temp/with-temp [Collection collection]
          (mt/with-model-cleanup [:model/Card]
            (is (schema= {:message (s/eq "You do not have curate permissions for this Collection.")
                          s/Keyword s/Any}
                         (mt/user-http-request :rasta :post 403 "card"
                                               (assoc (card-with-name-and-query) :collection_id (u/the-id collection)))))))))))

(deftest set-card-collection-id-test
  (testing "Should be able to set the Collection ID of a Card in the Root Collection (i.e., `collection_id` is nil)"
    (mt/with-temp* [:model/Card       [card]
                    Collection [collection]]
      (mt/user-http-request :crowberto :put 200 (str "card/" (u/the-id card)) {:collection_id (u/the-id collection)})
      (is (= (t2/select-one-fn :collection_id :model/Card :id (u/the-id card))
             (u/the-id collection))))))

(deftest update-card-require-parent-perms-test
  (testing "Should require perms for the parent collection to change a Card's properties"
    (mt/with-non-admin-groups-no-root-collection-perms
      (mt/with-temp* [Collection [collection]
                      :model/Card       [card       {:collection_id (u/the-id collection)}]]
        (is (= "You don't have permissions to do that."
               (mt/user-http-request :rasta :put 403 (str "card/" (u/the-id card))
                                     {:name "Number of Blueberries Consumed Per Month"})))))))

(deftest change-collection-permissions-test
  (testing "PUT /api/card/:id"
    (testing "\nChange the `collection_id` of a Card"
      (mt/with-non-admin-groups-no-root-collection-perms
        (mt/with-temp* [Collection [original-collection]
                        Collection [new-collection]
                        :model/Card       [card                {:collection_id (u/the-id original-collection)}]]
          (letfn [(change-collection! [expected-status-code]
                    (mt/user-http-request :rasta :put expected-status-code (str "card/" (u/the-id card))
                                          {:collection_id (u/the-id new-collection)}))]
            (testing "requires write permissions for the new Collection"
              (is (= "You don't have permissions to do that."
                     (change-collection! 403))))

            (testing "requires write permissions for the current Collection"
              (perms/grant-collection-readwrite-permissions! (perms-group/all-users) new-collection)
              (is (= "You don't have permissions to do that."
                     (change-collection! 403))))

            (testing "Should be able to change it once you have perms for both collections"
              (perms/grant-collection-readwrite-permissions! (perms-group/all-users) original-collection)
              (change-collection! 200)
              (is (= (t2/select-one-fn :collection_id :model/Card :id (u/the-id card))
                     (u/the-id new-collection))))))))))


;;; ------------------------------ Bulk Collections Update (POST /api/card/collections) ------------------------------

(defn- collection-names
  "Given a sequences of `cards-or-card-ids`, return a corresponding sequence of names of the Collection each Card is
  in."
  [cards-or-card-ids]
  (when (seq cards-or-card-ids)
    (let [cards               (t2/select [:model/Card :collection_id] :id [:in (map u/the-id cards-or-card-ids)])
          collection-ids      (set (filter identity (map :collection_id cards)))
          collection-id->name (when (seq collection-ids)
                                (t2/select-pk->fn :name Collection :id [:in collection-ids]))]
      (for [card cards]
        (get collection-id->name (:collection_id card))))))

(defn- POST-card-collections!
  "Update the Collection of `cards-or-card-ids` via the `POST /api/card/collections` endpoint using `username`; return
  the response of this API request and the latest Collection IDs from the database."
  [username expected-status-code collection-or-collection-id-or-nil cards-or-card-ids]
  (array-map
   :response
   (mt/user-http-request username :post expected-status-code "card/collections"
                         {:collection_id (when collection-or-collection-id-or-nil
                                           (u/the-id collection-or-collection-id-or-nil))
                          :card_ids      (map u/the-id cards-or-card-ids)})

   :collections
   (collection-names cards-or-card-ids)))

(deftest changed?-test
  (letfn [(changed? [before after]
            (#'api.card/changed? api.card/card-compare-keys before after))]
   (testing "Ignores keyword/string"
     (is (false? (changed? {:dataset_query {:type :query}} {:dataset_query {:type "query"}}))))
   (testing "Ignores properties not in `api.card/card-compare-keys"
     (is (false? (changed? {:collection_id 1
                            :collection_position 0}
                           {:collection_id 2
                            :collection_position 1}))))
   (testing "Sees changes"
     (is (true? (changed? {:dataset_query {:type :query}}
                          {:dataset_query {:type :query
                                           :query {}}})))
     (testing "But only when they are different in the after, not just omitted"
       (is (false? (changed? {:dataset_query {} :collection_id 1}
                             {:collection_id 1})))
       (is (true? (changed? {:dataset_query {} :collection_id 1}
                            {:dataset_query nil :collection_id 1})))))))

(deftest update-verified-card-test
  (tools.macro/macrolet
      [(with-card [verified & body]
         `(mt/with-temp* ~(cond-> `[Collection [~'collection]
                                    Collection [~'collection2]
                                    :model/Card       [~'card {:collection_id (u/the-id ~'collection)
                                                               :dataset_query (mt/mbql-query ~'venues)}]]
                            (= verified :verified)
                            (into
                             `[ModerationReview
                               [~'review {:moderated_item_id   (:id ~'card)
                                          :moderated_item_type "card"
                                          :moderator_id        (mt/user->id :rasta)
                                          :most_recent         true
                                          :status              "verified"
                                          :text                "lookin good"}]]))
            ~@body))]
      (letfn [(verified? [card]
                (-> card (t2/hydrate [:moderation_reviews :moderator_details])
                    :moderation_reviews first :status #{"verified"} boolean))
              (reviews [card]
                (t2/select ModerationReview
                           :moderated_item_type "card"
                           :moderated_item_id (u/the-id card)
                           {:order-by [[:id :desc]]}))
              (update-card [card diff]
                (mt/user-http-request :rasta :put 200 (str "card/" (u/the-id card)) (merge card diff)))]
        (testing "Changing core attributes un-verifies the card"
          (with-card :verified
            (is (verified? card))
            (update-card card (update-in card [:dataset_query :query :source-table] inc))
            (is (not (verified? card)))
            (testing "The unverification edit has explanatory text"
              (is (= "Unverified due to edit"
                     (-> (reviews card) first :text))))))
        (testing "Changing some attributes does not unverify"
          (tools.macro/macrolet [(remains-verified [& body]
                                   `(~'with-card :verified
                                     (is (~'verified? ~'card) "Not verified initially")
                                     ~@body
                                     (is (~'verified? ~'card) "Not verified after action")))]
            (testing "changing collection"
              (remains-verified
               (update-card card {:collection_id (u/the-id collection2)})))
            (testing "pinning"
              (remains-verified
               (update-card card {:collection_position 1})))
            (testing "making public"
              (remains-verified
               (update-card card {:made_public_by_id (mt/user->id :rasta)
                                  :public_uuid (random-uuid)})))
            (testing "Changing description"
              (remains-verified
               (update-card card {:description "foo"})))
            (testing "Changing name"
              (remains-verified
               (update-card card {:name "foo"})))
            (testing "Changing archived"
              (remains-verified
               (update-card card {:archived true})))
            (testing "Changing display"
              (remains-verified
               (update-card card {:display :line})))
            (testing "Changing visualization settings"
              (remains-verified
               (update-card card {:visualization_settings {:table.cell_column "FOO"}})))))
        (testing "Does not add a new nil moderation review when not verified"
          (with-card :not-verified
            (is (empty? (reviews card)))
            (update-card card {:description "a new description"})
            (is (empty? (reviews card)))))
        (testing "Does not add nil moderation reviews when there are reviews but not verified"
          ;; testing that we aren't just adding a nil moderation each time we update a card
          (with-card :verified
            (is (verified? card))
            (moderation-review/create-review! {:moderated_item_id   (u/the-id card)
                                               :moderated_item_type "card"
                                               :moderator_id        (mt/user->id :rasta)
                                               :status              nil})
            (is (not (verified? card)))
            (is (= 2 (count (reviews card))))
            (update-card card {:description "a new description"})
            (is (= 2 (count (reviews card)))))))))

(deftest test-that-we-can-bulk-move-some-cards-with-no-collection-into-a-collection
  (mt/with-temp* [Collection [collection {:name "Pog Collection"}]
                  :model/Card       [card-1]
                  :model/Card       [card-2]]
    (is (= {:response    {:status "ok"}
            :collections ["Pog Collection"
                          "Pog Collection"]}
           (POST-card-collections! :crowberto 200 collection [card-1 card-2])))))

(deftest test-that-we-can-bulk-move-some-cards-from-one-collection-to-another
  (mt/with-temp* [Collection [old-collection {:name "Old Collection"}]
                  Collection [new-collection {:name "New Collection"}]
                  :model/Card       [card-1         {:collection_id (u/the-id old-collection)}]
                  :model/Card       [card-2         {:collection_id (u/the-id old-collection)}]]
    (is (= {:response    {:status "ok"}
            :collections ["New Collection" "New Collection"]}
           (POST-card-collections! :crowberto 200 new-collection [card-1 card-2])))))

(deftest test-that-we-can-bulk-remove-some-cards-from-a-collection
  (mt/with-temp* [Collection [collection]
                  :model/Card       [card-1     {:collection_id (u/the-id collection)}]
                  :model/Card       [card-2     {:collection_id (u/the-id collection)}]]
    (is (= {:response    {:status "ok"}
            :collections [nil nil]}
           (POST-card-collections! :crowberto 200 nil [card-1 card-2])))))

(deftest check-that-we-aren-t-allowed-to-move-cards-if-we-don-t-have-permissions-for-destination-collection
  (mt/with-non-admin-groups-no-root-collection-perms
    (mt/with-temp* [Collection [collection]
                    :model/Card       [card-1]
                    :model/Card       [card-2]]
      (is (= {:response    "You don't have permissions to do that."
              :collections [nil nil]}
             (POST-card-collections! :rasta 403 collection [card-1 card-2]))))))

(deftest check-that-we-aren-t-allowed-to-move-cards-if-we-don-t-have-permissions-for-source-collection
  (mt/with-non-admin-groups-no-root-collection-perms
    (mt/with-temp* [Collection [collection {:name "Horseshoe Collection"}]
                    :model/Card       [card-1     {:collection_id (u/the-id collection)}]
                    :model/Card       [card-2     {:collection_id (u/the-id collection)}]]
      (is (= {:response    "You don't have permissions to do that."
              :collections ["Horseshoe Collection" "Horseshoe Collection"]}
             (POST-card-collections! :rasta 403 nil [card-1 card-2]))))))

(deftest check-that-we-aren-t-allowed-to-move-cards-if-we-don-t-have-permissions-for-the-card
  (mt/with-non-admin-groups-no-root-collection-perms
    (mt/with-temp* [Collection [collection]
                    Database   [database]
                    Table      [table      {:db_id (u/the-id database)}]
                    :model/Card       [card-1     {:dataset_query (mbql-count-query (u/the-id database) (u/the-id table))}]
                    :model/Card       [card-2     {:dataset_query (mbql-count-query (u/the-id database) (u/the-id table))}]]
      (perms/revoke-data-perms! (perms-group/all-users) (u/the-id database))
      (perms/grant-collection-readwrite-permissions! (perms-group/all-users) collection)
      (is (= {:response    "You don't have permissions to do that."
              :collections [nil nil]}
             (POST-card-collections! :rasta 403 collection [card-1 card-2]))))))

;; Test that we can bulk move some Cards from one collection to another, while updating the collection position of the
;; old collection and the new collection
(deftest bulk-move-cards
  (mt/with-temp* [Collection [{coll-id-1 :id}      {:name "Old Collection"}]
                  Collection [{coll-id-2 :id
                               :as new-collection} {:name "New Collection"}]
                  :model/Card       [card-a               {:name "a", :collection_id coll-id-1, :collection_position 1}]
                  :model/Card       [card-b               {:name "b", :collection_id coll-id-1, :collection_position 2}]
                  :model/Card       [_                    {:name "c", :collection_id coll-id-1, :collection_position 3}]
                  :model/Card       [_                    {:name "d", :collection_id coll-id-2, :collection_position 1}]
                  :model/Card       [_                    {:name "e", :collection_id coll-id-2, :collection_position 2}]
                  :model/Card       [_                    {:name "f", :collection_id coll-id-2, :collection_position 3}]]
    (is (= {:response    {:status "ok"}
            :collections ["New Collection" "New Collection"]}
           (POST-card-collections! :crowberto 200 new-collection [card-a card-b])))
    (is (= {"a" 4                       ;-> Moved to the new collection, gets the first slot available
            "b" 5
            "c" 1                       ;-> With a and b no longer in the collection, c is first
            "d" 1                       ;-> Existing cards in new collection are untouched and position unchanged
            "e" 2
            "f" 3}
           (merge (name->position (:data (mt/user-http-request :crowberto :get 200 (format "collection/%s/items" coll-id-1)
                                                               :model "card" :archived "false")))
                  (name->position (:data (mt/user-http-request :crowberto :get 200 (format "collection/%s/items" coll-id-2)
                                                               :model "card" :archived "false"))))))))

(deftest moving-a-card-without-a-collection-position-keeps-the-collection-position-nil
  (mt/with-temp* [Collection [{coll-id-1 :id}      {:name "Old Collection"}]
                  Collection [{coll-id-2 :id
                               :as new-collection} {:name "New Collection"}]
                  :model/Card       [card-a               {:name "a", :collection_id coll-id-1}]
                  :model/Card       [card-b               {:name "b", :collection_id coll-id-2, :collection_position 1}]
                  :model/Card       [_card-c              {:name "c", :collection_id coll-id-2, :collection_position 2}]]
    (is (= {:response    {:status "ok"}
            :collections ["New Collection" "New Collection"]}
           (POST-card-collections! :crowberto 200 new-collection [card-a card-b])))
    (is (= {"a" nil
            "b" 1
            "c" 2}
           (merge (name->position (:data (mt/user-http-request :crowberto :get 200 (format "collection/%s/items" coll-id-1)
                                                               :model "card" :archived "false")))
                  (name->position (:data (mt/user-http-request :crowberto :get 200 (format "collection/%s/items" coll-id-2)
                                                               :model "card" :archived "false"))))))))

;;; +----------------------------------------------------------------------------------------------------------------+
;;; |                                            PUBLIC SHARING ENDPOINTS                                            |
;;; +----------------------------------------------------------------------------------------------------------------+

(defn- shared-card []
  {:public_uuid       (str (random-uuid))
   :made_public_by_id (mt/user->id :crowberto)})

(deftest share-card-test
  (testing "POST /api/card/:id/public_link"
    (mt/with-temporary-setting-values [enable-public-sharing true]
      (t2.with-temp/with-temp [:model/Card card]
        (let [{uuid :uuid} (mt/user-http-request :crowberto :post 200 (format "card/%d/public_link" (u/the-id card)))]
          (is (= true
                 (boolean (t2/exists? :model/Card :id (u/the-id card), :public_uuid uuid)))))))))

(deftest share-card-preconditions-test
  (testing "POST /api/card/:id/public_link"
    (testing "Public sharing has to be enabled to share a Card"
      (mt/with-temporary-setting-values [enable-public-sharing false]
        (t2.with-temp/with-temp [:model/Card card]
          (is (= "Public sharing is not enabled."
                 (mt/user-http-request :crowberto :post 400 (format "card/%d/public_link" (u/the-id card))))))))

    (mt/with-temporary-setting-values [enable-public-sharing true]
      (testing "Have to be an admin to share a Card"
        (t2.with-temp/with-temp [:model/Card card]
          (is (= "You don't have permissions to do that."
                 (mt/user-http-request :rasta :post 403 (format "card/%d/public_link" (u/the-id card)))))))

      (testing "Cannot share an archived Card"
        (t2.with-temp/with-temp [:model/Card card {:archived true}]
          (is (schema= {:message    (s/eq "The object has been archived.")
                        :error_code (s/eq "archived")
                        s/Keyword   s/Any}
                       (mt/user-http-request :crowberto :post 404 (format "card/%d/public_link" (u/the-id card)))))))

      (testing "Cannot share a Card that doesn't exist"
        (is (= "Not found."
               (mt/user-http-request :crowberto :post 404 (format "card/%d/public_link" Integer/MAX_VALUE))))))))

(deftest share-already-shared-card-test
  (testing "POST /api/card/:id/public_link"
    (testing "Attempting to share a Card that's already shared should return the existing public UUID"
      (mt/with-temporary-setting-values [enable-public-sharing true]
        (t2.with-temp/with-temp [:model/Card card (shared-card)]
          (is (= (:public_uuid card)
                 (:uuid (mt/user-http-request :crowberto :post 200 (format
                                                                    "card/%d/public_link"
                                                                    (u/the-id card)))))))))))

(deftest unshare-card-test
  (testing "DELETE /api/card/:id/public_link"
    (mt/with-temporary-setting-values [enable-public-sharing true]
      (t2.with-temp/with-temp [:model/Card card (shared-card)]
        (testing "requires superuser"
          (is (= "You don't have permissions to do that."
                 (mt/user-http-request :rasta :delete 403 (format "card/%d/public_link" (u/the-id card))))))

        (mt/user-http-request :crowberto :delete 204 (format "card/%d/public_link" (u/the-id card)))
        (is (= false
               (t2/exists? :model/Card :id (u/the-id card), :public_uuid (:public_uuid card))))))))

(deftest unshare-card-preconditions-test
  (testing "DELETE /api/card/:id/public_link\n"
    (mt/with-temporary-setting-values [enable-public-sharing true]
      (testing "Endpoint should return 404 if Card isn't shared"
        (t2.with-temp/with-temp [:model/Card card]
          (is (= "Not found."
                 (mt/user-http-request :crowberto :delete 404 (format "card/%d/public_link" (u/the-id card)))))))

      (testing "You have to be an admin to unshare a Card"
        (t2.with-temp/with-temp [:model/Card card (shared-card)]
          (is (= "You don't have permissions to do that."
                 (mt/user-http-request :rasta :delete 403 (format "card/%d/public_link" (u/the-id card)))))))

      (testing "Endpoint should 404 if Card doesn't exist"
        (is (= "Not found."
               (mt/user-http-request :crowberto :delete 404 (format "card/%d/public_link" Integer/MAX_VALUE))))))))

(deftest test-that-we-can-fetch-a-list-of-publicly-accessible-cards
  (testing "GET /api/card/public"
    (mt/with-temporary-setting-values [enable-public-sharing true]
      (t2.with-temp/with-temp [:model/Card _ (shared-card)]
        (testing "Test that it requires superuser"
          (is (= "You don't have permissions to do that."
                 (mt/user-http-request :rasta :get 403 "card/public"))))

        (testing "Test that superusers can fetch a list of publicly-accessible cards"
          (is (= [{:name true, :id true, :public_uuid true}]
                 (for [card (mt/user-http-request :crowberto :get 200 "card/public")]
                   (m/map-vals boolean (select-keys card [:name :id :public_uuid]))))))))))

(deftest test-that-we-can-fetch-a-list-of-embeddable-cards
  (testing "GET /api/card/embeddable"
    (mt/with-temporary-setting-values [enable-embedding true]
      (t2.with-temp/with-temp [:model/Card _ {:enable_embedding true}]
        (is (= [{:name true, :id true}]
               (for [card (mt/user-http-request :crowberto :get 200 "card/embeddable")]
                 (m/map-vals boolean (select-keys card [:name :id])))))))))

(deftest test-related-recommended-entities
  (t2.with-temp/with-temp [:model/Card card]
    (is (schema= {:table             s/Any
                  :metrics           s/Any
                  :segments          s/Any
                  :dashboard-mates   s/Any
                  :similar-questions s/Any
                  :canonical-metric  s/Any
                  :dashboards        s/Any
                  :collections       s/Any}
                 (mt/user-http-request :crowberto :get 200 (format "card/%s/related" (u/the-id card)))))))

(deftest pivot-card-test
  (mt/test-drivers (api.pivots/applicable-drivers)
    (mt/dataset sample-dataset
      (testing "POST /api/card/pivot/:card-id/query"
        (t2.with-temp/with-temp [:model/Card card (api.pivots/pivot-card)]
          (let [result (mt/user-http-request :rasta :post 202 (format "card/pivot/%d/query" (u/the-id card)))
                rows   (mt/rows result)]
            (is (= 1144 (:row_count result)))
            (is (= "completed" (:status result)))
            (is (= 6 (count (get-in result [:data :cols]))))
            (is (= 1144 (count rows)))

            (is (= ["AK" "Affiliate" "Doohickey" 0 18 81] (first rows)))
            (is (= ["MS" "Organic" "Gizmo" 0 16 42] (nth rows 445)))
            (is (= [nil nil nil 7 18760 69540] (last rows)))))))))

(deftest dataset-card
  (testing "Setting a question to a dataset makes it viz type table"
    (t2.with-temp/with-temp [:model/Card card {:display       :bar
                                               :dataset_query (mbql-count-query)}]
      (is (= {:display "table" :dataset true}
             (-> (mt/user-http-request :crowberto :put 200 (str "card/" (u/the-id card))
                                       (assoc card :dataset true))
                 (select-keys [:display :dataset]))))))
  (testing "Cards preserve their edited metadata"
    (letfn [(query! [card-id] (mt/user-http-request :rasta :post 202 (format "card/%d/query" card-id)))
            (only-user-edits [col] (select-keys col [:name :description :display_name :semantic_type]))
            (refine-type [base-type] (condp #(isa? %2 %1) base-type
                                       :type/Integer :type/Quantity
                                       :type/Float :type/Cost
                                       :type/Text :type/Name
                                       base-type))
            (add-preserved [cols] (map merge
                                       cols
                                       (repeat {:description "user description"
                                                :display_name "user display name"})
                                       (map (comp
                                             (fn [x] {:semantic_type x})
                                             refine-type
                                             :base_type)
                                            cols)))]
      (mt/with-temp* [:model/Card [mbql-ds {:dataset_query
                                            {:database (mt/id)
                                             :type     :query
                                             :query    {:source-table (mt/id :venues)}}
                                            :dataset true}]
                      :model/Card [mbql-nested {:dataset_query
                                                {:database (mt/id)
                                                 :type     :query
                                                 :query    {:source-table
                                                            (str "card__" (u/the-id mbql-ds))}}}]
                      :model/Card [native-ds {:dataset true
                                              :dataset_query
                                              {:database (mt/id)
                                               :type :native
                                               :native
                                               {:query
                                                "select * from venues"
                                                :template-tags {}}}}]
                      :model/Card [native-nested {:dataset_query
                                                  {:database (mt/id)
                                                   :type :query
                                                   :query {:source-table
                                                           (str "card__" (u/the-id native-ds))}}}]]
        (doseq [[_query-type card-id nested-id] [[:mbql
                                                  (u/the-id mbql-ds) (u/the-id mbql-nested)]
                                                 [:native
                                                  (u/the-id native-ds) (u/the-id native-nested)]]]
          (query! card-id) ;; populate metadata
          (let [metadata (t2/select-one-fn :result_metadata :model/Card :id card-id)
                ;; simulate updating metadat with user changed stuff
                user-edited (add-preserved metadata)]
            (t2/update! :model/Card card-id {:result_metadata user-edited})
            (testing "Saved metadata preserves user edits"
              (is (= (map only-user-edits user-edited)
                     (map only-user-edits (t2/select-one-fn :result_metadata :model/Card :id card-id)))))
            (testing "API response includes user edits"
              (is (= (map only-user-edits user-edited)
                     (->> (query! card-id)
                          :data :results_metadata :columns
                          (map only-user-edits)
                          (map #(update % :semantic_type keyword))))))
            (testing "Nested queries have metadata"
              (is (= (map only-user-edits user-edited)
                     (->> (query! nested-id)
                          :data :results_metadata :columns
                          (map only-user-edits)
                          (map #(update % :semantic_type keyword)))))))))))
  (testing "Cards preserve edits to metadata when query changes"
    (let [query          (mt/mbql-query venues {:fields [$id $name]})
          modified-query (mt/mbql-query venues {:fields [$id $name $price]})
          norm           (comp u/upper-case-en :name)
          to-native      (fn [q]
                           {:database (:database q)
                            :type     :native
                            :native   (mt/compile q)})
          update-card!  (fn [card]
                          (mt/user-http-request :rasta :put 200
                                                (str "card/" (u/the-id card)) card))]
      (doseq [[query-type query modified-query] [["mbql"   query modified-query]
                                                 ["native" (to-native query) (to-native modified-query)]]]
        (testing (str "For: " query-type)
          (mt/with-model-cleanup [:model/Card]
            (let [{metadata :result_metadata
                   card-id  :id :as card} (mt/user-http-request
                                           :rasta :post 200
                                           "card"
                                           (assoc (card-with-name-and-query "card-name"
                                                                            query)
                                                  :dataset true))]
              (is (= ["ID" "NAME"] (map norm metadata)))
              (is (= ["EDITED DISPLAY" "EDITED DISPLAY"]
                     (->> (update-card!
                           (assoc card
                                  :result_metadata (map #(assoc % :display_name "EDITED DISPLAY") metadata)))
                          :result_metadata (map :display_name))))
              ;; simulate a user changing the query without rerunning the query
              (is (= ["EDITED DISPLAY" "EDITED DISPLAY" "PRICE"]
                     (->> (update-card! (assoc card
                                               :dataset_query modified-query
                                               :result_metadata (map #(assoc % :display_name "EDITED DISPLAY")
                                                                     metadata)))
                          :result_metadata
                          (map (comp u/upper-case-en :display_name)))))
              (is (= ["EDITED DISPLAY" "EDITED DISPLAY" "PRICE"]
                     (map (comp u/upper-case-en :display_name)
                          (t2/select-one-fn :result_metadata :model/Card :id card-id))))
              (testing "Even if you only send the new query and not existing metadata"
                (is (= ["EDITED DISPLAY" "EDITED DISPLAY"]
                       (->> (update-card! {:id (u/the-id card) :dataset_query query}) :result_metadata (map :display_name)))))
              (testing "Descriptions can be cleared (#20517)"
                (is (= ["foo" "foo"]
                       (->> (update-card! (update card
                                                  :result_metadata (fn [m]
                                                                     (map #(assoc % :description "foo") m))))
                            :result_metadata
                            (map :description))))
                (is (= ["" ""]
                       (->> (update-card! (update card
                                                  :result_metadata (fn [m]
                                                                     (map #(assoc % :description "") m))))
                            :result_metadata
                            (map :description)))))))))))
  (testing "Cards preserve edits to `visibility_type` (#22520)"
    (mt/with-temp* [:model/Card [model {:dataset_query (mt/mbql-query venues
                                                         {:fields [$id $name]
                                                          :limit 2})
                                        :dataset       true}]]
      (let [updated-metadata (-> model :result_metadata vec
                                 (assoc-in [1 :visibility_type]
                                           :details-only))
            response         (mt/user-http-request :crowberto :put 200 (format "card/%d" (u/the-id model))
                                                   (assoc model :result_metadata updated-metadata))]
        ;; check they come back from saving the question
        (is (= "details-only" (-> response :result_metadata last :visibility_type))
            "saving metadata lacks visibility type")
        (let [query-result (mt/user-http-request :crowberto :post 202 (format "card/%d/query"
                                                                              (u/the-id model)))]
          ;; ensure future responses also include them
          (is (= "details-only" (-> query-result
                                    :data :results_metadata :columns last :visibility_type))
              "subsequent query lacks visibility type")
          (is (= "details-only" (-> query-result
                                    :data :cols last :visibility_type))
              "in cols (important for the saved metadata)"))))))

(defn- do-with-persistence-setup [f]
  ;; mt/with-temp-scheduler actually just reuses the current scheduler. The scheduler factory caches by name set in
  ;; the resources/quartz.properties file and we reuse that scheduler
  (let [sched (.getScheduler
               (StdSchedulerFactory. (doto (java.util.Properties.)
                                       (.setProperty "org.quartz.scheduler.instanceName" (str (gensym "card-api-test")))
                                       (.setProperty "org.quartz.scheduler.instanceID" "AUTO")
                                       (.setProperty "org.quartz.properties" "non-existant")
                                       (.setProperty "org.quartz.threadPool.threadCount" "6")
                                       (.setProperty "org.quartz.threadPool.class" "org.quartz.simpl.SimpleThreadPool"))))]
    ;; a binding won't work since we need to cross thread boundaries
    (with-redefs [task/scheduler (constantly sched)]
      (try
        (qs/standby sched)
        (#'task.persist-refresh/job-init!)
        (#'task.sync-databases/job-init)
        (mt/with-temporary-setting-values [:persisted-models-enabled true]
<<<<<<< HEAD
          (mt/with-temp* [Database [db {:settings {:persist-models-enabled true}}]]
=======
          ;; Use a postgres DB because it supports the :persist-models feature
          (mt/with-temp* [Database [db {:options {:persist-models-enabled true}, :engine :postgres}]]
>>>>>>> b66a520d
            (f db)))
        (finally
          (qs/shutdown sched))))))

(defmacro ^:private with-persistence-setup
  "Sets up a temp scheduler, a temp database and enabled persistence. Scheduler will be in standby mode so that jobs
  won't run. Just check for trigger presence."
  [db-binding & body]
  `(do-with-persistence-setup (fn [~db-binding] ~@body)))

(deftest refresh-persistence
  (testing "Can schedule refreshes for models"
    (with-persistence-setup db
      (t2.with-temp/with-temp
        [:model/Card          model      {:dataset true :database_id (u/the-id db)}
         :model/Card          notmodel   {:dataset false :database_id (u/the-id db)}
         :model/Card          archived   {:dataset true :archived true :database_id (u/the-id db)}
         :model/PersistedInfo pmodel     {:card_id (u/the-id model) :database_id (u/the-id db)}
         :model/PersistedInfo pnotmodel  {:card_id (u/the-id notmodel) :database_id (u/the-id db)}
         :model/PersistedInfo parchived  {:card_id (u/the-id archived) :database_id (u/the-id db)}]
        (testing "Can refresh models"
          (mt/user-http-request :crowberto :post 204 (format "card/%d/refresh" (u/the-id model)))
          (is (contains? (task.persist-refresh/job-info-for-individual-refresh)
                         (u/the-id pmodel))
              "Missing refresh of model"))
        (testing "Won't refresh archived models"
          (mt/user-http-request :crowberto :post 400 (format "card/%d/refresh" (u/the-id archived)))
          (is (not (contains? (task.persist-refresh/job-info-for-individual-refresh)
                              (u/the-id pnotmodel)))
              "Scheduled refresh of archived model"))
        (testing "Won't refresh cards no longer models"
          (mt/user-http-request :crowberto :post 400 (format "card/%d/refresh" (u/the-id notmodel)))
          (is (not (contains? (task.persist-refresh/job-info-for-individual-refresh)
                              (u/the-id parchived)))
              "Scheduled refresh of archived model"))))))

(deftest unpersist-persist-model-test
  (with-persistence-setup db
    (t2.with-temp/with-temp
      [:model/Card          model     {:database_id (u/the-id db), :dataset true}
       :model/PersistedInfo pmodel    {:database_id (u/the-id db), :card_id (u/the-id model)}]
      (testing "Can't unpersist models without :cache-granular-controls feature flag enabled"
        (premium-features-test/with-premium-features #{}
          (mt/user-http-request :crowberto :post 402 (format "card/%d/unpersist" (u/the-id model)))
          (is (= "persisted"
                 (t2/select-one-fn :state :model/PersistedInfo :id (u/the-id pmodel))))))
      (testing "Can unpersist models with the :cache-granular-controls feature flag enabled"
        (premium-features-test/with-premium-features #{:cache-granular-controls}
          (mt/user-http-request :crowberto :post 204 (format "card/%d/unpersist" (u/the-id model)))
          (is (= "off"
                 (t2/select-one-fn :state :model/PersistedInfo :id (u/the-id pmodel))))))
      (testing "Can't re-persist models with the :cache-granular-controls feature flag enabled"
        (premium-features-test/with-premium-features #{}
          (mt/user-http-request :crowberto :post 402 (format "card/%d/persist" (u/the-id model)))
          (is (= "off"
                 (t2/select-one-fn :state :model/PersistedInfo :id (u/the-id pmodel))))))
      (testing "Can re-persist models with the :cache-granular-controls feature flag enabled"
        (premium-features-test/with-premium-features #{:cache-granular-controls}
          (mt/user-http-request :crowberto :post 204 (format "card/%d/persist" (u/the-id model)))
          (is (= "creating"
                 (t2/select-one-fn :state :model/PersistedInfo :id (u/the-id pmodel)))))))
    (t2.with-temp/with-temp
      [:model/Card          notmodel  {:database_id (u/the-id db), :dataset false}
       :model/PersistedInfo pnotmodel {:database_id (u/the-id db), :card_id (u/the-id notmodel)}]
      (premium-features-test/with-premium-features #{:cache-granular-controls}
        (testing "Allows unpersisting non-model cards"
          (mt/user-http-request :crowberto :post 204 (format "card/%d/unpersist" (u/the-id notmodel)))
          (is (= "off"
                 (t2/select-one-fn :state :model/PersistedInfo :id (u/the-id pnotmodel)))))
        (testing "Can't re-persist non-model cards"
          (is (= "Card is not a model"
                 (mt/user-http-request :crowberto :post 400 (format "card/%d/persist" (u/the-id notmodel))))))))))

(defn param-values-url
  "Returns an URL used to get values for parameter of a card.
  Use search end point if a `query` is provided."
  ([card-or-id param-key]
   (param-values-url card-or-id param-key nil))
  ([card-or-id param-key query]
   (if query
     (format "card/%d/params/%s/search/%s" (u/the-id card-or-id) (name param-key) query)
     (format "card/%d/params/%s/values" (u/the-id card-or-id) (name param-key)))))

(defn do-with-card-param-values-fixtures
  "Impl of `with-card-param-values-fixtures` macro."
  ([f]
   (do-with-card-param-values-fixtures nil f))

  ([card-values f]
   (mt/with-temp*
     [:model/Card [source-card {:database_id   (mt/id)
                                :table_id      (mt/id :venues)
                                :dataset_query (mt/mbql-query venues {:limit 5})}]
      :model/Card [field-filter-card  {:dataset_query
                                       {:database (mt/id)
                                        :type     :native
                                        :native   {:query         "SELECT COUNT(*) FROM VENUES WHERE {{NAME}}"
                                                   :template-tags {"NAME" {:id           "name_param_id"
                                                                           :name         "NAME"
                                                                           :display_name "Name"
                                                                           :type         :dimension
                                                                           :dimension    [:field (mt/id :venues :name) nil]
                                                                           :required     true}}}}
                                       :name       "native card with field filter"
                                       :parameters [{:id     "name_param_id",
                                                     :type   :string/=,
                                                     :target [:dimension [:template-tag "NAME"]],
                                                     :name   "Name",
                                                     :slug   "NAME"}]}]
      :model/Card [card        (merge
                                {:database_id   (mt/id)
                                 :dataset_query (mt/mbql-query venues)
                                 :parameters    [{:name                 "Static Category",
                                                  :slug                 "static_category"
                                                  :id                   "_STATIC_CATEGORY_",
                                                  :type                 "category",
                                                  :values_source_type   "static-list"
                                                  :values_source_config {:values ["African" "American" "Asian"]}}
                                                 {:name                 "Static Category label",
                                                  :slug                 "static_category_label"
                                                  :id                   "_STATIC_CATEGORY_LABEL_",
                                                  :type                 "category",
                                                  :values_source_type   "static-list"
                                                  :values_source_config {:values [["African" "Af"] ["American" "Am"] ["Asian" "As"]]}}
                                                 {:name                 "Card as source"
                                                  :slug                 "card"
                                                  :id                   "_CARD_"
                                                  :type                 "category"
                                                  :values_source_type   "card"
                                                  :values_source_config {:card_id     (:id source-card)
                                                                         :value_field (mt/$ids $venues.name)}}]
                                 :table_id      (mt/id :venues)}
                                card-values)]]
     (f {:source-card       source-card
         :card              card
         :field-filter-card field-filter-card
         :param-keys        {:static-list       "_STATIC_CATEGORY_"
                             :static-list-label "_STATIC_CATEGORY_LABEL_"
                             :card              "_CARD_"
                             :field-values      "name_param_id"}}))))

(defmacro with-card-param-values-fixtures
  "Execute `body` with all needed setup to tests param values on card."
  [[binding card-values] & body]
  `(do-with-card-param-values-fixtures ~card-values (fn [~binding] ~@body)))

(deftest parameters-with-source-is-card-test
  (testing "getting values"
    (with-card-param-values-fixtures [{:keys [card param-keys]}]
      (testing "GET /api/card/:card-id/params/:param-key/values"
        (is (=? {:values          ["Brite Spot Family Restaurant"
                                   "Red Medicine"
                                   "Stout Burgers & Beers"
                                   "The Apple Pan"
                                   "Wurstküche"]
                 :has_more_values false}
                (mt/user-http-request :rasta :get 200 (param-values-url card (:card param-keys))))))

      (testing "GET /api/card/:card-id/params/:param-key/search/:query"
        (is (= {:values          ["Red Medicine"]
                :has_more_values false}
               (mt/user-http-request :rasta :get 200 (param-values-url card (:card param-keys) "red")))))))

  (testing "fallback to field-values"
    (with-redefs [api.card/mapping->field-values (constantly "field-values")]
      (testing "if value-field not found in source card"
        (mt/with-temp* [:model/Card [{source-card-id :id}]
                        :model/Card [card
                                     {:parameters [{:id                   "abc"
                                                    :type                 "category"
                                                    :name                 "CATEGORY"
                                                    :values_source_type   "card"
                                                    :values_source_config {:card_id     source-card-id
                                                                           :value_field (mt/$ids $venues.name)}}]}]]
          (let [url (param-values-url card "abc")]
            (is (= "field-values" (mt/user-http-request :rasta :get 200 url))))))

      (testing "if card is archived"
        (mt/with-temp* [:model/Card [{source-card-id :id} {:archived true}]
                        :model/Card [card
                                     {:parameters [{:id                   "abc"
                                                    :type                 "category"
                                                    :name                 "CATEGORY"
                                                    :values_source_type   "card"
                                                    :values_source_config {:card_id     source-card-id
                                                                           :value_field (mt/$ids $venues.name)}}]}]]
          (let [url (param-values-url card "abc")]
            (is (= "field-values" (mt/user-http-request :rasta :get 200 url))))))))

  (testing "users must have permissions to read the collection that source card is in"
    (mt/with-non-admin-groups-no-root-collection-perms
      (mt/with-temp*
        [Collection [coll1 {:name "Source card collection"}]
         :model/Card       [{source-card-id :id}
                            {:collection_id (:id coll1)
                             :database_id   (mt/id)
                             :table_id      (mt/id :venues)
                             :dataset_query (mt/mbql-query venues {:limit 5})}]
         Collection [coll2 {:name "Card collections"}]
         :model/Card       [{card-id         :id}
                            {:collection_id  (:id coll2)
                             :database_id    (mt/id)
                             :dataset_query  (mt/mbql-query venues)
                             :parameters     [{:id                   "abc"
                                               :type                 "category"
                                               :name                 "CATEGORY"
                                               :values_source_type   "card"
                                               :values_source_config {:card_id     source-card-id
                                                                      :value_field (mt/$ids $venues.name)}}]
                             :table_id       (mt/id :venues)}]]
        (testing "Fail because user doesn't have read permissions to coll1"
          (is (=? "You don't have permissions to do that."
                  (mt/user-http-request :rasta :get 403 (param-values-url card-id "abc"))))
          (is (=? "You don't have permissions to do that."
                  (mt/user-http-request :rasta :get 403 (param-values-url card-id "abc" "search-query")))))
        ;; grant permission to read the collection contains the card
        (perms/grant-collection-read-permissions! (perms-group/all-users) coll2)
        (testing "having read permissions to the card collection is not enough"
          (is (=? "You don't have permissions to do that."
                  (mt/user-http-request :rasta :get 403 (param-values-url card-id "abc"))))
          (is (=? "You don't have permissions to do that."
                  (mt/user-http-request :rasta :get 403 (param-values-url card-id "abc" "search-query")))))
        ;; grant permission to read the collection contains the source card
        (perms/grant-collection-read-permissions! (perms-group/all-users) coll1)
        (testing "success if has read permission to the source card's collection"
          (is (some? (mt/user-http-request :rasta :get 200 (param-values-url card-id "abc"))))
          (is (some? (mt/user-http-request :rasta :get 200 (param-values-url card-id "abc" "search-query")))))))))

(deftest paramters-using-old-style-field-values
  (with-card-param-values-fixtures [{:keys [param-keys field-filter-card]}]
    (testing "GET /api/card/:card-id/params/:param-key/values for field-filter based params"
      (testing "without search query"
        (let [response (mt/user-http-request :rasta :get 200
                                             (param-values-url field-filter-card (:field-values param-keys)))]
          (is (false? (:has_more_values response)))
          (is (set/subset? #{["20th Century Cafe"] ["33 Taps"]}
                           (-> response :values set)))))
      (testing "with search query"
        (let [response (mt/user-http-request :rasta :get 200
                                             (param-values-url field-filter-card
                                                               (:field-values param-keys)
                                                               "bar"))]
          (is (set/subset? #{["Barney's Beanery"] ["bigmista's barbecue"]}
                           (-> response :values set)))
          (is (not ((into #{} (mapcat identity) (:values response)) "The Virgil")))))))
  (testing "Old style, inferred parameters from native template-tags"
    (with-card-param-values-fixtures [{:keys [param-keys field-filter-card]}]
      ;; e2e tests and some older cards don't have an explicit parameter and infer them from the native template tags
      (t2/update! :model/Card (:id field-filter-card) {:parameters []})
      (testing "GET /api/card/:card-id/params/:param-key/values for field-filter based params"
        (testing "without search query"
          (let [response (mt/user-http-request :rasta :get 200
                                               (param-values-url field-filter-card (:field-values param-keys)))]
            (is (false? (:has_more_values response)))
            (is (set/subset? #{["20th Century Cafe"] ["33 Taps"]}
                             (-> response :values set)))))
        (testing "with search query"
          (let [response (mt/user-http-request :rasta :get 200
                                               (param-values-url field-filter-card
                                                                 (:field-values param-keys)
                                                                 "bar"))]
            (is (set/subset? #{["Barney's Beanery"] ["bigmista's barbecue"]}
                             (-> response :values set)))
            (is (not ((into #{} (mapcat identity) (:values response)) "The Virgil")))))))))

(deftest parameters-with-field-to-field-remapping-test
  (let [param-key "id_param_id"]
    (t2.with-temp/with-temp
      [:model/Card card {:dataset_query
                         {:database (mt/id)
                          :type     :native
                          :native   {:query         "SELECT COUNT(*) FROM VENUES WHERE {{ID}}"
                                     :template-tags {"ID" {:id           param-key
                                                           :name         "ID"
                                                           :display_name "ID"
                                                           :type         :dimension
                                                           :dimension    [:field (mt/id :venues :id) nil]
                                                           :required     true}}}}
                         :name       "native card with ID field filter"
                         :parameters [{:id     param-key,
                                       :type   :id,
                                       :target [:dimension [:template-tag "ID"]],
                                       :name   "ID",
                                       :slug   "ID"}]}]
      (testing "Get values for field-filter based params for Fields that have a Field -> Field remapping\n"
        (is (= :type/Name
               (t2/select-one-fn :semantic_type :model/Field (metabase.test/id :venues :name)))
            "venues.name has semantic_type=type/Name, so it will be searched")
        (testing "without search query"
          (mt/let-url [url (param-values-url card param-key)]
            (is (partial= {:has_more_values false
                           :values [[1 "Red Medicine"] [2 "Stout Burgers & Beers"] [3 "The Apple Pan"]]}
                          (mt/user-http-request :rasta :get 200 url)))))
        (testing "with search query"
          (mt/let-url [url (param-values-url card param-key "pan")]
            (is (partial= {:has_more_values true
                           :values [[3 "The Apple Pan"] [18 "The Original Pantry"] [62 "Hot Sauce and Panko"]]}
                          (mt/user-http-request :rasta :get 200 url)))))))))

(deftest parameters-with-source-is-static-list-test
  (with-card-param-values-fixtures [{:keys [card param-keys]}]
    (testing "we could get the values"
      (is (= {:has_more_values false,
              :values          ["African" "American" "Asian"]}
             (mt/user-http-request :rasta :get 200
                                   (param-values-url card (:static-list param-keys)))))

      (is (= {:has_more_values false,
              :values          [["African" "Af"] ["American" "Am"] ["Asian" "As"]]}
             (mt/user-http-request :rasta :get 200
                                   (param-values-url card (:static-list-label param-keys))))))

    (testing "we could search the values"
      (is (= {:has_more_values false,
              :values          ["African"]}
             (mt/user-http-request :rasta :get 200
                                   (param-values-url card (:static-list param-keys) "af"))))

      (is (= {:has_more_values false,
              :values          [["African" "Af"]]}
             (mt/user-http-request :rasta :get 200
                                   (param-values-url card (:static-list-label param-keys) "af")))))

    (testing "we could edit the values list"
      (let [card (mt/user-http-request :rasta :put 200 (str "card/" (:id card))
                                       {:parameters [{:name                  "Static Category",
                                                      :slug                  "static_category"
                                                      :id                    "_STATIC_CATEGORY_",
                                                      :type                  "category",
                                                      :values_source_type    "static-list"
                                                      :values_source_config {"values" ["BBQ" "Bakery" "Bar"]}}]})]
        (is (= [{:name                  "Static Category",
                 :slug                  "static_category"
                 :id                    "_STATIC_CATEGORY_",
                 :type                  "category",
                 :values_source_type    "static-list"
                 :values_source_config {:values ["BBQ" "Bakery" "Bar"]}}]
               (:parameters card)))))))

(defn upload-example-csv!
  "Upload a small CSV file to the given collection ID"
  ([collection-id]
   (upload-example-csv! collection-id true))
  ([collection-id grant-permission?]
   (mt/with-current-user (mt/user->id :rasta)
     (let [file              (upload-test/csv-file-with
                              ["id, name"
                               "1, Luke Skywalker"
                               "2, Darth Vader"]
                              "example_csv_file")
           group-id          (u/the-id (perms-group/all-users))
           can-already-read? (mi/can-read? (mt/db))
           grant?            (and (not can-already-read?)
                                  grant-permission?)]
       (when grant?
         (perms/grant-permissions! group-id (perms/data-perms-path (mt/id))))
       (u/prog1
         (api.card/upload-csv! collection-id "example_csv_file.csv" file)
         (when grant?
           (perms/revoke-data-perms! group-id (mt/id))))))))

(deftest upload-csv!-schema-test
  (mt/test-drivers (disj (mt/normal-drivers-with-feature :uploads) :mysql) ; MySQL doesn't support schemas
    (mt/with-empty-db
      (let [db                   (mt/db)
            db-id                (u/the-id db)
            original-sync-values (select-keys db [:is_on_demand :is_full_sync])
            in-future?           (atom false)
            _                    (t2/update! Database db-id {:is_on_demand false
                                                             :is_full_sync false})]
        (try
          (with-redefs [ ;; do away with the `future` invocation since we don't want race conditions in a test
                        future-call (fn [thunk]
                                      (swap! in-future? (constantly true))
                                      (thunk))]
            (testing "Happy path with schema, and without table-prefix"
              ;; create not_public schema in the db
              (let [details (mt/dbdef->connection-details driver/*driver* :db {:database-name (:name (mt/db))})]
                (jdbc/execute! (sql-jdbc.conn/connection-details->spec driver/*driver* details)
                               ["CREATE SCHEMA \"not_public\";"]))
              (mt/with-temporary-setting-values [uploads-enabled      true
                                                 uploads-database-id  db-id
                                                 uploads-schema-name  "not_public"
                                                 uploads-table-prefix nil]
                (let [new-model (upload-example-csv! nil)
                      new-table (t2/select-one Table :db_id db-id)]
                  (is (=? {:display          :table
                           :database_id      db-id
                           :dataset_query    {:database db-id
                                              :query    {:source-table (:id new-table)}
                                              :type     :query}
                           :creator_id       (mt/user->id :rasta)
                           :name             "Example Csv File"
                           :collection_id    nil} new-model)
                      "A new model is created")
                  (is (=? {:name      #"(?i)example(.*)"
                           :schema    #"(?i)not_public"
                           :is_upload true}
                          new-table)
                      "A new table is created")
                  (is (= "complete"
                         (:initial_sync_status new-table))
                      "The table is synced and marked as complete")
                  (is (= #{["id"   :type/PK]
                           ["name" :type/Name]}
                         (->> (t2/select Field :table_id (:id new-table))
                              (map (fn [field] [(u/lower-case-en (:name field))
                                                (:semantic_type field)]))
                              set))
                      "The sync actually runs")
                  (is (true? @in-future?)
                      "Table has been synced in a separate thread")))))
          (finally
            (t2/update! Database db-id original-sync-values)))))))

(deftest upload-csv!-table-prefix-test
  (mt/test-drivers (mt/normal-drivers-with-feature :uploads)
    (mt/with-empty-db
      (let [db-id (u/the-id (mt/db))]
        (testing "Happy path with table prefix, and without schema"
          (mt/with-temporary-setting-values [uploads-enabled      true
                                             uploads-database-id  db-id
                                             uploads-schema-name  nil
                                             uploads-table-prefix "uploaded_magic_"]
            (if (= driver/*driver* :mysql)
              (let [new-model (upload-example-csv! nil)
                    new-table (t2/select-one Table :db_id db-id)]
                (is (= "Example Csv File" (:name new-model)))
                (is (=? {:name #"(?i)uploaded_magic_example(.*)"}
                        new-table))
                (if (= driver/*driver* :mysql)
                  (is (nil? (:schema new-table)))
                  (is (=? {:schema #"(?i)public"} new-table))))
              ;; Else, for drivers that support schemas
              (is (thrown-with-msg?
                   java.lang.Exception
                   #"^A schema has not been set."
                   (upload-example-csv! nil))))))))))

(deftest upload-csv!-failure-test
  ;; Just test with postgres because failure should be independent of the driver
  (mt/test-driver :postgres
    (mt/with-empty-db
      (let [db-id (u/the-id (mt/db))]
        (testing "Uploads must be enabled"
          (doseq [uploads-enabled-value [false nil]]
            (mt/with-temporary-setting-values [uploads-enabled      uploads-enabled-value
                                               uploads-database-id  db-id
                                               uploads-schema-name  "public"
                                               uploads-table-prefix "uploaded_magic_"]
              (is (thrown-with-msg?
                   java.lang.Exception
                   #"^Uploads are not enabled\.$"
                   (upload-example-csv! nil))))))
        (testing "Database ID must be set"
          (mt/with-temporary-setting-values [uploads-enabled      true
                                             uploads-database-id  nil
                                             uploads-schema-name  "public"
                                             uploads-table-prefix "uploaded_magic_"]
            (is (thrown-with-msg?
                 java.lang.Exception
                 #"^The uploads database does not exist\.$"
                 (upload-example-csv! nil)))))
        (testing "Database ID must be valid"
          (mt/with-temporary-setting-values [uploads-enabled      true
                                             uploads-database-id  -1
                                             uploads-schema-name  "public"
                                             uploads-table-prefix "uploaded_magic_"]
            (is (thrown-with-msg?
                 java.lang.Exception
                 #"^The uploads database does not exist\."
                 (upload-example-csv! nil)))))
        (testing "Uploads must be supported"
          (with-redefs [driver/database-supports? (constantly false)]
            (mt/with-temporary-setting-values [uploads-enabled      true
                                               uploads-database-id  db-id
                                               uploads-schema-name  "public"
                                               uploads-table-prefix "uploaded_magic_"]
              (is (thrown-with-msg?
                   java.lang.Exception
                   #"^Uploads are not supported on Postgres databases\."
                   (upload-example-csv! nil))))))
        (testing "User must have write permissions on the collection"
          (mt/with-non-admin-groups-no-root-collection-perms
            (mt/with-temporary-setting-values [uploads-enabled      true
                                               uploads-database-id  db-id
                                               uploads-schema-name  "public"
                                               uploads-table-prefix "uploaded_magic_"]
              (mt/with-current-user (mt/user->id :lucky)
                (is (thrown-with-msg?
                     java.lang.Exception
                     #"^You do not have curate permissions for this Collection\.$"
                     (upload-example-csv! nil)))))))))))

(defn- find-schema-filters-prop [driver]
  (first (filter (fn [conn-prop]
                   (= :schema-filters (keyword (:type conn-prop))))
                 (driver/connection-properties driver))))

(deftest upload-csv!-schema-does-not-sync-test
  ;; Just test with postgres because failure should be independent of the driver
  (mt/test-driver :postgres
    (mt/with-empty-db
      (let [driver             (driver.u/database->driver (mt/db))
            schema-filter-prop (find-schema-filters-prop driver)
            filter-type-prop   (keyword (str (:name schema-filter-prop) "-type"))
            patterns-type-prop (keyword (str (:name schema-filter-prop) "-patterns"))]
        (t2/update! Database (mt/id) {:details (-> (mt/db)
                                                   :details
                                                   (assoc filter-type-prop "exclusion"
                                                          patterns-type-prop "public"))})
        (mt/with-temporary-setting-values [uploads-enabled     true
                                           uploads-database-id (mt/id)
                                           uploads-schema-name "public"]
          (testing "Upload should fail if table can't be found after sync, for example because of schema filters"
            (try (upload-example-csv! nil)
                 (catch Exception e
                   (is (= {:status-code 422}
                          (ex-data e)))
                   (is (re-matches #"^The schema public is not syncable\.$"
                                   (.getMessage e))))))
          (testing "\nThe table should be deleted"
            (is (false? (let [details (mt/dbdef->connection-details driver/*driver* :db {:database-name (:name (mt/db))})]
                          (-> (jdbc/query (sql-jdbc.conn/connection-details->spec driver/*driver* details)
                                          ["SELECT EXISTS (SELECT 1 FROM information_schema.tables WHERE table_schema = 'public')"])
                              first :exists))))))))))

(deftest csv-upload-snowplow-test
  (mt/test-driver :h2
    (mt/with-empty-db
      (let [db-id (u/the-id (mt/db))]
        (mt/with-temporary-setting-values [uploads-enabled      true
                                           uploads-database-id  db-id
                                           uploads-schema-name  "PUBLIC"
                                           uploads-table-prefix nil]
          (snowplow-test/with-fake-snowplow-collector
            (upload-example-csv! nil)
            (is (=? {:data {"model_id"        pos?
                            "size_mb"         3.910064697265625E-5
                            "num_columns"     2
                            "num_rows"        2
                            "upload_seconds"  pos?
                            "event"           "csv_upload_successful"}
                     :user-id (str (mt/user->id :rasta))}
                    (last (snowplow-test/pop-event-data-and-user-id!))))
            (with-redefs [upload/load-from-csv! (fn [_ _ _ _]
                                                  (throw (Exception.)))]
              (try (upload-example-csv! nil)
                   (catch Throwable _
                     nil))
              (is (= {:data {"size_mb"     3.910064697265625E-5
                             "num_columns" 2
                             "num_rows"    2
                             "event"       "csv_upload_failed"}
                      :user-id (str (mt/user->id :rasta))}
                     (last (snowplow-test/pop-event-data-and-user-id!)))))))))))<|MERGE_RESOLUTION|>--- conflicted
+++ resolved
@@ -2507,12 +2507,8 @@
         (#'task.persist-refresh/job-init!)
         (#'task.sync-databases/job-init)
         (mt/with-temporary-setting-values [:persisted-models-enabled true]
-<<<<<<< HEAD
-          (mt/with-temp* [Database [db {:settings {:persist-models-enabled true}}]]
-=======
           ;; Use a postgres DB because it supports the :persist-models feature
-          (mt/with-temp* [Database [db {:options {:persist-models-enabled true}, :engine :postgres}]]
->>>>>>> b66a520d
+          (mt/with-temp* [Database [db {:settings {:persist-models-enabled true}, :engine :postgres}]]
             (f db)))
         (finally
           (qs/shutdown sched))))))
