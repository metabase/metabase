--- conflicted
+++ resolved
@@ -40,15 +40,9 @@
   closeObjectDetail,
 }: ObjectDetailHeaderProps): JSX.Element {
   return (
-<<<<<<< HEAD
-    <ObjectDetailHeaderWrapper className="Grid">
-      <div className="Grid-cell">
-        <h2 className={CS.p3}>
-=======
     <ObjectDetailHeaderWrapper className={CS.Grid}>
       <div className={CS.GridCell}>
-        <h2 className="p3">
->>>>>>> 6655faa0
+        <h2 className={CS.p3}>
           {objectName}
           {objectId !== null && <ObjectIdLabel> {objectId}</ObjectIdLabel>}
         </h2>
