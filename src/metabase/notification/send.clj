--- conflicted
+++ resolved
@@ -181,7 +181,6 @@
       (prometheus/observe! :metabase-notification/total-duration-ms {:payload-type payload_type} total-time))
     nil))
 
-<<<<<<< HEAD
 (defn- cron->next-execution-times
   "Returns the next n fired times for a given cron schedule."
   [cron-schedule n]
@@ -231,10 +230,8 @@
   "Comparator for sorting notifications by deadline."
   [a b]
   (compare (:deadline a) (:deadline b)))
-(defprotocol NotificationQueue
-=======
+
 (defprotocol NotificationQueueProtocol
->>>>>>> 91276781
   "Protocol for notification queue implementations."
   (put-notification!  [this id notification] "Add a notification to the queue. If a notification with the same id is already in the queue, replace it.")
   (take-notification! [this]                 "Take the next notification from the queue, blocking if none available."))
