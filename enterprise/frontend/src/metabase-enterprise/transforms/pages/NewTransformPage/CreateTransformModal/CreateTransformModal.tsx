import { t } from "ttag";

import { hasFeature } from "metabase/admin/databases/utils";
import {
  skipToken,
  useGetDatabaseQuery,
  useListDatabaseSchemasQuery,
} from "metabase/api";
<<<<<<< HEAD
=======
import { getErrorMessage } from "metabase/api/utils";
import FormCollectionPicker from "metabase/collections/containers/FormCollectionPicker";
>>>>>>> 4adf66e5
import { LoadingAndErrorWrapper } from "metabase/common/components/LoadingAndErrorWrapper";
import {
  Form,
  FormErrorMessage,
  FormProvider,
  FormSubmitButton,
  FormTextInput,
} from "metabase/forms";
import { Box, Button, Group, Modal, Stack } from "metabase/ui";
import { IncrementalTransformSettings } from "metabase-enterprise/transforms/components/IncrementalTransform/IncrementalTransformSettings";
import type { Transform, TransformSource } from "metabase-types/api";

import { SchemaFormSelect } from "../../../components/SchemaFormSelect";

import { TargetNameInput } from "./TargetNameInput";
<<<<<<< HEAD
import type { NewTransformValues } from "./form";
import { useCreateTransform } from "./hooks";
=======

function getValidationSchema() {
  return Yup.object({
    name: Yup.string().required(Errors.required),
    targetName: Yup.string().required(Errors.required),
    targetSchema: Yup.string().nullable().defined(),
    collection_id: Yup.number().nullable().defined(),
    incremental: Yup.boolean().required(),
    // For native queries, use checkpointFilter (plain string)
    checkpointFilter: Yup.string().nullable(),
    // For MBQL/Python queries, use checkpointFilterUniqueKey (prefixed format)
    checkpointFilterUniqueKey: Yup.string().nullable(),
    sourceStrategy: Yup.mixed<"checkpoint">().oneOf(["checkpoint"]).required(),
    targetStrategy: Yup.mixed<"append">().oneOf(["append"]).required(),
  });
}

export type NewTransformValues = Yup.InferType<
  ReturnType<typeof getValidationSchema>
>;
>>>>>>> 4adf66e5

type CreateTransformModalProps = {
  source: TransformSource;
  defaultValues: Partial<NewTransformValues>;
  onCreate: (transform: Transform) => void;
  onClose: () => void;
};

export function CreateTransformModal({
  source,
  defaultValues,
  onCreate,
  onClose,
}: CreateTransformModalProps) {
  return (
    <Modal title={t`Save your transform`} opened padding="xl" onClose={onClose}>
      <CreateTransformForm
        source={source}
        defaultValues={defaultValues}
        onCreate={onCreate}
        onClose={onClose}
      />
    </Modal>
  );
}

type CreateTransformFormProps = {
  source: TransformSource;
  defaultValues: Partial<NewTransformValues>;
  onCreate: (transform: Transform) => void;
  onClose: () => void;
};

function CreateTransformForm({
  source,
  defaultValues,
  onCreate,
  onClose,
}: CreateTransformFormProps) {
  const databaseId =
    source.type === "query" ? source.query.database : source["source-database"];

  const {
    data: database,
    isLoading: isDatabaseLoading,
    error: databaseError,
  } = useGetDatabaseQuery(databaseId ? { id: databaseId } : skipToken);

  const {
    data: schemas = [],
    isLoading: isSchemasLoading,
    error: schemasError,
  } = useListDatabaseSchemasQuery(
    databaseId ? { id: databaseId, include_hidden: true } : skipToken,
  );

  const isLoading = isDatabaseLoading || isSchemasLoading;
  const error = databaseError ?? schemasError;

  const supportsSchemas = database && hasFeature(database, "schemas");

  const { initialValues, validationSchema, create } = useCreateTransform(
    schemas,
    defaultValues,
  );

  if (isLoading || error != null) {
    return <LoadingAndErrorWrapper loading={isLoading} error={error} />;
  }

  const handleSubmit = async (values: NewTransformValues) => {
    if (!databaseId) {
      throw new Error("Database ID is required");
    }
    try {
      const transform = await create(databaseId, source, values);
      onCreate(transform);
    } catch (err) {}
  };

  return (
    <FormProvider
      initialValues={initialValues}
      validationSchema={validationSchema}
      onSubmit={handleSubmit}
    >
      <Form>
        <Stack gap="lg" mt="sm">
          <FormTextInput
            name="name"
            label={t`Name`}
            placeholder={t`My Great Transform`}
            data-autofocus
          />
          {supportsSchemas && (
            <SchemaFormSelect
              name="targetSchema"
              label={t`Schema`}
              data={schemas}
            />
          )}
          <TargetNameInput />
          <FormCollectionPicker
            name="collection_id"
            type="transform-collections"
          />
          <IncrementalTransformSettings source={source} />
          <Group>
            <Box flex={1}>
              <FormErrorMessage />
            </Box>
            <Button variant="subtle" onClick={onClose}>{t`Back`}</Button>
            <FormSubmitButton label={t`Save`} variant="filled" />
          </Group>
        </Stack>
      </Form>
    </FormProvider>
  );
<<<<<<< HEAD
=======
}

function getInitialValues(
  schemas: string[],
  defaultValues: Partial<NewTransformValues>,
): NewTransformValues {
  return {
    name: "",
    targetSchema: schemas?.[0] || null,
    collection_id: null,
    ...defaultValues,
    targetName: defaultValues.targetName
      ? defaultValues.targetName
      : defaultValues.name
        ? slugify(defaultValues.name)
        : "",
    checkpointFilter: null,
    checkpointFilterUniqueKey: null,
    incremental: false,
    sourceStrategy: "checkpoint",
    targetStrategy: "append",
  };
}

function getCreateRequest(
  source: TransformSource,
  {
    name,
    targetName,
    targetSchema,
    collection_id,
    incremental,
    checkpointFilter,
    checkpointFilterUniqueKey,
    sourceStrategy,
    targetStrategy,
  }: NewTransformValues,
  databaseId: number,
): CreateTransformRequest {
  // Build the source with incremental strategy if enabled
  let transformSource: TransformSource;
  if (incremental) {
    // For native queries, use checkpoint-filter (plain string)
    // For MBQL/Python queries, use checkpoint-filter-unique-key (prefixed format)
    const strategyFields = checkpointFilter
      ? { "checkpoint-filter": checkpointFilter }
      : checkpointFilterUniqueKey
        ? { "checkpoint-filter-unique-key": checkpointFilterUniqueKey }
        : {};

    transformSource = {
      ...source,
      "source-incremental-strategy": {
        type: sourceStrategy,
        ...strategyFields,
      },
    };
  } else {
    transformSource = source;
  }

  // Build the target with incremental strategy if enabled
  const transformTarget: CreateTransformRequest["target"] = incremental
    ? {
        type: "table-incremental",
        name: targetName,
        schema: targetSchema,
        database: databaseId,
        "target-incremental-strategy": {
          type: targetStrategy,
        },
      }
    : {
        type: "table",
        name: targetName,
        schema: targetSchema ?? null,
        database: databaseId,
      };

  return {
    name,
    source: transformSource,
    target: transformTarget,
    collection_id: collection_id ?? null,
  };
>>>>>>> 4adf66e5
}<|MERGE_RESOLUTION|>--- conflicted
+++ resolved
@@ -6,11 +6,7 @@
   useGetDatabaseQuery,
   useListDatabaseSchemasQuery,
 } from "metabase/api";
-<<<<<<< HEAD
-=======
-import { getErrorMessage } from "metabase/api/utils";
 import FormCollectionPicker from "metabase/collections/containers/FormCollectionPicker";
->>>>>>> 4adf66e5
 import { LoadingAndErrorWrapper } from "metabase/common/components/LoadingAndErrorWrapper";
 import {
   Form,
@@ -26,31 +22,8 @@
 import { SchemaFormSelect } from "../../../components/SchemaFormSelect";
 
 import { TargetNameInput } from "./TargetNameInput";
-<<<<<<< HEAD
 import type { NewTransformValues } from "./form";
 import { useCreateTransform } from "./hooks";
-=======
-
-function getValidationSchema() {
-  return Yup.object({
-    name: Yup.string().required(Errors.required),
-    targetName: Yup.string().required(Errors.required),
-    targetSchema: Yup.string().nullable().defined(),
-    collection_id: Yup.number().nullable().defined(),
-    incremental: Yup.boolean().required(),
-    // For native queries, use checkpointFilter (plain string)
-    checkpointFilter: Yup.string().nullable(),
-    // For MBQL/Python queries, use checkpointFilterUniqueKey (prefixed format)
-    checkpointFilterUniqueKey: Yup.string().nullable(),
-    sourceStrategy: Yup.mixed<"checkpoint">().oneOf(["checkpoint"]).required(),
-    targetStrategy: Yup.mixed<"append">().oneOf(["append"]).required(),
-  });
-}
-
-export type NewTransformValues = Yup.InferType<
-  ReturnType<typeof getValidationSchema>
->;
->>>>>>> 4adf66e5
 
 type CreateTransformModalProps = {
   source: TransformSource;
@@ -169,92 +142,4 @@
       </Form>
     </FormProvider>
   );
-<<<<<<< HEAD
-=======
-}
-
-function getInitialValues(
-  schemas: string[],
-  defaultValues: Partial<NewTransformValues>,
-): NewTransformValues {
-  return {
-    name: "",
-    targetSchema: schemas?.[0] || null,
-    collection_id: null,
-    ...defaultValues,
-    targetName: defaultValues.targetName
-      ? defaultValues.targetName
-      : defaultValues.name
-        ? slugify(defaultValues.name)
-        : "",
-    checkpointFilter: null,
-    checkpointFilterUniqueKey: null,
-    incremental: false,
-    sourceStrategy: "checkpoint",
-    targetStrategy: "append",
-  };
-}
-
-function getCreateRequest(
-  source: TransformSource,
-  {
-    name,
-    targetName,
-    targetSchema,
-    collection_id,
-    incremental,
-    checkpointFilter,
-    checkpointFilterUniqueKey,
-    sourceStrategy,
-    targetStrategy,
-  }: NewTransformValues,
-  databaseId: number,
-): CreateTransformRequest {
-  // Build the source with incremental strategy if enabled
-  let transformSource: TransformSource;
-  if (incremental) {
-    // For native queries, use checkpoint-filter (plain string)
-    // For MBQL/Python queries, use checkpoint-filter-unique-key (prefixed format)
-    const strategyFields = checkpointFilter
-      ? { "checkpoint-filter": checkpointFilter }
-      : checkpointFilterUniqueKey
-        ? { "checkpoint-filter-unique-key": checkpointFilterUniqueKey }
-        : {};
-
-    transformSource = {
-      ...source,
-      "source-incremental-strategy": {
-        type: sourceStrategy,
-        ...strategyFields,
-      },
-    };
-  } else {
-    transformSource = source;
-  }
-
-  // Build the target with incremental strategy if enabled
-  const transformTarget: CreateTransformRequest["target"] = incremental
-    ? {
-        type: "table-incremental",
-        name: targetName,
-        schema: targetSchema,
-        database: databaseId,
-        "target-incremental-strategy": {
-          type: targetStrategy,
-        },
-      }
-    : {
-        type: "table",
-        name: targetName,
-        schema: targetSchema ?? null,
-        database: databaseId,
-      };
-
-  return {
-    name,
-    source: transformSource,
-    target: transformTarget,
-    collection_id: collection_id ?? null,
-  };
->>>>>>> 4adf66e5
 }