--- conflicted
+++ resolved
@@ -3,12 +3,8 @@
 import { Component } from "react";
 
 import ExplicitSize from "metabase/components/ExplicitSize";
-<<<<<<< HEAD
+
 import styles from "./ChartWithLegend.module.css";
-=======
->>>>>>> e8133575
-
-import styles from "./ChartWithLegend.css";
 import LegendHorizontal from "./LegendHorizontal";
 import LegendVertical from "./LegendVertical";
 
