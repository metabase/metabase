(ns metabase.models.card-test
  (:require
   [cheshire.core :as json]
   [clojure.test :refer :all]
   [metabase.models
    :refer [Card Collection Dashboard DashboardCard ParameterCard NativeQuerySnippet]]
   [metabase.models.card :as card]
   [metabase.models.serialization :as serdes]
   [metabase.query-processor :as qp]
   [metabase.test :as mt]
   [metabase.test.util :as tu]
   [metabase.util :as u]
   [toucan.db :as db]
   [toucan.hydrate :as hydrate]
   [toucan.util.test :as tt]
   [toucan2.core :as t2]
   [toucan2.tools.with-temp :as t2.with-temp]))

(set! *warn-on-reflection* true)

(deftest dashboard-count-test
  (testing "Check that the :dashboard_count delay returns the correct count of Dashboards a Card is in"
    (tt/with-temp* [Card      [{card-id :id}]
                    Dashboard [dash-1]
                    Dashboard [dash-2]]
      (letfn [(add-card-to-dash! [dash]
                (db/insert! DashboardCard
                  {:card_id      card-id
                   :dashboard_id (u/the-id dash)
                   :row          0
                   :col          0
                   :size_x       4
                   :size_y       4}))
              (get-dashboard-count []
                (card/dashboard-count (t2/select-one Card :id card-id)))]
        (is (= 0
               (get-dashboard-count)))
        (testing "add to a Dashboard"
          (add-card-to-dash! dash-1)
          (is (= 1
                 (get-dashboard-count))))
        (testing "add to a second Dashboard"
          (add-card-to-dash! dash-2)
          (is (= 2
                 (get-dashboard-count))))))))

(deftest dropdown-widget-values-usage-count-test
  (let [hydrated-count (fn [card] (-> card
                                      (hydrate/hydrate :parameter_usage_count)
                                      :parameter_usage_count))
        default-params {:name       "Category Name"
                        :slug       "category_name"
                        :id         "_CATEGORY_NAME_"
                        :type       "category"}
        card-params    (fn [card-id] (merge default-params {:values_source_type "card"
                                                            :values_source_config {:card_id card-id}}))]
    (testing "With no associated cards"
      (tt/with-temp Card [card]
        (is (zero? (hydrated-count card)))))
    (testing "With one"
      (tt/with-temp* [Card      [{card-id :id :as card}]
                      Dashboard [_ {:parameters [(card-params card-id)]}]]
        (is (= 1 (hydrated-count card)))))
    (testing "With several"
      (tt/with-temp* [Card      [{card-id :id :as card}]
                      Dashboard [_ {:parameters [(card-params card-id)]}]
                      Dashboard [_ {:parameters [(card-params card-id)]}]
                      Dashboard [_ {:parameters [(card-params card-id)]}]]
        (is (= 3 (hydrated-count card)))))))

(deftest remove-from-dashboards-when-archiving-test
  (testing "Test that when somebody archives a Card, it is removed from any Dashboards it belongs to"
    (tt/with-temp* [Dashboard     [dashboard]
                    Card          [card]
                    DashboardCard [_dashcard {:dashboard_id (u/the-id dashboard), :card_id (u/the-id card)}]]
      (t2/update! Card (u/the-id card) {:archived true})
      (is (= 0
             (db/count DashboardCard :dashboard_id (u/the-id dashboard)))))))

(deftest public-sharing-test
  (testing "test that a Card's :public_uuid comes back if public sharing is enabled..."
    (tu/with-temporary-setting-values [enable-public-sharing true]
      (tt/with-temp Card [card {:public_uuid (str (java.util.UUID/randomUUID))}]
        (is (schema= u/uuid-regex
                     (:public_uuid card)))))

    (testing "...but if public sharing is *disabled* it should come back as `nil`"
      (tu/with-temporary-setting-values [enable-public-sharing false]
        (tt/with-temp Card [card {:public_uuid (str (java.util.UUID/randomUUID))}]
          (is (= nil
                 (:public_uuid card))))))))

(defn- dummy-dataset-query [database-id]
  {:database database-id
   :type     :native
   :native   {:query "SELECT count(*) FROM toucan_sightings;"}})

(deftest database-id-test
  (tt/with-temp Card [{:keys [id]} {:name          "some name"
                                    :dataset_query (dummy-dataset-query (mt/id))
                                    :database_id   (mt/id)}]
    (testing "before update"
      (is (= {:name "some name", :database_id (mt/id)}
<<<<<<< HEAD
             (into {} (db/select-one [Card :name :database_id] :id id)))))
    (t2/update! Card id {:name          "another name"
=======
             (into {} (t2/select-one [Card :name :database_id] :id id)))))
    (db/update! Card id {:name          "another name"
>>>>>>> 952af410
                         :dataset_query (dummy-dataset-query (mt/id))})
    (testing "after update"
      (is (= {:name "another name" :database_id (mt/id)}
             (into {} (t2/select-one [Card :name :database_id] :id id)))))))

(deftest disable-implicit-actions-if-needed-test
  (mt/with-actions-enabled
    (testing "when updating a model to include any clauses will disable implicit actions if they exist\n"
      (testing "happy paths\n"
        (let [query (mt/mbql-query users)]
          (doseq [query-change [{:limit       1}
                                {:expressions {"id + 1" [:+ (mt/$ids $users.id) 1]}}
                                {:filter      [:> (mt/$ids $users.id) 2]}
                                {:breakout    [(mt/$ids !month.users.last_login)]}
                                {:aggregation [[:count]]}
                                {:joins       [{:fields       :all
                                                :source-table (mt/id :checkins)
                                                :condition    [:= (mt/$ids $users.id) (mt/$ids $checkins.user_id)]
                                                :alias        "People"}]}
                                {:order-by    [[(mt/$ids $users.id) :asc]]}
                                {:fields      [(mt/$ids $users.id)]}]]
            (testing (format "when adding %s to the query" (first (keys query-change)))
              (mt/with-actions [{model-id :id}           {:dataset true :dataset_query query}
                                {action-id-1 :action-id} {:type :implicit
                                                          :kind "row/create"}
                                {action-id-2 :action-id} {:type :implicit
                                                          :kind "row/update"}]
                ;; make sure we have thing exists to start with
                (is (= 2 (t2/count 'Action :id [:in [action-id-1 action-id-2]])))
                (is (= 1 (t2/update! 'Card :id model-id {:dataset_query (update query :query merge query-change)})))
                ;; should be gone by now
                (is (= 0 (t2/count 'Action :id [:in [action-id-1 action-id-2]])))
                (is (= 0 (t2/count 'ImplicitAction :action_id [:in [action-id-1 action-id-2]])))
                ;; call it twice to make we don't get delete error if no actions are found
                (is (= 1 (t2/update! 'Card :id model-id {:dataset_query (update query :query merge query-change)})))))))))

    (testing "unhappy paths\n"
      (testing "should not attempt to delete if it's not a model"
        (t2.with-temp/with-temp [Card {id :id} {:dataset       false
                                                :dataset_query (mt/mbql-query users)}]
          (with-redefs [card/disable-implicit-action-for-model! (fn [& _args]
                                                                  (throw (ex-info "Should not be called" {})))]
            (is (= 1 (t2/update! 'Card :id id {:dataset_query (mt/mbql-query users {:limit 1})}))))))

      (testing "only disable implicit actions, not http and query"
        (mt/with-actions [{model-id :id}           {:dataset true :dataset_query (mt/mbql-query users)}
                          {implicit-id :action-id} {:type :implicit}
                          {http-id :action-id}     {:type :http}
                          {query-id :action-id}    {:type :query}]
          ;; make sure we have thing exists to start with
          (is (= 3 (t2/count 'Action :id [:in [implicit-id http-id query-id]])))

          (t2/update! 'Card :id model-id {:dataset_query (mt/mbql-query users {:limit 1})})
          (is (not (t2/exists? 'Action :id implicit-id)))
          (is (t2/exists? 'Action :id http-id))
          (is (t2/exists? 'Action :id query-id))))

      (testing "should not disable if change source table"
        (mt/with-actions [{model-id :id}           {:dataset true :dataset_query (mt/mbql-query users)}
                          {action-id-1 :action-id} {:type :implicit
                                                    :kind "row/create"}
                          {action-id-2 :action-id} {:type :implicit
                                                    :kind "row/update"}]
          ;; make sure we have thing exists to start with
          (is (= 2 (t2/count 'Action :id [:in [action-id-1 action-id-2]])))
          ;; change source from users to categories
          (t2/update! 'Card :id model-id {:dataset_query (mt/mbql-query categories)})
          ;; actions still exists
          (is (= 2 (t2/count 'Action :id [:in [action-id-1 action-id-2]])))
          (is (= 2 (t2/count 'ImplicitAction :action_id [:in [action-id-1 action-id-2]]))))))))

;;; ------------------------------------------ Circular Reference Detection ------------------------------------------

(defn- card-with-source-table
  "Generate values for a Card with `source-table` for use with `with-temp`."
  {:style/indent 1}
  [source-table & {:as kvs}]
  (merge {:dataset_query {:database (mt/id)
                          :type     :query
                          :query    {:source-table source-table}}}
         kvs))

(deftest circular-reference-test
  (testing "Should throw an Exception if saving a Card that references itself"
    (tt/with-temp Card [card (card-with-source-table (mt/id :venues))]
      ;; now try to make the Card reference itself. Should throw Exception
      (is (thrown?
           Exception
           (t2/update! Card (u/the-id card)
             (card-with-source-table (str "card__" (u/the-id card))))))))

  (testing "Do the same stuff with circular reference between two Cards... (A -> B -> A)"
    (tt/with-temp* [Card [card-a (card-with-source-table (mt/id :venues))]
                    Card [card-b (card-with-source-table (str "card__" (u/the-id card-a)))]]
      (is (thrown?
           Exception
           (t2/update! Card (u/the-id card-a)
             (card-with-source-table (str "card__" (u/the-id card-b))))))))

  (testing "ok now try it with A -> C -> B -> A"
    (tt/with-temp* [Card [card-a (card-with-source-table (mt/id :venues))]
                    Card [card-b (card-with-source-table (str "card__" (u/the-id card-a)))]
                    Card [card-c (card-with-source-table (str "card__" (u/the-id card-b)))]]
      (is (thrown?
           Exception
           (t2/update! Card (u/the-id card-a)
             (card-with-source-table (str "card__" (u/the-id card-c)))))))))

(deftest validate-collection-namespace-test
  (mt/with-temp Collection [{collection-id :id} {:namespace "currency"}]
    (testing "Shouldn't be able to create a Card in a non-normal Collection"
      (let [card-name (mt/random-name)]
        (try
          (is (thrown-with-msg?
               clojure.lang.ExceptionInfo
               #"A Card can only go in Collections in the \"default\" namespace"
               (db/insert! Card (assoc (tt/with-temp-defaults Card) :collection_id collection-id, :name card-name))))
          (finally
            (db/delete! Card :name card-name)))))

    (testing "Shouldn't be able to move a Card to a non-normal Collection"
      (mt/with-temp Card [{card-id :id}]
        (is (thrown-with-msg?
             clojure.lang.ExceptionInfo
             #"A Card can only go in Collections in the \"default\" namespace"
             (t2/update! Card card-id {:collection_id collection-id})))))))

(deftest normalize-result-metadata-test
  (testing "Should normalize result metadata keys when fetching a Card from the DB"
    (let [metadata (qp/query->expected-cols (mt/mbql-query venues))]
      (mt/with-temp Card [{card-id :id} {:dataset_query   (mt/mbql-query venues)
                                         :result_metadata metadata}]
        (is (= (mt/derecordize metadata)
               (mt/derecordize (t2/select-one-fn :result_metadata Card :id card-id))))))))

(deftest populate-result-metadata-if-needed-test
  (doseq [[creating-or-updating f]
          {"creating" (fn [properties f]
                        (mt/with-temp Card [{card-id :id} properties]
                          (f (t2/select-one-fn :result_metadata Card :id card-id))))
           "updating" (fn [changes f]
                        (mt/with-temp Card [{card-id :id} {:dataset_query   (mt/mbql-query checkins)
                                                           :result_metadata (qp/query->expected-cols (mt/mbql-query checkins))}]
<<<<<<< HEAD
                          (t2/update! Card card-id changes)
                          (f (db/select-one-field :result_metadata Card :id card-id))))}]
=======
                          (db/update! Card card-id changes)
                          (f (t2/select-one-fn :result_metadata Card :id card-id))))}]
>>>>>>> 952af410
    (testing (format "When %s a Card\n" creating-or-updating)
      (testing "If result_metadata is empty, we should attempt to populate it"
        (f {:dataset_query (mt/mbql-query venues)}
           (fn [metadata]
             (is (= (map :name (qp/query->expected-cols (mt/mbql-query venues)))
                    (map :name metadata))))))
      (testing "Don't overwrite result_metadata that was passed in"
        (let [metadata (take 1 (qp/query->expected-cols (mt/mbql-query venues)))]
          (f {:dataset_query   (mt/mbql-query venues)
              :result_metadata metadata}
             (fn [new-metadata]
               (is (= (mt/derecordize metadata)
                      (mt/derecordize new-metadata)))))))
      (testing "Shouldn't barf if query can't be run (e.g. if query is a SQL query); set metadata to nil"
        (f {:dataset_query (mt/native-query {:native "SELECT * FROM VENUES"})}
           (fn [metadata]
             (is (= nil
                    metadata))))))))

;; this is a separate function so we can use the same tests for DashboardCards as well
(defn test-visualization-settings-normalization [f]
  (testing "visualization settings should get normalized to use modern MBQL syntax"
    (testing "Field references in column settings"
      (doseq [[original expected] {[:ref [:field-literal "foo" :type/Float]]
                                   [:ref [:field "foo" {:base-type :type/Float}]]

                                   [:ref [:field-id 1]]
                                   [:ref [:field 1 nil]]

                                   [:ref [:expression "wow"]]
                                   [:ref [:expression "wow"]]}
              ;; also check that normalization of already-normalized refs is idempotent
              original [original expected]
              ;; frontend uses JSON-serialized versions of the MBQL clauses as keys
              :let     [original (json/generate-string original)
                        expected (json/generate-string expected)]]
        (testing (format "Viz settings field ref key %s should get normalized to %s"
                         (pr-str original)
                         (pr-str expected))
          (f
           {:column_settings {original {:currency "BTC"}}}
           {:column_settings {expected {:currency "BTC"}}}))))

    (testing "Other MBQL field clauses"
      (let [original {:map.type                 "region"
                      :map.region               "us_states"
                      :pivot_table.column_split {:rows    [["datetime-field" ["field-id" 807] "year"]]
                                                 :columns [["fk->" ["field-id" 805] ["field-id" 808]]]
                                                 :values  [["aggregation" 0]]}}
            expected {:map.type                 "region"
                      :map.region               "us_states"
                      :pivot_table.column_split {:rows    [[:field 807 {:temporal-unit :year}]]
                                                 :columns [[:field 808 {:source-field 805}]]
                                                 :values  [[:aggregation 0]]}}]
        (f original expected)))

    (testing "Don't normalize non-MBQL arrays"
      (let [original {:graph.show_goal  true
                      :graph.goal_value 5.9
                      :graph.dimensions ["the_day"]
                      :graph.metrics    ["total_per_day"]}]
        (f original original)))

    (testing "Don't normalize key-value pairs in maps that could be interpreted as MBQL clauses"
      (let [original {:field-id 1}]
        (f original original)))

    (testing "Don't normalize array in graph.metrics that could be interpreted as MBQL clauses"
      (let [original {:graph.metrics ["expression" "sum" "count"]}]
        (f original original)))))

(deftest normalize-visualization-settings-test
  (test-visualization-settings-normalization
   (fn [original expected]
     (mt/with-temp Card [card {:visualization_settings original}]
       (is (= expected
              (t2/select-one-fn :visualization_settings Card :id (u/the-id card))))))))

(deftest validate-template-tag-field-ids-test
  (testing "Disallow saving a Card with native query Field filter template tags referencing a different Database (#14145)"
    (let [test-data-db-id      (mt/id)
          sample-dataset-db-id (mt/dataset sample-dataset (mt/id))
          card-data            (fn [database-id]
                                 {:database_id   database-id
                                  :dataset_query {:database database-id
                                                  :type     :native
                                                  :native   {:query         "SELECT COUNT(*) FROM PRODUCTS WHERE {{FILTER}}"
                                                             :template-tags {"FILTER" {:id           "_FILTER_"
                                                                                       :name         "FILTER"
                                                                                       :display-name "Filter"
                                                                                       :type         :dimension
                                                                                       :dimension    [:field (mt/id :venues :name) nil]
                                                                                       :widget-type  :string/=
                                                                                       :default      nil}}}}})
          good-card-data       (card-data test-data-db-id)
          bad-card-data        (card-data sample-dataset-db-id)]
      (testing "Should not be able to create new Card with a filter with the wrong Database ID"
        (is (thrown-with-msg?
             clojure.lang.ExceptionInfo
             #"Invalid Field Filter: Field \d+ \"VENUES\"\.\"NAME\" belongs to Database \d+ \"test-data\", but the query is against Database \d+ \"sample-dataset\""
             (mt/with-temp Card [_ bad-card-data]))))
      (testing "Should not be able to update a Card to have a filter with the wrong Database ID"
        (mt/with-temp Card [{card-id :id} good-card-data]
          (is (thrown-with-msg?
               clojure.lang.ExceptionInfo
               #"Invalid Field Filter: Field \d+ \"VENUES\"\.\"NAME\" belongs to Database \d+ \"test-data\", but the query is against Database \d+ \"sample-dataset\""
               (t2/update! Card card-id bad-card-data))))))))

;;; ------------------------------------------ Parameters tests ------------------------------------------

(deftest validate-parameters-test
  (testing "Should validate Card :parameters when"
    (testing "creating"
      (is (thrown-with-msg?
           clojure.lang.ExceptionInfo
           #":parameters must be a sequence of maps with :id and :type keys"
           (mt/with-temp Card [_ {:parameters {:a :b}}])))

     (mt/with-temp Card [card {:parameters [{:id   "valid-id"
                                             :type "id"}]}]
       (is (some? card))))

    (testing "updating"
      (mt/with-temp Card [{:keys [id]} {:parameters []}]
        (is (thrown-with-msg?
             clojure.lang.ExceptionInfo
             #":parameters must be a sequence of maps with :id and :type keys"
             (t2/update! Card id {:parameters [{:id 100}]})))
        (is (pos? (t2/update! Card id {:parameters [{:id   "new-valid-id"
                                                     :type "id"}]})))))))

(deftest normalize-parameters-test
  (testing ":parameters should get normalized when coming out of the DB"
    (doseq [[target expected] {[:dimension [:field-id 1000]] [:dimension [:field 1000 nil]]
                               [:field-id 1000]              [:field 1000 nil]}]
      (testing (format "target = %s" (pr-str target))
        (mt/with-temp Card [{card-id :id} {:parameter_mappings [{:parameter_id     "_CATEGORY_NAME_"
                                                                 :target target}]}]

          (is (= [{:parameter_id     "_CATEGORY_NAME_"
                   :target expected}]
                 (t2/select-one-fn :parameter_mappings Card :id card-id))))))))

(deftest validate-parameter-mappings-test
  (testing "Should validate Card :parameter_mappings when"
    (testing "creating"
      (is (thrown-with-msg?
           clojure.lang.ExceptionInfo
           #":parameter_mappings must be a sequence of maps with :parameter_id and :type keys"
           (mt/with-temp Card [_ {:parameter_mappings {:a :b}}])))

     (mt/with-temp Card [card {:parameter_mappings [{:parameter_id "valid-id"
                                                     :target       [:field 1000 nil]}]}]
       (is (some? card))))

    (testing "updating"
      (mt/with-temp Card [{:keys [id]} {:parameter_mappings []}]
        (is (thrown-with-msg?
             clojure.lang.ExceptionInfo
             #":parameter_mappings must be a sequence of maps with :parameter_id and :type keys"
             (t2/update! Card id {:parameter_mappings [{:parameter_id 100}]})))

        (is (pos? (t2/update! Card id {:parameter_mappings [{:parameter_id "new-valid-id"
                                                             :target       [:field 1000 nil]}]})))))))

(deftest normalize-parameter-mappings-test
  (testing ":parameter_mappings should get normalized when coming out of the DB"
    (mt/with-temp Card [{card-id :id} {:parameter_mappings [{:parameter_id "22486e00"
                                                             :card_id      1
                                                             :target       [:dimension [:field-id 1]]}]}]
      (is (= [{:parameter_id "22486e00",
               :card_id      1,
               :target       [:dimension [:field 1 nil]]}]
             (t2/select-one-fn :parameter_mappings Card :id card-id))))))

(deftest identity-hash-test
  (testing "Card hashes are composed of the name and the collection's hash"
    (let [now #t "2022-09-01T12:34:56"]
      (mt/with-temp* [Collection [coll  {:name "field-db" :location "/" :created_at now}]
                      Card       [card  {:name "the card" :collection_id (:id coll) :created_at now}]]
        (is (= "5199edf0"
               (serdes/raw-hash ["the card" (serdes/identity-hash coll) now])
               (serdes/identity-hash card)))))))

(deftest parameter-card-test
  (let [default-params {:name       "Category Name"
                        :slug       "category_name"
                        :id         "_CATEGORY_NAME_"
                        :type       "category"}]
    (testing "parameter with source is card create ParameterCard"
      (tt/with-temp* [Card  [{source-card-id-1 :id}]
                      Card  [{source-card-id-2 :id}]
                      Card  [{card-id :id}
                             {:parameters [(merge default-params
                                                  {:values_source_type    "card"
                                                   :values_source_config {:card_id source-card-id-1}})]}]]
        (is (=? [{:card_id                   source-card-id-1
                  :parameterized_object_type :card
                  :parameterized_object_id   card-id
                  :parameter_id              "_CATEGORY_NAME_"}]
                (db/select 'ParameterCard :parameterized_object_type "card" :parameterized_object_id card-id)))

        (testing "update values_source_config.card_id will update ParameterCard"
          (t2/update! Card card-id {:parameters [(merge default-params
                                                        {:values_source_type    "card"
                                                         :values_source_config {:card_id source-card-id-2}})]})
          (is (=? [{:card_id                   source-card-id-2
                    :parameterized_object_type :card
                    :parameterized_object_id   card-id
                    :parameter_id              "_CATEGORY_NAME_"}]
                  (db/select 'ParameterCard :parameterized_object_type "card" :parameterized_object_id card-id))))

        (testing "delete the card will delete ParameterCard"
          (db/delete! Card :id card-id)
          (is (= []
                 (db/select 'ParameterCard :parameterized_object_type "card" :parameterized_object_id card-id))))))

    (testing "Delete a card will delete any ParameterCard that linked to it"
      (tt/with-temp* [Card  [{source-card-id :id}]
                      Card  [{card-id-1 :id}
                             {:parameters [(merge default-params
                                                  {:values_source_type    "card"
                                                   :values_source_config {:card_id source-card-id}})]}]
                      Card  [{card-id-2 :id}
                             {:parameters [(merge default-params
                                                  {:values_source_type    "card"
                                                   :values_source_config {:card_id source-card-id}})]}]]
        ;; makes sure we have ParameterCard to start with
        (is (=? [{:card_id                   source-card-id
                  :parameterized_object_type :card
                  :parameterized_object_id   card-id-1
                  :parameter_id              "_CATEGORY_NAME_"}
                 {:card_id                   source-card-id
                  :parameterized_object_type :card
                  :parameterized_object_id   card-id-2
                  :parameter_id              "_CATEGORY_NAME_"}]
                (db/select 'ParameterCard :card_id source-card-id)))
        (db/delete! Card :id source-card-id)
        (is (= []
               (db/select 'ParameterCard :card_id source-card-id)))))))

(deftest cleanup-parameter-on-card-changes-test
  (mt/dataset sample-dataset
    (mt/with-temp*
      [Card      [{source-card-id :id} (merge (mt/card-with-source-metadata-for-query
                                                (mt/mbql-query products {:fields [(mt/$ids $products.title)
                                                                                  (mt/$ids $products.category)]
                                                                         :limit 5}))
                                              {:database_id (mt/id)
                                               :table_id    (mt/id :products)})]
       Card      [card                 {:parameters [{:name                  "Param 1"
                                                      :id                    "param_1"
                                                      :type                  "category"
                                                      :values_source_type    "card"
                                                      :values_source_config {:card_id source-card-id
                                                                             :value_field (mt/$ids $products.title)}}]}]
       Dashboard [dashboard            {:parameters [{:name       "Param 2"
                                                      :id         "param_2"
                                                      :type       "category"
                                                      :values_source_type    "card"
                                                      :values_source_config {:card_id source-card-id
                                                                             :value_field (mt/$ids $products.category)}}]}]]
      ;; check if we had parametercard to starts with
      (is (=? [{:card_id                   source-card-id
                :parameter_id              "param_1"
                :parameterized_object_type :card
                :parameterized_object_id   (:id card)}
               {:card_id                   source-card-id
                :parameter_id              "param_2"
                :parameterized_object_type :dashboard
                :parameterized_object_id   (:id dashboard)}]
              (db/select ParameterCard :card_id source-card-id)))
      ;; update card with removing the products.category
      (testing "on update result_metadata"
        (t2/update! Card source-card-id
                    (mt/card-with-source-metadata-for-query
                      (mt/mbql-query products {:fields [(mt/$ids $products.title)]
                                               :limit 5})))

        (testing "ParameterCard for dashboard is removed"
          (is (=? [{:card_id                   source-card-id
                    :parameter_id              "param_1"
                    :parameterized_object_type :card
                    :parameterized_object_id   (:id card)}]
                  (db/select ParameterCard :card_id source-card-id))))

        (testing "update the dashboard parameter and remove values_config of dashboard"
          (is (=? [{:id   "param_2"
                    :name "Param 2"
                    :type :category}]
                  (t2/select-one-fn :parameters Dashboard :id (:id dashboard))))

          (testing "but no changes with parameter on card"
            (is (=? [{:name                 "Param 1"
                      :id                   "param_1"
                      :type                 :category
                      :values_source_type   "card"
                      :values_source_config {:card_id     source-card-id
                                             :value_field (mt/$ids $products.title)}}]
                    (t2/select-one-fn :parameters Card :id (:id card)))))))

      (testing "on archive card"
        (t2/update! Card source-card-id {:archived true})

        (testing "ParameterCard for card is removed"
          (is (=? [] (db/select ParameterCard :card_id source-card-id))))

        (testing "update the dashboard parameter and remove values_config of card"
          (is (=? [{:id   "param_1"
                    :name "Param 1"
                    :type :category}]
                  (t2/select-one-fn :parameters Card :id (:id card)))))))))

(deftest descendants-test
  (testing "regular cards don't depend on anything"
    (mt/with-temp* [Card [card {:name "some card"}]]
      (is (empty? (serdes/descendants "Card" (:id card))))))

  (testing "cards which have another card as the source depend on that card"
    (mt/with-temp* [Card [card1 {:name "base card"}]
                    Card [card2 {:name "derived card"
                                 :dataset_query {:query {:source-table (str "card__" (:id card1))}}}]]
      (is (empty? (serdes/descendants "Card" (:id card1))))
      (is (= #{["Card" (:id card1)]}
             (serdes/descendants "Card" (:id card2))))))

  (testing "cards that has a native template tag"
    (mt/with-temp* [NativeQuerySnippet [snippet {:name "category" :content "category = 'Gizmo'"}]
                    Card               [card {:name          "Business Card"
                                              :dataset_query {:native
                                                              {:template-tags {:snippet {:name         "snippet"
                                                                                         :type         :snippet
                                                                                         :snippet-name "snippet"
                                                                                         :snippet-id   (:id snippet)}}
                                                               :query "select * from products where {{snippet}}"}}}]]
      (is (= #{["NativeQuerySnippet" (:id snippet)]}
             (serdes/descendants "Card" (:id card))))))

  (testing "cards which have parameter's source is another card"
    (mt/with-temp* [Card [card1 {:name "base card"}]
                    Card [card2 {:name       "derived card"
                                 :parameters [{:id                   "valid-id"
                                               :type                 "id"
                                               :values_source_type   "card"
                                               :values_source_config {:card_id (:id card1)}}]}]]
      (is (= #{["Card" (:id card1)]}
             (serdes/descendants "Card" (:id card2)))))))


;;; ------------------------------------------ Viz Settings Tests  ------------------------------------------

(deftest upgrade-to-v2-db-test
  (testing ":visualization_settings v. 1 should be upgraded to v. 2 on select"
    (mt/with-temp Card [{card-id :id} {:visualization_settings {:pie.show_legend true}}]
        (is (= {:version 2
                :pie.show_legend true
                :pie.percent_visibility "inside"}
               (t2/select-one-fn :visualization_settings Card :id card-id)))))
  (testing ":visualization_settings v. 1 should be upgraded to v. 2 and persisted on update"
    (mt/with-temp Card [{card-id :id} {:visualization_settings {:pie.show_legend true}}]
      (t2/update! Card card-id {:name "Favorite Toucan Foods"})
      (is (= {:version 2
              :pie.show_legend true
              :pie.percent_visibility "inside"}
             (:visualization_settings (db/simple-select-one Card {:where [:= :id card-id]})))))))<|MERGE_RESOLUTION|>--- conflicted
+++ resolved
@@ -101,13 +101,8 @@
                                     :database_id   (mt/id)}]
     (testing "before update"
       (is (= {:name "some name", :database_id (mt/id)}
-<<<<<<< HEAD
-             (into {} (db/select-one [Card :name :database_id] :id id)))))
+             (into {} (t2/select-one [Card :name :database_id] :id id)))))
     (t2/update! Card id {:name          "another name"
-=======
-             (into {} (t2/select-one [Card :name :database_id] :id id)))))
-    (db/update! Card id {:name          "another name"
->>>>>>> 952af410
                          :dataset_query (dummy-dataset-query (mt/id))})
     (testing "after update"
       (is (= {:name "another name" :database_id (mt/id)}
@@ -251,13 +246,9 @@
            "updating" (fn [changes f]
                         (mt/with-temp Card [{card-id :id} {:dataset_query   (mt/mbql-query checkins)
                                                            :result_metadata (qp/query->expected-cols (mt/mbql-query checkins))}]
-<<<<<<< HEAD
                           (t2/update! Card card-id changes)
-                          (f (db/select-one-field :result_metadata Card :id card-id))))}]
-=======
-                          (db/update! Card card-id changes)
                           (f (t2/select-one-fn :result_metadata Card :id card-id))))}]
->>>>>>> 952af410
+
     (testing (format "When %s a Card\n" creating-or-updating)
       (testing "If result_metadata is empty, we should attempt to populate it"
         (f {:dataset_query (mt/mbql-query venues)}
