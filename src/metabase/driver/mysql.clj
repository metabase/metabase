--- conflicted
+++ resolved
@@ -32,14 +32,9 @@
    [metabase.util.log :as log])
   (:import
    (java.sql DatabaseMetaData ResultSet ResultSetMetaData Types)
-<<<<<<< HEAD
    (java.time LocalDateTime OffsetDateTime OffsetTime ZonedDateTime)))
-=======
-   (java.time LocalDateTime OffsetDateTime OffsetTime ZonedDateTime)
-   (metabase.util.honey_sql_1 Identifier)))
 
 (set! *warn-on-reflection* true)
->>>>>>> 198c3337
 
 (comment
   ;; method impls live in these namespaces.
