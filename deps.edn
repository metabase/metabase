;; -*- comment-column: 80; -*-
{:deps
 ;; !!!!!!!!!!!!!!!!!!!!!!!!!!!!!!!!!!!!!!!!!!!!!!!!!!!!!!!!!!!!!!!!!!!!!!!!!!!!!!!!!!!!!!!!!!!!!!!!!!!!!!!!!!!!!!!!!!!
 ;; !!                                   PLEASE KEEP THESE ORGANIZED ALPHABETICALLY                                  !!
 ;; !!                                   AND ADD A COMMENT EXPLAINING THEIR PURPOSE                                  !!
 ;; !!!!!!!!!!!!!!!!!!!!!!!!!!!!!!!!!!!!!!!!!!!!!!!!!!!!!!!!!!!!!!!!!!!!!!!!!!!!!!!!!!!!!!!!!!!!!!!!!!!!!!!!!!!!!!!!!!!
 {amalloy/ring-buffer                       {:mvn/version "1.3.1"               ; fixed length queue implementation, used in log buffering
                                             :exclusions  [org.clojure/clojure
                                                           org.clojure/clojurescript]}
  amalloy/ring-gzip-middleware              {:mvn/version "0.1.4"}              ; Ring middleware to GZIP responses if client can handle it
  babashka/fs                               {:mvn/version "0.5.24"}             ; Portable filesystem operations
  bigml/histogram                           {:mvn/version "5.0.0"               ; Histogram data structure
                                             :exclusions  [junit/junit]}
  buddy/buddy-core                          {:mvn/version "1.12.0-430"          ; various cryptographic functions
                                             :exclusions  [commons-codec/commons-codec
                                                           org.bouncycastle/bcpkix-jdk15on
                                                           org.bouncycastle/bcprov-jdk15on
                                                           org.bouncycastle/bcpkix-jdk18on
                                                           org.bouncycastle/bcprov-jdk18on]}
  buddy/buddy-sign                          {:mvn/version "3.6.1-359"}          ; JSON Web Tokens; High-Level message signing library
  camel-snake-kebab/camel-snake-kebab       {:mvn/version "0.4.3"}              ; util functions for converting between camel, snake, and kebob case
  cheshire/cheshire                         {:mvn/version "5.13.0"}             ; fast JSON encoding (used by Ring JSON middleware)
  clj-bom/clj-bom                           {:mvn/version "0.1.2"}              ; handle BOMs in imported CSVs
  clj-commons/clj-yaml                      {:mvn/version "1.0.29"}             ; Clojure wrapper for YAML library SnakeYAML
  clj-commons/iapetos                       {:mvn/version "0.1.14"}             ; prometheus metrics
  clj-http/clj-http                         {:mvn/version "3.13.0"              ; HTTP client
                                             :exclusions  [commons-codec/commons-codec
                                                           commons-io/commons-io
                                                           slingshot/slingshot]}
  clojure.java-time/clojure.java-time       {:mvn/version "1.4.3"}              ; java.time utilities
  clojurewerkz/quartzite                    {:mvn/version "2.2.0"               ; scheduling library
                                             :exclusions  [com.mchange.c3p0/c3p0
                                                           com.zaxxer/HikariCP-java7]}
  colorize/colorize                         {:mvn/version "0.1.1"               ; string output with ANSI color codes (for logging)
                                             :exclusions  [org.clojure/clojure]}
  com.clearspring.analytics/stream          {:mvn/version "2.9.8"               ; Various sketching algorithms
                                             :exclusions  [it.unimi.dsi/fastutil
                                                           org.slf4j/slf4j-api]}
  com.draines/postal                        {:mvn/version "2.0.5"}              ; SMTP library
  com.fasterxml.woodstox/woodstox-core      {:mvn/version "7.1.0"}              ; trans dep of commons-codec
  ; Detect the charset in uploaded CSV files
  com.github.albfernandez/juniversalchardet {:mvn/version "2.5.0"}
  com.github.blagerweij/liquibase-sessionlock {:mvn/version "1.6.9"}            ; session lock for liquibase migrations
  com.github.jknack/handlebars              ^:antq/exclude                      ; 4.4.0 requires java 17+
                                            {:mvn/version "4.3.1"}              ; templating engine
<<<<<<< HEAD
  com.github.seancorfield/honeysql          {:mvn/version "2.6.1281"}           ; Honey SQL 2. SQL generation from Clojure data maps
  com.github.seancorfield/next.jdbc         {:mvn/version "1.3.994"}            ; Talk to JDBC DBs
=======
  com.github.seancorfield/honeysql          {:mvn/version "2.6.1270"}           ; Honey SQL 2. SQL generation from Clojure data maps
  com.github.seancorfield/next.jdbc         {:mvn/version "1.3.1002"}            ; Talk to JDBC DBs
>>>>>>> 097f4858
  com.github.steffan-westcott/clj-otel-api  {:mvn/version "0.2.7"}              ; Telemetry library
  com.github.vertical-blank/sql-formatter   {:mvn/version "2.0.5"}              ; Java SQL formatting library https://github.com/vertical-blank/sql-formatter
  com.google.guava/guava                    {:mvn/version "33.4.0-jre"}         ; dep for BigQuery, Spark, and GA. Require here rather than letting different dep versions stomp on each other — see comments on #9697
  com.h2database/h2                         ^:antq/exclude                      ; https://metaboat.slack.com/archives/CKZEMT1MJ/p1727191010259979
                                            {:mvn/version "2.1.214"}            ; embedded SQL database
  com.ibm.icu/icu4j                         {:mvn/version "76.1"}               ; Used to transliterate Unicode characters into Latin characters
  com.mchange/c3p0                          {:mvn/version "0.10.1"}             ; DB connection pool
  com.snowplowanalytics/snowplow-java-tracker ^:antq/exclude                    ; 2+ depend on apache httpclient 5.x, but saml and clj-http depend on 4.x
  {:mvn/version "1.0.1"}              ; Snowplow analytics
  com.taoensso/nippy                        {:mvn/version "3.4.2"}              ; Fast serialization (i.e., GZIP) library for Clojure
  com.vladsch.flexmark/flexmark             {:mvn/version "0.64.8"}             ; Markdown parsing
  com.vladsch.flexmark/flexmark-ext-autolink
  {:mvn/version "0.64.8"}             ; Flexmark extension for auto-linking bare URLs
  commons-codec/commons-codec               {:mvn/version "1.18.0"}             ; Apache Commons -- useful codec util fns
  commons-io/commons-io                     {:mvn/version "2.18.0"}             ; Apache Commons -- useful IO util fns
  commons-net/commons-net                   {:mvn/version "3.11.1"}             ; Apache Commons -- useful network utils. Transitive dep of Snowplow, pinned due to CVE-2021-37533
  commons-validator/commons-validator       {:mvn/version "1.9.0"               ; Apache Commons -- useful validation util fns
                                             :exclusions  [commons-beanutils/commons-beanutils
                                                           commons-digester/commons-digester
                                                           commons-logging/commons-logging]}
  compojure/compojure                       {:mvn/version "1.7.1"               ; HTTP Routing library built on Ring
                                             :exclusions  [ring/ring-codec]}
  crypto-random/crypto-random               {:mvn/version "1.2.1"}              ; library for generating cryptographically secure random bytes and strings
  diehard/diehard                           {:mvn/version "0.11.12"}
  dk.ative/docjure                          {:mvn/version "1.21.0"              ; excel export
                                             :exclusions  [org.apache.poi/poi
                                                           org.apache.poi/poi-ooxml]}
  environ/environ                           {:mvn/version "1.2.0"}              ; env vars/Java properties abstraction
  hiccup/hiccup                             {:mvn/version "1.0.5"}              ; HTML templating
  inflections/inflections                   {:mvn/version "0.14.2"}             ; Clojure/Script library used for prularizing words
  instaparse/instaparse                     {:mvn/version "1.5.0"}              ; Make your own parser
  io.github.camsaul/toucan2                 {:mvn/version "1.0.561"}
  io.github.eerohele/pp                     {#_#_:git/tag "2024-11-13.77"       ; super fast pretty-printing library
                                             :git/sha "7ac1bc56de95520ff4938df05e3518e9b051415d"
                                             :git/url "https://github.com/eerohele/pp"}
  io.github.metabase/macaw                  {:mvn/version "0.2.25"}             ; Parse native SQL queries
  io.github.resilience4j/resilience4j-retry ^:antq/exclude                      ; 2.x do not support Java 8
  {:mvn/version "1.7.1"}              ; Support for retrying operations
  io.prometheus/simpleclient_hotspot        {:mvn/version "0.16.0"}             ; prometheus jvm collector
  io.prometheus/simpleclient_jetty          {:mvn/version "0.16.0"}             ; prometheus jetty collector
  javax.servlet/servlet-api                 {:mvn/version "2.5"}                ; used by ring's multipart-params (file upload)
  junegunn/grouper                          {:mvn/version "0.1.1"}              ; Batch processing helper
  ;; Pinned to include fix for reflection warning, which can cause Eastwood to fail.
  ;; Requested the release here: https://github.com/MastodonC/kixi.stats/issues/52
  kixi/stats                                {;; :git/sha     "0.5.7"            ; Various statistic measures implemented as transducers
                                             :git/sha     "6563dd32e2960f0a127244b3f43934f3cded5b80"
                                             :git/url     "https://github.com/MastodonC/kixi.stats"
                                             :exclusions  [org.clojure/data.avl]}
  lambdaisland/uri                          {:mvn/version "1.19.155"}           ; Used by openai-clojure
  medley/medley                             {:mvn/version "1.4.0"}              ; lightweight lib of useful functions
  metabase/connection-pool                  {:mvn/version "1.2.0"}              ; simple wrapper around C3P0. JDBC connection pools
  metabase/saml20-clj                       {:mvn/version "4.0.0"
                                             :exclusions [; EE SAML integration TODO: bump version when we release the library
                                                          org.bouncycastle/bcpkix-jdk15on
                                                          org.bouncycastle/bcprov-jdk15on
                                                          org.bouncycastle/bcpkix-jdk18on
                                                          org.bouncycastle/bcprov-jdk18on]}
  metabase/throttle                         {:mvn/version "1.0.2"}              ; Tools for throttling access to API endpoints and other code pathways
  methodical/methodical                     {:mvn/version "1.0.125"}            ; drop-in replacements for Clojure multimethods and adds several advanced features
  metosin/malli                             {:mvn/version "0.17.0"}             ; Data-driven Schemas for Clojure/Script and babashka
  nano-id/nano-id                           {:mvn/version "1.1.0"}              ; NanoID generator for generating entity_ids
  net.cgrand/macrovich                      {:mvn/version "0.2.2"}              ; utils for writing macros for both Clojure & ClojureScript
  net.clojars.wkok/openai-clojure           {:mvn/version "0.22.0"
                                             :exclusions  [lambdaisland/uri]}   ; OpenAI
  net.i2p.crypto/eddsa                      {:mvn/version "0.3.0"}              ; ED25519 key support (optional dependency for org.apache.sshd/sshd-core)
  net.redhogs.cronparser/cron-parser-core   {:mvn/version "3.5"                 ; describe Cron schedule in human-readable language
                                             :exclusions  [org.slf4j/slf4j-api]}
  net.sf.cssbox/cssbox                      {:mvn/version "5.0.2"               ; HTML / CSS rendering
                                             :exclusions  [org.slf4j/slf4j-api
                                                           junit/junit]}
  net.thisptr/jackson-jq                    {:mvn/version "1.2.0"}              ; Java implementation of the JQ json query language
  org.apache.commons/commons-compress       {:mvn/version "1.27.1"}             ; compression utils
  org.apache.commons/commons-lang3          {:mvn/version "3.17.0"}             ; helper methods for working with java.lang stuff
  org.apache.logging.log4j/log4j-1.2-api    {:mvn/version "2.24.3"}             ; apache logging framework
  org.apache.logging.log4j/log4j-api        {:mvn/version "2.24.3"}             ; add compatibility with log4j 1.2
  org.apache.logging.log4j/log4j-core       {:mvn/version "2.24.3"}             ; apache logging framework
  org.apache.logging.log4j/log4j-jcl        {:mvn/version "2.24.3"}             ; allows the commons-logging API to work with log4j 2
  org.apache.logging.log4j/log4j-jul        {:mvn/version "2.24.3"}             ; java.util.logging (JUL) -> Log4j2 adapter
  org.apache.logging.log4j/log4j-layout-template-json
  {:mvn/version "2.24.3"}             ; allows the custom json logging format
  org.apache.logging.log4j/log4j-slf4j2-impl
  {:mvn/version "2.24.3"}             ; allows the slf4j2 API to work with log4j 2
  org.apache.poi/poi                        {:mvn/version "5.4.0"}              ; Work with Office documents (e.g. Excel spreadsheets) -- newer version than one specified by Docjure
  org.apache.poi/poi-ooxml                  {:mvn/version "5.4.0"
                                             :exclusions  [org.bouncycastle/bcpkix-jdk15on
                                                           org.bouncycastle/bcprov-jdk15on]}
  org.apache.poi/poi-ooxml-full             {:mvn/version "5.4.0"}
  org.apache.sshd/sshd-core                 {:mvn/version "2.15.0"              ; ssh tunneling and test server
                                             :exclusions  [org.slf4j/slf4j-api
                                                           org.slf4j/jcl-over-slf4j]}
  org.apache.tika/tika-core                 {:mvn/version "3.1.0"}
  org.apache.xmlgraphics/batik-all          {:mvn/version "1.18"}               ; SVG -> image
  org.bouncycastle/bcpkix-jdk18on           {:mvn/version "1.80"}               ; Bouncy Castle crypto library -- explicit version of BC specified to resolve illegal reflective access errors
  org.bouncycastle/bcprov-jdk18on           {:mvn/version "1.80"}
  org.clj-commons/claypoole                 {:mvn/version "1.2.2"}              ; Threadpool tools for Clojure
  org.clj-commons/hickory                   {:mvn/version "0.7.5"               ; Parse HTML into Clojure data structures
                                             :exclusions [org.jsoup/jsoup]}
  org.clojars.pntblnk/clj-ldap              {:mvn/version "0.0.17"}             ; LDAP client
  org.clojure/clojure                       {:mvn/version "1.12.0"}
  org.clojure/core.async                    {:mvn/version "1.7.701"
                                             :exclusions  [org.clojure/tools.reader]}
  org.clojure/core.logic                    {:mvn/version "1.1.0"}              ; optimized pattern matching library for Clojure
  org.clojure/core.match                    {:mvn/version "1.1.0"}
  org.clojure/core.memoize                  {:mvn/version "1.1.266"}            ; useful FIFO, LRU, etc. caching mechanisms
  org.clojure/data.csv                      {:mvn/version "1.1.0"}              ; CSV parsing / generation
  org.clojure/data.xml                      {:mvn/version "0.2.0-alpha9"}       ; XML parsing / generation
  org.clojure/java.classpath                {:mvn/version "1.1.0"}              ; examine the Java classpath from Clojure programs
  org.clojure/java.jdbc                     {:mvn/version "0.7.12"}             ; basic JDBC access from Clojure
  org.clojure/java.jmx                      {:mvn/version "1.1.0"}              ; JMX bean library, for exporting diagnostic info
  org.clojure/math.combinatorics            {:mvn/version "0.3.0"}              ; combinatorics functions
  org.clojure/math.numeric-tower            {:mvn/version "0.1.0"}              ; math functions like `ceil`
  org.clojure/tools.cli                     {:mvn/version "1.1.230"}            ; command-line argument parsing
  org.clojure/tools.logging                 {:mvn/version "1.3.0"}              ; logging framework
  org.clojure/tools.macro                   {:mvn/version "0.2.1"}              ; local macros
  org.clojure/tools.namespace               {:mvn/version "1.5.0"}
  org.clojure/tools.reader                  {:mvn/version "1.5.0"}
  org.clojure/tools.trace                   {:mvn/version "0.8.0"}              ; function tracing
  org.eclipse.jetty/jetty-server            ^:antq/exclude                      ; 12.x do not support Java 8
  {:mvn/version "11.0.24"}            ; web server
  org.eclipse.jetty.websocket/websocket-jetty-server {:mvn/version "11.0.24"}   ; ring-jetty-adapter needs that
  org.flatland/ordered                      {:mvn/version "1.15.12"}            ; ordered maps & sets
  org.graalvm.polyglot/js-community         {:mvn/version "24.1.2" :extension "pom"} ; JavaScript engine
  org.graalvm.polyglot/polyglot             {:mvn/version "24.1.2"}             ; GraalVM platform, required by JS engine
  org.jsoup/jsoup                           {:mvn/version "1.18.3"}             ; required by hickory
  org.liquibase/liquibase-core              ^:antq/exclude                      ; FIXME: no idea why it fails
  {:mvn/version "4.26.0"              ; migration management (Java lib)
   :exclusions  [ch.qos.logback/logback-classic]}
  org.mariadb.jdbc/mariadb-java-client      ^:antq/exclude                      ; 3.x only support jdbc:mariadb, so using 2.x for now
  {:mvn/version "2.7.10"}             ; MySQL/MariaDB driver
  org.mindrot/jbcrypt                       {:mvn/version "0.4"}                ; Crypto library
  org.postgresql/postgresql                 {:mvn/version "42.7.5"}             ; Postgres driver
  org.slf4j/slf4j-api                       {:mvn/version "2.0.17"}             ; abstraction for logging frameworks -- allows end user to plug in desired logging framework at deployment time
  org.tcrawley/dynapath                     {:mvn/version "1.1.0"}              ; Dynamically add Jars (e.g. Oracle or Vertica) to classpath
  org.threeten/threeten-extra               {:mvn/version "1.8.0"}              ; extra Java 8 java.time classes like DayOfMonth and Quarter
  potemkin/potemkin                         {:mvn/version "0.4.7"               ; utility macros & fns
                                             :exclusions  [riddley/riddley]}
  pretty/pretty                             {:mvn/version "1.0.5"}              ; protocol for defining how custom types should be pretty printed
  ;; Dependency below is our fork of redux - utility functions for building and composing transducers. The
  ;; group/artifact name is the same as with the upstream so that it overrides the original dependency everywhere.
  redux/redux                               {:git/url "https://github.com/metabase/redux"
                                             :sha "4a37feaf817a2a6b5ef688c927f6fd4375964433"}
  riddley/riddley                           {:mvn/version "0.2.0"}              ; code walking lib -- used interally by Potemkin, manifold, etc.
  ring/ring-core                            {:mvn/version "1.13.0"}             ; HTTP abstraction
  ring/ring-jetty-adapter                   {:mvn/version "1.13.0"              ; Jetty adapter
                                             :exclusions [org.eclipse.jetty/jetty-server
                                                          org.eclipse.jetty.websocket/websocket-jetty-server]}
  slingshot/slingshot                       {:mvn/version "0.12.2"}             ; enhanced throw/catch, used by other deps
  stencil/stencil                           {:mvn/version "0.5.0"}              ; Mustache templates for Clojure
  user-agent/user-agent                     {:mvn/version "0.1.1"}              ; User-Agent string parser, for Login History page & elsewhere
  weavejester/dependency                    {:mvn/version "0.2.1"}              ; Dependency graphs and topological sorting
  xerces/xercesImpl                         {:mvn/version "2.12.2"}}            ; SAX2 parser, transient dependency of batik

;; !!!!!!!!!!!!!!!!!!!!!!!!!!!!!!!!!!!!!!!!!!!!!!!!!!!!!!!!!!!!!!!!!!!!!!!!!!!!!!!!!!!!!!!!!!!!!!!!!!!!!!!!!!!!!!!!!!!
 ;; !!         PLEASE KEEP NEW DEPENDENCIES ABOVE ALPHABETICALLY ORGANIZED AND ADD COMMENTS EXPLAINING THEM.         !!
 ;; !!                            *PLEASE DO NOT* ADD NEW ONES TO THE BOTTOM OF THE LIST.                            !!
 ;; !!!!!!!!!!!!!!!!!!!!!!!!!!!!!!!!!!!!!!!!!!!!!!!!!!!!!!!!!!!!!!!!!!!!!!!!!!!!!!!!!!!!!!!!!!!!!!!!!!!!!!!!!!!!!!!!!!!

 :paths
 ["src" "resources"]

 ;; These are needed for the Athena and Redshift drivers if you are developing against them locally. If those drivers'
 ;; dependencies are not included (i.e., if we don't have the `:drivers` profile), these repos are effectively
 ;; ignored.
 ;;
 ;; 1. Maven repos from subprojects do not get copied over -- see
 ;; https://ask.clojure.org/index.php/10726/deps-manifest-dependencies-respect-repos-dependent-project
 ;;
 ;; 2. You cannot include `:mvn/repos` inside of an alias -- see
 ;; https://ask.clojure.org/index.php/12367/support-mvn-repos-inside-an-alias -- if we could, this could go in the
 ;; `:drivers` alias instead.
 :mvn/repos
 {"metabase-maven-downloads" {:url "https://s3.amazonaws.com/metabase-maven-downloads"}
  "redshift" {:url "https://s3.amazonaws.com/redshift-maven-repository/release"}
  ;; for metabase/saml20-clj
  "opensaml" {:url "https://build.shibboleth.net/nexus/content/repositories/releases/"}}

 :aliases
 {;;; Local Dev & test profiles

  ;; for local development: start a REPL with
  ;;
  ;;    clojure -A:dev (basic dev REPL that includes test namespaces)
  ;;    clojure -A:dev:drivers:drivers-dev (dev REPL w/ drivers + tests)
  ;;    clojure -A:dev:ee:ee-dev (dev REPL w/ EE code including tests)
  ;;
  ;; You can start a web server from this REPL with
  ;;
  ;;    (require 'dev)
  ;;    (dev/start!)
  :dev
  {:extra-deps
   {clj-http-fake/clj-http-fake  {:mvn/version "1.0.4"
                                  :exclusions  [slingshot/slingshot]}
    clj-kondo/clj-kondo          {:mvn/version "2025.02.20"}                ; included here mainly to facilitate working on the stuff in `.clj-kondo/src`
    cloverage/cloverage          {:mvn/version "1.2.4"}
    com.clojure-goes-fast/clj-async-profiler
    {:mvn/version "1.6.1"}                     ; Enables local profiling and heat map generation
    com.clojure-goes-fast/clj-memory-meter
    {:mvn/version "0.4.0"}                     ; Enables easy memory measurement
    com.gfredericks/test.chuck   {:mvn/version "0.2.14"}                    ; generating strings from regexes (useful with malli)
    criterium/criterium          {:mvn/version "0.4.6"}                     ; benchmarking library
    dev.weavejester/hashp        {:mvn/version "0.3.0"}                     ; debugging/spying utility
    djblue/portal                {:mvn/version "0.58.5"}                    ; ui for inspecting values
    io.github.camsaul/humane-are {:mvn/version "1.0.2"}
    io.github.metabase/hawk      {:mvn/version "1.0.7"}
    jonase/eastwood              {:mvn/version "1.4.3"                      ; inspects namespaces and reports possible problems using tools.analyzer
                                  :exclusions
                                  [org.ow2.asm/asm-all]}
    lambdaisland/deep-diff2      {:mvn/version "2.12.219"}                  ; way better diffs
    nrepl/nrepl                  {:mvn/version "1.3.1"}                     ; nREPL server
    org.clojure/algo.generic     {:mvn/version "1.0.1"}
    peridot/peridot              {:git/url "https://github.com/piranha/peridot.git"
                                  :sha "db627c627db3b527a63caf472f0422e4cbfdf574"} ; mocking Ring requests; waiting for upstream release of commit 0fc7c01 (explicit charset)
    pjstadig/humane-test-output  {:mvn/version "0.11.0"}
    reifyhealth/specmonstah      {:mvn/version "2.1.0"
                                  :exclusions  [org.clojure/clojure
                                                org.clojure/clojurescript]} ; lets you write test fixtures that are clear, concise, and easy to maintain (clojure.spec)
    rewrite-clj/rewrite-clj      {:mvn/version "1.1.49"}                    ; clojure source parsing and rewriting
    ring/ring-mock               {:mvn/version "0.4.0"}                     ; creating Ring request maps for testing purposes
    talltale/talltale            {:mvn/version "0.5.14"}}                   ; generates fake data, useful for prototyping or load testing
   :extra-paths ["dev/src" "local/src" "test" "test_resources" ".clj-kondo/src" ".clj-kondo/test"]
   :jvm-opts    ["-Dmb.run.mode=dev"
                 "-Dmb.field.filter.operators.enabled=true"
                 "-Dmb.test.env.setting=ABCDEFG"
                 "-Dmacaw.run.mode=dev"
                 "-Duser.timezone=UTC"
                 "-Dfile.encoding=UTF-8"
                 "-Duser.language=en"
                 "-Duser.country=US"
                 ;; Allow clojure goes fast tooling to work
                 "-Djdk.attach.allowAttachSelf"
                 ;; This will suppress the warning about dynamically loaded agents (like clj-memory-meter)
                 "-XX:+EnableDynamicAgentLoading"
                 ;; set the logging properties set in `metabase.core.bootstrap`. calling (dev) will load it but
                 ;; putting here to be sure
                 "-Dlog4j2.contextSelector=org.apache.logging.log4j.core.selector.BasicContextSelector"
                 "-Dclojure.tools.logging.factory=clojure.tools.logging.impl/log4j2-factory"
                 ;; If Clojure fails to start (e.g. because of a compilation error somewhere) print the error
                 ;; report/stacktrace to stderr rather than to a random EDN file in /tmp/
                 "-Dclojure.main.report=stderr"
                 ;; Exceptions that get thrown repeatedly are created without stacktraces as a performance
                 ;; optimization in newer Java versions. This makes debugging pretty hard when working on stuff
                 ;; locally -- prefer debuggability over performance for local dev work.
                 "-XX:-OmitStackTraceInFastThrow"
                 ;; prevent Java icon from randomly popping up in macOS dock
                 "-Djava.awt.headless=true"
                 ;; ignore options that aren't present in older versions of Java, like the one below:
                 "-XX:+IgnoreUnrecognizedVMOptions"
                 ;; include more details for debugging NPEs (Java 14+)
                 "-XX:+ShowCodeDetailsInExceptionMessages"
                 ;; Support Snowflake in Java 17+. See https://github.com/metabase/metabase/pull/47997 and
                 ;; https://community.snowflake.com/s/article/JDBC-Driver-Compatibility-Issue-With-JDK-16-and-Later
                 "--add-opens"
                 "java.base/java.nio=ALL-UNNAMED"]}

  ;; This is probably the best way to start the app for dev mode.
  ;; 1. Runs (dev) (start!) for you
  ;; 2. This starts the repl too: just like the :nrepl alias below. (see [[user/-main]])
  ;; clj -M:dev:dev-start:drivers:drivers-dev:ee:ee-dev
  :dev-start {:main-opts ["-m" "user"]
              :jvm-opts ["-Dmb.run.mode=dev"
                         "-Dmacaw.run.mode=dev"
                         "-Djava.awt.headless=true"]}

  ;; includes test code as source paths. Run tests with clojure -X:dev:test
  :test
  {:extra-paths ["test_config"]
   :exec-fn     metabase.test-runner/find-and-run-tests-cli
   :jvm-opts    ["-Dmb.run.mode=test"
                 "-Dmacaw.run.mode=test"
                 "-Dmb.db.in.memory=true"
                 "-Dmb.jetty.join=false"
                 "-Dmb.field.filter.operators.enabled=true"
                 "-Dmb.api.key=test-api-key"
                 ;; Different port from normal `:dev` so you can run tests on a different server.
                 ;; TODO -- figure out how to do a random port like in the old project.clj?
                 "-Dmb.jetty.port=3001"]}

  ;; run the dev server with
  ;; clojure -M:run
  ;; clojure -M:run:drivers (include all drivers)
  ;; clojure -M:run:ee (include EE code)
  :run
  {:main-opts ["-m" "metabase.core.bootstrap"]
   :jvm-opts  ["-Dmb.run.mode=dev"
               "-Dmacaw.run.mode=dev"
               "-Djava.awt.headless=true"]}                   ; prevent Java icon from randomly popping up in macOS dock

  ;; run the prod server when generating docs
  ;; as some default values differ between dev and prod
  ;;
  ;;    clojure -M:ee:doc api-documentation
  :doc
  {:main-opts ["-m" "metabase.core.bootstrap"]
   :jvm-opts  ["-Dmb.run.mode=prod"
               "-Djava.awt.headless=true"]}                   ; prevent Java icon from randomly popping up in macOS dock

  ;; alias for CI-specific options.
  :ci
  {:jvm-opts ["-Xmx12g"
              "-Xms12g"
              ;; normally CircleCI sets `CI` as an env var, so this is mostly to replicate that locally. Hawk will not
              ;; print the progress bar in output when this is set. Progress bars aren't very CI friendly
              "-Dci=TRUE"]}

  ;; include EE source code.
  :ee
  {:extra-paths ["enterprise/backend/src"]}

  ;; Include EE tests.
  ;; for EE dev:   `clojure -X:dev:ee:ee-dev`
  ;; for EE tests: `clojure -X:dev:ee:ee-dev:test`
  :ee-dev
  {:extra-paths ["enterprise/backend/test"]}

  ;; these aliases exist for symmetry with the ee aliases. Empty for now.
  :oss
  {}

  :oss-dev
  {}

  ;; Generate BE documentation with
  ;; clojure -M:marginalia
  :marginalia
  {:extra-deps
   {marginalia/marginalia {:mvn/version "0.9.2"}}
   :main-opts ["-m" "marginalia.main" "-n" "Metabase" "-d" "backend-docs" "-D"
               "The simplest, fastest way to get business intelligence and analytics to everyone in your company 😋"
               "dev" "src" "enterprise/backend/src"]}

  ;; Generate a single file's docs with
  ;;   clojure -M:marginalia/one src/metabase/some/namespace.clj
  ;; which creates `backend-docs/metabase.some.namespace.html`
  :marginalia/one
  {:extra-deps
   {marginalia/marginalia {:mvn/version "0.9.2"}}
   :main-opts ["-m" "marginalia.main" "-m" "-n" "Metabase" "-d" "backend-docs" "-D"
               "The simplest, fastest way to get business intelligence and analytics to everyone in your company 😋"]}

  ;; Find outdated versions of dependencies. Run with `clojure -M:outdated`
  :outdated {;; Note that it is `:deps`, not `:extra-deps`
             :deps {com.github.liquidz/antq {:mvn/version "RELEASE"}}
             :main-opts ["-m" "antq.core" "--skip=github-action"]}

  :cljs
  {:extra-paths ["test"]
   :extra-deps
   {binaryage/devtools                 {:mvn/version "1.0.7"}
    cider/cider-nrepl                  {:mvn/version "0.52.1"}
    cider/piggieback                   {:mvn/version "0.6.0"}
    cljs-bean/cljs-bean                {:mvn/version "1.9.0"}
    com.lambdaisland/glogi             {:mvn/version "1.3.169"}
    io.github.metabase/hawk            {:mvn/version "1.0.7"}
    org.clojars.mmb90/cljs-cache       {:mvn/version "0.1.4"}
    refactor-nrepl/refactor-nrepl      {:mvn/version "3.10.0"}
    ;; keep it in sync with package.json
    thheller/shadow-cljs               {:mvn/version "2.28.21"}}}

  ;; for local dev -- include the drivers locally with :dev:drivers
  :drivers
  {:extra-deps
   {metabase/driver-modules {:local/root "modules/drivers"}}}

  ;; for local dev: include drivers as well as their tests.
  ;;
  ;;    clojure -X:dev:drivers:drivers-dev:test
  ;;
  ;; or
  ;;
  ;;    clojure -X:dev:ee:ee-dev:drivers:drivers-dev:test (for EE)
  :drivers-dev
  {:extra-paths
   ["modules/drivers/athena/test"
    "modules/drivers/bigquery-cloud-sdk/test"
    "modules/drivers/databricks/test"
    "modules/drivers/druid/test"
    "modules/drivers/druid-jdbc/test"
    "modules/drivers/hive-like/test"
    "modules/drivers/mongo/test"
    "modules/drivers/oracle/test"
    "modules/drivers/presto-jdbc/test"
    "modules/drivers/redshift/test"
    "modules/drivers/snowflake/test"
    "modules/drivers/sparksql/test"
    "modules/drivers/sqlite/test"
    "modules/drivers/sqlserver/test"
    "modules/drivers/vertica/test"]}

;;; Linters

  ;; clojure -M:kondo --lint src test
  ;;
  ;; clojure -M:kondo --version
  ;;
  ;; clojure -M:kondo --copy-configs --dependencies --lint "$(clojure -A:dev -Spath)" --skip-lint --parallel
  ;;
  ;; Run Kondo from the JVM using the pinned version. Preferable to running the installed command since we can pin the
  ;; version here which may be different from the version installed on your computer.
  ;;
  ;; Use this to only run Kondo against specific files.
  :kondo
  {:replace-deps
   {clj-kondo/clj-kondo {:mvn/version "2025.02.20"}}

   :main-opts
   ["-m" "clj-kondo.main"]}

  ;; clojure -M:kondo:kondo/all
  ;;
  ;; Like the command above but includes arguments so it lints everything.
  :kondo/all
  {:main-opts
   ["-m" "clj-kondo.main"
    ;; disabled for now since this seems to cause random failures -- see https://github.com/clj-kondo/clj-kondo/issues/2218
    #_"--parallel"
    ;; enable this if Kondo isn't working as expected or if LSP jump-to-definition is being fussy
    #_"--debug"
    "--lint"
    "src"
    "test"
    "enterprise/backend/src"
    "enterprise/backend/test"
    "bin/build/src"
    "bin/build/test"
    "bin/lint-migrations-file/src"
    "bin/lint-migrations-file/test"
    "bin/release-list/src"
    "bin/release-list/test"
    "modules/drivers/athena/src"
    "modules/drivers/athena/test"
    "modules/drivers/bigquery-cloud-sdk/src"
    "modules/drivers/bigquery-cloud-sdk/test"
    "modules/drivers/databricks/src"
    "modules/drivers/databricks/test"
    "modules/drivers/druid-jdbc/src"
    "modules/drivers/druid-jdbc/test"
    "modules/drivers/druid/src"
    "modules/drivers/druid/test"
    "modules/drivers/hive-like/src"
    "modules/drivers/hive-like/test"
    "modules/drivers/mongo/src"
    "modules/drivers/mongo/test"
    "modules/drivers/oracle/src"
    "modules/drivers/oracle/test"
    "modules/drivers/presto-jdbc/src"
    "modules/drivers/presto-jdbc/test"
    "modules/drivers/redshift/src"
    "modules/drivers/redshift/test"
    "modules/drivers/snowflake/src"
    "modules/drivers/snowflake/test"
    "modules/drivers/sparksql/src"
    "modules/drivers/sparksql/test"
    "modules/drivers/sqlite/src"
    "modules/drivers/sqlite/test"
    "modules/drivers/sqlserver/src"
    "modules/drivers/sqlserver/test"
    "modules/drivers/vertica/src"
    "modules/drivers/vertica/test"]}

  ;; clojure -M:ee:drivers:check
  ;;
  ;; checks that all the namespaces we actually ship can be compiled, without any dependencies that we don't
  ;; ship (such as `:dev` dependencies). See #27009 for more context.
  :check
  {:extra-deps {athos/clj-check {:git/url "https://github.com/athos/clj-check.git"
                                 :sha     "d997df866b2a04b7ce7b17533093ee0a2e2cb729"}}
   :main-opts  ["-m" "clj-check.check"
                "src"
                "enterprise/backend/src"
                "modules/drivers/athena/src"
                "modules/drivers/bigquery-cloud-sdk/src"
                "modules/drivers/databricks/src"
                "modules/drivers/druid/src"
                "modules/drivers/druid-jdbc/src"
                "modules/drivers/hive-like/src"
                "modules/drivers/mongo/src"
                "modules/drivers/oracle/src"
                "modules/drivers/presto-jdbc/src"
                "modules/drivers/redshift/src"
                "modules/drivers/snowflake/src"
                "modules/drivers/sparksql/src"
                "modules/drivers/sqlite/src"
                "modules/drivers/sqlserver/src"
                "modules/drivers/vertica/src"]
   :jvm-opts   ["-Dclojure.main.report=stderr"]}

  ;; clojure -X:dev:ee:ee-dev:drivers:drivers-dev:test:eastwood
  :eastwood
  {:exec-fn   metabase.linters.eastwood/eastwood
   :exec-args {;; manually specify the source paths for the time being (exclude test paths) until we fix Eastwood
               ;; errors in the test paths (once PR #17193 is merged)
               :source-paths    ["src"
                                 "enterprise/backend/src"
                                 "modules/drivers/athena/src"
                                 "modules/drivers/bigquery-cloud-sdk/src"
                                 "modules/drivers/databricks/src"
                                 "modules/drivers/druid/src"
                                 "modules/drivers/druid-jdbc/src"
                                 "modules/drivers/hive-like/src"
                                 "modules/drivers/mongo/src"
                                 "modules/drivers/oracle/src"
                                 "modules/drivers/presto-jdbc/src"
                                 "modules/drivers/redshift/src"
                                 "modules/drivers/snowflake/src"
                                 "modules/drivers/sparksql/src"
                                 "modules/drivers/sqlite/src"
                                 "modules/drivers/sqlserver/src"
                                 "modules/drivers/vertica/src"]
               :exclude-linters [;; Turn this off temporarily until we finish removing
                                 ;; self-deprecated functions & macros
                                 :deprecations
                                 ;; this has a fit in libs that use Potemkin `import-vars` such
                                 ;; as `java-time`
                                 :implicit-dependencies
                                 ;; too many false positives for now
                                 :unused-ret-vals
                                 ;; Kondo lints this for us anyway, and this isn't as easy to configure.
                                 :wrong-arity
                                 ;; Kondo lints this for us anyway, and this isn't as easy to configure.
                                 :suspicious-expression]
               ;; Snowplow has a dynamic dependency on okhttp3.CookieJar that we
               ;; don't use but eastwood detects. This is discussed in Slack here
               ;; https://clojurians.slack.com/archives/C03S1KBA2/p1667925853699669
               ;; An issue has been filed here https://github.com/jonase/eastwood/issues/444
               ;; and a simple reproduction repo can be found here https://github.com/metabase/snowplow-eastwood-issue
               :exclude-namespaces [metabase.analytics.snowplow]}}

  ;; clojure -T:whitespace-linter
  :whitespace-linter
  {:deps       {com.github.camsaul/whitespace-linter {:sha "e35bc252ccf5cc74f7d543ef95ad8a3e5131f25b"}}
   :ns-default whitespace-linter
   :exec-fn    whitespace-linter/lint
   :exec-args  {:paths            ["./.dir-locals.el"
                                   "./deps.edn"
                                   "./package.json"
                                   "./shadow-cljs.edn"
                                   ".clj-kondo"
                                   ".github"
                                   "bin"
                                   "enterprise"
                                   "frontend"
                                   "resources"
                                   "src"
                                   "test"]
                :include-patterns ["\\.clj.?$"
                                   "\\.edn$"
                                   "\\.el$"
                                   "\\.html$"
                                   "\\.json$"
                                   "\\.jsx?$"
                                   "\\.sh$"
                                   "\\.yaml$"
                                   "\\.yml$"]
                :exclude-patterns [".clj-kondo/better-cond/.*"
                                   ".clj-kondo/com.github.seancorfield/.*"
                                   "resources/i18n/.*\\.edn$"
                                   "resources/frontend_client"
                                   "resources/frontend_shared"
                                   "resources/html-entities.edn"
                                   "resources/openapi/.*"
                                   "frontend/src/cljs"
                                   "frontend/test/metabase/lib/urls\\.unit\\.spec\\.js$"
                                   "frontend/test/metabase/lib/formatting\\.unit\\.spec\\.js$"
                                   "src/metabase/util/currency\\.cljc$"
                                   "test/metabase/channel/render/png_test.clj"
                                   "#.+#$"
                                   "\\.transit\\.json$"]}}

  ;; clojure -X:dev:ee:ee-dev:test:cloverage
  :cloverage
  {:exec-fn   metabase.cloverage-runner/run-project
   :exec-args {:fail-threshold 69
               :codecov?       true
               ;; don't instrument logging forms, since they won't get executed as part of tests anyway
               ;; log calls expand to these
               :exclude-call
               [clojure.tools.logging/logf
                clojure.tools.logging/logp
                metabase.util.log/logf
                metabase.util.log/logp]

               :src-ns-path
               ["src" "enterprise/backend/src"]

               :test-ns-path
               ["test" "enterprise/backend/test"]

               :ns-regex
               ["^metabase\\..*" "^metabase-enterprise\\..*"]

               ;; don't instrument Postgres/MySQL driver namespaces, because we don't current run tests for them
               ;; as part of recording test coverage, which means they can give us false positives.
               ;;
               ;; regex literals aren't allowed in EDN. We parse them in `./test/cloverage.clj`
               :ns-exclude-regex
               ["metabase\\.driver\\.mysql.*"
                "metabase\\.driver\\.postgres.*"]}
   ;; different port from `:test` so you can run it at the same time as `:test`.
   :jvm-opts ["-Dmb.jetty.port=3002"]}

  ;; To fix indentation in all source files
  ;;
  ;;     ./bin/mage cljfmt-all
  ;;
  ;; to fix errors in specific source files:
  ;;
  ;;     ./bin/mage cljfmt-file file1.clj file2.clj
  ;;
  ;; - and you can mix in directories:
  ;;
  ;;     ./bin/mage cljfmt-file test file1.clj
  ;;
  ;; to check for errors without fixing them:
  ;;
  ;;    ./bin/mage cljfmt-all
  ;;
  ;; ./bin/mage cljfmt-all -h for more info
  :cljfmt
  {:deps       {io.github.weavejester/cljfmt {:git/sha "fc3340da3c8344b3fbb336d190ce696ef40e42d4"}}
   :ns-default cljfmt.tool
   :exec-fn    cljfmt.tool/fix}

;;; building Uberjar, build and release scripts

  :build
  {:extra-paths
   ["bin/build/resources"
    "bin/build/src"]

   :extra-deps
   {com.bhauman/spell-spec            {:mvn/version "0.1.2"}                    ; used to find misspellings in YAML files
    expound/expound                   {:mvn/version "0.9.0"}                    ; better output of spec validation errors
    io.github.borkdude/grasp          {:mvn/version "0.1.4"}
    io.github.clojure/tools.build     {:mvn/version "0.10.7"}
    io.github.seancorfield/build-uber-log4j2-handler
    {:git/tag "v2.24.0" :git/sha "de93f51"}                                     ; collect binary files for log4j2
    org.clojure/data.xml              {:mvn/version "0.2.0-alpha9"}
    org.clojure/tools.deps.alpha      {:mvn/version "0.15.1254"}
    org.fedorahosted.tennera/jgettext {:mvn/version "0.15.1"}}

   :jvm-opts
   ["-Dclojure.main.report=stderr"
    "-XX:-OmitStackTraceInFastThrow"
    "-XX:+IgnoreUnrecognizedVMOptions"
    "-XX:+ShowCodeDetailsInExceptionMessages"]}

  ;; Build everything:
  ;;
  ;;    clojure -X:drivers:build:build/all
  ;;    clojure -X:drivers:build:build/all :edition :ee
  ;;
  ;; Run just a specific build step:
  ;;
  ;;    clojure -X:drivers:build:build/all :steps '[:version]'
  ;;
  ;; the various steps available are:
  ;;
  ;;    :version :translations :frontend :licenses :drivers :uberjar
  :build/all
  {:exec-fn build/build-cli}

  ;; build just the uberjar (without i18n, drivers, etc.)
  ;;
  ;; clojure -X:build:build/uberjar
  ;; clojure -X:build:build/uberjar :edition :ee
  :build/uberjar
  {:exec-fn build.uberjar/uberjar}

  ;; List dependencies without a license. Not really 100% sure why this needs `:dev`
  ;;
  ;; clojure -X:build:build/list-without-license
  :build/list-without-license
  {:exec-fn build/list-without-license}

  ;; Build a single driver.
  ;;
  ;;   clojure -X:build:drivers:build/driver :driver :sqlserver :edition :oss
  :build/driver
  {:exec-fn build-driver/build-driver}

  ;; Build all of the drivers.
  ;;
  ;;    clojure -X:build:drivers:build/drivers
  ;;    clojure -X:build:drivers:build/drivers :edition :ee
  :build/drivers
  {:exec-fn build-drivers/build-drivers}

  ;; Verify that a driver JAR looks correct.
  ;;
  ;;    clojure -X:build:build/verify-driver :driver :mongo
  :build/verify-driver
  {:exec-fn verify-driver/verify-driver}

  ;; Build i18n artifacts.
  ;;
  ;;    clojure -X:build:build/i18n
  :build/i18n
  {:exec-fn i18n.create-artifacts/create-all-artifacts!}

  ;; extra paths and deps for working on build scripts, or running the tests.
  :build-dev
  {:extra-paths ["bin/build/test"]

   :extra-deps
   {org.clojure/data.json {:mvn/version "2.5.1"}}}

  ;; Run tests for the build scripts:
  ;;
  ;; clj -X:dev:drivers:build:build-dev:build-test
  :build-test
  {:exec-fn   mb.hawk.core/find-and-run-tests-cli
   :exec-args {:only ["bin/build/test"]}}

;;; Other misc convenience aliases

  ;; Profile Metabase start time with clojure -M:profile
  :profile
  {:main-opts ["-m" "metabase.core.bootstrap" "profile"]
   :jvm-opts  ["-XX:+CITime" ; print time spent in JIT compiler
               "-Xlog:gc"]}

  ;; get the H2 shell with clojure -X:dev:h2
  :h2
  {:extra-paths ["dev/src"]
   :exec-fn     dev.h2-shell/shell
   :jvm-opts    ["-Dfile.encoding=UTF-8"]}

  :generate-automagic-dashboards-pot
  {:main-opts ["-m" "metabase.xrays.automagic-dashboards.dashboard-templates"]}

  ;; Start a Network REPL (nrepl) that you can connect your editor to.
  ;;
  ;; clojure -M:dev:nrepl (etc.)
  :nrepl
  {:extra-deps {nrepl/nrepl {:mvn/version "1.3.1"}}
   :main-opts  ["-m" "nrepl.cmdline" "-p" "50605"]}

  ;; - start a Socket REPL on port 50505 that you can connect your editor to:
  :socket {:jvm-opts ["-Dclojure.server.repl={:address,\"0.0.0.0\",:port,50505,:accept,clojure.core.server/repl}"]}

  ;; Liquibase CLI:
  ;;
  ;;    clojure -M:liquibase <command>
  ;;
  ;; e.g.
  ;;
  ;;    clojure -M:liquibase dbDoc target/liquibase
  :liquibase
  {:extra-deps  {ch.qos.logback/logback-classic {:mvn/version "1.5.17"}}
   :extra-paths ["dev/src"]
   :main-opts   ["-m" "dev.liquibase"]}

  ;; Migrate CLI:
  ;;    clojure -M:migrate <command>
  ;; E.g.
  ;;    clojure -M:migrate up                       ;; migrate up to the latest
  ;;    clojure -M:migrate rollback count 2         ;; rollback 2 migrations
  ;;    clojure -M:migrate rollback id "v40.00.001" ;; rollback to a specific migration with id
  ;;    clojure -M:migrate status                   ;; print the latest migration id
  :migrate
  {:extra-deps {io.github.camsaul/humane-are {:mvn/version "1.0.2"}}
   :extra-paths ["dev/src"]
   :main-opts   ["-m" "dev.migrate"]}

  ;; run tests against MLv2. Very fast since this is almost all ^:parallel
  :test/mlv2
  {:exec-args {:only ["test/metabase/lib"]}}

  ;; test the Query Processor
  ;;
  ;;    clj -X:dev:ee:ee-dev:test:test/qp
  :test/qp
  {:exec-args {:only ["test/metabase/driver"
                      "test/metabase/query_processor"
                      "test/metabase/query_processor_test"
                      metabase-enterprise.advanced-permissions.models.permissions.block-permissions-test
                      metabase-enterprise.sandbox.query-processor.middleware.row-level-restrictions-test]}}

  ;; test the notification system
  ;;    clj -X:dev:ee:ee-dev:test:test/notification
  :test/notification
  {:exec-args {:only ["test/metabase/notification"
                      "test/metabase/channel"]}}

  ;; test all MBQL related stuff: MLv2, the legacy shared `metabase.legacy-mbql` code, and the QP
  ;;
  ;;    clj -X:dev:ee:ee-dev:test:test/mbql
  :test/mbql
  {:exec-args {:only ["test/mbql"
                      "test/metabase/lib"
                      "test/metabase/legacy_mbql"
                      "test/metabase/driver"
                      "test/metabase/query_processor"
                      "test/metabase/query_processor_test"
                      metabase-enterprise.advanced-permissions.models.permissions.block-permissions-test
                      metabase-enterprise.sandbox.query-processor.middleware.row-level-restrictions-test]}}

  ;; test search-related stuff.
  ;;
  ;;    clj -X:dev:ee:ee-dev:test:test/search
  :test/search
  {:exec-args {:only ["test/metabase/search"]}}

  ;; test custom clj-kondo linters and hooks.
  ;;
  ;;    clj -X:dev:test:test/kondo
  :test/kondo
  {:exec-args {:only [".clj-kondo/test"]}}

  ;; watch and reload clojure namespaces
  :watch {:extra-deps
          {com.nextjournal/beholder     {:mvn/version "1.0.2"} ;; watcher
           io.github.tonsky/clj-reload {:mvn/version "0.9.0"}} ;; reloader
          :extra-paths "dev/src/watch"
          :main-opts ["-m" "watch.watcher"]}

  ;; DB configs -- start DBs with:
  ;; ./bin/mage start-db postgres oldest
  :db/postgres-oldest
  {:jvm-opts
   ["-Dmb.db.type=postgres"
    "-Dmb.db.connection.uri=jdbc:postgresql://localhost:5432/metabase?user=metabase&password=password"]}
  ;; ./bin/mage start-db postgres latest
  :db/postgres-latest
  {:jvm-opts
   ["-Dmb.db.type=postgres"
    "-Dmb.db.connection.uri=jdbc:postgresql://localhost:5433/metabase?user=metabase&password=password"]}
  ;; ./bin/mage start-db mysql oldest
  :db/mysql-oldest
  {:jvm-opts
   ["-Dmb.db.type=mysql"
    "-Dmb.db.connection.uri=jdbc:mysql://localhost:3308/metabase_test?user=root&password="]}
  ;; ./bin/mage start-db mysql latest
  :db/mysql-latest
  {:jvm-opts
   ["-Dmb.db.type=mysql"
    "-Dmb.db.connection.uri=jdbc:mysql://localhost:3309/metabase_test?user=root&password="]}
  ;; ./bin/mage start-db mariadb oldest
  :db/mariadb-oldest
  {:jvm-opts
   ["-Dmb.db.type=mysql"
    "-Dmb.db.connection.uri=jdbc:mysql://localhost:3306/metabase_test?user=root&password="]}
  ;; ./bin/mage start-db mariadb latest
  :db/mariadb-latest
  {:jvm-opts
   ["-Dmb.db.type=mysql"
    "-Dmb.db.connection.uri=jdbc:mysql://localhost:3307/metabase_test?user=root&password="]}}}

;; TODO -- consider creating an alias that includes the `./bin` build-drivers & release code as well so we can work
  ;; on them all from a single REPL process.<|MERGE_RESOLUTION|>--- conflicted
+++ resolved
@@ -43,13 +43,8 @@
   com.github.blagerweij/liquibase-sessionlock {:mvn/version "1.6.9"}            ; session lock for liquibase migrations
   com.github.jknack/handlebars              ^:antq/exclude                      ; 4.4.0 requires java 17+
                                             {:mvn/version "4.3.1"}              ; templating engine
-<<<<<<< HEAD
   com.github.seancorfield/honeysql          {:mvn/version "2.6.1281"}           ; Honey SQL 2. SQL generation from Clojure data maps
-  com.github.seancorfield/next.jdbc         {:mvn/version "1.3.994"}            ; Talk to JDBC DBs
-=======
-  com.github.seancorfield/honeysql          {:mvn/version "2.6.1270"}           ; Honey SQL 2. SQL generation from Clojure data maps
   com.github.seancorfield/next.jdbc         {:mvn/version "1.3.1002"}            ; Talk to JDBC DBs
->>>>>>> 097f4858
   com.github.steffan-westcott/clj-otel-api  {:mvn/version "0.2.7"}              ; Telemetry library
   com.github.vertical-blank/sql-formatter   {:mvn/version "2.0.5"}              ; Java SQL formatting library https://github.com/vertical-blank/sql-formatter
   com.google.guava/guava                    {:mvn/version "33.4.0-jre"}         ; dep for BigQuery, Spark, and GA. Require here rather than letting different dep versions stomp on each other — see comments on #9697
