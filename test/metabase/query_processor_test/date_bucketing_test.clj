--- conflicted
+++ resolved
@@ -166,7 +166,6 @@
   (cond
     ;; These databases are always in UTC so aren't impacted by changes in report-timezone
     (contains? #{:sqlite :crate} *engine*)
-<<<<<<< HEAD
     (sad-toucan-result (source-date-formatter utc-tz) result-date-formatter-without-tz)
 
     (oracle? *engine*)
@@ -175,30 +174,6 @@
     ;; The time instant is the same as UTC (or pacific) but should be offset by the eastern timezone
     (supports-report-timezone? *engine*)
     (sad-toucan-result (source-date-formatter utc-tz) (result-date-formatter eastern-tz))
-=======
-    [["2015-06-01 10:31:00" 1]
-     ["2015-06-01 16:06:00" 1]
-     ["2015-06-01 17:23:00" 1]
-     ["2015-06-01 18:55:00" 1]
-     ["2015-06-01 21:04:00" 1]
-     ["2015-06-01 21:19:00" 1]
-     ["2015-06-02 02:13:00" 1]
-     ["2015-06-02 05:37:00" 1]
-     ["2015-06-02 08:20:00" 1]
-     ["2015-06-02 11:11:00" 1]]
-
-    (contains? #{:redshift :sqlserver :bigquery :mongo :postgres :vertica :h2 :oracle :presto :sparksql :drill} *engine*)
-    [["2015-06-01T10:31:00.000Z" 1]
-     ["2015-06-01T16:06:00.000Z" 1]
-     ["2015-06-01T17:23:00.000Z" 1]
-     ["2015-06-01T18:55:00.000Z" 1]
-     ["2015-06-01T21:04:00.000Z" 1]
-     ["2015-06-01T21:19:00.000Z" 1]
-     ["2015-06-02T02:13:00.000Z" 1]
-     ["2015-06-02T05:37:00.000Z" 1]
-     ["2015-06-02T08:20:00.000Z" 1]
-     ["2015-06-02T11:11:00.000Z" 1]]
->>>>>>> b4247e9b
 
     ;; The change in report timezone has no affect on this group
     :else
@@ -214,7 +189,7 @@
 ;;
 ;; The exclusions here are databases that give incorrect answers when
 ;; the JVM timezone doesn't match the databases timezone
-(expect-with-non-timeseries-dbs-except #{:h2 :sqlserver :redshift :mongo}
+(expect-with-non-timeseries-dbs-except #{:h2 :sqlserver :redshift :sparksql :mongo}
   (cond
     (contains? #{:sqlite :crate} *engine*)
     (sad-toucan-result (source-date-formatter utc-tz) result-date-formatter-without-tz)
@@ -502,7 +477,7 @@
 ;;
 ;; The exclusions here are databases that give incorrect answers when
 ;; the JVM timezone doesn't match the databases timezone
-(expect-with-non-timeseries-dbs-except #{:h2 :sqlserver :redshift :mongo}
+(expect-with-non-timeseries-dbs-except #{:h2 :sqlserver :redshift :sparksql :mongo}
   (cond
     (contains? #{:sqlite :crate} *engine*)
     (results-by-day date-formatter-without-time
@@ -699,7 +674,7 @@
 ;;
 ;; The exclusions here are databases that give incorrect answers when
 ;; the JVM timezone doesn't match the databases timezone
-(expect-with-non-timeseries-dbs-except #{:h2 :sqlserver :redshift :mongo}
+(expect-with-non-timeseries-dbs-except #{:h2 :sqlserver :redshift :sparksql :mongo}
   (cond
     (contains? #{:sqlite :crate} *engine*)
     (results-by-week date-formatter-without-time
@@ -732,13 +707,9 @@
 (expect-with-non-timeseries-dbs
   ;; Not really sure why different drivers have different opinions on these </3
   (cond
-<<<<<<< HEAD
 
     (or (oracle? *engine*)
-        (contains? #{:sqlserver :sqlite :crate} *engine*))
-=======
-    (contains? #{:sqlserver :sqlite :crate :oracle :sparksql :drill} *engine*)
->>>>>>> b4247e9b
+        (contains? #{:sqlserver :sqlite :crate :sparksql} *engine*))
     [[23 54] [24 46] [25 39] [26 61]]
 
     (supports-report-timezone? *engine*)
@@ -892,8 +863,7 @@
 (expect-with-non-timeseries-dbs-except #{:bigquery} 1 (count-of-grouping (checkins:1-per-day) :day -1 "day"))
 (expect-with-non-timeseries-dbs-except #{:bigquery} 1 (count-of-grouping (checkins:1-per-day) :day  1 "day"))
 
-;; Drill does not support week intervals
-(expect-with-non-timeseries-dbs-except #{:bigquery :drill} 7 (count-of-grouping (checkins:1-per-day) :week "current"))
+(expect-with-non-timeseries-dbs-except #{:bigquery} 7 (count-of-grouping (checkins:1-per-day) :week "current"))
 
 ;; SYNTACTIC SUGAR
 (expect-with-non-timeseries-dbs-except #{:bigquery}
@@ -904,8 +874,7 @@
           (ql/filter (ql/time-interval $timestamp :current :day))))
       first-row first int))
 
-;; Drill does not support week intervals
-(expect-with-non-timeseries-dbs-except #{:bigquery :drill}
+(expect-with-non-timeseries-dbs-except #{:bigquery}
   7
   (-> (data/with-temp-db [_ (checkins:1-per-day)]
         (data/run-query checkins
