(ns metabase.lib.schema.expression.arithmetic
  "Arithmetic expressions like `:+`."
  (:require
   [medley.core :as m]
   [metabase.lib.hierarchy :as lib.hierarchy]
   [metabase.lib.schema.common :as common]
   [metabase.lib.schema.expression :as expression]
   [metabase.lib.schema.mbql-clause :as mbql-clause]
   [metabase.lib.schema.temporal-bucketing :as temporal-bucketing]
   [metabase.types :as types]
   [metabase.util.malli.registry :as mr]))

(defn- valid-interval-for-type? [[_tag _opts _n unit :as _interval] expr-type]
  (let [unit-schema (cond
                      (isa? expr-type :type/Date)     ::temporal-bucketing/unit.date.interval
                      (isa? expr-type :type/Time)     ::temporal-bucketing/unit.time.interval
                      (isa? expr-type :type/DateTime) ::temporal-bucketing/unit.date-time.interval)]
    (if unit-schema
      (mr/validate unit-schema unit)
      true)))

(mr/def ::args.numbers
  [:repeat {:min 2} [:schema [:ref ::expression/number]]])

(defn- validate-plus-minus-temporal-arithmetic-expression
  "Validate a `:+` or `:-` expression with temporal args. Return a string describing any errors found, or `nil` if it
  looks ok."
  [[_tag _opts & exprs]]
  (let [{non-intervals false, intervals true} (group-by #(isa? (expression/type-of %) :type/Interval) exprs)]
    (cond
      (not= (count non-intervals) 1)
      "Temporal arithmetic expression must contain exactly one non-interval value"

      (< (count intervals) 1)
      "Temporal arithmetic expression must contain at least one :interval"

      :else
      (let [expr-type (expression/type-of (first non-intervals))]
        (some (fn [[_tag _opts _n unit :as interval]]
                (when-not (valid-interval-for-type? interval expr-type)
                  (str "Cannot add a " unit " interval to a " expr-type " expression")))
              intervals)))))

;;; TODO -- doesn't really make sense to say something like `[:- <interval -1 day> "2023-11-23"]`, does it? What does -1
;;; day minus <date> mean?
(mr/def ::plus-minus-temporal-interval-schema
  [:and
   {:error/message ":+ or :- clause with a temporal expression and one or more :interval clauses"}
   [:cat
    {:min 4}
    [:enum :+ :-]
    [:schema [:ref ::common/options]]
    [:repeat [:schema [:ref :mbql.clause/interval]]]
    [:schema [:ref ::expression/temporal]]
    [:repeat [:schema [:ref :mbql.clause/interval]]]]
   [:fn
    {:error/fn (fn [{:keys [value]} _]
                 (str "Invalid :+ or :- clause: " (validate-plus-minus-temporal-arithmetic-expression value)))}
    (complement validate-plus-minus-temporal-arithmetic-expression)]])

(mr/def ::plus-minus-numeric-schema
  [:cat
   {:error/message ":+ or :- clause with numeric args"}
   :keyword
   [:schema [:ref ::common/options]]
   [:repeat {:min 2} [:schema [:ref ::expression/number]]]])

(defn- type-of-numeric-arithmetic-arg [expr]
  (let [expr-type (expression/type-of expr)]
    (if (and (isa? expr-type ::expression/type.unknown)
             (mr/validate :metabase.lib.schema.ref/ref expr))
      :type/Number
      expr-type)))

(defn- type-of-numeric-arithmetic-args
  "Given a sequence of args to a numeric arithmetic expression like `:+`, determine the type returned by the expression
  by calculating the most-specific common ancestor type of all the args. E.g. `[:+ ... 2.0 2.0]` has two `:type/Float`
  args, and thus the most-specific common ancestor type is `:type/Float`. `[:+ ... 2.0 2]` has a `:type/Float` and a
  `:type/Integer` arg; the most-specific common ancestor type is `:type/Number`. For refs without type
  information (e.g. `:field` clauses), assume `:type/Number`."
  [args]
  (transduce
   (map type-of-numeric-arithmetic-arg)
   (completing (fn [x y]
                 (if (nil? x)
                   y
                   (types/most-specific-common-ancestor x y))))
   nil
   args))

(defn- type-of-temporal-arithmetic-args
  "Given a temporal value plus one or more intervals `args` passed to an arithmetic expression like `:+`, determine the
  overall type returned by the expression. This is the type of the temporal value (the arg that is not an interval),
  or assume `:type/Temporal` if it is a ref without type information."
  [args]
  (let [first-non-interval-arg-type (m/find-first #(not (isa? % :type/Interval))
                                                  (map expression/type-of args))]
    (if (isa? first-non-interval-arg-type ::expression/type.unknown)
      :type/Temporal
      first-non-interval-arg-type)))

(defn- type-of-arithmetic-args
  "Given a sequence of `args` to an arithmetic expression like `:+`, determine the overall type that the expression
  returns. There are three types of arithmetic expressions:

  * Ones consisting of numbers. See [[type-of-numeric-arithmetic-args]].

  * Ones consisting of a temporal value like a Date plus one or more `:interval` clauses, in any order. See
    [[type-of-temporal-arithmetic-args]].

  * Ones consisting of exactly two temporal values being subtracted to produce an `:interval`. See
    [[type-of-temporal-arithmetic-args]]."
  [tag args]
  (cond
    ;; temporal value + intervals
    (some #(isa? (expression/type-of %) :type/Interval) args)
    (type-of-temporal-arithmetic-args args)

    ;; the difference of exactly two temporal values
    (and (= tag :-)
         (= (count args) 2)
         (or (every? #(isa? (expression/type-of %) :type/Date) args)
             (every? #(isa? (expression/type-of %) :type/DateTime) args)))
    :type/Interval

    ;; fall back to numeric args
    :else (type-of-numeric-arithmetic-args args)))

(mr/def ::temporal-difference-schema
  [:cat
   {:error/message ":- clause taking the difference of two temporal expressions"}
   [:= {:decode/normalize common/normalize-keyword} :-]
   [:schema [:ref ::common/options]]
   [:schema [:ref ::expression/temporal]]
   [:schema [:ref ::expression/temporal]]])

(mbql-clause/define-mbql-clause :+
  [:and
   {:error/message "valid :+ clause"}
   [:cat
    [:= {:decode/normalize common/normalize-keyword} :+]
    [:schema [:ref ::common/options]]
    [:+ {:min 2} :any]]
   [:multi
    {:dispatch (fn [[_tag _opts & args]]
                 (if (some #(common/is-clause? :interval %)
                           args)
                   :temporal
                   :numeric))}
    [:temporal [:ref ::plus-minus-temporal-interval-schema]]
    [:numeric  [:ref ::plus-minus-numeric-schema]]]])

;;; TODO -- should `:-` support just a single arg (for numbers)? What about `:+`?
(mbql-clause/define-mbql-clause :-
  [:and
   [:cat
    [:= {:decode/normalize common/normalize-keyword} :-]
    [:schema [:ref ::common/options]]
    [:+ {:min 2} :any]]
   [:multi
    {:dispatch (fn [[_tag _opts & args]]
                 (cond
                   (some #(common/is-clause? :interval %) args) :temporal
                   (> (count args) 2)                           :numeric
                   :else                                        :numeric-or-temporal-difference))}
    [:temporal [:ref ::plus-minus-temporal-interval-schema]]
    [:numeric  [:ref ::plus-minus-numeric-schema]]
    ;; TODO -- figure out a way to know definitively what type of `:-` this should be so we don't need to use `:or`
    [:numeric-or-temporal-difference
     [:or
      [:ref ::plus-minus-numeric-schema]
      [:ref ::temporal-difference-schema]]]]])

(mbql-clause/define-catn-mbql-clause :*
  [:args ::args.numbers])

;;; we always do non-integer real division even if all the expressions are integers, e.g.
;;;
;;;    [:/ <int-field>  2] => my_int_field / 2.0
;;;
;;; so the results are 0.5 as opposed to 0. This is what people expect division to do
(mbql-clause/define-catn-mbql-clause :/ :- :type/Float
  [:args ::args.numbers])

(doseq [tag [:+ :- :*]]
  (lib.hierarchy/derive tag :lib.type-of/type-is-type-of-arithmetic-args))

;;; `:+`, `:-`, and `:*` all have the same logic; also used for [[metabase.lib.metadata.calculation/type-of-method]]
(defmethod expression/type-of-method :lib.type-of/type-is-type-of-arithmetic-args
  [[tag _opts & args]]
  (type-of-arithmetic-args tag args))

(mbql-clause/define-tuple-mbql-clause :abs
  [:schema [:ref ::expression/number]])

(lib.hierarchy/derive :abs :lib.type-of/type-is-type-of-first-arg)

(doseq [op [:log :exp :sqrt]]
  (mbql-clause/define-tuple-mbql-clause op :- :type/Float
    [:schema [:ref ::expression/number]]))

(doseq [op [:ceil :floor :round]]
  (mbql-clause/define-tuple-mbql-clause op :- :type/Integer
    [:schema [:ref ::expression/number]]))

(mbql-clause/define-tuple-mbql-clause :power
  #_num [:schema [:ref ::expression/number]]
  #_exp [:schema [:ref ::expression/number]])

(defmethod expression/type-of-method :power
  [[_tag _opts expr exponent]]
  ;; if both expr and exponent are integers, this will return an integer.
  (if (and (isa? (expression/type-of expr) :type/Integer)
           (isa? (expression/type-of exponent) :type/Integer))
    :type/Integer
    ;; otherwise this will return some sort of number with a decimal place. e.g.
    ;;
    ;;    (Math/pow 2 2.1) => 4.2870938501451725
    ;;
    ;; If we don't know the type of `expr` or `exponent` it's safe to assume `:type/Float` anyway, maybe not as
    ;; specific as `:type/Integer` but better than `:type/*` or `::expression/type.unknown`.
    :type/Float))

(mbql-clause/define-tuple-mbql-clause :integer :- :type/BigInteger
<<<<<<< HEAD
  [:schema [:or [:ref ::expression/string]
            [:ref ::expression/number]]])
=======
  [:schema [:ref ::expression/string]])

(mbql-clause/define-tuple-mbql-clause :float :- :type/Float
  [:schema [:ref ::expression/string]])
>>>>>>> cc3f0a5d
<|MERGE_RESOLUTION|>--- conflicted
+++ resolved
@@ -222,12 +222,7 @@
     :type/Float))
 
 (mbql-clause/define-tuple-mbql-clause :integer :- :type/BigInteger
-<<<<<<< HEAD
-  [:schema [:or [:ref ::expression/string]
-            [:ref ::expression/number]]])
-=======
   [:schema [:ref ::expression/string]])
 
 (mbql-clause/define-tuple-mbql-clause :float :- :type/Float
-  [:schema [:ref ::expression/string]])
->>>>>>> cc3f0a5d
+  [:schema [:ref ::expression/string]])