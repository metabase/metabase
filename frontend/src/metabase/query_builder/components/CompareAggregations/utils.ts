import { t } from "ttag";

import * as Lib from "metabase-lib";

import type { ColumnType } from "./types";

export const getOffsetPeriod = (
  query: Lib.Query,
  stageIndex: number,
): string => {
  const firstBreakout = Lib.breakouts(query, stageIndex)[0];

  if (!firstBreakout) {
    return t`period`;
  }

  const firstBreakoutColumn = Lib.breakoutColumn(
    query,
    stageIndex,
    firstBreakout,
  );

  if (!Lib.isTemporal(firstBreakoutColumn)) {
    return t`rows`;
  }

  const bucket = Lib.temporalBucket(firstBreakout);

  if (!bucket) {
    return t`period`;
  }

  const bucketInfo = Lib.displayInfo(query, stageIndex, bucket);
  const periodPlural = Lib.describeTemporalUnit(
    bucketInfo.shortName,
    2,
  ).toLowerCase();

  return periodPlural;
};

export const getTitle = (
  query: Lib.Query,
  stageIndex: number,
  aggregation?: Lib.AggregationClause | Lib.ExpressionClause,
): string => {
  if (!aggregation) {
    return t`Compare one of these to the past`;
  }

  const info = Lib.displayInfo(query, stageIndex, aggregation);
  return t`Compare “${info.displayName}” to the past`;
};

export const getAggregations = (
  query: Lib.Query,
  stageIndex: number,
  aggregation: Lib.AggregationClause | Lib.ExpressionClause,
  columns: ColumnType[],
  offset: number,
): Lib.ExpressionClause[] => {
  const aggregations: Lib.ExpressionClause[] = [];

  if (columns.includes("offset")) {
    aggregations.push(
      Lib.offsetClause(query, stageIndex, aggregation, -offset),
    );
  }

  if (columns.includes("diff-offset")) {
    aggregations.push(
      Lib.diffOffsetClause(query, stageIndex, aggregation, -offset),
    );
  }

  if (columns.includes("percent-diff-offset")) {
    aggregations.push(
      Lib.percentDiffOffsetClause(query, stageIndex, aggregation, -offset),
    );
  }

  return aggregations;
};

type BreakoutColumnAndBucket = {
  breakoutIndex: number | null;
  column: Lib.ColumnMetadata;
  bucket: Lib.Bucket | null;
};

export function getBreakout(
  query: Lib.Query,
  stageIndex: number,
): BreakoutColumnAndBucket | null {
  const breakouts = Lib.breakouts(query, stageIndex);
  const breakoutIndex = breakouts.findIndex(breakout =>
    isTemporal(query, stageIndex, breakout),
  );
  if (breakoutIndex >= 0) {
    const breakout = breakouts[breakoutIndex];
    return {
      breakoutIndex,
      column: Lib.breakoutColumn(query, stageIndex, breakout),
      bucket: Lib.temporalBucket(breakout),
    };
  }

  const columns = Lib.breakoutableColumns(query, stageIndex);
  const temporalColumn = columns.find(column => Lib.isTemporal(column));

  if (temporalColumn) {
    return {
      breakoutIndex: null,
      column: temporalColumn,
      bucket: Lib.defaultTemporalBucket(query, stageIndex, temporalColumn),
    };
  }

  return null;
}

function isTemporal(
  query: Lib.Query,
  stageIndex: number,
  breakout: Lib.BreakoutClause,
) {
  const column = Lib.breakoutColumn(query, stageIndex, breakout);
  return Lib.isTemporal(column);
}

export const canSubmit = (
  period: number | "",
  columns: ColumnType[],
): boolean => {
  const isPeriodValid = typeof period === "number" && period > 0;
  const areColumnsValid = columns.length > 0;
  return isPeriodValid && areColumnsValid;
};

<<<<<<< HEAD
type UpdatedQuery = {
  query: Lib.Query;
  addedAggregations: Lib.ExpressionClause[];
};

export function updateQueryWithCompareOffsetAggregations(
  query: Lib.Query,
  stageIndex: number,
  aggregation: Lib.AggregationClause | Lib.ExpressionClause,
  offset: "" | number,
  columns: ColumnType[],
  columnAndBucket: BreakoutColumnAndBucket,
): UpdatedQuery | null {
  if (!aggregation || offset === "" || !columnAndBucket) {
    return null;
  }

  let nextQuery = query;
  const column = Lib.withTemporalBucket(
    columnAndBucket.column,
    columnAndBucket.bucket,
  );

  let { breakoutIndex } = columnAndBucket;
  if (breakoutIndex !== null) {
    // replace the breakout
    const breakout = Lib.breakouts(nextQuery, stageIndex)[breakoutIndex];
    nextQuery = Lib.replaceClause(nextQuery, stageIndex, breakout, column);
  } else {
    // add the breakout
    nextQuery = Lib.breakout(nextQuery, stageIndex, column);
    breakoutIndex = Lib.breakouts(nextQuery, stageIndex).length - 1;
  }

  if (breakoutIndex !== 0) {
    const breakouts = Lib.breakouts(nextQuery, stageIndex);

    // move the breakout to the front
    nextQuery = Lib.swapClauses(
      nextQuery,
      stageIndex,
      breakouts[0],
      breakouts[breakoutIndex],
    );
  }

  const aggregations = getAggregations(
    nextQuery,
    stageIndex,
    aggregation,
    columns,
    offset,
  );

  nextQuery = aggregations.reduce(
    (query, aggregation) => Lib.aggregate(query, stageIndex, aggregation),
    nextQuery,
  );

  return {
    query: nextQuery,
    addedAggregations: aggregations,
  };
=======
export function canAddTemporalCompareAggregation(
  query: Lib.Query,
  stageIndex: number,
): boolean {
  const aggregations = Lib.aggregations(query, stageIndex);
  if (aggregations.length === 0) {
    // Hide the "Compare to the past" option if there are no aggregations
    return false;
  }

  const breakoutableColumns = Lib.breakoutableColumns(query, stageIndex);
  const hasAtLeastOneTemporalBreakoutColumn = breakoutableColumns.some(column =>
    Lib.isTemporal(column),
  );

  if (!hasAtLeastOneTemporalBreakoutColumn) {
    // Hide the "Compare to the past" option if there are no
    // temporal columns to break out on
    return false;
  }

  return true;
>>>>>>> 7c77185a
}<|MERGE_RESOLUTION|>--- conflicted
+++ resolved
@@ -137,7 +137,6 @@
   return isPeriodValid && areColumnsValid;
 };
 
-<<<<<<< HEAD
 type UpdatedQuery = {
   query: Lib.Query;
   addedAggregations: Lib.ExpressionClause[];
@@ -201,7 +200,8 @@
     query: nextQuery,
     addedAggregations: aggregations,
   };
-=======
+}
+
 export function canAddTemporalCompareAggregation(
   query: Lib.Query,
   stageIndex: number,
@@ -224,5 +224,4 @@
   }
 
   return true;
->>>>>>> 7c77185a
 }