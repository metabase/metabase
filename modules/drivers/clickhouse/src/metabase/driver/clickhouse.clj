(ns metabase.driver.clickhouse
  "Driver for ClickHouse databases"
  (:require
   [clojure.core.memoize :as memoize]
   [clojure.string :as str]
   [metabase.driver :as driver]
   [metabase.driver-api.core :as driver-api]
   [metabase.driver.clickhouse-introspection]
   [metabase.driver.clickhouse-nippy]
   [metabase.driver.clickhouse-qp]
   [metabase.driver.clickhouse-version :as clickhouse-version]
   [metabase.driver.ddl.interface :as ddl.i]
   [metabase.driver.sql :as driver.sql]
   [metabase.driver.sql-jdbc :as sql-jdbc]
   [metabase.driver.sql-jdbc.common :as sql-jdbc.common]
   [metabase.driver.sql-jdbc.connection :as sql-jdbc.conn]
   [metabase.driver.sql-jdbc.execute :as sql-jdbc.execute]
   [metabase.driver.sql.query-processor :as sql.qp]
   [metabase.driver.sql.util :as sql.u]
   [metabase.util :as u]
   [metabase.util.log :as log])
  (:import  [com.clickhouse.client.api.query QuerySettings]
            [java.sql SQLException]))

(set! *warn-on-reflection* true)

(System/setProperty "clickhouse.jdbc.v2" "true")
(driver/register! :clickhouse :parent #{:sql-jdbc})

(defmethod driver/display-name :clickhouse [_] "ClickHouse")

(defmethod driver/prettify-native-form :clickhouse
  [_ native-form]
  (sql.u/format-sql-and-fix-params :mysql native-form))

(doseq [[feature supported?] {:standard-deviation-aggregations true
                              :now                             true
                              :set-timezone                    true
                              :convert-timezone                false
                              :test/jvm-timezone-setting       false
                              :test/date-time-type             false
                              :test/time-type                  false
                              :datetime-diff                   true
                              :expression-literals             true
                              :expressions/integer             true
                              :expressions/float               true
                              :expressions/text                true
                              :expressions/date                true
                              :split-part                      true
                              :upload-with-auto-pk             false
                              :window-functions/offset         false
                              :window-functions/cumulative     (not driver-api/is-test?)
                              :left-join                       (not driver-api/is-test?)
                              :describe-fks                    false
                              :actions                         false
                              :metadata/key-constraints        (not driver-api/is-test?)
<<<<<<< HEAD
                              :database-routing                false
                              :transforms/table                true}]
=======
                              :database-routing                true}]
>>>>>>> d5a0face
  (defmethod driver/database-supports? [:clickhouse feature] [_driver _feature _db] supported?))

(defmethod driver/database-supports? [:clickhouse :schemas]
  [_driver _feature db]
  (boolean (:enable-multiple-db (:details db))))

(def ^:private default-connection-details
  {:user "default" :password "" :dbname "default" :host "localhost" :port 8123})

(defn- connection-details->spec* [details]
  (let [;; ensure defaults merge on top of nils
        details (reduce-kv (fn [m k v] (assoc m k (or v (k default-connection-details))))
                           default-connection-details
                           details)
        {:keys [user password dbname host port ssl clickhouse-settings max-open-connections]} details
        host   (cond ; JDBCv1 used to accept schema in the `host` configuration option
                 (str/starts-with? host "http://")  (subs host 7)
                 (str/starts-with? host "https://") (subs host 8)
                 :else host)]
    (-> {:classname                      "com.clickhouse.jdbc.ClickHouseDriver"
         :subprotocol                    "clickhouse"
         :subname                        (str "//" host ":" port "/" dbname)
         :password                       (or password "")
         :user                           user
         :ssl                            (boolean ssl)
         :use_server_time_zone_for_dates true
         :product_name                   (format "metabase/%s" (:tag driver-api/mb-version-info))
         :remember_last_set_roles        true
         :http_connection_provider       "HTTP_URL_CONNECTION"
         :jdbc_ignore_unsupported_values "true"
         :jdbc_schema_term               "schema"
         :max_open_connections           (or max-open-connections 100)
         ;; see also: https://clickhouse.com/docs/en/integrations/java#configuration
         :custom_http_params             (or clickhouse-settings "")}
        (sql-jdbc.common/handle-additional-options details :separator-style :url))))

(defmethod sql-jdbc.execute/do-with-connection-with-options :clickhouse
  [driver db-or-id-or-spec {:keys [^String session-timezone _write?] :as options} f]
  (sql-jdbc.execute/do-with-resolved-connection
   driver
   db-or-id-or-spec
   options
   (fn [^java.sql.Connection conn]
     (when-let [db (cond
                     ;; id?
                     (integer? db-or-id-or-spec)
                     (driver-api/with-metadata-provider db-or-id-or-spec
                       (driver-api/database (driver-api/metadata-provider)))
                     ;; db?
                     (u/id db-or-id-or-spec)     db-or-id-or-spec
                     ;; otherwise it's a spec and we can't get the db
                     :else nil)]
       (sql-jdbc.execute/set-role-if-supported! driver conn db))
     (when-not (sql-jdbc.execute/recursive-connection?)
       (when session-timezone
         (let [^com.clickhouse.jdbc.ConnectionImpl clickhouse-conn (.unwrap conn com.clickhouse.jdbc.ConnectionImpl)
               query-settings  (new QuerySettings)]
           (.setOption query-settings "session_timezone" session-timezone)
           (.setDefaultQuerySettings clickhouse-conn query-settings)))
       (sql-jdbc.execute/set-best-transaction-level! driver conn)
       (sql-jdbc.execute/set-time-zone-if-supported! driver conn session-timezone))
     (f conn))))

(def ^:private ^{:arglists '([db-details])} cloud?
  "Returns true if the `db-details` are for a ClickHouse Cloud instance, and false otherwise. If it fails to connect
   to the database, it throws a java.sql.SQLException."
  (memoize/ttl
   (fn [db-details]
     (let [spec (connection-details->spec* db-details)]
       (sql-jdbc.execute/do-with-connection-with-options
        :clickhouse spec nil
        (fn [^java.sql.Connection conn]
          (with-open [stmt (.createStatement conn)
                      rset (.executeQuery stmt "SELECT value='1' FROM system.settings WHERE name='cloud_mode'")]
            (if (.next rset) (.getBoolean rset 1) false))))))
   ;; cache the results for 48 hours; TTL is here only to eventually clear out old entries
   :ttl/threshold (* 48 60 60 1000)))

(defmethod sql-jdbc.conn/connection-details->spec :clickhouse
  [_ details]
  (cond-> (connection-details->spec* details)
    (try (cloud? details)
         (catch java.sql.SQLException _e
           false))
    ;; select_sequential_consistency guarantees that we can query data from any replica in CH Cloud
    ;; immediately after it is written
    (assoc :select_sequential_consistency true)))

(defmethod driver/database-supports? [:clickhouse :uploads] [_driver _feature db]
  (if (:details db)
    (try (cloud? (:details db))
         (catch java.sql.SQLException _e
           false))
    false))

(defmethod driver/can-connect? :clickhouse
  [driver details]
  (if driver-api/is-test?
    (try
      ;; Default SELECT 1 is not enough for Metabase test suite,
      ;; as it works slightly differently than expected there
      (let [spec  (sql-jdbc.conn/connection-details->spec driver details)
            db    (ddl.i/format-name driver (or (:dbname details) (:db details) "default"))]
        (sql-jdbc.execute/do-with-connection-with-options
         driver spec nil
         (fn [^java.sql.Connection conn]
           (let [stmt (.prepareStatement conn "SELECT count(*) > 0 FROM system.databases WHERE name = ?")
                 _    (.setString stmt 1 db)
                 rset (.executeQuery stmt)]
             (when (.next rset)
               (.getBoolean rset 1))))))
      (catch Throwable e
        (log/error e "An exception during ClickHouse connectivity check")
        false))
    ;; During normal usage, fall back to the default implementation
    (sql-jdbc.conn/can-connect? driver details)))

(defmethod driver/db-default-timezone :clickhouse
  [driver database]
  (sql-jdbc.execute/do-with-connection-with-options
   driver database nil
   (fn [^java.sql.Connection conn]
     (with-open [stmt (.createStatement conn)
                 rset (.executeQuery stmt "SELECT timezone() AS tz")]
       (when (.next rset)
         (.getString rset 1))))))

(defmethod driver/db-start-of-week :clickhouse [_] :monday)

(defmethod ddl.i/format-name :clickhouse
  [_ table-or-field-name]
  (when table-or-field-name
    (str/replace table-or-field-name #"-" "_")))

(defmethod driver/humanize-connection-error-message :clickhouse
  [_ messages]
  (condp re-matches (str/join " -> " messages)
    #".*AUTHENTICATION_FAILED.*"
    :username-or-password-incorrect

    (first messages)))

;;; ------------------------------------------ Connection Impersonation ------------------------------------------

(defmethod driver/upload-type->database-type :clickhouse
  [_driver upload-type]
  (case upload-type
    :metabase.upload/varchar-255              "Nullable(String)"
    :metabase.upload/text                     "Nullable(String)"
    :metabase.upload/int                      "Nullable(Int64)"
    :metabase.upload/float                    "Nullable(Float64)"
    :metabase.upload/boolean                  "Nullable(Boolean)"
    :metabase.upload/date                     "Nullable(Date32)"
    :metabase.upload/datetime                 "Nullable(DateTime64(3))"
    :metabase.upload/offset-datetime          nil))

(defmethod driver/table-name-length-limit :clickhouse
  [_driver]
  ;; FIXME: This is a lie because you're really limited by a filesystems' limits, because Clickhouse uses
  ;; filenames as table/column names. But its an approximation
  206)

(defn- quote-name [s]
  (let [parts (str/split (name s) #"\.")]
    (str/join "." (map #(str "`" % "`") parts))))

(defn- create-table!-sql
  "Creates a ClickHouse table with the given name and column definitions. It assumes the engine is MergeTree,
   so it only works with Clickhouse Cloud and single node on-premise deployments at the moment."
  [_driver table-name column-definitions & {:keys [primary-key] :as opts}]
  (str/join "\n"
            [(#'sql-jdbc/create-table!-sql :sql-jdbc table-name column-definitions opts)
             "ENGINE = MergeTree"
             (format "ORDER BY (%s)" (str/join ", " (map quote-name primary-key)))
             ;; disable insert idempotency to allow duplicate inserts
             "SETTINGS replicated_deduplication_window = 0"]))

(defmethod driver/create-table! :clickhouse
  [driver db-id table-name column-definitions & {:keys [primary-key]}]
  (sql-jdbc.execute/do-with-connection-with-options
   driver
   db-id
   {:write? true}
   (fn [^java.sql.Connection conn]
     (with-open [stmt (.createStatement conn)]
       (.execute stmt (create-table!-sql driver table-name column-definitions :primary-key primary-key))))))

(defmethod driver/insert-into! :clickhouse
  [driver db-id table-name column-names values]
  (when (seq values)
    (sql-jdbc.execute/do-with-connection-with-options
     driver
     db-id
     {:write? true}
     (fn [^java.sql.Connection conn]
       (let [sql (format "INSERT INTO %s (%s) VALUES (%s)"
                         (quote-name table-name)
                         (str/join ", " (map quote-name column-names))
                         (str/join ", " (repeat (count column-names) "?")))]
         (with-open [ps (.prepareStatement conn sql)]
           (doseq [row values]
             (when (seq row)
               (doseq [[idx v] (map-indexed (fn [x y] [(inc x) y]) row)]
                 (condp isa? (type v)
                   nil                      (.setString ps idx nil)
                   java.lang.String         (.setString ps idx v)
                   java.lang.Boolean        (.setBoolean ps idx v)
                   java.lang.Long           (.setLong ps idx v)
                   java.lang.Double         (.setFloat ps idx v)
                   java.math.BigInteger     (.setObject ps idx v)
                   java.time.LocalDate      (.setObject ps idx v)
                   java.time.LocalDateTime  (.setObject ps idx v)
                   java.time.OffsetDateTime (.setObject ps idx v)
                   (.setString ps idx (str v))))
               (.addBatch ps)))
           (doall (.executeBatch ps))))))))

;;; ------------------------------------------ User Impersonation ------------------------------------------

(defmethod driver/database-supports? [:clickhouse :connection-impersonation]
  [_driver _feature db]
  (if db
    (try (clickhouse-version/is-at-least? 24 4 db)
         (catch Throwable _e
           false))
    false))

(defmethod driver.sql/set-role-statement :clickhouse
  [_ role]
  (let [default-role (driver.sql/default-database-role :clickhouse nil)
        quote-if-needed (fn [r]
                          (if (or (re-matches #"\".*\"" r) (= role default-role))
                            r
                            (format "\"%s\"" r)))
        quoted-role (->> (str/split role #",")
                         (map quote-if-needed)
                         (str/join ","))
        statement   (format "SET ROLE %s" quoted-role)]
    statement))

(defmethod driver.sql/default-database-role :clickhouse
  [_ _]
  "NONE")

(defmethod sql-jdbc/impl-table-known-to-not-exist? :clickhouse
  [_ ^SQLException e]
  ;; the clickhouse driver doesn't set ErrorCode, we must parse it from the message
  (str/starts-with? (.getMessage e) "Code: 60."))

(defmethod driver/compile-transform :clickhouse
  [driver {:keys [query output-table]}]
  (let [pieces [(sql.qp/format-honeysql driver {:create-table output-table})
                ;; TODO(rileythomp, 2025-08-22): Is there a better way to do this?
                ;; i.e. only do this if we don't have a non-nullable field to use as a primary key?
                (sql.qp/format-honeysql driver {:raw "ORDER BY ()"})
                ["AS"]
                (sql.qp/format-honeysql driver {:raw query})]
        query (str/join " " (map first pieces))
        params (reduce into [] (map rest pieces))]
    (into [query] params)))<|MERGE_RESOLUTION|>--- conflicted
+++ resolved
@@ -54,12 +54,8 @@
                               :describe-fks                    false
                               :actions                         false
                               :metadata/key-constraints        (not driver-api/is-test?)
-<<<<<<< HEAD
-                              :database-routing                false
+                              :database-routing                true
                               :transforms/table                true}]
-=======
-                              :database-routing                true}]
->>>>>>> d5a0face
   (defmethod driver/database-supports? [:clickhouse feature] [_driver _feature _db] supported?))
 
 (defmethod driver/database-supports? [:clickhouse :schemas]
