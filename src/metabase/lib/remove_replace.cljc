(ns metabase.lib.remove-replace
  (:require
   [clojure.set :as set]
   [clojure.walk :as walk]
   [medley.core :as m]
   [metabase.lib.common :as lib.common]
   [metabase.lib.equality :as lib.equality]
   [metabase.lib.expression :as lib.expression]
   [metabase.lib.join :as lib.join]
   [metabase.lib.join.util :as lib.join.util]
   [metabase.lib.metadata.calculation :as lib.metadata.calculation]
   [metabase.lib.options :as lib.options]
   [metabase.lib.ref :as lib.ref]
   [metabase.lib.schema :as lib.schema]
   [metabase.lib.schema.expression :as lib.schema.expression]
   [metabase.lib.schema.join :as lib.schema.join]
   [metabase.lib.schema.util :as lib.schema.util]
   [metabase.lib.util :as lib.util]
   [metabase.lib.util.match :as lib.util.match]
   [metabase.util :as u]
   [metabase.util.log :as log]
   [metabase.util.malli :as mu]
   [metabase.util.malli.registry :as mr]))

(defn- stage-paths
  [query stage-number]
  (let [joins (lib.join/joins query stage-number)
        join-indices (range (count joins))
        join-condition-paths (for [idx join-indices]
                               [:joins idx :conditions])
        join-field-paths (for [idx join-indices
                               :let [join (nth joins idx)]
                               ;; :fields in a join can be just :all or :none (#31858)
                               :when (not (keyword? (:fields join)))]
                           [:joins idx :fields])]
    (concat [[:order-by] [:breakout] [:filters] [:fields] [:aggregation] [:expressions]]
            join-field-paths
            join-condition-paths)))

(declare remove-local-references)
(declare remove-stage-references)
(declare remove-join)
(declare rename-join)
(declare normalize-fields-clauses)

(defn- find-matching-order-by-index
  [query stage-number [target-op {:keys [temporal-unit binning]} target-ref-id]]
  (->> (lib.util/query-stage query stage-number)
       :order-by
       m/indexed
       (m/find-first (fn [[_idx [_dir _ ordered-clause]]]
                       (and (= (first ordered-clause) target-op)
                            (= (:temporal-unit (second ordered-clause)) temporal-unit)
                            (= (:binning (second ordered-clause)) binning)
                            (= (last ordered-clause) target-ref-id))))
       first))

(defn- sync-order-by-options-with-breakout
  [query stage-number target-clause new-options]
  (if-let [order-by-idx (find-matching-order-by-index query stage-number target-clause)]
    (lib.util/update-query-stage
     query stage-number
     update-in [:order-by order-by-idx 2 1]
     (comp #(m/remove-vals nil? %) merge)
     new-options)
    query))

(defn- remove-breakout-order-by
  [query stage-number target-clause]
  (if-let [order-by-idx (find-matching-order-by-index query stage-number target-clause)]
    (lib.util/update-query-stage
     query
     stage-number
     lib.util/remove-clause
     [:order-by]
     (get-in (lib.util/query-stage query stage-number) [:order-by order-by-idx])
     stage-number)
    query))

(defn- update-stale-references-in-stage
  "Fix stale references in `stage-number` stage of `query-modfied`.

  `stage-number` should not be 0; [[update-stale-references]] is about fixing subsequent stages."
  [query-modified stage-number query-original]
  (let [old-columns (lib.metadata.calculation/visible-columns query-original stage-number)
        new-columns (lib.metadata.calculation/visible-columns query-modified stage-number)
        source-uuid->new-column (m/index-by :lib/source-uuid new-columns)]
    (lib.util/update-query-stage
     query-modified stage-number
     #(lib.util.match/replace
        %
        :field
        (let [old-matching-column (lib.equality/find-matching-column &match old-columns)]
          (if-let [new-column (some-> old-matching-column :lib/source-uuid source-uuid->new-column)]
            (assoc &match 2 ((some-fn :lib/source-column-alias :name) new-column))
            (do
              (log/warnf "Failed to match downstream ref %s against visible columns, ref is on stage %d at %s"
                         &match stage-number &parents)
              &match)))))))

(defn update-stale-references
  "Update stale refs in query after clause removal.

  ## Gist
  For stages that follow `previous-stage-number` match existing on-stage refs to new visible columns, generated for
  the modified query. Swap these refs with fresh refs created using new visible columns, but use the original column
  options.

  ## Problem

  Let's have a query with 2 `:sum` aggregations in stage 0, and custom expressions based on these aggregations
  in stage 1.

  These aggregation columns have same `:name`. Field refs, intended for use in stage 1, generated out of those
  columns, are then identified by `:lib/source-column-alias`. Stage 1 will be using ref
  `[:field <opts> \"sum_2\"]` for the second aggregation.

  Removing the first from the stage 0, will remove clauses refeencing it in further stages. So far so good.

  But removal only is not sufficient -- _with the first aggregation `[:field <opts> \"sum\"]` removed
  the `[:field <opts> \"sum_2\"]` reference became stale_, because stage 0 has now no _returned column_ with
  desired alias \"sum_2\"."
  [query-with-modified-refs previous-stage-number unmodified-query-for-stage]
  (if-let [this-stage-number (lib.util/next-stage-number query-with-modified-refs
                                                         previous-stage-number)]
    (recur (update-stale-references-in-stage query-with-modified-refs
                                             this-stage-number
                                             unmodified-query-for-stage)
           this-stage-number
           unmodified-query-for-stage)
    query-with-modified-refs))

(defn- remove-replace-location
  [query stage-number unmodified-query-for-stage location target-clause remove-replace-fn]
  ;; We may see missing idents during the remove/replace process, so disable the assertions.
  (let [result (lib.util/update-query-stage query stage-number
                                            remove-replace-fn location target-clause)
        target-uuid (lib.options/uuid target-clause)]
    (if (not= query result)
      (lib.util.match/match-lite location
        [:expressions]
        (-> result
            (remove-local-references
             stage-number
             unmodified-query-for-stage
             :expression
             {}
             (lib.util/expression-name target-clause))
            (remove-stage-references stage-number unmodified-query-for-stage target-uuid)
            (update-stale-references stage-number unmodified-query-for-stage))

        [:aggregation]
        (-> result
            (remove-local-references
             stage-number
             unmodified-query-for-stage
             :aggregation
             {}
             target-uuid)
            (remove-stage-references stage-number unmodified-query-for-stage target-uuid)
            (update-stale-references stage-number unmodified-query-for-stage))

        (q :guard (and (vector? q)
                       (or (= q [:breakout])
                           (= q [:fields])
                           (and (= (nth q 0) :joins) (= (nth q 2) :fields) (= (count q) 3)))))
        (-> (remove-stage-references result stage-number unmodified-query-for-stage target-uuid)
            (update-stale-references stage-number unmodified-query-for-stage))

        _
        result)
      result)))

(defn- remove-local-references [query stage-number unmodified-query-for-stage target-op target-opts target-ref-id]
  (let [stage (lib.util/query-stage query stage-number)
        to-remove (mapcat
                   (fn [location]
                     (when-let [clauses (get-in stage location)]
                       (->> clauses
                            (keep (fn [clause]
                                    (lib.util.match/match-lite-recursive clause
                                      [(op :guard (= op target-op))
                                       (_ :guard #(or (empty? target-opts)
                                                      (set/subset? (set target-opts) (set %))))
                                       (id :guard (= id target-ref-id))] [location clause]))))))
                   (stage-paths query stage-number))
        dead-joins (volatile! (transient []))]
    (as-> query q
      (reduce
       (fn [query [location target-clause]]
         (remove-replace-location
          query stage-number unmodified-query-for-stage location target-clause
          #(try (lib.util/remove-clause %1 %2 %3 stage-number)
                (catch #?(:clj Exception :cljs js/Error) e
                  (let [{:keys [error join]} (ex-data e)]
                    (if (= error :metabase.lib.util/cannot-remove-final-join-condition)
                        ;; Return the stage unchanged, but keep track of the dead joins.
                      (do (vswap! dead-joins conj! join)
                          %1)
                      (throw e)))))))
       q
       to-remove)
      (reduce #(remove-join %1 stage-number %2) q (persistent! @dead-joins)))))

(defn- remove-stage-references
  [query previous-stage-number unmodified-query-for-stage target-uuid]
  (if-let [stage-number (lib.util/next-stage-number unmodified-query-for-stage previous-stage-number)]
    (let [stage (lib.util/query-stage unmodified-query-for-stage stage-number)
          target-ref-id (->> (lib.metadata.calculation/visible-columns unmodified-query-for-stage stage-number stage)
                             (some (fn [{:keys [lib/source lib/source-uuid] :as column}]
                                     (when (and (= :source/previous-stage source) (= target-uuid source-uuid))
                                       (:lib/source-column-alias column)))))]
      (cond-> query
        ;; We are moving to the next stage, so pass the current query as the unmodified-query-for-stage
        target-ref-id
        (remove-local-references stage-number query :field {} target-ref-id)))
    query))

(defn- find-location
  [query stage-number target-clause]
  (let [stage (lib.util/query-stage query stage-number)]
    (m/find-first
     (fn [possible-location]
       (when-let [clauses (get-in stage possible-location)]
         (let [target-uuid (lib.options/uuid target-clause)]
           (when (some (comp #{target-uuid} :lib/uuid second) clauses)
             possible-location))))
     (stage-paths query stage-number))))

(defn- remove-replace* [query stage-number target-clause remove-or-replace replacement]
  (mu/disable-enforcement
    (let [target-clause (lib.common/->op-arg target-clause)
          location (find-location query stage-number target-clause)
          replace? (= :replace remove-or-replace)
          replacement-clause (when replace?
                               (lib.common/->op-arg replacement))
          remove-replace-fn (if replace?
                              #(lib.util/replace-clause %1 %2 %3 replacement-clause)
                              #(lib.util/remove-clause %1 %2 %3 stage-number))
          changing-breakout? (= [:breakout] location)
          sync-breakout-ordering? (and replace?
                                       changing-breakout?
                                       (= (first target-clause)
                                          (first replacement-clause))
                                       (= (last target-clause)
                                          (last replacement-clause)))
          new-query (cond
                      sync-breakout-ordering?
                      (sync-order-by-options-with-breakout
                       query
                       stage-number
                       target-clause
                       (dissoc (second replacement-clause) :lib/uuid))

                      changing-breakout?
                      (remove-breakout-order-by query stage-number target-clause)

                      :else
                      query)
          new-query (if location
                      (-> new-query
                          (remove-replace-location stage-number new-query location target-clause remove-replace-fn)
                          (normalize-fields-clauses location))
                      new-query)
          new-stage (lib.util/query-stage new-query stage-number)
          valid-change? (if changing-breakout?
                          (or
                           ;; breakout was removed
                           (not (contains? new-stage :breakout))
                           ;; breakout updated -- check for distinct refs. We can actually just use normalization to
                           ;; clean this up -- why don't we do that?
                           (lib.schema.util/distinct-mbql-clauses? (:breakout new-stage)))
                          ;; any change to something other than breakouts is always considered valid
                          true)]
      (if valid-change?
        new-query
        query))))

(mu/defn remove-clause :- ::lib.schema/query
  "Removes the `target-clause` from the stage specified by `stage-number` of `query`.
  If `stage-number` is not specified, the last stage is used."
  ([query :- ::lib.schema/query
    target-clause]
   (remove-clause query -1 target-clause))
  ([query :- ::lib.schema/query
    stage-number :- :int
    target-clause]
   (if (and (map? target-clause) (= (:lib/type target-clause) :mbql/join))
     (remove-join query stage-number target-clause)
     (remove-replace* query stage-number target-clause :remove nil))))

(defn- fresh-ref
  [reference]
  (lib.options/update-options reference assoc :lib/uuid (str (random-uuid))))

(defn- local-replace-expression-references [stage target-ref-id replacement-ref]
  (let [replace-embedded-refs (fn replace-refs [stage]
                                (lib.util.match/replace stage
                                  [:expression _ target-ref-id]
                                  (-> replacement-ref
                                      fresh-ref)))]
    (replace-embedded-refs stage)))

(defn- local-replace-expression
  [stage target replacement]
  (let [replacement-name (or (lib.util/expression-name replacement)
                             (-> replacement lib.options/options :name))
        top-level-replacement (-> replacement
                                  (lib.util/top-level-expression-clause replacement-name)
                                  fresh-ref)
        replaced (update stage :expressions (fn [exprs] (mapv #(if (= % target) top-level-replacement %) exprs)))
        target-name (lib.util/expression-name target)
        replacement-type (-> replacement lib.options/options :effective-type)
        replacement-ref [:expression {:effective-type replacement-type} replacement-name]]
    (local-replace-expression-references replaced target-name replacement-ref)))

(defn- local-replace
  [stage target replacement]
  (->> (if (lib.util/expression-name target)
         (local-replace-expression stage target replacement)
         (walk/postwalk #(if (= % target) replacement %) stage))
       (walk/postwalk #(if (= % (lib.options/uuid target)) (lib.options/uuid replacement) %))))

(defn- returned-columns-at-stage
  [query stage-number]
  (->> (lib.util/query-stage query stage-number)
       (lib.metadata.calculation/returned-columns query stage-number)))

(defn- replaced-columns
  [query stage-number replaced]
  (let [cols (returned-columns-at-stage query stage-number)
        replaced-cols (returned-columns-at-stage replaced stage-number)]
    (->> (map vector cols replaced-cols)
         (filter #(not= (first %) (second %))))))

(defn- next-stage-replacement
  [query next-stage-number [col replaced-col]]
  (let [target-ref-id (:lib/desired-column-alias col)
        replaced-ref (lib.ref/ref (assoc replaced-col :lib/source :source/previous-stage))]
    (assert (string? target-ref-id))
    (map (fn [target-ref] [target-ref (fresh-ref replaced-ref)])
         (lib.util.match/match (lib.util/query-stage query next-stage-number)
           [:field _ target-ref-id] &match))))

(defn- typed-expression
  [query stage-number expression]
  (if (or (-> expression lib.options/options :effective-type)
          (not (lib.expression/expression-clause? expression))
          (not (lib.util/clause? expression)))
    expression
    (let [t (lib.metadata.calculation/type-of query stage-number expression)]
      (lib.options/update-options expression assoc :effective-type t))))

(def ^:private expression-validator (mr/validator ::lib.schema.expression/expression))

(defn- expression-replacement?
  "Returns if `an-expression` and `new-expression` are both expressions."
  [an-expression new-expression]
  (and (expression-validator an-expression)
       (expression-validator new-expression)))

(defn- with-default-name
  [target replacement]
  (let [target-name (lib.util/expression-name target)]
    (cond-> replacement
      (and target-name
           (not (lib.util/expression-name replacement))
           (not (-> replacement lib.options/options :name)))
      (lib.util/top-level-expression-clause target-name))))

(defn- tweak-expression
  "Return `query` with `target` replaced by `replacement` at stage `stage-number`.

  This function can make changes that produce an invalid query. It is expected that the
  caller checks the result and removes invalid parts or uses an other way to make the
  replacement happen."
  [query stage-number target replacement]
  (let [unmodified-query query
        replacement (->> replacement
                         (with-default-name target)
                         (typed-expression query stage-number))]
    (loop [query (lib.util/update-query-stage query stage-number local-replace target replacement)
           stage-number stage-number]
      (if-let [next-stage-number (lib.util/next-stage-number query stage-number)]
        (let [next-replacements (->> (replaced-columns unmodified-query stage-number query)
                                     (mapcat #(next-stage-replacement query next-stage-number %)))]
          (recur (reduce (fn [query [target replacement]]
                           (lib.util/update-query-stage query next-stage-number local-replace target replacement))
                         query
                         next-replacements)
                 next-stage-number))
        query))))

(defn- prefix
  [part whole]
  (when (every? true? (map = part whole))
    part))

(defn- on-stage-path
  "Given a Malli `error` in `query`, return the a path to the erroneous part of the query we can remove
  to fix the problem or nil if there is no such path."
  [query error]
  (let [in (:in error)]
    ;; We can only fix problems in stages.
    (when (= (first in) :stages)
      (let [stage-number (second in)
            path-in-stage (nnext in)]
        ;; The path should point at least to a top level clause in the stage,
        ;; e.g., a specific expression or an order-by clause, and
        ;; it should have a stage-path as its prefix.
        (when-let [p (and (next path-in-stage)
                          (some #(prefix % path-in-stage) (stage-paths query stage-number)))]
          ;; We keep the prefix of `in` that's pointing to a specific element on the stage path.
          ;; 2 accounts for [:stages stage-number] and 1 for the key of the element on the path.
          (subvec in 0 (+ (count p) 2 1)))))))

(defn- conditions-changed-for-aliases?
  "Checks if two sets of join conditions are the same. We ignore the current join-aliases as those may be changing,
   and we ignore effective-type since `tweak-expression` above may have already added it, and in this case it will be irrelevant."
  [new-join-alias new-join-conditions join-alias-b join-conditions-b]
  (let [a-conds (lib.util.match/replace
                  new-join-conditions
                  (_ :guard (every-pred map? (comp #{new-join-alias} :join-alias)))
                  (dissoc &match :join-alias :effective-type)
                  (_ :guard (every-pred map? :effective-type))
                  (dissoc &match :effective-type))
        b-conds (lib.util.match/replace
                  join-conditions-b
                  (_ :guard (every-pred map? (comp #{join-alias-b} :join-alias)))
                  (dissoc &match :join-alias :effective-type)
                  (_ :guard (every-pred map? :effective-type))
                  (dissoc &match :effective-type))]
    (not (lib.equality/= a-conds b-conds))))

(mu/defn- replace-expression-removing-erroneous-parts :- ::lib.schema/query
  [unmodified-query :- ::lib.schema/query
   stage-number     :- :int
   target           :- ::lib.schema.expression/expression
   replacement      :- ::lib.schema.expression/expression]
  (mu/disable-enforcement
    (let [location (find-location unmodified-query stage-number target)
          query (loop [query (tweak-expression unmodified-query stage-number target replacement)]
                  (let [explanation (mr/explain ::lib.schema/query query)
                        error-paths (->> (:errors explanation)
                                         (keep #(on-stage-path query %))
                                         distinct)]
                    (if (seq error-paths)
                      (recur (reduce (fn [q path]
                                       (try
                                         (remove-clause q (second path) (get-in q path))
                                         (catch #?(:clj Exception :cljs js/Error) e
                                           (let [{:keys [error join]} (ex-data e)]
                                             (if (= error :metabase.lib.util/cannot-remove-final-join-condition)
                                               ;; remove the dangling join
                                               (remove-join q (second path) join)
                                               (throw e))))))
                                     query
                                     error-paths))
                      (if explanation
                        ;; there is an error we cannot fix, fall back to old way,
                        ;; i.e., remove all dependent parts
                        (remove-replace* unmodified-query stage-number target :replace replacement)
                        query))))]
      (if (and (= :joins (first location))
               (= :conditions (last location)))
        (let [join-loc (pop location)
              join-idx (peek join-loc)
              join (get (lib.join/joins query stage-number) join-idx)
              old-join (get (lib.join/joins unmodified-query stage-number) join-idx)
              new-name (lib.join/default-alias query stage-number (dissoc join :alias))]
          (if (and (not= new-name (:alias join))
                   (conditions-changed-for-aliases? (:alias join) (:conditions join)
                                                    (:alias old-join) (:conditions old-join)))
            (rename-join query stage-number join new-name)
            query))
        query))))

(declare replace-join)

(mu/defn replace-clause :- ::lib.schema/query
  "Replaces the `target-clause` with `new-clause` in the `query` stage specified by `stage-number`.
  If `stage-number` is not specified, the last stage is used.

  This should perhaps be called `update-clause` or `edit-clause` - semantically it is replacing an existing clause
  with an updated version of itself. For example, changing the name or details of an expression; `SUM(subtotal)`
  changed to `SUM(total)`.

  Of course you can completely change the clause - `Created At by month` into `User->Latitude by 0.1 degrees`, say -
  but the *identity* of the clause is retained. That means the `:ident` of the `target-clause` is always retained,
  even if the `new-clause` has a different one! If you want to drop the old clause and replace it, that's
  [[remove-clause]] plus adding the new one with [[lib.expression/expression]] and similar."
  ([query :- ::lib.schema/query
    target-clause
    new-clause]
   (replace-clause query -1 target-clause new-clause))
  ([query :- ::lib.schema/query
    stage-number :- :int
    target-clause
    new-clause]
   (cond
     (and (map? target-clause) (= (:lib/type target-clause) :mbql/join))
     (replace-join query stage-number target-clause new-clause)

     (expression-replacement? target-clause new-clause)
     (replace-expression-removing-erroneous-parts query stage-number target-clause new-clause)

     :else
     (remove-replace* query stage-number target-clause :replace new-clause))))

(defn- field-clause-with-join-alias?
  [field-clause join-alias]
  (and (lib.util/field-clause? field-clause)
       (= (lib.join.util/current-join-alias field-clause) join-alias)))

(defn- replace-join-alias
  [a-join old-name new-name]
  (lib.util.match/replace a-join
    (field :guard #(field-clause-with-join-alias? % old-name))
    (lib.join/with-join-alias field new-name)))

(defn- rename-join-in-stage
  [stage idx new-name]
  (let [the-joins      (:joins stage)
        [idx old-name] (when (< -1 idx (count the-joins))
                         [idx (get-in the-joins [idx :alias])])]
    (if (and idx (not= old-name new-name))
      (let [unique-name-fn (lib.util/unique-name-generator)
            _              (run! unique-name-fn (map :alias the-joins))
            unique-name    (unique-name-fn new-name)]
        (-> stage
            (assoc-in [:joins idx :alias] unique-name)
            (replace-join-alias old-name unique-name)))
      stage)))

(defn- join-spec->index
  [query stage-number join-spec]
  (if (integer? join-spec)
    join-spec
    (let [pred (cond-> #{join-spec}
                 (string? join-spec) (comp :alias))]
      (some (fn [[idx a-join]]
              (when (pred a-join)
                idx))
            (m/indexed (:joins (lib.util/query-stage query stage-number)))))))

(mu/defn rename-join :- ::lib.schema/query
  "Rename the join specified by `join-spec` in `query` at `stage-number` to `new-name`.
  The join can be specified either by itself (as returned by [[joins]]), by its alias
  or by its index in the list of joins as returned by [[joins]].
  If `stage-number` is not provided, the last stage is used.
  If the specified join cannot be found, then `query` is returned as is.
  If renaming the join to `new-name` would clash with an existing join, a
  suffix is appended to `new-name` to make it unique."
  ([query join-spec new-name]
   (rename-join query -1 join-spec new-name))

  ([query        :- ::lib.schema/query
    stage-number :- :int
    join-spec    :- [:or ::lib.schema.join/join ::lib.schema.join/alias :int]
    new-name     :- ::lib.schema.join/alias]
   (if-let [idx (join-spec->index query stage-number join-spec)]
     (lib.util/update-query-stage query stage-number rename-join-in-stage idx new-name)
     query)))

(defn- remove-matching-missing-columns
  [query-after query-before stage-number match-spec]
  (let [removed-cols (set/difference
                      (set (lib.metadata.calculation/visible-columns query-before stage-number (lib.util/query-stage query-before stage-number)))
                      (set (lib.metadata.calculation/visible-columns query-after stage-number (lib.util/query-stage query-after stage-number))))]
    (reduce
     #(apply remove-local-references %1 stage-number query-after (match-spec %2))
     query-after
     removed-cols)))

(defn- remove-invalidated-refs
  "Remove refs that are now invalid because a join has been removed."
  [query-after query-before stage-number]
  (let [query-without-local-refs (remove-matching-missing-columns
                                  query-after
                                  query-before
                                  stage-number
<<<<<<< HEAD
                                  (fn [{field-id :id, :as column}]
                                    (assert (pos-int? field-id))
                                    [:field {:join-alias (::lib.join/join-alias column)} field-id]))]
    ;; Because joins can use :all or :none, we cannot just use `remove-local-references` we have to manually look at the next stage as well
    (if-let [stage-number (lib.util/next-stage-number query-without-local-refs stage-number)]
      (remove-matching-missing-columns
       query-without-local-refs
       query-before
       stage-number
       (fn [column]
         (assert (:lib/desired-column-alias column))
         [:field {} (:lib/desired-column-alias column)]))
=======
                                  (fn [column] [:field {:join-alias (::lib.join/join-alias column)} (:id column)]))]
    ;; Because joins can use :all or :none, we cannot just use `remove-local-references` we have to manually look at
    ;; the next stage as well
    (if-let [next-stage-number (lib.util/next-stage-number query-without-local-refs stage-number)]
      (remove-matching-missing-columns
       query-without-local-refs
       query-before
       next-stage-number
       (fn [column]
         [:field {} (:lib/source-column-alias column)]))
>>>>>>> 19f3c013
      query-without-local-refs)))

(defn- join-spec->alias
  [query stage-number join-spec]
  (cond
    (integer? join-spec) (get-in (lib.util/query-stage query stage-number) [:joins join-spec :alias])
    (map? join-spec) (:alias join-spec)
    :else join-spec))

(defn- update-joins
  ([query stage-number join-spec f]
   (if-let [join-alias (join-spec->alias query stage-number join-spec)]
     (mu/disable-enforcement
       (let [query-after (as-> query $q
                           (lib.util/update-query-stage
                            $q
                            stage-number
                            (fn [stage]
                              (u/assoc-dissoc stage :joins (f (:joins stage) join-alias))))
                           (lib.util/update-query-stage
                            $q
                            stage-number
                            (fn [stage]
                              (m/update-existing
                               stage
                               :joins
                               (fn [joins]
                                 (mapv #(lib.join/add-default-alias $q stage-number %) joins))))))]
         (-> query-after
             (remove-invalidated-refs query stage-number)
             normalize-fields-clauses)))
     query)))

(defn- dependent-join? [join join-alias]
  (or (= (:alias join) join-alias)
      (field-clause-with-join-alias? join join-alias)))

(mu/defn remove-join :- ::lib.schema/query
  "Remove the join specified by `join-spec` in `query` at `stage-number`.
  The join can be specified either by itself (as returned by [[joins]]), by its alias
  or by its index in the list of joins as returned by [[joins]].
  If `stage-number` is not provided, the last stage is used.
  If the specified join cannot be found, then `query` is returned as is.
  Top level clauses containing references to the removed join are removed too."
  ([query join-spec]
   (remove-join query -1 join-spec))

  ([query        :- ::lib.schema/query
    stage-number :- :int
    join-spec    :- [:or ::lib.schema.join/join :string :int]]
   (try
     (update-joins query stage-number join-spec (fn [joins join-alias]
                                                  (not-empty (filterv #(not (dependent-join? % join-alias))
                                                                      joins))))
     (catch #?(:clj Exception :cljs :default) e
       (let [{:keys [error join] error-stage-number :stage-number} (ex-data e)]
         (if (= error ::lib.util/cannot-remove-final-join-condition)
           (-> query
               (remove-join error-stage-number join)
               (remove-join stage-number join-spec))
           (throw e)))))))

(mu/defn replace-join :- ::lib.schema/query
  "Replace the join specified by `join-spec` in `query` at `stage-number` with `new-join`.
  If `new-join` is nil, the join is removed as if by [[remove-join]].
  The join can be specified either by itself (as returned by [[joins]]), by its alias
  or by its index in the list of joins as returned by [[joins]].
  If `stage-number` is not provided, the last stage is used.
  If the specified join cannot be found, then `query` is returned as is.
  Top level clauses containing references to the removed join are removed too."
  ([query join-spec new-join]
   (replace-join query -1 join-spec new-join))

  ([query        :- ::lib.schema/query
    stage-number :- :int
    join-spec    :- [:or ::lib.schema.join/join :string :int]
    new-join]
   (if (nil? new-join)
     (remove-join query stage-number join-spec)
     (update-joins query stage-number join-spec
                   (fn [joins join-alias]
                     (mapv #(if (= (:alias %) join-alias)
                              (let [should-rename? (or (conditions-changed-for-aliases?
                                                        (:alias new-join)
                                                        (:conditions new-join)
                                                        (:alias %)
                                                        (:conditions %))
                                                       (not= (:source-table new-join)
                                                             (:source-table %))
                                                       (not= (:source-card new-join)
                                                             (:source-card %)))]
                                (cond-> new-join
                                  ;; We need to tag the join so that add-default-alias knows to replace this alias
                                  should-rename? (assoc ::lib.join/replace-alias true)))
                              %)
                           joins))))))

(defn- specifies-default-fields? [query stage-number]
  (let [fields (:fields (lib.util/query-stage query stage-number))]
    (and fields
         ;; Quick first check: if there are any implicitly-joined fields, it's not the default list.
         (not (some (comp :source-field lib.options/options) fields))
         (lib.equality/matching-column-sets? query stage-number fields
                                             (lib.metadata.calculation/default-columns-for-stage query stage-number)))))

(defn- normalize-fields-for-join [query stage-number removed-location join]
  (cond
    ;; Nothing to do if it's already a keyword.
    (#{:none :all} (:fields join)) join

    ;; If it's missing, treat it as `:all` unless we just removed a field.
    ;; TODO: This really should be a different function called by `remove-field`; it also needs to filter on the stage.
    (and (or (= removed-location [:aggregation])
             (= removed-location [:breakout]))
         (not (contains? join :fields)))
    (assoc join :fields :all)

    (lib.equality/matching-column-sets?
     query stage-number (:fields join)
     (lib.join/join-fields-to-add-to-parent-stage query stage-number (assoc join :fields :all) nil))
    (assoc join :fields :all)

    :else join))

(defn- normalize-fields-for-stage [query stage-number removed-location]
  (let [stage (lib.util/query-stage query stage-number)]
    (cond-> query
      (specifies-default-fields? query stage-number)
      (lib.util/update-query-stage stage-number dissoc :fields)

      (and (empty? (:aggregation stage))
           (empty? (:breakout stage))
           (:joins stage))
      (lib.util/update-query-stage stage-number update :joins
                                   (partial mapv #(normalize-fields-for-join query stage-number removed-location %))))))

(mu/defn normalize-fields-clauses :- ::lib.schema/query
  "Check all the `:fields` clauses in the query - on the stages and any joins - and drops them if they are equal to the
  defaults.
  - For stages, if the `:fields` list is identical to the default fields for this stage.
  - For joins, replace it with `:all` if it's all the fields that are in the join by default.
  - For joins, remove it if the list is empty (the default for joins is no fields)."
  ([query :- ::lib.schema/query]
   (normalize-fields-clauses query nil))
  ([query            :- ::lib.schema/query
    removed-location :- [:maybe [:sequential :any]]]
   (reduce #(normalize-fields-for-stage %1 %2 removed-location)
           query
           (range (count (:stages query))))))<|MERGE_RESOLUTION|>--- conflicted
+++ resolved
@@ -13,7 +13,9 @@
    [metabase.lib.ref :as lib.ref]
    [metabase.lib.schema :as lib.schema]
    [metabase.lib.schema.expression :as lib.schema.expression]
+   [metabase.lib.schema.id :as lib.schema.id]
    [metabase.lib.schema.join :as lib.schema.join]
+   [metabase.lib.schema.metadata :as lib.schema.metadata]
    [metabase.lib.schema.util :as lib.schema.util]
    [metabase.lib.util :as lib.util]
    [metabase.lib.util.match :as lib.util.match]
@@ -579,21 +581,10 @@
                                   query-after
                                   query-before
                                   stage-number
-<<<<<<< HEAD
-                                  (fn [{field-id :id, :as column}]
-                                    (assert (pos-int? field-id))
-                                    [:field {:join-alias (::lib.join/join-alias column)} field-id]))]
-    ;; Because joins can use :all or :none, we cannot just use `remove-local-references` we have to manually look at the next stage as well
-    (if-let [stage-number (lib.util/next-stage-number query-without-local-refs stage-number)]
-      (remove-matching-missing-columns
-       query-without-local-refs
-       query-before
-       stage-number
-       (fn [column]
-         (assert (:lib/desired-column-alias column))
-         [:field {} (:lib/desired-column-alias column)]))
-=======
-                                  (fn [column] [:field {:join-alias (::lib.join/join-alias column)} (:id column)]))]
+                                  (mu/fn [col :- [:map
+                                                  [:id                   ::lib.schema.id/field]
+                                                  [::lib.join/join-alias ::lib.schema.join/alias]]]
+                                    [:field {:join-alias (::lib.join/join-alias col)} (:id col)]))]
     ;; Because joins can use :all or :none, we cannot just use `remove-local-references` we have to manually look at
     ;; the next stage as well
     (if-let [next-stage-number (lib.util/next-stage-number query-without-local-refs stage-number)]
@@ -601,9 +592,9 @@
        query-without-local-refs
        query-before
        next-stage-number
-       (fn [column]
-         [:field {} (:lib/source-column-alias column)]))
->>>>>>> 19f3c013
+       (mu/fn [col :- [:map
+                       [:lib/source-column-alias ::lib.schema.metadata/source-column-alias]]]
+         [:field {} (:lib/source-column-alias col)]))
       query-without-local-refs)))
 
 (defn- join-spec->alias
