--- conflicted
+++ resolved
@@ -8,13 +8,8 @@
    [honey.sql.helpers :as sql.helpers]
    [java-time.api :as t]
    [metabase.api.common :as api]
-<<<<<<< HEAD
+   [metabase.app-db.core :as mdb]
    [metabase.config.core :as config]
-   [metabase.db :as mdb]
-=======
-   [metabase.app-db.core :as mdb]
-   [metabase.config :as config]
->>>>>>> 3ecfbb74
    [metabase.driver :as driver]
    [metabase.driver.sql :as driver.sql]
    [metabase.driver.sql-jdbc.common :as sql-jdbc.common]
