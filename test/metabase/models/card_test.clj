(ns metabase.models.card-test
  (:require
   [cheshire.core :as json]
   [clojure.test :refer :all]
   [metabase.models
<<<<<<< HEAD
    :refer [Action Card Collection Dashboard DashboardCard NativeQuerySnippet QueryAction]]
=======
    :refer [Card Collection Dashboard DashboardCard]]
>>>>>>> 1f325c22
   [metabase.models.card :as card]
   [metabase.models.serialization.base :as serdes.base]
   [metabase.models.serialization.hash :as serdes.hash]
   [metabase.query-processor :as qp]
   [metabase.test :as mt]
   [metabase.test.util :as tu]
   [metabase.util :as u]
   [toucan.db :as db]
   [toucan.util.test :as tt])
  (:import
   (java.time LocalDateTime)))

(deftest dashboard-count-test
  (testing "Check that the :dashboard_count delay returns the correct count of Dashboards a Card is in"
    (tt/with-temp* [Card      [{card-id :id}]
                    Dashboard [dash-1]
                    Dashboard [dash-2]]
      (letfn [(add-card-to-dash! [dash]
                (db/insert! DashboardCard :card_id card-id, :dashboard_id (u/the-id dash)))
              (get-dashboard-count []
                (card/dashboard-count (db/select-one Card :id card-id)))]
        (is (= 0
               (get-dashboard-count)))
        (testing "add to a Dashboard"
          (add-card-to-dash! dash-1)
          (is (= 1
                 (get-dashboard-count))))
        (testing "add to a second Dashboard"
          (add-card-to-dash! dash-2)
          (is (= 2
                 (get-dashboard-count))))))))

(deftest remove-from-dashboards-when-archiving-test
  (testing "Test that when somebody archives a Card, it is removed from any Dashboards it belongs to"
    (tt/with-temp* [Dashboard     [dashboard]
                    Card          [card]
                    DashboardCard [_dashcard {:dashboard_id (u/the-id dashboard), :card_id (u/the-id card)}]]
      (db/update! Card (u/the-id card) :archived true)
      (is (= 0
             (db/count DashboardCard :dashboard_id (u/the-id dashboard)))))))

(deftest public-sharing-test
  (testing "test that a Card's :public_uuid comes back if public sharing is enabled..."
    (tu/with-temporary-setting-values [enable-public-sharing true]
      (tt/with-temp Card [card {:public_uuid (str (java.util.UUID/randomUUID))}]
        (is (schema= u/uuid-regex
                     (:public_uuid card)))))

    (testing "...but if public sharing is *disabled* it should come back as `nil`"
      (tu/with-temporary-setting-values [enable-public-sharing false]
        (tt/with-temp Card [card {:public_uuid (str (java.util.UUID/randomUUID))}]
          (is (= nil
                 (:public_uuid card))))))))

(defn- dummy-dataset-query [database-id]
  {:database database-id
   :type     :native
   :native   {:query "SELECT count(*) FROM toucan_sightings;"}})

(deftest database-id-test
  (tt/with-temp Card [{:keys [id]} {:name          "some name"
                                    :dataset_query (dummy-dataset-query (mt/id))
                                    :database_id   (mt/id)}]
    (testing "before update"
      (is (= {:name "some name", :database_id (mt/id)}
             (into {} (db/select-one [Card :name :database_id] :id id)))))
    (db/update! Card id {:name          "another name"
                         :dataset_query (dummy-dataset-query (mt/id))})
    (testing "after update"
      (is (= {:name "another name" :database_id (mt/id)}
             (into {} (db/select-one [Card :name :database_id] :id id)))))))


;;; ------------------------------------------ Circular Reference Detection ------------------------------------------

(defn- card-with-source-table
  "Generate values for a Card with `source-table` for use with `with-temp`."
  {:style/indent 1}
  [source-table & {:as kvs}]
  (merge {:dataset_query {:database (mt/id)
                          :type     :query
                          :query    {:source-table source-table}}}
         kvs))

(deftest circular-reference-test
  (testing "Should throw an Exception if saving a Card that references itself"
    (tt/with-temp Card [card (card-with-source-table (mt/id :venues))]
      ;; now try to make the Card reference itself. Should throw Exception
      (is (thrown?
           Exception
           (db/update! Card (u/the-id card)
             (card-with-source-table (str "card__" (u/the-id card))))))))

  (testing "Do the same stuff with circular reference between two Cards... (A -> B -> A)"
    (tt/with-temp* [Card [card-a (card-with-source-table (mt/id :venues))]
                    Card [card-b (card-with-source-table (str "card__" (u/the-id card-a)))]]
      (is (thrown?
           Exception
           (db/update! Card (u/the-id card-a)
             (card-with-source-table (str "card__" (u/the-id card-b))))))))

  (testing "ok now try it with A -> C -> B -> A"
    (tt/with-temp* [Card [card-a (card-with-source-table (mt/id :venues))]
                    Card [card-b (card-with-source-table (str "card__" (u/the-id card-a)))]
                    Card [card-c (card-with-source-table (str "card__" (u/the-id card-b)))]]
      (is (thrown?
           Exception
           (db/update! Card (u/the-id card-a)
             (card-with-source-table (str "card__" (u/the-id card-c)))))))))

(deftest validate-collection-namespace-test
  (mt/with-temp Collection [{collection-id :id} {:namespace "currency"}]
    (testing "Shouldn't be able to create a Card in a non-normal Collection"
      (let [card-name (mt/random-name)]
        (try
          (is (thrown-with-msg?
               clojure.lang.ExceptionInfo
               #"A Card can only go in Collections in the \"default\" namespace"
               (db/insert! Card (assoc (tt/with-temp-defaults Card) :collection_id collection-id, :name card-name))))
          (finally
            (db/delete! Card :name card-name)))))

    (testing "Shouldn't be able to move a Card to a non-normal Collection"
      (mt/with-temp Card [{card-id :id}]
        (is (thrown-with-msg?
             clojure.lang.ExceptionInfo
             #"A Card can only go in Collections in the \"default\" namespace"
             (db/update! Card card-id {:collection_id collection-id})))))))

(deftest normalize-result-metadata-test
  (testing "Should normalize result metadata keys when fetching a Card from the DB"
    (let [metadata (qp/query->expected-cols (mt/mbql-query venues))]
      (mt/with-temp Card [{card-id :id} {:dataset_query   (mt/mbql-query venues)
                                         :result_metadata metadata}]
        (is (= (mt/derecordize metadata)
               (mt/derecordize (db/select-one-field :result_metadata Card :id card-id))))))))

(deftest populate-result-metadata-if-needed-test
  (doseq [[creating-or-updating f]
          {"creating" (fn [properties f]
                        (mt/with-temp Card [{card-id :id} properties]
                          (f (db/select-one-field :result_metadata Card :id card-id))))
           "updating" (fn [changes f]
                        (mt/with-temp Card [{card-id :id} {:dataset_query   (mt/mbql-query checkins)
                                                           :result_metadata (qp/query->expected-cols (mt/mbql-query checkins))}]
                          (db/update! Card card-id changes)
                          (f (db/select-one-field :result_metadata Card :id card-id))))}]
    (testing (format "When %s a Card\n" creating-or-updating)
      (testing "If result_metadata is empty, we should attempt to populate it"
        (f {:dataset_query (mt/mbql-query venues)}
           (fn [metadata]
             (is (= (map :name (qp/query->expected-cols (mt/mbql-query venues)))
                    (map :name metadata))))))
      (testing "Don't overwrite result_metadata that was passed in"
        (let [metadata (take 1 (qp/query->expected-cols (mt/mbql-query venues)))]
          (f {:dataset_query   (mt/mbql-query venues)
              :result_metadata metadata}
             (fn [new-metadata]
               (is (= (mt/derecordize metadata)
                      (mt/derecordize new-metadata)))))))
      (testing "Shouldn't barf if query can't be run (e.g. if query is a SQL query); set metadata to nil"
        (f {:dataset_query (mt/native-query {:native "SELECT * FROM VENUES"})}
           (fn [metadata]
             (is (= nil
                    metadata))))))))

;; this is a separate function so we can use the same tests for DashboardCards as well
(defn test-visualization-settings-normalization [f]
  (testing "visualization settings should get normalized to use modern MBQL syntax"
    (testing "Field references in column settings"
      (doseq [[original expected] {[:ref [:field-literal "foo" :type/Float]]
                                   [:ref [:field "foo" {:base-type :type/Float}]]

                                   [:ref [:field-id 1]]
                                   [:ref [:field 1 nil]]

                                   [:ref [:expression "wow"]]
                                   [:ref [:expression "wow"]]}
              ;; also check that normalization of already-normalized refs is idempotent
              original [original expected]
              ;; frontend uses JSON-serialized versions of the MBQL clauses as keys
              :let     [original (json/generate-string original)
                        expected (json/generate-string expected)]]
        (testing (format "Viz settings field ref key %s should get normalized to %s"
                         (pr-str original)
                         (pr-str expected))
          (f
           {:column_settings {original {:currency "BTC"}}}
           {:column_settings {expected {:currency "BTC"}}}))))

    (testing "Other MBQL field clauses"
      (let [original {:map.type                 "region"
                      :map.region               "us_states"
                      :pivot_table.column_split {:rows    [["datetime-field" ["field-id" 807] "year"]]
                                                 :columns [["fk->" ["field-id" 805] ["field-id" 808]]]
                                                 :values  [["aggregation" 0]]}}
            expected {:map.type                 "region"
                      :map.region               "us_states"
                      :pivot_table.column_split {:rows    [[:field 807 {:temporal-unit :year}]]
                                                 :columns [[:field 808 {:source-field 805}]]
                                                 :values  [[:aggregation 0]]}}]
        (f original expected)))

    (testing "Don't normalize non-MBQL arrays"
      (let [original {:graph.show_goal  true
                      :graph.goal_value 5.9
                      :graph.dimensions ["the_day"]
                      :graph.metrics    ["total_per_day"]}]
        (f original original)))

    (testing "Don't normalize key-value pairs in maps that could be interpreted as MBQL clauses"
      (let [original {:field-id 1}]
        (f original original)))

    (testing "Don't normalize array in graph.metrics that could be interpreted as MBQL clauses"
      (let [original {:graph.metrics ["expression" "sum" "count"]}]
        (f original original)))))

(deftest normalize-visualization-settings-test
  (test-visualization-settings-normalization
   (fn [original expected]
     (mt/with-temp Card [card {:visualization_settings original}]
       (is (= expected
              (db/select-one-field :visualization_settings Card :id (u/the-id card))))))))

(deftest validate-template-tag-field-ids-test
  (testing "Disallow saving a Card with native query Field filter template tags referencing a different Database (#14145)"
    (let [test-data-db-id      (mt/id)
          sample-dataset-db-id (mt/dataset sample-dataset (mt/id))
          card-data            (fn [database-id]
                                 {:database_id   database-id
                                  :dataset_query {:database database-id
                                                  :type     :native
                                                  :native   {:query         "SELECT COUNT(*) FROM PRODUCTS WHERE {{FILTER}}"
                                                             :template-tags {"FILTER" {:id           "_FILTER_"
                                                                                       :name         "FILTER"
                                                                                       :display-name "Filter"
                                                                                       :type         :dimension
                                                                                       :dimension    [:field (mt/id :venues :name) nil]
                                                                                       :widget-type  :string/=
                                                                                       :default      nil}}}}})
          good-card-data       (card-data test-data-db-id)
          bad-card-data        (card-data sample-dataset-db-id)]
      (testing "Should not be able to create new Card with a filter with the wrong Database ID"
        (is (thrown-with-msg?
             clojure.lang.ExceptionInfo
             #"Invalid Field Filter: Field \d+ \"VENUES\"\.\"NAME\" belongs to Database \d+ \"test-data\", but the query is against Database \d+ \"sample-dataset\""
             (mt/with-temp Card [_ bad-card-data]))))
      (testing "Should not be able to update a Card to have a filter with the wrong Database ID"
        (mt/with-temp Card [{card-id :id} good-card-data]
          (is (thrown-with-msg?
               clojure.lang.ExceptionInfo
               #"Invalid Field Filter: Field \d+ \"VENUES\"\.\"NAME\" belongs to Database \d+ \"test-data\", but the query is against Database \d+ \"sample-dataset\""
               (db/update! Card card-id bad-card-data))))))))

;;; ------------------------------------------ Parameters tests ------------------------------------------

(deftest validate-parameters-test
  (testing "Should validate Card :parameters when"
    (testing "creating"
      (is (thrown-with-msg?
           clojure.lang.ExceptionInfo
           #":parameters must be a sequence of maps with :id and :type keys"
           (mt/with-temp Card [_ {:parameters {:a :b}}])))

     (mt/with-temp Card [card {:parameters [{:id   "valid-id"
                                             :type "id"}]}]
       (is (some? card))))

    (testing "updating"
      (mt/with-temp Card [{:keys [id]} {:parameters []}]
        (is (thrown-with-msg?
             clojure.lang.ExceptionInfo
             #":parameters must be a sequence of maps with :id and :type keys"
             (db/update! Card id :parameters [{:id 100}])))
        (is (some? (db/update! Card id :parameters [{:id   "new-valid-id"
                                                     :type "id"}])))))))

(deftest normalize-parameters-test
  (testing ":parameters should get normalized when coming out of the DB"
    (doseq [[target expected] {[:dimension [:field-id 1000]] [:dimension [:field 1000 nil]]
                               [:field-id 1000]              [:field 1000 nil]}]
      (testing (format "target = %s" (pr-str target))
        (mt/with-temp Card [{card-id :id} {:parameter_mappings [{:parameter_id     "_CATEGORY_NAME_"
                                                                 :target target}]}]

          (is (= [{:parameter_id     "_CATEGORY_NAME_"
                   :target expected}]
                 (db/select-one-field :parameter_mappings Card :id card-id))))))))

(deftest validate-parameter-mappings-test
  (testing "Should validate Card :parameter_mappings when"
    (testing "creating"
      (is (thrown-with-msg?
           clojure.lang.ExceptionInfo
           #":parameter_mappings must be a sequence of maps with :parameter_id and :type keys"
           (mt/with-temp Card [_ {:parameter_mappings {:a :b}}])))

     (mt/with-temp Card [card {:parameter_mappings [{:parameter_id "valid-id"
                                                     :target       [:field 1000 nil]}]}]
       (is (some? card))))

    (testing "updating"
      (mt/with-temp Card [{:keys [id]} {:parameter_mappings []}]
        (is (thrown-with-msg?
             clojure.lang.ExceptionInfo
             #":parameter_mappings must be a sequence of maps with :parameter_id and :type keys"
             (db/update! Card id :parameter_mappings [{:parameter_id 100}])))

        (is (some? (db/update! Card id :parameter_mappings [{:parameter_id "new-valid-id"
                                                             :target       [:field 1000 nil]}])))))))

(deftest normalize-parameter-mappings-test
  (testing ":parameter_mappings should get normalized when coming out of the DB"
    (mt/with-temp Card [{card-id :id} {:parameter_mappings [{:parameter_id "22486e00"
                                                             :card_id      1
                                                             :target       [:dimension [:field-id 1]]}]}]
      (is (= [{:parameter_id "22486e00",
               :card_id      1,
               :target       [:dimension [:field 1 nil]]}]
             (db/select-one-field :parameter_mappings Card :id card-id))))))

(deftest identity-hash-test
  (testing "Card hashes are composed of the name and the collection's hash"
    (let [now (LocalDateTime/of 2022 9 1 12 34 56)]
      (mt/with-temp* [Collection  [coll  {:name "field-db" :location "/" :created_at now}]
                      Card        [card  {:name "the card" :collection_id (:id coll) :created_at now}]]
        (is (= "5199edf0"
               (serdes.hash/raw-hash ["the card" (serdes.hash/identity-hash coll) now])
               (serdes.hash/identity-hash card)))))))

(deftest parameter-card-test
  (let [default-params {:name       "Category Name"
                        :slug       "category_name"
                        :id         "_CATEGORY_NAME_"
                        :type       "category"}]
    (testing "parameter with source is card create ParameterCard"
      (tt/with-temp* [Card  [{source-card-id-1 :id}]
                      Card  [{source-card-id-2 :id}]
                      Card  [{card-id :id}
                             {:parameters [(merge default-params
                                                  {:values_source_type    "card"
                                                   :values_source_config {:card_id source-card-id-1}})]}]]
        (is (=? [{:card_id                   source-card-id-1
                  :parameterized_object_type :card
                  :parameterized_object_id   card-id
                  :parameter_id              "_CATEGORY_NAME_"}]
                (db/select 'ParameterCard :parameterized_object_type "card" :parameterized_object_id card-id)))

        (testing "update values_source_config.card_id will update ParameterCard"
          (db/update! Card card-id {:parameters [(merge default-params
                                                        {:values_source_type    "card"
                                                         :values_source_config {:card_id source-card-id-2}})]})
          (is (=? [{:card_id                   source-card-id-2
                    :parameterized_object_type :card
                    :parameterized_object_id   card-id
                    :parameter_id              "_CATEGORY_NAME_"}]
                  (db/select 'ParameterCard :parameterized_object_type "card" :parameterized_object_id card-id))))

        (testing "delete the card will delete ParameterCard"
          (db/delete! Card :id card-id)
          (is (= []
                 (db/select 'ParameterCard :parameterized_object_type "card" :parameterized_object_id card-id))))))

    (testing "Delete a card will delete any ParameterCard that linked to it"
      (tt/with-temp* [Card  [{source-card-id :id}]
                      Card  [{card-id-1 :id}
                             {:parameters [(merge default-params
                                                  {:values_source_type    "card"
                                                   :values_source_config {:card_id source-card-id}})]}]
                      Card  [{card-id-2 :id}
                             {:parameters [(merge default-params
                                                  {:values_source_type    "card"
                                                   :values_source_config {:card_id source-card-id}})]}]]
        ;; makes sure we have ParameterCard to start with
        (is (=? [{:card_id                   source-card-id
                  :parameterized_object_type :card
                  :parameterized_object_id   card-id-1
                  :parameter_id              "_CATEGORY_NAME_"}
                 {:card_id                   source-card-id
                  :parameterized_object_type :card
                  :parameterized_object_id   card-id-2
                  :parameter_id              "_CATEGORY_NAME_"}]
                (db/select 'ParameterCard :card_id source-card-id)))
        (db/delete! Card :id source-card-id)
        (is (= []
               (db/select 'ParameterCard :card_id source-card-id)))))))

(deftest serdes-descendants-test
  (testing "regular cards don't depend on anything"
    (mt/with-temp* [Card [card {:name "some card"}]]
      (is (empty? (serdes.base/serdes-descendants "Card" (:id card))))))

  (testing "cards which have another card as the source depend on that card"
    (mt/with-temp* [Card [card1 {:name "base card"}]
                    Card [card2 {:name "derived card"
                                 :dataset_query {:query {:source-table (str "card__" (:id card1))}}}]]
      (is (empty? (serdes.base/serdes-descendants "Card" (:id card1))))
      (is (= #{["Card" (:id card1)]}
             (serdes.base/serdes-descendants "Card" (:id card2))))))

  (testing "cards that has a native tempatlate tag"
    (mt/with-temp* [NativeQuerySnippet [snippet {:name "category" :content "category = 'Gizmo'"}]
                    Card               [card {:name          "Business Card"
                                              :dataset_query {:native
                                                              {:template-tags {:snippet {:name         "snippet"
                                                                                         :type         :snippet
                                                                                         :snippet-name "snippet"
                                                                                         :snippet-id   (:id snippet)}}
                                                               :query "select * from products where {{snippet}}"}}}]]
      (is (= #{["NativeQuerySnippet" (:id snippet)]}
             (serdes.base/serdes-descendants "Card" (:id card))))))

  (testing "cards which have parameter's source is another card"
    (mt/with-temp* [Card [card1 {:name "base card"}]
                    Card [card2 {:name       "derived card"
                                 :parameters [{:id                   "valid-id"
                                               :type                 "id"
                                               :values_source_type   "card"
                                               :values_source_config {:card_id (:id card1)}}]}]]
      (is (= #{["Card" (:id card1)]}
             (serdes.base/serdes-descendants "Card" (:id card2)))))))


;;; ------------------------------------------ Viz Settings Tests  ------------------------------------------

(deftest upgrade-to-v2-db-test
  (testing ":visualization_settings v. 1 should be upgraded to v. 2 on select"
    (mt/with-temp Card [{card-id :id} {:visualization_settings {:pie.show_legend true}}]
        (is (= {:version 2
                :pie.show_legend true
                :pie.percent_visibility "inside"}
               (db/select-one-field :visualization_settings Card :id card-id)))))
  (testing ":visualization_settings v. 1 should be upgraded to v. 2 and persisted on update"
    (mt/with-temp Card [{card-id :id} {:visualization_settings {:pie.show_legend true}}]
      (db/update! Card card-id :name "Favorite Toucan Foods")
      (is (= {:version 2
              :pie.show_legend true
              :pie.percent_visibility "inside"}
             (:visualization_settings (db/simple-select-one Card {:where [:= :id card-id]})))))))<|MERGE_RESOLUTION|>--- conflicted
+++ resolved
@@ -3,11 +3,7 @@
    [cheshire.core :as json]
    [clojure.test :refer :all]
    [metabase.models
-<<<<<<< HEAD
-    :refer [Action Card Collection Dashboard DashboardCard NativeQuerySnippet QueryAction]]
-=======
-    :refer [Card Collection Dashboard DashboardCard]]
->>>>>>> 1f325c22
+    :refer [Card Collection Dashboard DashboardCard NativeQuerySnippet]]
    [metabase.models.card :as card]
    [metabase.models.serialization.base :as serdes.base]
    [metabase.models.serialization.hash :as serdes.hash]
