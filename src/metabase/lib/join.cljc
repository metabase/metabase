--- conflicted
+++ resolved
@@ -229,22 +229,10 @@
    stage-number    :- :int
    column-metadata :- ::lib.schema.metadata/column
    join-alias      :- ::lib.schema.common/non-blank-string]
-<<<<<<< HEAD
   (let [col (-> (assoc column-metadata
                        :display-name (lib.metadata.calculation/display-name query stage-number column-metadata)
                        :lib/source   :source/joins)
                 (with-join-alias join-alias))]
-=======
-  ;; TODO (Cam 6/19/25) -- we need to get rid of `:source-alias` it's just causing confusion; don't need two keys for
-  ;; join aliases.
-  (let [column-metadata (assoc column-metadata
-                               :source-alias            join-alias
-                               :lib/original-join-alias join-alias)
-        col             (-> (assoc column-metadata
-                                   :display-name (lib.metadata.calculation/display-name query stage-number column-metadata)
-                                   :lib/source   :source/joins)
-                            (with-join-alias join-alias))]
->>>>>>> e0e936d3
     (assert (= (lib.join.util/current-join-alias col) join-alias))
     col))
 
