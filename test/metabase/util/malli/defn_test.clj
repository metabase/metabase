--- conflicted
+++ resolved
@@ -184,14 +184,10 @@
                            (catch java.lang.Exception error (throw (metabase.util.malli.fn/fixup-stacktrace error))))))))
                  expansion)))))))
 
-<<<<<<< HEAD
-(mu/defn- private-foo :- :int [x] x)
-=======
 
 (mu/defn- private-foo :- :int
   [x :- :int]
   x)
->>>>>>> 61012d1f
 
 (deftest ^:parallel private-defn-test
   (testing "The defn- macro creates a private function"
