--- conflicted
+++ resolved
@@ -31,16 +31,7 @@
 
 export type CollectionAuthorityLevel = "official" | null;
 
-<<<<<<< HEAD
-export type CollectionType =
-  | "instance-analytics"
-  | "trash"
-  | "remote-synced"
-  | "shared-tenant-collection"
-  | null;
-=======
 export type CollectionType = "instance-analytics" | "trash" | null;
->>>>>>> 74b8adab
 
 export type LastEditInfo = {
   email: string;
