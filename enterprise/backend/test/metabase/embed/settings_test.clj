(ns metabase.embed.settings-test
  (:require
   [clojure.string :as str]
   [clojure.test :refer :all]
   [metabase.analytics.snowplow-test :as snowplow-test]
   [metabase.embed.settings :as embed.settings]
   [metabase.test :as mt]
   [metabase.util.log.capture :as log.capture]
   [toucan2.core :as t2]))

(deftest enable-embedding-test
  (testing "A snowplow event is sent whenever embedding is toggled"
    (mt/with-test-user :crowberto
      (mt/with-premium-features #{:embedding}
        (mt/with-temporary-setting-values [embedding-app-origin "https://example.com"
                                           enable-embedding false]
          (let [embedded-dash-count (t2/count :model/Dashboard :enable_embedding true)
                embedded-card-count (t2/count :model/Card :enable_embedding true)
                expected-payload    {"embedding_app_origin_set"   true
                                     "number_embedded_questions"  embedded-card-count
                                     "number_embedded_dashboards" embedded-dash-count}]
            (snowplow-test/with-fake-snowplow-collector
              (embed.settings/enable-embedding! true)
              (is (= [{:data (merge expected-payload {"event" "embedding_enabled"})
                       :user-id (str (mt/user->id :crowberto))}]
                     (snowplow-test/pop-event-data-and-user-id!)))

              (mt/with-temporary-setting-values [enable-embedding false]
                (is (= [{:data
                         (merge expected-payload {"event" "embedding_disabled"})
                         :user-id (str (mt/user->id :crowberto))}]
                       (snowplow-test/pop-event-data-and-user-id!)))))))))))

(deftest deprecation-warning-for-enable-embedding-test
  (mt/with-temporary-setting-values [enable-embedding "false"]
    (log.capture/with-log-messages-for-level [warnings :warn]
      (embed.settings/enable-embedding! true)
      (is (re-find
           #"Setting enable-embedding is deprecated as of Metabase 0.51.0 and may be removed in a future version."
           (str/join " " (map :message (warnings))))))))

(def ^:private other-ip "1.2.3.4:1234")

(deftest enable-embedding-SDK-true-ignores-localhosts
  (mt/with-premium-features #{:embedding :embedding-sdk}
    (mt/with-temporary-setting-values [enable-embedding-sdk true]
      (let [origin-value "localhost:*"]
        (embed.settings/embedding-app-origins-sdk! origin-value)
        (testing "All localhosty origins should be ignored, so the result should be \"localhost:*\""
          (embed.settings/embedding-app-origins-sdk! (str origin-value " localhost:8080"))
          (is (= "localhost:*" (embed.settings/embedding-app-origins-sdk))))
        (testing "Normal ips are added to the list"
          (embed.settings/embedding-app-origins-sdk! (str origin-value " " other-ip))
          (is (= (str "localhost:* " other-ip) (embed.settings/embedding-app-origins-sdk))))))))

(deftest enable-embedding-SDK-false-returns-nothing
  (mt/with-premium-features #{:embedding :embedding-sdk}
    (mt/with-temporary-setting-values [enable-embedding-sdk false]
      (embed.settings/embedding-app-origins-sdk! "")
      (let [origin-value (str "localhost:* " other-ip " "
                              (str/join " " (map #(str "localhost:" %) (range 1000 2000))))]
        (embed.settings/embedding-app-origins-sdk! origin-value)
<<<<<<< HEAD
        (is (not (and (embed.settings/enable-embedding-sdk)
                      (embed.settings/embedding-app-origins-sdk))))))))
=======
        (is (not (and
                  (embed.settings/enable-embedding-sdk)
                  (embed.settings/embedding-app-origins-sdk))))))))
>>>>>>> aeb73c0c
<|MERGE_RESOLUTION|>--- conflicted
+++ resolved
@@ -60,11 +60,5 @@
       (let [origin-value (str "localhost:* " other-ip " "
                               (str/join " " (map #(str "localhost:" %) (range 1000 2000))))]
         (embed.settings/embedding-app-origins-sdk! origin-value)
-<<<<<<< HEAD
         (is (not (and (embed.settings/enable-embedding-sdk)
-                      (embed.settings/embedding-app-origins-sdk))))))))
-=======
-        (is (not (and
-                  (embed.settings/enable-embedding-sdk)
-                  (embed.settings/embedding-app-origins-sdk))))))))
->>>>>>> aeb73c0c
+                      (embed.settings/embedding-app-origins-sdk))))))))