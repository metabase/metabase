import { assocIn, updateIn } from "icepick";
import { normalize } from "normalizr";
import { t } from "ttag";

import { fieldApi } from "metabase/api";
import {
  createEntity,
  entityCompatibleQuery,
  notify,
} from "metabase/lib/entities";
import {
  compose,
  createAction,
  createThunkAction,
  handleActions,
  updateData,
  withAction,
  withCachedDataAndRequestState,
  withNormalize,
} from "metabase/lib/redux";
import { FieldSchema } from "metabase/schema";
import {
  getMetadata,
  getMetadataUnfiltered,
} from "metabase/selectors/metadata";
import { getUniqueFieldId } from "metabase-lib/v1/metadata/utils/fields";
import { getFieldValues } from "metabase-lib/v1/queries/utils/field";

// ADDITIONAL OBJECT ACTIONS

export const FETCH_FIELD_VALUES = "metabase/entities/fields/FETCH_FIELD_VALUES";
export const UPDATE_FIELD_VALUES =
  "metabase/entities/fields/UPDATE_FIELD_VALUES";
export const DELETE_FIELD_DIMENSION =
  "metabase/metadata/DELETE_FIELD_DIMENSION";
export const UPDATE_FIELD_DIMENSION =
  "metabase/metadata/UPDATE_FIELD_DIMENSION";
export const ADD_REMAPPINGS = "metabase/entities/fields/ADD_REMAPPINGS";

// ADDITIONAL OTHER ACTIONS

export const ADD_PARAM_VALUES = "metabase/entities/fields/ADD_PARAM_VALUES";
export const ADD_FIELDS = "metabase/entities/fields/ADD_FIELDS";

/**
 * @deprecated use "metabase/api" instead
 */
const Fields = createEntity({
  name: "fields",
  path: "/api/field",
  schema: FieldSchema,

  api: {
    get: (entityQuery, options, dispatch) =>
      entityCompatibleQuery(entityQuery, dispatch, fieldApi.endpoints.getField),
    update: (entityQuery, dispatch) =>
      entityCompatibleQuery(
        entityQuery,
        dispatch,
        fieldApi.endpoints.updateField,
      ),
  },

  selectors: {
    getObject: (state, { entityId }) => getMetadata(state).field(entityId),

    // getMetadata filters out sensitive fields by default.
    // This selector is used in the data model when we want to show them.
    getObjectUnfiltered: (state, { entityId }) =>
      getMetadataUnfiltered(state).field(entityId),
    getFieldValues: (state, { entityId }) => {
      const field = state.entities.fields[entityId];
      return field ? getFieldValues(field) : [];
    },
  },

  // ACTION CREATORS

  objectActions: {
    fetchFieldValues: compose(
      withAction(FETCH_FIELD_VALUES),
      withCachedDataAndRequestState(
        ({ id, table_id }) => {
          const uniqueId = getUniqueFieldId({ id, table_id });
          return [...Fields.getObjectStatePath(uniqueId)];
        },
        ({ id, table_id }) => {
          const uniqueId = getUniqueFieldId({ id, table_id });
          return [...Fields.getObjectStatePath(uniqueId), "values"];
        },
        (field) => {
          return Fields.getQueryKey({ id: field.id });
        },
      ),
      withNormalize(FieldSchema),
<<<<<<< HEAD
    )(field => async dispatch => {
      const { field_id, ...data } = await entityCompatibleQuery(
        field.id,
        dispatch,
        fieldApi.endpoints.getFieldValues,
      );
=======
    )((field) => async (dispatch) => {
      const { field_id, ...data } = await MetabaseApi.field_values({
        fieldId: field.id,
      });
>>>>>>> 4c4fb36a
      const table_id = field.table_id;

      // table_id is required for uniqueFieldId as it's a way to know if field is virtual
      return { id: field_id, ...data, ...(table_id && { table_id }) };
    }),

    updateField(field, values, opts) {
      return async (dispatch, getState) => {
        const result = await dispatch(
          Fields.actions.update(
            { id: field.id },
            values,
            notify(opts, field.displayName(), t`updated`),
          ),
        );

        // field values needs to be fetched again once the field is updated metabase#16322
        await dispatch(
          Fields.actions.fetchFieldValues(field, { reload: true }),
        );

        return result;
      };
    },
    // Docstring from m.api.field:
    // Update the human-readable values for a `Field` whose semantic type is
    // `category`/`city`/`state`/`country` or whose base type is `type/Boolean`."
    updateFieldValues: createThunkAction(
      UPDATE_FIELD_VALUES,
      ({ id }, fieldValuePairs) =>
        (dispatch, getState) =>
          updateData({
            dispatch,
            getState,
            requestStatePath: ["entities", "fields", id, "dimension"],
            existingStatePath: ["entities", "fields", id],
            putData: () =>
              entityCompatibleQuery(
                {
                  id,
                  values: fieldValuePairs,
                },
                dispatch,
                fieldApi.endpoints.updateFieldValues,
              ),
          }),
    ),
    updateFieldDimension: createThunkAction(
      UPDATE_FIELD_DIMENSION,
      ({ id }, dimension) =>
        (dispatch) =>
          entityCompatibleQuery(
            { id, ...dimension },
            dispatch,
            fieldApi.endpoints.createFieldDimension,
          ),
    ),
    deleteFieldDimension: createThunkAction(
      DELETE_FIELD_DIMENSION,
      ({ id }) =>
        async (dispatch) => {
          await entityCompatibleQuery(
            id,
            dispatch,
            fieldApi.endpoints.deleteFieldDimension,
          );
          return { id };
        },
    ),

    addRemappings: createAction(ADD_REMAPPINGS, ({ id }, remappings) => ({
      fieldId: id,
      remappings,
    })),
  },

  actions: {
    addParamValues: createAction(ADD_PARAM_VALUES),
    addFields: createAction(ADD_FIELDS, (fields) =>
      normalize(fields, [FieldSchema]),
    ),
  },

  // ADDITIONAL REDUCER

  reducer: handleActions(
    {
      [ADD_PARAM_VALUES]: {
        next: (state, { payload: paramValues }) => {
          for (const fieldValues of Object.values(paramValues)) {
            state = assocIn(
              state,
              [fieldValues.field_id, "values"],
              fieldValues,
            );
          }
          return state;
        },
      },
      [ADD_REMAPPINGS]: (state, { payload: { fieldId, remappings } }) =>
        updateIn(state, [fieldId, "remappings"], (existing = []) =>
          Array.from(new Map(existing.concat(remappings))),
        ),
      // cannot use `UPDATE_TABLE_FIELD_ORDER` because of the dependency cycle
      ["metabase/entities/UPDATE_TABLE_FIELD_ORDER"]: (
        state,
        { payload: { fieldOrder } },
      ) => {
        fieldOrder.forEach((fieldId, index) => {
          state = assocIn(state, [fieldId, "position"], index);
        });

        return state;
      },
      [UPDATE_FIELD_DIMENSION]: (state, { payload: dimension }) =>
        assocIn(state, [dimension.field_id, "dimensions"], [dimension]),
      [DELETE_FIELD_DIMENSION]: (state, { payload: { id } }) =>
        assocIn(state, [id, "dimensions"], []),
    },
    {},
  ),
});

export default Fields;<|MERGE_RESOLUTION|>--- conflicted
+++ resolved
@@ -93,19 +93,12 @@
         },
       ),
       withNormalize(FieldSchema),
-<<<<<<< HEAD
-    )(field => async dispatch => {
+    )((field) => async (dispatch) => {
       const { field_id, ...data } = await entityCompatibleQuery(
         field.id,
         dispatch,
         fieldApi.endpoints.getFieldValues,
       );
-=======
-    )((field) => async (dispatch) => {
-      const { field_id, ...data } = await MetabaseApi.field_values({
-        fieldId: field.id,
-      });
->>>>>>> 4c4fb36a
       const table_id = field.table_id;
 
       // table_id is required for uniqueFieldId as it's a way to know if field is virtual
