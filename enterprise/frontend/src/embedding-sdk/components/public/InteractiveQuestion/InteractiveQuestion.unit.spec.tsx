--- conflicted
+++ resolved
@@ -54,15 +54,11 @@
 });
 
 // Provides a button to re-run the query
-<<<<<<< HEAD
-function InteractiveQuestionTestResult({
+function InteractiveQuestionCustomLayout({
   title,
 }: {
   title?: SdkQuestionTitleProps;
 }) {
-=======
-function InteractiveQuestionCustomLayout() {
->>>>>>> 6e407f15
   const { resetQuestion } = useInteractiveQuestionContext();
 
   return (
@@ -75,19 +71,14 @@
 
 const setup = ({
   isValidCard = true,
-<<<<<<< HEAD
   title,
-}: {
-  isValidCard?: boolean;
-  title?: SdkQuestionTitleProps;
-=======
   withCustomLayout = false,
   withChartTypeSelector = false,
 }: {
   isValidCard?: boolean;
+  title?: SdkQuestionTitleProps;
   withCustomLayout?: boolean;
   withChartTypeSelector?: boolean;
->>>>>>> 6e407f15
 } = {}) => {
   const { state } = setupSdkState({
     currentUser: TEST_USER,
@@ -113,16 +104,12 @@
   setupCardQueryEndpoints(TEST_CARD, TEST_DATASET);
 
   return renderWithProviders(
-<<<<<<< HEAD
-    <InteractiveQuestion questionId={TEST_CARD.id}>
-      <InteractiveQuestionTestResult title={title} />
-=======
     <InteractiveQuestion
       questionId={TEST_CARD.id}
+      title={title}
       withChartTypeSelector={withChartTypeSelector}
     >
       {withCustomLayout ? <InteractiveQuestionCustomLayout /> : undefined}
->>>>>>> 6e407f15
     </InteractiveQuestion>,
     {
       mode: "sdk",
@@ -201,7 +188,6 @@
     expect(screen.getByText("Question not found")).toBeInTheDocument();
   });
 
-<<<<<<< HEAD
   it.each([
     // shows the question title by default
     [undefined, "My Question"],
@@ -230,7 +216,7 @@
       expect(element?.textContent ?? null).toBe(expectedTitle);
     },
   );
-=======
+
   it("should show a chart type selector button if withChartTypeSelector is true", async () => {
     setup({ withChartTypeSelector: true });
     await waitForLoaderToBeRemoved();
@@ -248,5 +234,4 @@
       screen.queryByTestId("chart-type-selector-button"),
     ).not.toBeInTheDocument();
   });
->>>>>>> 6e407f15
 });