--- conflicted
+++ resolved
@@ -16,11 +16,7 @@
   (let [file-url (io/resource js-file-path)]
     (assert file-url (trs "Can''t find JS color selector at ''{0}''" js-file-path))
     (let [dlay (delay
-<<<<<<< HEAD
-                 (doto (js/make-context)
-=======
                  (doto (js/context)
->>>>>>> bf00aa99
                    (js/load-resource js-file-path)))]
       (fn []
         @dlay))))
