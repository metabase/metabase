--- conflicted
+++ resolved
@@ -49,13 +49,9 @@
     case "location":
       return isString && isAddress;
     case "number":
-<<<<<<< HEAD
-      return isNumeric && !isID && !isLocation;
+      return isNumeric && !isID;
     case "boolean":
       return isBoolean;
-=======
-      return isNumeric && !isID;
->>>>>>> c1763bd9
     case "string":
       return (
         (isString || (isBoolean && hasFieldValues === "list")) && !isAddress
