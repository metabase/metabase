--- conflicted
+++ resolved
@@ -42,23 +42,16 @@
    :max-interval-millis     30000
    :retry-on-exception-pred (comp not ::skip-retry? ex-data)})
 
-<<<<<<< HEAD
 (defn- contains-unretriable-errors?
   [error]
   (let [unretriable-errors #{:slack/invalid-token :slack/channel-not-found}]
     (contains? unretriable-errors error)))
 
-(defn- should-retry-sending?
+(defn- should-skip-retry?
   [exception channel-type]
   (let [error (:error-type (ex-data exception))]
-    (not (and (= :channel/slack channel-type)
-              (contains-unretriable-errors? error)))))
-=======
-(defn- should-skip-retry?
-  [exception channel-type]
-  (and (= :channel/slack channel-type)
-       (contains? (:errors (ex-data exception)) :slack-token)))
->>>>>>> 34ef924b
+    (and (= :channel/slack channel-type)
+         (contains-unretriable-errors? error))))
 
 (defn- channel-send-retrying!
   [notification-id payload-type handler message]
