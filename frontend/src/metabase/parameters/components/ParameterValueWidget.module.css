--- conflicted
+++ resolved
@@ -7,36 +7,6 @@
   color: var(--color-text-medium);
 }
 
-<<<<<<< HEAD
-=======
-.nameInput {
-  align-items: center;
-  display: flex;
-  min-height: 30px;
-  min-width: 150px;
-  color: var(--color-text-medium);
-  border: none;
-  font-size: 1em;
-  font-weight: 600;
-}
-
-.fullscreen {
-  margin-right: 0;
-  margin-left: 0;
-}
-
-.fullscreen .name {
-  font-size: 14px;
-}
-
-.fullscreen .parameter {
-  min-width: 0;
-  min-height: 0;
-  background-color: transparent;
-  font-size: 14px;
-}
-
->>>>>>> 9fbe6e8d
 .parameter.selected {
   font-weight: bold;
   color: var(--color-brand);
