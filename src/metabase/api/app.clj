(ns metabase.api.app
  (:require
    [clojure.string :as str]
    [clojure.walk :as walk]
    [compojure.core :refer [POST PUT]]
    [medley.core :as m]
    [metabase.api.card :as api.card]
    [metabase.api.collection :as api.collection]
    [metabase.api.common :as api]
    [metabase.mbql.schema :as mbql.s]
    [metabase.models :refer [App Collection Dashboard ModelAction Table]]
    [metabase.models.app.graph :as app.graph]
    [metabase.models.collection :as collection]
    [metabase.models.dashboard :as dashboard]
    [metabase.plugins.classloader :as classloader]
    [metabase.util :as u]
    [metabase.util.i18n :as i18n]
    [metabase.util.schema :as su]
    [schema.core :as s]
    [toucan.db :as db]
    [toucan.hydrate :refer [hydrate]]))

(defn- hydrate-details [apps]
  (hydrate apps [:collection :can_write]))

(defn- create-app! [{:keys [collection] :as app}]
  (db/transaction
   (let [coll-params (select-keys collection [:name :color :description :namespace :authority_level])
         collection-instance (api.collection/create-collection! coll-params)
         app-params (-> app
                        (select-keys [:dashboard_id :options :nav_items])
                        (assoc :collection_id (:id collection-instance)))
         app (db/insert! App app-params)]
     (app.graph/set-default-permissions! app)
     (hydrate-details app))))

(api/defendpoint POST "/"
  "Endpoint to create an app"
  [:as {{:keys [dashboard_id options nav_items]
         {:keys [name color description namespace authority_level]} :collection
         :as app} :body}]
  {dashboard_id    (s/maybe su/IntGreaterThanOrEqualToZero)
   options         (s/maybe su/Map)
   nav_items       (s/maybe [(s/maybe su/Map)])
   name            su/NonBlankString
   color           collection/hex-color-regex
   description     (s/maybe su/NonBlankString)
   namespace       (s/maybe su/NonBlankString)
   authority_level collection/AuthorityLevel}
  (create-app! app))

(api/defendpoint PUT "/:app-id"
  "Endpoint to change an app"
  [app-id :as {{:keys [dashboard_id options nav_items] :as body} :body}]
  {app-id su/IntGreaterThanOrEqualToZero
   dashboard_id (s/maybe su/IntGreaterThanOrEqualToZero)
   options (s/maybe su/Map)
   nav_items (s/maybe [(s/maybe su/Map)])}
  (api/write-check Collection (db/select-one-field :collection_id App :id app-id))
  (db/update! App app-id (select-keys body [:dashboard_id :options :nav_items]))
  (hydrate-details (db/select-one App :id app-id)))

(api/defendpoint GET "/"
  "Fetch a list of all Apps that the current user has read permissions for.

  By default, this returns Apps with non-archived Collections, but instead you can show archived ones by passing
  `?archived=true`."
  [archived]
  {archived (s/maybe su/BooleanString)}
  (let [archived? (Boolean/parseBoolean archived)]
    (hydrate-details
     (db/select [App :app.*]
       {:left-join [:collection [:= :collection.id :app.collection_id]]
        :where    [:and
                   [:= :collection.archived archived?]
                   (collection/visible-collection-ids->honeysql-filter-clause
                    (collection/permissions-set->visible-collection-ids @api/*current-user-permissions-set*))]
        :order-by [[:%lower.collection.name :asc]]}))))

(api/defendpoint GET "/:id"
  "Fetch a specific App"
  [id]
  (hydrate-details (api/read-check App id)))

(defn- replace-scaffold-targets
  [structure scaffold-target->target-id]
  (walk/postwalk
    (fn [node]
      (if-let [target-id (get scaffold-target->target-id node)]
        target-id
        node))
    structure))

(defn- create-scaffold-cards-and-pages!
  "Insert new cards and pages (dashboards), keep track of scaffold-target->id for each insert.
   If an item has a `scaffold-target` field, its id should be added to the accumulator."
  [collection-id cards pages]
  ;; We create the cards so we can replace scaffold-target-id elsewhere
  (let [scaffold-target->id (reduce
                              (fn [accum {:keys [scaffold-target] :as card}]
                                (when-not scaffold-target
                                  (throw (ex-info (i18n/tru "A scaffold-target was not provided for Card: {0}" (:name card))
                                                  {:status-code 400})))
                                (let [card (api.card/create-card! (-> card
                                                                      (replace-scaffold-targets accum)
                                                                      (assoc :collection_id collection-id)
                                                                      (dissoc :scaffold-target)
                                                                      (cond-> ;; card
                                                                        (not (:dataset card))
                                                                        (update-in [:dataset_query :query :source_table] #(str "card__" %)))))]
                                  (when (:dataset card)
                                    (db/insert-many! ModelAction [{:card_id (:id card) :slug "insert" :requires_pk false}
                                                                  {:card_id (:id card) :slug "update" :requires_pk true}
                                                                  {:card_id (:id card) :slug "delete" :requires_pk true}]))
                                  (assoc accum (into ["scaffold-target-id"] scaffold-target) (:id card))))
                              {}
                              cards)]
    ;; We create the dashboards (without dashcards) so we can replace scaffold-target-id elsewhere
    (reduce
      (fn [accum {:keys [scaffold-target] :as page}]
        (when-not scaffold-target
          (throw (ex-info (i18n/tru "A scaffold-target was not provided for Page: {0}" (:name page))
                          {:status-code 400})))
        (let [blank-page (-> page
                             (assoc :collection_id collection-id
                                    :is_app_page true
                                    :creator_id api/*current-user-id*)
                             (dissoc :ordered_cards :scaffold-target))
              dashboard (db/insert! Dashboard blank-page)]
          (assoc accum (into ["scaffold-target-id"] scaffold-target) (:id dashboard))))
      scaffold-target->id
      pages)))

(defn- create-scaffold-dashcards! [scaffold-target->id pages]
  (doseq [{:keys [ordered_cards scaffold-target]} pages
          :let [dashboard-id (get scaffold-target->id (into ["scaffold-target-id"] scaffold-target))]]
    ;; if dashcards need to refer to each other with scaffold-target they must be in the right order
    (reduce (fn [accum {:keys [scaffold-target] :as dashcard}]
              (let [{dashcard-id :id} (dashboard/add-dashcard!
                                        dashboard-id
                                        (:card_id dashcard)
                                        (replace-scaffold-targets dashcard accum))]
                (cond-> accum
                  scaffold-target (assoc (into ["scaffold-target-id"] scaffold-target) dashcard-id))))
            {}
            ordered_cards)))

(defn- generate-scaffold
  [app-name table-ids]
  (let [table-ids (distinct table-ids)
        tables (hydrate (db/select Table :id [:in table-ids]) :fields)
        _ (when (not= (count table-ids) (count tables))
            (throw (ex-info (i18n/tru "Some tables could not be found. Given: {0} Found: {1}"
                                      (pr-str table-ids)
                                      (pr-str (map :id tables)))
                            {:status-code 400})))
        table-id->table (m/index-by :id tables)
        page-type-display {"model" {:name (i18n/tru "Model")
                                    :display "table"}
                           "list" {:name (i18n/tru "List")
                                   :display "list"}
                           "detail" {:name (i18n/tru "Detail")
                                     :display "object"}}]
    {:app {:collection {:name app-name :color "#FFA500"}
           :dashboard_id ["scaffold-target-id" "page" (:id (first tables)) "list"]
           :nav_items (for [table-id table-ids
                            page-type ["list" "detail"]]
                        (cond-> {:page_id ["scaffold-target-id" "page" table-id page-type]}
                          (= page-type "detail") (assoc :indent 1 :hidden true)))}
     :cards (for [table-id table-ids
                  :let [table (get table-id->table table-id)
                        order-by-field-id (->> table
                                               :fields
                                               (keep (fn [field]
                                                       (let [field-name (str/lower-case (:name field))]
                                                         (cond
                                                           (= field-name "updated_at")
                                                           {:priority 0 :field-id (:id field)}

                                                           (= field-name "created_at")
                                                           {:priority 1 :field-id (:id field)}

                                                           (and (= :type/PK (:semantic_type field))
                                                                (isa? (:base_type field) :type/Number))
                                                           {:priority 2 :field-id (:id field)}))))
                                               (sort-by :priority)
                                               first
                                               :field-id)]
<<<<<<< HEAD
                  page-type ["list" "detail"]]
              {:scaffold-target ["card" table-id page-type]
               :name (format "%s %s"
                             (or (:display_name table) (:name table))
                             (get-in page-type-display [page-type :name]))
               :display (get-in page-type-display [page-type :display])
               :visualization_settings (cond-> {}
                                         (= page-type "list") (assoc "actions.bulk_enabled" false))
               :dataset_query {:type "query"
                               :database (:db_id table)
                               :query (cond-> {:source_table table-id}
                                        order-by-field-id (assoc :order_by [["desc", ["field", order-by-field-id, nil]]]))}})
=======
                  page-type ["model" "list" "detail"]]
              (if (= "model" page-type)
                {:scaffold-target ["card" table-id page-type]
                 :name (or (:display_name table) (:name table))
                 :display (get-in page-type-display [page-type :display])
                 :visualization_settings {}
                 :dataset true
                 :dataset_query {:type "query"
                                 :database (:db_id table)
                                 :query (cond-> {:source_table table-id}
                                          order-by-field-id (assoc :order_by [["desc", ["field", order-by-field-id, nil]]]))}}
                {:scaffold-target ["card" table-id page-type]
                 :name (format "Query %s %s"
                               (or (:display_name table) (:name table))
                               (get-in page-type-display [page-type :name]))
                 :display (get-in page-type-display [page-type :display])
                 :visualization_settings (cond-> {}
                                           (= page-type "list") (assoc "actions.bulk_enabled" false))
                 :dataset_query {:database mbql.s/saved-questions-virtual-database-id, :type "query", :query {:source_table ["scaffold-target-id" "card" table-id "model"]}}}))
>>>>>>> 2e01bd53
     :pages (for [table-id table-ids
                  :let [table (get table-id->table table-id)
                        pks (filter (comp #(= :type/PK %) :semantic_type) (:fields table))
                        _ (when (not= 1 (count pks))
                            (throw (ex-info (i18n/tru "Table must have a single primary key: {0}" (:name table))
                                            {:status-code 400})))
                        pk-field-name (u/slugify (:name (first pks)))]
                  page-type ["list" "detail"]]
              (cond->
               {:name (format "%s %s"
                              (or (:display_name table) (:name table))
                              (get-in page-type-display [page-type :name]))
                :scaffold-target ["page" table-id page-type]
                :ordered_cards (if (= "list" page-type)
                                 [{:size_y 12 :size_x 18 :row 1 :col 0
                                   :card_id ["scaffold-target-id" "card" table-id page-type]
                                   :visualization_settings {"click_behavior"
                                                            {"type" "link"
                                                             "linkType" "page"
                                                             "parameterMapping" {(str "scaffold_" table-id) {"source" {"type" "column",
                                                                                                                       "id" "ID",
                                                                                                                       "name" "ID"},
                                                                                                             "target" {"type" "parameter",
                                                                                                                       "id" (str "scaffold_" table-id)},
                                                                                                             "id" (str "scaffold_" table-id)}}
                                                             "targetId" ["scaffold-target-id" "page" table-id "detail"]}}}
                                  {:size_y 1 :size_x 2 :row 0 :col 16
                                   :card_id ["scaffold-target-id" "card" table-id "model"]
                                   :visualization_settings {"virtual_card" {"display" "action"}
                                                            "button.label" (i18n/tru "New"),
<<<<<<< HEAD
                                                            "click_behavior" {"type" "action" "actionType" "insert" "tableId" table-id}}}]
                                 [{:size_y 12 :size_x 18 :row 1 :col 0
=======
                                                            "action_slug" "insert"}}]
                                 [{:size_y 8 :size_x 18 :row 1 :col 0
>>>>>>> 2e01bd53
                                   :parameter_mappings [{"parameter_id" (str "scaffold_" table-id)
                                                         "card_id" ["scaffold-target-id" "card" table-id "detail"]
                                                         "target" ["variable", ["template-tag", pk-field-name]]}]
                                   :card_id ["scaffold-target-id" "card" table-id "detail"]
                                   :scaffold-target ["dashcard" table-id]}
                                  {:size_y 1 :size_x 3 :row 0 :col 0
                                   :visualization_settings {"virtual_card" {"display" "action"}
                                                            "button.label" (i18n/tru "← Back to list"),
                                                            "click_behavior" {"type" "link" "linkType" "page" "targetId" ["scaffold-target-id" "page" table-id "list"]}}}
                                  {:size_y 1 :size_x 2 :row 0 :col 16
                                   :card_id ["scaffold-target-id" "card" table-id "model"]
                                   :parameter_mappings [{"parameter_id" (str "scaffold_" table-id)
                                                         "target" ["variable", ["template-tag", pk-field-name]]}]
                                   :visualization_settings {"virtual_card" {"display" "action"}
                                                            "button.label" (i18n/tru "Delete"),
                                                            "button.variant" "danger"
                                                            "action_slug" "delete"}}
                                  {:size_y 1 :size_x 2 :row 0 :col 14
                                   :card_id ["scaffold-target-id" "card" table-id "model"]
                                   :parameter_mappings [{"parameter_id" (str "scaffold_" table-id)
                                                         "target" ["variable", ["template-tag", pk-field-name]]}]
                                   :visualization_settings {"virtual_card" {"display" "action"}
                                                            "button.label" (i18n/tru "Edit"),
                                                            "action_slug" "update"}}])}
                (= "detail" page-type) (assoc :parameters [{:name "ID",
                                                            :slug "id",
                                                            :id (str "scaffold_" table-id),
                                                            :type "id",
                                                            :hidden true
                                                            :sectionId "id"}])))}))

(api/defendpoint POST "/scaffold"
  "Endpoint to scaffold a fully working data-app"
  [:as {{:keys [table-ids app-name]} :body}]
  (db/transaction
    (let [{:keys [app pages cards] :as scaffold} (generate-scaffold app-name table-ids)
          ;; Create a blank app with just the collection info, we will update the rest later after we replace scaffold-target-id
          {app-id :id {collection-id :id} :collection} (create-app! (select-keys app [:collection]))
          scaffold-target->id (create-scaffold-cards-and-pages! collection-id cards pages)
          ;; now replace targets with actual ids
          {:keys [app pages]} (replace-scaffold-targets scaffold scaffold-target->id)]
      (db/update! App app-id (select-keys app [:dashboard_id :options :nav_items]))
      (create-scaffold-dashcards! scaffold-target->id pages)
      (hydrate-details (db/select-one App :id app-id)))))

(api/defendpoint POST "/:app-id/scaffold"
  "Endpoint to scaffold a new table onto an existing data-app"
  [app-id :as {{:keys [table-ids]} :body}]
  (db/transaction
    (let [{app-id :id app-name :name nav-items :nav_items {collection-id :id} :collection} (hydrate-details (db/select-one App :id app-id))
          ;; We can scaffold this as a new app, but use the existing collection-id and nav-items to merge into the existing app
          {:keys [pages cards] :as scaffold} (generate-scaffold app-name table-ids)
          scaffold-target->id (create-scaffold-cards-and-pages! collection-id cards pages)
          ;; now replace targets with actual ids
          {:keys [app pages]} (replace-scaffold-targets scaffold scaffold-target->id)]
      ;; update nav items
      (db/update! App app-id {:nav_items (vec (concat nav-items (:nav_items app)))})
      (create-scaffold-dashcards! scaffold-target->id pages)
      (hydrate-details (db/select-one App :id app-id)))))


;;; ------------------------------------------------ GRAPH ENDPOINTS -------------------------------------------------

(api/defendpoint GET "/global-graph"
  "Fetch the global graph of all App Permissions."
  []
  (api/check-superuser)
  (app.graph/global-graph))

(defn- resolve-advanced-app-permission-function
  "Resolve `fn-name` in the advanced app permission namespace. `fn-name` can be
  a string or an instance of clojure.lang.Named.
  Throws an exception if `fn-name` cannot be resolved."
  [fn-name]
  (or (u/ignore-exceptions
       (classloader/require 'metabase-enterprise.advanced-permissions.models.permissions.app-permissions)
       (resolve (symbol "metabase-enterprise.advanced-permissions.models.permissions.app-permissions"
                        (name fn-name))))
      (ex-info
       (i18n/tru "The granular app permission functionality is only enabled if you have a premium token with the advanced-permissions feature.")
       {:status-code 402})))

(api/defendpoint GET "/graph"
  "Fetch the graph of all App Permissions."
  []
  (api/check-superuser)
  (let [graph (resolve-advanced-app-permission-function 'graph)]
    (graph)))

(defn- ->int [id] (Integer/parseInt (name id)))

(defn- dejsonify-with [f m]
  (into {}
        (map (fn [[k v]]
               [(->int k) (f v)]))
        m))

(defn- dejsonify-id->permission-map [m]
  (dejsonify-with keyword m))

(defn- dejsonify-groups-map [m]
  (dejsonify-with dejsonify-id->permission-map m))

(defn- dejsonify-global-graph
  "Fix the types in the graph when it comes in from the API, e.g. converting things like `\"none\"` to `:none` and
  parsing object keys as integers."
  [graph]
  (update graph :groups dejsonify-id->permission-map))

(defn- dejsonify-graph
  "Fix the types in the graph when it comes in from the API, e.g. converting things like `\"none\"` to `:none` and
  parsing object keys as integers."
  [graph]
  (update graph :groups dejsonify-groups-map))

(api/defendpoint PUT "/global-graph"
  "Do a batch update of the global App Permissions by passing in a modified graph."
  [:as {body :body}]
  {body su/Map}
  (api/check-superuser)
  (-> body
      dejsonify-global-graph
      app.graph/update-global-graph!))

(api/defendpoint PUT "/graph"
  "Do a batch update of the advanced App Permissions by passing in a modified graph."
  [:as {body :body}]
  {body su/Map}
  (api/check-superuser)
  (let [update-graph! (resolve-advanced-app-permission-function 'update-graph!)]
    (-> body
        dejsonify-graph
        update-graph!)))

(api/define-routes)<|MERGE_RESOLUTION|>--- conflicted
+++ resolved
@@ -186,20 +186,6 @@
                                                (sort-by :priority)
                                                first
                                                :field-id)]
-<<<<<<< HEAD
-                  page-type ["list" "detail"]]
-              {:scaffold-target ["card" table-id page-type]
-               :name (format "%s %s"
-                             (or (:display_name table) (:name table))
-                             (get-in page-type-display [page-type :name]))
-               :display (get-in page-type-display [page-type :display])
-               :visualization_settings (cond-> {}
-                                         (= page-type "list") (assoc "actions.bulk_enabled" false))
-               :dataset_query {:type "query"
-                               :database (:db_id table)
-                               :query (cond-> {:source_table table-id}
-                                        order-by-field-id (assoc :order_by [["desc", ["field", order-by-field-id, nil]]]))}})
-=======
                   page-type ["model" "list" "detail"]]
               (if (= "model" page-type)
                 {:scaffold-target ["card" table-id page-type]
@@ -212,14 +198,13 @@
                                  :query (cond-> {:source_table table-id}
                                           order-by-field-id (assoc :order_by [["desc", ["field", order-by-field-id, nil]]]))}}
                 {:scaffold-target ["card" table-id page-type]
-                 :name (format "Query %s %s"
+                 :name (format "%s %s"
                                (or (:display_name table) (:name table))
                                (get-in page-type-display [page-type :name]))
                  :display (get-in page-type-display [page-type :display])
                  :visualization_settings (cond-> {}
                                            (= page-type "list") (assoc "actions.bulk_enabled" false))
                  :dataset_query {:database mbql.s/saved-questions-virtual-database-id, :type "query", :query {:source_table ["scaffold-target-id" "card" table-id "model"]}}}))
->>>>>>> 2e01bd53
      :pages (for [table-id table-ids
                   :let [table (get table-id->table table-id)
                         pks (filter (comp #(= :type/PK %) :semantic_type) (:fields table))
@@ -250,13 +235,8 @@
                                    :card_id ["scaffold-target-id" "card" table-id "model"]
                                    :visualization_settings {"virtual_card" {"display" "action"}
                                                             "button.label" (i18n/tru "New"),
-<<<<<<< HEAD
-                                                            "click_behavior" {"type" "action" "actionType" "insert" "tableId" table-id}}}]
+                                                            "action_slug" "insert"}}]
                                  [{:size_y 12 :size_x 18 :row 1 :col 0
-=======
-                                                            "action_slug" "insert"}}]
-                                 [{:size_y 8 :size_x 18 :row 1 :col 0
->>>>>>> 2e01bd53
                                    :parameter_mappings [{"parameter_id" (str "scaffold_" table-id)
                                                          "card_id" ["scaffold-target-id" "card" table-id "detail"]
                                                          "target" ["variable", ["template-tag", pk-field-name]]}]
