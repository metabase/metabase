--- conflicted
+++ resolved
@@ -44,11 +44,7 @@
          {:source-query source-query}))
       nil)))
 
-<<<<<<< HEAD
-(mu/defn ^:private mbql-source-query->metadata :- [:maybe [:sequential mbql.s/SourceQueryMetadata]]
-=======
 (mu/defn mbql-source-query->metadata :- [:maybe [:sequential mbql.s/SourceQueryMetadata]]
->>>>>>> b7ea2376
   "Preprocess a `source-query` so we can determine the result columns."
   [source-query :- mbql.s/MBQLQuery]
   ((requiring-resolve 'metabase.query-processor/query->expected-cols)
