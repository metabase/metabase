(ns metabase-enterprise.advanced-config.file.users
  (:require
   [clojure.spec.alpha :as s]
   [metabase-enterprise.advanced-config.file.interface
    :as advanced-config.file.i]
   [metabase.models.user :refer [User]]
   [metabase.setup :as setup]
   [metabase.util :as u]
   [metabase.util.log :as log]
   [toucan2.core :as t2]))

(s/def :metabase-enterprise.advanced-config.file.users.config-file-spec/first_name
  string?)

(s/def :metabase-enterprise.advanced-config.file.users.config-file-spec/last_name
  string?)

(s/def :metabase-enterprise.advanced-config.file.users.config-file-spec/password
  string?)

(s/def :metabase-enterprise.advanced-config.file.users.config-file-spec/email
  string?)

(s/def ::config-file-spec
  (s/keys :req-un [:metabase-enterprise.advanced-config.file.users.config-file-spec/first_name
                   :metabase-enterprise.advanced-config.file.users.config-file-spec/last_name
                   :metabase-enterprise.advanced-config.file.users.config-file-spec/password
                   :metabase-enterprise.advanced-config.file.users.config-file-spec/email]))

(defmethod advanced-config.file.i/section-spec :users
  [_section]
  (s/spec (s/* ::config-file-spec)))


(defn- init-from-config-file!
  [user]
  (if-let [existing-user-id (t2/select-one-pk User :email (:email user))]
    (do
      (log/info (u/format-color :blue "Updating User with email %s" (pr-str (:email user))))
      (t2/update! User existing-user-id user))
    ;; create a new user. If they are the first non-internal User, force them to be an admin.
    (let [user (cond-> user
<<<<<<< HEAD
                 (not (setup/has-user-setup)) (assoc :is_superuser true))]
      (log/info (u/colorize :green (trs "Creating the first User for this instance. The first user is always created as an admin.")))
      (log/info (u/colorize :green (trs "Creating new User {0} with email {1}"
                                        (pr-str (str (:first_name user) \space (:last_name user)))
                                        (pr-str (:email user)))))
=======
                 (init-from-config-file-is-first-user?) (assoc :is_superuser true))]
      (log/info (u/colorize :green "Creating the first User for this instance. The first user is always created as an admin."))
      (log/info (u/format-color :green
                                "Creating new User %s with email %s"
                                (pr-str (str (:first_name user) \space (:last_name user)))
                                (pr-str (:email user))))
>>>>>>> 697ac34d
      (t2/insert! User user))))

(defmethod advanced-config.file.i/initialize-section! :users
  [_section-name users]
  (doseq [user users]
    (init-from-config-file! user)))<|MERGE_RESOLUTION|>--- conflicted
+++ resolved
@@ -40,20 +40,12 @@
       (t2/update! User existing-user-id user))
     ;; create a new user. If they are the first non-internal User, force them to be an admin.
     (let [user (cond-> user
-<<<<<<< HEAD
                  (not (setup/has-user-setup)) (assoc :is_superuser true))]
-      (log/info (u/colorize :green (trs "Creating the first User for this instance. The first user is always created as an admin.")))
-      (log/info (u/colorize :green (trs "Creating new User {0} with email {1}"
-                                        (pr-str (str (:first_name user) \space (:last_name user)))
-                                        (pr-str (:email user)))))
-=======
-                 (init-from-config-file-is-first-user?) (assoc :is_superuser true))]
       (log/info (u/colorize :green "Creating the first User for this instance. The first user is always created as an admin."))
       (log/info (u/format-color :green
                                 "Creating new User %s with email %s"
                                 (pr-str (str (:first_name user) \space (:last_name user)))
                                 (pr-str (:email user))))
->>>>>>> 697ac34d
       (t2/insert! User user))))
 
 (defmethod advanced-config.file.i/initialize-section! :users
