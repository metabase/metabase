(ns metabase.lib.aggregation-test
  (:require
   #?@(:cljs ([metabase.test-runner.assert-exprs.approximately-equal]))
   [clojure.test :refer [are deftest is testing]]
   [medley.core :as m]
   [metabase.lib.convert :as lib.convert]
   [metabase.lib.core :as lib]
   [metabase.lib.metadata :as lib.metadata]
   [metabase.lib.metadata.calculation :as lib.metadata.calculation]
   [metabase.lib.query :as lib.query]
   [metabase.lib.schema.expression :as lib.schema.expression]
   [metabase.lib.test-metadata :as meta]
   [metabase.lib.test-util :as lib.tu]
   [metabase.lib.types.isa :as lib.types.isa]
   [metabase.lib.util :as lib.util]))

#?(:cljs (comment metabase.test-runner.assert-exprs.approximately-equal/keep-me))

(defn- is-fn? [op tag args expected-args]
  (let [f (apply op args)]
    (is (fn? f))
    (is (=? {:operator tag, :args expected-args}
            (f {:lib/metadata meta/metadata} -1)))))

(deftest ^:parallel aggregation-test
  (let [q1 (lib/query-for-table-name meta/metadata-provider "CATEGORIES")
        venues-category-id-metadata (lib.metadata/field q1 nil "VENUES" "CATEGORY_ID")
        venue-field-check [:field {:base-type :type/Integer, :lib/uuid string?} (meta/id :venues :category-id)]]
    (testing "count"
      (is-fn? lib/count :count [] [])
      (is-fn? lib/count :count [venues-category-id-metadata] [venue-field-check]))
    (testing "single arg aggregations"
      (doseq [[op tag] [[lib/avg :avg]
                        [lib/max :max]
                        [lib/min :min]
                        [lib/median :median]
                        [lib/sum :sum]
                        [lib/stddev :stddev]
                        [lib/distinct :distinct]
                        [lib/var :var]]]
        (is-fn? op tag [venues-category-id-metadata] [venue-field-check])))))

(defn- aggregation-display-name [aggregation-clause]
  (lib.metadata.calculation/display-name lib.tu/venues-query -1 aggregation-clause))

(defn- aggregation-column-name [aggregation-clause]
  (lib.metadata.calculation/column-name lib.tu/venues-query -1 aggregation-clause))

(deftest ^:parallel aggregation-names-test
  (are [aggregation-clause expected] (= expected
                                        {:column-name  (aggregation-column-name aggregation-clause)
                                         :display-name (aggregation-display-name aggregation-clause)})
    [:count {}]
    {:column-name "count", :display-name "Count"}

    [:distinct {} (lib.tu/field-clause :venues :id)]
    {:column-name "count", :display-name "Distinct values of ID"}

    [:sum {} (lib.tu/field-clause :venues :id)]
    {:column-name "sum", :display-name "Sum of ID"}

    [:+ {} [:count {}] 1]
    {:column-name "expression", :display-name "Count + 1"}

    [:+
     {}
     [:min {} (lib.tu/field-clause :venues :id)]
     [:* {} 2 [:avg {} (lib.tu/field-clause :venues :price)]]]
    {:column-name  "expression"
     :display-name "Min of ID + (2 × Average of Price)"}

    [:+
     {}
     [:min {} (lib.tu/field-clause :venues :id)]
     [:*
      {}
      2
      [:avg {} (lib.tu/field-clause :venues :price)]
      3
      [:- {} [:max {} (lib.tu/field-clause :venues :category-id)] 4]]]
    {:column-name  "expression"
     :display-name "Min of ID + (2 × Average of Price × 3 × (Max of Category ID - 4))"}

    ;; user-specified names
    [:+
     {:name "generated_name", :display-name "User-specified Name"}
     [:min {} (lib.tu/field-clause :venues :id)]
     [:* {} 2 [:avg {} (lib.tu/field-clause :venues :price)]]]
    {:column-name "generated_name", :display-name "User-specified Name"}

    [:+
     {:name "generated_name"}
     [:min {} (lib.tu/field-clause :venues :id)]
     [:* {} 2 [:avg {} (lib.tu/field-clause :venues :price)]]]
    {:column-name "generated_name", :display-name "Min of ID + (2 × Average of Price)"}

    [:+
     {:display-name "User-specified Name"}
     [:min {} (lib.tu/field-clause :venues :id)]
     [:* {} 2 [:avg {} (lib.tu/field-clause :venues :price)]]]
    {:column-name  "expression"
     :display-name "User-specified Name"}

    [:percentile {} (lib.tu/field-clause :venues :id) 0.95]
    {:column-name "percentile", :display-name "0.95th percentile of ID"}))

;;; the following tests use raw legacy MBQL because they're direct ports of JavaScript tests from MLv1 and I wanted to
;;; make sure that given an existing query, the expected description was generated correctly.

(defn- describe-legacy-query [query]
  (lib.metadata.calculation/describe-query (lib.query/query meta/metadata-provider (lib.convert/->pMBQL query))))

(deftest ^:parallel describe-multiple-aggregations-test
  (let [query {:database (meta/id)
               :type     :query
               :query    {:source-table (meta/id :venues)
                          :aggregation  [[:count]
                                         [:sum [:field (meta/id :venues :id) nil]]]}}]
    (is (= "Venues, Count and Sum of ID"
           (describe-legacy-query query)))))

(deftest ^:parallel describe-named-aggregations-test
  (let [query {:database (meta/id)
               :type     :query
               :query    {:source-table (meta/id :venues)
                          :aggregation  [[:aggregation-options
                                          [:sum [:field (meta/id :venues :id) nil]]
                                          {:display-name "Revenue"}]]}}]
    (is (= "Venues, Revenue"
           (describe-legacy-query query)))))

(defn- col-info-for-aggregation-clause
  ([clause]
   (col-info-for-aggregation-clause lib.tu/venues-query clause))

  ([query clause]
   (col-info-for-aggregation-clause query -1 clause))

  ([query stage clause]
   (lib.metadata.calculation/metadata query stage clause)))

(deftest ^:parallel col-info-for-aggregation-clause-test
  (are [clause expected] (=? expected
                             (col-info-for-aggregation-clause clause))
    ;; :count, no field
    [:/ {} [:count {}] 2]
    {:base-type    :type/Float
     :name         "expression"
     :display-name "Count ÷ 2"}

    ;; :sum
    [:sum {} [:+ {} (lib.tu/field-clause :venues :price) 1]]
    {:base-type    :type/Integer
     :name         "sum"
     :display-name "Sum of Price + 1"}

    ;; options map
    [:sum
     {:name "sum_2", :display-name "My custom name", :base-type :type/BigInteger}
     (lib.tu/field-clause :venues :price)]
    {:base-type    :type/BigInteger
     :name         "sum_2"
     :display-name "My custom name"}))

(deftest ^:parallel col-info-named-aggregation-test
  (testing "col info for an `expression` aggregation w/ a named expression should work as expected"
    (is (=? {:base-type    :type/Integer
             :name         "sum"
             :display-name "Sum of double-price"}
            (col-info-for-aggregation-clause
             (lib.tu/venues-query-with-last-stage
              {:expressions {"double-price" [:*
                                             {:lib/uuid (str (random-uuid))}
                                             (lib.tu/field-clause :venues :price {:base-type :type/Integer})
                                             2]}})
             [:sum
              {:lib/uuid (str (random-uuid))}
              [:expression {:base-type :type/Integer, :lib/uuid (str (random-uuid))} "double-price"]])))))

(deftest ^:parallel aggregate-test
  (let [q (lib/query-for-table-name meta/metadata-provider "VENUES")
        result-query
        {:lib/type :mbql/query
         :database (meta/id)
         :stages [{:lib/type :mbql.stage/mbql
                   :source-table (meta/id :venues)
                   :aggregation [[:sum {:lib/uuid string?}
                                  [:field
                                   {:base-type :type/Integer, :lib/uuid string?}
                                   (meta/id :venues :category-id)]]]}]}]

    (testing "with helper function"
      (is (=? result-query
              (-> q
                  (lib/aggregate (lib/sum (lib/field "VENUES" "CATEGORY_ID")))
                  (dissoc :lib/metadata)))))
    (testing "with external format"
      (is (=? result-query
              (-> q
                  (lib/aggregate {:operator :sum
                                  :args [(lib/ref (lib.metadata/field q nil "VENUES" "CATEGORY_ID"))]})
                  (dissoc :lib/metadata)))))))

(deftest ^:parallel type-of-sum-test
  (is (= :type/BigInteger
         (lib.metadata.calculation/type-of
          lib.tu/venues-query
          [:sum
           {:lib/uuid (str (random-uuid))}
           [:field {:lib/uuid (str (random-uuid))} (meta/id :venues :id)]]))))

(deftest ^:parallel type-of-test
  (testing "Make sure we can calculate correct type information for an aggregation clause like"
    (doseq [tag  [:max
                  :median
                  :percentile
                  :sum
                  :sum-where]
            arg  (let [field [:field {:lib/uuid (str (random-uuid))} (meta/id :venues :id)]]
                   [field
                    [:+ {:lib/uuid (str (random-uuid))} field 1]
                    [:- {:lib/uuid (str (random-uuid))} field 1]
                    [:* {:lib/uuid (str (random-uuid))} field 1]])
            :let [clause [tag
                          {:lib/uuid (str (random-uuid))}
                          arg]]]
      (testing (str \newline (pr-str clause))
        (is (= (condp = (first arg)
                 :field :metabase.lib.schema.expression/type.unknown
                 :type/Number)
               (lib.schema.expression/type-of clause)))
        (is (= (condp = (first arg)
                 :field :type/BigInteger
                 :type/Integer)
               (lib.metadata.calculation/type-of lib.tu/venues-query clause)))))))

(deftest ^:parallel expression-ref-inside-aggregation-type-of-test
  (let [query (-> (lib/query-for-table-name meta/metadata-provider "VENUES")
                  (lib/expression "double-price" (lib/* (lib/field (meta/id :venues :price)) 2))
                  (lib/aggregate (lib/sum [:expression {:lib/uuid (str (random-uuid))} "double-price"])))]
    (is (=? [{:lib/type     :metadata/field
              :base-type    :type/Integer
              :name         "sum"
              :display-name "Sum of double-price"}]
            (lib/aggregations-metadata query)))
    (is (= :type/Integer
           (lib/type-of query (first (lib/aggregations-metadata query)))))))

(def ^:private op-test-summable-cols
  [{:display-name   "Latitude"
    :effective-type :type/Float
    :semantic-type  :type/Latitude
    :lib/source     :source/table-defaults}
   {:display-name   "Longitude"
    :effective-type :type/Float
    :semantic-type  :type/Longitude
    :lib/source     :source/table-defaults}
   {:display-name   "Price"
    :effective-type :type/Integer
    :semantic-type  :type/Category
    :lib/source     :source/table-defaults}
   {:display-name   "double-price"
    :effective-type :type/Integer
    :lib/source     :source/expressions}])

(def ^:private op-test-all-cols
  [{:display-name   "ID"
    :effective-type :type/BigInteger
    :semantic-type  :type/PK
    :lib/source     :source/table-defaults}
   {:display-name   "Name"
    :effective-type :type/Text
    :semantic-type  :type/Name
    :lib/source     :source/table-defaults}
   {:display-name   "Category ID"
    :effective-type :type/Integer
    :semantic-type  :type/FK
    :lib/source     :source/table-defaults}
   {:display-name   "Latitude"
    :effective-type :type/Float
    :semantic-type  :type/Latitude
    :lib/source     :source/table-defaults}
   {:display-name   "Longitude"
    :effective-type :type/Float
    :semantic-type  :type/Longitude
    :lib/source     :source/table-defaults}
   {:display-name   "Price"
    :effective-type :type/Integer
    :semantic-type  :type/Category
    :lib/source     :source/table-defaults}
   {:display-name   "double-price"
    :effective-type :type/Integer
    :lib/source     :source/expressions}
   {:display-name   "budget?"
    :effective-type :type/Boolean
    :lib/source     :source/expressions}
   {:display-name   "ID"
    :effective-type :type/BigInteger
    :semantic-type  :type/PK
    :lib/source     :source/implicitly-joinable}
   {:display-name   "Name"
    :effective-type :type/Text
    :semantic-type  :type/Name
    :lib/source     :source/implicitly-joinable}])

(deftest ^:parallel aggregation-operator-test
  (let [query (-> (lib/query-for-table-name meta/metadata-provider "VENUES")
                  (lib/expression "double-price" (lib/* (lib/field (meta/id :venues :price)) 2))
                  (lib/expression "budget?" (lib/< (lib/field (meta/id :venues :price)) 2))
                  (lib/aggregate (lib/sum [:expression {:lib/uuid (str (random-uuid))} "double-price"])))
        scope-cols op-test-all-cols
        aggregation-operators (lib/available-aggregation-operators query)
        count-op (first aggregation-operators)
        sum-op (second aggregation-operators)]
    (testing "available aggregation operators"
      (is (=? [{:short :count
                :requires-column? false}
               {:short :sum
                :requires-column? true
                :columns op-test-summable-cols}
               {:short :avg
                :requires-column? true
                :columns op-test-summable-cols}
               {:short :distinct
                :requires-column? true
                :columns op-test-all-cols}
               {:short :cum-sum
                :requires-column? true
                :columns op-test-summable-cols}
               {:short :cum-count
                :requires-column? false}
               {:short :stddev
                :requires-column? true
                :columns op-test-summable-cols}
               {:short :min
                :requires-column? true
                :columns scope-cols}
               {:short :max
                :requires-column? true
                :columns scope-cols}]
              aggregation-operators)))
    (testing "aggregation operator display info"
      (is (=? [{:display-name "Count of rows"
                :column-name "Count"
                :description "Total number of rows in the answer."
                :short-name "count"
                :requires-column false}
               {:display-name "Sum of ..."
                :column-name "Sum"
                :description "Sum of all the values of a column."
                :short-name "sum"
                :requires-column true}
               {:display-name "Average of ..."
                :column-name "Average"
                :description "Average of all the values of a column"
                :short-name "avg"
                :requires-column true}
               {:display-name "Number of distinct values of ..."
                :column-name "Distinct values"
                :description "Number of unique values of a column among all the rows in the answer."
                :short-name "distinct"
                :requires-column true}
               {:display-name "Cumulative sum of ..."
                :column-name "Sum"
                :description "Additive sum of all the values of a column.\ne.x. total revenue over time."
                :short-name "cum-sum"
                :requires-column true}
               {:display-name "Cumulative count of rows"
                :column-name "Count"
                :description "Additive count of the number of rows.\ne.x. total number of sales over time."
                :short-name "cum-count"
                :requires-column false}
               {:display-name "Standard deviation of ..."
                :column-name "SD"
                :description "Number which expresses how much the values of a column vary among all rows in the answer."
                :short-name "stddev"
                :requires-column true}
               {:display-name "Minimum of ..."
                :column-name "Min"
                :description "Minimum value of a column"
                :short-name "min"
                :requires-column true}
               {:display-name "Maximum of ..."
                :column-name "Max"
                :description "Maximum value of a column"
                :short-name "max"
                :requires-column true}]
              (map #(lib/display-info query %) aggregation-operators))))
    (testing "display name"
      (is (= "Count of rows" (lib/display-name query (first aggregation-operators)))))
    (testing "testing getting the available columns for an aggregation operator"
      (is (nil? (lib/aggregation-operator-columns count-op)))
      (is (=? op-test-summable-cols (lib/aggregation-operator-columns sum-op))))
    (testing "aggregation operators can be added as aggregates"
      (let [price-col (-> sum-op lib/aggregation-operator-columns pop peek)
            agg-query (-> query
                          (lib/aggregate (lib/aggregation-clause count-op))
                          (lib/aggregate (lib/aggregation-clause sum-op price-col)))]
        (is (=? {:lib/type :mbql/query
                 :stages
                 [{:lib/type :mbql.stage/mbql
                   :source-table int?
                   :expressions
                   {"double-price"
                    [:* {} [:field {:base-type :type/Integer, :effective-type :type/Integer} int?] 2]
                    "budget?"
                    [:< {} [:field {:base-type :type/Integer, :effective-type :type/Integer} int?] 2]}
                   :aggregation
                   [[:sum {} [:expression {} "double-price"]]
                    [:count {}]
                    [:sum {} [:field {:base-type :type/Integer, :effective-type :type/Integer} int?]]]}]}
                agg-query))
<<<<<<< HEAD
        (is (=? [{:lib/type       :metadata/field,
                  :effective-type :type/Integer,
                  :name           "sum",
                  :display-name   "Sum of double-price",
=======
        (is (=? [{:lib/type       :metadata/field
                  :effective-type :type/Integer
                  :name           "sum_double-price"
                  :display-name   "Sum of double-price"
>>>>>>> 4be174bf
                  :lib/source     :source/aggregations}
                 {:lib/type       :metadata/field
                  :effective-type :type/Integer
                  :name           "count"
                  :display-name   "Count"
                  :lib/source     :source/aggregations}
<<<<<<< HEAD
                 {:settings       {:is_priceless true},
                  :lib/type       :metadata/field,
                  :effective-type :type/Integer,
                  :name           "sum",
                  :display-name   "Sum of Price",
=======
                 {:settings       {:is_priceless true}
                  :lib/type       :metadata/field
                  :effective-type :type/Integer
                  :name           "sum_PRICE"
                  :display-name   "Sum of Price"
>>>>>>> 4be174bf
                  :lib/source     :source/aggregations}]
                (lib/aggregations-metadata agg-query)))))))

(deftest ^:parallel selected-aggregation-operator-test
  (let [query (-> (lib/query-for-table-name meta/metadata-provider "VENUES")
                  (lib/expression "double-price" (lib/* (lib/field (meta/id :venues :price)) 2))
                  (lib/expression "budget?" (lib/< (lib/field (meta/id :venues :price)) 2)))
        query (-> query
                  (lib/aggregate (lib/sum (first (lib/expressions-metadata query))))
                  (lib/aggregate (lib/count)))
        aggregations (lib/aggregations query)
        aggregation-operators (lib/available-aggregation-operators query)
        scope-cols op-test-all-cols]
    (testing "aggregations"
      (is (=? [[:sum {} [:expression {} "double-price"]]
               [:count {}]]
              aggregations)))
    (testing "selected-aggregation-operators w/o column"
      (is (=? [{:short :count
                :requires-column? false
                :selected? true}
               {:short :sum
                :requires-column? true
                :columns op-test-summable-cols}
               {:short :avg
                :requires-column? true
                :columns op-test-summable-cols}
               {:short :distinct
                :requires-column? true
                :columns op-test-all-cols}
               {:short :cum-sum
                :requires-column? true
                :columns op-test-summable-cols}
               {:short :cum-count
                :requires-column? false}
               {:short :stddev
                :requires-column? true
                :columns op-test-summable-cols}
               {:short :min
                :requires-column? true
                :columns scope-cols}
               {:short :max
                :requires-column? true
                :columns scope-cols}]
              (lib/selected-aggregation-operators aggregation-operators (second aggregations)))))
    (testing "selected-aggregation-operators w/ column"
      (let [selected-operators (lib/selected-aggregation-operators
                                aggregation-operators (first aggregations))]
        (is (=? [{:short :count
                  :requires-column? false}
                 {:short :sum
                  :requires-column? true
                  :columns (mapv (fn [col]
                                   (cond-> col
                                     (= (:display-name col) "double-price")
                                     (assoc :selected? true)))
                                 op-test-summable-cols)
                  :selected? true}
                 {:short :avg
                  :requires-column? true
                  :columns op-test-summable-cols}
                 {:short :distinct
                  :requires-column? true
                  :columns op-test-all-cols}
                 {:short :cum-sum
                  :requires-column? true
                  :columns op-test-summable-cols}
                 {:short :cum-count
                  :requires-column? false}
                 {:short :stddev
                  :requires-column? true
                  :columns op-test-summable-cols}
                 {:short :min
                  :requires-column? true
                  :columns scope-cols}
                 {:short :max
                  :requires-column? true
                  :columns scope-cols}]
                selected-operators))
        (is (= [{:display-name "Count of rows"
                 :column-name "Count"
                 :description "Total number of rows in the answer."
                 :short-name "count"
                 :requires-column false}
                {:display-name "Sum of ..."
                 :column-name "Sum"
                 :description "Sum of all the values of a column."
                 :short-name "sum"
                 :requires-column true
                 :selected true}]
               (take 2 (map #(lib/display-info query %) selected-operators))))
        (is (=? [{:display-name "Latitude",}
                 {:display-name "Longitude"}
                 {:display-name "Price"}
                 {:display-name "double-price"
                  :selected true}]
                (map #(lib/display-info query %) (-> selected-operators second :columns))))))))

(deftest ^:parallel preserve-field-settings-metadata-test
  (testing "Aggregation metadata should return the `:settings` for the field being aggregated, for some reason."
    (let [query (-> (lib/query-for-table-name meta/metadata-provider "VENUES")
                    (lib/aggregate (lib/sum (lib/field (meta/id :venues :price)))))]
      (is (=? {:settings       {:is_priceless true}
               :lib/type       :metadata/field
               :effective-type :type/Integer
               :name           "sum"
               :display-name   "Sum of Price"
               :lib/source     :source/aggregations}
              (lib.metadata.calculation/metadata query (first (lib/aggregations-metadata query -1))))))))

(deftest ^:parallel count-aggregation-type-test
  (testing "Count aggregation should produce numeric columns"
    (let [query (-> (lib/query-for-table-name meta/metadata-provider "VENUES")
                    (lib/aggregate (lib/count)))
          count-meta (first (lib/aggregations-metadata query -1))]
      (is (=? {:lib/type       :metadata/field
               :effective-type :type/Integer
               :name           "count"
               :display-name   "Count"
               :lib/source     :source/aggregations}
              count-meta))
      (is (lib.types.isa/numeric? count-meta)))))

(deftest ^:parallel var-test
  (let [query (-> (lib/query-for-table-name meta/metadata-provider "VENUES")
                  (lib/aggregate (lib/var (lib/field (meta/id :venues :price)))))]
    (is (=? {:stages [{:aggregation [[:var {} [:field {} (meta/id :venues :price)]]]}]}
            query))
    (is (= "Venues, Variance of Price"
           (lib.metadata.calculation/describe-query query)))))

(deftest ^:parallel aggregation-ref-display-info-test
  (let [query  (-> (lib/query-for-table-name meta/metadata-provider "VENUES")
                   (lib/aggregate (lib/avg (lib/+ (lib/field "VENUES" "PRICE") 1))))
        ag-uuid (:lib/source-uuid (first (lib/aggregations-metadata query)))
        ag-ref [:aggregation {:lib/uuid "8e76cd35-465d-4a2b-a03a-55857f07c4e0", :effective-type :type/Float} ag-uuid]]
    (is (= :type/Float
           (lib.metadata.calculation/type-of query ag-ref)))
    (is (= "Average of Price + 1"
           (lib.metadata.calculation/display-name query ag-ref)))
    (is (=? {:lib/type        :metadata/field
             :lib/source      :source/aggregations
             :display-name    "Average of Price + 1"
             :effective-type  :type/Float
             :lib/source-uuid ag-uuid}
            (lib.metadata.calculation/metadata query ag-ref)))
    (is (=? {:display-name   "Average of Price + 1"
             :effective-type :type/Float}
            (lib.metadata.calculation/display-info query ag-ref)))))

(deftest ^:parallel aggregate-should-drop-invalid-parts
  (let [query (-> (lib/query-for-table-name meta/metadata-provider "VENUES")
                  (lib/with-fields [(lib/field "VENUES" "PRICE")])
                  (lib/order-by (lib/field "VENUES" "PRICE"))
                  (lib/join (-> (lib/join-clause (meta/table-metadata :categories)
                                                 [(lib/=
                                                    (lib/field "VENUES" "CATEGORY_ID")
                                                    (lib/with-join-alias (lib/field "CATEGORIES" "ID") "Cat"))])
                                (lib/with-join-fields [(lib/field "CATEGORIES" "ID")])))
                  (lib/append-stage)
                  (lib/with-fields [(lib/field "VENUES" "PRICE")])
                  (lib/aggregate 0 (lib/sum (lib/field "VENUES" "CATEGORY_ID"))))
        first-stage (lib.util/query-stage query 0)
        first-join (first (lib/joins query 0))]
    (is (= 1 (count (:stages query))))
    (is (not (contains? first-stage :fields)))
    (is (not (contains? first-stage :order-by)))
    (is (= 1 (count (lib/joins query 0))))
    (is (not (contains? first-join :fields))))
  (testing "Already summarized query should be left alone"
    (let [query (-> (lib/query-for-table-name meta/metadata-provider "VENUES")
                    (lib/breakout (lib/field "VENUES" "CATEGORY_ID"))
                    (lib/order-by (lib/field "VENUES" "CATEGORY_ID"))
                    (lib/append-stage)
                    (lib/aggregate 0 (lib/sum (lib/field "VENUES" "CATEGORY_ID"))))
          first-stage (lib.util/query-stage query 0)]
      (is (= 2 (count (:stages query))))
      (is (contains? first-stage :order-by)))))

(deftest ^:parallel aggregation-with-case-expression-metadata-test
  (let [query (-> (lib/query-for-table-name meta/metadata-provider "VENUES")
                  (lib/limit 4)
                  (lib/breakout (lib/field (meta/id :venues :category-id)))
                  (lib/aggregate (lib/sum (lib/case [[(lib/< (lib/field (meta/id :venues :price)) 2)
                                                      (lib/field (meta/id :venues :price))]]
                                            0))))]
    (is (=? [{:description              nil
              :lib/type                 :metadata/field
              :table-id                 (meta/id :venues)
              :name                     "CATEGORY_ID"
              :base-type                :type/Integer
              :semantic-type            :type/FK
              :database-type            "INTEGER"
              :effective-type           :type/Integer
              :lib/source               :source/breakouts
              :lib/source-column-alias  "CATEGORY_ID"
              :lib/source-uuid          string?
              :fk-target-field-id       (meta/id :categories :id)
              :custom-position          0
              :active                   true
              :id                       (meta/id :venues :category-id)
              :parent-id                nil
              :visibility-type          :normal
              :lib/desired-column-alias "CATEGORY_ID"
              :display-name             "Category ID"
              :has-field-values         :none
              :target                   nil
              :preview-display          true
              :fingerprint              {:global {:distinct-count 28, :nil% 0.0}}}
             {:lib/type                 :metadata/field
              :base-type                :type/Integer
              :name                     "sum"
              :display-name             "Sum of Case"
              :lib/source               :source/aggregations
              :lib/source-uuid          string?
<<<<<<< HEAD
              :lib/source-column-alias  "sum"
              :lib/desired-column-alias "sum"}]
            (lib.metadata.calculation/metadata query)))))

(deftest ^:parallel aggregation-name-from-previous-stage-test
  (testing "Maintain the column names in refs from the QP/MLv1 (#31266)"
    (let [query         (-> (lib/query meta/metadata-provider (meta/table-metadata :products))
                            (lib/expression "Half Price" (lib// (meta/field-metadata :products :price) 2))
                            (lib/aggregate (lib/avg (lib/ref-lookup :expression "Half Price")))
                            (lib/breakout (lib/with-temporal-bucket (meta/field-metadata :products :created-at) :month))
                            lib/append-stage)
          ag-op         (m/find-first #(= (:short %) :max)
                                      (lib/available-aggregation-operators query))
          expr-metadata (last (lib/aggregation-operator-columns ag-op))]
      (is (=? [:field {:lib/uuid string?, :base-type :type/Float} "avg"]
              (lib/ref expr-metadata))))))
=======
              :lib/source-column-alias  "sum_case"
              :lib/desired-column-alias "sum_case"}]
            (lib.metadata.calculation/metadata query)))))

(deftest ^:parallel count-display-name-test
  (testing "#31255"
    (doseq [{:keys [k f expected]} [{:k        :cum-count
                                     :f        lib/cum-count
                                     :expected {:with-field    "Cumulative count of ID"
                                                :without-field "Cumulative count"}}
                                    {:k        :count
                                     :f        lib/count
                                     :expected {:with-field    "Count of ID"
                                                :without-field "Count"}}]]
      (testing k
        (doseq [field? [true false]]
          (testing (if field? "with field" "without field")
            (let [query (-> (lib/query meta/metadata-provider (meta/table-metadata :venues))
                            (lib/aggregate (if field?
                                             (f (meta/field-metadata :venues :id))
                                             (f))))]
              (is (=? {:stages [{:aggregation [(if field?
                                                 [k {} [:field {} integer?]]
                                                 [k {}])]}]}
                      query)
                  "query")
              (is (= [(expected (if field? :with-field :without-field))]
                     (map (partial lib/display-name query)
                          (lib.metadata.calculation/metadata query)))
                  "display name"))))))))
>>>>>>> 4be174bf
<|MERGE_RESOLUTION|>--- conflicted
+++ resolved
@@ -410,36 +410,21 @@
                     [:count {}]
                     [:sum {} [:field {:base-type :type/Integer, :effective-type :type/Integer} int?]]]}]}
                 agg-query))
-<<<<<<< HEAD
-        (is (=? [{:lib/type       :metadata/field,
-                  :effective-type :type/Integer,
-                  :name           "sum",
-                  :display-name   "Sum of double-price",
-=======
         (is (=? [{:lib/type       :metadata/field
                   :effective-type :type/Integer
-                  :name           "sum_double-price"
+                  :name           "sum"
                   :display-name   "Sum of double-price"
->>>>>>> 4be174bf
                   :lib/source     :source/aggregations}
                  {:lib/type       :metadata/field
                   :effective-type :type/Integer
                   :name           "count"
                   :display-name   "Count"
                   :lib/source     :source/aggregations}
-<<<<<<< HEAD
-                 {:settings       {:is_priceless true},
-                  :lib/type       :metadata/field,
-                  :effective-type :type/Integer,
-                  :name           "sum",
-                  :display-name   "Sum of Price",
-=======
                  {:settings       {:is_priceless true}
                   :lib/type       :metadata/field
                   :effective-type :type/Integer
-                  :name           "sum_PRICE"
+                  :name           "sum"
                   :display-name   "Sum of Price"
->>>>>>> 4be174bf
                   :lib/source     :source/aggregations}]
                 (lib/aggregations-metadata agg-query)))))))
 
@@ -655,26 +640,8 @@
               :display-name             "Sum of Case"
               :lib/source               :source/aggregations
               :lib/source-uuid          string?
-<<<<<<< HEAD
               :lib/source-column-alias  "sum"
               :lib/desired-column-alias "sum"}]
-            (lib.metadata.calculation/metadata query)))))
-
-(deftest ^:parallel aggregation-name-from-previous-stage-test
-  (testing "Maintain the column names in refs from the QP/MLv1 (#31266)"
-    (let [query         (-> (lib/query meta/metadata-provider (meta/table-metadata :products))
-                            (lib/expression "Half Price" (lib// (meta/field-metadata :products :price) 2))
-                            (lib/aggregate (lib/avg (lib/ref-lookup :expression "Half Price")))
-                            (lib/breakout (lib/with-temporal-bucket (meta/field-metadata :products :created-at) :month))
-                            lib/append-stage)
-          ag-op         (m/find-first #(= (:short %) :max)
-                                      (lib/available-aggregation-operators query))
-          expr-metadata (last (lib/aggregation-operator-columns ag-op))]
-      (is (=? [:field {:lib/uuid string?, :base-type :type/Float} "avg"]
-              (lib/ref expr-metadata))))))
-=======
-              :lib/source-column-alias  "sum_case"
-              :lib/desired-column-alias "sum_case"}]
             (lib.metadata.calculation/metadata query)))))
 
 (deftest ^:parallel count-display-name-test
@@ -703,4 +670,16 @@
                      (map (partial lib/display-name query)
                           (lib.metadata.calculation/metadata query)))
                   "display name"))))))))
->>>>>>> 4be174bf
+
+(deftest ^:parallel aggregation-name-from-previous-stage-test
+  (testing "Maintain the column names in refs from the QP/MLv1 (#31266)"
+    (let [query         (-> (lib/query meta/metadata-provider (meta/table-metadata :products))
+                            (lib/expression "Half Price" (lib// (meta/field-metadata :products :price) 2))
+                            (lib/aggregate (lib/avg (lib/ref-lookup :expression "Half Price")))
+                            (lib/breakout (lib/with-temporal-bucket (meta/field-metadata :products :created-at) :month))
+                            lib/append-stage)
+          ag-op         (m/find-first #(= (:short %) :max)
+                                      (lib/available-aggregation-operators query))
+          expr-metadata (last (lib/aggregation-operator-columns ag-op))]
+      (is (=? [:field {:lib/uuid string?, :base-type :type/Float} "avg"]
+              (lib/ref expr-metadata))))))