(ns metabase.driver.postgres
  "Database driver for PostgreSQL databases. Builds on top of the SQL JDBC driver, which implements most functionality
  for JDBC-based drivers."
  (:require
   [clojure.java.jdbc :as jdbc]
   [clojure.set :as set]
   [clojure.string :as str]
   [clojure.walk :as walk]
   [honey.sql :as sql]
   [java-time :as t]
   [metabase.db.spec :as mdb.spec]
   [metabase.driver :as driver]
   [metabase.driver.common :as driver.common]
   [metabase.driver.ddl.interface :as ddl.i]
   [metabase.driver.postgres.actions :as postgres.actions]
   [metabase.driver.postgres.ddl :as postgres.ddl]
   [metabase.driver.sql-jdbc.common :as sql-jdbc.common]
   [metabase.driver.sql-jdbc.connection :as sql-jdbc.conn]
   [metabase.driver.sql-jdbc.execute :as sql-jdbc.execute]
   [metabase.driver.sql-jdbc.sync :as sql-jdbc.sync]
   [metabase.driver.sql-jdbc.sync.describe-table
    :as sql-jdbc.describe-table]
   [metabase.driver.sql.query-processor :as sql.qp]
   [metabase.driver.sql.query-processor.util :as sql.qp.u]
   [metabase.driver.sql.util :as sql.u]
   [metabase.driver.sql.util.unprepare :as unprepare]
   [metabase.models.field :as field]
   [metabase.models.secret :as secret]
   [metabase.query-processor.store :as qp.store]
   [metabase.query-processor.util.add-alias-info :as add]
   [metabase.util :as u]
   [metabase.util.date-2 :as u.date]
   [metabase.util.honeysql-extensions :as hx]
<<<<<<< HEAD
   [metabase.util.i18n :refer [trs]])
=======
   [metabase.util.i18n :refer [trs]]
   [metabase.util.log :as log]
   [potemkin :as p]
   [pretty.core :refer [PrettyPrintable]])
>>>>>>> 46711eff
  (:import
   (java.sql ResultSet ResultSetMetaData Time Types)
   (java.time LocalDateTime OffsetDateTime OffsetTime)
   (java.util Date UUID)))

(comment
  ;; method impls live in these namespaces.
  postgres.actions/keep-me
  postgres.ddl/keep-me)

(driver/register! :postgres, :parent :sql-jdbc)

(defmethod driver/database-supports? [:postgres :nested-field-columns] [_ _ database]
  (let [json-setting (get-in database [:details :json-unfolding])
        ;; If not set at all, default to true, actually
        setting-nil? (nil? json-setting)]
    (or json-setting setting-nil?)))

;;; +----------------------------------------------------------------------------------------------------------------+
;;; |                                             metabase.driver impls                                              |
;;; +----------------------------------------------------------------------------------------------------------------+

(defmethod driver/display-name :postgres [_] "PostgreSQL")

(defmethod driver/database-supports? [:postgres :datetime-diff]
  [_driver _feat _db]
  true)

(defmethod driver/database-supports? [:postgres :persist-models]
  [_driver _feat _db]
  true)

(defmethod driver/database-supports? [:postgres :persist-models-enabled]
  [_driver _feat db]
  (-> db :options :persist-models-enabled))

(defmethod driver/database-supports? [:postgres :convert-timezone]
  [_driver _feat _db]
  true)

(defmethod driver/database-supports? [:postgres :now]
  [_driver _feat _db]
  true)

(doseq [feature [:actions :actions/custom]]
  (defmethod driver/database-supports? [:postgres feature]
    [driver _feat _db]
    ;; only supported for Postgres for right now. Not supported for child drivers like Redshift or whatever.
    (= driver :postgres)))

(defmethod driver/humanize-connection-error-message :postgres
  [_ message]
  (condp re-matches message
    #"^FATAL: database \".*\" does not exist$"
    :database-name-incorrect

    #"^No suitable driver found for.*$"
    :invalid-hostname

    #"^Connection refused. Check that the hostname and port are correct and that the postmaster is accepting TCP/IP connections.$"
    :cannot-connect-check-host-and-port

    #"^FATAL: role \".*\" does not exist$"
    :username-incorrect

    #"^FATAL: password authentication failed for user.*$"
    :password-incorrect

    #"^FATAL: .*$" ; all other FATAL messages: strip off the 'FATAL' part, capitalize, and add a period
    (let [[_ message] (re-matches #"^FATAL: (.*$)" message)]
      (str (str/capitalize message) \.))

    message))

(defmethod driver.common/current-db-time-date-formatters :postgres
  [_]
  (driver.common/create-db-time-formatters "yyyy-MM-dd HH:mm:ss.SSS zzz"))

(defmethod driver.common/current-db-time-native-query :postgres
  [_]
  "select to_char(current_timestamp, 'YYYY-MM-DD HH24:MI:SS.MS TZ')")

(defmethod driver/current-db-time :postgres
  [& args]
  (apply driver.common/current-db-time args))

(defmethod driver/connection-properties :postgres
  [_]
  (->>
   [driver.common/default-host-details
    (assoc driver.common/default-port-details :placeholder 5432)
    driver.common/default-dbname-details
    driver.common/default-user-details
    driver.common/default-password-details
    driver.common/cloud-ip-address-info
    {:name "schema-filters"
     :type :schema-filters
     :display-name "Schemas"}
    driver.common/default-ssl-details
    {:name         "ssl-mode"
     :display-name (trs "SSL Mode")
     :type         :select
     :options [{:name  "allow"
                :value "allow"}
               {:name  "prefer"
                :value "prefer"}
               {:name  "require"
                :value "require"}
               {:name  "verify-ca"
                :value "verify-ca"}
               {:name  "verify-full"
                :value "verify-full"}]
     :default "require"
     :visible-if {"ssl" true}}
    {:name         "ssl-root-cert"
     :display-name (trs "SSL Root Certificate (PEM)")
     :type         :secret
     :secret-kind  :pem-cert
     ;; only need to specify the root CA if we are doing one of the verify modes
     :visible-if   {"ssl-mode" ["verify-ca" "verify-full"]}}
    {:name         "ssl-use-client-auth"
     :display-name (trs "Authenticate client certificate?")
     :type         :boolean
     ;; TODO: does this somehow depend on any of the ssl-mode vals?  it seems not (and is in fact orthogonal)
     :visible-if   {"ssl" true}}
    {:name         "ssl-client-cert"
     :display-name (trs "SSL Client Certificate (PEM)")
     :type         :secret
     :secret-kind  :pem-cert
     :visible-if   {"ssl-use-client-auth" true}}
    {:name         "ssl-key"
     :display-name (trs "SSL Client Key (PKCS-8/DER)")
     :type         :secret
     ;; since this can be either PKCS-8 or PKCS-12, we can't model it as a :keystore
     :secret-kind  :binary-blob
     :visible-if   {"ssl-use-client-auth" true}}
    {:name         "ssl-key-password"
     :display-name (trs "SSL Client Key Password")
     :type         :secret
     :secret-kind  :password
     :visible-if   {"ssl-use-client-auth" true}}
    driver.common/ssh-tunnel-preferences
    driver.common/advanced-options-start
    driver.common/json-unfolding

    (assoc driver.common/additional-options
           :placeholder "prepareThreshold=0")
    driver.common/default-advanced-options]
   (map u/one-or-many)
   (apply concat)))

(defmethod driver/db-start-of-week :postgres
  [_]
  :monday)

(defn- get-typenames [{:keys [nspname typname]}]
  (cond-> [typname]
    (not= nspname "public") (conj (format "\"%s\".\"%s\"" nspname typname))))

(defn- enum-types [_driver database]
  (into #{}
        (comp (mapcat get-typenames)
              (map keyword))
        (jdbc/query (sql-jdbc.conn/db->pooled-connection-spec database)
                    [(str "SELECT nspname, typname "
                          "FROM pg_type t JOIN pg_namespace n ON n.oid = t.typnamespace "
                          "WHERE t.oid IN (SELECT DISTINCT enumtypid FROM pg_enum e)")])))

(def ^:private ^:dynamic *enum-types* nil)

;; Describe the Fields present in a `table`. This just hands off to the normal SQL driver implementation of the same
;; name, but first fetches database enum types so we have access to them. These are simply binded to the dynamic var
;; and used later in `database-type->base-type`, which you will find below.
(defmethod driver/describe-table :postgres
  [driver database table]
  (binding [*enum-types* (enum-types driver database)]
    (sql-jdbc.sync/describe-table driver database table)))

;; Describe the nested fields present in a table (currently and maybe forever just JSON),
;; including if they have proper keyword and type stability.
;; Not to be confused with existing nested field functionality for mongo,
;; since this one only applies to JSON fields, whereas mongo only has BSON (JSON basically) fields.
(defmethod sql-jdbc.sync/describe-nested-field-columns :postgres
  [driver database table]
  (let [spec   (sql-jdbc.conn/db->pooled-connection-spec database)]
    (sql-jdbc.describe-table/describe-nested-field-columns driver spec table)))

;;; +----------------------------------------------------------------------------------------------------------------+
;;; |                                           metabase.driver.sql impls                                            |
;;; +----------------------------------------------------------------------------------------------------------------+

(defmethod sql.qp/honey-sql-version :postgres
  [_driver]
  2)

(defn- ->timestamp [honeysql-form]
  (hx/cast-unless-type-in "timestamp" #{"timestamp" "timestamptz" "date"} honeysql-form))

(defmethod sql.qp/add-interval-honeysql-form :postgres
  [driver hsql-form amount unit]
  ;; Postgres doesn't support quarter in intervals (#20683)
  (if (= unit :quarter)
    (recur driver hsql-form (* 3 amount) :month)
    (let [hsql-form (->timestamp hsql-form)]
      (-> (hx/+ hsql-form (let [s (format "(INTERVAL '%s %s')" amount (name unit))]
                            (hx/raw s)))
          (hx/with-type-info (hx/type-info hsql-form))))))

(defmethod sql.qp/current-datetime-honeysql-form :postgres
  [_driver]
  (hx/with-database-type-info :%now "timestamptz"))

(defmethod sql.qp/unix-timestamp->honeysql [:postgres :seconds]
  [_ _ expr]
  (hx/call :to_timestamp expr))

(defmethod sql.qp/cast-temporal-string [:postgres :Coercion/YYYYMMDDHHMMSSString->Temporal]
  [_driver _coercion-strategy expr]
  (hx/call :to_timestamp expr (hx/literal "YYYYMMDDHH24MISS")))

(defmethod sql.qp/cast-temporal-byte [:postgres :Coercion/YYYYMMDDHHMMSSBytes->Temporal]
  [driver _coercion-strategy expr]
  (sql.qp/cast-temporal-string driver :Coercion/YYYYMMDDHHMMSSString->Temporal
                               (hx/call :convert_from expr (hx/literal "UTF8"))))

(defn- date-trunc [unit expr]
  (hx/call :date_trunc (hx/literal unit) (->timestamp expr)))

(defn- extract [unit expr]
  (case hx/*honey-sql-version*
    1 (hx/call :extract unit expr)
    2 [:metabase.util.honey-sql-2-extensions/extract unit expr]))

(defn- extract-from-timestamp [unit expr]
  (extract unit (->timestamp expr)))

(def ^:private extract-integer (comp hx/->integer extract))

(defmethod sql.qp/date [:postgres :default]          [_ _ expr] expr)
(defmethod sql.qp/date [:postgres :second-of-minute] [_ _ expr] (extract-integer :second expr))
(defmethod sql.qp/date [:postgres :minute]           [_ _ expr] (date-trunc :minute expr))
(defmethod sql.qp/date [:postgres :minute-of-hour]   [_ _ expr] (extract-integer :minute expr))
(defmethod sql.qp/date [:postgres :hour]             [_ _ expr] (date-trunc :hour expr))
(defmethod sql.qp/date [:postgres :hour-of-day]      [_ _ expr] (extract-integer :hour expr))
(defmethod sql.qp/date [:postgres :day]              [_ _ expr] (hx/->date expr))
(defmethod sql.qp/date [:postgres :day-of-month]     [_ _ expr] (extract-integer :day expr))
(defmethod sql.qp/date [:postgres :day-of-year]      [_ _ expr] (extract-integer :doy expr))
(defmethod sql.qp/date [:postgres :month]            [_ _ expr] (date-trunc :month expr))
(defmethod sql.qp/date [:postgres :month-of-year]    [_ _ expr] (extract-integer :month expr))
(defmethod sql.qp/date [:postgres :quarter]          [_ _ expr] (date-trunc :quarter expr))
(defmethod sql.qp/date [:postgres :quarter-of-year]  [_ _ expr] (extract-integer :quarter expr))
(defmethod sql.qp/date [:postgres :year]             [_ _ expr] (date-trunc :year expr))
(defmethod sql.qp/date [:postgres :year-of-era]      [_ _ expr] (extract-integer :year expr))

(defmethod sql.qp/date [:postgres :week-of-year-iso] [_driver _ expr] (extract-integer :week expr))

(defmethod sql.qp/date [:postgres :day-of-week]
  [driver _unit expr]
  ;; Postgres extract(dow ...) returns Sunday(0)...Saturday(6)
  ;;
  ;; Since that's different than what we normally consider the [[metabase.driver/db-start-of-week]] for Postgres
  ;; (Monday) we need to pass in a custom offset here
  (sql.qp/adjust-day-of-week driver
                             (hx/+ (extract-integer :dow expr) 1)
                             (driver.common/start-of-week-offset-for-day :sunday)))

(defmethod sql.qp/date [:postgres :week]
  [_ _ expr]
  (sql.qp/adjust-start-of-week :postgres (partial date-trunc :week) expr))

(defn- quoted? [database-type]
  (and (str/starts-with? database-type "\"")
       (str/ends-with? database-type "\"")))

(defmethod sql.qp/->honeysql [:postgres :convert-timezone]
  [driver [_ arg target-timezone source-timezone]]
  (let [expr         (sql.qp/->honeysql driver (cond-> arg
                                                 (string? arg) u.date/parse))
        timestamptz? (hx/is-of-type? expr "timestamptz")
        _            (sql.u/validate-convert-timezone-args timestamptz? target-timezone source-timezone)
        expr         (cond->> expr
                       (not timestamptz?)
                       (hx/call :timezone source-timezone)
                       :always
                       (hx/call :timezone target-timezone))]
    (hx/with-database-type-info expr "timestamp")))

(defmethod sql.qp/->honeysql [:postgres :value]
  [driver value]
  (let [[_ value {base-type :base_type, database-type :database_type}] value]
    (when (some? value)
      (condp #(isa? %2 %1) base-type
        :type/UUID         (when (not= "" value) ; support is-empty/non-empty checks
                             (UUID/fromString  value))
        :type/IPAddress    (hx/cast :inet value)
        :type/PostgresEnum (if (quoted? database-type)
                             (hx/cast database-type value)
                             (hx/quoted-cast database-type value))
        (sql.qp/->honeysql driver value)))))

(defmethod sql.qp/->honeysql [:postgres :median]
  [driver [_ arg]]
  (sql.qp/->honeysql driver [:percentile arg 0.5]))

(defmethod sql.qp/datetime-diff [:postgres :year]
  [_driver _unit x y]
  (let [interval (hx/call :age (date-trunc :day y) (date-trunc :day x))]
    (hx/->integer (extract :year interval))))

(defmethod sql.qp/datetime-diff [:postgres :quarter]
  [driver _unit x y]
  (hx// (sql.qp/datetime-diff driver :month x y) 3))

(defmethod sql.qp/datetime-diff [:postgres :month]
  [_driver _unit x y]
  (let [interval           (hx/call :age (date-trunc :day y) (date-trunc :day x))
        year-diff          (extract :year interval)
        month-of-year-diff (extract :month interval)]
    (hx/->integer (hx/+ month-of-year-diff (hx/* year-diff 12)))))

(defmethod sql.qp/datetime-diff [:postgres :week]
  [driver _unit x y]
  (hx// (sql.qp/datetime-diff driver :day x y) 7))

(defmethod sql.qp/datetime-diff [:postgres :day]
  [_driver _unit x y]
  (let [interval (hx/- (date-trunc :day y) (date-trunc :day x))]
    (hx/->integer (extract :day interval))))

(defmethod sql.qp/datetime-diff [:postgres :hour]
  [driver _unit x y]
  (hx// (sql.qp/datetime-diff driver :second x y) 3600))

(defmethod sql.qp/datetime-diff [:postgres :minute]
  [driver _unit x y]
  (hx// (sql.qp/datetime-diff driver :second x y) 60))

(defmethod sql.qp/datetime-diff [:postgres :second]
  [_driver _unit x y]
  (let [seconds (hx/- (extract-from-timestamp :epoch y) (extract-from-timestamp :epoch x))]
    (hx/->integer (hx/call :trunc seconds))))

(defn- format-regex-match-first [_fn [identifier pattern]]
  (let [[identifier-sql & identifier-args] (sql/format-expr identifier {:nested true})
        [pattern-sql & pattern-args]       (sql/format-expr pattern {:nested true})]
    (into [(format "substring(%s FROM %s)" identifier-sql pattern-sql)]
          cat
          [identifier-args
           pattern-args])))

(sql/register-fn! ::regex-match-first #'format-regex-match-first)

(defmethod sql.qp/->honeysql [:postgres :regex-match-first]
  [driver [_ arg pattern]]
  (let [identifier (sql.qp/->honeysql driver arg)]
    [::regex-match-first identifier pattern]))

(defmethod sql.qp/->honeysql [:postgres Time]
  [_ time-value]
  (hx/->time time-value))

(defn- format-pg-conversion [_fn [expr psql-type]]
  (let [[expr-sql & expr-args] (sql/format-expr expr {:nested true})]
    (into [(format "%s::%s" expr-sql (name psql-type))]
          expr-args)))

(sql/register-fn! ::pg-conversion #'format-pg-conversion)

(defn- pg-conversion
  "HoneySQL form that adds a Postgres-style `::` cast e.g. `expr::type`.

    (pg-conversion :my_field ::integer) -> HoneySQL -[Compile]-> \"my_field\"::integer"
  [expr psql-type]
  [::pg-conversion expr psql-type])

(defn- format-json-query
  "e.g.

  ```clj
  [::json-query [::h2x/identifier :field [\"boop\" \"bleh\"]] \"bigint\" \"{meh}\"]
  =>
  [\"(boop.bleh#>> ?::text[])::bigint\" \"{meh}\"]
  ```"
  [_fn [parent-identifier field-type names]]
  (let [[parent-id-sql & parent-id-args] (sql/format-expr parent-identifier {:nested true})
        [names-sql & names-args]         (sql/format-expr names {:nested true})]
    (into [(format "(%s#>> %s::text[])::%s" parent-id-sql names-sql field-type)]
          cat
          [parent-id-args names-args])))

(sql/register-fn! ::json-query #'format-json-query)

(defmethod sql.qp/json-query :postgres
  [_driver unwrapped-identifier nfc-field]
  (assert (hx/identifier? unwrapped-identifier)
          (format "Invalid identifier: %s" (pr-str unwrapped-identifier)))
  (letfn [(handle-name [x] (if (number? x) (str x) (name x)))]
    (let [field-type           (:database_type nfc-field)
          nfc-path             (:nfc_path nfc-field)
          parent-identifier    (sql.qp.u/nfc-field->parent-identifier unwrapped-identifier nfc-field)
          names                (format "{%s}" (str/join "," (map handle-name (rest nfc-path))))]
      [::json-query parent-identifier field-type names])))

(defmethod sql.qp/->honeysql [:postgres :field]
  [driver [_ id-or-name opts :as clause]]
  (let [stored-field  (when (integer? id-or-name)
                        (qp.store/field id-or-name))
        parent-method (get-method sql.qp/->honeysql [:sql :field])
        identifier    (parent-method driver clause)]
    (cond
      (= (:database_type stored-field) "money")
      (pg-conversion identifier :numeric)

      (field/json-field? stored-field)
      (if (::sql.qp/forced-alias opts)
        (keyword (::add/source-alias opts))
        (walk/postwalk #(if (hx/identifier? %)
                          (sql.qp/json-query :postgres % stored-field)
                          %)
                       identifier))

      :else
      identifier)))

;; Postgres is not happy with JSON fields which are in group-bys or order-bys
;; being described twice instead of using the alias.
;; Therefore, force the alias, but only for JSON fields to avoid ambiguity.
;; The alias names in JSON fields are unique wrt nfc path
(defmethod sql.qp/apply-top-level-clause
  [:postgres :breakout]
  [driver clause honeysql-form {breakout-fields :breakout, _fields-fields :fields :as query}]
  (let [stored-field-ids (map second breakout-fields)
        stored-fields    (map #(when (integer? %) (qp.store/field %)) stored-field-ids)
        parent-method    (partial (get-method sql.qp/apply-top-level-clause [:sql :breakout])
                                  driver clause honeysql-form)
        qualified        (parent-method query)
        unqualified      (parent-method (update query
                                                :breakout
                                                #(sql.qp/rewrite-fields-to-force-using-column-aliases % {:is-breakout true})))]
    (if (some field/json-field? stored-fields)
      (merge qualified
             (select-keys unqualified #{:group-by}))
      qualified)))

(defn- order-by-is-json-field?
  [clause]
  (let [is-aggregation? (= (-> clause (second) (first)) :aggregation)
        stored-field-id (-> clause (second) (second))
        stored-field    (when (and (not is-aggregation?) (integer? stored-field-id))
                          (qp.store/field stored-field-id))]
    (and
      (some? stored-field)
      (field/json-field? stored-field))))

(defmethod sql.qp/->honeysql [:postgres :desc]
  [driver clause]
  (let [new-clause (if (order-by-is-json-field? clause)
                     (sql.qp/rewrite-fields-to-force-using-column-aliases clause)
                     clause)]
    ((get-method sql.qp/->honeysql [:sql :desc]) driver new-clause)))

(defmethod sql.qp/->honeysql [:postgres :asc]
  [driver clause]
  (let [new-clause (if (order-by-is-json-field? clause)
                     (sql.qp/rewrite-fields-to-force-using-column-aliases clause)
                     clause)]
    ((get-method sql.qp/->honeysql [:sql :asc]) driver new-clause)))

(defmethod unprepare/unprepare-value [:postgres Date]
  [_ value]
  (format "'%s'::timestamp" (u.date/format value)))

(prefer-method unprepare/unprepare-value [:sql Time] [:postgres Date])

(defmethod unprepare/unprepare-value [:postgres UUID]
  [_ value]
  (format "'%s'::uuid" value))


;;; +----------------------------------------------------------------------------------------------------------------+
;;; |                                         metabase.driver.sql-jdbc impls                                         |
;;; +----------------------------------------------------------------------------------------------------------------+

(def ^:private default-base-types
  "Map of default Postgres column types -> Field base types.
   Add more mappings here as you come across them."
  {:bigint        :type/BigInteger
   :bigserial     :type/BigInteger
   :bit           :type/*
   :bool          :type/Boolean
   :boolean       :type/Boolean
   :box           :type/*
   :bpchar        :type/Text ; "blank-padded char" is the internal name of "character"
   :bytea         :type/*    ; byte array
   :cidr          :type/Structured ; IPv4/IPv6 network address
   :circle        :type/*
   :citext        :type/Text ; case-insensitive text
   :date          :type/Date
   :decimal       :type/Decimal
   :float4        :type/Float
   :float8        :type/Float
   :geometry      :type/*
   :inet          :type/IPAddress
   :int           :type/Integer
   :int2          :type/Integer
   :int4          :type/Integer
   :int8          :type/BigInteger
   :interval      :type/*               ; time span
   :json          :type/Structured
   :jsonb         :type/Structured
   :line          :type/*
   :lseg          :type/*
   :macaddr       :type/Structured
   :money         :type/Decimal
   :numeric       :type/Decimal
   :path          :type/*
   :pg_lsn        :type/Integer         ; PG Log Sequence #
   :point         :type/*
   :real          :type/Float
   :serial        :type/Integer
   :serial2       :type/Integer
   :serial4       :type/Integer
   :serial8       :type/BigInteger
   :smallint      :type/Integer
   :smallserial   :type/Integer
   :text          :type/Text
   :time          :type/Time
   :timetz        :type/TimeWithLocalTZ
   :timestamp     :type/DateTime
   :timestamptz   :type/DateTimeWithLocalTZ
   :tsquery       :type/*
   :tsvector      :type/*
   :txid_snapshot :type/*
   :uuid          :type/UUID
   :varbit        :type/*
   :varchar       :type/Text
   :xml           :type/Structured
   (keyword "bit varying")                :type/*
   (keyword "character varying")          :type/Text
   (keyword "double precision")           :type/Float
   (keyword "time with time zone")        :type/Time
   (keyword "time without time zone")     :type/Time
   ;; TODO postgres also supports `timestamp(p) with time zone` where p is the precision
   ;; maybe we should switch this to use `sql-jdbc.sync/pattern-based-database-type->base-type`
   (keyword "timestamp with time zone")    :type/DateTimeWithTZ
   (keyword "timestamp without time zone") :type/DateTime})

(doseq [[base-type db-type] {:type/BigInteger          "BIGINT"
                             :type/Boolean             "BOOL"
                             :type/Date                "DATE"
                             :type/DateTime            "TIMESTAMP"
                             :type/DateTimeWithTZ      "TIMESTAMP WITH TIME ZONE"
                             :type/DateTimeWithLocalTZ "TIMESTAMP WITH TIME ZONE"
                             :type/Decimal             "DECIMAL"
                             :type/Float               "FLOAT"
                             :type/Integer             "INTEGER"
                             :type/IPAddress           "INET"
                             :type/Text                "TEXT"
                             :type/Time                "TIME"
                             :type/TimeWithTZ          "TIME WITH TIME ZONE"
                             :type/UUID                "UUID"}]
  ;; todo: we get DB types in the metadata, let's persist these in model metadata
  (defmethod ddl.i/field-base-type->sql-type [:postgres base-type] [_ _] db-type))

(defmethod sql-jdbc.sync/database-type->base-type :postgres
  [_driver column]
  (if (contains? *enum-types* column)
    :type/PostgresEnum
    (default-base-types column)))

(defmethod sql-jdbc.sync/column->semantic-type :postgres
  [_ database-type _]
  ;; this is really, really simple right now.  if its postgres :json type then it's :type/SerializedJSON semantic-type
  (case database-type
    "json"  :type/SerializedJSON
    "jsonb" :type/SerializedJSON
    "xml"   :type/XML
    "inet"  :type/IPAddress
    nil))

(defn- pkcs-12-key-value?
  "If a value was uploaded for the SSL key, return whether it's using the PKCS-12 format."
  [ssl-key-value]
  (when ssl-key-value
    (= (second (re-find secret/uploaded-base-64-prefix-pattern ssl-key-value))
       "x-pkcs12")))

(defn- ssl-params
  "Builds the params to include in the JDBC connection spec for an SSL connection."
  [{:keys [ssl-key-value] :as db-details}]
  (let [ssl-root-cert   (when (contains? #{"verify-ca" "verify-full"} (:ssl-mode db-details))
                          (secret/db-details-prop->secret-map db-details "ssl-root-cert"))
        ssl-client-key  (when (:ssl-use-client-auth db-details)
                          (secret/db-details-prop->secret-map db-details "ssl-key"))
        ssl-client-cert (when (:ssl-use-client-auth db-details)
                          (secret/db-details-prop->secret-map db-details "ssl-client-cert"))
        ssl-key-pw      (when (:ssl-use-client-auth db-details)
                          (secret/db-details-prop->secret-map db-details "ssl-key-password"))
        all-subprops    (apply concat (map :subprops [ssl-root-cert ssl-client-key ssl-client-cert ssl-key-pw]))
        has-value?      (comp some? :value)]
    (cond-> (set/rename-keys db-details {:ssl-mode :sslmode})
      ;; if somehow there was no ssl-mode set, just make it required (preserves existing behavior)
      (nil? (:ssl-mode db-details))
      (assoc :sslmode "require")

      (has-value? ssl-root-cert)
      (assoc :sslrootcert (secret/value->file! ssl-root-cert :postgres))

      (has-value? ssl-client-key)
      (assoc :sslkey (secret/value->file! ssl-client-key :postgres (when (pkcs-12-key-value? ssl-key-value) ".p12")))

      (has-value? ssl-client-cert)
      (assoc :sslcert (secret/value->file! ssl-client-cert :postgres))

      ;; Pass an empty string as password if none is provided; otherwise the driver will prompt for one
      true
      (assoc :sslpassword (or (secret/value->string ssl-key-pw) ""))

      true
      (as-> params ;; from outer cond->
        (dissoc params :ssl-root-cert :ssl-root-cert-options :ssl-client-key :ssl-client-cert :ssl-key-password
                       :ssl-use-client-auth)
        (apply dissoc params all-subprops)))))

(def ^:private disable-ssl-params
  "Params to include in the JDBC connection spec to disable SSL."
  {:sslmode "disable"})

(defmethod sql-jdbc.conn/connection-details->spec :postgres
  [_ {ssl? :ssl, :as details-map}]
  (let [props (-> details-map
                  (update :port (fn [port]
                                  (if (string? port)
                                    (Integer/parseInt port)
                                    port)))
                  ;; remove :ssl in case it's false; DB will still try (& fail) to connect if the key is there
                  (dissoc :ssl))
        props (if ssl?
                (let [ssl-prms (ssl-params details-map)]
                  ;; if the user happened to specify any of the SSL options directly, allow those to take
                  ;; precedence, but only if they match a key from our own
                  ;; our `ssl-params` function is also removing various internal properties, ex: for secret resolution,
                  ;; so we can't just merge the entire `props` map back in here because it will bring all those
                  ;; internal property values back; only merge in the ones the driver might recognize
                  (merge ssl-prms (select-keys props (keys ssl-prms))))
                (merge disable-ssl-params props))
        props (as-> props it
                (set/rename-keys it {:dbname :db})
                (mdb.spec/spec :postgres it)
                (sql-jdbc.common/handle-additional-options it details-map))]
    props))

(defmethod sql-jdbc.execute/set-timezone-sql :postgres
  [_]
  "SET SESSION TIMEZONE TO %s;")

;; for some reason postgres `TIMESTAMP WITH TIME ZONE` columns still come back as `Type/TIMESTAMP`, which seems like a
;; bug with the JDBC driver?
(defmethod sql-jdbc.execute/read-column-thunk [:postgres Types/TIMESTAMP]
  [_ ^ResultSet rs ^ResultSetMetaData rsmeta ^Integer i]
  (let [^Class klass (if (= (u/lower-case-en (.getColumnTypeName rsmeta i)) "timestamptz")
                       OffsetDateTime
                       LocalDateTime)]
    (fn []
      (.getObject rs i klass))))

;; Sometimes Postgres times come back as strings like `07:23:18.331+00` (no minute in offset) and there's a bug in the
;; JDBC driver where it can't parse those correctly. We can do it ourselves in that case.
(defmethod sql-jdbc.execute/read-column-thunk [:postgres Types/TIME]
  [driver ^ResultSet rs rsmeta ^Integer i]
  (let [parent-thunk ((get-method sql-jdbc.execute/read-column-thunk [:sql-jdbc Types/TIME]) driver rs rsmeta i)]
    (fn []
      (try
        (parent-thunk)
        (catch Throwable _
          (let [s (.getString rs i)]
            (log/tracef "Error in Postgres JDBC driver reading TIME value, fetching as string '%s'" s)
            (u.date/parse s)))))))

;; The postgres JDBC driver cannot properly read MONEY columns — see https://github.com/pgjdbc/pgjdbc/issues/425. Work
;; around this by checking whether the column type name is `money`, and reading it out as a String and parsing to a
;; BigDecimal if so; otherwise, proceeding as normal
(defmethod sql-jdbc.execute/read-column-thunk [:postgres Types/DOUBLE]
  [_driver ^ResultSet rs ^ResultSetMetaData rsmeta ^Integer i]
  (if (= (.getColumnTypeName rsmeta i) "money")
    (fn []
      (some-> (.getString rs i) u/parse-currency))
    (fn []
      (.getObject rs i))))

;; de-CLOB any CLOB values that come back
(defmethod sql-jdbc.execute/read-column-thunk :postgres
  [_ ^ResultSet rs _ ^Integer i]
  (fn []
    (let [obj (.getObject rs i)]
      (if (instance? org.postgresql.util.PGobject obj)
        (.getValue ^org.postgresql.util.PGobject obj)
        obj))))

;; Postgres doesn't support OffsetTime
(defmethod sql-jdbc.execute/set-parameter [:postgres OffsetTime]
  [driver prepared-statement i t]
  (let [local-time (t/local-time (t/with-offset-same-instant t (t/zone-offset 0)))]
    (sql-jdbc.execute/set-parameter driver prepared-statement i local-time)))<|MERGE_RESOLUTION|>--- conflicted
+++ resolved
@@ -31,14 +31,8 @@
    [metabase.util :as u]
    [metabase.util.date-2 :as u.date]
    [metabase.util.honeysql-extensions :as hx]
-<<<<<<< HEAD
-   [metabase.util.i18n :refer [trs]])
-=======
    [metabase.util.i18n :refer [trs]]
-   [metabase.util.log :as log]
-   [potemkin :as p]
-   [pretty.core :refer [PrettyPrintable]])
->>>>>>> 46711eff
+   [metabase.util.log :as log])
   (:import
    (java.sql ResultSet ResultSetMetaData Time Types)
    (java.time LocalDateTime OffsetDateTime OffsetTime)
