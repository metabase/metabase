const { H } = cy;
import { dedent } from "ts-dedent";

import { SAMPLE_DB_ID, WRITABLE_DB_ID } from "e2e/support/cypress_data";
import { SAMPLE_DATABASE } from "e2e/support/cypress_sample_database";

const { PRODUCTS, PRODUCTS_ID, ORDERS, ORDERS_ID, REVIEWS, REVIEWS_ID } =
  SAMPLE_DATABASE;

describe.skip("issue 12445", { tags: "@external" }, () => {
  const CC_NAME = "Abbr";

  beforeEach(() => {
    H.restore("mysql-8");
    cy.signInAsAdmin();
  });

  it("should correctly apply substring for a custom column (metabase#12445)", () => {
    H.withDatabase(2, ({ PEOPLE, PEOPLE_ID }) => {
      cy.log("Create a question with `Source` column and abbreviated CC");
      H.createQuestion(
        {
          name: "12445",
          query: {
            "source-table": PEOPLE_ID,
            breakout: [["expression", CC_NAME]],
            expressions: {
              [CC_NAME]: [
                "substring",
                ["field", PEOPLE.SOURCE, null],
                1,
                4, // we want 4 letter abbreviation
              ],
            },
          },
          database: 2,
        },
        { visitQuestion: true },
      );

      cy.findByText(CC_NAME);
      cy.findByText("Goog");
    });
  });
});

describe("issue 13289", () => {
  const CC_NAME = "Math";

  beforeEach(() => {
    cy.intercept("POST", "/api/dataset").as("dataset");

    H.restore();
    cy.signInAsAdmin();

    H.openOrdersTable({ mode: "notebook" });

    // eslint-disable-next-line no-unscoped-text-selectors -- deprecated usage
    cy.findByText("Custom column").click();

    // Add custom column that will be used later in summarize (group by)
    H.enterCustomColumnDetails({ formula: "1 + 1", name: CC_NAME });
    cy.button("Done").click();
  });

  it("should allow 'zoom in' drill-through when grouped by custom column (metabase#13289)", () => {
    H.summarize({ mode: "notebook" });
    // eslint-disable-next-line no-unscoped-text-selectors -- deprecated usage
    cy.findByText("Count of rows").click();

    // eslint-disable-next-line no-unscoped-text-selectors -- deprecated usage
    cy.findByText("Pick a column to group by").click();

    H.popover().findByText(CC_NAME).click();

    // eslint-disable-next-line no-unsafe-element-filtering
    cy.icon("add").last().click();

    H.popover().within(() => {
      cy.findByText("Created At").click();
    });

    H.visualize();

    cy.findByTestId("query-visualization-root").within(() => {
      H.cartesianChartCircle()
        .eq(5) // random circle in the graph (there is no specific reason for this index)
        .click();
    });

    // eslint-disable-next-line no-unscoped-text-selectors -- deprecated usage
    cy.findByText("See this month by week").click();
    cy.wait("@dataset");

    // eslint-disable-next-line no-unscoped-text-selectors -- deprecated usage
    cy.findByText("There was a problem with your question").should("not.exist");

    // eslint-disable-next-line no-unscoped-text-selectors -- deprecated usage
    cy.findByText("Created At is Sep 1–30, 2022");
  });
});

describe("issue 13751", { tags: "@external" }, () => {
  const CC_NAME = "C-States";
  const PG_DB_NAME = "QA Postgres12";

  beforeEach(() => {
    H.restore("postgres-12");
    cy.signInAsAdmin();

    H.startNewQuestion();
    H.entityPickerModal().within(() => {
      H.entityPickerModalTab("Tables").click();
      cy.findByText(PG_DB_NAME).should("be.visible").click();
      cy.findByTextEnsureVisible("People").click();
    });
  });

  it("should allow using strings in filter based on a custom column (metabase#13751)", () => {
    H.addCustomColumn();
    H.enterCustomColumnDetails({
      formula: 'regexextract([State], "^C[A-Z]")',
      name: CC_NAME,
    });
    cy.button("Done").should("not.be.disabled").click();

    H.getNotebookStep("filter")
      .findByText(/Add filter/)
      .click();
    H.popover().findByText(CC_NAME).click();
    H.selectFilterOperator("Is");
    H.popover().within(() => {
      cy.findByPlaceholderText("Enter some text").type("CO");
      cy.button("Add filter").click();
    });

    H.visualize();

    H.queryBuilderMain().findByText("Arnold Adams").should("be.visible");
  });
});

describe.skip(
  "postgres > question > custom columns",
  { tags: "@external" },
  () => {
    const PG_DB_NAME = "QA Postgres12";

    // Ironically, both Prettier and Cypress remove escape characters from our code as well
    // We're testing for the literal sting `(?<=\/\/)[^\/]*`, but we need to escape the escape characters to make it work
    const ESCAPED_REGEX = "(?<=\\/\\/)[^\\/]*";

    beforeEach(() => {
      H.restore("postgres-12");
      cy.signInAsAdmin();

      H.startNewQuestion();
      // eslint-disable-next-line no-unscoped-text-selectors -- deprecated usage
      cy.findByText(PG_DB_NAME).should("be.visible").click();
      cy.findByTextEnsureVisible("People").click();
    });

    it("should not remove regex escape characters (metabase#14517)", () => {
      cy.log("Create custom column using `regexextract()`");
      cy.findByLabelText("Custom Column").click();
      H.popover().within(() => {
        cy.get("[contenteditable='true']")
          .type(`regexextract([State], "${ESCAPED_REGEX}")`)
          .blur();

        // It removes escaped characters already on blur
        cy.log("Reported failing on v0.36.4");
        cy.contains(ESCAPED_REGEX);
      });
    });
  },
);

describe("issue 14843", () => {
  const { PEOPLE, PEOPLE_ID } = SAMPLE_DATABASE;
  const CC_NAME = "City Length";

  const questionDetails = {
    name: "14843",
    query: {
      "source-table": PEOPLE_ID,
      expressions: { [CC_NAME]: ["length", ["field", PEOPLE.CITY, null]] },
    },
  };

  beforeEach(() => {
    cy.intercept("POST", "/api/dataset").as("dataset");

    H.restore();
    cy.signInAsAdmin();
  });

  it("should correctly filter custom column by 'Not equal to' (metabase#14843)", () => {
    H.createQuestion(questionDetails, { visitQuestion: true });
    H.openNotebook();

    H.filter({ mode: "notebook" });
    H.popover().findByText(CC_NAME).click();
    H.selectFilterOperator("Not equal to");
    H.clauseStepPopover().within(() => {
      H.multiAutocompleteInput().type("3");
      cy.button("Add filter").click();
    });

    H.visualize();

    // eslint-disable-next-line no-unscoped-text-selectors -- deprecated usage
    cy.findByText(`${CC_NAME} is not equal to 3`);
    // eslint-disable-next-line no-unscoped-text-selectors -- deprecated usage
    cy.findByText("Rye").should("not.exist");
  });
});

describe("issue 18069", () => {
  const questionDetails = {
    name: "18069",
    query: {
      "source-table": PRODUCTS_ID,
      expressions: {
        ["CC_Category"]: ["field", PRODUCTS.CATEGORY, null],
        ["CC_LowerVendor"]: ["lower", ["field", PRODUCTS.VENDOR, null]],
        ["CC_UpperTitle"]: ["upper", ["field", PRODUCTS.TITLE, null]],
        ["CC_HalfPrice"]: ["/", ["field", PRODUCTS.PRICE, null], 2],
        ["CC_ScaledRating"]: ["*", 1.5, ["field", PRODUCTS.RATING, null]],
      },
    },
  };

  beforeEach(() => {
    H.restore();
    cy.signInAsAdmin();

    H.createQuestion(questionDetails).then(({ body: { id: QUESTION_ID } }) => {
      cy.visit(`/question/${QUESTION_ID}/notebook`);
    });
  });

  it("should not allow choosing text fields for SUM (metabase#18069)", () => {
    H.summarize({ mode: "notebook" });
    // eslint-disable-next-line no-unscoped-text-selectors -- deprecated usage
    cy.findByText("Sum of ...").click();

    H.popover().within(() => {
      // regular fields
      cy.findByText("Price");
      cy.findByText("Rating");

      // custom columns not suitable for SUM
      cy.findByText("CC_Category").should("not.exist");
      cy.findByText("CC_LowerVendor").should("not.exist");
      cy.findByText("CC_UpperTitle").should("not.exist");

      // custom columns suitable for SUM
      cy.findByText("CC_HalfPrice");
      cy.findByText("CC_ScaledRating").click();
    });

    H.visualize();

    // eslint-disable-next-line no-unscoped-text-selectors -- deprecated usage
    cy.findByText("1,041.45");
  });
});

describe("issue 18747", () => {
  const questionDetails = {
    name: "18747",
    query: {
      "source-table": ORDERS_ID,
      expressions: {
        ["Quantity_2"]: ["field", ORDERS.QUANTITY, null],
      },
    },
  };
  function addNumberParameterToDashboard() {
    H.editDashboard();

    H.setFilter("Number", "Equal to");
  }

  function mapParameterToCustomColumn() {
    cy.findByTestId("dashcard-container").contains("Select…").click();
    H.popover().contains("Quantity_2").click({ force: true });
  }

  function addValueToParameterFilter() {
    H.filterWidget().click();
    H.dashboardParametersPopover().within(() => {
      H.fieldValuesInput().type("14");
      cy.button("Add filter").click();
    });
  }

  beforeEach(() => {
    H.restore();
    cy.signInAsAdmin();

    H.createQuestionAndDashboard({ questionDetails }).then(
      ({ body: { id, card_id, dashboard_id } }) => {
        cy.request("PUT", `/api/dashboard/${dashboard_id}`, {
          cards: [
            {
              id,
              card_id,
              row: 0,
              col: 0,
              size_x: 16,
              size_y: 8,
            },
          ],
        }).then(() => {
          H.visitDashboard(dashboard_id);
        });
      },
    );
  });

  it("should correctly filter the table with a number parameter mapped to the custom column Quantity_2", () => {
    addNumberParameterToDashboard();
    mapParameterToCustomColumn();

    // eslint-disable-next-line no-unscoped-text-selectors -- deprecated usage
    cy.contains("Save").click();
    // wait for saving to finish
    // eslint-disable-next-line no-unscoped-text-selectors -- deprecated usage
    cy.contains("You're editing this dashboard.").should("not.exist");

    addValueToParameterFilter();

    H.tableInteractiveBody().findAllByRole("row").should("have.length", 1);

    // check that the parameter value is parsed correctly on page load
    cy.reload();
    cy.get(".LoadingSpinner").should("not.exist");

    H.tableInteractiveBody().findAllByRole("row").should("have.length", 1);
  });
});

describe("issue 18814", () => {
  const ccName = "Custom Created At";

  const questionDetails = {
    name: "18814",
    query: {
      "source-query": {
        "source-table": ORDERS_ID,
        aggregation: [["count"]],
        breakout: [["field", ORDERS.CREATED_AT, { "temporal-unit": "year" }]],
      },
      expressions: {
        [ccName]: ["field", "CREATED_AT", { "base-type": "type/DateTime" }],
      },
    },
  };

  beforeEach(() => {
    H.restore();
    cy.signInAsAdmin();

    H.createQuestion(questionDetails, { visitQuestion: true });
  });

  it("should be able to use a custom column in aggregation for a nested query (metabase#18814)", () => {
    H.openNotebook();

    cy.icon("sum").click();
    // eslint-disable-next-line no-unscoped-text-selectors -- deprecated usage
    cy.findByText("Count of rows").click();

    // eslint-disable-next-line no-unscoped-text-selectors -- deprecated usage
    cy.findByText("Pick a column to group by").click();
    H.popover().contains(ccName).click();

    H.visualize();

    cy.findByTestId("query-visualization-root").should("contain", "2022");
  });
});

describe("issue 19744", () => {
  const { PRODUCTS_ID, PRODUCTS } = SAMPLE_DATABASE;

  const questionDetails = {
    dataset_query: {
      type: "query",
      query: {
        "source-query": {
          "source-table": PRODUCTS_ID,
          aggregation: [
            ["count"],
            ["sum", ["field", PRODUCTS.PRICE, null]],
            ["sum", ["field", PRODUCTS.RATING, null]],
          ],
          breakout: [["field", PRODUCTS.CATEGORY, null]],
        },
        expressions: { Math: ["+", 1, 1] },
      },
      database: SAMPLE_DB_ID,
    },
    display: "bar",
  };

  beforeEach(() => {
    H.restore();
    cy.signInAsAdmin();
  });

  it("custom column after aggregation shouldn't limit or change the behavior of dashboard filters (metabase#19744)", () => {
    // For this specific repro, it's crucial to first visit the question in order to load the `results_metadata`...
    H.visitQuestionAdhoc(questionDetails);
    // ...and then to save it using the UI
    H.saveQuestion("19744");

    H.setFilter("Date picker", "All Options");

    H.getDashboardCard(1).findByText("Select…").click();
    H.popover().contains("Created At");
  });
});

describe("issue 19745", () => {
  const questionDetails = {
    display: "table",
    query: {
      "source-query": {
        "source-table": PRODUCTS_ID,
        aggregation: [
          ["count"],
          ["sum", ["field", PRODUCTS.PRICE, { "base-type": "type/Float" }]],
        ],
        breakout: [["field", PRODUCTS.CATEGORY, { "base-type": "type/Text" }]],
      },
      fields: [
        ["field", PRODUCTS.CATEGORY, { "base-type": "type/Text" }],
        ["field", "sum", { "base-type": "type/Float" }],
        ["expression", "Custom Column"],
      ],
      expressions: {
        "Custom Column": ["+", 1, 1],
      },
    },
  };

  const filterDetails = {
    id: "b6f1865b",
    name: "Date filter",
    slug: "date",
    type: "date/month-year",
    sectionId: "date",
  };

  const dashboardDetails = {
    name: "Filters",
    parameters: [filterDetails],
  };

  function updateQuestionAndSelectFilter(updateExpressions) {
    H.createQuestionAndDashboard({ questionDetails, dashboardDetails }).then(
      ({ body: { card_id, dashboard_id } }) => {
        H.visitQuestion(card_id);

        // this should modify the query and remove the second stage
        H.openNotebook();
        updateExpressions();
        H.visualize();
        H.openVizSettingsSidebar();
        cy.findByRole("button", { name: "Add or remove columns" }).click();
        cy.findByLabelText("Count").should("not.be.checked").click();
        updateQuestion();

        // as we select all columns in the first stage of the query,
        // it should be possible to map a filter to a selected column
        H.visitDashboard(dashboard_id);
        H.editDashboard();
        cy.findByText("Date filter").click();
        H.selectDashboardFilter(H.getDashboardCard(), "Created At");
        H.saveDashboard();
      },
    );
  }

  function removeExpression(name) {
    H.getNotebookStep("expression", { stage: 1 }).within(() => {
      cy.findByText(name).within(() => {
        cy.icon("close").click();
      });
    });
  }

  function removeAllExpressions() {
    H.getNotebookStep("expression", { stage: 1 }).within(() => {
      cy.findByLabelText("Remove step").click({ force: true });
    });
  }

  function updateQuestion() {
    cy.intercept("PUT", "/api/card/*").as("updateQuestion");
    cy.findByText("Save").click();
    cy.findByTestId("save-question-modal").within((modal) => {
      cy.findByText("Save").click();
    });
    cy.wait("@updateQuestion");
  }

  beforeEach(() => {
    H.restore();
    cy.signInAsAdmin();
  });

  it("should unwrap the nested query when removing the last expression (metabase#19745)", () => {
    updateQuestionAndSelectFilter(() => removeExpression("Custom Column"));
  });

  it("should unwrap the nested query when removing all expressions (metabase#19745)", () => {
    updateQuestionAndSelectFilter(() => removeAllExpressions());
  });
});

describe("issue 20229", () => {
  const questionDetails = {
    name: "20229",
    type: "query",
    query: {
      "source-table": ORDERS_ID,
      expressions: {
        Adjective: [
          "case",
          [[[">", ["field", ORDERS.TOTAL, null], 100], "expensive"]],
          { default: "cheap" },
        ],
      },
      limit: 10,
    },
  };
  function ccAssertion() {
    cy.findByText("Adjective");
    cy.contains("expensive");
    cy.contains("cheap");
  }

  function unselectColumn(column) {
    cy.findByText(column).siblings().find(".Icon-check").click({ force: true });
  }

  beforeEach(() => {
    H.restore();
    cy.signInAsAdmin();

    H.createQuestion(questionDetails, { visitQuestion: true });
  });

  it("should display custom column regardless of how many columns are selected (metabase#20229)", () => {
    ccAssertion();

    // Switch to the notebook view to deselect at least one column
    H.openNotebook();

    cy.findAllByTestId("fields-picker").click();
    H.popover().within(() => {
      unselectColumn("Tax");
    });

    H.visualize();

    ccAssertion();
  });
});

describe("issue 21135", () => {
  const questionDetails = {
    name: "21135",
    query: {
      "source-table": PRODUCTS_ID,
      limit: 5,
      expressions: { Price: ["+", ["field", PRODUCTS.PRICE, null], 2] },
    },
  };

  function previewCustomColumnNotebookStep() {
    cy.intercept("POST", "/api/dataset").as("dataset");

    cy.findByTestId("step-expression-0-0").find(".Icon-play").click();

    cy.wait("@dataset");
  }

  beforeEach(() => {
    H.restore();
    cy.signInAsAdmin();
    H.createQuestion(questionDetails, { visitQuestion: true });
    H.openNotebook();
  });

  it("should handle cc with the same name as the table column (metabase#21135)", () => {
    cy.findAllByTestId("notebook-cell-item").contains("Price").click();
    cy.button("Update").click();

    previewCustomColumnNotebookStep();

    // We should probably use data-testid or some better selector but it is crucial
    // to narrow the results to the preview area to avoid false positive result.
    cy.findByTestId("preview-root").within(() => {
      cy.findByText("Rustic Paper Wallet");

      cy.findAllByText("Price").should("have.length", 2);

      cy.findByText("29.46"); // actual Price column
      cy.findByText("31.46"); // custom column
    });
  });
});

describe("issue 21513", () => {
  beforeEach(() => {
    H.restore();
    cy.signInAsAdmin();
  });

  it("should handle cc with the same name as an aggregation function (metabase#21513)", () => {
    H.openProductsTable({ mode: "notebook" });
    H.summarize({ mode: "notebook" });
    H.popover().findByText("Count of rows").click();

    // eslint-disable-next-line no-unscoped-text-selectors -- deprecated usage
    cy.findByText("Pick a column to group by").click();
    H.popover().findByText("Category").click();

    // eslint-disable-next-line no-unscoped-text-selectors -- deprecated usage
    cy.findByText("Custom column").click();
    H.enterCustomColumnDetails({
      formula: "[Count] * 2",
      name: "Double Count",
    });
    cy.button("Done").should("not.be.disabled");
  });
});

describe("issue 23862", () => {
  const questionDetails = {
    name: "23862",
    query: {
      "source-table": ORDERS_ID,
      expressions: {
        CC: [
          "case",
          [[[">", ["field", ORDERS.TOTAL, null], 10], "Large"]],
          {
            default: "Small",
          },
        ],
      },
      aggregation: [["sum", ["field", ORDERS.TOTAL, null]]],
      breakout: [["expression", "CC"]],
    },
  };

  beforeEach(() => {
    H.restore();
    cy.signInAsAdmin();
  });

  it("should group by a custom column and work in a nested question (metabase#23862)", () => {
    H.createQuestion(questionDetails).then(({ body: { id } }) => {
      H.visitQuestionAdhoc(
        {
          dataset_query: {
            type: "query",
            query: {
              "source-table": `card__${id}`,
            },
            database: SAMPLE_DB_ID,
          },
          display: "table",
        },
        {
          callback: (xhr) => expect(xhr.response.body.error).not.to.exist,
        },
      );
    });

    // eslint-disable-next-line no-unscoped-text-selectors -- deprecated usage
    cy.findByText("Small");
    // eslint-disable-next-line no-unscoped-text-selectors -- deprecated usage
    cy.findByText("-36.53");
  });
});

describe("issue 24922", () => {
  const segmentDetails = {
    name: "OrdersSegment",
    description: "All orders with a total under $100.",
    table_id: ORDERS_ID,
    definition: {
      "source-table": ORDERS_ID,
      aggregation: [["count"]],
      filter: ["<", ["field", ORDERS.TOTAL, null], 100],
    },
  };

  const customColumnDetails = {
    name: "CustomColumn",
    formula: 'case([OrdersSegment], "Segment", "Other")',
  };

  beforeEach(() => {
    H.restore();
    cy.signInAsAdmin();
    H.createSegment(segmentDetails);
  });

  it("should allow segments in case custom expressions (metabase#24922)", () => {
    H.openOrdersTable({ mode: "notebook" });

    // eslint-disable-next-line no-unscoped-text-selectors -- deprecated usage
    cy.findByText("Custom column").click();
    H.enterCustomColumnDetails(customColumnDetails);
    cy.button("Done").click();

    H.visualize();
    // eslint-disable-next-line no-unscoped-text-selectors -- deprecated usage
    cy.findByText("CustomColumn").should("be.visible");
  });
});

describe.skip("issue 25189", () => {
  const ccTable = "Custom Created";
  const ccFunction = "Custom Total";

  const questionDetails = {
    name: "25189",
    query: {
      "source-table": ORDERS_ID,
      limit: 5,
      expressions: {
        [ccTable]: ["field", ORDERS.CREATED_AT, null],
        [ccFunction]: [
          "case",
          [[[">", ["field", ORDERS.TOTAL, null], 100], "Yay"]],
          {
            default: "Nay",
          },
        ],
      },
    },
  };

  beforeEach(() => {
    cy.intercept("POST", "/api/dataset").as("dataset");

    H.restore();
    cy.signInAsAdmin();

    H.createQuestion(questionDetails).then(
      ({ body: { id: baseQuestionId } }) => {
        H.createQuestion(
          {
            name: "Nested 25189",
            query: { "source-table": `card__${baseQuestionId}` },
          },
          { visitQuestion: true },
        );
      },
    );
  });

  it("custom column referencing only a single column should not be dropped in a nested question (metabase#25189)", () => {
    // 1. Column should not be dropped
    cy.findAllByTestId("header-cell")
      .should("contain", ccFunction)
      .and("contain", ccTable);

    // 2. We shouldn't see duplication in the bulk filter modal
    H.filter();
    H.modal().within(() => {
      // Implicit assertion - will fail if more than one element is found
      cy.findByText(ccFunction);
      cy.findByText(ccTable);

      cy.findByText("Today").click();
      cy.button("Apply Filters").click();
    });

    cy.wait("@dataset");
    // eslint-disable-next-line no-unscoped-text-selectors -- deprecated usage
    cy.findByText("No results!");

    // 3. We shouldn't see duplication in the breakout fields
    H.summarize();
    cy.findByTestId("sidebar-content").within(() => {
      // Another implicit assertion
      cy.findByText(ccFunction);
      cy.findByText(ccTable);
    });
  });
});

["postgres" /*, "mysql" */].forEach((dialect) => {
  describe(`issue 27745 (${dialect})`, { tags: "@external" }, () => {
    const tableName = "colors27745";

    beforeEach(() => {
      H.restore(`${dialect}-writable`);
      cy.signInAsAdmin();

      H.resetTestTable({ type: dialect, table: tableName });
      cy.request("POST", `/api/database/${WRITABLE_DB_ID}/sync_schema`);
      cy.intercept("GET", "/api/search*").as("search");
    });

    it("should display all summarize options if the only numeric field is a custom column (metabase#27745)", () => {
      H.startNewQuestion();

      H.entityPickerModal().within(() => {
        H.entityPickerModalTab("Collections").click();
        cy.findByPlaceholderText("Search this collection or everywhere…").type(
          "colors",
        );
        cy.findByText("Everywhere").click();
        cy.wait("@search");
        cy.findByTestId("result-item")
          .contains(/colors/i)
          .click();
      });
      cy.findByLabelText("Custom column").click();
      H.enterCustomColumnDetails({
        formula: "case([ID] > 1, 25, 5)",
        name: "Numeric",
      });
      cy.button("Done").click();

      H.visualize();

      H.tableHeaderClick("Numeric");
      H.popover().findByText(/^Sum$/).click();

      cy.wait("@dataset");
      cy.findByTestId("scalar-value").invoke("text").should("eq", "55");

      cy.findByTestId("sidebar-right")
        .should("be.visible")
        .within(() => {
          cy.findByTestId("aggregation-item").should(
            "contain",
            "Sum of Numeric",
          );
        });
    });
  });
});

describe("issue 32032", () => {
  const QUERY = {
    "source-table": REVIEWS_ID,
    expressions: {
      "Custom Reviewer": ["field", REVIEWS.REVIEWER, null],
    },
    fields: [
      ["field", REVIEWS.ID, { "base-type": "type/BigInteger" }],
      ["field", REVIEWS.REVIEWER, { "base-type": "type/Text" }],
      ["expression", "Custom Reviewer", { "base-type": "type/Text" }],
    ],
  };

  beforeEach(() => {
    H.restore();
    cy.signInAsAdmin();
    H.createQuestion({ query: QUERY }, { visitQuestion: true });
    cy.intercept("POST", "/api/dataset").as("dataset");
  });

  it("should allow quick filter drills on custom columns", () => {
    H.tableInteractive().findAllByText("xavier").eq(1).click();
    H.popover().findByText("Is xavier").click();
    cy.wait("@dataset");
    H.main()
      .findByText(/There was a problem/i)
      .should("not.exist");
    H.tableInteractive().findAllByText("xavier").should("have.length", 2);
  });
});

describe("issue 42949", { tags: "@flaky" }, () => {
  beforeEach(() => {
    H.restore();
    cy.signInAsAdmin();
  });

  it("should correctly show available shortcuts for date and number columns (metabase#42949)", () => {
    H.createNativeQuestion(
      {
        native: {
          query: `
            SELECT DATE '2024-05-21' AS created_at, null as v
            UNION ALL SELECT DATE '2024-05-20', 1
            UNION ALL SELECT DATE '2024-05-19', 2
            ORDER BY created_at
          `,
        },
      },
      { visitQuestion: true },
    );
    cy.findByTestId("qb-header").findByText("Explore results").click();

    cy.log("Verify header drills - CREATED_AT");
    H.tableHeaderClick("CREATED_AT");
    H.popover().findByText("Extract day, month…").should("be.visible");
    H.popover().findByText("Combine columns").should("not.exist");
    cy.realPress("Escape");

    cy.log("Verify header drills - V");
    H.tableHeaderClick("V");
    H.popover().findByText("Extract part of column").should("not.exist");
    H.popover().findByText("Combine columns").should("not.exist");
    cy.realPress("Escape");

    cy.log("Verify plus button - extract column");
    cy.button("Add column").click();
    H.popover().findByText("Extract part of column").click();
    H.popover().findByText("CREATED_AT").click();
    H.popover().within(() => {
      cy.findByText("Day of month").should("be.visible");
      cy.findByText("Day of week").should("be.visible");
      cy.findByText("Month of year").should("be.visible");
      cy.findByText("Quarter of year").should("be.visible");
      cy.findByText("Year").should("be.visible").click();
    });
    cy.findAllByTestId("header-cell").eq(2).should("have.text", "Year");

    cy.log("Verify plus button - combine columns");
    cy.button("Add column").click();
    H.popover().findByText("Combine columns").click();
    H.popover().findAllByTestId("column-input").eq(0).click();
    // eslint-disable-next-line no-unsafe-element-filtering
    H.popover()
      .last()
      .within(() => {
        cy.findByText("CREATED_AT").should("be.visible");
        cy.findByText("V").should("be.visible");
        cy.findByText("Year").should("be.visible").click();
      });
    H.popover().button("Done").click();

    cy.findAllByTestId("header-cell")
      .eq(3)
      .should("have.text", "Combined Year, V");

    cy.findAllByTestId("cell-data").eq(6).should("have.text", "2,024");
    cy.findAllByTestId("cell-data").eq(7).should("have.text", "2024 2");
    cy.findAllByTestId("cell-data").eq(10).should("have.text", "2,024");
    cy.findAllByTestId("cell-data").eq(11).should("have.text", "2024 1");
    cy.findAllByTestId("cell-data").eq(13).should("have.text", "2,024");
    cy.findAllByTestId("cell-data").eq(14).should("have.text", "2024 ");
  });

  it("should correctly show available shortcuts for a number column (metabase#42949)", () => {
    H.createNativeQuestion(
      {
        native: {
          query: "select 1 as n",
        },
      },
      { visitQuestion: true },
    );

    cy.findByTestId("qb-header").findByText("Explore results").click();
    cy.findByLabelText("Switch to data").click();

    cy.log("Verify header drills");
    H.tableHeaderClick("N");
    H.popover().findByText("Extract part of column").should("not.exist");
    H.popover().findByText("Combine columns").should("not.exist");
    cy.realPress("Escape");

    cy.log("Verify plus button");
    cy.button("Add column").click();
    H.popover().findByText("Extract part of column").should("not.exist");
    H.popover().findByText("Combine columns").click();
    H.popover().findAllByTestId("column-input").eq(0).click();
    // eslint-disable-next-line no-unsafe-element-filtering
    H.popover().last().findByText("N").should("be.visible");
  });

  it("should correctly show available shortcuts for a string column (metabase#42949)", () => {
    H.createNativeQuestion(
      {
        native: {
          query: "select 'abc'",
        },
      },
      { visitQuestion: true },
    );

    cy.findByTestId("qb-header").findByText("Explore results").click();
    cy.findByLabelText("Switch to data").click();

    cy.log("Verify header drills");
    H.tableHeaderClick("'abc'");
    H.popover().findByText("Extract part of column").should("not.exist");
    H.popover().findByText("Combine columns").should("be.visible");
    cy.realPress("Escape");

    cy.log("Verify plus button");
    cy.button("Add column").click();
    H.popover().findByText("Extract part of column").should("not.exist");
    H.popover().findByText("Combine columns").click();
    H.popover().findAllByTestId("column-input").eq(0).click();
    // eslint-disable-next-line no-unsafe-element-filtering
    H.popover().last().findByText("'abc'").should("be.visible");
  });
});

describe("issue 49342", () => {
  beforeEach(() => {
    H.restore();
    cy.signInAsNormalUser();
  });

  it("should not be possible to leave the expression input with the Tab key ", () => {
    // This test used to be a repro for #49342, but the product feature changed
    // so that the expression input can no longer be tabbed out of.

    H.openOrdersTable({ mode: "notebook" });
    cy.findByLabelText("Custom column").click();
    H.enterCustomColumnDetails({ formula: "[Tot{Enter}", blur: false });
    cy.realPress("Tab");
    H.CustomExpressionEditor.value().should("equal", "[Total]  ");
    H.CustomExpressionEditor.nameInput().should("not.be.focused");

    cy.log("Shift-tab from name input should stay within the popover");
    H.CustomExpressionEditor.nameInput().focus();
    H.CustomExpressionEditor.nameInput().realPress(["Shift", "Tab"]);
    H.CustomExpressionEditor.nameInput().realPress(["Shift", "Tab"]);
    H.CustomExpressionEditor.nameInput().realPress(["Shift", "Tab"]);
    cy.focused().should("have.attr", "role", "textbox");

    cy.realPress(["Shift", "Tab"]);
    cy.button("Cancel").should("be.focused");

    cy.realPress(["Shift", "Tab"]);
    H.CustomExpressionEditor.nameInput().should("be.focused");
  });
});

describe("issue 49882", () => {
  beforeEach(() => {
    H.restore();
    cy.signInAsNormalUser();
    cy.intercept("POST", "/api/dataset/query_metadata").as("queryMetadata");

    H.openOrdersTable({ mode: "notebook" });
    cy.wait("@queryMetadata");
    cy.findByLabelText("Custom column").click();
  });

  it("should not eat up subsequent characters when applying a suggestion (metabase#49882-1)", () => {
    const moveCursorTo2ndCaseArgument = "{leftarrow}".repeat(6);
    H.enterCustomColumnDetails({
      formula: `case([Total] > 200, , "X")${moveCursorTo2ndCaseArgument}[tot`,
      blur: false,
    });

    H.CustomExpressionEditor.completions().should("be.visible");
    cy.realPress("Enter", { pressDelay: 10 });

    H.CustomExpressionEditor.value().should(
      "equal",
      'case([Total] > 200, [Total], "X")',
    );
    H.popover()
      .findByText("Expecting a closing parenthesis")
      .should("not.exist");
  });

  it("does not clear expression input when expression is invalid (metabase#49882-2, metabase#15892)", () => {
    // This test used to use keyboard shortcuts to cut and paste but this
    // seem impossible to emulate with CodeMirror in Cypress, so it's using
    // a synthetic paste event instead.
    // Copy is impossible to emulate so far, but it's not crucial to test the issue.

    H.enterCustomColumnDetails({
      formula:
        'case([Tax] > 1, case([Total] > 200, [Total], "Nothing"), [Tax])',
      blur: false,
    });

    // "Cut" [Tax]
    H.CustomExpressionEditor.type("{end}{leftarrow}", {
      focus: false,
      blur: false,
    });
    cy.realPress(["Shift", "ArrowLeft"]);
    cy.realPress(["Shift", "ArrowLeft"]);
    cy.realPress(["Shift", "ArrowLeft"]);
    cy.realPress(["Shift", "ArrowLeft"]);
    cy.realPress(["Shift", "ArrowLeft"]);
    cy.realPress(["Backspace"]);

    H.CustomExpressionEditor.type("{leftarrow}".repeat(42), {
      focus: false,
      blur: false,
    });

    // Paste [Tax] before case
    H.CustomExpressionEditor.paste("[Tax]");

    H.CustomExpressionEditor.value().should(
      "equal",
      'case([Tax] > 1,[Tax] case([Total] > 200, [Total], "Nothing"), )',
    );

    H.popover()
      .findByText("Expecting operator but got case instead")
      .should("be.visible", { timeout: 5000 });
  });

  // TODO: we no longer have wrapped lines (for now)
  it.skip("should allow moving cursor between wrapped lines with arrow up and arrow down keys (metabase#49882-3)", () => {
    H.enterCustomColumnDetails({
      formula:
        'case([Tax] > 1, case([Total] > 200, [Total], "Nothing"), [Tax]){leftarrow}{leftarrow}{uparrow}x{downarrow}y',
    });

    H.CustomExpressionEditor.value().should(
      "equal",
      'case([Tax] > 1, xcase([Total] > 200, [Total], "Nothing"), [Tax]y)',
    );
  });

  it("should update currently selected suggestion when suggestions list is updated (metabase#49882-4)", () => {
    const selectProductVendor =
      "{downarrow}{downarrow}{downarrow}{downarrow}{downarrow}";
    H.enterCustomColumnDetails({
      formula: `[Produ${selectProductVendor}`,
      blur: false,
    });

    H.CustomExpressionEditor.completion("Product → Rating").should(
      "be.visible",
    );
    H.CustomExpressionEditor.acceptCompletion("tab");

    H.CustomExpressionEditor.value().should("equal", "[Product → Rating]");
  });
});

describe("issue 49304", () => {
  const questionDetails = {
    query: {
      "source-table": PRODUCTS_ID,
    },
  };

  beforeEach(() => {
    H.restore();
    cy.signInAsNormalUser();
  });

  it("should be possible to switch between filter widgets and the expression editor for multi-argument operators (metabase#49304)", () => {
    H.createQuestion(questionDetails, { visitQuestion: true });
    H.openNotebook();

    cy.log(
      "add a filter using a filter widget and check that it is rendered in the expression editor",
    );
    H.getNotebookStep("data").button("Filter").click();
    H.popover().findByText("Category").click();
    H.selectFilterOperator("Contains");
    H.clauseStepPopover().within(() => {
      cy.findByPlaceholderText("Enter some text").type("gadget,widget");
      cy.button("Add filter").click();
    });
    H.getNotebookStep("filter")
      .findByText("Category contains 2 selections")
      .click();
    H.clauseStepPopover().within(() => {
      cy.button("Back").click();
      cy.findByText("Custom Expression").click();
      H.CustomExpressionEditor.value().should(
        "equal",
        dedent`
          contains(
            [Category],
            "gadget",
            "widget",
            "case-insensitive"
          )
        `.trim(),
      );
    });

    cy.log(
      "modify the expression in the expression editor and make sure it is rendered correctly in the filter widget",
    );
    H.popover().within(() => {
      H.enterCustomColumnDetails({
        formula:
          'contains([Category], "gadget", "widget", "gizmo", "case-insensitive")',
      });
      cy.button("Update").click();
    });
    H.getNotebookStep("filter")
      .findByText("Category contains 3 selections")
      .click();
    H.popover().within(() => {
      cy.findByText("gadget").should("be.visible");
      cy.findByText("widget").should("be.visible");
      cy.findByText("gizmo").should("be.visible");
      cy.findByLabelText("Case sensitive").should("not.be.checked");
    });

    cy.log(
      "change options in the filter widget and make sure they get reflected in the expression editor",
    );
    H.popover().within(() => {
      cy.findByLabelText("Case sensitive").click();
      cy.button("Update filter").click();
    });
    H.getNotebookStep("filter")
      .findByText("Category contains 3 selections")
      .click();
    H.popover().within(() => {
      cy.button("Back").click();
      cy.findByText("Custom Expression").click();
      H.CustomExpressionEditor.value().should(
        "equal",
        'contains([Category], "gadget", "widget", "gizmo")',
      );
    });

    cy.log(
      "remove options from the expression in the expression editor and make sure it is rendered correctly in the filter widget",
    );
    H.popover().within(() => {
      H.enterCustomColumnDetails({
        formula: 'contains([Category], "gadget", "widget", "gizmo")',
      });
      cy.button("Update").click();
    });
    H.getNotebookStep("filter")
      .findByText("Category contains 3 selections")
      .click();
    H.popover().within(() => {
      cy.findByText("gadget").should("be.visible");
      cy.findByText("widget").should("be.visible");
      cy.findByText("gizmo").should("be.visible");
      cy.findByLabelText("Case sensitive").should("be.checked");
    });
  });
});

describe("issue 49305", () => {
  beforeEach(() => {
    H.restore();
    cy.signInAsAdmin();
  });

  it("should be able to use a custom column in sort for a nested query (metabase#49305)", () => {
    const ccName = "CC Title";

    // This bug does not reproduce if the base question is created via H.createQuestion or H.visitQuestionAdhoc, so create it manually in the UI.
    cy.visit("/");
    H.newButton("Question").click();
    H.entityPickerModalTab("Tables").click();
    H.entityPickerModalItem(2, "Products").click();
    H.getNotebookStep("data").button("Custom column").click();
    H.enterCustomColumnDetails({
      formula: 'concat("49305 ", [Title])',
      name: ccName,
      allowFastSet: true,
    });
    H.popover().button("Done").click();
    H.saveQuestion(
      "49305 Base question",
      { wrapId: true },
      { tab: "Browse", path: ["Our analytics"], select: true },
    );

    cy.get("@questionId").then((id) => {
      const nestedQuestion = {
        dataset_query: {
          database: SAMPLE_DB_ID,
          query: {
            "source-table": `card__${id}`,
            aggregation: [["count"]],
            breakout: [["field", ccName, { "base-type": "type/Text" }]],
            limit: 2,
          },
          type: "query",
        },
      };

      H.visitQuestionAdhoc(nestedQuestion, { mode: "notebook" });

      // Verify that a sort step can be added via the UI. This is the bug we are validating.
      cy.button("Sort").click();
      H.popover().contains(ccName).click();
      H.getNotebookStep("sort").contains(ccName).click();

      H.verifyNotebookQuery("49305 Base question", [
        {
          aggregations: ["Count"],
          breakouts: [ccName],
          limit: 2,
          sort: [{ column: ccName, order: "desc" }],
        },
      ]);

      H.visualize();
      cy.findByLabelText("Switch to data").click();
      H.assertTableData({
        columns: ["CC Title", "Count"],
        firstRows: [
          ["49305 Synergistic Wool Coat", "1"],
          ["49305 Synergistic Steel Chair", "1"],
        ],
      });
    });
  });
});

describe("issue 50925", () => {
  const questionDetails = {
    query: {
      "source-table": PRODUCTS_ID,
      expressions: {
        Custom: [
          "case",
          [
            [
              [
                "=",
                ["field", PRODUCTS.ID, { "base-type": "type/BigInteger" }],
                1,
              ],
              [
                "*",
                ["field", PRODUCTS.PRICE, { "base-type": "type/Float" }],
                1.21,
              ],
            ],
          ],
          {
            default: ["field", PRODUCTS.PRICE, { "base-type": "type/Float" }],
          },
        ],
      },
    },
  };

  beforeEach(() => {
    H.restore();
    cy.signInAsNormalUser();
  });

  it("should not remove existing characters when applying autocomplete suggestion (metabase#50925)", () => {
    H.createQuestion(questionDetails, { visitQuestion: true });
    H.openNotebook();

    cy.log("incomplete bracket identifier is followed by whitespace");
    H.getNotebookStep("expression").findByText("Custom").click();

    H.CustomExpressionEditor.focus()
      .type("{leftarrow}".repeat(9))
      .type(" [Pr", { focus: false });

    H.CustomExpressionEditor.completions().should("be.visible");
    H.CustomExpressionEditor.get().realPress("Enter", { pressDelay: 10 });

    H.CustomExpressionEditor.blur()
      .value()
      .should("equal", "case([ID] = 1, [Price] * 1.21, [Price] [Price])");

    cy.log("incomplete bracket identifier is followed by bracket identifier");
    H.popover().button("Cancel").click();
    H.getNotebookStep("expression").findByText("Custom").click();

    H.CustomExpressionEditor.focus()
      .type("{leftarrow}".repeat(9))
      .type(" [Pr", { focus: false });

    cy.wait(300);
    H.CustomExpressionEditor.completions().should("be.visible");
    H.CustomExpressionEditor.get().realPress("Enter", { pressDelay: 10 });

    H.CustomExpressionEditor.blur()
      .value()
      .should("equal", "case([ID] = 1, [Price] * 1.21, [Price] [Price])");
  });
});

describe("issue 53682", () => {
  beforeEach(() => {
    H.restore();
    cy.signInAsNormalUser();
  });

  it("should show an error message when trying to use a multi-arg expression function with not enough arguments (metabase#53682)", () => {
    H.openProductsTable({ mode: "notebook" });
    H.getNotebookStep("data").button("Custom column").click();
    H.enterCustomColumnDetails({
      formula: "contains([Category])",
    });
    H.popover().within(() => {
      cy.findByText("Function contains expects at least 2 arguments").should(
        "be.visible",
      );
      cy.button("Done").should("be.disabled");
    });
  });
});

describe("issue 53527", () => {
  const nativeQuestionDetails = {
    name: "Quotes SQL",
    native: {
      query: "SELECT 'a\"b' AS TEXT",
      "template-tags": {},
    },
  };

  const mbqlQuestionDetails = (cardId) => ({
    name: "Quotes MBQL",
    query: {
      "source-table": `card__${cardId}`,
    },
  });

  beforeEach(() => {
    H.restore();
    cy.signInAsNormalUser();
  });

  it("should properly unescape quotes in the expression editor (metabase#53527)", () => {
    H.createNativeQuestion(nativeQuestionDetails).then(({ body: card }) => {
      H.createQuestion(mbqlQuestionDetails(card.id), { visitQuestion: true });
    });
    H.openNotebook();
    H.getNotebookStep("data").button("Custom column").click();
    H.enterCustomColumnDetails({
      formula: 'replace([TEXT], "\\"", "")',
      name: "CustomColumn",
    });
    H.popover().button("Done").click();
    H.visualize();
    H.tableInteractive().findByText("ab").should("be.visible");
  });
});

describe("issue 48562", () => {
  const questionDetails = {
    query: {
      "source-table": ORDERS_ID,
      expressions: {
        CustomColumn: ["contains", ["field", 10000, null], "abc"],
      },
      filter: ["segment", 10001],
      aggregation: [["metric", 10002]],
    },
  };

  beforeEach(() => {
    H.restore();
    cy.signInAsNormalUser();
  });

  it("should not crash when referenced columns, segments, and metrics do not exist (metabase#48562)", () => {
    H.createQuestion(questionDetails, { visitQuestion: true });
    H.openNotebook();

    H.getNotebookStep("expression").findByText("CustomColumn").click();
    H.CustomExpressionEditor.value().should("contain", "[Unknown Field]");
    H.expressionEditorWidget().button("Cancel").click();

    H.getNotebookStep("filter").findByText("[Unknown Segment]").click();
    H.popover().findByText("Custom Expression").click();
    H.CustomExpressionEditor.value().should("contain", "[Unknown Segment]");
    H.expressionEditorWidget().button("Cancel").click();

    H.getNotebookStep("summarize").findByText("[Unknown Metric]").click();
    H.CustomExpressionEditor.value().should("contain", "[Unknown Metric]");
  });
});

describe("issue 54638", () => {
  beforeEach(() => {
    H.restore();
    cy.signInAsNormalUser();
    H.openOrdersTable({ mode: "notebook" });
    H.addCustomColumn();
  });

  it("should be possible to click documentation links in the expression editor help text popover (metabase#54638)", () => {
    H.CustomExpressionEditor.type("case(");
    H.CustomExpressionEditor.helpText().within(() => {
      cy.findByText("Learn more")
        .scrollIntoView()
        .should("be.visible")
        .then(($a) => {
          expect($a).to.have.attr("target", "_blank");
          // Update attr to open in same tab, since Cypress does not support
          // testing in multiple tabs.
          $a.attr("target", "_self");
        })
        .click();
      cy.url().should(
        "equal",
        "https://www.metabase.com/docs/latest/questions/query-builder/expressions/case.html",
      );
    });
  });
});

describe("issue #54722", () => {
  beforeEach(() => {
    H.restore();
    cy.signInAsNormalUser();
    H.openOrdersTable({ mode: "notebook" });
  });

  it("should focus the editor when opening it (metabase#54722)", () => {
    H.addCustomColumn();
    cy.focused().should("have.attr", "role", "textbox");
    H.expressionEditorWidget().button("Cancel").click();

    H.filter({ mode: "notebook" });
    H.popover().findByText("Custom Expression").click();
    cy.focused().should("have.attr", "role", "textbox");
    H.expressionEditorWidget().button("Cancel").click();

    H.summarize({ mode: "notebook" });
    H.popover().findByText("Custom Expression").click();
    cy.focused().should("have.attr", "role", "textbox");
    H.expressionEditorWidget().button("Cancel").click();
  });
});

describe("issue #31964", () => {
  beforeEach(() => {
    H.restore();
    cy.signInAsNormalUser();
    H.openOrdersTable({ mode: "notebook" });
  });

  it("should focus the editor when opening it (metabase#54722)", () => {
    H.addCustomColumn();
    H.CustomExpressionEditor.type('case([Product -> Category] = "Widget", 1,');
    cy.realPress("Enter");
    H.CustomExpressionEditor.type("[Product -> Categ", { focus: false });
    cy.realPress("Tab");
    H.CustomExpressionEditor.value().should(
      "equal",
      dedent`
        case([Product → Category] = "Widget", 1,
        [Product → Category])
      `,
    );
  });
});

describe("issue #55686", () => {
  beforeEach(() => {
    H.restore();
    cy.signInAsNormalUser();
    H.openOrdersTable({ mode: "notebook" });
  });

  it("should show suggestions for functions even when the current token is an operator (metabase#55686)", () => {
    H.addCustomColumn();
    H.CustomExpressionEditor.type("not");

    H.CustomExpressionEditor.completion("notNull").should("be.visible");
    H.CustomExpressionEditor.completion("notEmpty").should("be.visible");
  });
});

describe("issue #55940", () => {
  beforeEach(() => {
    H.restore();
    cy.signInAsNormalUser();
    H.openOrdersTable({ mode: "notebook" });
  });

  it("should show the correct example for Offset (metabase#55940)", () => {
    H.summarize({ mode: "notebook" });
    H.popover().findByText("Custom Expression").click();

    H.CustomExpressionEditor.type("Offset(");
    H.CustomExpressionEditor.helpText()
      .should("be.visible")
      .should("contain", "Offset(Sum([Total]), -1)");
  });
});

describe("issue #55984", () => {
  beforeEach(() => {
    H.restore();
    cy.signInAsNormalUser();
    H.openOrdersTable({ mode: "notebook" });
  });

  it("should not overflow the suggestion tooltip when a suggestion name is too long (metabase#55984)", () => {
    H.addCustomColumn();
    H.enterCustomColumnDetails({
      formula: "[Total]",
      name: "Lorem ipsum dolor sit amet, consectetur adipiscing elit, sed do eiusmod tempor incididunt",
    });
    cy.button("Done").click();

    H.summarize({ mode: "notebook" });
    H.popover().findByText("Custom Expression").click();
    H.CustomExpressionEditor.type("[lo");
    H.CustomExpressionEditor.completions().should(($el) => {
      expect(H.isScrollableHorizontally($el[0])).to.be.false;
    });
  });

  it("should not overflow the suggestion tooltip when a suggestion name is too long and has no spaces (metabase#55984)", () => {
    H.addCustomColumn();
    H.enterCustomColumnDetails({
      formula: "[Total]",
      name: "Lorem ipsum dolor sit amet, consectetur adipiscing elit, sed do eiusmod tempor incididunt".replaceAll(
        " ",
        "_",
      ),
    });
    cy.button("Done").click();

    H.summarize({ mode: "notebook" });
    H.popover().findByText("Custom Expression").click();
    H.CustomExpressionEditor.type("[lo");
    H.CustomExpressionEditor.completions().should(($el) => {
      expect(H.isScrollableHorizontally($el[0])).to.be.false;
    });
  });
});

describe("issue 56152", () => {
  beforeEach(() => {
    H.restore();
    cy.signInAsNormalUser();
  });

  it("Should show the help text popover when typing a multi-line expression (metabase#56152)", () => {
    H.openPeopleTable({ mode: "notebook" });
    H.addCustomColumn();
    H.CustomExpressionEditor.type(dedent`
      datetimeDiff(
        [Created At],
    `);

    H.CustomExpressionEditor.helpText().should("be.visible");
  });
});

describe("issue 56596", () => {
  beforeEach(() => {
    H.restore();
    cy.signInAsNormalUser();

    const questionDetails = {
      query: {
        "source-table": PRODUCTS_ID,
        fields: [["field", PRODUCTS.ID, null]],
        limit: 1,
      },
    };

    H.createQuestion(questionDetails, { visitQuestion: true });

    H.openNotebook();
  });

  it("should not remove backslashes from escaped characters (metabase#56596)", () => {
    H.addCustomColumn();
    const expr = dedent`
      regexextract([Vendor], "\\s.*")
    `;
    H.enterCustomColumnDetails({
      formula: expr,
      name: "Last name",
    });
    H.CustomExpressionEditor.format();
    H.CustomExpressionEditor.value().should("equal", expr);
    H.expressionEditorWidget().button("Done").click();

    H.getNotebookStep("expression").findByText("Last name").click();
    H.CustomExpressionEditor.value().should("equal", expr);
    H.expressionEditorWidget().button("Cancel").click();

    H.visualize();
    H.assertTableData({
      columns: ["ID", "Last name"],
      firstRows: [["1", " Casper and Hilll"]],
    });
  });
});

describe("issue 55687", () => {
  beforeEach(() => {
    H.restore();
    cy.signInAsNormalUser();

    const questionDetails = {
      query: {
        "source-table": PRODUCTS_ID,
        limit: 1,
      },
    };

    H.createQuestion(questionDetails, { visitQuestion: true });

    H.openNotebook();
  });

  function addExpression(name, expression) {
    H.getNotebookStep("expression").icon("add").click();
    H.enterCustomColumnDetails({
      formula: expression,
      name,
    });
    H.popover().button("Done").click();
  }

  it("should allow passing stringly-typed expressions to is-empty and not-empty (metabase#55687)", () => {
    H.addCustomColumn();
    H.popover().button("Cancel").click();

    addExpression("isEmpty - title", "isEmpty([Title])");
    addExpression("isEmpty - ltrim - title", "isEmpty(lTrim([Title]))");
    addExpression("isEmpty - literal", "isEmpty('AAA')");
    addExpression("isEmpty - ltrim - literal", "isEmpty(lTrim('AAA'))");

    addExpression("notEmpty - title", "notEmpty([Title])");
    addExpression("notEmpty - ltrim - title", "notEmpty(lTrim([Title]))");
    addExpression("notEmpty - literal", "notEmpty('AAA')");
    addExpression("notEmpty - ltrim - literal", "notEmpty(lTrim('AAA'))");

    H.visualize();

    cy.findByTestId("query-visualization-root")
      .findByText("There was a problem with your question")
      .should("not.exist");
  });
});

<<<<<<< HEAD
describe("Issue 12938", () => {
  beforeEach(() => {
    H.restore();
    cy.signInAsNormalUser();
    H.openProductsTable({ mode: "notebook" });
  });

  it("should be possible to concat number with string (metabase#12938)", () => {
    H.addCustomColumn();
    H.enterCustomColumnDetails({
      formula: "concat(floor([Rating]), [Title])",
      name: "MyCustom",
      clickDone: true,
    });

    H.visualize();
=======
describe("Issue 25189", () => {
  beforeEach(() => {
    H.restore();
    cy.signInAsNormalUser();
  });

  it("should be possible to use a custom column that just references a single column in filters in follow up question (metabase#25189)", () => {
    H.createQuestion({
      name: "Question with CCreated At",
      query: {
        "source-table": ORDERS_ID,
        expressions: {
          "CCreated At": [
            "field",
            ORDERS.CREATED_AT,
            {
              "base-type": "type/DateTime",
            },
          ],
        },
        "expression-idents": {
          "CCreated At": "fch45EQTl38tSb9N-zkvL",
        },
      },
    }).then((res) => {
      H.createQuestion(
        {
          query: {
            "source-table": `card__${res.body.id}`,
          },
        },
        { visitQuestion: true },
      );
    });
    cy.findAllByTestId("header-cell")
      .contains("CCreated At")
      .should("be.visible");

    H.filter();
    H.popover().within(() => {
      cy.findAllByText("CCreated At").should("have.length", 1).first().click();
      cy.findByText("Today").click();
    });

    cy.findAllByTestId("header-cell")
      .contains("CCreated At")
      .should("be.visible");

>>>>>>> cf3c41b4
    cy.get("main")
      .findByText("There was a problem with your question")
      .should("not.exist");
  });

<<<<<<< HEAD
  it("should be possible to concat number with string (metabase#12938)", () => {
    H.addCustomColumn();
    H.enterCustomColumnDetails({
      formula: 'concat(hour([Created At]), ":", minute([Created At]))',
      name: "MyCustom",
      clickDone: true,
    });

    H.visualize();
=======
  it("should be possible to use a custom column that just references a single column in filters in follow up question, when the custom column has the same name as the column (metabase#25189)", () => {
    H.createQuestion({
      name: "Question with Created At",
      query: {
        "source-table": ORDERS_ID,
        expressions: {
          "Created At": [
            "field",
            ORDERS.CREATED_AT,
            {
              "base-type": "type/DateTime",
            },
          ],
        },
        "expression-idents": {
          "Created At": "fch45EQTl38tSb9N-zkvL",
        },
      },
    }).then((res) => {
      H.createQuestion(
        {
          query: {
            "source-table": `card__${res.body.id}`,
          },
        },
        { visitQuestion: true },
      );
    });
    cy.findAllByTestId("header-cell")
      .contains("Created At")
      .should("be.visible");

    H.filter();
    H.popover().within(() => {
      cy.findAllByText("Created At").should("have.length", 2).first().click();
      cy.findByText("Today").click();
    });

    H.filter();
    H.popover().within(() => {
      cy.findAllByText("Created At").should("have.length", 2).last().click();
      cy.findByText("Today").click();
    });

    cy.findAllByTestId("header-cell")
      .contains("Created At")
      .should("be.visible");

>>>>>>> cf3c41b4
    cy.get("main")
      .findByText("There was a problem with your question")
      .should("not.exist");
  });
});<|MERGE_RESOLUTION|>--- conflicted
+++ resolved
@@ -1749,7 +1749,6 @@
   });
 });
 
-<<<<<<< HEAD
 describe("Issue 12938", () => {
   beforeEach(() => {
     H.restore();
@@ -1766,7 +1765,27 @@
     });
 
     H.visualize();
-=======
+
+    cy.get("main")
+      .findByText("There was a problem with your question")
+      .should("not.exist");
+  });
+
+  it("should be possible to concat number with string (metabase#12938)", () => {
+    H.addCustomColumn();
+    H.enterCustomColumnDetails({
+      formula: 'concat(hour([Created At]), ":", minute([Created At]))',
+      name: "MyCustom",
+      clickDone: true,
+    });
+
+    H.visualize();
+    cy.get("main")
+      .findByText("There was a problem with your question")
+      .should("not.exist");
+  });
+});
+
 describe("Issue 25189", () => {
   beforeEach(() => {
     H.restore();
@@ -1815,23 +1834,11 @@
       .contains("CCreated At")
       .should("be.visible");
 
->>>>>>> cf3c41b4
     cy.get("main")
       .findByText("There was a problem with your question")
       .should("not.exist");
   });
 
-<<<<<<< HEAD
-  it("should be possible to concat number with string (metabase#12938)", () => {
-    H.addCustomColumn();
-    H.enterCustomColumnDetails({
-      formula: 'concat(hour([Created At]), ":", minute([Created At]))',
-      name: "MyCustom",
-      clickDone: true,
-    });
-
-    H.visualize();
-=======
   it("should be possible to use a custom column that just references a single column in filters in follow up question, when the custom column has the same name as the column (metabase#25189)", () => {
     H.createQuestion({
       name: "Question with Created At",
@@ -1880,7 +1887,6 @@
       .contains("Created At")
       .should("be.visible");
 
->>>>>>> cf3c41b4
     cy.get("main")
       .findByText("There was a problem with your question")
       .should("not.exist");
