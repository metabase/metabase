--- conflicted
+++ resolved
@@ -30,28 +30,10 @@
       uses: ./.github/actions/prepare-frontend
     - name: Prepare back-end environment
       uses: ./.github/actions/prepare-backend
-<<<<<<< HEAD
     - name: Build
       run: ./bin/build
-    - name: Mark with the commit hash
-      run:  git rev-parse --short HEAD > COMMIT-ID
-    - name: Calculate SHA256 checksum
-      run: sha256sum ./target/uberjar/metabase.jar > SHA256.sum
-    - name: Upload JARs as artifact
-      uses: actions/upload-artifact@v2
-      with:
-        name: metabase-${{ matrix.edition }}-uberjar
-        path: |
-          ./target/uberjar/metabase.jar
-          ./COMMIT-ID
-          ./SHA256.sum
-=======
-
-    - run: ./bin/build
-
     - name: Prepare uberjar artifact
       uses: ./.github/actions/prepare-uberjar-artifact
->>>>>>> 492d3ff4
 
   check_jar_health:
     runs-on: ubuntu-20.04
