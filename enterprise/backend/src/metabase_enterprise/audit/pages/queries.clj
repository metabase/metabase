(ns metabase-enterprise.audit.pages.queries
<<<<<<< HEAD
  (:require [honeysql.core :as hsql]
=======
  (:require [metabase-enterprise.audit.interface :as audit.i]
>>>>>>> 99e9e330
            [metabase-enterprise.audit.pages.common :as common]
            [metabase-enterprise.audit.pages.common.cards :as cards]
            [metabase.util.honeysql-extensions :as hx]
            [schema.core :as s]))

;; DEPRECATED Query that returns data for a two-series timeseries chart with number of queries ran and average query
;; running time broken out by day.
(defmethod audit.i/internal-query ::views-and-avg-execution-time-by-day
  [_]
  {:metadata [[:day              {:display_name "Date",                   :base_type :type/Date}]
              [:views            {:display_name "Views",                  :base_type :type/Integer}]
              [:avg_running_time {:display_name "Avg. Running Time (ms)", :base_type :type/Decimal}]]
   :results  (common/reducible-query
              {:select   [[(hx/cast :date :started_at) :day]
                          [:%count.* :views]
                          [:%avg.running_time :avg_running_time]]
               :from     [:query_execution]
               :group-by [(hx/cast :date :started_at)]
               :order-by [[(hx/cast :date :started_at) :asc]]})})

;; Query that returns the 10 most-popular Cards based on number of query executions, in descending order.
(defmethod audit.i/internal-query ::most-popular
  [_]
  {:metadata [[:card_id    {:display_name "Card ID",    :base_type :type/Integer, :remapped_to   :card_name}]
              [:card_name  {:display_name "Card",       :base_type :type/Title,   :remapped_from :card_id}]
              [:executions {:display_name "Executions", :base_type :type/Integer}]]
   :results  (common/reducible-query
              {:select   [[:c.id :card_id]
                          [:c.name :card_name]
                          [:%count.* :executions]]
               :from     [[:query_execution :qe]]
               :join     [[:report_card :c] [:= :qe.card_id :c.id]]
               :group-by [:c.id]
               :order-by [[:executions :desc]]
               :limit    10})})

;; DEPRECATED Query that returns the 10 slowest-running Cards based on average query execution time, in descending
;; order.
(defmethod audit.i/internal-query ::slowest
  [_]
  {:metadata [[:card_id          {:display_name "Card ID",                :base_type :type/Integer, :remapped_to   :card_name}]
              [:card_name        {:display_name "Card",                   :base_type :type/Title,   :remapped_from :card_id}]
              [:avg_running_time {:display_name "Avg. Running Time (ms)", :base_type :type/Decimal}]]
   :results  (common/reducible-query
              {:select   [[:c.id :card_id]
                          [:c.name :card_name]
                          [:%avg.running_time :avg_running_time]]
               :from     [[:query_execution :qe]]
               :join     [[:report_card :c] [:= :qe.card_id :c.id]]
               :group-by [:c.id]
               :order-by [[:avg_running_time :desc]]
               :limit    10})})

<<<<<<< HEAD
(def latest-qe-subq
  "QE subquery for only getting the latest QE. Needed to make the QE table blank out properly after running."
  [:not [:exists {:select [1]
                  :from [[:query_execution :qe1]]
                  :where [:and
                          [:= :card.id :qe1.card_id]
                          [:> :qe1.started_at :qe.started_at]]}]])

(s/defn ^:internal-query-fn bad-table
  "List of all failing questions"
  ([]
   (bad-table nil nil nil nil nil))
  ([errorFilter      :- (s/maybe s/Str)
    dbFilter         :- (s/maybe s/Str)
    collectionFilter :- (s/maybe s/Str)
    sortColumn       :- (s/maybe s/Str)
    sortDirection    :- (s/maybe (s/enum "asc" "desc"))]
  {:metadata [[:card_id         {:display_name "Card ID",            :base_type :type/Integer :remapped_to   :card_name}]
              [:card_name       {:display_name "Question",           :base_type :type/Name    :remapped_from :card_id}]
              [:error_substr    {:display_name "Error",              :base_type :type/Text    :code          true}]
              [:collection_id   {:display_name "Collection ID",      :base_type :type/Integer :remapped_to   :collection_name}]
              [:collection_name {:display_name "Collection",         :base_type :type/Text    :remapped_from :collection_id}]
              [:database_id     {:display_name "Database ID",        :base_type :type/Integer :remapped_to   :database_name}]
              [:database_name   {:display_name "Database",           :base_type :type/Text    :remapped_from :database_id}]
              [:table_id        {:display_name "Table ID",           :base_type :type/Integer :remapped_to   :table_name}]
              [:table_name      {:display_name "Table",              :base_type :type/Text    :remapped_from :table_id}]
              [:last_run_at     {:display_name "Last run at",        :base_type :type/DateTime}]
              [:total_runs      {:display_name "Total runs",         :base_type :type/Integer}]
              ;; if it appears a billion times each in 2 dashboards, that's 2 billion appearances
              [:num_dashboards  {:display_name "Dashboards it's in", :base_type :type/Integer}]
              [:user_id         {:display_name "Created By ID",      :base_type :type/Integer :remapped_to   :user_name}]
              [:user_name       {:display_name "Created By",         :base_type :type/Text    :remapped_from :user_id}]
              [:updated_at      {:display_name "Updated At",         :base_type :type/DateTime}]]
   :results (common/reducible-query
              (->
                {:select    [[:card.id :card_id]
                             [:card.name :card_name]
                             [(hsql/call :concat (hsql/call :substring :qe.error 0 60) "...") :error_substr]
                             :collection_id
                             [:coll.name :collection_name]
                             :card.database_id
                             [:db.name :database_name]
                             :card.table_id
                             [:t.name :table_name]
                             [(hsql/call :max :qe.started_at) :last_run_at]
                             [:%distinct-count.qe.id :total_runs]
                             [:%distinct-count.dash_card.card_id :num_dashboards]
                             [:card.creator_id :user_id]
                             [(common/user-full-name :u) :user_name]
                             :card.updated_at]
                 :from      [[:report_card :card]]
                 :left-join [[:collection :coll]                [:= :card.collection_id :coll.id]
                             [:metabase_database :db]           [:= :card.database_id :db.id]
                             [:metabase_table :t]               [:= :card.table_id :t.id]
                             [:core_user :u]                    [:= :card.creator_id :u.id]
                             [:report_dashboardcard :dash_card] [:= :card.id :dash_card.card_id]
                             [:query_execution :qe]             [:and [:= :card.id :qe.card_id]
                                                                 latest-qe-subq]]
                 :group-by  [:card.id :qe.error]
                 :where     [:and
                             [:= :card.archived false]
                             [:<> :qe.error nil]]}
                (common/add-search-clause errorFilter :qe.error)
                (common/add-search-clause dbFilter :db.name)
                (common/add-search-clause collectionFilter :coll.name)
                (common/add-sort-clause
                  (or sortColumn "card.name")
                  (or sortDirection "asc"))))}))

(s/defn ^:internal-query-fn table
  "A list of all questions.
=======
;; A list of all questions.
;;
;; Three possible argument lists. All arguments are always nullable.
;;
;; - [] :
;; Dump them all, sort by name ascending
;;
;; - [question-filter] :
;; Dump all filtered by the question-filter string, sort by name ascending.
;; question-filter filters on the `name` column in `cards` table.
;;
;; - [question-filter, collection-filter, sort-column, sort-direction] :
;; Dump all filtered by both question-filter and collection-filter,
;; sort by the given column and sort direction.
;; question-filter filters on the `name` column in `cards` table.
;; collection-filter filters on the `name` column in `collections` table.
;;
;; Sort column is given over in keyword form to honeysql. Default `card.name`
;;
;; Sort direction can be `asc` or `desc`, ascending and descending respectively. Default `asc`.
;;
;; All inputs have to be strings because that's how the magic middleware
;; that turns these functions into clojure-backed 'datasets' works.
(s/defmethod audit.i/internal-query ::table
  ([query-type]
   (audit.i/internal-query query-type nil nil nil nil))
>>>>>>> 99e9e330

  ([query-type question-filter :- (s/maybe s/Str)]
   (audit.i/internal-query query-type question-filter nil nil nil))

  ([_
    question-filter   :- (s/maybe s/Str)
    collection-filter :- (s/maybe s/Str)
    sort-column       :- (s/maybe s/Str)
    sort-direction    :- (s/maybe (s/enum "asc" "desc"))]
   {:metadata [[:card_id         {:display_name "Card ID",              :base_type :type/Integer, :remapped_to   :card_name}]
               [:card_name       {:display_name "Name",                 :base_type :type/Name,    :remapped_from :card_id}]
               [:collection_id   {:display_name "Collection ID",        :base_type :type/Integer, :remapped_to   :collection_name}]
               [:collection_name {:display_name "Collection",           :base_type :type/Text,    :remapped_from :collection_id}]
               [:database_id     {:display_name "Database ID",          :base_type :type/Integer, :remapped_to   :database_name}]
               [:database_name   {:display_name "Database",             :base_type :type/Text,    :remapped_from :database_id}]
               [:table_id        {:display_name "Table ID",             :base_type :type/Integer, :remapped_to   :table_name}]
               [:table_name      {:display_name "Table",                :base_type :type/Text,    :remapped_from :table_id}]
               [:user_id         {:display_name "Created By ID",        :base_type :type/Integer, :remapped_to   :user_name}]
               [:user_name       {:display_name "Created By",           :base_type :type/Text,    :remapped_from :user_id}]
               [:public_link     {:display_name "Public Link",          :base_type :type/URL}]
               [:cache_ttl       {:display_name "Cache Duration",       :base_type :type/Number}]
               [:avg_exec_time   {:display_name "Average Runtime (ms)", :base_type :type/Integer}]
               [:total_runtime   {:display_name "Total Runtime (ms)",   :base_type :type/Number}]
               [:query_runs      {:display_name "Query Runs",           :base_type :type/Integer}]]
    :results  (common/reducible-query
               (->
                {:with      [cards/avg-exec-time-45
                             cards/total-exec-time-45
                             cards/query-runs-45]
                 :select    [[:card.id :card_id]
                             [:card.name :card_name]
                             :collection_id
                             [:coll.name :collection_name]
                             :card.database_id
                             [:db.name :database_name]
                             :card.table_id
                             [:t.name :table_name]
                             [:card.creator_id :user_id]
                             [(common/user-full-name :u) :user_name]
                             [(common/card-public-url :card.public_uuid) :public_link]
                             :card.cache_ttl
                             [:avg_exec_time.avg_running_time_ms :avg_exec_time]
                             [:total_runtime.total_running_time_ms :total_runtime]
                             [:query_runs.count :query_runs]]
                 :from      [[:report_card :card]]
                 :left-join [[:collection :coll]      [:= :card.collection_id :coll.id]
                             [:metabase_database :db] [:= :card.database_id :db.id]
                             [:metabase_table :t]     [:= :card.table_id :t.id]
                             [:core_user :u]          [:= :card.creator_id :u.id]
                             :avg_exec_time           [:= :card.id :avg_exec_time.card_id]
                             :total_runtime           [:= :card.id :total_runtime.card_id]
                             :query_runs              [:= :card.id :query_runs.card_id]]
                 :where     [:= :card.archived false]}
                (common/add-search-clause question-filter :card.name)
                (common/add-search-clause collection-filter :coll.name)
                (common/add-sort-clause
                 (or sort-column "card.name")
                 (or sort-direction "asc"))))}))<|MERGE_RESOLUTION|>--- conflicted
+++ resolved
@@ -1,9 +1,6 @@
 (ns metabase-enterprise.audit.pages.queries
-<<<<<<< HEAD
   (:require [honeysql.core :as hsql]
-=======
-  (:require [metabase-enterprise.audit.interface :as audit.i]
->>>>>>> 99e9e330
+            [metabase-enterprise.audit.interface :as audit.i]
             [metabase-enterprise.audit.pages.common :as common]
             [metabase-enterprise.audit.pages.common.cards :as cards]
             [metabase.util.honeysql-extensions :as hx]
@@ -57,7 +54,6 @@
                :order-by [[:avg_running_time :desc]]
                :limit    10})})
 
-<<<<<<< HEAD
 (def latest-qe-subq
   "QE subquery for only getting the latest QE. Needed to make the QE table blank out properly after running."
   [:not [:exists {:select [1]
@@ -66,7 +62,7 @@
                           [:= :card.id :qe1.card_id]
                           [:> :qe1.started_at :qe.started_at]]}]])
 
-(s/defn ^:internal-query-fn bad-table
+(defmethod audit.i/internal-query ::bad-table
   "List of all failing questions"
   ([]
    (bad-table nil nil nil nil nil))
@@ -127,36 +123,32 @@
                   (or sortColumn "card.name")
                   (or sortDirection "asc"))))}))
 
-(s/defn ^:internal-query-fn table
+(s/defmethod audit.i/internal-query ::table
   "A list of all questions.
-=======
-;; A list of all questions.
-;;
-;; Three possible argument lists. All arguments are always nullable.
-;;
-;; - [] :
-;; Dump them all, sort by name ascending
-;;
-;; - [question-filter] :
-;; Dump all filtered by the question-filter string, sort by name ascending.
-;; question-filter filters on the `name` column in `cards` table.
-;;
-;; - [question-filter, collection-filter, sort-column, sort-direction] :
-;; Dump all filtered by both question-filter and collection-filter,
-;; sort by the given column and sort direction.
-;; question-filter filters on the `name` column in `cards` table.
-;; collection-filter filters on the `name` column in `collections` table.
-;;
-;; Sort column is given over in keyword form to honeysql. Default `card.name`
-;;
-;; Sort direction can be `asc` or `desc`, ascending and descending respectively. Default `asc`.
-;;
-;; All inputs have to be strings because that's how the magic middleware
-;; that turns these functions into clojure-backed 'datasets' works.
-(s/defmethod audit.i/internal-query ::table
+  
+  Three possible argument lists. All arguments are always nullable.
+  
+  - [] :
+  Dump them all, sort by name ascending
+  
+  - [question-filter] :
+  Dump all filtered by the question-filter string, sort by name ascending.
+  question-filter filters on the `name` column in `cards` table.
+  
+  - [question-filter, collection-filter, sort-column, sort-direction] :
+  Dump all filtered by both question-filter and collection-filter,
+  sort by the given column and sort direction.
+  question-filter filters on the `name` column in `cards` table.
+  collection-filter filters on the `name` column in `collections` table.
+  
+  Sort column is given over in keyword form to honeysql. Default `card.name`
+  
+  Sort direction can be `asc` or `desc`, ascending and descending respectively. Default `asc`.
+  
+  All inputs have to be strings because that's how the magic middleware
+  that turns these functions into clojure-backed 'datasets' works."
   ([query-type]
    (audit.i/internal-query query-type nil nil nil nil))
->>>>>>> 99e9e330
 
   ([query-type question-filter :- (s/maybe s/Str)]
    (audit.i/internal-query query-type question-filter nil nil nil))
