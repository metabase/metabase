(ns metabase.models.dashboard-card
  (:require
   [clojure.set :as set]
   [medley.core :as m]
   [metabase.db :as mdb]
   [metabase.db.query :as mdb.query]
   [metabase.db.util :as mdb.u]
   [metabase.events :as events]
   [metabase.models.card :refer [Card]]
   [metabase.models.dashboard-card-series :refer [DashboardCardSeries]]
   [metabase.models.interface :as mi]
   [metabase.models.pulse-card :refer [PulseCard]]
   [metabase.models.serialization.base :as serdes.base]
   [metabase.models.serialization.hash :as serdes.hash]
   [metabase.models.serialization.util :as serdes.util]
   [metabase.util :as u]
   [metabase.util.date-2 :as u.date]
   [metabase.util.honey-sql-2 :as h2x]
   [metabase.util.schema :as su]
   [schema.core :as s]
   [toucan.db :as db]
   [toucan.hydrate :refer [hydrate]]
   [toucan.models :as models]
   [toucan2.core :as t2]))

(models/defmodel DashboardCard :report_dashboardcard)

(doto DashboardCard
  (derive ::mi/read-policy.full-perms-for-perms-set)
  (derive ::mi/write-policy.full-perms-for-perms-set))

(declare series)

;;; Return the set of permissions required to `read-or-write` this DashboardCard. If `:card` and `:series` are already
;;; hydrated this method doesn't need to make any DB calls.
(defmethod mi/perms-objects-set DashboardCard
  [dashcard read-or-write]
  (let [card   (or (:card dashcard)
                   (db/select-one [Card :dataset_query] :id (u/the-id (:card_id dashcard))))
        series (or (:series dashcard)
                   (series dashcard))]
    (apply set/union (mi/perms-objects-set card read-or-write) (for [series-card series]
                                                                 (mi/perms-objects-set series-card read-or-write)))))

(defn- pre-insert [dashcard]
  (let [defaults {:parameter_mappings     []
                  :visualization_settings {}}]
    (merge defaults dashcard)))

(mi/define-methods
 DashboardCard
 {:properties (constantly {::mi/timestamped? true
                           ::mi/entity-id    true})
  :types      (constantly {:parameter_mappings     :parameters-list
                           :visualization_settings :visualization-settings})
  :pre-insert pre-insert})

(defmethod serdes.hash/identity-hash-fields DashboardCard
  [_dashboard-card]
  [(serdes.hash/hydrated-hash :card "<none>") ; :card is optional, eg. text cards
   (comp serdes.hash/identity-hash
         #(db/select-one 'Dashboard :id %)
         :dashboard_id)
   :visualization_settings
   :row :col
   :created_at])


;;; --------------------------------------------------- HYDRATION ----------------------------------------------------

(defn dashboard
  "Return the Dashboard associated with the DashboardCard."
  [{:keys [dashboard_id]}]
  {:pre [(integer? dashboard_id)]}
  (db/select-one 'Dashboard, :id dashboard_id))

(mi/define-simple-hydration-method series
  :series
  "Return the `Cards` associated as additional series on this DashboardCard."
  [{:keys [id]}]
  (db/select [Card :id :name :description :display :dataset_query :visualization_settings :collection_id]
    (mdb.u/join [Card :id] [DashboardCardSeries :card_id])
    (db/qualify DashboardCardSeries :dashboardcard_id) id
    {:order-by [[(db/qualify DashboardCardSeries :position) :asc]]}))


;;; ---------------------------------------------------- CRUD FNS ----------------------------------------------------

(s/defn retrieve-dashboard-card
  "Fetch a single DashboardCard by its ID value."
  [id :- su/IntGreaterThanZero]
  (-> (db/select-one DashboardCard :id id)
      (hydrate :series)))

(defn dashcard->multi-cards
  "Return the cards which are other cards with respect to this dashboard card
  in multiple series display for dashboard

  Dashboard (and dashboard only) has this thing where you're displaying multiple cards entirely.

  This is actually completely different from the combo display,
  which is a visualization type in visualization option.

  This is also actually completely different from having multiple series display
  from the visualization with same type (line bar or whatever),
  which is a separate option in line area or bar visualization"
  [dashcard]
  (mdb.query/query {:select    [:newcard.*]
                    :from      [[:report_dashboardcard :dashcard]]
                    :left-join [[:dashboardcard_series :dashcardseries]
                                [:= :dashcard.id :dashcardseries.dashboardcard_id]
                                [:report_card :newcard]
                                [:= :dashcardseries.card_id :newcard.id]]
                    :where     [:and
                                [:= :newcard.archived false]
                                [:= :dashcard.id (:id dashcard)]]}))

(s/defn update-dashboard-card-series!
  "Update the DashboardCardSeries for a given DashboardCard.
   `card-ids` should be a definitive collection of *all* IDs of cards for the dashboard card in the desired order.

   *  If an ID in `card-ids` has no corresponding existing DashboardCardSeries object, one will be created.
   *  If an existing DashboardCardSeries has no corresponding ID in `card-ids`, it will be deleted.
   *  All cards will be updated with a `position` according to their place in the collection of `card-ids`"
  {:arglists '([dashboard-card card-ids])}
  [{:keys [id]} :- {:id su/IntGreaterThanZero, s/Keyword s/Any}
   card-ids     :- [su/IntGreaterThanZero]]
  ;; first off, just delete all series on the dashboard card (we add them again below)
  (db/delete! DashboardCardSeries :dashboardcard_id id)
  ;; now just insert all of the series that were given to us
  (when (seq card-ids)
    (let [cards (map-indexed (fn [i card-id]
                               {:dashboardcard_id id, :card_id card-id, :position i})
                             card-ids)]
      (db/insert-many! DashboardCardSeries cards))))

(def ^:private DashboardCardUpdates
  {:id                                      su/IntGreaterThanZero
   (s/optional-key :action_id)              (s/maybe su/IntGreaterThanZero)
   (s/optional-key :parameter_mappings)     (s/maybe [su/Map])
   (s/optional-key :visualization_settings) (s/maybe su/Map)
   ;; series is a sequence of IDs of additional cards after the first to include as "additional serieses"
   (s/optional-key :series)                 (s/maybe [su/IntGreaterThanZero])
   s/Keyword                                s/Any})

(s/defn update-dashboard-card!
  "Update an existing DashboardCard including all DashboardCardSeries.
   Returns the updated DashboardCard or throws an Exception."
  [{:keys [id card_id action_id parameter_mappings visualization_settings] :as dashboard-card} :- DashboardCardUpdates]
  (let [{:keys [size_x size_y row col series]} (merge {:series []} dashboard-card)]
    (db/transaction
     ;; update the dashcard itself (positional attributes)
     (when (and size_x size_y row col)
       (db/update-non-nil-keys! DashboardCard id
                                (cond->
                                  {:action_id              action_id
                                   :size_x                 size_x
                                   :size_y                 size_y
                                   :row                    row
                                   :col                    col
                                   :parameter_mappings     parameter_mappings
                                   :visualization_settings visualization_settings}
                                  ;; Allow changing card for actions
                                  ;; This is to preserve the existing behavior of questions and card_id
                                  ;; I don't know why card_id couldn't be changed for questions though.
                                  action_id (assoc :card_id card_id))))
     ;; update series (only if they changed)
     (when-not (= series (map :card_id (db/select [DashboardCardSeries :card_id]
                                                  :dashboardcard_id id
                                                  {:order-by [[:position :asc]]})))
       (update-dashboard-card-series! dashboard-card series)))
    (retrieve-dashboard-card id)))

(def ParamMapping
  "Schema for a parameter mapping as it would appear in the DashboardCard `:parameter_mappings` column."
  {:parameter_id su/NonBlankString
   ;; TODO -- validate `:target` as well... breaks a few tests tho so those will have to be fixed
   #_:target       #_s/Any
   s/Keyword     s/Any})

(def ^:private NewDashboardCard
  {:dashboard_id                            su/IntGreaterThanZero
   (s/optional-key :card_id)                (s/maybe su/IntGreaterThanZero)
   (s/optional-key :action_id)              (s/maybe su/IntGreaterThanZero)
   ;; TODO - use ParamMapping. Breaks too many tests right now tho
   (s/optional-key :parameter_mappings)     (s/maybe [#_ParamMapping su/Map])
   (s/optional-key :visualization_settings) (s/maybe su/Map)
   ;; TODO - make the rest of the options explicit instead of just allowing whatever for other keys
   s/Keyword                                s/Any})

(s/defn create-dashboard-card!
  "Create a new DashboardCard by inserting it into the database along with all associated pieces of data such as
   DashboardCardSeries. Returns the newly created DashboardCard or throws an Exception."
  [dashboard-card :- NewDashboardCard]
  (let [{:keys [dashboard_id card_id action_id parameter_mappings visualization_settings size_x size_y row col series]
         :or   {series []}} dashboard-card]
    (db/transaction
     (let [dashboard-card (db/insert! DashboardCard
                                      :dashboard_id           dashboard_id
                                      :card_id                card_id
                                      :action_id              action_id
                                      :size_x                 size_x
                                      :size_y                 size_y
                                      :row                    row
                                      :col                    col
                                      :parameter_mappings     (or parameter_mappings [])
                                      :visualization_settings (or visualization_settings {}))]
       ;; add series to the DashboardCard
       (update-dashboard-card-series! dashboard-card series)
       ;; return the full DashboardCard
       (retrieve-dashboard-card (:id dashboard-card))))))

(defn delete-dashboard-card!
  "Delete a DashboardCard."
  [dashboard-card user-id]
  {:pre [(map? dashboard-card)
         (integer? user-id)]}
  (let [{:keys [id]} (dashboard dashboard-card)]
    (db/transaction
      (db/delete! PulseCard :dashboard_card_id (:id dashboard-card))
      (db/delete! DashboardCard :id (:id dashboard-card)))
    (events/publish-event! :dashboard-remove-cards {:id id :actor_id user-id :dashcards [dashboard-card]})))

;;; ----------------------------------------------- Link cards ----------------------------------------------------

(def ^:private all-card-info-columns
  {:model         :text
   :id            :integer
   :name          :text
   :description   :text

   ;; for cards and datasets
   :collection_id :integer
   :display       :text

   ;; for tables
   :db_id        :integer})

<<<<<<< HEAD
(def ^:private  link-card-columns-for-model*
=======
(def ^:private  link-card-columns-for-model
>>>>>>> bdcba1b8
  {"database"   [:id :name :description]
   "table"      [:id [:display_name :name] :description :db_id]
   "dashboard"  [:id :name :description :collection_id]
   "card"       [:id :name :description :collection_id :display]
   "dataset"    [:id :name :description :collection_id :display]
   "collection" [:id :name :description]})

(defn- ->column-alias
  "Returns the column name. If the column is aliased, i.e. [`:original_name` `:aliased_name`], return the aliased
  column name"
  [column-or-aliased]
  (if (sequential? column-or-aliased)
    (second column-or-aliased)
    column-or-aliased))

(defn- select-clause-for-link-card-model
  "The search query uses a `union-all` which requires that there be the same number of columns in each of the segments
  of the query. This function will take the columns for `model` and will inject constant `nil` values for any column
  missing from `entity-columns` but found in `all-card-info-columns`."
  [model]
<<<<<<< HEAD
  (let [model-cols                       (link-card-columns-for-model* model)
=======
  (let [model-cols                       (link-card-columns-for-model model)
>>>>>>> bdcba1b8
        model-col-alias->honeysql-clause (m/index-by ->column-alias model-cols)]
    (for [[col col-type] all-card-info-columns
          :let           [maybe-aliased-col (get model-col-alias->honeysql-clause col)]]
      (cond
        (= col :model)
        [(h2x/literal model) :model]

        maybe-aliased-col
        maybe-aliased-col

        ;; This entity is missing the column, project a null for that column value. For Postgres and H2, cast it to the
        ;; correct type, e.g.
        ;;
        ;;    SELECT cast(NULL AS integer)
        ;;
        ;; For MySQL, this is not needed.
        :else
        [(when-not (= (mdb/db-type) :mysql)
           [:cast nil col-type])
         col]))))

<<<<<<< HEAD
(def ^:private link-card-models
  (set (keys serdes.util/link-card-model->toucan-model)))
=======
(def ^:private link-card-model->toucan-model
  {"card"       :metabase.models.card/Card
   "dataset"    :metabase.models.card/Card
   "collection" :metabase.models.collection/Collection
   "database"   :metabase.models.database/Database
   "dashboard"  :metabase.models.dashboard/Dashboard
   "table"      :metabase.models.table/Table})

(def ^:private link-card-models
  (set (keys link-card-model->toucan-model)))
>>>>>>> bdcba1b8

(defn- link-card-info-query-for-model
  [[model ids]]
  {:select (select-clause-for-link-card-model model)
<<<<<<< HEAD
   :from   (t2/table-name (serdes.util/link-card-model->toucan-model model))
=======
   :from   (t2/table-name (link-card-model->toucan-model model))
>>>>>>> bdcba1b8
   :where  [:in :id ids]})

(defn- link-card-info-query
  [link-card-model->ids]
  (if (= 1 (count link-card-model->ids))
    (link-card-info-query-for-model (first link-card-model->ids))
    {:select   [:*]
     :from     [[{:union-all (map link-card-info-query-for-model link-card-model->ids)}
                 :alias_is_required_by_sql_but_not_needed_here]]}))

(mi/define-batched-hydration-method dashcard-linkcard-info
  :dashcard/linkcard-info
  "Update entity info for link cards.

  Link cards are dashcards that link to internal entities like Database/Dashboard/... or an url.
  The viz-settings only store the model name and id, info like name, description will need to be
  hydrated on fetch to make sure those info are up-to-date."
  [dashcards]
  (let [entity-path   [:visualization_settings :link :entity]
        ;; find all dashcards that are link-cards and get its model, id
        ;; [[:table #{1 2}] [:database #{3 4}]]
        model-and-ids (->> dashcards
                           (map #(get-in % entity-path))
                           (filter #(link-card-models (:model %)))
                           (group-by :model)
                           (map (fn [[k v]] [k (set (map :id v))])))]
<<<<<<< HEAD
    (if-let [model-and-id->info
             ;; query all entities in 1 db call
             ;; {[:table 3] {:name ...}}
             (and (seq model-and-ids)
                  (-> (m/index-by (juxt :model :id) (t2/query (link-card-info-query model-and-ids)))
                      (update-vals (fn [{model :model :as instance}]
                                     (if (mi/can-read? (t2/instance (serdes.util/link-card-model->toucan-model model) instance))
                                       instance
                                       {:restricted true})))))]
      (map (fn [card]
             (if-let [model-info (->> (get-in card entity-path)
                                      ((juxt :model :id))
                                      (get model-and-id->info))]
               (assoc-in card entity-path model-info)
               card))
           dashcards)
=======
    (if (seq model-and-ids)
      (let [;; query all entities in 1 db call
            ;; {[:table 3] {:name ...}}
            model-and-id->info
            (-> (m/index-by (juxt :model :id) (t2/query (link-card-info-query model-and-ids)))
                (update-vals (fn [{model :model :as instance}]
                               (if (mi/can-read? (t2/instance (link-card-model->toucan-model model) instance))
                                 instance
                                 {:restricted true}))))]


        (map (fn [card]
               (if-let [model-info (->> (get-in card entity-path)
                                        ((juxt :model :id))
                                        (get model-and-id->info))]
                 (assoc-in card entity-path model-info)
                 card))
             dashcards))
>>>>>>> bdcba1b8
      dashcards)))

;;; ----------------------------------------------- SERIALIZATION ----------------------------------------------------
;; DashboardCards are not serialized as their own, separate entities. They are inlined onto their parent Dashboards.
;; However, we can reuse some of the serdes machinery (especially load-one!) by implementing a few serdes methods.
(defmethod serdes.base/serdes-generate-path "DashboardCard" [_ dashcard]
  [(serdes.base/infer-self-path "Dashboard" (db/select-one 'Dashboard :id (:dashboard_id dashcard)))
   (serdes.base/infer-self-path "DashboardCard" dashcard)])

(defmethod serdes.base/load-xform "DashboardCard"
  [dashcard]
  (-> dashcard
      (dissoc :serdes/meta)
      (update :card_id                serdes.util/import-fk 'Card)
      (update :action_id              serdes.util/import-fk 'Action)
      (update :dashboard_id           serdes.util/import-fk 'Dashboard)
      (update :created_at             #(if (string? %) (u.date/parse %) %))
      (update :parameter_mappings     serdes.util/import-parameter-mappings)
      (update :visualization_settings serdes.util/import-visualization-settings)))<|MERGE_RESOLUTION|>--- conflicted
+++ resolved
@@ -236,11 +236,7 @@
    ;; for tables
    :db_id        :integer})
 
-<<<<<<< HEAD
-(def ^:private  link-card-columns-for-model*
-=======
 (def ^:private  link-card-columns-for-model
->>>>>>> bdcba1b8
   {"database"   [:id :name :description]
    "table"      [:id [:display_name :name] :description :db_id]
    "dashboard"  [:id :name :description :collection_id]
@@ -261,11 +257,7 @@
   of the query. This function will take the columns for `model` and will inject constant `nil` values for any column
   missing from `entity-columns` but found in `all-card-info-columns`."
   [model]
-<<<<<<< HEAD
-  (let [model-cols                       (link-card-columns-for-model* model)
-=======
   (let [model-cols                       (link-card-columns-for-model model)
->>>>>>> bdcba1b8
         model-col-alias->honeysql-clause (m/index-by ->column-alias model-cols)]
     (for [[col col-type] all-card-info-columns
           :let           [maybe-aliased-col (get model-col-alias->honeysql-clause col)]]
@@ -287,30 +279,13 @@
            [:cast nil col-type])
          col]))))
 
-<<<<<<< HEAD
 (def ^:private link-card-models
   (set (keys serdes.util/link-card-model->toucan-model)))
-=======
-(def ^:private link-card-model->toucan-model
-  {"card"       :metabase.models.card/Card
-   "dataset"    :metabase.models.card/Card
-   "collection" :metabase.models.collection/Collection
-   "database"   :metabase.models.database/Database
-   "dashboard"  :metabase.models.dashboard/Dashboard
-   "table"      :metabase.models.table/Table})
-
-(def ^:private link-card-models
-  (set (keys link-card-model->toucan-model)))
->>>>>>> bdcba1b8
 
 (defn- link-card-info-query-for-model
   [[model ids]]
   {:select (select-clause-for-link-card-model model)
-<<<<<<< HEAD
    :from   (t2/table-name (serdes.util/link-card-model->toucan-model model))
-=======
-   :from   (t2/table-name (link-card-model->toucan-model model))
->>>>>>> bdcba1b8
    :where  [:in :id ids]})
 
 (defn- link-card-info-query
@@ -337,31 +312,13 @@
                            (filter #(link-card-models (:model %)))
                            (group-by :model)
                            (map (fn [[k v]] [k (set (map :id v))])))]
-<<<<<<< HEAD
-    (if-let [model-and-id->info
-             ;; query all entities in 1 db call
-             ;; {[:table 3] {:name ...}}
-             (and (seq model-and-ids)
-                  (-> (m/index-by (juxt :model :id) (t2/query (link-card-info-query model-and-ids)))
-                      (update-vals (fn [{model :model :as instance}]
-                                     (if (mi/can-read? (t2/instance (serdes.util/link-card-model->toucan-model model) instance))
-                                       instance
-                                       {:restricted true})))))]
-      (map (fn [card]
-             (if-let [model-info (->> (get-in card entity-path)
-                                      ((juxt :model :id))
-                                      (get model-and-id->info))]
-               (assoc-in card entity-path model-info)
-               card))
-           dashcards)
-=======
     (if (seq model-and-ids)
       (let [;; query all entities in 1 db call
             ;; {[:table 3] {:name ...}}
             model-and-id->info
             (-> (m/index-by (juxt :model :id) (t2/query (link-card-info-query model-and-ids)))
                 (update-vals (fn [{model :model :as instance}]
-                               (if (mi/can-read? (t2/instance (link-card-model->toucan-model model) instance))
+                               (if (mi/can-read? (t2/instance (serdes.util/link-card-model->toucan-model model) instance))
                                  instance
                                  {:restricted true}))))]
 
@@ -373,7 +330,6 @@
                  (assoc-in card entity-path model-info)
                  card))
              dashcards))
->>>>>>> bdcba1b8
       dashcards)))
 
 ;;; ----------------------------------------------- SERIALIZATION ----------------------------------------------------
