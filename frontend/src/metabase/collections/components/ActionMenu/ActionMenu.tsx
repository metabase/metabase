--- conflicted
+++ resolved
@@ -99,13 +99,8 @@
   const canMove = canMoveItem(item, collection);
   const canArchive = canArchiveItem(item, collection);
   const canRestore = item.can_restore;
-<<<<<<< HEAD
-  const canDelete = canDeleteItem(item, collection);
+  const canDelete = item.can_delete;
   const canCopy = onCopy && canCopyItem(item);
-=======
-  const canDelete = item.can_delete;
-  const canCopy = canCopyItem(item);
->>>>>>> 7374e61e
   const canUseMetabot =
     database != null && canUseMetabotOnDatabase(database) && isMetabotEnabled;
 
