--- conflicted
+++ resolved
@@ -1,4 +1,4 @@
-import { useDisclosure } from "@mantine/hooks";
+ import { useDisclosure } from "@mantine/hooks";
 import { useDeferredValue, useEffect, useState } from "react";
 import { usePrevious } from "react-use";
 import { t } from "ttag";
@@ -101,7 +101,6 @@
   }, [deferredQuery, previousDeferredQuery]);
 
   return (
-<<<<<<< HEAD
     <Stack
       data-testid="table-picker"
       mih={rem(200)}
@@ -109,10 +108,6 @@
       style={{ overflow: "hidden" }}
     >
       <Group gap="sm" p="lg" pb={0}>
-=======
-    <Stack data-testid="table-picker" gap={0} h="100%" className={className}>
-      <Box px="lg" py="md">
->>>>>>> 55c5ded3
         <Input
           flex="1"
           leftSection={<Icon name="search" />}
