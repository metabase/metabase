--- conflicted
+++ resolved
@@ -441,26 +441,15 @@
                         "Sum of Quantity"
                         "test-expr"]
                        (map :display_name cols)))
-<<<<<<< HEAD
-                (is (=? {:base_type       "type/Integer"
-                         :effective_type  "type/Integer"
-                         :name            "pivot-grouping"
-                         :display_name    "pivot-grouping"
-                         :expression_name "pivot-grouping"
-                         :field_ref       ["expression" "pivot-grouping"]
-                         :source          "breakout"}
+                (is (=? {:base_type            "type/Integer"
+                         :effective_type       "type/Integer"
+                         :name                 "pivot-grouping"
+                         :desired_column_alias "pivot-grouping"
+                         :display_name         "pivot-grouping"
+                         :expression_name      "pivot-grouping"
+                         :field_ref            ["expression" "pivot-grouping"]
+                         :source               "breakout"}
                         (nth cols 3))))
-=======
-                (is (= {:base_type            "type/Integer"
-                        :effective_type       "type/Integer"
-                        :name                 "pivot-grouping"
-                        :desired_column_alias "pivot-grouping"
-                        :display_name         "pivot-grouping"
-                        :expression_name      "pivot-grouping"
-                        :field_ref            ["expression" "pivot-grouping"]
-                        :source               "breakout"}
-                       (nth cols 3))))
->>>>>>> bb36e3b0
               (is (= [nil nil nil 7 18760 69540 "wheeee"] (last rows))))))))))
 
 (deftest ^:parallel pivot-filter-dataset-test
