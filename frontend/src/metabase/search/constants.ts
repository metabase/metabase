--- conflicted
+++ resolved
@@ -2,11 +2,8 @@
 
 export const SearchFilterKeys = {
   Type: "type",
-<<<<<<< HEAD
   Verified: "verified",
-=======
   CreatedBy: "created_by",
->>>>>>> fac62c76
 } as const;
 
 export const enabledSearchTypes: EnabledSearchModelType[] = [
