--- conflicted
+++ resolved
@@ -5,20 +5,20 @@
 import { createMockState } from "metabase-types/store/mocks";
 import { mockSettings } from "__support__/settings";
 import type { TokenFeatures } from "metabase-types/api";
-import type { SearchFilters } from "metabase/search/types";
+import type { URLSearchFilterQueryParams } from "metabase/search/types";
 
 export interface SearchSidebarSetupOptions {
   tokenFeatures?: TokenFeatures;
   hasEnterprisePlugins?: boolean;
-  value?: SearchFilters;
-  onChangeFilters?: (filters: SearchFilters) => void;
+  value?: URLSearchFilterQueryParams;
+  onChange?: (filters: URLSearchFilterQueryParams) => void;
 }
 
 export const setup = ({
   tokenFeatures = createMockTokenFeatures(),
   hasEnterprisePlugins = false,
   value = {},
-  onChangeFilters = jest.fn(),
+  onChange = jest.fn(),
 }: SearchSidebarSetupOptions = {}) => {
   const settings = mockSettings({ "token-features": tokenFeatures });
   const state = createMockState({ settings });
@@ -27,10 +27,6 @@
     setupEnterprisePlugins();
   }
 
-<<<<<<< HEAD
-=======
-export const setup = ({ value = {}, onChange = jest.fn() } = {}) => {
->>>>>>> fac62c76
   const defaultProps = {
     value,
     onChange,
