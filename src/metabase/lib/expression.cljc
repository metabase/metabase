--- conflicted
+++ resolved
@@ -285,13 +285,10 @@
 (lib.common/defop rtrim [s])
 (lib.common/defop upper [s])
 (lib.common/defop lower [s])
-<<<<<<< HEAD
-(lib.common/defop offset [x n])
-=======
 (lib.common/defop host [s])
 (lib.common/defop domain [s])
 (lib.common/defop subdomain [s])
->>>>>>> 719fc4f7
+(lib.common/defop offset [x n])
 
 (mu/defn ^:private expression-metadata :- lib.metadata/ColumnMetadata
   [query                 :- ::lib.schema/query
