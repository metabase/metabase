;;
;; !!!!!!!!!!!!!!!!!!!!!!!!!!!!!!!!!!!!!!!!!!!!!!!!!!!!!!!!!!!!!!!!!!!!!!!!!!!!!!!!!!!!!!!!!!!
;; !!                                                                                       !!
;; !!  PRO TIP! Run the tests in [[metabase.core.modules-test]] when you change this file!  !!
;; !!                                                                                       !!
;; !!!!!!!!!!!!!!!!!!!!!!!!!!!!!!!!!!!!!!!!!!!!!!!!!!!!!!!!!!!!!!!!!!!!!!!!!!!!!!!!!!!!!!!!!!!
;;
;; A "module" is any `metabase.<module>.core` namespace in `src`.
;;
;; ## `team`:
;;
;; The team that owns this module. This has to match one of the team names in `.github/team.json` EXACTLY. You can
;; run [metabase.core.modules-test/all-modules-have-teams-test]] to make sure you did this correctly.
;;
;; ## `api`:
;;
;; Map of module name => the "core" external public-facing API namespace(s). You have three options here:
;;
;; 1. Special sentinel value `:any` means means this module does not (yet) have external public-facing API
;;    namespace(s). This is mostly a temporary placeholder until we go in and create module namespaces, which means
;;    you should go create one.
;;
;; 2. A set of namespace symbols. All namespaces in other modules will only be allowed to use namespaces from
;;    this set. Ideally this set should only have one namespace, but restricting it to a set of several is still
;;    better than `:any`.
;;
;; 3. `nil` or not listed here -- we default to assuming there is (some subset) of the 'standard' API namespaces
;;    `<module>.api`, `<module>.core`, and `<module>.init`
;;
;; ## `uses`:
;;
;; Map of module => other modules you're allowed to use there. You have two options here:
;;
;; 1. `:any` means namespaces in this module are allowed to use any other module -- allowed modules are not
;;    enforced for this module. Module API namespaces for modules that have them defined are still enforced. For
;;    ones that are `nil`, please go in and add a list of allowed modules. `:any` is mostly meant a temporary
;;    placeholder until we can fill these all out, so feel free to fix these.
;;
;; 2. A set of module symbols. This is the list of modules that are allowed to be referenced. An empty set means no
;;    other modules are allowed to be referenced; this is the default for any modules that aren't listed here.
;;
;; ## Tips
;;
;; PRO TIP: Check out the [[dev.deps-graph]] namespace for helpful tools to see where a module is used externally, and
;; for tools for calculating this config -- you can use [[dev.deps-graph/print-kondo-config-diff]] to see what updates
;; you need to make
{:metabase/modules
 {actions
  {:team "Workflows"
   :api  #{metabase.actions.api
           metabase.actions.args
           metabase.actions.core
           metabase.actions.init
           metabase.actions.types}
   :uses #{analytics
           api
           collections
           driver
           events
           legacy-mbql
           lib
           lib-be
           model-persistence
           models
           permissions
           public-sharing
           queries
           query-processor
           search
           settings
           util}}

  activity-feed
  {:team "UX West"
   :api  #{metabase.activity-feed.api
           metabase.activity-feed.core
           metabase.activity-feed.init}
   :uses #{api
           app-db
           collections
           config
           events
           models
           premium-features
           util}}

  analytics
  {:team "UX West"
   :api  #{metabase.analytics.api
           metabase.analytics.core
           metabase.analytics.init
           metabase.analytics.prometheus
           metabase.analytics.snowplow}
   :uses #{api
           app-db
           appearance
           channel
           config
           driver
           eid-translation
           internal-stats
           lib-be
           models
           permissions
           premium-features
           session
           settings
           sso
           system
           task
           util
           version}}

  analyze
  {:team "Querying"
   :api  #{metabase.analyze.core
           metabase.analyze.query-results}
   :uses #{config
           driver
           legacy-mbql
           lib
           models
           sync
           util}}

  ;; TODO -- consolidate these into a `.core` API namespace.
  api
  {:team "DevEx"
   :api  #{metabase.api.common
           metabase.api.common.internal
           metabase.api.docs
           metabase.api.init
           metabase.api.macros
           metabase.api.open-api
           metabase.api.response
           metabase.api.routes.common
           metabase.api.settings
           metabase.api.util
           metabase.api.util.handlers}
   :uses #{config
           events
           models
           settings
           util}}

  api-keys
  {:team "UX West"
   :api  #{metabase.api-keys.api
           metabase.api-keys.core
           metabase.api-keys.schema}
   :uses #{api
           app-db
           events
           models
           permissions
           users
           util}}

  api-routes
  {:team "UX West"
   :api  #{metabase.api-routes.core}
   :uses :any}

  app-db
  {:team "UX West"
   :api  #{metabase.app-db.cluster-lock ; TODO FIXME
           metabase.app-db.core
           metabase.app-db.init
           metabase.app-db.setup}
   :uses #{auth-provider
           classloader
           config
           connection-pool
           task
           util}}

  appearance
  {:team "UX West"
   :api  #{metabase.appearance.core
           metabase.appearance.init}
   :uses #{settings util}}

  audit-app
  {:team "UX West"
   :api  #{metabase.audit-app.core
           metabase.audit-app.init}
   :uses #{api
           app-db
           events
           models
           premium-features
           settings
           task
           task-history
           util}}

  auth-provider
  {:team "UX West"
   :api  #{metabase.auth-provider.core}
   :uses #{premium-features}}

  batch-processing
  {:team "UX West"
   :api  #{metabase.batch-processing.core
           metabase.batch-processing.init}
   :uses #{app-db
           settings
           util}}

  bookmarks
  {:team "UX West"
   :api  #{metabase.bookmarks.api}
   :uses #{api
           app-db
           config
           premium-features
           queries
           util}}

  bug-reporting
  {:team "UX West"
   :api  #{metabase.bug-reporting.api
           metabase.bug-reporting.init}
   :uses #{analytics
           api
           app-db
           config
           driver
           permissions
           premium-features
           settings
           util}}

  cache
  {:team "UX West"
   :api  #{metabase.cache.api
           metabase.cache.core
           metabase.cache.init}
   :uses #{api
           app-db
           config
           events
           models
           premium-features
           settings
           util}}

  ;; TODO -- way too many API namespaces.
  channel
  {:team "Workflows"
   :api  #{metabase.channel.api
           metabase.channel.core
           metabase.channel.email
           metabase.channel.email.messages
           metabase.channel.init
           metabase.channel.models.channel
           metabase.channel.render.core
           metabase.channel.settings
           metabase.channel.slack
           metabase.channel.template.core
           metabase.channel.urls}
   :uses #{analytics
           api
           app-db
           appearance
           collections
           config
           dashboards
           driver
           events
           formatter
           lib
           lib-be
           models
           notification
           parameters
           permissions
           premium-features
           query-processor
           settings
           system
           task
           timeline
           types
           util}}

  classloader
  {:team "DevEx"
   :api  #{metabase.classloader.core
           metabase.classloader.init}
   :uses #{util}}

  cloud-migration
  {:team "UX West"
   :api  #{metabase.cloud-migration.api
           metabase.cloud-migration.core
           metabase.cloud-migration.init}
   :uses #{api
           app-db
           cmd
           config
           models
           premium-features
           settings
           task
           util}}

  cmd
  {:team "UX West"
   :api  #{metabase.cmd.copy
           metabase.cmd.core
           metabase.cmd.dump-to-h2}
   :uses #{api
           api-routes
           app-db
           classloader
           config
           legacy-mbql
           models
           query-processor
           search
           settings
           users
           util}}

  collections
  {:team "UX West"
   :api  #{metabase.collections.api
           metabase.collections.models.collection
           metabase.collections.models.collection.root}
   :uses #{api
           api-keys
           app-db
           audit-app
           config
           driver
           eid-translation
           events
           legacy-mbql
           lib-be
           models
           notification
           permissions
           premium-features
           queries
           request
           revisions
           search
           upload
           util}}

  ;; technically this 'uses' `enterprise/core` and `test` since it tries to load them to see if they exists so we know
  ;; if EE/test code is available; however we can ignore them since they're not real usages.
  config
  {:team "DevEx"
   :api  #{metabase.config.core}
   :uses #{}}

  ;; this is not actually a real module, but comes from one of our libraries.
  connection-pool
  {:team "UX West"
   :api  #{metabase.connection-pool}
   :uses #{}}

  content-translation
  {:team "UX West"
   :api  #{metabase.content-translation.api
           metabase.content-translation.models}
   :uses #{api
           premium-features
           util}}

  content-verification
  {:team "UX West"
   :api  #{metabase.content-verification.core
           metabase.content-verification.init}
   :uses #{app-db
           models
           util}}

  core
  {:team "UX West"
   :api  #{metabase.core.initialization-status}
   :uses :any}

  dashboards
  {:team "UX West"
   :api  #{metabase.dashboards.api
           metabase.dashboards.autoplace
           metabase.dashboards.constants
           metabase.dashboards.init
           metabase.dashboards.models.dashboard
           metabase.dashboards.models.dashboard-card
           metabase.dashboards.models.dashboard-tab}
   :uses #{actions
           analytics
           api
           app-db
           audit-app
           channel
           collections
           config
           eid-translation
           embedding
           events
           lib
           lib-be
           models
           parameters
           permissions
           public-sharing
           pulse
           queries
           query-permissions
           query-processor
           request
           revisions
           search
           settings
           util
           warehouse-schema
           xrays}}

  database-routing
  {:team "UX West"
   :api  #{metabase.database-routing.core}
   :uses #{premium-features}}

  driver
  {:team "Drivers"
   :api  #{metabase.driver
           metabase.driver.common
           metabase.driver.common.parameters
           metabase.driver.common.parameters.dates
           metabase.driver.common.parameters.operators
           metabase.driver.common.parameters.parse
           metabase.driver.common.parameters.values
           metabase.driver.ddl.interface
           metabase.driver.h2
           metabase.driver.impl
           metabase.driver.init
           metabase.driver.mysql
           metabase.driver.postgres
           metabase.driver.settings
           metabase.driver.sql
           metabase.driver.sql-jdbc.connection
           metabase.driver.sql-jdbc.execute
           metabase.driver.sql-jdbc.execute.diagnostic
           metabase.driver.sql-jdbc.sync
           metabase.driver.sql.query-processor
           metabase.driver.sql.query-processor.deprecated
           metabase.driver.sql.util
           metabase.driver.sync
           metabase.driver.util}
   :uses #{driver-api
           util}}

  driver-api
  {:team "Drivers"
   :api  #{metabase.driver-api.core
           metabase.driver-api.init}
   :uses #{actions
           api
           app-db
           appearance
           auth-provider
           classloader
           config
           connection-pool
           database-routing
           events
           legacy-mbql
           lib
           lib-be
           logger
           models
           premium-features
           query-processor
           secrets
           settings
           sync
           system
           upload
           util
           warehouse-schema
           warehouses}}

  eid-translation
  {:team "UX West"
   :api  #{metabase.eid-translation.api
           metabase.eid-translation.core
           metabase.eid-translation.init}
   :uses #{api
           settings
           util}}

  embedding
  {:team "Embedding"
   :api  #{metabase.embedding.api
           metabase.embedding.init
           metabase.embedding.jwt
           metabase.embedding.settings
           metabase.embedding.validation}
   :uses #{analytics
           api
           config
           driver
           eid-translation
           events
           models
           notification
           parameters
           premium-features
           public-sharing
           queries
           query-processor
           settings
           tiles
           util}}

  events
  {:team "DevEx"
   :api  #{metabase.events.core
           metabase.events.init}
   :uses #{models
           util}}

  formatter
  {:team "UX West"
   :api  #{metabase.formatter.core}
   :uses #{appearance
           models
           query-processor
           system
           types
           util}}

  geojson
  {:team "UX West"
   :api  #{metabase.geojson.api
           metabase.geojson.init}
   :uses #{api
           permissions
           settings
           util}}

  indexed-entities
  {:team "UX West"
   :api  #{metabase.indexed-entities.api
           metabase.indexed-entities.init}
   :uses #{analytics
           api
           driver
           legacy-mbql
           lib
           models
           query-processor
           search
           sync
           task
           util}}

  internal-stats
  {:team "UX West"
   :api  #{metabase.internal-stats.core}
   :uses #{app-db
           models}}

  legacy-mbql
  {:team "Querying"
   :api  #{metabase.legacy-mbql.normalize
           metabase.legacy-mbql.predicates
           metabase.legacy-mbql.schema
           metabase.legacy-mbql.schema.helpers
           metabase.legacy-mbql.util}
   :uses #{lib
           models
           types
           util}}

  lib
  {:team "Querying"
   :api  #{metabase.lib.binning
           metabase.lib.binning.util
           metabase.lib.card
           metabase.lib.core
           metabase.lib.equality
           metabase.lib.field
           metabase.lib.field.resolution
           metabase.lib.filter
           metabase.lib.init
           metabase.lib.join.util
           metabase.lib.metadata
           metabase.lib.metadata.cached-provider
           metabase.lib.metadata.invocation-tracker
           metabase.lib.metadata.protocols
           metabase.lib.metadata.result-metadata
           metabase.lib.normalize
           metabase.lib.options
           metabase.lib.parse
           metabase.lib.query
           metabase.lib.schema
           metabase.lib.schema.actions
           metabase.lib.schema.binning
           metabase.lib.schema.common
           metabase.lib.schema.expression
           metabase.lib.schema.expression.temporal
           metabase.lib.schema.expression.window
           metabase.lib.schema.id
           metabase.lib.schema.info
           metabase.lib.schema.join
           metabase.lib.schema.literal
           metabase.lib.schema.mbql-clause
           metabase.lib.schema.metadata
           metabase.lib.schema.metadata.fingerprint
           metabase.lib.schema.order-by
           metabase.lib.schema.parameter
           metabase.lib.schema.ref
           metabase.lib.schema.template-tag
           metabase.lib.schema.temporal-bucketing
           metabase.lib.schema.util
           metabase.lib.temporal-bucket
           metabase.lib.types.isa
           metabase.lib.util
           metabase.lib.util.match
           metabase.lib.walk}
   :uses #{config
           legacy-mbql
           types
           util}}

  lib-be
  {:team "Querying"
   :api  #{metabase.lib-be.core
           metabase.lib-be.init
           metabase.lib-be.metadata.jvm}
   :uses #{lib
           models
           settings
           util}}

  logger
  {:team "DevEx"
   :api  #{metabase.logger.api
           metabase.logger.core
           metabase.logger.init}
   :uses #{analytics
           api
           classloader
           config
           permissions
           util}}

  login-history
  {:team "UX West"
   :api  #{metabase.login-history.api
           metabase.login-history.core
           metabase.login-history.init}
   :uses #{analytics
           api
           channel
           request
           settings
           util}}

  model-persistence
  {:team "Querying"
   :api  #{metabase.model-persistence.api
           metabase.model-persistence.core
           metabase.model-persistence.init}
   :uses #{api
           app-db
           driver
           events
           lib
           models
           permissions
           premium-features
           queries
           query-processor
           request
           settings
           system
           task
           task-history
           util}}

  models
  {:team "DevEx"
   :api  #{metabase.models.dispatch
           metabase.models.humanization
           metabase.models.init
           metabase.models.interface
           metabase.models.resolution
           metabase.models.serialization
           metabase.models.util.spec-update
           metabase.models.visualization-settings}
   :uses #{api
           app-db
           classloader
           legacy-mbql
           lib
           lib-be
           settings
           util}}

  native-query-snippets
  {:team "Querying"
   :api  #{metabase.native-query-snippets.api
           metabase.native-query-snippets.core}
   :uses #{api
           collections
           models
           permissions
           premium-features
           util}}

  notification
  {:team "Workflows"
   :api  #{metabase.notification.api
           metabase.notification.core
           metabase.notification.init
           metabase.notification.models
           metabase.notification.payload.core}
   :uses #{analytics
           api
           appearance
           channel
           config
           dashboards
           driver
           events
           models
           parameters
           permissions
           premium-features
           query-processor
           request
           session
           settings
           sso
           system
           task
           task-history
           users
           util}}

  ;; TODO -- too many API namespaces
  parameters
  {:team "Querying"
   :api  #{metabase.parameters.chain-filter
           metabase.parameters.custom-values
           metabase.parameters.dashboard
           metabase.parameters.field
           metabase.parameters.init
           metabase.parameters.params
           metabase.parameters.schema
           metabase.parameters.shared}
   :uses #{api
           app-db
           classloader
           driver
           legacy-mbql
           lib
           lib-be
           models
           query-processor
           types
           util
           warehouse-schema
           warehouses}}

  permissions
  {:team "UX West"
   :api  #{metabase.permissions.api
           metabase.permissions.core
           metabase.permissions.init}
   :uses #{api
           app-db
           audit-app
           collections
           config
           events
           models
           premium-features
           request
           settings
           util
           enterprise/advanced-permissions}}

  pivot
  {:team "UX West"
   :api  #{metabase.pivot.core}
   :uses #{models
           util}}

  plugins
  {:team "DevEx"
   :api  #{metabase.plugins.core}
   :uses #{classloader
           config
           driver
           util}}

  premium-features
  {:team "UX West"
   :api  #{metabase.premium-features.api
           metabase.premium-features.core
           metabase.premium-features.init}
   :uses #{api
           app-db
           classloader
           config
           internal-stats
           settings
           util}}

  product-feedback
  {:team "UX West"
   :api  #{metabase.product-feedback.api
           metabase.product-feedback.init}
   :uses #{analytics
           api
           app-db
           channel
           config
           driver
           premium-features
           settings
           task
           util}}

  public-sharing
  {:team "UX West"
   :api  #{metabase.public-sharing.api
           metabase.public-sharing.core
           metabase.public-sharing.init
           metabase.public-sharing.validation}
   :uses #{actions
           analytics
           api
           dashboards
           events
           lib
           lib-be
           models
           parameters
           queries
           query-processor
           request
           settings
           tiles
           util}}

  pulse
  {:team "Workflows"
   :api  #{metabase.pulse.api
           metabase.pulse.core
           metabase.pulse.init}
   :uses #{api
           app-db
           channel
           classloader
           collections
           config
           driver
           events
           models
           notification
           permissions
           premium-features
           query-processor
           request
           task
           task-history
           util
           enterprise/advanced-permissions
           enterprise/sandbox}}

  queries
  {:team "Querying"
   :api  #{metabase.queries.api
           metabase.queries.core
           metabase.queries.init
           metabase.queries.models.query ; TODO FIXME
           metabase.queries.schema} ; TODO FIXME
   :uses #{analytics
           analyze
           api
           app-db
           audit-app
           cache
           channel
           collections
           config
           content-verification
           dashboards
           eid-translation
           embedding
           events
           legacy-mbql
           lib
           lib-be
           models
           parameters
           permissions
           premium-features
           public-sharing
           pulse
           query-permissions
           query-processor
           request
           revisions
           search
           util
           view-log
           warehouse-schema}}

  query-permissions
  {:team "UX West"
   :api  #{metabase.query-permissions.core}
   :uses #{api
           legacy-mbql
           lib
           models
           permissions
           query-processor
           request
           util}}

  query-processor
  {:team "Querying"
   :api  #{metabase.query-processor
           metabase.query-processor.api
           metabase.query-processor.card
           metabase.query-processor.compile
           metabase.query-processor.dashboard
           metabase.query-processor.debug
           metabase.query-processor.error-type
           metabase.query-processor.init
           metabase.query-processor.interface
           metabase.query-processor.metadata
           metabase.query-processor.middleware.annotate
           metabase.query-processor.middleware.cache-backend.db
           metabase.query-processor.middleware.constraints
           metabase.query-processor.middleware.fetch-source-query-legacy
           metabase.query-processor.middleware.limit
           metabase.query-processor.middleware.permissions
           metabase.query-processor.middleware.wrap-value-literals
           metabase.query-processor.pipeline
           metabase.query-processor.pivot
           metabase.query-processor.preprocess
           metabase.query-processor.reducible
           metabase.query-processor.schema
           metabase.query-processor.setup
           metabase.query-processor.store
           metabase.query-processor.streaming
           metabase.query-processor.streaming.common
           metabase.query-processor.streaming.interface
           metabase.query-processor.timezone
           metabase.query-processor.util
           metabase.query-processor.util.add-alias-info
           metabase.query-processor.util.nest-query
           metabase.query-processor.util.persisted-cache
           metabase.query-processor.util.relative-datetime
           metabase.query-processor.util.transformations.nest-breakouts
           metabase.query-processor.writeback}
   :uses #{analytics
           analyze
           api
           app-db
           appearance
           audit-app
           batch-processing
           cache
           config
           driver
           events
           formatter
           legacy-mbql
           lib
           lib-be
           model-persistence
           models
           parameters
           permissions
           pivot
           premium-features
           queries
           query-permissions
           request
           server
           settings
           system
           types
           users
           util}}

  request
  {:team "UX West"
   :api  #{metabase.request.core
           metabase.request.init
           metabase.request.schema}
   :uses #{api
           config
           permissions ; FIXME
           session
           settings
           users
           util}}

  revisions
  {:team "UX West"
   :api  #{metabase.revisions.api
           metabase.revisions.core
           metabase.revisions.init}
   :uses #{api
           config
           dashboards
           events
           models
           queries
           query-permissions
           util}}

  sample-data
  {:team "UX West"
   :api  #{metabase.sample-data.core
           metabase.sample-data.init}
   :uses #{plugins
           settings
           sync
           util}}

  search
  {:team "UX West"
   :api  #{metabase.search.api
           metabase.search.appdb.scoring
           metabase.search.config
           metabase.search.core
           metabase.search.engine
           metabase.search.in-place.scoring
           metabase.search.ingestion
           metabase.search.init
           metabase.search.scoring
           metabase.search.spec}
   :uses #{analytics
           api
           app-db
           appearance
           audit-app
           collections
           config
           driver
           events
           models
           permissions
           premium-features
           queries
           request
           settings
           startup
           task
           util
           warehouses}}

  secrets
  {:team "Drivers"
   :api  #{metabase.secrets.core}
   :uses #{api driver models premium-features util}}

  segments
  {:team "Querying"
   :api  #{metabase.segments.api}
   :uses #{api
           events
           legacy-mbql
           lib
           lib-be
           models
           permissions
           search
           util
           xrays}}

  server
  {:team "UX West"
   :api  #{metabase.server.core
           metabase.server.init
           metabase.server.middleware.session
           metabase.server.streaming-response} ; TODO -- too many API namespaces
   :uses #{analytics
           api
           api-keys
           app-db
           appearance
           config
           core
           driver
           embedding
           premium-features
           query-processor
           request
           session
           settings
           system
           util
           enterprise/sso}}

  session
  {:team "UX West"
   :api  #{metabase.session.api
           metabase.session.core
           metabase.session.init
           metabase.session.models.session ; TODO -- shouldn't be exposed as an API namespace
           metabase.session.settings} ; TODO -- shouldn't be exposed as an API namespace
   :uses #{api
           app-db
           channel
           config
           driver
           events
           login-history
           request
           settings
           sso
           system
           task
           users
           util}}

  settings
  {:team "DevEx"
   :api  #{metabase.settings.api
           metabase.settings.core
           metabase.settings.init}
   :uses #{api
           app-db
           config
           events
           models
           permissions
           premium-features
           util
           enterprise/advanced-permissions}}

  setup
  {:team "UX West"
   :api  #{metabase.setup.api
           metabase.setup.core
           metabase.setup.init}
   :uses #{analytics
           api
           app-db
           appearance
           channel
           config
           events
           permissions
           request
           session
           settings
           system
           users
           util}}

  sso
  {:team "UX West"
   :api  #{metabase.sso.api
           metabase.sso.core
           metabase.sso.init}
   :uses #{api
           config
           permissions
           premium-features
           settings
           users
           util}}

  startup
  {:team "DevEx"
   :api  #{metabase.startup.core}
   :uses #{util}}

  sync
  {:team "Querying"
   :api  #{metabase.sync.api
           metabase.sync.core
           metabase.sync.init
           metabase.sync.schedules
           metabase.sync.task.sync-databases
           metabase.sync.util}
   :uses #{analyze
           api
           app-db
           audit-app
           config
           driver
           events
           lib
           models
           query-processor
           settings
           task
           task-history
           util
           warehouse-schema
           warehouses}}

  system
  {:team "UX West"
   :api  #{metabase.system.core
           metabase.system.init}
   :uses #{appearance settings util}}

  task
  {:team "UX West"
   :api  #{metabase.task.bootstrap
           metabase.task.core}
   :uses #{app-db
           classloader
           util}}

  task-history
  {:team "UX West"
   :api  #{metabase.task-history.api
           metabase.task-history.core
           metabase.task-history.init}
   :uses #{api
           models
           permissions
           premium-features
           request
           task
           util}}

  testing-api
  {:team "DevEx"
   :api  #{metabase.testing-api.api
           metabase.testing-api.core
           metabase.testing-api.init}
   :uses #{analytics
           api
           app-db
           config
           premium-features
           search
           util}}

  tiles
  {:team "UX West"
   :api  #{metabase.tiles.api
           metabase.tiles.init}
   :uses #{api
           legacy-mbql
           query-processor
           settings
           util}}

  timeline
  {:team "UX West"
   :api  #{metabase.timeline.api
           metabase.timeline.core}
   :uses #{analytics
           api
           collections
           models
           util}}

  types
  {:team "Querying"
   :api  #{metabase.types.core
           metabase.types.init}
   :uses #{util}}

  upload
  {:team "Querying"
   :api  #{metabase.upload.api
           metabase.upload.core
           metabase.upload.init}
   :uses #{analytics
           api
           appearance
           collections
           driver
           events
           legacy-mbql
           lib
           model-persistence
           models
           permissions
           queries
           settings
           sync
           util
           warehouse-schema}}

  user-key-value
  {:team "UX West"
   :api  #{metabase.user-key-value.api
           metabase.user-key-value.init}
   :uses #{api
           config
           lib
           util}}

  users
  {:team "UX West"
   :api  #{metabase.users.api
           metabase.users.init
           metabase.users.models.user
           metabase.users.models.user-parameter-value}
   :uses #{analytics
           api
           appearance
           batch-processing
           channel
           collections
           config
           events
           models
           permissions
           premium-features
           request
           session
           settings
           setup
           sso
           system
           util
           enterprise/advanced-permissions}}

  util
  {:team "DevEx"
   :api  :any
   :uses #{classloader
           config
           settings
           system}}

  version
  {:team "UX West"
   :api  #{metabase.version.core
           metabase.version.init}
   :uses #{config
           settings
           system
           task
           util}}

  view-log
  {:team "UX West"
   :api  #{metabase.view-log.core
           metabase.view-log.init}
   :uses #{analytics
           api
           app-db
           audit-app
           batch-processing
           events
           models
           premium-features
           query-permissions
           util}}

  warehouse-schema
  {:team "UX West"
   :api  #{metabase.warehouse-schema.api
           metabase.warehouse-schema.field
           metabase.warehouse-schema.metadata-from-qp
           metabase.warehouse-schema.metadata-queries
           metabase.warehouse-schema.models.field
           metabase.warehouse-schema.models.field-user-settings
           metabase.warehouse-schema.models.field-values
           metabase.warehouse-schema.models.table
           metabase.warehouse-schema.table}
   :uses #{analytics
           analyze
           api
           app-db
           audit-app
           database-routing
           driver
           events
           lib
           lib-be
           models
           parameters
           permissions
           premium-features
           query-processor
           request
           search
           sync
           types
           upload
           util
           warehouses
           xrays}}

  warehouses
  {:team "UX West"
   :api  #{metabase.warehouses.api
           metabase.warehouses.core
           metabase.warehouses.init
           metabase.warehouses.models.database}
   :uses #{analytics
           api
           app-db
           audit-app
           classloader
           collections
           config
           database-routing
           driver
           events
           lib
           lib-be
           models
           permissions
           premium-features
           queries
           request
           sample-data
           search
           secrets
           settings
           sync
           upload
           util
           warehouse-schema
           enterprise/advanced-permissions}}

  xrays
  {:team "Querying"
   :api  #{metabase.xrays.api
           metabase.xrays.core
           metabase.xrays.init}
   :uses #{analyze
           api
           appearance
           collections
           dashboards
           driver
           legacy-mbql
           lib
           models
           queries
           query-permissions
           query-processor
           settings
           util
           warehouse-schema}}

  enterprise/action-v2
  {:team "Workflows"
   :api  #{metabase-enterprise.action-v2.api
           metabase-enterprise.action-v2.core
           metabase-enterprise.action-v2.init}
   :uses #{actions
           api
           driver
           lib
           models
           query-processor
           util
           warehouse-schema}}

  enterprise/advanced-config
  {:team "UX West"
   :api  #{metabase-enterprise.advanced-config.api.logs
           metabase-enterprise.advanced-config.file
           metabase-enterprise.advanced-config.init
           metabase-enterprise.advanced-config.settings}
   :uses #{api
           api-keys
           app-db
           driver
           permissions
           premium-features
           settings
           setup
           sync
           users
           util}}

  enterprise/advanced-permissions
  {:team "UX West"
   :api  #{metabase-enterprise.advanced-permissions.api.routes
           metabase-enterprise.advanced-permissions.common
           metabase-enterprise.advanced-permissions.models.permissions.group-manager}
   :uses #{api
           lib
           permissions
           premium-features
           query-permissions
           query-processor
           util
           warehouses
           enterprise/impersonation}}

  enterprise/ai-entity-analysis
  {:team "Metabot"
   :api  #{metabase-enterprise.ai-entity-analysis.api}
   :uses #{api
           premium-features
           enterprise/metabot-v3}}

  enterprise/ai-sql-fixer
  {:team "Metabot"
   :api  #{metabase-enterprise.ai-sql-fixer.api}
   :uses #{api
           driver
           query-processor
           util
           enterprise/metabot-v3}}

  enterprise/ai-sql-generation
  {:team "Metabot"
   :api  #{metabase-enterprise.ai-sql-generation.api}
   :uses #{api
           driver
           models
           util
           enterprise/metabot-v3}}

  enterprise/analytics
  {:team "UX West"
   :api  #{}
   :uses #{driver
           premium-features
           enterprise/advanced-config
           enterprise/scim
           enterprise/semantic-search
           enterprise/sso}}

  enterprise/api
  {:team "UX West"
   :api  #{metabase-enterprise.api.routes
           metabase-enterprise.api.routes.common}
   :uses :any}

  enterprise/audit-app
  {:team "UX West"
   :api  #{metabase-enterprise.audit-app.api.routes
           metabase-enterprise.audit-app.init}
   :uses #{api
           app-db
           audit-app
           classloader
           driver
           lib
           models
           permissions
           plugins
           premium-features
           query-permissions
           query-processor
           settings
           sync
           users
           util
           enterprise/serialization}}

  enterprise/auth-provider
  {:team "UX West"
   :api  #{}
   :uses #{premium-features
           util}}

  enterprise/billing
  {:team "UX West"
   :api  #{metabase-enterprise.billing.api.routes}
   :uses #{api
           premium-features util}}

  enterprise/cache
  {:team "UX West"
   :api  #{metabase-enterprise.cache.init}
   :uses #{cache
           premium-features
           query-processor
           task
           util}}

  enterprise/content-translation
  {:team "UX West"
   :api  #{metabase-enterprise.content-translation.dictionary
           metabase-enterprise.content-translation.routes}
   :uses #{api
           content-translation
           embedding
           premium-features
           util
           enterprise/api}}

  enterprise/content-verification
  {:team "UX West"
   :api  #{metabase-enterprise.content-verification.api.routes}
   :uses #{api
           content-verification
           util
           enterprise/api}}

  enterprise/core
  {:team "DevEx"
   :api  #{metabase-enterprise.core.init}
   :uses :any}

  enterprise/dashboard-subscription-filters
  {:team "Workflows"
   :api  #{}
   :uses #{premium-features}}

  enterprise/data-editing
  {:team "Workflows"
   :api  #{metabase-enterprise.data-editing.api}
   :uses #{actions
           api
           models
           util}}

  enterprise/database-replication
  {:team "Cloud"
   :api  #{metabase-enterprise.database-replication.api
           metabase-enterprise.database-replication.init}
   :uses #{analytics
           api
           premium-features
           settings
           util
           enterprise/harbormaster}}

  enterprise/database-routing
  {:team "UX West"
   :api  #{metabase-enterprise.database-routing.api}
   :uses #{api
           config
           database-routing
           driver
           events
           lib
           models
           premium-features
           query-processor
           settings
           util
           warehouse-schema
           warehouses}}

  enterprise/documents
  {:team "UX West"
   :api  #{metabase-enterprise.documents.api
           metabase-enterprise.documents.core
           metabase-enterprise.documents.init}
   :uses #{activity-feed
           api
           app-db
           batch-processing
           collections
           events
           models
           permissions
           premium-features
           queries
           query-permissions
           revisions
           search
           users
           util
           view-log}}

  enterprise/email
  {:team "UX West"
   :api  #{metabase-enterprise.email.api}
   :uses #{api
           channel
           permissions
           premium-features
           settings
           util}}

  enterprise/gsheets
  {:team "Cloud"
   :api  #{metabase-enterprise.gsheets.api
           metabase-enterprise.gsheets.init}
   :uses #{analytics
           api
           premium-features
           settings
           util
           enterprise/harbormaster}}

  enterprise/harbormaster
  {:team "Cloud"
   :api  #{metabase-enterprise.harbormaster.client}
   :uses #{api
           cloud-migration
           util}}

  enterprise/impersonation
  {:team "Drivers"
   :api  #{metabase-enterprise.impersonation.api}
   :uses #{api
           audit-app
           driver
           lib
           models
           premium-features
           query-processor
           util
           warehouse-schema
           enterprise/sandbox}}

  enterprise/internal-stats
  {:team "UX West"
   :api  #{}
   :uses #{premium-features
           settings}}

  enterprise/llm
  {:team "Metabot"
   :api  #{metabase-enterprise.llm.api
           metabase-enterprise.llm.init
           metabase-enterprise.llm.settings}
   :uses #{analytics
           analyze
           api
           parameters
           query-processor
           settings
           util}}

  enterprise/metabot-v3
  {:team "Metabot"
   :api  #{metabase-enterprise.metabot-v3.api
           metabase-enterprise.metabot-v3.client
           metabase-enterprise.metabot-v3.core
           metabase-enterprise.metabot-v3.init
           metabase-enterprise.metabot-v3.tools.api}
   :uses #{api
           app-db
           collections
           config
           driver
           legacy-mbql
           lib
           lib-be
           models
           permissions
           premium-features
           pulse
           query-processor
           request
           server
           settings
           sync
           system
           users
           util
           warehouse-schema
           warehouses
           enterprise/documents}}

  enterprise/permission-debug
  {:team "UX West"
   :api  #{metabase-enterprise.permission-debug.api}
   :uses #{api
           lib
           models
           permissions
           query-processor
           util}}

  enterprise/premium-features
  {:team "UX West"
   :api  #{}
   :uses #{premium-features
           util}}

  enterprise/sandbox
  {:team "UX West"
   :api  #{metabase-enterprise.sandbox.api.routes
           metabase-enterprise.sandbox.api.util}
   :uses #{api
           app-db
           audit-app
           classloader
           driver
           legacy-mbql
           lib
           models
           permissions
           premium-features
           query-permissions
           query-processor
           request
           users
           util
           warehouse-schema
           warehouses
           enterprise/api}}

  enterprise/scim
  {:team "UX West"
   :api  #{metabase-enterprise.scim.core
           metabase-enterprise.scim.init
           metabase-enterprise.scim.routes}
   :uses #{analytics
           api
           api-keys
           models
           permissions
           server
           settings
           system
           users
           util
           enterprise/serialization}}

  enterprise/search
  {:team "UX West"
   :api  #{}
   :uses #{premium-features
           search}}

  enterprise/semantic-search
  {:team "Metabot"
   :api  #{metabase-enterprise.semantic-search.api
           metabase-enterprise.semantic-search.core
           metabase-enterprise.semantic-search.init}
   :uses #{analytics
           api
           config
           connection-pool
           models
           permissions
           premium-features
           search
           settings
           task
           util
           enterprise/llm
           enterprise/metabot-v3}}

  enterprise/serialization
  {:team "Workflows"
   :api  #{metabase-enterprise.serialization.api
           metabase-enterprise.serialization.cmd
           metabase-enterprise.serialization.v2.backfill-ids}
   :uses #{analytics
           api
           app-db
           appearance
           collections
           config
           legacy-mbql
           lib
           logger
           models
           plugins
           premium-features
           search
           settings
           setup
           util
           warehouse-schema}}

  enterprise/snippet-collections
  {:team "Querying"
   :api  #{}
   :uses #{models
           native-query-snippets
           permissions
           premium-features
           util}}

  enterprise/sso
  {:team "UX West"
   :api  #{metabase-enterprise.sso.api.routes
           metabase-enterprise.sso.init
           metabase-enterprise.sso.settings}
   :uses #{api
           appearance
           channel
           embedding
           events
           notification
           premium-features
           request
           session
           settings
           sso
           system
           users
           util
           enterprise/scim}}

  enterprise/stale
  {:team "UX West"
   :api  #{metabase-enterprise.stale.api
           metabase-enterprise.stale.init}
   :uses #{analytics
           api
           collections
           embedding
           premium-features
           queries
           request
           settings
           util}}

  enterprise/transforms
  {:team "Querying"
   :api  #{metabase-enterprise.transforms.api
           metabase-enterprise.transforms.core
           metabase-enterprise.transforms.init}
   :uses #{api
           app-db
           config
           driver
           events
           lib
           lib-be
           models
           permissions
           premium-features
           query-processor
           request
           settings
           sync
           task
           task-history
           util}}

  enterprise/upload-management
  {:team "UX West"
   :api  #{metabase-enterprise.upload-management.api}
   :uses #{api
           models
           premium-features
           upload
           util}}}

 ;; namespaces matching these patterns (with `re-find`) are excluded from the module linter. Since regex literals
 ;; aren't allowed in EDN just used the `(str <regex>)` version i.e. two slashes instead of one.
 ;;
 ;; this is mostly intended for excluding test namespaces or those rare 'glue' namespaces that glue multiple modules
 ;; together, e.g. `metabase.lib-be.metadata.jvm`.
 :linters
 {:metabase/modules
  {:ignored-namespace-patterns
<<<<<<< HEAD
   #{"-test$" ; anything ending in `-test`
     "test[-.]util" ; anything that contains `test.util` or `test-util`
     "test[-.]dataset"                      ; anything that contains `test.dataset` or `test-dataset`
     "test\\.impl" ; anything that contains `test.impl`
     "test-setup" ; anything that contains `test-setup`
=======
   #{"-test$"                               ; anything ending in `-test`
     "test[-.]util"                         ; anything that contains `test.util` or `test-util`
     "test\\.impl"                          ; anything that contains `test.impl`
     "test-setup"                           ; anything that contains `test-setup`
>>>>>>> bdd0f32b
     "^metabase(?:-enterprise)?\\.test"}}}} ; anything starting with `metabase.test` or `metabase-enterprise.test`

;; !!!!!!!!!!!!!!!!!!!!!!!!!!!!!!!!!!!!!!!!!!!!!!!!!!!!!!!!!!!!!!!!!!!!!!!!!!!!!!!!!!!!!!!!!!!
;; !!                                                                                       !!
;; !!  PRO TIP! Run the tests in [[metabase.core.modules-test]] when you change this file!  !!
;; !!                                                                                       !!
;; !!!!!!!!!!!!!!!!!!!!!!!!!!!!!!!!!!!!!!!!!!!!!!!!!!!!!!!!!!!!!!!!!!!!!!!!!!!!!!!!!!!!!!!!!!!<|MERGE_RESOLUTION|>--- conflicted
+++ resolved
@@ -1950,18 +1950,11 @@
  :linters
  {:metabase/modules
   {:ignored-namespace-patterns
-<<<<<<< HEAD
-   #{"-test$" ; anything ending in `-test`
-     "test[-.]util" ; anything that contains `test.util` or `test-util`
-     "test[-.]dataset"                      ; anything that contains `test.dataset` or `test-dataset`
-     "test\\.impl" ; anything that contains `test.impl`
-     "test-setup" ; anything that contains `test-setup`
-=======
    #{"-test$"                               ; anything ending in `-test`
      "test[-.]util"                         ; anything that contains `test.util` or `test-util`
+     "test[-.]dataset"                      ; anything that contains `test.dataset` or `test-dataset`
      "test\\.impl"                          ; anything that contains `test.impl`
      "test-setup"                           ; anything that contains `test-setup`
->>>>>>> bdd0f32b
      "^metabase(?:-enterprise)?\\.test"}}}} ; anything starting with `metabase.test` or `metabase-enterprise.test`
 
 ;; !!!!!!!!!!!!!!!!!!!!!!!!!!!!!!!!!!!!!!!!!!!!!!!!!!!!!!!!!!!!!!!!!!!!!!!!!!!!!!!!!!!!!!!!!!!
