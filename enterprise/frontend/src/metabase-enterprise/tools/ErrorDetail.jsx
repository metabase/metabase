--- conflicted
+++ resolved
@@ -120,11 +120,7 @@
           CS.p2,
           CS.textDark,
           CS.textMonospace,
-<<<<<<< HEAD
-          "text-small",
-=======
           CS.textSmall,
->>>>>>> 6655faa0
           "bg-light",
         )}
       >
