import {
  restore,
  describeEE,
  visitQuestion,
  questionInfoButton,
  rightSidebar,
  popover,
} from "e2e/support/helpers";
<<<<<<< HEAD
import { ORDERS_QUESTION_ID } from "e2e/support/cypress_data";
=======
import { ORDERS_QUESTION_ID } from "e2e/support/cypress_sample_instance_data";
>>>>>>> 5f6f1d23

describeEE("scenarios > question > caching", () => {
  beforeEach(() => {
    restore();
    cy.signInAsAdmin();
    cy.request("PUT", "/api/setting/enable-query-caching", { value: true });
  });

  it("can set cache ttl for a saved question", () => {
<<<<<<< HEAD
    cy.intercept("PUT", `/api/card${ORDERS_QUESTION_ID}`).as("updateQuestion");
=======
    cy.intercept("PUT", `/api/card/${ORDERS_QUESTION_ID}`).as("updateQuestion");
>>>>>>> 5f6f1d23
    visitQuestion(ORDERS_QUESTION_ID);

    questionInfoButton().click();

    rightSidebar().within(() => {
      cy.findByText("Cache Configuration").click();
    });

    popover().within(() => {
      cy.findByPlaceholderText("24").clear().type("48").blur();
      cy.button("Save changes").click();
    });

    cy.wait("@updateQuestion");
    cy.button(/Saved/);
    cy.reload();

    questionInfoButton().click();

    rightSidebar().within(() => {
      cy.findByText("Cache Configuration").click();
    });

    popover().within(() => {
      cy.findByDisplayValue("48").clear().type("0").blur();
      cy.button("Save changes").click();
    });

    cy.wait("@updateQuestion");
    cy.button(/Saved/);
    cy.reload();

    questionInfoButton().click();

    rightSidebar().within(() => {
      cy.findByText("Cache Configuration").click();
    });

    popover().within(() => {
      cy.findByPlaceholderText("24");
    });
  });
});<|MERGE_RESOLUTION|>--- conflicted
+++ resolved
@@ -6,11 +6,7 @@
   rightSidebar,
   popover,
 } from "e2e/support/helpers";
-<<<<<<< HEAD
-import { ORDERS_QUESTION_ID } from "e2e/support/cypress_data";
-=======
 import { ORDERS_QUESTION_ID } from "e2e/support/cypress_sample_instance_data";
->>>>>>> 5f6f1d23
 
 describeEE("scenarios > question > caching", () => {
   beforeEach(() => {
@@ -20,11 +16,7 @@
   });
 
   it("can set cache ttl for a saved question", () => {
-<<<<<<< HEAD
-    cy.intercept("PUT", `/api/card${ORDERS_QUESTION_ID}`).as("updateQuestion");
-=======
     cy.intercept("PUT", `/api/card/${ORDERS_QUESTION_ID}`).as("updateQuestion");
->>>>>>> 5f6f1d23
     visitQuestion(ORDERS_QUESTION_ID);
 
     questionInfoButton().click();
