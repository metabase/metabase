(ns metabase.actions.execution-test
  (:require
   [clojure.test :refer :all]
   [metabase.actions.execution :as actions.execution]
   [metabase.models.action :as action]
   [metabase.query-processor.middleware.process-userland-query-test :as process-userland-query-test]
   [metabase.test :as mt]))

(set! *warn-on-reflection* true)

(deftest fetch-values-save-execution-info-test
  (testing "fetch values for implicit action will save an execution info"
    (mt/test-helpers-set-global-values!
      (mt/with-actions-enabled
        (let [dataset-query (mt/mbql-query venues {:fields [$id $name]})
              query (assoc
                     dataset-query
                     :parameters [{:target [:dimension
                                            (-> dataset-query
                                                :query
                                                :fields
                                                first)]
                                   :type "id"
                                   :value [1]}]
                     :constraints nil
                     :middleware nil
                     :cache-strategy nil)]
<<<<<<< HEAD
          (mt/with-actions [_                   {:dataset true :dataset_query dataset-query}
=======
          (mt/with-actions [_                   {:type :model :dataset_query dataset-query}
>>>>>>> bb772c78
                            {:keys [action-id]} {:type :implicit :kind "row/update"}]
            (process-userland-query-test/with-query-execution [qe query]
              (is (= {"id" 1 "name" "Red Medicine"}
                     (actions.execution/fetch-values (action/select-action :id action-id) {"id" 1})))
              (is (=? {:action_id action-id}
                      (qe))))))))))<|MERGE_RESOLUTION|>--- conflicted
+++ resolved
@@ -25,11 +25,7 @@
                      :constraints nil
                      :middleware nil
                      :cache-strategy nil)]
-<<<<<<< HEAD
-          (mt/with-actions [_                   {:dataset true :dataset_query dataset-query}
-=======
           (mt/with-actions [_                   {:type :model :dataset_query dataset-query}
->>>>>>> bb772c78
                             {:keys [action-id]} {:type :implicit :kind "row/update"}]
             (process-userland-query-test/with-query-execution [qe query]
               (is (= {"id" 1 "name" "Red Medicine"}
