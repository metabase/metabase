--- conflicted
+++ resolved
@@ -57,18 +57,11 @@
               name="add"
               className={cx(
                 CS.textBrand,
-<<<<<<< HEAD
                 CS.bgLightHover,
                 CS.rounded,
                 CS.p1,
                 CS.cursorPointer,
-=======
-                "bg-light-hover",
-                CS.rounded,
-                CS.p1,
-                CS.cursorPointer,
                 CS.mr1,
->>>>>>> 4e7d6f45
               )}
               size={18}
               onClick={createSubscription}
@@ -79,11 +72,7 @@
               name="close"
               className={cx(
                 CS.textLight,
-<<<<<<< HEAD
                 CS.bgLightHover,
-=======
-                "bg-light-hover",
->>>>>>> 4e7d6f45
                 CS.rounded,
                 CS.p1,
                 CS.cursorPointer,
