(ns metabase.test.util
  "Helper functions and macros for writing unit tests."
  (:require
   [clojure.java.io :as io]
   [clojure.set :as set]
   [clojure.string :as str]
   [clojure.test :refer :all]
   [clojure.walk :as walk]
   [clojurewerkz.quartzite.scheduler :as qs]
   [colorize.core :as colorize]
   [environ.core :as env]
   [iapetos.operations :as ops]
   [iapetos.registry :as registry]
   [java-time.api :as t]
   [mb.hawk.assert-exprs.approximately-equal :as =?]
   [mb.hawk.parallel]
   [metabase.analytics.prometheus :as prometheus]
<<<<<<< HEAD
   [metabase.audit :as audit]
   [metabase.collections.models.collection :as collection]
=======
   [metabase.audit-app.core :as audit]
>>>>>>> 3e65e9f1
   [metabase.config :as config]
   [metabase.models.moderation-review :as moderation-review]
   [metabase.permissions.models.data-permissions.graph :as data-perms.graph]
   [metabase.permissions.models.permissions :as perms]
   [metabase.permissions.models.permissions-group :as perms-group]
   [metabase.permissions.test-util :as perms.test-util]
   [metabase.plugins.classloader :as classloader]
   [metabase.premium-features.test-util :as premium-features.test-util]
   [metabase.query-processor.util :as qp.util]
   [metabase.search.core :as search]
   [metabase.settings.core :as setting]
   [metabase.settings.models.setting]
   [metabase.settings.models.setting.cache :as setting.cache]
   [metabase.task.core :as task]
   [metabase.task.impl :as task.impl]
   [metabase.test-runner.assert-exprs]
   [metabase.test.data :as data]
   [metabase.test.fixtures :as fixtures]
   [metabase.test.initialize :as initialize]
   [metabase.test.util.log]
   [metabase.timeline.models.timeline-event :as timeline-event]
   [metabase.util :as u]
   [metabase.util.files :as u.files]
   [metabase.util.json :as json]
   [metabase.util.random :as u.random]
   [methodical.core :as methodical]
   [toucan2.core :as t2]
   [toucan2.model :as t2.model]
   [toucan2.tools.before-update :as t2.before-update]
   [toucan2.tools.transformed :as t2.transformed]
   [toucan2.tools.with-temp :as t2.with-temp])
  (:import
   (java.io File FileInputStream)
   (java.net ServerSocket)
   (java.util Locale)
   (java.util.concurrent CountDownLatch TimeoutException)
   (org.eclipse.jetty.server Server)
   (org.quartz
    CronTrigger
    JobDetail
    JobKey
    Scheduler
    Trigger)
   (org.quartz.impl StdSchedulerFactory)))

(set! *warn-on-reflection* true)

(comment
  metabase.test-runner.assert-exprs/keep-me
  metabase.test.util.log/keep-me)

(use-fixtures :once (fixtures/initialize :db))

(defn boolean-ids-and-timestamps
  "Useful for unit test comparisons. Converts map keys found in `data` satisfying `pred` with booleans when not nil."
  ([data]
   (boolean-ids-and-timestamps
    (every-pred (some-fn keyword? string?)
                (some-fn #{:id :created_at :updated_at :last_analyzed :created-at :updated-at :field-value-id :field-id
                           :date_joined :date-joined :last_login :dimension-id :human-readable-field-id :timestamp
                           :entity_id}
                         #(str/ends-with? % "_id")
                         #(str/ends-with? % "_at")))
    data))

  ([pred data]
   (walk/prewalk (fn [maybe-map]
                   (if (map? maybe-map)
                     (reduce-kv (fn [acc k v]
                                  (if (pred k)
                                    (assoc acc k (some? v))
                                    (assoc acc k v)))
                                {} maybe-map)
                     maybe-map))
                 data)))

(defn- user-id [username]
  (classloader/require 'metabase.test.data.users)
  ((resolve 'metabase.test.data.users/user->id) username))

(defn- rasta-id [] (user-id :rasta))

(defn- default-updated-at-timestamped
  [x]
  (assoc x :updated_at (t/zoned-date-time)))

(defn- default-created-at-timestamped
  [x]
  (assoc x :created_at (t/zoned-date-time)))

(def ^:private default-timestamped
  (comp default-updated-at-timestamped default-created-at-timestamped))

(def ^:private with-temp-defaults-fns
  {:model/Card
   (fn [_] (default-timestamped
            {:creator_id             (rasta-id)
             :database_id            (data/id)
             :dataset_query          {}
             :display                :table
             :entity_id              (u/generate-nano-id)
             :name                   (u.random/random-name)
             :visualization_settings {}}))

   :model/Collection
   (fn [_] (default-created-at-timestamped {:name (u.random/random-name)}))

   :model/Action
   (fn [_] {:creator_id (rasta-id)})

   :model/Channel
   (fn [_] (default-timestamped
            {:name    (u.random/random-name)
             :type    "channel/metabase-test"
             :details {}}))

   :model/ChannelTemplate
   (fn [_] (default-timestamped
            {:name         (u.random/random-name)
             :channel_type "channel/metabase-test"}))

   :model/Dashboard
   (fn [_] (default-timestamped
            {:creator_id (rasta-id)
             :name       (u.random/random-name)}))

   :model/DashboardCard
   (fn [_] (default-timestamped
            {:row    0
             :col    0
             :size_x 4
             :size_y 4}))

   :model/DashboardCardSeries
   (constantly {:position 0})

   :model/DashboardTab
   (fn [_]
     (default-timestamped
      {:name     (u.random/random-name)
       :position 0}))

   :model/Database
   (fn [_] (default-timestamped
            {:details                     {}
             :engine                      :h2
             :is_sample                   false
             :name                        (u.random/random-name)
             :metadata_sync_schedule      "0 50 * * * ? *"
             :cache_field_values_schedule "0 50 0 * * ? *"
             :settings                    {:database-source-dataset-name "test-data"}}))

   :model/Dimension
   (fn [_] (default-timestamped
            {:name (u.random/random-name)
             :type "internal"}))

   :model/Field
   (fn [_] (default-timestamped
            {:database_type "VARCHAR"
             :base_type     :type/Text
             :name          (u.random/random-name)
             :position      1
             :table_id      (data/id :checkins)}))

   :model/LoginHistory
   (fn [_] {:device_id          "129d39d1-6758-4d2c-a751-35b860007002"
            :device_description "Mozilla/5.0 (Windows NT 10.0; Win64; x64) AppleWebKit/537.36 (KHTML like Gecko) Chrome/89.0.4389.86 Safari/537.36"
            :ip_address         "0:0:0:0:0:0:0:1"
            :timestamp          (t/zoned-date-time)})

   :model/NativeQuerySnippet
   (fn [_] (default-timestamped
            {:creator_id (user-id :crowberto)
             :name       (u.random/random-name)
             :content    "1 = 1"}))

   :model/Notification
   (fn [_] (default-timestamped
            {:payload_type :notification/system-event
             :active       true}))

   :model/NotificationCard
   (fn [_] (default-timestamped
            {:send_once      false
             :send_condition :has_result}))

   :model/NotificationSubscription
   (fn [_] (default-created-at-timestamped
            {}))

   :model/QueryExecution
   (fn [_] {:hash         (qp.util/query-hash {})
            :running_time 1
            :result_rows  1
            :native       false
            :executor_id  nil
            :card_id      nil
            :context      :ad-hoc})

   :model/PersistedInfo
   (fn [_] {:question_slug (u.random/random-name)
            :query_hash    (u.random/random-hash)
            :definition    {:table-name        (u.random/random-name)
                            :field-definitions (repeatedly
                                                4
                                                #(do {:field-name (u.random/random-name) :base-type "type/Text"}))}
            :table_name    (u.random/random-name)
            :active        true
            :state         "persisted"
            :refresh_begin (t/zoned-date-time)
            :created_at    (t/zoned-date-time)
            :creator_id    (rasta-id)})

   :model/PermissionsGroup
   (fn [_] {:name (u.random/random-name)})

   :model/PermissionsGroupMembership
   (fn [_] {:__test-only-sigil-allowing-direct-insertion-of-permissions-group-memberships true})

   :model/Pulse
   (fn [_] (default-timestamped
            {:creator_id (rasta-id)
             :name       (u.random/random-name)}))

   :model/PulseCard
   (fn [_] {:position    0
            :include_csv false
            :include_xls false})

   :model/PulseChannel
   (fn [_] (default-timestamped
            {:channel_type  :email
             :details       {}
             :schedule_type :daily
             :schedule_hour 15}))

   :model/Revision
   (fn [_] {:user_id      (rasta-id)
            :is_creation  false
            :is_reversion false
            :timestamp    (t/zoned-date-time)})

   :model/Segment
   (fn [_] (default-timestamped
            {:creator_id  (rasta-id)
             :definition  {}
             :description "Lookin' for a blueberry"
             :name        "Toucans in the rainforest"
             :table_id    (data/id :checkins)}))

   ;; TODO - `with-temp` doesn't return `Sessions`, probably because their ID is a string?
   ;; Tech debt issue: #39329

   :model/Table
   (fn [_] (default-timestamped
            {:db_id  (data/id)
             :active true
             :name   (u.random/random-name)}))

   :model/TaskHistory
   (fn [_]
     (let [started (t/zoned-date-time)
           ended   (t/plus started (t/millis 10))]
       {:db_id      (data/id)
        :task       (u.random/random-name)
        :started_at started
        :status     :success
        :ended_at   ended
        :duration   (.toMillis (t/duration started ended))}))

   :model/Timeline
   (fn [_]
     (default-timestamped
      {:name       "Timeline of bird squawks"
       :default    false
       :icon       timeline-event/default-icon
       :creator_id (rasta-id)}))

   :model/TimelineEvent
   (fn [_]
     (default-timestamped
      {:name         "default timeline event"
       :icon         timeline-event/default-icon
       :timestamp    (t/zoned-date-time)
       :timezone     "US/Pacific"
       :time_matters true
       :creator_id   (rasta-id)}))

   :model/User
   (fn [_] {:first_name  (u.random/random-name)
            :last_name   (u.random/random-name)
            :email       (u.random/random-email)
            :password    (u.random/random-name)
            :date_joined (t/zoned-date-time)
            :updated_at  (t/zoned-date-time)})})

(defn- set-with-temp-defaults! []
  (doseq [[model defaults-fn] with-temp-defaults-fns]
    (methodical/defmethod t2.with-temp/with-temp-defaults model
      [model]
      (defaults-fn model))))

(set-with-temp-defaults!)

;;; ------------------------------------------------- Other Util Fns -------------------------------------------------

(defn obj->json->obj
  "Convert an object to JSON and back again. This can be done to ensure something will match its serialized +
  deserialized form, e.g. keywords that aren't map keys, record types vs. plain map types, or timestamps vs ISO-8601
  strings:

     (obj->json->obj {:type :query}) -> {:type \"query\"}"
  [obj]
  (json/decode+kw (json/encode obj)))

(defn- ->lisp-case-keyword [s]
  (-> (name s)
      (str/replace #"_" "-")
      u/lower-case-en
      keyword))

(defn do-with-temp-env-var-value!
  "Impl for [[with-temp-env-var-value!]] macro."
  [env-var-keyword value thunk]
  (mb.hawk.parallel/assert-test-is-not-parallel "with-temp-env-var-value!")
  ;; app DB needs to be initialized if we're going to play around with the Settings cache.
  (initialize/initialize-if-needed! :db)
  (let [value (str value)]
    (testing (colorize/blue (format "\nEnv var %s = %s\n" env-var-keyword (pr-str value)))
      (try
        ;; temporarily override the underlying environment variable value
        (with-redefs [env/env (assoc env/env env-var-keyword value)]
          ;; flush the Setting cache so it picks up the env var value for the Setting (if applicable)
          (setting.cache/restore-cache!)
          (thunk))
        (finally
          ;; flush the cache again so the original value of any env var Settings get restored
          (setting.cache/restore-cache!))))))

(defmacro with-temp-env-var-value!
  "Temporarily override the value of one or more environment variables and execute `body`. Resets the Setting cache so
  any env var Settings will see the updated value, and resets the cache again at the conclusion of `body` so the
  original values are restored.

    (with-temp-env-var-value! [mb-send-email-on-first-login-from-new-device \"FALSE\"]
      ...)"
  [[env-var value & more :as bindings] & body]
  {:pre [(vector? bindings) (even? (count bindings))]}
  `(do-with-temp-env-var-value!
    ~(->lisp-case-keyword env-var)
    ~value
    (fn [] ~@(if (seq more)
               [`(with-temp-env-var-value! ~(vec more) ~@body)]
               body))))

(setting/defsetting with-temp-env-var-value-test-setting
  "Setting for the `with-temp-env-var-value-test` test."
  :visibility :internal
  :setter     :none
  :default    "abc")

(deftest with-temp-env-var-value-test
  (is (= "abc"
         (with-temp-env-var-value-test-setting)))
  (with-temp-env-var-value! [mb-with-temp-env-var-value-test-setting "def"]
    (testing "env var value"
      (is (= "def"
             (env/env :mb-with-temp-env-var-value-test-setting))))
    (testing "Setting value"
      (is (= "def"
             (with-temp-env-var-value-test-setting)))))
  (testing "original value should be restored"
    (testing "env var value"
      (is (= nil
             (env/env :mb-with-temp-env-var-value-test-setting))))
    (testing "Setting value"
      (is (= "abc"
             (with-temp-env-var-value-test-setting)))))

  (testing "override multiple env vars"
    (with-temp-env-var-value! [some-fake-env-var 123, "ANOTHER_FAKE_ENV_VAR" "def"]
      (testing "Should convert values to strings"
        (is (= "123"
               (:some-fake-env-var env/env))))
      (testing "should handle CAPITALS/SNAKE_CASE"
        (is (= "def"
               (:another-fake-env-var env/env))))))

  (testing "validation"
    (are [form] (thrown?
                 clojure.lang.Compiler$CompilerException
                 (macroexpand form))
      (list `with-temp-env-var-value! '[a])
      (list `with-temp-env-var-value! '[a b c]))))

(defn- upsert-raw-setting!
  [original-value setting-k value]
  (if original-value
    (t2/update! :model/Setting setting-k {:value value})
    (t2/insert! :model/Setting :key setting-k :value value))
  (setting.cache/restore-cache!))

(defn- restore-raw-setting!
  [original-value setting-k]
  (if original-value
    (t2/update! :model/Setting setting-k {:value original-value})
    (t2/delete! :model/Setting :key setting-k))
  (setting.cache/restore-cache!))

(defn do-with-temporary-setting-value!
  "Temporarily set the value of the Setting named by keyword `setting-k` to `value` and execute `f`, then re-establish
  the original value. This works much the same way as [[binding]].

  If an env var value is set for the setting, this acts as a wrapper around [[do-with-temp-env-var-value!]].

  If `raw-setting?` is `true`, this works like [[with-temp*]] against the `Setting` table, but it ensures no exception
  is thrown if the `setting-k` already exists.

  If `skip-init?` is `true`, this will skip any `:init` function on the setting, and return `nil` if it is not defined.

  Prefer the macro [[with-temporary-setting-values]] or [[with-temporary-raw-setting-values]] over using this function
  directly."
  [setting-k value thunk & {:keys [raw-setting? skip-init?]}]
  ;; plugins have to be initialized because changing `report-timezone` will call driver methods
  (mb.hawk.parallel/assert-test-is-not-parallel "do-with-temporary-setting-value")
  (initialize/initialize-if-needed! :db :plugins)
  (let [setting-k     (name setting-k)
        setting       (try
                        (#'setting/resolve-setting setting-k)
                        (catch Exception e
                          (when-not raw-setting?
                            (throw e))))]
    (if (and (not raw-setting?) (setting/env-var-value setting-k))
      (do-with-temp-env-var-value! (setting/setting-env-map-name setting-k) value thunk)
      (let [original-value (if raw-setting?
                             (t2/select-one-fn :value :model/Setting :key setting-k)
                             (if skip-init?
                               (setting/read-setting setting-k)
                               (setting/get setting-k)))]
        (try
          (try
            (if raw-setting?
              (upsert-raw-setting! original-value setting-k value)
              ;; bypass the feature check when setting up mock data
              (with-redefs [metabase.settings.models.setting/has-feature? (constantly true)]
                (setting/set! setting-k value :bypass-read-only? true)))
            (catch Throwable e
              (throw (ex-info (str "Error in with-temporary-setting-values: " (ex-message e))
                              {:setting  setting-k
                               :location (symbol (name (:namespace setting)) (name setting-k))
                               :value    value}
                              e))))
          (testing (colorize/blue (format "\nSetting %s = %s\n" (keyword setting-k) (pr-str value)))
            (thunk))
          (finally
            (try
              (if raw-setting?
                (restore-raw-setting! original-value setting-k)
                ;; bypass the feature check when reset settings to the original value
                (with-redefs [metabase.settings.models.setting/has-feature? (constantly true)]
                  (setting/set! setting-k original-value :bypass-read-only? true)))
              (catch Throwable e
                (throw (ex-info (str "Error restoring original Setting value: " (ex-message e))
                                {:setting        setting-k
                                 :location       (symbol (name (:namespace setting)) setting-k)
                                 :original-value original-value}
                                e))))))))))

;;; TODO FIXME -- either rename this to `with-temporary-setting-values!` or fix it and make it thread-safe
#_{:clj-kondo/ignore [:metabase/test-helpers-use-non-thread-safe-functions]}
(defmacro with-temporary-setting-values
  "Temporarily bind the site-wide values of one or more `Settings`, execute body, and re-establish the original values.
  This works much the same way as `binding`.

     (with-temporary-setting-values [google-auth-auto-create-accounts-domain \"metabase.com\"]
       (google-auth-auto-create-accounts-domain)) -> \"metabase.com\"

  If an env var value is set for the setting, this will change the env var rather than the setting stored in the DB.
  To temporarily override the value of *read-only* env vars, use [[with-temp-env-var-value!]]."
  [[setting-k value & more :as bindings] & body]
  (assert (even? (count bindings)) "mismatched setting/value pairs: is each setting name followed by a value?")
  (if (empty? bindings)
    `(do ~@body)
    `(do-with-temporary-setting-value!
      ~(keyword setting-k) ~value
      (fn []
        (with-temporary-setting-values ~more
          ~@body)))))

;;; TODO FIXME -- either rename this to `with-temporary-raw-setting-values!` or fix it and make it thread-safe
#_{:clj-kondo/ignore [:metabase/test-helpers-use-non-thread-safe-functions]}
(defmacro with-temporary-raw-setting-values
  "Like [[with-temporary-setting-values]] but works with raw value and it allows settings that are not defined
  using [[metabase.settings.models.setting/defsetting]]."
  [[setting-k value & more :as bindings] & body]
  (assert (even? (count bindings)) "mismatched setting/value pairs: is each setting name followed by a value?")
  (if (empty? bindings)
    `(do ~@body)
    `(do-with-temporary-setting-value!
      ~(keyword setting-k) ~value
      (fn []
        (with-temporary-raw-setting-values ~more
          ~@body))
      :raw-setting? true)))

(defn do-with-discarded-setting-changes! [settings thunk]
  (initialize/initialize-if-needed! :db :plugins)
  ((reduce
    (fn [thunk setting-k]
      (fn []
        (let [value (setting/read-setting setting-k)]
          (do-with-temporary-setting-value! setting-k value thunk :skip-init? true))))
    thunk
    settings)))

;;; TODO FIXME -- either rename this to `with-discarded-setting-changes!` or fix it and make it thread-safe
#_{:clj-kondo/ignore [:metabase/test-helpers-use-non-thread-safe-functions]}
(defmacro discard-setting-changes
  "Execute `body` in a try-finally block, restoring any changes to listed `settings` to their original values at its
  conclusion.

    (discard-setting-changes [site-name]
      ...)"
  {:style/indent 1}
  [settings & body]
  `(do-with-discarded-setting-changes! ~(mapv keyword settings) (fn [] ~@body)))

(defn- maybe-merge-original-values
  "For some map columns like `Database.settings` or `User.settings`, merge the original values with the temp ones to
  preserve Settings that aren't explicitly overridden."
  [model column->unparsed-original-value column->temp-value]
  (letfn [(column-transform-fn [model column]
            (get-in (t2.transformed/transforms model) [column :out]))
          (parse-original-value [model column unparsed-original-value]
            (some-> unparsed-original-value
                    ((column-transform-fn model column))))
          (merge-original-value? [model column]
            (and (#{:model/Database :model/User} model)
                 (= column :settings)))
          (maybe-merge-original-value [model column unparsed-original-value temp-value]
            (if (merge-original-value? model column)
              (let [original-value (parse-original-value model column unparsed-original-value)]
                (merge original-value temp-value))
              temp-value))]
    (into {}
          (map (fn [[column temp-value]]
                 [column (maybe-merge-original-value model column (get column->unparsed-original-value column) temp-value)]))
          column->temp-value)))

(defn do-with-temp-vals-in-db
  "Implementation function for [[with-temp-vals-in-db]] macro. Prefer that to using this directly."
  [model object-or-id column->temp-value f]
  (mb.hawk.parallel/assert-test-is-not-parallel "with-temp-vals-in-db")
  ;; use low-level `query` and `execute` functions here, because Toucan `select` and `update` functions tend to do
  ;; things like add columns like `common_name` that don't actually exist, causing subsequent update to fail
  (let [model                  (t2.model/resolve-model model)
        original-column->value (t2/query-one {:select (keys column->temp-value)
                                              :from   [(t2/table-name model)]
                                              :where  [:= :id (u/the-id object-or-id)]})
        _                      (assert original-column->value
                                       (format "%s %d not found." (name model) (u/the-id object-or-id)))
        column->temp-value     (maybe-merge-original-values model original-column->value column->temp-value)]
    (try
      (t2/update! model (u/the-id object-or-id) column->temp-value)
      (f)
      (finally
        (t2/query-one
         {:update (t2/table-name model)
          :set    original-column->value
          :where  [:= :id (u/the-id object-or-id)]})))))

;;; TODO -- we can make this parallel test safe pretty easily by doing stuff inside a transaction
;;; unless [[metabase.test/test-helpers-set-global-values!]] is in effect
(defmacro with-temp-vals-in-db
  "Temporary set values for an `object-or-id` in the application database, execute `body`, and then restore the
  original values. This is useful for cases when you want to test how something behaves with slightly different values
  in the DB for 'permanent' rows (rows that live for the life of the test suite, rather than just a single test). For
  example, Database/Table/Field rows related to the test DBs can be temporarily tweaked in this way.

    ;; temporarily make Field 100 a FK to Field 200 and call (do-something)
    (with-temp-vals-in-db Field 100 {:fk_target_field_id 200, :semantic_type \"type/FK\"}
      (do-something))

  There is some special case behavior that merges existing values into the temp values for map columns such as
  `Database` or `User` `:settings` -- the existing Settings map is merged into the user-specified one, so only the
  Settings you explicitly specify are overridden. See [[maybe-merge-original-values]]."
  {:style/indent 3}
  [model object-or-id column->temp-value & body]
  `(do-with-temp-vals-in-db ~model ~object-or-id ~column->temp-value (fn [] ~@body)))

(defn postwalk-pred
  "Transform `form` by applying `f` to each node where `pred` returns true"
  [pred f form]
  (walk/postwalk (fn [node]
                   (if (pred node)
                     (f node)
                     node))
                 form))

(defn round-all-decimals
  "Uses [[postwalk-pred]] to crawl `data`, looking for any double values, will round any it finds"
  [decimal-place data]
  (postwalk-pred (some-fn double? decimal?)
                 #(u/round-to-decimals decimal-place %)
                 data))

;;; TODO -- we should generalize this to `let-testing` (`testing-let`?) that is a version of `let` that adds `testing`
;;; context
(defmacro let-url
  "Like normal `let`, but adds `testing` context with the `url` you've bound."
  {:style/indent 1}
  [[url-binding url] & body]
  `(let [url# ~url
         ~url-binding url#]
     (testing (str "\nGET /api/" url# "\n")
       ~@body)))

;;; +----------------------------------------------------------------------------------------------------------------+
;;; |                                                   SCHEDULER                                                    |
;;; +----------------------------------------------------------------------------------------------------------------+

;; Various functions for letting us check that things get scheduled properly. Use these to put a temporary scheduler
;; in place and then check the tasks that get scheduled

(def in-memory-scheduler-thread-count 1)

(defn- in-memory-scheduler
  "An in-memory Quartz Scheduler separate from the usual database-backend one we normally use. Every time you call this
  it returns the same scheduler! So make sure you shut it down when you're done using it."
  ^org.quartz.impl.StdScheduler []
  (.getScheduler
   (StdSchedulerFactory.
    (doto (java.util.Properties.)
      (.setProperty StdSchedulerFactory/PROP_SCHED_INSTANCE_NAME (str `in-memory-scheduler))
      (.setProperty StdSchedulerFactory/PROP_JOB_STORE_CLASS (.getCanonicalName org.quartz.simpl.RAMJobStore))
      (.setProperty (str StdSchedulerFactory/PROP_THREAD_POOL_PREFIX ".threadCount") (str in-memory-scheduler-thread-count))))))

(defn do-with-unstarted-temp-scheduler! [thunk]
  (let [temp-scheduler (in-memory-scheduler)
        already-bound? (identical? @task.impl/*quartz-scheduler* temp-scheduler)]
    (if already-bound?
      (thunk)
      (try
        (assert (not (qs/started? temp-scheduler))
                "temp in-memory scheduler already started: did you use it elsewhere without shutting it down?")
        (binding [task.impl/*quartz-scheduler* (atom temp-scheduler)]
          (with-redefs [qs/initialize (constantly temp-scheduler)
                        ;; prevent shutting down scheduler during thunk because some custom migration shutdown scheduler
                        ;; after it's done, but we need the scheduler for testing
                        qs/shutdown   (constantly nil)]
            (thunk)))
        (finally
          (qs/shutdown temp-scheduler))))))

(defn do-with-temp-scheduler! [thunk]
  ;; not 100% sure we need to initialize the DB anymore since the temp scheduler is in-memory-only now.
  (classloader/the-classloader)
  (initialize/initialize-if-needed! :db)
  (do-with-unstarted-temp-scheduler!
   (^:once fn* []
     (qs/start @task.impl/*quartz-scheduler*)
     (thunk))))

(defmacro with-temp-scheduler!
  "Execute `body` with a temporary scheduler in place.
  This does not initialize the all the jobs for performance reasons, so make sure you init it yourself!

    (with-temp-scheduler
      (task.sync-databases/job-init) ;; init the jobs
      (do-something-to-schedule-tasks)
      ;; verify that the right thing happened
      (scheduler-current-tasks))"
  {:style/indent 0}
  [& body]
  `(do-with-temp-scheduler! (fn [] ~@body)))

(defn scheduler-current-tasks
  "Return information about the currently scheduled tasks (jobs+triggers) for the current scheduler. Intended so we
  can test that things were scheduled correctly."
  []
  (when-let [^Scheduler scheduler (task/scheduler)]
    (vec
     (sort-by
      :key
      (for [^JobKey job-key (.getJobKeys scheduler nil)]
        (let [^JobDetail job-detail (.getJobDetail scheduler job-key)
              triggers              (.getTriggersOfJob scheduler job-key)]
          {:description (.getDescription job-detail)
           :class       (.getJobClass job-detail)
           :key         (.getName job-key)
           :data        (into {} (.getJobDataMap job-detail))
           :triggers    (vec (for [^Trigger trigger triggers]
                               (merge
                                {:key (.getName (.getKey trigger))}
                                (when (instance? CronTrigger trigger)
                                  {:cron-schedule (.getCronExpression ^CronTrigger trigger)
                                   :data          (into {} (.getJobDataMap trigger))}))))}))))))

(defmulti with-model-cleanup-additional-conditions
  "Additional conditions that should be used to restrict which instances automatically get deleted by
  `with-model-cleanup`. Conditions should be a HoneySQL `:where` clause."
  {:arglists '([model])}
  identity)

(defmethod with-model-cleanup-additional-conditions :default
  [_]
  nil)

(defmethod with-model-cleanup-additional-conditions :model/Collection
  [_]
  ;; NEVER delete personal collections for the test users.
  [:or
   [:= :personal_owner_id nil]
   [:not-in :personal_owner_id (set (map (requiring-resolve 'metabase.test.data.users/user->id)
                                         @(requiring-resolve 'metabase.test.data.users/usernames)))]])

(defmethod with-model-cleanup-additional-conditions :model/User
  [_]
  ;; Don't delete the internal user
  [:not= :id config/internal-mb-user-id])

(defmethod with-model-cleanup-additional-conditions :model/Database
  [_]
  ;; Don't delete the audit database
  [:not= :id audit/audit-db-id])

(defmulti with-max-model-id-additional-conditions
  "Additional conditions applied to the query to find the max ID for a model prior to a test run. This can be used to
  exclude rows which intentionally use non-sequential IDs, like the internal user."
  {:arglists '([model])}
  t2/resolve-model)

(defmethod with-max-model-id-additional-conditions :default
  [_]
  nil)

(defmethod with-max-model-id-additional-conditions :model/User
  [_]
  [:not= :id config/internal-mb-user-id])

(defmethod with-max-model-id-additional-conditions :model/Database
  [_]
  [:not= :id audit/audit-db-id])

(defn- model->model&pk [model]
  (if (vector? model)
    model
    [model (first (t2/primary-keys model))]))

;; It is safe to call `search/reindex!` when we are in a `with-temp-index-table` scope.
#_{:clj-kondo/ignore [:metabase/test-helpers-use-non-thread-safe-functions]}
(defn do-with-model-cleanup [models f]
  {:pre [(sequential? models) (every?
                               ;; to support [[:model/Model :updated_at]] syntax
                               #(isa? (t2/resolve-model
                                       (if (sequential? %)
                                         (first %)
                                         %))
                                      :metabase/model)
                               models)]}
  (mb.hawk.parallel/assert-test-is-not-parallel "with-model-cleanup")
  (initialize/initialize-if-needed! :db)
  (let [models (map model->model&pk models)
        model->old-max-id (into {} (for [[model pk] models
                                         :let [conditions (with-max-model-id-additional-conditions model)]]
                                     [model (:max-id (t2/select-one [model [[:max pk] :max-id]]
                                                                    {:where (or conditions true)}))]))]
    (try
      (testing (str "\n" (pr-str (cons 'with-model-cleanup (map (comp name first) models))) "\n")
        (f))
      (finally
        (doseq [[model pk] models
                ;; might not have an old max ID if this is the first time the macro is used in this test run.
                :let  [old-max-id            (get model->old-max-id model)
                       max-id-condition      (if old-max-id [:> pk old-max-id] true)
                       additional-conditions (with-model-cleanup-additional-conditions model)]]
          (t2/query-one
           {:delete-from (t2/table-name model)
            :where       [:and max-id-condition additional-conditions]}))
        ;; TODO we don't (currently) have index update hooks on deletes, so we need this to ensure rollback happens.
        (search/reindex! {:in-place? true})))))

(defmacro with-model-cleanup
  "Execute `body`, then delete any *new* rows created for each model in `models`. Calls `delete!`, so if the model has
  defined any `pre-delete` behavior, that will be preserved.

  It's preferable to use `with-temp` instead, but you can use this macro if `with-temp` wouldn't work in your
  situation (e.g. when creating objects via the API).

    (with-model-cleanup [Card]
      (create-card-via-api!)
      (is (= ...)))

    (with-model-cleanup [[QueryCache :updated_at]]
      (created-query-cache!)
      (is cached?))

  Only works for models that have a numeric primary key e.g. `:id`."
  [models & body]
  `(do-with-model-cleanup ~models (fn [] ~@body)))

(deftest with-model-cleanup-test
  (testing "Make sure the with-model-cleanup macro actually works as expected"
    #_{:clj-kondo/ignore [:discouraged-var]}
    (t2.with-temp/with-temp [:model/Card other-card]
      (let [card-count-before (t2/count :model/Card)
            card-name         (u.random/random-name)]
        (with-model-cleanup [:model/Card]
          (t2/insert! :model/Card (-> other-card (dissoc :id :entity_id) (assoc :name card-name)))
          (testing "Card count should have increased by one"
            (is (= (inc card-count-before)
                   (t2/count :model/Card))))
          (testing "Card should exist"
            (is (t2/exists? :model/Card :name card-name))))
        (testing "Card should be deleted at end of with-model-cleanup form"
          (is (= card-count-before
                 (t2/count :model/Card)))
          (is (not (t2/exists? :model/Card :name card-name)))
          (testing "Shouldn't delete other Cards"
            (is (pos? (t2/count :model/Card)))))))))

(defn do-with-verified-cards!
  "Impl for [[with-verified-cards!]]."
  [card-or-ids thunk]
  (with-model-cleanup [:model/ModerationReview]
    (doseq [card-or-id card-or-ids]
      (doseq [status ["verified" nil "verified"]]
        ;; create multiple moderation review for a card, but the end result is it's still verified
        (moderation-review/create-review!
         {:moderated_item_id   (u/the-id card-or-id)
          :moderated_item_type "card"
          :moderator_id        ((requiring-resolve 'metabase.test.data.users/user->id) :rasta)
          :status              status})))
    (thunk)))

(defmacro with-verified-cards!
  "Execute the body with all `card-or-ids` verified."
  [card-or-ids & body]
  `(do-with-verified-cards! ~card-or-ids (fn [] ~@body)))

(deftest with-verified-cards-test
  #_{:clj-kondo/ignore [:discouraged-var]}
  (t2.with-temp/with-temp
    [:model/Card {card-id :id} {}]
    (with-verified-cards! [card-id]
      (is (=? #{{:moderated_item_id   card-id
                 :moderated_item_type :card
                 :most_recent         true
                 :status              "verified"}
                {:moderated_item_id   card-id
                 :moderated_item_type :card
                 :most_recent         false
                 :status              nil}
                {:moderated_item_id   card-id
                 :moderated_item_type :card
                 :most_recent         false
                 :status              "verified"}}
              (t2/select-fn-set #(select-keys % [:moderated_item_id :moderated_item_type :most_recent :status])
                                :model/ModerationReview
                                :moderated_item_id card-id
                                :moderated_item_type "card"))))
    (testing "everything is cleaned up after the macro"
      (is (= 0 (t2/count :model/ModerationReview
                         :moderated_item_id card-id
                         :moderated_item_type "card"))))))

(defn call-with-paused-query
  "This is a function to make testing query cancellation eaiser as it can be complex handling the multiple threads
  needed to orchestrate a query cancellation.

  This function takes `f` which is a function of 4 arguments:
     - query-thunk         - No-arg function that will invoke a query.
     - query promise       - Promise used to validate the query function was called.  Deliver something to this once the
                             query has started running
     - cancel promise      - Promise used to validate a cancellation function was called. Deliver something to this once
                             the query was successfully canceled.
     - pause query promise - Promise used to hang the query function, allowing cancellation. Wait for this to be
                             delivered to hang the query.

  `f` should return a future that can be canceled."
  [f]
  (let [called-cancel? (promise)
        called-query?  (promise)
        pause-query    (promise)
        query-thunk    (fn []
                         (data/run-mbql-query checkins
                           {:aggregation [[:count]]}))
        ;; When the query is ran via the datasets endpoint, it will run in a future. That future can be canceled,
        ;; which should cause an interrupt
        query-future   (f query-thunk called-query? called-cancel? pause-query)]
    ;; The cancelled-query? and called-cancel? timeouts are very high and are really just intended to
    ;; prevent the test from hanging indefinitely. It shouldn't be hit unless something is really wrong
    (when (= ::query-never-called (deref called-query? 10000 ::query-never-called))
      (throw (TimeoutException. "query should have been called by now.")))
    ;; At this point in time, the query is blocked, waiting for `pause-query` do be delivered. Cancel still should
    ;; not have been called yet.
    (assert (not (realized? called-cancel?)) "cancel still should not have been called yet.")
    ;; If we cancel the future, it should throw an InterruptedException, which should call the cancel
    ;; method on the prepared statement
    (future-cancel query-future)
    (when (= ::cancel-never-called (deref called-cancel? 10000 ::cancel-never-called))
      (throw (TimeoutException. "cancel should have been called by now.")))
    ;; This releases the fake query function so it finishes
    (deliver pause-query true)
    ::success))

(defmacro throw-if-called!
  "Redefines `fn-var` with a function that throws an exception if it's called"
  {:style/indent 1}
  [fn-symb & body]
  {:pre [(symbol? fn-symb)]}
  `(with-redefs [~fn-symb (fn [& ~'_]
                            (throw (RuntimeException. ~(format "%s should not be called!" fn-symb))))]
     ~@body))

(defn do-with-discarded-collections-perms-changes [collection-or-id f]
  (initialize/initialize-if-needed! :db)
  (let [read-path                   (perms/collection-read-path collection-or-id)
        readwrite-path              (perms/collection-readwrite-path collection-or-id)
        groups-with-read-perms      (t2/select-fn-set :group_id :model/Permissions :object read-path)
        groups-with-readwrite-perms (t2/select-fn-set :group_id :model/Permissions :object readwrite-path)]
    (mb.hawk.parallel/assert-test-is-not-parallel "with-discarded-collections-perms-changes")
    (try
      (f)
      (finally
        (t2/delete! :model/Permissions :object [:in #{read-path readwrite-path}])
        (doseq [group-id groups-with-read-perms]
          (perms/grant-collection-read-permissions! group-id collection-or-id))
        (doseq [group-id groups-with-readwrite-perms]
          (perms/grant-collection-readwrite-permissions! group-id collection-or-id))))))

(defmacro with-discarded-collections-perms-changes
  "Execute `body`; then, in a `finally` block, restore permissions to `collection-or-id` to what they were originally."
  [collection-or-id & body]
  `(do-with-discarded-collections-perms-changes ~collection-or-id (fn [] ~@body)))

(declare with-discard-model-updates!)

(defn do-with-discard-model-updates!
  "Impl for [[with-discard-model-updates!]]."
  [models thunk]
  (mb.hawk.parallel/assert-test-is-not-parallel "with-discard-model-changes")
  (if (= (count models) 1)
    (let [model             (first models)
          pk->original      (atom {})
          method-unique-key (str (random-uuid))
          before-method-fn  (fn [_model row]
                              (swap! pk->original assoc (u/the-id row) (t2/original row))
                              row)]
      (methodical/add-aux-method-with-unique-key! #'t2.before-update/before-update :before model before-method-fn method-unique-key)
      (try
        (thunk)
        (finally
          (methodical/remove-aux-method-with-unique-key! #'t2.before-update/before-update :before model method-unique-key)
          (doseq [[id original-val] @pk->original]
            (t2/update! model id original-val)))))
    (with-discard-model-updates! (rest models)
      (thunk))))

(defmacro with-discard-model-updates!
  "Exceute `body` and makes sure that every updates operation on `models` will be reverted."
  [models & body]
  (if (> (count models) 1)
    (let [[model & more] models]
      `(with-discard-model-updates! [~model]
         (with-discard-model-updates! [~@more]
           ~@body)))
    `(do-with-discard-model-updates! ~models (fn [] ~@body))))

(deftest with-discard-model-changes-test
  #_{:clj-kondo/ignore [:discouraged-var]}
  (t2.with-temp/with-temp
    [:model/Card      {card-id :id :as card} {:name "A Card"}
     :model/Dashboard {dash-id :id :as dash} {:name "A Dashboard"}]
    (let [count-aux-method-before (set (methodical/aux-methods t2.before-update/before-update :model/Card :before))]

      (testing "with single model"
        (with-discard-model-updates! [:model/Card]
          (t2/update! :model/Card card-id {:name "New Card name"})
          (testing "the changes takes affect inside the macro"
            (is (= "New Card name" (t2/select-one-fn :name :model/Card card-id)))))

        (testing "outside macro, the changes should be reverted"
          (is (= card (t2/select-one :model/Card card-id)))))

      (testing "with multiple models"
        (with-discard-model-updates! [:model/Card :model/Dashboard]
          (testing "the changes takes affect inside the macro"
            (t2/update! :model/Card card-id {:name "New Card name"})
            (is (= "New Card name" (t2/select-one-fn :name :model/Card card-id)))

            (t2/update! :model/Dashboard dash-id {:name "New Dashboard name"})
            (is (= "New Dashboard name" (t2/select-one-fn :name :model/Dashboard dash-id)))))

        (testing "outside macro, the changes should be reverted"
          (is (= (dissoc card :updated_at)
                 (dissoc (t2/select-one :model/Card card-id) :updated_at)))
          (is (= (dissoc dash :updated_at)
                 (dissoc (t2/select-one :model/Dashboard dash-id) :updated_at)))))

      (testing "make sure that we cleaned up the aux methods after"
        (is (= count-aux-method-before
               (set (methodical/aux-methods t2.before-update/before-update :model/Card :before))))))))

(defn do-with-non-admin-groups-no-collection-perms [collection f]
  (mb.hawk.parallel/assert-test-is-not-parallel "with-non-admin-groups-no-collection-perms")
  (try
    (do-with-discarded-collections-perms-changes
     collection
     (fn []
       (t2/delete! :model/Permissions
                   :object [:in #{(perms/collection-read-path collection) (perms/collection-readwrite-path collection)}]
                   :group_id [:not= (u/the-id (perms-group/admin))])
       (f)))
    ;; if this is the default namespace Root Collection, then double-check to make sure all non-admin groups get
    ;; perms for it at the end. This is here mostly for legacy reasons; we can remove this but it will require
    ;; rewriting a few tests.
    (finally
      (when (and (:metabase.collections.models.collection.root/is-root? collection)
                 (not (:namespace collection)))
        (doseq [group-id (t2/select-pks-set :model/PermissionsGroup :id [:not= (u/the-id (perms-group/admin))])]
          (when-not (t2/exists? :model/Permissions :group_id group-id, :object "/collection/root/")
            (perms/grant-collection-readwrite-permissions! group-id collection/root-collection)))))))

(defmacro with-non-admin-groups-no-root-collection-perms
  "Temporarily remove Root Collection perms for all Groups besides the Admin group (which cannot have them removed). By
  default, all Groups have full readwrite perms for the Root Collection; use this macro to test situations where an
  admin has removed them.

  Only affects the Root Collection for the default namespace. Use
  [[with-non-admin-groups-no-root-collection-for-namespace-perms]] to do the same thing for the Root Collection of other
  namespaces."
  [& body]
  `(do-with-non-admin-groups-no-collection-perms collection/root-collection (fn [] ~@body)))

(defmacro with-non-admin-groups-no-root-collection-for-namespace-perms
  "Like `with-non-admin-groups-no-root-collection-perms`, but for the Root Collection of a non-default namespace."
  [collection-namespace & body]
  `(do-with-non-admin-groups-no-collection-perms
    (assoc collection/root-collection
           :namespace (name ~collection-namespace))
    (fn [] ~@body)))

(defmacro with-non-admin-groups-no-collection-perms
  "Temporarily remove perms for the provided collection for all Groups besides the Admin group (which cannot have them
  removed)."
  [collection & body]
  `(do-with-non-admin-groups-no-collection-perms ~collection (fn [] ~@body)))

(defn do-with-all-users-permission
  "Call `f` without arguments in a context where the ''All Users'' group
  is granted the permission specified by `permission-path`.

  For most use cases see the macro [[with-all-users-permission]]."
  [permission-path f]
  #_{:clj-kondo/ignore [:discouraged-var]}
  (t2.with-temp/with-temp [:model/Permissions _ {:group_id (:id (perms-group/all-users))
                                                 :object permission-path}]
    (f)))

(defn do-with-all-user-data-perms-graph!
  "Implementation for [[with-all-users-data-perms]]"
  [graph f]
  (let [all-users-group-id  (u/the-id (perms-group/all-users))]
    (premium-features.test-util/with-additional-premium-features #{:advanced-permissions}
      (perms.test-util/with-no-data-perms-for-all-users!
        (perms.test-util/with-restored-perms!
          (perms.test-util/with-restored-data-perms!
            (data-perms.graph/update-data-perms-graph!* {all-users-group-id graph})
            (f)))))))

(defmacro with-all-users-data-perms-graph!
  "Runs `body` with data perms for the All Users group temporarily set to the values in `graph`."
  [graph & body]
  `(do-with-all-user-data-perms-graph! ~graph (fn [] ~@body)))

(defmacro with-all-users-permission
  "Run `body` with the ''All Users'' group being granted the permission
  specified by `permission-path`.

  (mt/with-all-users-permission (perms/app-root-collection-permission :read)
    ...)"
  [permission-path & body]
  `(do-with-all-users-permission ~permission-path (fn [] ~@body)))

(defn doall-recursive
  "Like `doall`, but recursively calls doall on map values and nested sequences, giving you a fully non-lazy object.
  Useful for tests when you need the entire object to be realized in the body of a `binding`, `with-redefs`, or
  `with-temp` form."
  [x]
  (cond
    (map? x)
    (into {} (for [[k v] (doall x)]
               [k (doall-recursive v)]))

    (sequential? x)
    (mapv doall-recursive (doall x))

    :else
    x))

(defn call-with-locale
  "Sets the default locale temporarily to `locale-tag`, then invokes `f` and reverts the locale change"
  [locale-tag f]
  (mb.hawk.parallel/assert-test-is-not-parallel "with-locale")
  (let [current-locale (Locale/getDefault)]
    (try
      (Locale/setDefault (Locale/forLanguageTag locale-tag))
      (f)
      (finally
        (Locale/setDefault current-locale)))))

(defmacro with-locale
  "Allows a test to override the locale temporarily"
  [locale-tag & body]
  `(call-with-locale ~locale-tag (fn [] ~@body)))

;;; TODO -- this could be made thread-safe if we made [[with-temp-vals-in-db]] thread-safe which I think is pretty
;;; doable (just do it in a transaction?)
(defn do-with-column-remappings! [orig->remapped thunk]
  (transduce
   identity
   (fn
     ([] thunk)
     ([thunk] (thunk))
     ([thunk [original-column-id remap]]
      (let [original       (t2/select-one :model/Field :id (u/the-id original-column-id))
            describe-field (fn [{table-id :table_id, field-name :name}]
                             (format "%s.%s" (t2/select-one-fn :name :model/Table :id table-id) field-name))]
        (if (integer? remap)
          ;; remap is integer => fk remap
          (let [remapped (t2/select-one :model/Field :id (u/the-id remap))]
            (fn []
              #_{:clj-kondo/ignore [:discouraged-var]}
              (t2.with-temp/with-temp [:model/Dimension _ {:field_id                (:id original)
                                                           :name                    (format "%s [external remap]" (:display_name original))
                                                           :type                    :external
                                                           :human_readable_field_id (:id remapped)}]
                (testing (format "With FK remapping %s -> %s\n" (describe-field original) (describe-field remapped))
                  (thunk)))))
          ;; remap is sequential or map => HRV remap
          (let [values-map (if (sequential? remap)
                             (zipmap (range 1 (inc (count remap)))
                                     remap)
                             remap)]
            (fn []
              (let [preexisting-id (t2/select-one-pk :model/FieldValues
                                                     :field_id (:id original)
                                                     :type :full)
                    testing-thunk (fn []
                                    (testing (format "With human readable values remapping %s -> %s\n"
                                                     (describe-field original) (pr-str values-map))
                                      (thunk)))]
                #_{:clj-kondo/ignore [:discouraged-var]}
                (t2.with-temp/with-temp [:model/Dimension _ {:field_id (:id original)
                                                             :name     (format "%s [internal remap]" (:display_name original))
                                                             :type     :internal}]
                  (if preexisting-id
                    (with-temp-vals-in-db :model/FieldValues preexisting-id {:values (keys values-map)
                                                                             :human_readable_values (vals values-map)}
                      (testing-thunk))
                    #_{:clj-kondo/ignore [:discouraged-var]}
                    (t2.with-temp/with-temp [:model/FieldValues _ {:field_id              (:id original)
                                                                   :values                (keys values-map)
                                                                   :human_readable_values (vals values-map)}]
                      (testing-thunk)))))))))))
   orig->remapped))

(defn- col-remappings-arg [x]
  (cond
    (and (symbol? x)
         (not (str/starts-with? x "%")))
    `(data/$ids ~(symbol (str \% x)))

    (and (seqable? x)
         (= (first x) 'values-of))
    (let [[_ table+field] x
          [table field]   (str/split (str table+field) #"\.")]
      `(into {} (get-in (data/run-mbql-query ~(symbol table)
                          {:fields [~'$id ~(symbol (str \$ field))]})
                        [:data :rows])))

    :else
    x))

;;; TODO FIXME -- either rename this to `with-column-remappings!` or fix it and make it thread-safe.
#_{:clj-kondo/ignore [:metabase/test-helpers-use-non-thread-safe-functions]}
(defmacro with-column-remappings
  "Execute `body` with column remappings in place. Can create either FK \"external\" or human-readable-values
  \"internal\" remappings:

  FK 'external' remapping -- pass a column to remap to (either as a symbol, or an integer ID):

    (with-column-remappings [reviews.product_id products.title]
      ...)

  Symbols are normally converted to [[metabase.test/id]] forms e.g.

    reviews.product_id -> (mt/id :reviews :product_id)

  human-readable-values 'internal' remappings: pass a vector or map of values. Vector just sets the first `n` values
  starting with 1 (for common cases where the column is an FK ID column)

    (with-column-remappings [venues.category_id [\"My Cat 1\" \"My Cat 2\"]]
      ...)

  equivalent to:

    (with-column-remappings [venues.category_id {1 \"My Cat 1\", 2 \"My Cat 2\"}]
      ...)

  You can also do a human-readable-values 'internal' remapping using the values from another Field by using the
  special `values-of` form:

    (with-column-remappings [venues.category_id (values-of categories.name)]
      ...)"
  {:arglists '([[original-col source-col & more-remappings] & body])}
  [cols & body]
  `(do-with-column-remappings!
    ~(into {} (comp (map col-remappings-arg)
                    (partition-all 2))
           cols)
    (fn []
      ~@body)))

(defn find-free-port
  "Finds and returns an available port number on the current host. Does so by briefly creating a ServerSocket, which
  is closed when returning."
  []
  (with-open [socket (ServerSocket. 0)]
    (.getLocalPort socket)))

;;; TODO -- we could make this thread-safe if we introduced a new dynamic variable to replace [[env/env]]
(defn do-with-env-keys-renamed-by!
  "Evaluates the thunk with the current core.environ/env being redefined, its keys having been renamed by the given
  rename-fn. Prefer to use the with-env-keys-renamed-by macro version instead."
  [rename-fn thunk]
  (let [orig-e     env/env
        renames-fn (fn [m k _]
                     (let [k-str (name k)
                           new-k (rename-fn k-str)]
                       (if (not= k-str new-k)
                         (assoc m k (keyword new-k))
                         m)))
        renames    (reduce-kv renames-fn {} orig-e)
        new-e      (set/rename-keys orig-e renames)]
    (testing (colorize/blue (format "\nRenaming env vars by map: %s\n" (u/pprint-to-str renames)))
      (with-redefs [env/env new-e]
        (thunk)))))

;;; TODO FIXME -- either rename this to `with-env-keys-renamed-by!` or fix it and make it thread-safe
#_{:clj-kondo/ignore [:metabase/test-helpers-use-non-thread-safe-functions]}
(defmacro with-env-keys-renamed-by
  "Evaluates body with the current core.environ/env being redefined, its keys having been renamed by the given
  rename-fn."
  {:arglists '([rename-fn & body])}
  [rename-fn & body]
  `(do-with-env-keys-renamed-by! ~rename-fn (fn [] ~@body)))

(defn do-with-temp-file
  "Impl for `with-temp-file` macro."
  [filename f]
  {:pre [(or (string? filename) (nil? filename))]}
  (let [filename (if (string? filename)
                   filename
                   (u.random/random-name))
        filename (str (u.files/get-path (System/getProperty "java.io.tmpdir") filename))]
    ;; delete file if it already exists
    (io/delete-file (io/file filename) :silently)
    (try
      (f filename)
      (finally
        (io/delete-file (io/file filename) :silently)))))

(defmacro with-temp-file
  "Execute `body` with a path for temporary file(s) in the system temporary directory. You may optionally specify the
  `filename` (without directory components) to be created in the temp directory; if `filename` is nil, a random
  filename will be used. The file will be deleted if it already exists, but will not be touched; use `spit` to load
  something in to it. The file, if created, will be deleted in a `finally` block after `body` concludes.

  DOES NOT CREATE A FILE!

    ;; create a random temp filename. File is deleted if it already exists.
    (with-temp-file [filename]
      ...)

    ;; get a temp filename ending in `parrot-list.txt`
    (with-temp-file [filename \"parrot-list.txt\"]
      ...)"
  [[filename-binding filename-or-nil & more :as bindings] & body]
  {:pre [(vector? bindings) (>= (count bindings) 1)]}
  `(do-with-temp-file
    ~filename-or-nil
    (fn [~(vary-meta filename-binding assoc :tag `String)]
      ~@(if (seq more)
          [`(with-temp-file ~(vec more) ~@body)]
          body))))

(deftest with-temp-file-test
  (testing "random filename"
    (let [temp-filename (atom nil)]
      (with-temp-file [filename]
        (is (string? filename))
        (is (not (.exists (io/file filename))))
        (spit filename "wow")
        (reset! temp-filename filename))
      (testing "File should be deleted at end of macro form"
        (is (not (.exists (io/file @temp-filename)))))))

  (testing "explicit filename"
    (with-temp-file [filename "parrot-list.txt"]
      (is (string? filename))
      (is (not (.exists (io/file filename))))
      (is (str/ends-with? filename "parrot-list.txt"))
      (spit filename "wow")
      (testing "should delete existing file"
        (with-temp-file [filename "parrot-list.txt"]
          (is (not (.exists (io/file filename))))))))

  (testing "multiple bindings"
    (with-temp-file [filename nil, filename-2 "parrot-list.txt"]
      (is (string? filename))
      (is (string? filename-2))
      (is (not (.exists (io/file filename))))
      (is (not (.exists (io/file filename-2))))
      (is (not (str/ends-with? filename "parrot-list.txt")))
      (is (str/ends-with? filename-2 "parrot-list.txt"))))

  (testing "should delete existing file"
    (with-temp-file [filename "parrot-list.txt"]
      (spit filename "wow")
      (with-temp-file [filename "parrot-list.txt"]
        (is (not (.exists (io/file filename)))))))

  (testing "validation"
    (are [form] (thrown?
                 clojure.lang.Compiler$CompilerException
                 (macroexpand form))
      `(with-temp-file [])
      `(with-temp-file (+ 1 2)))))

(defn do-with-temp-dir
  "Impl for [[with-temp-dir]] macro."
  [temp-dir-name f]
  (do-with-temp-file
   temp-dir-name
   (^:once fn* [path]
     (let [file (io/file path)]
       (when (.exists file)
         (org.apache.commons.io.FileUtils/deleteDirectory file)))
     (u.files/create-dir-if-not-exists! (u.files/get-path path))
     (f path))))

(defmacro with-temp-dir
  "Like [[with-temp-file]], but creates a new temporary directory in the system temp dir. Deletes existing directory if
  it already exists."
  [[directory-binding dir-name] & body]
  `(do-with-temp-dir ~dir-name (^:once fn* [~directory-binding] ~@body)))

(defn do-with-user-in-groups
  ([f groups-or-ids]
   #_{:clj-kondo/ignore [:discouraged-var]}
   (t2.with-temp/with-temp [:model/User user]
     (do-with-user-in-groups f user groups-or-ids)))
  ([f user [group-or-id & more]]
   (if group-or-id
     #_{:clj-kondo/ignore [:discouraged-var]}
     (t2.with-temp/with-temp [:model/PermissionsGroupMembership _ {:group_id (u/the-id group-or-id), :user_id (u/the-id user)}]
       (do-with-user-in-groups f user more))
     (f user))))

(defmacro with-user-in-groups
  "Create a User (and optionally PermissionsGroups), add user to a set of groups, and execute `body`.

    ;; create a new User, add to existing group `some-group`, execute body`
    (with-user-in-groups [user [some-group]]
      ...)

    ;; create a Group, then create a new User and add to new Group, then execute body
    (with-user-in-groups [new-group {:name \"My New Group\"}
                          user      [new-group]]
      ...)"
  {:arglists '([[group-binding-and-definition-pairs* user-binding groups-to-put-user-in?] & body]), :style/indent :defn}
  [[& bindings] & body]
  (if (> (count bindings) 2)
    (let [[group-binding group-definition & more] bindings]
      #_{:clj-kondo/ignore [:discouraged-var]}
      `(t2.with-temp/with-temp [:model/PermissionsGroup ~group-binding ~group-definition]
         (with-user-in-groups ~more ~@body)))
    (let [[user-binding groups-or-ids-to-put-user-in] bindings]
      `(do-with-user-in-groups (fn [~user-binding] ~@body) ~groups-or-ids-to-put-user-in))))

(defn secret-value-equals?
  "Checks whether a secret's `value` matches an `expected` value. If `expected` is a string, then the value's bytes are
  interpreted as a UTF-8 encoded string, then compared to `expected. Otherwise, the individual bytes of each are
  compared."
  {:added "0.42.0"}
  [expected ^bytes value]
  (cond (string? expected)
        (= expected (String. value "UTF-8"))

        (bytes? expected)
        (= (seq expected) (seq value))

        :else
        (throw (ex-info "expected parameter must be a string or bytes" {:expected expected :value value}))))

(defn select-keys-sequentially
  "`expected` is a vector of maps, and `actual` is a sequence of maps.  Maps a function over all items in `actual` that
  performs `select-keys` on the map at the equivalent index from `expected`.  Note the actual values of the maps in
  `expected` don't matter here, only the keys.

  Sample invocation:
  (select-keys-sequentially [{:a nil :b nil}
                             {:a nil :b nil}
                             {:b nil :x nil}] [{:a 1 :b 2}
                                               {:a 3 :b 4 :c 5 :d 6}
                                               {:b 7 :x 10 :y 11}])
  => ({:a 1, :b 2} {:a 3, :b 4} {:b 7, :x 10})

  This function can be used to help assert that certain (but not necessarily all) key/value pairs in a
  `connection-properties` vector match against some expected data."
  [expected actual]
  (cond (vector? expected)
        (map-indexed (fn [idx prop]
                       (reduce-kv (fn [acc k v]
                                    (assoc acc k (if (map? v)
                                                   (select-keys-sequentially (get (nth expected idx) k) v)
                                                   v)))
                                  {}
                                  (select-keys prop (keys (nth expected idx)))))
                     actual)

        (map? expected)
    ;; recursive case (ex: to turn value that might be a flatland.ordered.map into a regular Clojure map)
        (select-keys actual (keys expected))

        :else
        actual))

(defn file->bytes
  "Reads a file completely into a byte array, returning that array."
  [^File file]
  (let [ary (byte-array (.length file))]
    (with-open [is (FileInputStream. file)]
      (.read is ary)
      ary)))

(defn file-path->bytes
  "Reads a file at `file-path` completely into a byte array, returning that array."
  [^String file-path]
  (let [f (File. file-path)]
    (file->bytes f)))

(defn bytes->base64-data-uri
  "Encodes bytes in base64 and wraps with data-uri similar to mimic browser uploads."
  [^bytes bs]
  (str "data:application/octet-stream;base64," (u/encode-base64-bytes bs)))

(defn works-after
  "Returns a function which works as `f` except that on the first `n` calls an
  exception is thrown instead.

  If `n` is not positive, the returned function will not throw any exceptions
  not thrown by `f` itself."
  [n f]
  (let [a (atom n)]
    (fn [& args]
      (swap! a #(dec (max 0 %)))
      (if (neg? @a)
        (apply f args)
        (throw (ex-info "Not yet" {:remaining @a}))))))

(defn latest-audit-log-entry
  "Returns the latest audit log entry, optionally filters on `topic`."
  ([] (latest-audit-log-entry nil nil))
  ([topic] (latest-audit-log-entry topic nil))
  ([topic model-id]
   (t2/select-one [:model/AuditLog :topic :user_id :model :model_id :details]
                  {:order-by [[:id :desc]]
                   :where [:and (when topic [:= :topic (name topic)])
                           (when model-id [:= :model_id model-id])]})))

(defn repeat-concurrently
  "Run `f` `n` times concurrently. Returns a vector of the results of each invocation of `f`."
  [n f]
  ;; Use a latch to ensure that the functions start as close to simultaneously as possible.
  (let [latch   (CountDownLatch. n)
        futures (atom [])]
    (dotimes [_ n]
      (swap! futures conj (future (.countDown latch)
                                  (.await latch)
                                  (f))))
    (mapv deref @futures)))

(defn ordered-subset?
  "Test if all the elements in `xs` appear in the same order in `ys` (but `ys` could have additional entries as
  well). Search results in this test suite can be polluted by local data, so this is a way to ignore extraneous
  results.

  Uses the equality function if provided (otherwise just `=`)"
  ([xs ys]
   (ordered-subset? xs ys =))
  ([[x & rest-x :as xs] [y & rest-y :as ys] eq?]
   (or (empty? xs)
       (and (boolean (seq ys))
            (if (eq? x y)
              (recur rest-x rest-y eq?)
              (recur xs rest-y eq?))))))

(defmacro call-with-map-params
  "Execute `f` with each `binding` available by name in a params map. This is useful in conjunction with
  `with-anaphora` (below)."
  [f bindings]
  (let [binding-map (into {} (for [b bindings] [(keyword b) b]))]
    (list f binding-map)))

(defmacro with-anaphora
  "Execute the body with the given bindings plucked out of a params map (which was probably created by
  `call-with-map-params` above."
  [bindings & body]
  `(fn [{:keys ~(mapv (comp symbol name) bindings)}]
     ~@body))

(defn do-poll-until [^Long timeout-ms thunk]
  (let [result-prom (promise)
        _timeouter (future (Thread/sleep timeout-ms) (deliver result-prom ::timeout))
        _runner (future (loop []
                          (if-let [thunk-return (try (thunk) (catch Exception e e))]
                            (deliver result-prom thunk-return)
                            (recur))))
        result @result-prom]
    (cond (= result ::timeout) (throw (ex-info (str "Timeout after " timeout-ms "ms")
                                               {:timeout-ms timeout-ms}))
          (instance? Throwable result) (throw result)
          :else result)))

(defmacro poll-until
  "A macro that continues to call the given body until it returns a truthy value or the timeout is reached.
  Returns the truthy body, or re-throws any exception raised in body.

  Hence, this cannot return nil, false, or a Throwable. [[thunk]] can check for those instead.

  Pro tip: wrap your body with `time` macro to get a feel for how many calls to [[poll-body]] are made."
  [timeout-ms & body]
  `(do-poll-until
    ~timeout-ms
    (fn ~'poll-body [] ~@body)))

(methodical/defmethod =?/=?-diff [(Class/forName "[B") (Class/forName "[B")]
  [expected actual]
  (=?/=?-diff (seq expected) (seq actual)))

(defmacro with-prometheus-system!
  "Run tests with a prometheus web server and registry. Provide binding symbols in a tuple of [port system]. Port will
  be bound to the random port used for the metrics endpoint and system will be a [[PrometheusSystem]] which has a
  registry and web-server."
  [[port system] & body]
  `(let [~system ^metabase.analytics.prometheus.PrometheusSystem
         (#'prometheus/make-prometheus-system 0 (name (gensym "test-registry")))
         server#  ^Server (.web-server ~system)
         ~port   (.. server# getURI getPort)]
     (with-redefs [prometheus/system ~system]
       (try ~@body
            (finally (prometheus/stop-web-server ~system))))))

(defn metric-value
  "Return the value of `metric` in `system`'s registry."
  ([system metric]
   (metric-value system metric nil))
  ([system metric labels]
   (some-> system
           :registry
           (registry/get
            {:name      (name metric)
             :namespace (namespace metric)}
            (#'prometheus/qualified-vals labels))
           ops/read-value)))

(defn- transitive*
  "Borrows heavily from clojure.core/derive. Notably, however, this intentionally permits circular dependencies."
  [h child parent]
  (let [td (:descendants h {})
        ta (:ancestors h {})
        tf (fn [source sources target targets]
             (reduce (fn [ret k]
                       (assoc ret k
                              (reduce conj (get targets k #{}) (cons target (targets target)))))
                     targets (cons source (sources source))))]
    {:ancestors   (tf child td parent ta)
     :descendants (tf parent ta child td)}))

(defn transitive
  "Given a mapping from (say) parents to children, return the corresponding mapping from parents to descendants."
  [adj-map]
  (:descendants (reduce-kv (fn [h p children] (reduce #(transitive* %1 %2 p) h children)) nil adj-map)))<|MERGE_RESOLUTION|>--- conflicted
+++ resolved
@@ -15,12 +15,8 @@
    [mb.hawk.assert-exprs.approximately-equal :as =?]
    [mb.hawk.parallel]
    [metabase.analytics.prometheus :as prometheus]
-<<<<<<< HEAD
-   [metabase.audit :as audit]
+   [metabase.audit-app.core :as audit]
    [metabase.collections.models.collection :as collection]
-=======
-   [metabase.audit-app.core :as audit]
->>>>>>> 3e65e9f1
    [metabase.config :as config]
    [metabase.models.moderation-review :as moderation-review]
    [metabase.permissions.models.data-permissions.graph :as data-perms.graph]
