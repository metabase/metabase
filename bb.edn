{:min-bb-version "1.12.208"
 ;; we put path as bin, and everything is in the ./mage subdirectory,
 ;; so the namespaces are mage.cli, mage.format, etc.
<<<<<<< HEAD
 :paths          ["mage/src" "mage/test" "bin/lint-migrations-file/src" "representation"]
 :deps           {org.babashka/json {:mvn/version "0.1.6"}
=======
 :paths          ["mage/src" "mage/test" "bin/lint-migrations-file/src"]
 :deps           {dev.weavejester/cljfmt {:mvn/version "0.15.3"}
                  org.babashka/json {:mvn/version "0.1.6"}
>>>>>>> e976b1af
                  metosin/malli     {:mvn/version "0.17.0"}
                  table/table       {:mvn/version "0.5.0"}
                  mvxcvi/puget      {:mvn/version "1.3.4"}}
 :tasks
 {:requires [[mage.cli :as cli]
             [mage.color :as c]]
  :init (do (defmacro task! "Binds the parsed command line arguments to `parsed`."
              [& body]
              ;; Can't use ` in this file because it is strictly edn!
              (list 'let
                    (vector 'parsed (list 'cli/parse! (list 'current-task)))
                    (cons 'do body))))

  alias
  {:doc        "Installs 'mage' alias and autocomplete"
   :examples   [["./bin/mage alias" "Prints instructions to install the 'mage' alias and autocomplete"]
                ["./bin/mage alias zsh" "Prints shell script to put into .zshrc for zsh users"]]
   :requires   [[mage.alias :as alias]]
   :arg-schema [:or
                [:tuple]
                [:tuple [:enum "bash" "zsh" "fish"]]]
   :task       (task! (alias/instructions parsed))}

  cljfmt-staged
  {:doc      "Runs cljfmt on staged files"
   :requires [[mage.format :as format]]
   :examples [["./bin/mage cljfmt-staged" "Format staged files"]
              ["./bin/mage cljfmt-staged -c" "Check staged files"]]
   :options  [["-c" "--force-check" "Check staged files"]]
   :task     (task! (format/staged parsed))}

  cljfmt-files
  {:doc        "Runs cljfmt on the given files/directories"
   :requires   [[mage.format :as format]]
   :examples   [["./bin/mage cljfmt-files src/metabase/events.clj" "Format events.clj"]
                ["./bin/mage cljfmt-files src" "Format all files in src"]
                ["./bin/mage cljfmt-files -c src" "Check all files in src"]]
   :options    [["-c" "--force-check" "Check staged files"]]
   :arg-schema [:sequential [:string {:description "Files or directories to format."}]]
   :task       (task! (format/files parsed))}

  cljfmt-all
  {:doc      "Runs cljfmt on all (clojure) files"
   :requires [[mage.format :as format]]
   :examples [["./bin/mage cljfmt-all" "Format all files"]]
   :options  [["-c" "--force-check" "Check staged files"]]
   :task     (task! (format/all parsed))}

  cljfmt-updated
  {:doc        "Runs cljfmt on all (Clojure) files relative to a git ref (default HEAD)"
   :requires   [[mage.format :as format]]
   :examples   [["./bin/mage cljfmt-updated" "Format updated files relative to HEAD"]
                ["./bin/mage cljfmt-updated master" "Format updated files relative to master"]]
   :options    [["-c" "--force-check" "Check staged files"]]
   :arg-schema [:or [:tuple] [:tuple :string]]
   :task       (task! (format/updated parsed))}

  kondo
  {:doc      "Runs Kondo against a file, directory, or everything we usually lint"
   :examples [["./bin/mage kondo" "run Kondo against everything we usually lint"]
              ["./bin/mage kondo src/metabase/db.clj" "run Kondo against a file"]
              ["./bin/mage kondo src/metabase/db.clj src/metabase/config.clj" "run Kondo against 2 files"]
              ["./bin/mage kondo src/metabase/api/macros" "run Kondo against a directory"]]
   :requires [[mage.kondo :as kondo]]
   :task     (task! (kondo/kondo (:arguments parsed)))}

  kondo-updated
  {:doc      "Runs kondo against files changed compared to a git ref"
   :examples [["./bin/mage kondo-updated" "run Kondo on files with changes relative to HEAD"]
              ["./bin/mage kondo-updated master" "run Kondo on files with changes relative to master"]]
   :requires [[mage.kondo :as kondo]]
   :task     (task! (kondo/kondo-updated (:arguments parsed)))}

  check
  {:doc      "Checks whether we can compile all source files (and finds circular dependencies)"
   :examples [["./bin/mage check"]]
   :requires [[mage.check]]
   :task     (task! (mage.check/check (:arguments parsed)))}

  start-maildev
  {:doc      "Start Maildev"
   :examples [["./bin/mage start-maildev -h" "print help for start-maildev"]]
   :requires [[mage.start-maildev :as start-maildev]]
   :task     (task! (start-maildev/start-maildev!))}

  start-db
  {:doc        "Start a db on a default port in docker"
   :examples   [["./bin/mage start-db postgres latest" "start the latest postgres db we support"]
                ["./bin/mage start-db mysql oldest" "start the oldest mysql db we support"]]
   :requires   [[mage.start-db :as start-db]]
   :arg-schema [:tuple
                [:enum :postgres :mysql :mariadb :mongo]
                [:enum :oldest :latest]]
   :db-info      {:postgres {:ports {:oldest 5432  :latest 5433}  :eol-url "https://endoflife.date/api/postgres.json"}
                  :mysql    {:ports {:oldest 3308  :latest 3309}  :eol-url "https://endoflife.date/api/mysql.json"}
                  :mariadb  {:ports {:oldest 3306  :latest 3307}  :eol-url "https://endoflife.date/api/mariadb.json"}
                  :mongo    {:ports {:oldest 27017 :latest 27018} :eol-url "https://endoflife.date/api/mongodb.json"}}
   :usage-fn   start-db/usage
   :task       (task!
                (let [[db version] (:arguments parsed)]
                  (start-db/start-db (:db-info (current-task)) db version)))}

  nrepl
  {:doc      "Starts the babashka nrepl: helpful for mage development"
   :requires [[babashka.nrepl.server :as nrepl.server]
              [mage.color :as c]]
   :examples [["./bin/mage nrepl" "Starts the nrepl server"]
              ["./bin/mage nrepl --port 50506" "Starts the nrepl server"]
              ["./bin/mage nrepl -p 50506" "Starts the nrepl server"]]
   :options  [["-p" "--port PORT" "optionally provide a port to run the nrepl server on" :default 1667 :parse-fn Integer/parseInt]]
   :task     (task!
              (let [{:keys [port]} (:options parsed)]
                (spit ".nrepl-port" port)
                (nrepl.server/start-server! {:port port})
                (deref (promise))))}

  lint-migrations
  {:doc        "Lint migrations files"
   :requires   [[lint-migrations-file]
                [babashka.process :as p]]
   :examples   [["./bin/mage lint-migrations" "Lint all migrations and print report"]]
   :task       (do (cli/parse! (current-task))
                   (p/shell "bin/pre-lint-migrations-file.sh")
                   (lint-migrations-file/-main))}

  jar-download
  {:doc        "Download (and optionally run) jar for a metabase version or branch"
   :examples   [["./bin/mage jar-download 50" "Download the latest enterprise version of release 50 to ~/path/to/my/metabase/jars"]
                ["./bin/mage jar-download 1.45.2 -r" "Download and run metabase_1.45.2.jar"]
                ["./bin/mage jar-download 1.45.2 -d ~/path/to/my/jars" "Download metabase_1.45.2.jar to ~/path/to/my/jars, deleting if it exists"]
                ["./bin/mage jar-download master --run --port 3001" "Download and run the latest master branch jar on port 3001"]
                ["JARS=~/my-stuff ./bin/mage jar-download 1.45.2" "Download metabase_1.45.2.jar to ~/my-stuff"]
                ["./bin/mage jar-download v1.56.0-beta -r" "Download and run metabase_1.56.0-beta.jar"]]
   :requires   [[mage.jar-download :as jar-download]]
   :options    [["-r" "--run" "run the new jar after downloading it"]
                ["-e" "--env-file FILE" "you can optionally provide a lein-env file to specify the environment to use when running the jar."]
                ["-d" "--delete" "delete the old jar if found, by default does not re-download it"]
                ["-p" "--port PORT" "you can optionally provide a port to run the jar on, if not, we use a sane port."]]
   :arg-schema [:or
                [:tuple [:string {:desc "version"}]]
                [:tuple [:string {:desc "version"}] [:string {:desc "path"}]]]
   :usage-fn  (fn [_]
                (-> "Version can have the following forms:"
                    (str "\n  -" (c/green "50")  " for the latest enterprise version of release 50")
                    (str "\n  -" (c/green "1.45.2")  " for a specific version")
                    (str "\n  -" (c/green "master")  " for the latest jar created for master")
                    (str "\n  -" (c/green "any-branch-with-a-pr")  " for the latest uberjar created for that branch")
                    (str "\n  -" (c/green "1.56.0-beta") " for a specific beta version")
                    (str "\n\nnote: If you get an error about 'Invalid or corrupt jarfile', run this command again with --delete.")))
   :task       (task! (jar-download/jar-download parsed))}

  setup-stats-repl
  {:doc "Connect to the stats repl"
   :examples [["./bin/mage connect-stats-repl" "Connects to the stats repl"]]
   :requires [[mage.stats-repl :as stats-repl]]
   :task     (stats-repl/connect (cli/parse! (current-task)))}

  notify
  {:doc      "Send notification for a comment (that already exists)"
   :requires [[mage.be-dev :refer [nrepl-eval]]]
   :options  [["-c" "--comment-id ID" "Notify about this comment id"]
              ["-p" "--port PORT" "Port to use for the task, defaults to value in .nrepl-port"]]
   :task     (let [opts (:options (cli/parse! (current-task)))
                   ;; note: no quoting -> expect it to be int
                   code (format "(notify-comment-id! %d)" (parse-long (:comment-id opts)))]
               (if (:port opts)
                 (nrepl-eval "metabase-enterprise.comments.core" code (:port opts))
                 (nrepl-eval "metabase-enterprise.comments.core" code)))}

  run-tests
  {:doc        "Run a tests (or a single test) against nrepl server"
   :requires   [[clojure.string :as str]
                [mage.be-dev :refer [nrepl-eval]]]
   :arg-schema [:tuple [:string {:name "NS/TEST" :desc "or just NS"}]]
   :options    [["-p" "--port PORT" "Port to use for the task, defaults to value in .nrepl-port"]]
   :task       (let [{:keys  [options]
                      [test] :arguments} (cli/parse! (current-task))
                     test                (if (or (str/starts-with? test "test/")
                                                 (str/starts-with? test "enterprise/"))
                                           ;; paths should come in as strings
                                           (format "\"%s\"" test)
                                           ;; ns or var should be a symbol
                                           (str "'" test))
                     code (format
                           "(do ((requiring-resolve 'dev.reload/reload!)) (find-and-run-tests-repl {:only %s}))"
                           test)]
                 (nrepl-eval "mb.hawk.core" (str code) (:port options)))}

  ls {:doc      "List all mage public and private tasks"
      :examples [["./bin/mage ls" "List all tasks"]]
      :requires [[mage.util :as u]]
      :task     (task! (u/print-tasks parsed))}

  ;;;;;;;;;;;;;;;;;;;;;;;;;;;;;;;;;;;;;;;;;;;;;;;;;;;;
  ;; Private Tasks:
  ;; These tasks are more for internal tooling, e.g. for use from git hooks etc.
  ;; - hidden from `./bin/mage` listing and `bb tasks`, these all - start with a `-`

  -token-scan
  {:doc        "Security token scanner for detecting leaked API keys and secrets"
   :examples   [["./bin/mage -token-scan deps.edn bb.edn" "Scan specific files"]
                ["./bin/mage -token-scan -v deps.edn" "Scan with verbose output"]
                ["./bin/mage -token-scan -a" "Scan all files in the project"]]
   :requires   [[mage.token-scan :as token-scan]]
   :options    [["-a" "--all-files" "Scan all files in the project"]
                ["-v" "--verbose" "Verbose output"]]
   :arg-schema [:sequential [:string {:description "Files to scan"}]]
   :task       (task! (token-scan/run-scan parsed))}

  -repl
  {:doc      "Eval a string of clojure code in the backend dev server"
   :requires [[babashka.process :as process]
              [mage.color :as c]
              [mage.be-dev :refer [nrepl-eval]]]
   :examples [["./bin/mage -repl '(+ 1 1)'"
               "Eval a form in the backend dev server in the user namespace"]
              ["./bin/mage -repl --namespace metabase.app-db.connection @application-db-counter"
               "Eval a form in the backend dev server in the 'metabase.app-db.connection' namespace"]
              ["mage -repl --port 59498 --namespace metabase.app-db.connection '(read-string \"::hello\")'"
               "Evaluate a keyword inside a namespace"]]
   :options [["-n" "--namespace NAMESPACE" "Namespace to use for the task"]
             ["-p" "--port PORT" "Port to use for the task, defaults to value in .nrepl-port"]]
   :task     (let [parsed (cli/parse! (current-task))
                   code (first (:arguments parsed))
                   port (or (:port (:options parsed))
                            (slurp ".nrepl-port")
                            (throw (ex-info (c/red "No port specified, and no .nrepl-port file found.") {:babashka/exit 1})))
                   nns (or (:namespace (:options parsed)) "user")]
               (nrepl-eval nns code port))}

  -check-readable
  {:doc      "Check that code is readable parens a file"
   :requires [[mage.readability-check :as readability]]
   :arg-schema [:or
                [:tuple [:string {:description "File to check"}]]
                [:tuple
                 [:string {:description "File to check"}]
                 [:int {:description "A line in the file" :min 1}]]]
   :examples [["./bin/mage -check-readable dev/src/dev.clj"
               "Check file for readability"]
              ["./bin/mage -check-readable dev/src/dev.clj 300"
               "Check top level form containing line 300 for readability"]]
   :task     (let [{:keys [arguments]} (cli/parse! (current-task))]
               (apply readability/check arguments))}

  ;; Uncomment this if you want to play with the example calculator task:
  #_#_-example-calculator
  {;; `:doc` is a short docstring for the task, will be listed in `./bin/mage -h` and other help info.
   ;; Keep these short, they need to fit on one line in the output from `./bin/mage -h`.
   :doc        "The example calculator's task docstring"
   ;; examples get printed out when you pass -h or --help.
   :examples   [["./bin/mage -example-calculator 1 + 99" "evaluates to 100"]
                ["./bin/mage -example-calculator 100 - 99" "evaluates to 1"]]
   ;; The task is the actual code that runs when you run the task.
   :task       (task!
                (println "Parsed input:") (u/pp parsed)
                (let [{:keys [arguments data]} parsed
                      [a op b]                 arguments]
                  (println a (name op) b "=" (c/blue (({:+ + :- -} op) a b)))))
   ;; (optional) `:require` lazily libraries for just your task:
   :requires   [[mage.color :as c]
                [mage.util :as u]]
   ;; (optional) `:options` are passed to [[clojure.tools.cli/parse-opts]].
   ;; See: https://clojure.github.io/tools.cli/index.html#clojure.tools.cli/parse-opts
   :options    [["-n" "--negate" "Negate the result of the calculation"]
                ["-a" "--also-add N" "Add N to the result of the calculation"]]
   ;; (optional) `:arg-schema` is a malli schema for the arguments passed to the task, after the options
   :arg-schema [:tuple :int [:enum :+ :-] :int]
   ;; (optional) `:usage-fn` is a function called with the current-task map.
   ;; Returns a string containing extra-detailed usage information.
   :usage-fn   (fn [{:keys [doc] :as _task}]
                 (str "Optional extra usage information, for explicit callouts.\n"
                      "Reversed docstring: '" (c/green (apply str (reverse doc))) "'"))
   ;; (optional) Any other keys are completely allowed. Put things to lookup or that you want to be easy to change
   ;; here. These will be returned from `(current-task)`. See: start-db for an example of using `:ports` to define a
   ;; top-level map of ports. If something should be easily accessible in the task, put it here.
   :data       {:a [:b :c] :b [:d]}}

  -test {:doc      "run all mage tests"
         :requires [[mage.core-test]
                    [clojure.test :refer [run-tests]]]
         :task     (run-tests 'mage.core-test)}

  -test-examples
  {:doc      "Runs every example and checks that it exits with 0"
   :requires [[mage.examples-test :as examples-test]]
   :task     (System/exit (if (= :ok (examples-test/run-tests)) 0 1))}

  ;;;;;;;;;;;;;;;;;;;;;;;;;;;;;;;;;;;;;;;;;;;;;;;;;;;;;
  ;; Personal Tasks:
  ;; These tasks are for personal use, a place for half baked tasks.
  ;; Feel free to add your own tasks here, but don't expect them to be run by anyone else, or be listed in the
  ;; `./bin/mage` listing.

  -escherize-pr-summary
  {:doc      "Print a day's PR summary for the metabase/metabase repo"
   :requires [[mage.escherize.pr-summary :as eps]]
   :examples [["./bin/mage -escherize-pr-summary | pbcopy" "Copy your daily"]]
   :task     (task! (eps/summarize-prs parsed))}

  -escherize-fix-whitespace
  {:doc "Removes all lines like '^<space>+$' from files in glob pattern."
   :requires [[mage.escherize.fix-whitespace :as fix-whitespace]]
   :examples [["mage -escherize-fix-whitespace '**/*.clj'" "Removes all lines like '  ' from all clj files"]]
   :arg-schema [:sequential [:string {:description "Glob pattern to match files"}]]
   :task (task! (fix-whitespace/run-clean parsed))}

  export
  {:doc "Export collections from Metabase instance to local filesystem"
   :requires [[representation.cli :as repr-cli]
              [representation.export :as repr-export]]
   :task (let [opts [[nil "--mb-instance-url URL" "Metabase instance URL"]
                     [nil "--mb-instance-api-key KEY" "Metabase API key"]
                     [nil "--manifest PATH" "Path to manifest.yml file"
                      :default "manifest.yml"]
                     [nil "--collection NAMES" "Comma-separated collection names"]]
               parsed (repr-cli/parse! opts)]
           (repr-export/run parsed))}

  import
  {:doc "Import collections from local filesystem to Metabase instance"
   :requires [[representation.cli :as repr-cli]
              [representation.import :as repr-import]]
   :task (let [opts [[nil "--mb-instance-url URL" "Metabase instance URL"]
                     [nil "--mb-instance-api-key KEY" "Metabase API key"]
                     [nil "--manifest PATH" "Path to manifest.yml file"
                      :default "manifest.yml"]
                     [nil "--collection NAMES" "Comma-separated collection names"]]
               parsed (repr-cli/parse! opts)]
           (repr-import/run parsed))}

  lint
  {:doc "Validate collections without importing to Metabase"
   :requires [[representation.cli :as repr-cli]
              [representation.lint :as repr-lint]]
   :task (let [opts [[nil "--mb-instance-url URL" "Metabase instance URL"]
                     [nil "--mb-instance-api-key KEY" "Metabase API key"]
                     [nil "--manifest PATH" "Path to manifest.yml file"
                      :default "manifest.yml"]
                     [nil "--collection NAMES" "Comma-separated collection names"]]
               parsed (repr-cli/parse! opts)]
           (repr-lint/run parsed))}}}<|MERGE_RESOLUTION|>--- conflicted
+++ resolved
@@ -1,14 +1,9 @@
 {:min-bb-version "1.12.208"
  ;; we put path as bin, and everything is in the ./mage subdirectory,
  ;; so the namespaces are mage.cli, mage.format, etc.
-<<<<<<< HEAD
  :paths          ["mage/src" "mage/test" "bin/lint-migrations-file/src" "representation"]
- :deps           {org.babashka/json {:mvn/version "0.1.6"}
-=======
- :paths          ["mage/src" "mage/test" "bin/lint-migrations-file/src"]
  :deps           {dev.weavejester/cljfmt {:mvn/version "0.15.3"}
                   org.babashka/json {:mvn/version "0.1.6"}
->>>>>>> e976b1af
                   metosin/malli     {:mvn/version "0.17.0"}
                   table/table       {:mvn/version "0.5.0"}
                   mvxcvi/puget      {:mvn/version "1.3.4"}}
