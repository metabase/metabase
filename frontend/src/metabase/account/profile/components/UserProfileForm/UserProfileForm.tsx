import React, { useCallback, useMemo } from "react";
import { t } from "ttag";
import * as Yup from "yup";
import _ from "underscore";
import Form from "metabase/core/components/Form";
import FormProvider from "metabase/core/components/FormProvider";
import FormInput from "metabase/core/components/FormInput";
import FormSelect from "metabase/core/components/FormSelect";
import FormSubmitButton from "metabase/core/components/FormSubmitButton";
import FormErrorMessage from "metabase/core/components/FormErrorMessage";
import * as Errors from "metabase/core/utils/errors";
import { LocaleData, User } from "metabase-types/api";
import { UserProfileData } from "../../types";

const SSO_PROFILE_SCHEMA = Yup.object({
  locale: Yup.string().nullable().default(null),
});

const LOCAL_PROFILE_SCHEMA = SSO_PROFILE_SCHEMA.shape({
<<<<<<< HEAD
  first_name: Yup.string()
    .nullable()
    .default(null)
    .max(100, ({ max }) => t`must be ${max} characters or less`),
  last_name: Yup.string()
    .nullable()
    .default(null)
    .max(100, ({ max }) => t`must be ${max} characters or less`),
  email: Yup.string()
    .default("")
    .required(t`required`)
    .email(t`must be a valid email address`),
=======
  first_name: Yup.string().nullable().default(null).max(100, Errors.maxLength),
  last_name: Yup.string().nullable().default(null).max(100, Errors.maxLength),
  email: Yup.string().ensure().required(Errors.required).email(Errors.email),
>>>>>>> 629e9cfe
});

export interface UserProfileFormProps {
  user: User;
  locales: LocaleData[] | null;
  isSsoUser: boolean;
  onSubmit: (user: User, data: UserProfileData) => void;
}

const UserProfileForm = ({
  user,
  locales,
  isSsoUser,
  onSubmit,
}: UserProfileFormProps): JSX.Element => {
  const schema = isSsoUser ? SSO_PROFILE_SCHEMA : LOCAL_PROFILE_SCHEMA;

  const initialValues = useMemo(() => {
    return schema.cast(user, { stripUnknown: true });
  }, [user, schema]);

  const localeOptions = useMemo(() => {
    return getLocaleOptions(locales);
  }, [locales]);

  const handleSubmit = useCallback(
    (values: UserProfileData) => onSubmit(user, values),
    [user, onSubmit],
  );

  return (
    <FormProvider
      initialValues={initialValues}
      validationSchema={schema}
      enableReinitialize
      onSubmit={handleSubmit}
    >
      {({ dirty }) => (
        <Form disabled={!dirty}>
          {!isSsoUser && (
            <>
              <FormInput
                name="first_name"
                title={t`First name`}
                placeholder={t`Johnny`}
                nullable
              />
              <FormInput
                name="last_name"
                title={t`Last name`}
                placeholder={t`Appleseed`}
                nullable
              />
              <FormInput
                name="email"
                type="email"
                title={t`Email`}
                placeholder="nicetoseeyou@email.com"
              />
            </>
          )}
          <FormSelect
            name="locale"
            title={t`Language`}
            options={localeOptions}
          />
          <FormSubmitButton title={t`Update`} disabled={!dirty} primary />
          <FormErrorMessage />
        </Form>
      )}
    </FormProvider>
  );
};

const getLocaleOptions = (locales: LocaleData[] | null) => {
  const options = _.chain(locales ?? [["en", "English"]])
    .map(([value, name]) => ({ name, value }))
    .sortBy(({ name }) => name)
    .value();

  return [{ name: t`Use site default`, value: null }, ...options];
};

export default UserProfileForm;<|MERGE_RESOLUTION|>--- conflicted
+++ resolved
@@ -17,24 +17,9 @@
 });
 
 const LOCAL_PROFILE_SCHEMA = SSO_PROFILE_SCHEMA.shape({
-<<<<<<< HEAD
-  first_name: Yup.string()
-    .nullable()
-    .default(null)
-    .max(100, ({ max }) => t`must be ${max} characters or less`),
-  last_name: Yup.string()
-    .nullable()
-    .default(null)
-    .max(100, ({ max }) => t`must be ${max} characters or less`),
-  email: Yup.string()
-    .default("")
-    .required(t`required`)
-    .email(t`must be a valid email address`),
-=======
   first_name: Yup.string().nullable().default(null).max(100, Errors.maxLength),
   last_name: Yup.string().nullable().default(null).max(100, Errors.maxLength),
   email: Yup.string().ensure().required(Errors.required).email(Errors.email),
->>>>>>> 629e9cfe
 });
 
 export interface UserProfileFormProps {
