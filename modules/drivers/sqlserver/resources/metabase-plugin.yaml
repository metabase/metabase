info:
  name: Metabase SQL Server Driver
  version: 1.1.0-SNAPSHOT-9.2.1.jre8
  description: Allows Metabase to connect to SQL Server databases.
driver:
  name: sqlserver
  display-name: SQL Server
  lazy-load: true
  parent: sql-jdbc
  connection-properties:
    - host
    - merge:
        - port
        - description: Leave empty to use Dynamic Ports, or input specific port. Standard port is 1433.
    - merge:
        - dbname
        - name: db
          placeholder: BirdsOfTheWorld
    - name: instance
      display-name: Database instance name
      placeholder: N/A
    - user
    - password
    - cloud-ip-address-info
    - ssl
<<<<<<< HEAD
    - name: rowcount-override
      display-name: ROWCOUNT Override
      placeholder: 0
      required: false
=======
    - ssh-tunnel
    - advanced-options-start
>>>>>>> b4719cd9
    - merge:
        - additional-options
        - placeholder: "trustServerCertificate=false"
    - default-advanced-options
init:
  - step: load-namespace
    namespace: metabase.driver.sqlserver
  - step: register-jdbc-driver
    class: com.microsoft.sqlserver.jdbc.SQLServerDriver<|MERGE_RESOLUTION|>--- conflicted
+++ resolved
@@ -23,15 +23,12 @@
     - password
     - cloud-ip-address-info
     - ssl
-<<<<<<< HEAD
     - name: rowcount-override
       display-name: ROWCOUNT Override
       placeholder: 0
       required: false
-=======
     - ssh-tunnel
     - advanced-options-start
->>>>>>> b4719cd9
     - merge:
         - additional-options
         - placeholder: "trustServerCertificate=false"
