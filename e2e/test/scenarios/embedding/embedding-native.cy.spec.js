--- conflicted
+++ resolved
@@ -23,11 +23,7 @@
         visitQuestion: true,
       });
 
-<<<<<<< HEAD
-      openStaticEmbeddingModal({ activeTab: "Parameters" });
-=======
       openStaticEmbeddingModal({ activeTab: "parameters" });
->>>>>>> 2557cece
     });
 
     it("should not display disabled parameters", () => {
@@ -271,11 +267,7 @@
       visitQuestion: true,
     });
 
-<<<<<<< HEAD
-    openStaticEmbeddingModal({ activeTab: "Parameters" });
-=======
     openStaticEmbeddingModal({ activeTab: "parameters" });
->>>>>>> 2557cece
 
     // Note: ID is disabled
     setParameter("Source", "Locked");
@@ -312,11 +304,7 @@
 function publishChanges(hasChanges, callback) {
   cy.intercept("PUT", "/api/card/*").as("publishChanges");
 
-<<<<<<< HEAD
   cy.button(hasChanges ? "Publish changes" : "Publish").click();
-=======
-  cy.button("Publish changes").click();
->>>>>>> 2557cece
 
   cy.wait(["@publishChanges", "@publishChanges"]).then(xhrs => {
     // Unfortunately, the order of requests is not always the same.
