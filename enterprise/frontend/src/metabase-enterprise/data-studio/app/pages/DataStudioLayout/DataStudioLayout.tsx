import cx from "classnames";
import { type ReactNode, useMemo, useState } from "react";
import { t } from "ttag";

import { ForwardRefLink } from "metabase/common/components/Link";
import { useSelector } from "metabase/lib/redux";
import * as Urls from "metabase/lib/urls";
import {
  PLUGIN_DEPENDENCIES,
  PLUGIN_FEATURE_LEVEL_PERMISSIONS,
  PLUGIN_TRANSFORMS,
} from "metabase/plugins";
import { getLocation } from "metabase/selectors/routing";
import {
  Box,
  FixedSizeIcon,
  Flex,
  type IconName,
  Stack,
  Tooltip,
  UnstyledButton,
} from "metabase/ui";
import { DataStudioContext } from "metabase-enterprise/data-studio/common/contexts/DataStudioContext";

import S from "./DataStudioLayout.module.css";

type DataStudioLayoutProps = {
  children?: ReactNode;
};

export function DataStudioLayout({ children }: DataStudioLayoutProps) {
  const [isSidebarOpened, setIsSidebarOpened] = useState(false);
  const [isSidebarAvailable, setIsSidebarAvailable] = useState(false);
  const contextValue = useMemo(
    () => ({
      isSidebarOpened,
      isSidebarAvailable,
      setIsSidebarOpened,
      setIsSidebarAvailable,
    }),
    [isSidebarOpened, isSidebarAvailable],
  );

  return (
    <DataStudioContext.Provider value={contextValue}>
      <Flex h="100%">
        <DataStudioNav
          isSidebarOpened={isSidebarOpened}
          isSidebarAvailable={isSidebarAvailable}
          onSidebarToggle={setIsSidebarOpened}
        />
        <Box h="100%" flex={1} miw={0}>
          {children}
        </Box>
      </Flex>
    </DataStudioContext.Provider>
  );
}

type DataStudioNavProps = {
  isSidebarOpened: boolean;
  isSidebarAvailable: boolean;
  onSidebarToggle: (isOpened: boolean) => void;
};

function DataStudioNav({
  isSidebarOpened,
  isSidebarAvailable,
  onSidebarToggle,
}: DataStudioNavProps) {
  const { pathname } = useSelector(getLocation);
  const canAccessDataModel = useSelector(
    PLUGIN_FEATURE_LEVEL_PERMISSIONS.canAccessDataModel,
  );
  const canAccessTransforms = useSelector(
    PLUGIN_TRANSFORMS.canAccessTransforms,
  );
  const isDataTab = pathname.startsWith(Urls.dataStudioData());
  const isTransformsTab = pathname.startsWith(Urls.transformList());
  const isModelingTab = pathname.startsWith(Urls.dataStudioModeling());
  const isDependenciesTab = pathname.startsWith(Urls.dependencyGraph());

  return (
    <Stack
      className={S.nav}
      h="100%"
      p="0.75rem"
      justify="space-between"
      data-testid="data-studio-nav"
    >
      <Stack gap="0.75rem">
        {canAccessDataModel && (
          <DataStudioTab
            label={t`Data`}
            icon="database"
            to={Urls.dataStudioData()}
            isSelected={isDataTab}
            data-testid="data-studio-data-tab"
          />
        )}
        {canAccessTransforms && (
          <DataStudioTab
            label={t`Transforms`}
            icon="transform"
            to={Urls.transformList()}
            isSelected={isTransformsTab}
            data-testid="data-studio-transforms-tab"
          />
        )}
        <DataStudioTab
          label={t`Modeling`}
          icon="model"
          to={Urls.dataStudioModeling()}
          isSelected={isModelingTab}
          data-testid="data-studio-modeling-tab"
        />
        {PLUGIN_DEPENDENCIES.isEnabled && (
          <DataStudioTab
            label={t`Dependency graph`}
            icon="schema"
            to={Urls.dependencyGraph()}
            isSelected={isDependenciesTab}
            data-testid="data-studio-dependencies-tab"
          />
        )}
      </Stack>
      {isSidebarAvailable && (
        <DataStudioSidebarToggle
          isSidebarOpened={isSidebarOpened}
          onSidebarToggle={onSidebarToggle}
        />
      )}
    </Stack>
  );
}

type DataStudioTabProps = {
  label: string;
  icon: IconName;
  to: string;
  isSelected: boolean;
  "data-testid"?: string;
};

const TOOLTIP_OPEN_DELAY = 1000;

function DataStudioTab({
  label,
  icon,
  to,
  isSelected,
  "data-testid": testId,
}: DataStudioTabProps) {
  return (
    <Tooltip label={label} position="right" openDelay={TOOLTIP_OPEN_DELAY}>
      <Box
        className={cx(S.tab, { [S.selected]: isSelected })}
        component={ForwardRefLink}
        to={to}
        p="0.75rem"
        bdrs="md"
<<<<<<< HEAD
        aria-label={label}
=======
        data-testid={testId}
>>>>>>> 6a366df5
      >
        <FixedSizeIcon name={icon} display="block" />
      </Box>
    </Tooltip>
  );
}

type DataStudioSidebarToggleProps = {
  isSidebarOpened: boolean;
  onSidebarToggle: (isOpened: boolean) => void;
};

function DataStudioSidebarToggle({
  isSidebarOpened,
  onSidebarToggle,
}: DataStudioSidebarToggleProps) {
  return (
    <Tooltip
      label={isSidebarOpened ? t`Close sidebar` : t`Open sidebar`}
      openDelay={TOOLTIP_OPEN_DELAY}
    >
      <UnstyledButton
        className={S.toggle}
        p="0.75rem"
        bdrs="md"
        onClick={() => onSidebarToggle(!isSidebarOpened)}
      >
        <FixedSizeIcon
          name={isSidebarOpened ? "sidebar_closed" : "sidebar_open"}
        />
      </UnstyledButton>
    </Tooltip>
  );
}<|MERGE_RESOLUTION|>--- conflicted
+++ resolved
@@ -159,11 +159,8 @@
         to={to}
         p="0.75rem"
         bdrs="md"
-<<<<<<< HEAD
         aria-label={label}
-=======
         data-testid={testId}
->>>>>>> 6a366df5
       >
         <FixedSizeIcon name={icon} display="block" />
       </Box>
