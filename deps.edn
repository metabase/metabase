--- conflicted
+++ resolved
@@ -188,17 +188,9 @@
                                              :sha "4a37feaf817a2a6b5ef688c927f6fd4375964433"}
   riddley/riddley                           {:mvn/version "0.2.0"}              ; code walking lib -- used interally by Potemkin, manifold, etc.
   ring/ring-core                            {:mvn/version "1.14.1"}             ; HTTP abstraction
-<<<<<<< HEAD
-  ring/ring-jetty-adapter                   {:mvn/version "1.13.0"              ; Jetty adapter
+  ring/ring-jetty-adapter                   {:mvn/version "1.14.1"              ; Jetty adapter
                                              :exclusions [org.eclipse.jetty/jetty-server
                                                           org.eclipse.jetty.websocket/websocket-jetty-server]}
-=======
-  ring/ring-jetty-adapter                   {:mvn/version "1.14.1"              ; Ring adapter for Jetty
-                                             :exclusions  [org.eclipse.jetty/jetty-server
-                                                           org.eclipse.jetty/jetty-unixdomain-server
-                                                           org.eclipse.jetty.ee9/jetty-ee9-servlet
-                                                           org.eclipse.jetty.ee9.websocket/jetty-ee9-websocket-jetty-server]}
->>>>>>> d4153931
   slingshot/slingshot                       {:mvn/version "0.12.2"}             ; enhanced throw/catch, used by other deps
   stencil/stencil                           {:mvn/version "0.5.0"}              ; Mustache templates for Clojure
   user-agent/user-agent                     {:mvn/version "0.1.1"}              ; User-Agent string parser, for Login History page & elsewhere
