--- conflicted
+++ resolved
@@ -1,13 +1,8 @@
-<<<<<<< HEAD
-import { renderWithProviders, screen } from "__support__/ui";
-=======
 import userEvent from "@testing-library/user-event";
 
 import { getIcon, renderWithProviders, screen, within } from "__support__/ui";
 import type { EmbeddingEntityType } from "metabase/embedding-sdk/store";
->>>>>>> f11fb714
 import * as domUtils from "metabase/lib/dom";
-import type { EmbeddingEntityType } from "metabase-types/store/embedding-data-picker";
 import { createMockState } from "metabase-types/store/mocks";
 
 import { BrowseNavSection } from "./BrowseNavSection";
