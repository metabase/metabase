--- conflicted
+++ resolved
@@ -1,16 +1,7 @@
-<<<<<<< HEAD
-import { signInAsAdmin, snapshot, restore } from "__support__/cypress";
-
-describe("sample database reference", () => {
-  before(snapshot);
-  after(restore);
-
-=======
 import { signInAsAdmin, restore } from "__support__/cypress";
 
 describe("sample database reference", () => {
   before(restore);
->>>>>>> 91ad2b61
   beforeEach(signInAsAdmin);
 
   it("should see the listing", () => {
