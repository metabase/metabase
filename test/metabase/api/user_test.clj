--- conflicted
+++ resolved
@@ -269,11 +269,8 @@
                      :first_login                "2021-03-18T19:52:41.808482Z"
                      :group_ids                  [(u/the-id (perms-group/all-users))]
                      :personal_collection_id     true
-<<<<<<< HEAD
-=======
                      :custom_homepage            nil
                      :has_question_and_dashboard false
->>>>>>> 111c47ee
                      :is_installer               (= 1 (mt/user->id :rasta))
                      :has_invited_second_user    (= 1 (mt/user->id :rasta))})
                    (dissoc :is_qbnewb :last_login))
