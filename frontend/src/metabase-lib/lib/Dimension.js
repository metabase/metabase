--- conflicted
+++ resolved
@@ -446,7 +446,6 @@
 }
 
 /**
-<<<<<<< HEAD
  * Field Literal-based dimension, `["field-literal", field-name, base-type]`
  */
 export class FieldLiteralDimension extends FieldDimension {
@@ -512,10 +511,7 @@
 }
 
 /**
- * Foreign key-based dimension, `["fk->", fk-field-id, dest-field-id]`
-=======
  * Foreign key-based dimension, `["fk->", ["field-id", fk-field-id], ["field-id", dest-field-id]]`
->>>>>>> 4584c9b3
  */
 export class FKDimension extends FieldDimension {
   static parseMBQL(
