;; -*- comment-column: 70; -*-
;; full set of options are here .. https://github.com/technomancy/leiningen/blob/master/sample.project.clj

(defproject metabase-core "1.0.0-SNAPSHOT"
  :description      "Metabase"
  :url              "https://metabase.com/"
  :min-lein-version "2.5.0"

  :aliases
  {"profile"                           ["with-profile" "+profile" "run" "profile"]
   "h2"                                ["with-profile" "+h2-shell" "run" "-url" "jdbc:h2:./metabase.db"
                                        "-user" "" "-password" "" "-driver" "org.h2.Driver"]
   "generate-automagic-dashboards-pot" ["with-profile" "+generate-automagic-dashboards-pot" "run"]
   "install"                           ["with-profile" "+install" "install"]
   "install-ee"                        ["with-profile" "+install,+ee" "install"]
   "install-for-building-drivers"      ["with-profile" "install-for-building-drivers" "install"]
   "install-for-building-drivers-ee"   ["with-profile" "install-for-building-drivers,+ee" "install"]
   "run"                               ["with-profile" "+run" "run"]
   "run-ee"                            ["with-profile" "+run,+ee" "run"]
   "run-with-repl"                     ["with-profile" "+run-with-repl" "repl"]
   "run-with-repl-ee"                  ["with-profile" "+run-with-repl,+ee" "repl"]
   ;; "ring"                              ["with-profile" "+ring" "ring"]
   ;; "ring-ee"                           ["with-profile" "+ring,+ee" "ring"]
   "test"                              ["with-profile" "+test" "test"]
   "test-ee"                           ["with-profile" "+test,+ee" "test"]
   "check-namespace-decls"             ["with-profile" "+check-namespace-decls" "check-namespace-decls"]
   "eastwood"                          ["with-profile" "+eastwood" "eastwood"]
   "cloverage"                         ["with-profile" "+cloverage" "cloverage"]
   ;; `lein lint` will run all linters
   "lint"                              ["do" ["eastwood"] ["check-namespace-decls"] ["cloverage"]]
   "repl"                              ["with-profile" "+repl" "repl"]
   "repl-ee"                           ["with-profile" "+repl,+ee" "repl"]
   "eftest"                            ["with-profile" "+eftest" "run"]
   "uberjar"                           ["uberjar"]
   "uberjar-ee"                        ["with-profile" "+ee" "uberjar"]}

  ;; !!!!!!!!!!!!!!!!!!!!!!!!!!!!!!!!!!!!!!!!!!!!!!!!!!!!!!!!!!!!!!!!!!!!!!!!!!!!!!!!!!!!!!!!!!!!!!!!!!!!!!!!!!!!!!!!!!!
  ;; !!                                   PLEASE KEEP THESE ORGANIZED ALPHABETICALLY                                  !!
  ;; !!                                   AND ADD A COMMENT EXPLAINING THEIR PURPOSE                                  !!
  ;; !!!!!!!!!!!!!!!!!!!!!!!!!!!!!!!!!!!!!!!!!!!!!!!!!!!!!!!!!!!!!!!!!!!!!!!!!!!!!!!!!!!!!!!!!!!!!!!!!!!!!!!!!!!!!!!!!!!
  :dependencies
  [[org.clojure/clojure "1.10.1"]
   [org.clojure/core.async "0.4.500"
    :exclusions [org.clojure/tools.reader]]
   [joda-time/joda-time "2.10.8"]
   [org.clojure/core.logic "1.0.0"]
   [org.clojure/core.match "0.3.0"]                                   ; optimized pattern matching library for Clojure
   [org.clojure/core.memoize "1.0.236"]                               ; needed by core.match and search; has useful FIFO, LRU, etc. caching mechanisms
   [org.clojure/data.csv "0.1.4"]                                     ; CSV parsing / generation
   [org.clojure/java.classpath "1.0.0"]                               ; examine the Java classpath from Clojure programs
   [org.clojure/java.jdbc "0.7.11"]                                   ; basic JDBC access from Clojure
   [org.clojure/math.combinatorics "0.1.4"]                           ; combinatorics functions
   [org.clojure/math.numeric-tower "0.0.4"]                           ; math functions like `ceil`
   [org.clojure/tools.logging "1.1.0"]                                ; logging framework
   [org.clojure/tools.namespace "1.0.0"]
   [org.clojure/tools.trace "0.7.10"]                                 ; function tracing
   [amalloy/ring-buffer "1.2.2"
    :exclusions [org.clojure/clojure
                 org.clojure/clojurescript]]                          ; fixed length queue implementation, used in log buffering
   [amalloy/ring-gzip-middleware "0.1.4"]                             ; Ring middleware to GZIP responses if client can handle it
   [aleph "0.4.6" :exclusions [org.clojure/tools.logging]]            ; Async HTTP library; WebSockets
   [bigml/histogram "4.1.3"]                                          ; Histogram data structure
   [buddy/buddy-core "1.5.0"                                          ; various cryptograhpic functions
    :exclusions [commons-codec
                 org.bouncycastle/bcprov-jdk15on
                 org.bouncycastle/bcpkix-jdk15on]]
   [buddy/buddy-sign "3.0.0"]                                         ; JSON Web Tokens; High-Level message signing library
   [cheshire "5.10.0"]                                                ; fast JSON encoding (used by Ring JSON middleware)
   [clj-http "3.10.3"                                                 ; HTTP client
    :exclusions [commons-codec
                 commons-io
                 slingshot]]
   ;; fork to address #13102 - see upstream PR: https://github.com/dm3/clojure.java-time/pull/60
   ;; TODO: switch back to the upstream once a version is released with the above patch
   [robdaemon/clojure.java-time "0.3.3-SNAPSHOT"]                     ; Java 8 java.time wrapper
   [clojurewerkz/quartzite "2.1.0"                                    ; scheduling library
    :exclusions [c3p0]]
   [colorize "0.1.1" :exclusions [org.clojure/clojure]]               ; string output with ANSI color codes (for logging)
   [com.cemerick/friend "0.2.3"                                       ; auth library
    :exclusions [commons-codec
                 org.apache.httpcomponents/httpclient
                 net.sourceforge.nekohtml/nekohtml
                 ring/ring-core
                 slingshot]]
   [com.clearspring.analytics/stream "2.9.6"                          ; Various sketching algorithms
    :exclusions [org.slf4j/slf4j-api
                 it.unimi.dsi/fastutil]]
   [com.draines/postal "2.0.3"]                                       ; SMTP library
   [com.google.guava/guava "28.2-jre"]                                ; dep for BigQuery, Spark, and GA. Require here rather than letting different dep versions stomp on each other — see comments on #9697
   [com.h2database/h2 "1.4.197"]                                      ; embedded SQL database
   [com.taoensso/nippy "2.14.0"]                                      ; Fast serialization (i.e., GZIP) library for Clojure
   [commons-codec/commons-codec "1.15"]                               ; Apache Commons -- useful codec util fns
   [commons-io/commons-io "2.8.0"]                                    ; Apache Commons -- useful IO util fns
   [commons-validator/commons-validator "1.6"                         ; Apache Commons -- useful validation util fns
    :exclusions [commons-beanutils
                 commons-digester
                 commons-logging]]
   [compojure "1.6.1" :exclusions [ring/ring-codec]]                  ; HTTP Routing library built on Ring
   [crypto-random "1.2.0"]                                            ; library for generating cryptographically secure random bytes and strings
   [dk.ative/docjure "1.14.0" :exclusions [org.apache.poi/poi
                                           org.apache.poi/poi-ooxml]] ; excel export
   [environ "1.2.0"]                                                  ; easy environment management
   [hiccup "1.0.5"]                                                   ; HTML templating
   [honeysql "1.0.461" :exclusions [org.clojure/clojurescript]]       ; Transform Clojure data structures to SQL
   [instaparse "1.4.10"]                                              ; Make your own parser
   [io.forward/yaml "1.0.9"                                           ; Clojure wrapper for YAML library SnakeYAML (which we already use for liquibase)
    :exclusions [org.clojure/clojure
                 org.flatland/ordered
                 org.yaml/snakeyaml]]
   [javax.xml.bind/jaxb-api "2.4.0-b180830.0359"]                     ; add the `javax.xml.bind` classes which we're still using but were removed in Java 11
   [kixi/stats "0.4.4" :exclusions [org.clojure/data.avl]]            ; Various statistic measures implemented as transducers
   [me.raynes/fs "1.4.6"                                              ; Filesystem tools
    :exclusions [org.apache.commons/commons-compress]]
   [medley "1.3.0"]                                                   ; lightweight lib of useful functions
   [metabase/connection-pool "1.1.1"]                                 ; simple wrapper around C3P0. JDBC connection pools
   [metabase/saml20-clj "2.0.0"]                                      ; EE SAML integration
   [metabase/throttle "1.0.2"]                                        ; Tools for throttling access to API endpoints and other code pathways
   [net.cgrand/macrovich "0.2.1"]                                     ; utils for writing macros for both Clojure & ClojureScript
   [net.redhogs.cronparser/cron-parser-core "3.4"                     ; describe Cron schedule in human-readable language
    :exclusions [org.slf4j/slf4j-api joda-time]]                      ; exclude joda time 2.3 which has outdated timezone information
   [net.sf.cssbox/cssbox "4.12" :exclusions [org.slf4j/slf4j-api]]    ; HTML / CSS rendering
   [org.apache.commons/commons-compress "1.20"]                       ; compression utils
   [org.apache.commons/commons-lang3 "3.10"]                          ; helper methods for working with java.lang stuff
   [org.apache.logging.log4j/log4j-api "2.13.3"]                      ; apache logging framework
   [org.apache.logging.log4j/log4j-1.2-api "2.13.3"]                  ; add compatibility with log4j 1.2
   [org.apache.logging.log4j/log4j-core "2.13.3"]                     ; apache logging framework
   [org.apache.logging.log4j/log4j-jcl "2.13.3"]                      ; allows the commons-logging API to work with log4j 2
   [org.apache.logging.log4j/log4j-liquibase "2.13.3"]                ; liquibase logging via log4j 2
   [org.apache.logging.log4j/log4j-slf4j-impl "2.13.3"]               ; allows the slf4j API to work with log4j 2
   [org.apache.poi/poi "5.0.0"]                                       ; Work with Office documents (e.g. Excel spreadsheets) -- newer version than one specified by Docjure
   [org.apache.poi/poi-ooxml "5.0.0"
    :exclusions [org.bouncycastle/bcprov-jdk15on
                 org.bouncycastle/bcpkix-jdk15on]]
   [org.apache.sshd/sshd-core "2.4.0"]                                ; ssh tunneling and test server
   [org.bouncycastle/bcprov-jdk15on "1.68"]                           ; Bouncy Castle crypto library -- explicit version of BC specified to resolve illegal reflective access errors
   [org.bouncycastle/bcpkix-jdk15on "1.68"]
   [org.clojars.pntblnk/clj-ldap "0.0.16"]                            ; LDAP client
   [org.eclipse.jetty/jetty-server "9.4.32.v20200930"]                ; We require JDK 8 which allows us to run Jetty 9.4, ring-jetty-adapter runs on 1.7 which forces an older version
   [org.flatland/ordered "1.5.9"]                                     ; ordered maps & sets
   [org.graalvm.js/js "21.0.0.2"]                                     ; JavaScript engine
   [org.graalvm.js/js-scriptengine "21.0.0.2"]
   [org.liquibase/liquibase-core "3.6.3"                              ; migration management (Java lib)
    :exclusions [ch.qos.logback/logback-classic]]
   [org.mariadb.jdbc/mariadb-java-client "2.6.2"]                     ; MySQL/MariaDB driver
   [org.postgresql/postgresql "42.2.18"]                              ; Postgres driver
   [org.slf4j/slf4j-api "1.7.30"]                                     ; abstraction for logging frameworks -- allows end user to plug in desired logging framework at deployment time
   [org.tcrawley/dynapath "1.1.0"]                                    ; Dynamically add Jars (e.g. Oracle or Vertica) to classpath
   [org.threeten/threeten-extra "1.5.0"]                               ; extra Java 8 java.time classes like DayOfMonth and Quarter
   [org.yaml/snakeyaml "1.23"]                                        ; YAML parser (required by liquibase)
   [potemkin "0.4.5" :exclusions [riddley]]                           ; utility macros & fns
   [pretty "1.0.5"]                                                   ; protocol for defining how custom types should be pretty printed
   [prismatic/schema "1.1.12"]                                        ; Data schema declaration and validation library
   [redux "0.1.4"]                                                    ; Utility functions for building and composing transducers
   [riddley "0.2.0"]                                                  ; code walking lib -- used interally by Potemkin, manifold, etc.
   [ring/ring-core "1.8.1"]
   [ring/ring-jetty-adapter "1.8.1"]                                  ; Ring adapter using Jetty webserver (used to run a Ring server for unit tests)
   [ring/ring-json "0.5.0"]                                           ; Ring middleware for reading/writing JSON automatically
   [slingshot "0.12.2"]                                               ; enhanced throw/catch, used by other deps
   [stencil "0.5.0"]                                                  ; Mustache templates for Clojure
   [toucan "1.15.3" :exclusions [org.clojure/java.jdbc                ; Model layer, hydration, and DB utilities
                                 org.clojure/tools.logging
                                 org.clojure/tools.namespace
                                 honeysql]]
   [user-agent "0.1.0"]                                               ; User-Agent string parser, for Login History page & elsewhere
   [weavejester/dependency "0.2.1"]                                   ; Dependency graphs and topological sorting
   [org.clojure/java.jmx "1.0.0"]]                                    ; JMX bean library, for exporting diagnostic info

  :main ^:skip-aot metabase.core

  :manifest
  {;; Liquibase uses this manifest parameter to dynamically find extensions at startup (via classpath scanning, etc)
   "Liquibase-Package"
   #= (eval
       (str "liquibase.change,liquibase.changelog,liquibase.database,liquibase.parser,liquibase.precondition,"
            "liquibase.datatype,liquibase.serializer,liquibase.sqlgenerator,liquibase.executor,"
            "liquibase.snapshot,liquibase.logging,liquibase.diff,liquibase.structure,"
            "liquibase.structurecompare,liquibase.lockservice,liquibase.sdk,liquibase.ext"))}

  :jvm-opts
  ["-XX:+IgnoreUnrecognizedVMOptions"                                 ; ignore things not recognized for our Java version instead of refusing to start
   "-Djava.awt.headless=true"]                                        ; prevent Java icon from randomly popping up in dock when running `lein ring server`

  :target-path "target/%s"

  :javac-options
  ["-target" "1.8", "-source" "1.8"]

  :source-paths
  ["src" "backend/mbql/src" "shared/src"]

  :java-source-paths
  ["java"]

  :uberjar-name
  "metabase.jar"

  :profiles
  {:oss ; exists for symmetry with the ee profile
   {}

   :ee
   {:source-paths ["enterprise/backend/src"]
    :test-paths   ["enterprise/backend/test"]}

   :socket
   {:dependencies
    [[vlaaad/reveal "1.3.196"]]
    :jvm-opts
    ["-Dclojure.server.repl={:port 5555 :accept clojure.core.server/repl}"]}

   :dev
   {:source-paths ["dev/src" "local/src"]
    :test-paths   ["test" "backend/mbql/test" "shared/test"]

    :dependencies
    [[clj-http-fake "1.0.3" :exclusions [slingshot]]                  ; Library to mock clj-http responses
<<<<<<< HEAD
     [eftest "0.5.9"]
     [jonase/eastwood "0.3.11" :exclusions [org.clojure/clojure]]     ; to run Eastwood
=======
     [jonase/eastwood "0.9.4" :exclusions [org.clojure/clojure]]     ; to run Eastwood
>>>>>>> 89382bae
     [methodical "0.9.4-alpha"]
     [pjstadig/humane-test-output "0.10.0"]
     [reifyhealth/specmonstah "2.0.0"]                                ; Generate fixtures to test huge databases
     [ring/ring-mock "0.4.0"]
     [talltale "0.5.4"]]                                               ; Generate realistic data for fixtures


    :plugins
    [[lein-environ "1.1.0"] ; easy access to environment variables
     [lein-licenses "LATEST"]]

    :injections
    [(require 'pjstadig.humane-test-output)
     (pjstadig.humane-test-output/activate!)
     ;; redefs lives in the `test/` directory; it's only relevant to tests, so if it's not there (e.g. when running
     ;; `lein ring server` or the like) it doesn't matter
     (try (require 'metabase.test.redefs)
          (catch Throwable _))]

    :env
    {:mb-run-mode       "dev"
     :mb-field-filter-operators-enabled "true"
     :mb-test-env-setting "ABCDEFG"}

    :jvm-opts
    ["-Dlogfile.path=target/log"]

    :repl-options
    {:init-ns user ; starting in the user namespace is a lot faster than metabase.core since it has less deps
     :timeout 240000}}

   ;; output test results in JUnit XML format
   :junit
   {:dependencies
    [[pjstadig/humane-test-output "0.10.0"]
     [test-report-junit-xml "0.2.0"]]

    :plugins
    [[lein-test-report-junit-xml "0.2.0"]]

    ;; the custom JUnit formatting logic lives in `backend/junit/test/metabase/junit.clj`
    :test-paths ["backend/junit/test"]

    :injections
    [(require 'metabase.junit)]

    :test-report-junit-xml
    {:output-dir    "target/junit"
     :format-result metabase.junit/format-result}}

   :ci
   {}

   :install
   {}

   :install-for-building-drivers
   {:auto-clean true
    :aot        :all}

   :exclude-tests
   {:test-paths ^:replace []}

   :run
   [:include-all-drivers
    :exclude-tests {}]

   :run-with-repl
   [:exclude-tests
    :include-all-drivers

    {:env
     {:mb-jetty-join "false"}

     :repl-options
     {:init    (do (require 'metabase.core)
                   (metabase.core/-main))
      :timeout 240000}}]

   ;; DISABLED FOR NOW SINCE IT'S BROKEN -- SEE #12181
   ;; start the dev HTTP server with 'lein ring server'
   ;; :ring
   ;; [:exclude-tests
   ;;  :include-all-drivers
   ;;  {:dependencies
   ;;   ;; used internally by lein ring to track namespace changes. Newer version contains fix by yours truly with 1000x
   ;;   ;; faster launch time
   ;;   [[ns-tracker "0.4.0"]]

   ;;   :plugins
   ;;   [[lein-ring "0.12.5" :exclusions [org.clojure/clojure]]]

   ;;   :ring
   ;;   {:handler      metabase.server.handler/app
   ;;    :init         metabase.core/init!
   ;;    :async?       true
   ;;    :destroy      metabase.core/destroy
   ;;    :reload-paths ["src"]}}]

   :with-include-drivers-middleware
   {:plugins
    [[metabase/lein-include-drivers "1.0.9"]]

    :middleware
    [leiningen.include-drivers/middleware]}

   ;; shared config used by various commands that run tests (lein test and lein cloverage)
   :test-common
   {:resource-paths
    ["test_resources"]

    :env
    {:mb-run-mode     "test"
     :mb-db-in-memory "true"
     :mb-jetty-join   "false"
     :mb-field-filter-operators-enabled "true"
     :mb-api-key      "test-api-key"
     ;; use a random port between 3001 and 3501. That way if you run multiple sets of tests at the same time locally
     ;; they won't stomp on each other
     :mb-jetty-port   #= (eval (str (+ 3001 (rand-int 500))))}

    :jvm-opts
    ["-Duser.timezone=UTC"
     "-Duser.language=en"]}

   :test
   [:with-include-drivers-middleware :test-common]

   :eftest
   [:with-include-drivers-middleware
    :test-common
    {:main         test-runner
     :source-paths ["test"]}]

   :include-all-drivers
   [:with-include-drivers-middleware
    {:include-drivers :all
     :injections
     [(require 'metabase.plugins)
      (metabase.plugins/load-plugins!)]}]

   :repl
   [:include-all-drivers
    ;; so running the tests doesn't give you different answers
    {:jvm-opts ["-Duser.timezone=UTC"]}]

   ;; shared stuff between all linter profiles.
   :linters-common
   [:include-all-drivers
    :ee
    :test-common
    ;; always use in-memory H2 database for linters
    {:env {:mb-db-type "h2"}}]

   :eastwood
   [:linters-common
    {:plugins
     [[jonase/eastwood "0.9.4" :exclusions [org.clojure/clojure]]]

     :eastwood
     {:exclude-namespaces [dev dev.test dev.debug-qp]
      :config-files       ["./test_resources/eastwood-config.clj"]
      :add-linters        [:unused-private-vars
                           ;; These linters are pretty useful but give a few false positives and can't be selectively
                           ;; disabled (yet)
                           ;;
                           ;; For example see https://github.com/jonase/eastwood/issues/193
                           ;;
                           ;; It's still useful to re-enable them and run them every once in a while because they catch
                           ;; a lot of actual errors too. Keep an eye on the issue above and re-enable them if we can
                           ;; get them to work
                           #_:unused-fn-args
                           #_:unused-locals]
      :exclude-linters    [:deprecations
                           ;; this has a fit in libs that use Potemkin `import-vars` such as `java-time`
                           :implicit-dependencies
                           ;; too many false positives for now
                           :unused-ret-vals
                           :unused-ret-vals-in-try
                           :def-in-def
                           :wrong-ns-form]}}]

   :check-namespace-decls
   [:linters-common
    {:plugins               [[lein-check-namespace-decls "1.0.3"]]
     :check-namespace-decls {:prefix-rewriting false}
     ;; include test namespaces
     :source-paths          ["test" "enterprise/backend/test" "shared/test"]}]

   :cloverage
   [:test-common
    {:dependencies [[camsaul/cloverage "1.2.1.1" :exclusions [riddley]]]
     :plugins      [[camsaul/lein-cloverage  "1.2.1.1"]]
     :source-paths ^:replace ["src" "backend/mbql/src" "enterprise/backend/src" "shared/src"]
     :test-paths   ^:replace ["test" "backend/mbql/test" "enterprise/backend/test" "shared/test"]
     :cloverage    {:fail-threshold 69
                    :exclude-call
                    [;; don't instrument logging forms, since they won't get executed as part of tests anyway
                     ;; log calls expand to these
                     clojure.tools.logging/logf
                     clojure.tools.logging/logp]
                    ;; don't instrument Postgres/MySQL driver namespaces, because we don't current run tests for them
                    ;; as part of recording test coverage, which means they can give us false positives.
                    :ns-exclude-regex
                    [#"metabase\.driver\.mysql"
                     #"metabase\.driver\.postgres"]}}]

   ;; build the uberjar with `lein uberjar`
   :uberjar
   {:auto-clean true
    :aot        :all}

   ;; Profile Metabase start time with `lein profile`
   :profile
   {:jvm-opts ["-XX:+CITime"                                          ; print time spent in JIT compiler
               "-XX:+PrintGC"]} ; print a message when garbage collection takes place

   ;; get the H2 shell with 'lein h2'
   :h2-shell
   {:main org.h2.tools.Shell}

   :generate-automagic-dashboards-pot
   {:main metabase.automagic-dashboards.rules}})<|MERGE_RESOLUTION|>--- conflicted
+++ resolved
@@ -214,12 +214,8 @@
 
     :dependencies
     [[clj-http-fake "1.0.3" :exclusions [slingshot]]                  ; Library to mock clj-http responses
-<<<<<<< HEAD
      [eftest "0.5.9"]
-     [jonase/eastwood "0.3.11" :exclusions [org.clojure/clojure]]     ; to run Eastwood
-=======
      [jonase/eastwood "0.9.4" :exclusions [org.clojure/clojure]]     ; to run Eastwood
->>>>>>> 89382bae
      [methodical "0.9.4-alpha"]
      [pjstadig/humane-test-output "0.10.0"]
      [reifyhealth/specmonstah "2.0.0"]                                ; Generate fixtures to test huge databases
