import cx from "classnames";
import type { ChangeEvent, MouseEvent } from "react";
import { useCallback, useMemo, useState } from "react";
import { connect } from "react-redux";
import { push } from "react-router-redux";
import { useAsyncFn } from "react-use";
import { msgid, ngettext, t } from "ttag";
import _ from "underscore";

import Tooltip from "metabase/core/components/Tooltip";
import AdminS from "metabase/css/admin.module.css";
import CS from "metabase/css/core/index.css";
import Tables from "metabase/entities/tables";
import { isSyncCompleted, isSyncInProgress } from "metabase/lib/syncing";
import * as Urls from "metabase/lib/urls";
import { PLUGIN_FEATURE_LEVEL_PERMISSIONS } from "metabase/plugins";
import { Icon } from "metabase/ui";
import type Table from "metabase-lib/v1/metadata/Table";
import { getSchemaName } from "metabase-lib/v1/metadata/utils/schema";
import type {
  DatabaseId,
  SchemaId,
  TableId,
  TableVisibilityType,
} from "metabase-types/api";
import type { Dispatch, State } from "metabase-types/store";

import {
  AdminListItem,
  BackIconContainer,
  HideIconButton,
} from "./MetadataTableList.styled";

const RELOAD_INTERVAL = 2000;

interface OwnProps {
  selectedDatabaseId: DatabaseId;
  selectedSchemaId: SchemaId;
  selectedTableId?: TableId;
  canGoBack: boolean;
}

interface TableLoaderProps {
  tables: Table[];
}

interface DispatchProps {
  onSelectDatabase: (databaseId: DatabaseId) => void;
  onSelectTable: (
    databaseId: DatabaseId,
    schemaId: SchemaId,
    tableId: TableId,
  ) => void;
  onUpdateTableVisibility: (
    tables: Table[],
    visibility: TableVisibilityType,
  ) => Promise<void>;
}

type MetadataTableListProps = OwnProps & TableLoaderProps & DispatchProps;

const mapDispatchToProps = (dispatch: Dispatch): DispatchProps => ({
  onSelectDatabase: databaseId =>
    dispatch(push(Urls.dataModelDatabase(databaseId))),
  onSelectTable: (databaseId, schemaId, tableId) =>
    dispatch(push(Urls.dataModelTable(databaseId, schemaId, tableId))),
  onUpdateTableVisibility: async (tables, visibility) =>
    dispatch(
      Tables.actions.bulkUpdate({
        ids: tables.map(table => table.id),
        visibility_type: visibility,
      }),
    ),
});

const MetadataTableList = ({
  tables: allTables,
  selectedDatabaseId,
  selectedSchemaId,
  selectedTableId,
  canGoBack,
  onSelectDatabase,
  onSelectTable,
  onUpdateTableVisibility,
}: MetadataTableListProps) => {
  const [searchText, setSearchText] = useState("");

  const [hiddenTables, visibleTables] = useMemo(() => {
    const searchValue = searchText.toLowerCase();

    return _.chain(allTables)
      .filter(table => table.displayName().toLowerCase().includes(searchValue))
      .sortBy(table => table.displayName())
      .partition(table => table.visibility_type != null)
      .value();
  }, [allTables, searchText]);

  const handleSelectTable = useCallback(
    (tableId: TableId) => {
      onSelectTable(selectedDatabaseId, selectedSchemaId, tableId);
    },
    [selectedDatabaseId, selectedSchemaId, onSelectTable],
  );

  const handleSelectDatabase = useCallback(() => {
    onSelectDatabase(selectedDatabaseId);
  }, [selectedDatabaseId, onSelectDatabase]);

  return (
    <aside
      data-testid="admin-metadata-table-list"
      className={cx(CS.flexNoShrink, AdminS.AdminList)}
    >
      <TableSearch searchText={searchText} onChangeSearchText={setSearchText} />
      {canGoBack && (
        <TableBreadcrumbs
          schemaId={selectedSchemaId}
          onBack={handleSelectDatabase}
        />
      )}
      <ul>
        {visibleTables.length > 0 && (
          <TableHeader
            tables={visibleTables}
            isHidden={false}
            onUpdateTableVisibility={onUpdateTableVisibility}
          />
        )}
        {visibleTables.map(table => (
          <TableRow
            key={table.id}
            table={table}
            isSelected={table.id === selectedTableId}
            onSelectTable={handleSelectTable}
            onUpdateTableVisibility={onUpdateTableVisibility}
          />
        ))}
        {hiddenTables.length > 0 && (
          <TableHeader
            tables={hiddenTables}
            isHidden={true}
            onUpdateTableVisibility={onUpdateTableVisibility}
          />
        )}
        {hiddenTables.map(table => (
          <TableRow
            key={table.id}
            table={table}
            isSelected={table.id === selectedTableId}
            onSelectTable={handleSelectTable}
            onUpdateTableVisibility={onUpdateTableVisibility}
          />
        ))}
        {visibleTables.length === 0 && hiddenTables.length === 0 && (
          <TableEmptyState />
        )}
      </ul>
    </aside>
  );
};

interface TableSearchProps {
  searchText: string;
  onChangeSearchText: (searchText: string) => void;
}

const TableSearch = ({ searchText, onChangeSearchText }: TableSearchProps) => {
  const handleChange = useCallback(
    (event: ChangeEvent<HTMLInputElement>) => {
      onChangeSearchText(event.target.value);
    },
    [onChangeSearchText],
  );

  return (
    <div className={AdminS.AdminListSearch}>
      <Icon className={AdminS.Icon} name="search" size={16} />
      <input
        className={cx(AdminS.AdminInput, CS.pl4, CS.borderBottom)}
        type="text"
        placeholder={t`Find a table`}
        value={searchText}
        onChange={handleChange}
      />
    </div>
  );
};

interface TableBreadcrumbsProps {
  schemaId: string;
  onBack: () => void;
}

const TableBreadcrumbs = ({ schemaId, onBack }: TableBreadcrumbsProps) => {
  return (
<<<<<<< HEAD
    <h4 className={cx(CS.p2, CS.borderBottom, "break-anywhere")}>
=======
    <h4 className={cx("p2 border-bottom", CS.breakAnywhere)}>
>>>>>>> 6655faa0
      <BackIconContainer onClick={onBack}>
        <Icon name="chevronleft" size={10} />
        {t`Schemas`}
      </BackIconContainer>
      <span className={CS.mx1}>/</span>
      <span>{getSchemaName(schemaId)}</span>
    </h4>
  );
};

interface TableHeaderProps {
  tables: Table[];
  isHidden: boolean;
  onUpdateTableVisibility: (
    tables: Table[],
    visibility: TableVisibilityType,
  ) => Promise<void>;
}

const TableHeader = ({
  tables,
  isHidden,
  onUpdateTableVisibility,
}: TableHeaderProps) => {
  const title = isHidden
    ? ngettext(
        msgid`${tables.length} Hidden Table`,
        `${tables.length} Hidden Tables`,
        tables.length,
      )
    : ngettext(
        msgid`${tables.length} Queryable Table`,
        `${tables.length} Queryable Tables`,
        tables.length,
      );

  return (
    <div
      className={cx(
        CS.flex,
        CS.justifyBetween,
        CS.alignCenter,
        AdminS.AdminListSection,
      )}
    >
      {title}
      <ToggleVisibilityButton
        tables={tables}
        isHidden={isHidden}
        onUpdateTableVisibility={onUpdateTableVisibility}
      />
    </div>
  );
};

const TableEmptyState = () => {
  return <div className={AdminS.AdminListSection}>{t`0 Tables`}</div>;
};

interface TableRowProps {
  table: Table;
  isSelected: boolean;
  onSelectTable: (tableId: TableId) => void;
  onUpdateTableVisibility: (
    tables: Table[],
    visibility: TableVisibilityType,
  ) => Promise<void>;
}

const TableRow = ({
  table,
  isSelected,
  onSelectTable,
  onUpdateTableVisibility,
}: TableRowProps) => {
  const tables = useMemo(() => {
    return [table];
  }, [table]);

  const handleSelect = useCallback(() => {
    onSelectTable(table.id);
  }, [table, onSelectTable]);

  return (
    <li className={cx(CS.hoverParent, CS.hoverVisibility)}>
      <AdminListItem
        disabled={!isSyncCompleted(table)}
        onClick={handleSelect}
        data-testid="admin-metadata-table-list-item"
        className={cx(
          CS.textWrap,
          CS.justifyBetween,
          CS.flex,
          CS.alignCenter,
          CS.noDecoration,
          AdminS.AdminListItem,
          { [AdminS.selected]: isSelected },
        )}
      >
        {table.displayName()}
        {isSyncCompleted(table) && (
          <div className={cx(CS.hoverChild, "float-right")}>
            <ToggleVisibilityButton
              tables={tables}
              isHidden={table.visibility_type != null}
              onUpdateTableVisibility={onUpdateTableVisibility}
            />
          </div>
        )}
      </AdminListItem>
    </li>
  );
};

interface ToggleVisibilityButtonProps {
  tables: Table[];
  isHidden: boolean;
  onUpdateTableVisibility: (
    tables: Table[],
    visibility: TableVisibilityType,
  ) => Promise<void>;
}

const ToggleVisibilityButton = ({
  tables,
  isHidden,
  onUpdateTableVisibility,
}: ToggleVisibilityButtonProps) => {
  const hasMultipleTables = tables.length > 1;
  const tooltip = getToggleTooltip(isHidden, hasMultipleTables);
  const [{ loading }, handleUpdate] = useAsyncFn(onUpdateTableVisibility);

  const handleClick = useCallback(
    (event: MouseEvent) => {
      event.stopPropagation();
      handleUpdate(tables, isHidden ? null : "hidden");
    },
    [tables, isHidden, handleUpdate],
  );

  return (
    <Tooltip tooltip={tooltip}>
      <HideIconButton
        disabled={loading}
        aria-label={tooltip}
        onClick={handleClick}
      >
        <Icon name={isHidden ? "eye" : "eye_crossed_out"} size={18} />
      </HideIconButton>
    </Tooltip>
  );
};

const getToggleTooltip = (isHidden: boolean, hasMultipleTables?: boolean) => {
  if (hasMultipleTables) {
    return isHidden ? t`Unhide all` : t`Hide all`;
  } else {
    return isHidden ? t`Unhide` : t`Hide`;
  }
};

const getReloadInterval = (
  _state: State,
  _props: TableLoaderProps,
  tables = [],
) => {
  return tables.some(t => isSyncInProgress(t)) ? RELOAD_INTERVAL : 0;
};

// eslint-disable-next-line import/no-default-export -- deprecated usage
export default _.compose(
  Tables.loadList({
    query: (_: State, { selectedDatabaseId, selectedSchemaId }: OwnProps) => ({
      dbId: selectedDatabaseId,
      schemaName: getSchemaName(selectedSchemaId),
      include_hidden: true,
      ...PLUGIN_FEATURE_LEVEL_PERMISSIONS.dataModelQueryProps,
    }),
    selectorName: "getListUnfiltered",
    reloadInterval: getReloadInterval,
  }),
  connect(null, mapDispatchToProps),
)(MetadataTableList);<|MERGE_RESOLUTION|>--- conflicted
+++ resolved
@@ -193,11 +193,7 @@
 
 const TableBreadcrumbs = ({ schemaId, onBack }: TableBreadcrumbsProps) => {
   return (
-<<<<<<< HEAD
-    <h4 className={cx(CS.p2, CS.borderBottom, "break-anywhere")}>
-=======
-    <h4 className={cx("p2 border-bottom", CS.breakAnywhere)}>
->>>>>>> 6655faa0
+    <h4 className={cx(CS.p2, CS.borderBottom, CS.breakAnywhere)}>
       <BackIconContainer onClick={onBack}>
         <Icon name="chevronleft" size={10} />
         {t`Schemas`}
