--- conflicted
+++ resolved
@@ -164,14 +164,7 @@
       </td>
       <td />
       <td className="text-right">
-<<<<<<< HEAD
-        <span
-          className={cx("link", CS.noDecoration, CS.cursorPointer)}
-          onClick={onCancelClicked}
-        >{t`Cancel`}</span>
-=======
         <span className={CS.link} onClick={onCancelClicked}>{t`Cancel`}</span>
->>>>>>> bf2bb242
         <button
           className={cx(ButtonsS.Button, CS.ml2, {
             [ButtonsS.ButtonPrimary]: textIsValid && textHasChanged,
