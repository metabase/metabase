(ns metabase.models.collection.graph-test
  (:require
   [clojure.test :refer :all]
   [medley.core :as m]
   [metabase.api.common :refer [*current-user-id*]]
   [metabase.audit :as audit]
   [metabase.models.collection :as collection]
   [metabase.models.collection-permission-graph-revision :as c-perm-revision]
   [metabase.models.collection.graph :as graph]
   [metabase.models.permissions :as perms]
   [metabase.models.permissions-group :as perms-group]
   [metabase.test :as mt]
   [metabase.test.fixtures :as fixtures]
   [metabase.util :as u]
   [metabase.util.malli.schema :as ms]
   [toucan2.core :as t2]))

(use-fixtures :once (fixtures/initialize :db :test-users :test-users-personal-collections))

(defn- lucky-collection-children-location []
  (collection/children-location (collection/user->personal-collection (mt/user->id :lucky))))

(defn replace-collection-ids
  "In Collection perms `graph`, replace instances of the ID of `collection-or-id` with `:COLLECTION`, making it possible
  to write tests that don't need to know its actual numeric ID."
  ([collection-or-id graph]
   (replace-collection-ids collection-or-id graph :COLLECTION))

  ([collection-or-id graph replacement-key]
   (let [id      (if (map? collection-or-id) (:id collection-or-id) collection-or-id)
         ;; match variations that pop up depending on whether the map was serialized to JSON. 100, :100, or "100"
         id-keys #{id (str id) (keyword (str id))}]
     (update graph :groups (partial m/map-vals (partial m/map-keys (fn [collection-id]
                                                                     (if (id-keys collection-id)
                                                                       replacement-key
                                                                       collection-id))))))))

(defn- clear-graph-revisions! []
  (t2/delete! :model/CollectionPermissionGraphRevision))

(defn- only-groups
  "Remove entries for non-'magic' groups from a fetched perms `graph`."
  [graph groups-or-ids]
  (update graph :groups select-keys (map u/the-id groups-or-ids)))

(defn- only-collections
  "Remove entries for Collections whose ID is not in `collection-ids` from a fetched perms `graph`."
  [graph collections-or-ids]
  (let [ids (for [collection-or-id collections-or-ids]
              (if (= :root collection-or-id)
                collection-or-id
                (u/the-id collection-or-id)))]
    (update graph :groups (fn [groups]
                            (m/map-vals #(select-keys % ids) groups)))))

(defn graph
  "Fetch collection graph.

  * `:clear-revisions?` = delete any previously existing collection revision entries so we get revision = 0
  * `:collections`      = IDs of Collections to keep. `:root` is always kept.
  * `:groups`           = IDs of Groups to keep. 'Magic' groups are always kept."
  [& {:keys [clear-revisions? collections groups]}]
  (when clear-revisions?
    (clear-graph-revisions!))
  ;; force lazy creation of the three magic groups as needed
  (perms-group/all-users)
  (perms-group/admin)
  ;; now fetch the graph
  (-> (graph/graph)
      (only-groups (concat [(perms-group/all-users) (perms-group/admin)] groups))
      (only-collections (cons :root collections))))

(deftest basic-test
  (testing "Check that the basic graph works"
    (mt/with-non-admin-groups-no-root-collection-perms
      (is (= {:revision 0
              :groups   {(u/the-id (perms-group/all-users)) {:root :none}
                         (u/the-id (perms-group/admin))     {:root :write}}}
             (graph :clear-revisions? true))))))

(deftest new-collection-perms-test
  (testing "Creating a new Collection shouldn't give perms to anyone but admins"
    (mt/with-non-admin-groups-no-root-collection-perms
<<<<<<< HEAD
      (mt/with-temp [Collection collection]
=======
      (t2.with-temp/with-temp [:model/Collection collection]
>>>>>>> 8d23fd74
        (is (= {:revision 0
                :groups   {(u/the-id (perms-group/all-users)) {:root :none,  :COLLECTION :none}
                           (u/the-id (perms-group/admin))     {:root :write, :COLLECTION :write}}}
               (replace-collection-ids collection (graph :clear-revisions? true, :collections [collection]))))))))

(deftest audit-collections-graph-test
  (testing "Check that the audit collection has :read for admins."
    (mt/with-non-admin-groups-no-root-collection-perms
<<<<<<< HEAD
      (mt/with-temp [Collection collection {}]
=======
      (t2.with-temp/with-temp [:model/Collection collection {}]
>>>>>>> 8d23fd74
        (with-redefs [audit/default-audit-collection (constantly collection)]
          (is (= {:revision 0
                  :groups   {(u/the-id (perms-group/all-users)) {:root :none,  :COLLECTION :none}
                             (u/the-id (perms-group/admin))     {:root :write, :COLLECTION :read}}}
                 (replace-collection-ids collection (graph :clear-revisions? true, :collections [collection])))))))))

(deftest read-perms-test
  (testing "make sure read perms show up correctly"
    (mt/with-non-admin-groups-no-root-collection-perms
<<<<<<< HEAD
      (mt/with-temp [Collection collection]
=======
      (t2.with-temp/with-temp [:model/Collection collection]
>>>>>>> 8d23fd74
        (perms/grant-collection-read-permissions! (perms-group/all-users) collection)
        (is (= {:revision 0
                :groups   {(u/the-id (perms-group/all-users)) {:root :none,  :COLLECTION :read}
                           (u/the-id (perms-group/admin))     {:root :write, :COLLECTION :write}}}
               (replace-collection-ids collection (graph :clear-revisions? true, :collections [collection]))))))))

(deftest grant-write-perms-for-new-collections-test
  (testing "make sure we can grant write perms for new collections (!)"
    (mt/with-non-admin-groups-no-root-collection-perms
<<<<<<< HEAD
      (mt/with-temp [Collection collection]
=======
      (t2.with-temp/with-temp [:model/Collection collection]
>>>>>>> 8d23fd74
        (perms/grant-collection-readwrite-permissions! (perms-group/all-users) collection)
        (is (=  {:revision 0
                 :groups   {(u/the-id (perms-group/all-users)) {:root :none,  :COLLECTION :write}
                            (u/the-id (perms-group/admin))     {:root :write, :COLLECTION :write}}}
                (replace-collection-ids collection (graph :clear-revisions? true, :collections [collection]))))))))

(deftest non-magical-groups-test
  (testing "make sure a non-magical group will show up"
<<<<<<< HEAD
    (mt/with-temp [PermissionsGroup new-group]
=======
    (t2.with-temp/with-temp [:model/PermissionsGroup new-group]
>>>>>>> 8d23fd74
      (mt/with-non-admin-groups-no-root-collection-perms
        (is (=   {:revision 0
                  :groups   {(u/the-id (perms-group/all-users)) {:root :none}
                             (u/the-id (perms-group/admin))     {:root :write}
                             (u/the-id new-group)               {:root :none}}}
                 (graph :clear-revisions? true, :groups [new-group])))))))

(deftest root-collection-read-perms-test
  (testing "How abut *read* permissions for the Root Collection?"
<<<<<<< HEAD
    (mt/with-temp [PermissionsGroup new-group]
=======
    (t2.with-temp/with-temp [:model/PermissionsGroup new-group]
>>>>>>> 8d23fd74
      (mt/with-non-admin-groups-no-root-collection-perms
        (perms/grant-collection-read-permissions! new-group collection/root-collection)
        (is (= {:revision 0
                :groups   {(u/the-id (perms-group/all-users)) {:root :none}
                           (u/the-id (perms-group/admin))     {:root :write}
                           (u/the-id new-group)               {:root :read}}}
               (graph :clear-revisions? true, :groups [new-group])))))))

(deftest root-collection-write-perms-test
  (testing "How about granting *write* permissions for the Root Collection?"
<<<<<<< HEAD
    (mt/with-temp [PermissionsGroup new-group]
=======
    (t2.with-temp/with-temp [:model/PermissionsGroup new-group]
>>>>>>> 8d23fd74
      (mt/with-non-admin-groups-no-root-collection-perms
        (perms/grant-collection-readwrite-permissions! new-group collection/root-collection)
        (is (= {:revision 0
                :groups   {(u/the-id (perms-group/all-users)) {:root :none}
                           (u/the-id (perms-group/admin))     {:root :write}
                           (u/the-id new-group)               {:root :write}}}
               (graph :clear-revisions? true, :groups [new-group])))))))

(deftest no-op-test
  (testing "Can we do a no-op update?"
    ;; need to bind *current-user-id* or the Revision won't get updated
    (clear-graph-revisions!)
    (mt/with-non-admin-groups-no-root-collection-perms
      (binding [*current-user-id* (mt/user->id :crowberto)]
        (graph/update-graph! (graph :clear-revisions? true))
        (is (= {:revision 0
                :groups   {(u/the-id (perms-group/all-users)) {:root :none}
                           (u/the-id (perms-group/admin))     {:root :write}}}
               (graph))
            "revision should not have changed, because there was nothing to do...")))))

(deftest grant-perms-test
  (testing "Can we give someone read perms via the graph?"
    (clear-graph-revisions!)
    (mt/with-non-admin-groups-no-root-collection-perms
<<<<<<< HEAD
      (mt/with-temp [Collection collection]
=======
      (t2.with-temp/with-temp [:model/Collection collection]
>>>>>>> 8d23fd74
        (binding [*current-user-id* (mt/user->id :crowberto)]
          (graph/update-graph! (assoc-in (graph :clear-revisions? true)
                                         [:groups (u/the-id (perms-group/all-users)) (u/the-id collection)]
                                         :read))
          (is (= {:revision 1
                  :groups   {(u/the-id (perms-group/all-users)) {:root :none,  :COLLECTION :read}
                             (u/the-id (perms-group/admin))     {:root :write, :COLLECTION :write}}}
                 (replace-collection-ids collection (graph :collections [collection]))))))))

  (testing "can we give them *write* perms?"
    (mt/with-non-admin-groups-no-root-collection-perms
<<<<<<< HEAD
      (mt/with-temp [Collection collection]
=======
      (t2.with-temp/with-temp [:model/Collection collection]
>>>>>>> 8d23fd74
        (binding [*current-user-id* (mt/user->id :crowberto)]
          (graph/update-graph! (assoc-in (graph :clear-revisions? true)
                                         [:groups (u/the-id (perms-group/all-users)) (u/the-id collection)]
                                         :write))
          (is (= {:revision 1
                  :groups   {(u/the-id (perms-group/all-users)) {:root :none,  :COLLECTION :write}
                             (u/the-id (perms-group/admin))     {:root :write, :COLLECTION :write}}}
                 (replace-collection-ids collection (graph :collections [collection])))))))))

(deftest revoke-perms-test
  (testing "can we *revoke* perms?"
    (clear-graph-revisions!)
    (mt/with-non-admin-groups-no-root-collection-perms
<<<<<<< HEAD
      (mt/with-temp [Collection collection]
=======
      (t2.with-temp/with-temp [:model/Collection collection]
>>>>>>> 8d23fd74
        (binding [*current-user-id* (mt/user->id :crowberto)]
          (perms/grant-collection-read-permissions! (perms-group/all-users) collection)
          (graph/update-graph! (assoc-in (graph :clear-revisions? true)
                                         [:groups (u/the-id (perms-group/all-users)) (u/the-id collection)]
                                         :none))
          (is (= {:revision 1
                  :groups   {(u/the-id (perms-group/all-users)) {:root :none,  :COLLECTION :none}
                             (u/the-id (perms-group/admin))     {:root :write, :COLLECTION :write}}}
                 (replace-collection-ids collection (graph :collections [collection])))))))))

(deftest grant-root-permissions-test
  (testing "Can we grant *read* permissions for the Root Collection?"
<<<<<<< HEAD
    (mt/with-temp [PermissionsGroup new-group]
=======
    (t2.with-temp/with-temp [:model/PermissionsGroup new-group]
>>>>>>> 8d23fd74
      (clear-graph-revisions!)
      (mt/with-non-admin-groups-no-root-collection-perms
        (binding [*current-user-id* (mt/user->id :crowberto)]
          (graph/update-graph! (assoc-in (graph :clear-revisions? true)
                                         [:groups (u/the-id new-group) :root]
                                         :read))
          (is (= {:revision 1
                  :groups   {(u/the-id (perms-group/all-users)) {:root :none}
                             (u/the-id (perms-group/admin))     {:root :write}
                             (u/the-id new-group)               {:root :read}}}
                 (graph :groups [new-group])))))))

  (testing "How about granting *write* permissions for the Root Collection?"
<<<<<<< HEAD
    (mt/with-temp [PermissionsGroup new-group]
=======
    (t2.with-temp/with-temp [:model/PermissionsGroup new-group]
>>>>>>> 8d23fd74
      (clear-graph-revisions!)
      (mt/with-non-admin-groups-no-root-collection-perms
        (binding [*current-user-id* (mt/user->id :crowberto)]
          (graph/update-graph! (assoc-in (graph :clear-revisions? true)
                                         [:groups (u/the-id new-group) :root]
                                         :write))
          (is (= {:revision 1
                  :groups   {(u/the-id (perms-group/all-users)) {:root :none}
                             (u/the-id (perms-group/admin))     {:root :write}
                             (u/the-id new-group)               {:root :write}}}
                 (graph :groups [new-group]))))))))

(deftest revoke-root-permissions-test
  (testing "can we *revoke* RootCollection perms?"
<<<<<<< HEAD
    (mt/with-temp [PermissionsGroup new-group]
=======
    (t2.with-temp/with-temp [:model/PermissionsGroup new-group]
>>>>>>> 8d23fd74
      (clear-graph-revisions!)
      (mt/with-non-admin-groups-no-root-collection-perms
        (binding [*current-user-id* (mt/user->id :crowberto)]
          (perms/grant-collection-readwrite-permissions! new-group collection/root-collection)
          (graph/update-graph! (assoc-in (graph :clear-revisions? true)
                                         [:groups (u/the-id new-group) :root]
                                         :none))
          (is (= {:revision 1
                  :groups   {(u/the-id (perms-group/all-users)) {:root :none}
                             (u/the-id (perms-group/admin))     {:root :write}
                             (u/the-id new-group)               {:root :none}}}
                 (graph :groups [new-group]))))))))

(deftest personal-collections-should-not-appear-test
  (testing "Make sure that personal Collections *do not* appear in the Collections graph"
    (mt/with-non-admin-groups-no-root-collection-perms
      (is (= {:revision 0
              :groups   {(u/the-id (perms-group/all-users)) {:root :none}
                         (u/the-id (perms-group/admin))     {:root :write}}}
             (graph :clear-revisions? true)))))

  (testing "Make sure descendants of Personal Collections do not come back as part of the graph either..."
    (clear-graph-revisions!)
    (mt/with-non-admin-groups-no-root-collection-perms
<<<<<<< HEAD
      (mt/with-temp [Collection _ {:location (lucky-collection-children-location)}]
=======
      (t2.with-temp/with-temp [:model/Collection _ {:location (lucky-collection-children-location)}]
>>>>>>> 8d23fd74
        (is (= {:revision 0
                :groups   {(u/the-id (perms-group/all-users)) {:root :none}
                           (u/the-id (perms-group/admin))     {:root :write}}}
               (graph)))))))

(deftest disallow-editing-personal-collections-test
  (testing "Make sure that if we try to be sneaky and edit a Personal Collection via the graph, changes are ignored"
    (mt/with-non-admin-groups-no-root-collection-perms
      (let [lucky-personal-collection-id (u/the-id (collection/user->personal-collection (mt/user->id :lucky)))
            path                         [:groups (u/the-id (perms-group/all-users)) lucky-personal-collection-id]]
        (mt/throw-if-called! graph/update-group-permissions!
          (graph/update-graph! (assoc-in (graph :clear-revisions? true) path :read)))

        (testing "double-check that the graph is unchanged"
          (is (= {:revision 0
                  :groups   {(u/the-id (perms-group/all-users)) {:root :none}
                             (u/the-id (perms-group/admin))     {:root :write}}}
                 (graph))))

        (testing "No revision should have been saved"
          (is (= 0
                 (c-perm-revision/latest-id)))))))

  (testing "Make sure you can't be sneaky and edit descendants of Personal Collections either."
<<<<<<< HEAD
    (mt/with-temp [Collection collection {:location (lucky-collection-children-location)}]
=======
    (t2.with-temp/with-temp [:model/Collection collection {:location (lucky-collection-children-location)}]
>>>>>>> 8d23fd74
      (let [lucky-personal-collection-id (u/the-id (collection/user->personal-collection (mt/user->id :lucky)))]
        (is (thrown?
             Exception
             (graph/update-graph! (assoc-in (graph :clear-revisions? true)
                                            [:groups
                                             (u/the-id (perms-group/all-users))
                                             lucky-personal-collection-id
                                             (u/the-id collection)]
                                            :read))))))))

(set! *warn-on-reflection* true)

(defn- update-graph-and-wait!
  "`graph/update-graph!` updates the before and after values in the graph asyncronously, so we need to wait for them to be written"
  ([new-graph] (update-graph-and-wait! nil new-graph))
  ([namespaze new-graph]
   (when-let [future (graph/update-graph! namespaze new-graph false)]
     ;; Block until the entire graph has been `filled-in!`
     @future)))

(deftest collection-namespace-test
  (testing "The permissions graph should be namespace-aware.\n"
    (mt/with-non-admin-groups-no-root-collection-perms
      (mt/with-temp [:model/Collection {default-a :id}   {:location "/"}
                     :model/Collection {default-ab :id}  {:location (format "/%d/" default-a)}
                     :model/Collection {currency-a :id}  {:namespace "currency" :location "/"}
                     :model/Collection {currency-ab :id} {:namespace "currency" :location (format "/%d/" currency-a)}
                     :model/PermissionsGroup {group-id :id} {}]
        (letfn [(nice-graph [graph]
                  (let [id->alias {default-a   "Default A"
                                   default-ab  "Default A -> B"
                                   currency-a  "Currency A"
                                   currency-ab "Currency A -> B"}]
                    (transduce
                     identity
                     (fn
                       ([graph]
                        (-> (get-in graph [:groups group-id])
                            (select-keys (cons :root (vals id->alias)))))
                       ([graph [collection-id k]]
                        (replace-collection-ids collection-id graph k)))
                     graph
                     id->alias)))]
          (doseq [collection [default-a default-ab currency-a currency-ab]]
            (perms/grant-collection-read-permissions! group-id collection))
          (testing "Calling (graph) with no args should only show Collections in the default namespace"
            (is (= {"Default A" :read, "Default A -> B" :read, :root :none}
                   (nice-graph (graph/graph))
                   (nice-graph (graph/graph nil)))))

          (testing "You should be able to pass an different namespace to (graph) to see Collections in that namespace"
            (is (= {"Currency A" :read, "Currency A -> B" :read, :root :none}
                   (nice-graph (graph/graph :currency)))))

          ;; bind a current user so CollectionPermissionGraphRevisions get saved.
          (mt/with-test-user :crowberto
            (testing "Should be able to update the graph for the default namespace.\n"
              (let [before (graph/graph)]
                (update-graph-and-wait! (assoc before :groups {group-id {default-ab :write, currency-ab :write}}))
                (is (= {"Default A" :read, "Default A -> B" :write, :root :none}
                       (nice-graph (graph/graph))))

                (testing "Updates to Collections in other namespaces should be ignored"
                  (is (= {"Currency A" :read, "Currency A -> B" :read, :root :none}
                         (nice-graph (graph/graph :currency)))))

                (testing "A CollectionPermissionGraphRevision recording the *changes* to the perms graph should be saved."
                  (is (malli= [:map
                               [:id         ms/PositiveInt]
                               [:before     [:fn #(= % (mt/obj->json->obj (assoc before :namespace nil)))]]
                               [:after      [:fn #(= % {(keyword (str group-id)) {(keyword (str default-ab)) "write"}})]]
                               [:user_id    [:= (mt/user->id :crowberto)]]
                               [:created_at (ms/InstanceOfClass java.time.temporal.Temporal)]]
                              (t2/select-one :model/CollectionPermissionGraphRevision {:order-by [[:id :desc]]}))))))

            (testing "Should be able to update the graph for a non-default namespace.\n"
              (let [before (graph/graph :currency)]
                @(graph/update-graph! :currency (assoc (graph/graph) :groups {group-id {default-a :write, currency-a :write}}) false)
                (is (= {"Currency A" :write, "Currency A -> B" :read, :root :none}
                       (nice-graph (graph/graph :currency))))

                (testing "Updates to Collections in other namespaces should be ignored"
                  (is (= {"Default A" :read, "Default A -> B" :write, :root :none}
                         (nice-graph (graph/graph)))))

                (testing "A CollectionPermissionGraphRevision recording the *changes* to the perms graph should be saved."
                  (is (malli= [:map
                               [:id         ms/PositiveInt]
                               [:before     [:fn #(= % (mt/obj->json->obj (assoc before :namespace "currency")))]]
                               [:after      [:fn #(= % {(keyword (str group-id)) {(keyword (str currency-a)) "write"}})]]
                               [:user_id    [:= (mt/user->id :crowberto)]]
                               [:created_at (ms/InstanceOfClass java.time.temporal.Temporal)]]
                              (t2/select-one :model/CollectionPermissionGraphRevision {:order-by [[:id :desc]]}))))))

            (testing "should be able to update permissions for the Root Collection in the default namespace via the graph"
              (update-graph-and-wait! (assoc (graph/graph) :groups {group-id {:root :read}}))
              (is (= {:root :read, "Default A" :read, "Default A -> B" :write}
                     (nice-graph (graph/graph))))

              (testing "\nshouldn't affect Root Collection perms for non-default namespaces"
                (is (= {:root :none, "Currency A" :write, "Currency A -> B" :read}
                       (nice-graph (graph/graph :currency)))))

              (testing "A CollectionPermissionGraphRevision recording the *changes* to the perms graph should be saved."
                (is (=? {:before {:namespace nil
                                  :groups    {(keyword (str group-id)) {:root "none"}}}
                         :after  {(keyword (str group-id)) {:root "read"}}}
                        (t2/select-one :model/CollectionPermissionGraphRevision {:order-by [[:id :desc]]})))))

            (testing "should be able to update permissions for Root Collection in non-default namespace"
              (update-graph-and-wait! :currency (assoc (graph/graph :currency) :groups {group-id {:root :write}}))
              (is (= {:root :write, "Currency A" :write, "Currency A -> B" :read}
                     (nice-graph (graph/graph :currency))))

              (testing "\nshouldn't affect Root Collection perms for default namespace"
                (is (= {:root :read, "Default A" :read, "Default A -> B" :write}
                       (nice-graph (graph/graph)))))

              (testing "A CollectionPermissionGraphRevision recording the *changes* to the perms graph should be saved."
                (is (=? {:before {:namespace "currency"
                                  :groups    {(keyword (str group-id)) {:root "none"}}}
                         :after  {(keyword (str group-id)) {:root "write"}}}
                        (t2/select-one :model/CollectionPermissionGraphRevision {:order-by [[:id :desc]]})))))))))))

(defn- do-with-n-temp-users-with-personal-collections! [num-users thunk]
  (mt/with-model-cleanup [:model/User :model/Collection]
    ;; insert all the users
    (let [max-id (:max-id (t2/select-one [:model/User [:%max.id :max-id]]))
          user-ids (range (inc max-id) (inc (+ num-users max-id)))
<<<<<<< HEAD
          values (map #(assoc (mt/with-temp-defaults User)
=======
          values (map #(assoc (t2.with-temp/with-temp-defaults :model/User)
>>>>>>> 8d23fd74
                              :date_joined :%now
                              :id %)
                      user-ids)]
      (t2/query {:insert-into (t2/table-name :model/User)
                 :values      values})
      (assert (= (count user-ids) num-users))
      ;; insert the Collections
      (t2/query {:insert-into (t2/table-name :model/Collection)
                 :values      (for [user-id user-ids
<<<<<<< HEAD
                                    :let    [collection (mt/with-temp-defaults Collection)]]
=======
                                    :let    [collection (t2.with-temp/with-temp-defaults :model/Collection)]]
>>>>>>> 8d23fd74
                                (assoc collection
                                       :personal_owner_id user-id
                                       :slug "my_collection"))}))
    ;; now run the thunk
    (thunk)))

(defmacro ^:private with-n-temp-users-with-personal-collections [num-users & body]
  `(do-with-n-temp-users-with-personal-collections! ~num-users (fn [] ~@body)))

(deftest mega-graph-test
  (testing "A truly insane amount of Personal Collections shouldn't cause a Stack Overflow (#13211)"
    (with-n-temp-users-with-personal-collections 2000
      (is (>= (t2/count :model/Collection :personal_owner_id [:not= nil]) 2000))
      (is (map? (graph/graph))))))

(deftest async-perm-graph-revisions
  (testing "A CollectionPermissionGraphRevision should be saved when the graph is updated, even if it takes a while."
    (clear-graph-revisions!)
    (binding [*current-user-id* (mt/user->id :crowberto)]
      (mt/with-temp [:model/Collection {collection-id :id} {:location "/"}]
        (let [all-users-group-id (u/the-id (perms-group/all-users))
              ;; Remove the group's permissions for the `:root` collection:
              _ (perms/revoke-collection-permissions! all-users-group-id collection-id)
              before (graph/graph)
              new-graph (assoc before :groups {(u/the-id (perms-group/all-users)) {collection-id :read}})]
          @(graph/update-graph! new-graph)
          (is (malli= [:map [:id :int] [:user_id :int] [:before :some] [:after :some]]
                      (t2/select-one :model/CollectionPermissionGraphRevision (inc (:revision before))))
              "Values for before and after should be present in the revision."))))))<|MERGE_RESOLUTION|>--- conflicted
+++ resolved
@@ -13,7 +13,8 @@
    [metabase.test.fixtures :as fixtures]
    [metabase.util :as u]
    [metabase.util.malli.schema :as ms]
-   [toucan2.core :as t2]))
+   [toucan2.core :as t2]
+   [toucan2.tools.with-temp :as t2.with-temp]))
 
 (use-fixtures :once (fixtures/initialize :db :test-users :test-users-personal-collections))
 
@@ -81,11 +82,7 @@
 (deftest new-collection-perms-test
   (testing "Creating a new Collection shouldn't give perms to anyone but admins"
     (mt/with-non-admin-groups-no-root-collection-perms
-<<<<<<< HEAD
-      (mt/with-temp [Collection collection]
-=======
-      (t2.with-temp/with-temp [:model/Collection collection]
->>>>>>> 8d23fd74
+      (t2.with-temp/with-temp [:model/Collection collection]
         (is (= {:revision 0
                 :groups   {(u/the-id (perms-group/all-users)) {:root :none,  :COLLECTION :none}
                            (u/the-id (perms-group/admin))     {:root :write, :COLLECTION :write}}}
@@ -94,11 +91,7 @@
 (deftest audit-collections-graph-test
   (testing "Check that the audit collection has :read for admins."
     (mt/with-non-admin-groups-no-root-collection-perms
-<<<<<<< HEAD
-      (mt/with-temp [Collection collection {}]
-=======
       (t2.with-temp/with-temp [:model/Collection collection {}]
->>>>>>> 8d23fd74
         (with-redefs [audit/default-audit-collection (constantly collection)]
           (is (= {:revision 0
                   :groups   {(u/the-id (perms-group/all-users)) {:root :none,  :COLLECTION :none}
@@ -108,11 +101,7 @@
 (deftest read-perms-test
   (testing "make sure read perms show up correctly"
     (mt/with-non-admin-groups-no-root-collection-perms
-<<<<<<< HEAD
-      (mt/with-temp [Collection collection]
-=======
-      (t2.with-temp/with-temp [:model/Collection collection]
->>>>>>> 8d23fd74
+      (t2.with-temp/with-temp [:model/Collection collection]
         (perms/grant-collection-read-permissions! (perms-group/all-users) collection)
         (is (= {:revision 0
                 :groups   {(u/the-id (perms-group/all-users)) {:root :none,  :COLLECTION :read}
@@ -122,11 +111,7 @@
 (deftest grant-write-perms-for-new-collections-test
   (testing "make sure we can grant write perms for new collections (!)"
     (mt/with-non-admin-groups-no-root-collection-perms
-<<<<<<< HEAD
-      (mt/with-temp [Collection collection]
-=======
-      (t2.with-temp/with-temp [:model/Collection collection]
->>>>>>> 8d23fd74
+      (t2.with-temp/with-temp [:model/Collection collection]
         (perms/grant-collection-readwrite-permissions! (perms-group/all-users) collection)
         (is (=  {:revision 0
                  :groups   {(u/the-id (perms-group/all-users)) {:root :none,  :COLLECTION :write}
@@ -135,11 +120,7 @@
 
 (deftest non-magical-groups-test
   (testing "make sure a non-magical group will show up"
-<<<<<<< HEAD
-    (mt/with-temp [PermissionsGroup new-group]
-=======
-    (t2.with-temp/with-temp [:model/PermissionsGroup new-group]
->>>>>>> 8d23fd74
+    (t2.with-temp/with-temp [:model/PermissionsGroup new-group]
       (mt/with-non-admin-groups-no-root-collection-perms
         (is (=   {:revision 0
                   :groups   {(u/the-id (perms-group/all-users)) {:root :none}
@@ -149,11 +130,7 @@
 
 (deftest root-collection-read-perms-test
   (testing "How abut *read* permissions for the Root Collection?"
-<<<<<<< HEAD
-    (mt/with-temp [PermissionsGroup new-group]
-=======
-    (t2.with-temp/with-temp [:model/PermissionsGroup new-group]
->>>>>>> 8d23fd74
+    (t2.with-temp/with-temp [:model/PermissionsGroup new-group]
       (mt/with-non-admin-groups-no-root-collection-perms
         (perms/grant-collection-read-permissions! new-group collection/root-collection)
         (is (= {:revision 0
@@ -164,11 +141,7 @@
 
 (deftest root-collection-write-perms-test
   (testing "How about granting *write* permissions for the Root Collection?"
-<<<<<<< HEAD
-    (mt/with-temp [PermissionsGroup new-group]
-=======
-    (t2.with-temp/with-temp [:model/PermissionsGroup new-group]
->>>>>>> 8d23fd74
+    (t2.with-temp/with-temp [:model/PermissionsGroup new-group]
       (mt/with-non-admin-groups-no-root-collection-perms
         (perms/grant-collection-readwrite-permissions! new-group collection/root-collection)
         (is (= {:revision 0
@@ -194,11 +167,7 @@
   (testing "Can we give someone read perms via the graph?"
     (clear-graph-revisions!)
     (mt/with-non-admin-groups-no-root-collection-perms
-<<<<<<< HEAD
-      (mt/with-temp [Collection collection]
-=======
-      (t2.with-temp/with-temp [:model/Collection collection]
->>>>>>> 8d23fd74
+      (t2.with-temp/with-temp [:model/Collection collection]
         (binding [*current-user-id* (mt/user->id :crowberto)]
           (graph/update-graph! (assoc-in (graph :clear-revisions? true)
                                          [:groups (u/the-id (perms-group/all-users)) (u/the-id collection)]
@@ -210,11 +179,7 @@
 
   (testing "can we give them *write* perms?"
     (mt/with-non-admin-groups-no-root-collection-perms
-<<<<<<< HEAD
-      (mt/with-temp [Collection collection]
-=======
-      (t2.with-temp/with-temp [:model/Collection collection]
->>>>>>> 8d23fd74
+      (t2.with-temp/with-temp [:model/Collection collection]
         (binding [*current-user-id* (mt/user->id :crowberto)]
           (graph/update-graph! (assoc-in (graph :clear-revisions? true)
                                          [:groups (u/the-id (perms-group/all-users)) (u/the-id collection)]
@@ -228,11 +193,7 @@
   (testing "can we *revoke* perms?"
     (clear-graph-revisions!)
     (mt/with-non-admin-groups-no-root-collection-perms
-<<<<<<< HEAD
-      (mt/with-temp [Collection collection]
-=======
-      (t2.with-temp/with-temp [:model/Collection collection]
->>>>>>> 8d23fd74
+      (t2.with-temp/with-temp [:model/Collection collection]
         (binding [*current-user-id* (mt/user->id :crowberto)]
           (perms/grant-collection-read-permissions! (perms-group/all-users) collection)
           (graph/update-graph! (assoc-in (graph :clear-revisions? true)
@@ -245,11 +206,7 @@
 
 (deftest grant-root-permissions-test
   (testing "Can we grant *read* permissions for the Root Collection?"
-<<<<<<< HEAD
-    (mt/with-temp [PermissionsGroup new-group]
-=======
-    (t2.with-temp/with-temp [:model/PermissionsGroup new-group]
->>>>>>> 8d23fd74
+    (t2.with-temp/with-temp [:model/PermissionsGroup new-group]
       (clear-graph-revisions!)
       (mt/with-non-admin-groups-no-root-collection-perms
         (binding [*current-user-id* (mt/user->id :crowberto)]
@@ -263,11 +220,7 @@
                  (graph :groups [new-group])))))))
 
   (testing "How about granting *write* permissions for the Root Collection?"
-<<<<<<< HEAD
-    (mt/with-temp [PermissionsGroup new-group]
-=======
-    (t2.with-temp/with-temp [:model/PermissionsGroup new-group]
->>>>>>> 8d23fd74
+    (t2.with-temp/with-temp [:model/PermissionsGroup new-group]
       (clear-graph-revisions!)
       (mt/with-non-admin-groups-no-root-collection-perms
         (binding [*current-user-id* (mt/user->id :crowberto)]
@@ -282,11 +235,7 @@
 
 (deftest revoke-root-permissions-test
   (testing "can we *revoke* RootCollection perms?"
-<<<<<<< HEAD
-    (mt/with-temp [PermissionsGroup new-group]
-=======
-    (t2.with-temp/with-temp [:model/PermissionsGroup new-group]
->>>>>>> 8d23fd74
+    (t2.with-temp/with-temp [:model/PermissionsGroup new-group]
       (clear-graph-revisions!)
       (mt/with-non-admin-groups-no-root-collection-perms
         (binding [*current-user-id* (mt/user->id :crowberto)]
@@ -311,11 +260,7 @@
   (testing "Make sure descendants of Personal Collections do not come back as part of the graph either..."
     (clear-graph-revisions!)
     (mt/with-non-admin-groups-no-root-collection-perms
-<<<<<<< HEAD
-      (mt/with-temp [Collection _ {:location (lucky-collection-children-location)}]
-=======
       (t2.with-temp/with-temp [:model/Collection _ {:location (lucky-collection-children-location)}]
->>>>>>> 8d23fd74
         (is (= {:revision 0
                 :groups   {(u/the-id (perms-group/all-users)) {:root :none}
                            (u/the-id (perms-group/admin))     {:root :write}}}
@@ -340,11 +285,7 @@
                  (c-perm-revision/latest-id)))))))
 
   (testing "Make sure you can't be sneaky and edit descendants of Personal Collections either."
-<<<<<<< HEAD
-    (mt/with-temp [Collection collection {:location (lucky-collection-children-location)}]
-=======
     (t2.with-temp/with-temp [:model/Collection collection {:location (lucky-collection-children-location)}]
->>>>>>> 8d23fd74
       (let [lucky-personal-collection-id (u/the-id (collection/user->personal-collection (mt/user->id :lucky)))]
         (is (thrown?
              Exception
@@ -474,11 +415,7 @@
     ;; insert all the users
     (let [max-id (:max-id (t2/select-one [:model/User [:%max.id :max-id]]))
           user-ids (range (inc max-id) (inc (+ num-users max-id)))
-<<<<<<< HEAD
-          values (map #(assoc (mt/with-temp-defaults User)
-=======
           values (map #(assoc (t2.with-temp/with-temp-defaults :model/User)
->>>>>>> 8d23fd74
                               :date_joined :%now
                               :id %)
                       user-ids)]
@@ -488,11 +425,7 @@
       ;; insert the Collections
       (t2/query {:insert-into (t2/table-name :model/Collection)
                  :values      (for [user-id user-ids
-<<<<<<< HEAD
-                                    :let    [collection (mt/with-temp-defaults Collection)]]
-=======
                                     :let    [collection (t2.with-temp/with-temp-defaults :model/Collection)]]
->>>>>>> 8d23fd74
                                 (assoc collection
                                        :personal_owner_id user-id
                                        :slug "my_collection"))}))
