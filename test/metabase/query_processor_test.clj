--- conflicted
+++ resolved
@@ -6,11 +6,7 @@
    [clojure.set :as set]
    [clojure.string :as str]
    [clojure.test :refer :all]
-<<<<<<< HEAD
-   [clojure.tools.logging :as log]
-=======
    [hawk.init]
->>>>>>> beb17d4e
    [medley.core :as m]
    [metabase.db.connection :as mdb.connection]
    [metabase.driver :as driver]
@@ -303,7 +299,7 @@
 
   ([format-fns format-nil-values? response]
    (when (= (:status response) :failed)
-     (log/errorf "Error running query: %s" (u/pprint-to-str 'red response))
+     (println "Error running query:" (u/pprint-to-str 'red response))
      (throw (ex-info (:error response) response)))
 
    (let [format-fns (map format-rows-fn (format-rows-fns format-fns))]
