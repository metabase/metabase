--- conflicted
+++ resolved
@@ -1,9 +1,5 @@
-<<<<<<< HEAD
-import { useMemo, MouseEvent, useState } from "react";
-=======
 import type { MouseEvent } from "react";
-import { useMemo } from "react";
->>>>>>> 191b8165
+import { useMemo, useState } from "react";
 
 import { t } from "ttag";
 
