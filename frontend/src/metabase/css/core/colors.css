/* NOTE: DO NOT ADD COLORS WITHOUT EXTREMELY GOOD REASON AND DESIGN REVIEW
 * NOTE: KEEP SYNCRONIZED WITH COLORS.JS
 */
:root {
  --color-brand: #509ee3;
  --color-brand-light: #ddecfa;
  --color-accent1: #88bf4d;
  --color-accent2: #a989c5;
<<<<<<< HEAD
  --color-accent4: #f9d45c;
=======
  --color-accent7: #7172ad;
>>>>>>> 7525c42b
  --color-admin-navbar: #7172ad;
  --color-white: #ffffff;
  --color-black: #2e353b;
  --color-success: #84bb4c;
  --color-error: #ed6e6e;
  --color-warning: #f9cf48;
  --color-text-dark: #4c5773;
  --color-text-medium: #949aab;
  --color-text-light: #b8bbc3;
  --color-text-white: #ffffff;
  --color-bg-black: #2e353b;
  --color-bg-dark: #93a1ab;
  --color-bg-medium: #edf2f5;
  --color-bg-light: #f9fbfc;
  --color-bg-white: #ffffff;
  --color-bg-yellow: #fffcf2;
  --color-focus: #cbe2f7;
  --color-shadow: rgba(0, 0, 0, 0.13);
  --color-border: #eeecec;
  --color-border-dark: #c9ced3;
}

.text-default,
:local(.text-default) {
  color: var(--color-text-dark);
}

.text-default-hover:hover {
  color: var(--color-text-dark);
}

/* brand */
.text-brand,
:local(.text-brand),
.text-brand-hover:hover,
:local(.text-brand-hover):hover {
  color: var(--color-brand);
}

.text-brand-darken,
.text-brand-darken-hover:hover {
  color: var(--color-brand);
}

.text-brand-light,
:local(.text-brand-light),
.text-brand-light-hover:hover,
:local(.text-brand-light-hover):hover {
  color: var(--color-brand-light);
}

.bg-brand-light {
  background-color: var(--color-brand-light);
}

.bg-brand-dark,
.bg-brand-dark-hover:hover {
  background-color: color-mod(var(--color-brand) blackness(12%));
}

.bg-brand-dark,
.bg-brand-dark-hover:hover {
  background-color: color-mod(var(--color-brand) blackness(12%));
}

.bg-brand-dark,
.bg-brand-dark-hover:hover {
  background-color: color-mod(var(--color-brand) blackness(12%));
}

.bg-brand,
.bg-brand-hover:hover,
.bg-brand-active:active {
  background-color: var(--color-brand);
}

@media screen and (--breakpoint-min-md) {
  .md-bg-brand {
    background-color: var(--color-brand) !important;
  }
}

/* success */

.text-success {
  color: var(--color-success);
}
.bg-success {
  background-color: var(--color-success);
}

/* error */

.text-error,
:local(.text-error),
.text-error-hover:hover {
  color: var(--color-error);
}

.bg-error,
.bg-error-hover:hover {
  background-color: var(--color-error);
}
.bg-error-input {
  background-color: var(--color-bg-white);
}

<<<<<<< HEAD
/* favorite */
.text-gold,
.text-gold-hover:hover {
  color: var(--color-accent4);
=======
.text-purple,
.text-purple-hover:hover {
  color: var(--color-accent7);
>>>>>>> 7525c42b
}

.text-green,
.text-green-hover:hover {
  color: var(--color-accent1);
}

.text-green-saturated,
.text-green-saturated-hover:hover {
  color: var(--color-accent1);
}

.text-orange,
.text-orange-hover:hover {
  color: var(--color-warning);
}

.text-slate {
  color: var(--color-text-medium);
}
.text-slate-light {
  color: var(--color-text-light);
}
.text-slate-extra-light {
  background-color: var(--color-bg-light);
}

.bg-purple,
.bg-purple-hover:hover {
  background-color: var(--color-accent2);
}

.bg-green,
.bg-green-hover:hover {
  background-color: var(--color-accent1);
}
.bg-green-saturated,
.bg-green-saturated-hover:hover {
  background-color: var(--color-accent1);
}

/* alt */
.bg-alt,
.bg-alt-hover:hover {
  background-color: var(--color-bg-light);
}

.text-light,
:local(.text-light),
.text-light-hover:hover {
  color: var(--color-text-light);
}

.text-medium,
:local(.text-medium),
.text-medium-hover:hover {
  color: var(--color-text-medium);
}

.text-dark,
:local(.text-dark),
.text-dark-hover:hover {
  color: var(--color-text-dark);
}

.bg-light,
.bg-light-hover:hover {
  background-color: var(--color-bg-light);
}

.bg-medium,
.bg-medium-hover:hover {
  background-color: var(--color-bg-medium);
}

.bg-dark,
.bg-dark-hover:hover {
  background-color: var(--color-bg-dark);
}

.bg-black,
.bg-black-hover:hover {
  background-color: var(--color-bg-black);
}

/* white  - move to bottom for specificity since its often used on hovers, etc */
.text-white,
:local(.text-white),
.text-white-hover:hover {
  color: var(--color-text-white);
}

@media screen and (--breakpoint-min-md) {
  .md-text-white {
    color: var(--color-text-white);
  }
}

/* common pattern, background brand, text white when hovering or selected */
.brand-hover:hover {
  color: var(--color-text-white);
  background-color: var(--color-brand);
}
.brand-hover:hover * {
  color: var(--color-text-white);
}

.bg-white,
:local(.bg-white),
.bg-white-hover:hover {
  background-color: var(--color-bg-white);
}

.bg-light-blue {
  background-color: var(--color-bg-light);
}

.bg-light-blue-hover:hover {
  background-color: var(--color-bg-medium);
}

.text-light-blue,
.text-light-blue-hover:hover {
  color: var(--color-text-light);
}
.text-slate {
  color: var(--color-text-medium);
}

.bg-transparent {
  background-color: transparent;
}

/* entity colors */

.bg-metric {
  background-color: var(--color-accent1);
}
.text-metric {
  color: var(--color-accent1);
}

.bg-data {
  background-color: var(--color-accent1);
}
.text-data {
  color: var(--color-accent1);
}

.bg-segment {
  background-color: var(--color-accent2);
}
.text-segment {
  color: var(--color-accent2);
}

.bg-dashboard {
  background-color: var(--color-brand);
}
.text-dashboard {
  color: var(--color-brand);
}

.bg-question {
  background-color: var(--color-bg-dark);
}
.text-question {
  color: var(--color-text-medium);
}

.text-light {
  color: var(--color-text-light);
}
.text-medium {
  color: var(--color-text-medium);
}
.text-dark {
  color: var(--color-text-dark);
}<|MERGE_RESOLUTION|>--- conflicted
+++ resolved
@@ -6,11 +6,6 @@
   --color-brand-light: #ddecfa;
   --color-accent1: #88bf4d;
   --color-accent2: #a989c5;
-<<<<<<< HEAD
-  --color-accent4: #f9d45c;
-=======
-  --color-accent7: #7172ad;
->>>>>>> 7525c42b
   --color-admin-navbar: #7172ad;
   --color-white: #ffffff;
   --color-black: #2e353b;
@@ -118,18 +113,6 @@
   background-color: var(--color-bg-white);
 }
 
-<<<<<<< HEAD
-/* favorite */
-.text-gold,
-.text-gold-hover:hover {
-  color: var(--color-accent4);
-=======
-.text-purple,
-.text-purple-hover:hover {
-  color: var(--color-accent7);
->>>>>>> 7525c42b
-}
-
 .text-green,
 .text-green-hover:hover {
   color: var(--color-accent1);
