import type * as React from "react";
import { useMemo, useState } from "react";
import { t } from "ttag";
import _ from "underscore";

import EmptyState from "metabase/components/EmptyState";
import LoadingSpinner from "metabase/components/LoadingSpinner";
import type { InputProps } from "metabase/core/components/Input";
import Input from "metabase/core/components/Input";
import { useDebouncedValue } from "metabase/hooks/use-debounced-value";
import { useTranslateContent } from "metabase/i18n/hooks";
import { delay } from "metabase/lib/delay";
import { PLUGIN_CONTENT_TRANSLATION } from "metabase/plugins";
import { Flex } from "metabase/ui";
import type { RowValue } from "metabase-types/api";

import { getOptionDisplayName, optionMatchesFilter } from "../ListField/utils";

import {
  EmptyStateContainer,
  FilterInputContainer,
  OptionContainer,
  OptionItem,
  OptionsList,
} from "./SingleSelectListField.styled";
import type { Option, SingleSelectListFieldProps } from "./types";
<<<<<<< HEAD
import { optionItemContainsFilter, optionItemEqualsFilter } from "./utils";
=======
import { optionItemEqualsFilter } from "./utils";
>>>>>>> 1b75ad7c

const DEBOUNCE_FILTER_TIME = delay(100);

function createOptionsFromValuesWithoutOptions(
  values: RowValue[],
  options: Option[],
<<<<<<< HEAD
): Option {
=======
): Option[] {
>>>>>>> 1b75ad7c
  const optionsMap = new Map(options.map((option) => [option[0], option]));
  return values
    .filter((value) => !optionsMap.has(value))
    .map((value) => [value]);
}

const SingleSelectListField = ({
  onChange,
  value,
  options,
  optionRenderer,
  placeholder = t`Find...`,
  onSearchChange,
  isDashboardFilter,
  isLoading,
  checkedColor,
}: SingleSelectListFieldProps) => {
  const [selectedValue, setSelectedValue] = useState(value?.[0]);
  const [addedOptions, setAddedOptions] = useState<Option[]>(() =>
    createOptionsFromValuesWithoutOptions(value, options),
  );
  const tc = useTranslateContent();
  const sortByTranslation =
    PLUGIN_CONTENT_TRANSLATION.useSortByContentTranslation();

  const augmentedOptions = useMemo<Option[]>(() => {
    return [...options.filter((option) => option[0] != null), ...addedOptions];
  }, [addedOptions, options]);

  const optionsHaveSomeTranslations = useMemo(
    () =>
      augmentedOptions.some(
        ([option]) => tc(option satisfies RowValue) !== option,
      ),
    [augmentedOptions, tc],
  );

  const sortedOptions = useMemo(
    () =>
      // If no options have translations, rely on the sorting that was already
      // done in the backend
      optionsHaveSomeTranslations
        ? augmentedOptions.toSorted((optionA, optionB) =>
            sortByTranslation(
              getOptionDisplayName(optionA),
              getOptionDisplayName(optionB),
            ),
          )
        : augmentedOptions,
    // eslint-disable-next-line react-hooks/exhaustive-deps
    [augmentedOptions.length, sortByTranslation],
  );

  const [filter, setFilter] = useState("");
  const debouncedFilter = useDebouncedValue(filter, DEBOUNCE_FILTER_TIME);

<<<<<<< HEAD
  const isFilterInValues = optionItemEqualsFilter(value, filter);
=======
  const isFilterInValues = optionItemEqualsFilter(
    tc(getOptionDisplayName(value)),
    filter,
  );
>>>>>>> 1b75ad7c

  const filteredOptions = useMemo(() => {
    const formattedFilter = debouncedFilter.trim().toLowerCase();
    if (formattedFilter.length === 0) {
      return sortedOptions;
    }

    // When the user selects a value, this populates the search field, but this
    // should not filter the list. This way, the user can select a value, and
    // then select a different value
    if (isFilterInValues) {
      return sortedOptions;
    }

<<<<<<< HEAD
    return augmentedOptions.filter((option) => {
      if (!option || option.length === 0) {
        return false;
      }

      // option as: [id, name]
      if (
        option.length > 1 &&
        option[1] &&
        optionItemContainsFilter(option[1], formattedFilter)
      ) {
        return true;
      }

      // option as: [id]
      return optionItemContainsFilter(option[0], formattedFilter);
    });
  }, [augmentedOptions, debouncedFilter, sortedOptions, isFilterInValues]);
=======
    return sortedOptions.filter((option) =>
      optionMatchesFilter(option, formattedFilter, tc),
    );
  }, [debouncedFilter, sortedOptions, isFilterInValues, tc]);
>>>>>>> 1b75ad7c

  const shouldShowEmptyState =
    filter.length > 0 && !isLoading && filteredOptions.length === 0;

  const onClickOption = (option: any) => {
    if (selectedValue !== option) {
      setSelectedValue(option);
      const maybeTranslatedOption =
        typeof option === "string" ? tc(option) : String(option);
      setFilter(maybeTranslatedOption);
      onChange?.([option]);
    }
  };

  const handleKeyDown = (event: React.KeyboardEvent) => {
    if (
      event.key === "Enter" &&
      filter.trim().length > 0 &&
      !_.find(augmentedOptions, (option) =>
        optionItemEqualsFilter(option, filter),
      )
    ) {
      event.preventDefault();
      setAddedOptions([...addedOptions, [filter]]);
    }
  };

  const handleFilterChange: InputProps["onChange"] = (evt) => {
    const value = evt.target.value;
    setFilter(value);
    onChange([]);
    setSelectedValue(null);
    onSearchChange?.(value);
  };

  const handleResetClick = () => {
    setFilter("");
    onChange([]);
    setSelectedValue(null);
    onSearchChange?.("");
  };

  return (
    <>
      <FilterInputContainer isDashboardFilter={isDashboardFilter}>
        <Input
          fullWidth
          autoFocus
          placeholder={placeholder}
          value={filter}
          onChange={handleFilterChange}
          onKeyDown={handleKeyDown}
          onResetClick={handleResetClick}
          data-testid="single-select-list-field"
        />
      </FilterInputContainer>

      {shouldShowEmptyState && (
        <EmptyStateContainer>
          <EmptyState message={t`Didn't find anything`} icon="search" />
        </EmptyStateContainer>
      )}

      {isLoading && (
        <Flex p="md" align="center" justify="center">
          <LoadingSpinner size={24} />
        </Flex>
      )}

      {!isLoading && (
        <OptionsList isDashboardFilter={isDashboardFilter}>
          {filteredOptions.map((option) => (
            <OptionContainer key={String(option[0])}>
              <OptionItem
                data-testid={`${option[0]}-filter-value`}
                selectedColor={
                  (checkedColor ?? isDashboardFilter)
                    ? "var(--mb-color-background-selected)"
                    : "var(--mb-color-filter)"
                }
                selected={selectedValue === option[0]}
                onClick={() => onClickOption(option[0])}
                onMouseDown={(e) => e.preventDefault()}
              >
                {optionRenderer(option)}
              </OptionItem>
            </OptionContainer>
          ))}
        </OptionsList>
      )}
    </>
  );
};

// eslint-disable-next-line import/no-default-export -- deprecated usage
export default SingleSelectListField;<|MERGE_RESOLUTION|>--- conflicted
+++ resolved
@@ -24,22 +24,14 @@
   OptionsList,
 } from "./SingleSelectListField.styled";
 import type { Option, SingleSelectListFieldProps } from "./types";
-<<<<<<< HEAD
-import { optionItemContainsFilter, optionItemEqualsFilter } from "./utils";
-=======
 import { optionItemEqualsFilter } from "./utils";
->>>>>>> 1b75ad7c
 
 const DEBOUNCE_FILTER_TIME = delay(100);
 
 function createOptionsFromValuesWithoutOptions(
   values: RowValue[],
   options: Option[],
-<<<<<<< HEAD
-): Option {
-=======
 ): Option[] {
->>>>>>> 1b75ad7c
   const optionsMap = new Map(options.map((option) => [option[0], option]));
   return values
     .filter((value) => !optionsMap.has(value))
@@ -96,14 +88,10 @@
   const [filter, setFilter] = useState("");
   const debouncedFilter = useDebouncedValue(filter, DEBOUNCE_FILTER_TIME);
 
-<<<<<<< HEAD
-  const isFilterInValues = optionItemEqualsFilter(value, filter);
-=======
   const isFilterInValues = optionItemEqualsFilter(
     tc(getOptionDisplayName(value)),
     filter,
   );
->>>>>>> 1b75ad7c
 
   const filteredOptions = useMemo(() => {
     const formattedFilter = debouncedFilter.trim().toLowerCase();
@@ -118,31 +106,10 @@
       return sortedOptions;
     }
 
-<<<<<<< HEAD
-    return augmentedOptions.filter((option) => {
-      if (!option || option.length === 0) {
-        return false;
-      }
-
-      // option as: [id, name]
-      if (
-        option.length > 1 &&
-        option[1] &&
-        optionItemContainsFilter(option[1], formattedFilter)
-      ) {
-        return true;
-      }
-
-      // option as: [id]
-      return optionItemContainsFilter(option[0], formattedFilter);
-    });
-  }, [augmentedOptions, debouncedFilter, sortedOptions, isFilterInValues]);
-=======
     return sortedOptions.filter((option) =>
       optionMatchesFilter(option, formattedFilter, tc),
     );
   }, [debouncedFilter, sortedOptions, isFilterInValues, tc]);
->>>>>>> 1b75ad7c
 
   const shouldShowEmptyState =
     filter.length > 0 && !isLoading && filteredOptions.length === 0;
