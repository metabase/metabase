---
title: Partner and community drivers
redirect_from:
  - /docs/latest/developers-guide-drivers
---

# Partner and community drivers

In addition to our [Officially supported drivers](../databases/connecting.md#connecting-to-supported-databases), many people build and maintain drivers for database integrations.

We have two types of third-party drivers:

- [Partner drivers](#partner-drivers)
- [Community drivers](#community-drivers)

## How to use a third-party driver

### Self-hosted

To use a Partner or Community driver on a self-hosted Metabase:

1. Download the latest jar file from the driver's repository (see the repo's Releases section for the JAR files).
2. Copy the JAR file into the plugins directory in your Metabase directory (the directory where you run the Metabase JAR).

You can change the location of the plugins directory by setting the environment variable `MB_PLUGINS_DIR`.

### Metabase Cloud

Partner drivers, like officially supported drivers, are available out-of-the-box on Metabase cloud. No action needed.

Community drivers are not supported on Metabase Cloud.

## Partner drivers

Partner drivers are available both on Metabase Cloud and on self-hosted Metabases.

To qualify as a partner driver, the driver must:

- Have a sponsor (usually the database's vendor) who has committed to maintaining the driver for future releases.
- Pass the Metabase test suite and a code review by our team.
- Have a permissive license.

Current partner drivers:

- [Clickhouse](https://github.com/ClickHouse/metabase-clickhouse-driver)
- [Exasol](https://github.com/exasol/metabase-driver)
- [Firebolt](https://docs.firebolt.io/integrations/business-intelligence/connecting-to-metabase.html)
- [Ocient](https://github.com/Xeograph/metabase-ocient-driver)
- [Starburst (compatible with Trino)](https://github.com/starburstdata/metabase-driver)


Partner drivers are available to Cloud customers out-of-the-box.

If you have interest in becoming a partner, please fill the [partner form](https://www.metabase.com/partners/join) and we will get in touch.

## Community drivers

> Note: Metabase Cloud doesn't support community drivers

Anyone can build a community driver. These are the currently known third-party database drivers for Metabase.

You install these drivers at your own risk. The plugins will run as part of your Metabase instance and, as such, will have access to anything it does.

| Database                                                                               | GitHub Stars                                                                                         | Last release (_if available_)                                                                                                |
|----------------------------------------------------------------------------------------|------------------------------------------------------------------------------------------------------|------------------------------------------------------------------------------------------------------------------------------|
| [CSV](https://github.com/Markenson/csv-metabase-driver)                                | ![GitHub stars](https://img.shields.io/github/stars/Markenson/csv-metabase-driver)                   | ![GitHub (Pre-)Release Date](https://img.shields.io/github/release-date-pre/Markenson/csv-metabase-driver)                   |
| [Cube.js](https://github.com/lili-data/metabase-cubejs-driver)                         | ![GitHub stars](https://img.shields.io/github/stars/lili-data/metabase-cubejs-driver)                | ![GitHub (Pre-)Release Date](https://img.shields.io/github/release-date-pre/lili-data/metabase-cubejs-driver)                |
| [DB2](https://github.com/damienchambe/metabase-db2-driver)                             | ![GitHub stars](https://img.shields.io/github/stars/damienchambe/metabase-db2-driver)                | ![Github (Pre-)Release Date](https://img.shields.io/github/release-date-pre/damienchambe/metabase-db2-driver)                |
| [Dremio](https://github.com/Baoqi/metabase-dremio-driver)                              | ![GitHub stars](https://img.shields.io/github/stars/Baoqi/metabase-dremio-driver)                    | ![GitHub (Pre-)Release Date](https://img.shields.io/github/release-date-pre/Baoqi/metabase-dremio-driver)                    |
| [DuckDB](https://github.com//AlexR2D2/metabase_duckdb_driver)                          | ![GitHub stars](https://img.shields.io/github/stars/AlexR2D2/metabase_duckdb_driver)                 | ![GitHub (Pre-)Release Date](https://img.shields.io/github/release-date-pre/AlexR2D2/metabase_duckdb_driver)                 |
| [Firebird](https://github.com/evosec/metabase-firebird-driver)                         | ![GitHub stars](https://img.shields.io/github/stars/evosec/metabase-firebird-driver)                 | ![GitHub (Pre-)Release Date](https://img.shields.io/github/release-date-pre/evosec/metabase-firebird-driver)                 |
| [Hydra](https://hydras.io/blog/2022-09-28-metabase-and-hydra)                          | Hydra connections use the official [Postgres driver](../databases/connections/postgresql.md).        | Not applicable.                                                                                                              |
| [Impala](https://github.com/brenoae/metabase-impala-driver)                            | ![GitHub stars](https://img.shields.io/github/stars/brenoae/metabase-impala-driver)                  | ![GitHub (Pre-)Release Date](https://img.shields.io/github/release-date-pre/brenoae/metabase-impala-driver)                  |
| [Materialize](https://github.com/MaterializeInc/metabase-materialize-driver)           | ![GitHub stars](https://img.shields.io/github/stars/MaterializeInc/metabase-materialize-driver)      | ![GitHub (Pre-)Release Date](https://img.shields.io/github/release-date-pre/MaterializeInc/metabase-materialize-driver)      |
| [Neo4j](https://github.com/StronkMan/metabase-neo4j-driver)                            | ![GitHub stars](https://img.shields.io/github/stars/StronkMan/metabase-neo4j-driver)                 | ![GitHub (Pre-)Release Date](https://img.shields.io/github/release-date-pre/StronkMan/metabase-neo4j-driver)                 |
| [Spark Databricks](https://github.com/relferreira/metabase-sparksql-databricks-driver) | ![GitHub stars](https://img.shields.io/github/stars/relferreira/metabase-sparksql-databricks-driver) | ![GitHub (Pre-)Release Date](https://img.shields.io/github/release-date-pre/relferreira/metabase-sparksql-databricks-driver) |
| [Teradata](https://github.com/swisscom-bigdata/metabase-teradata-driver)               | ![GitHub stars](https://img.shields.io/github/stars/swisscom-bigdata/metabase-teradata-driver)       | ![GitHub (Pre-)Release Date](https://img.shields.io/github/release-date-pre/swisscom-bigdata/metabase-teradata-driver)       |
<<<<<<< HEAD
| [Netsuite SuiteAnalytics Connect](https://github.com/ericcj/metabase-netsuite-driver)               | ![GitHub stars](https://img.shields.io/github/stars/ericcj/metabase-netsuite-driver)       | ![GitHub (Pre-)Release Date](https://img.shields.io/github/release-date-pre/ericcj/metabase-netsuite-driver)       |
=======
| [Databend](https://github.com/databendcloud/metabase-databend-driver)                  | ![GitHub stars](https://img.shields.io/github/stars/databendcloud/metabase-databend-driver)          | ![GitHub (Pre-)Release Date](https://img.shields.io/github/release-date-pre/databendcloud/metabase-databend-driver)          |

>>>>>>> dae78f99

If you don't see a driver for your database, then try looking in the comments of the [issue related to the database](https://github.com/metabase/metabase/labels/Database%2F). You might also find more by [searching on GitHub](https://github.com/search?q=metabase+driver).

If you are having problems installing or using a community driver, your best bet is to contact the author of the driver.

[Metabase Cloud](https://www.metabase.com/start/) doesn't support community drivers, meaning that (for now) you can only use Metabase Cloud with the [officially supported drivers](../databases/connecting.md#connecting-to-supported-databases), and the partner drivers listed above.

## Write your own driver

Check out [Guide to writing a Metabase driver](./drivers/start.md).<|MERGE_RESOLUTION|>--- conflicted
+++ resolved
@@ -75,12 +75,8 @@
 | [Neo4j](https://github.com/StronkMan/metabase-neo4j-driver)                            | ![GitHub stars](https://img.shields.io/github/stars/StronkMan/metabase-neo4j-driver)                 | ![GitHub (Pre-)Release Date](https://img.shields.io/github/release-date-pre/StronkMan/metabase-neo4j-driver)                 |
 | [Spark Databricks](https://github.com/relferreira/metabase-sparksql-databricks-driver) | ![GitHub stars](https://img.shields.io/github/stars/relferreira/metabase-sparksql-databricks-driver) | ![GitHub (Pre-)Release Date](https://img.shields.io/github/release-date-pre/relferreira/metabase-sparksql-databricks-driver) |
 | [Teradata](https://github.com/swisscom-bigdata/metabase-teradata-driver)               | ![GitHub stars](https://img.shields.io/github/stars/swisscom-bigdata/metabase-teradata-driver)       | ![GitHub (Pre-)Release Date](https://img.shields.io/github/release-date-pre/swisscom-bigdata/metabase-teradata-driver)       |
-<<<<<<< HEAD
-| [Netsuite SuiteAnalytics Connect](https://github.com/ericcj/metabase-netsuite-driver)               | ![GitHub stars](https://img.shields.io/github/stars/ericcj/metabase-netsuite-driver)       | ![GitHub (Pre-)Release Date](https://img.shields.io/github/release-date-pre/ericcj/metabase-netsuite-driver)       |
-=======
+| [Netsuite SuiteAnalytics Connect](https://github.com/ericcj/metabase-netsuite-driver)  | ![GitHub stars](https://img.shields.io/github/stars/ericcj/metabase-netsuite-driver)                 | ![GitHub (Pre-)Release Date](https://img.shields.io/github/release-date-pre/ericcj/metabase-netsuite-driver)                 |
 | [Databend](https://github.com/databendcloud/metabase-databend-driver)                  | ![GitHub stars](https://img.shields.io/github/stars/databendcloud/metabase-databend-driver)          | ![GitHub (Pre-)Release Date](https://img.shields.io/github/release-date-pre/databendcloud/metabase-databend-driver)          |
-
->>>>>>> dae78f99
 
 If you don't see a driver for your database, then try looking in the comments of the [issue related to the database](https://github.com/metabase/metabase/labels/Database%2F). You might also find more by [searching on GitHub](https://github.com/search?q=metabase+driver).
 
