--- conflicted
+++ resolved
@@ -129,11 +129,7 @@
           </ModalContent>
         </Modal>
 
-<<<<<<< HEAD
-        <LeaveRouteConfirmationModal isEnabled={isDirty} route={route} />
-=======
-        <LeaveConfirmationModal isEnabled={!!isDirty} route={route} />
->>>>>>> aef9e6f5
+        <LeaveRouteConfirmationModal isEnabled={!!isDirty} route={route} />
 
         <TabsContainer className={CS.borderBottom}>
           <PermissionsTabs tab={tab} onChangeTab={navigateToTab} />
