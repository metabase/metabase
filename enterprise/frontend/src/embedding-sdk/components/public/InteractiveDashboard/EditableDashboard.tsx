--- conflicted
+++ resolved
@@ -69,11 +69,7 @@
    * Props of a question component when drilled from the dashboard to a question level.
    */
   drillThroughQuestionProps?: DrillThroughQuestionProps;
-<<<<<<< HEAD
-} & Omit<SdkDashboardDisplayProps, "withTitle"> &
-=======
 } & SdkDashboardDisplayProps &
->>>>>>> e838c51b
   DashboardEventHandlersProps;
 
 const EditableDashboardInner = ({
@@ -110,12 +106,8 @@
 export const EditableDashboard = ({
   dashboardId: dashboardIdProp,
   initialParameters = {},
-<<<<<<< HEAD
-  hiddenParameters = [],
-=======
   withTitle = true,
   withCardTitle = true,
->>>>>>> e838c51b
   withDownloads = false,
   hiddenParameters = [],
   drillThroughQuestionHeight,
@@ -140,12 +132,8 @@
   const { displayOptions, isLoading, dashboardId } = useSdkDashboardParams({
     dashboardId: dashboardIdProp,
     withDownloads,
-<<<<<<< HEAD
-    withTitle: true,
-=======
     withTitle,
     withCardTitle,
->>>>>>> e838c51b
     hiddenParameters,
     initialParameters,
   });
