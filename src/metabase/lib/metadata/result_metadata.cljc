(ns metabase.lib.metadata.result-metadata
  "Code related to calculating result metadata as returned by the Query Processor. This differs from the normal
  [[metabase.lib.metadata.calculation/returned-columns]] a bit, mostly for historical reasons. Hopefully as time moves
  on we can bring this closer and closer to the metadata returned by `returned-columns`. Unlike `returned-columns`,
  this only works on the last stage of the query.

  Traditionally this code lived in the [[metabase.query-processor.middleware.annotate]] namespace, where it is still
  used today."
  (:require
   [clojure.set :as set]
   [clojure.string :as str]
   [medley.core :as m]
   [metabase.legacy-mbql.schema :as mbql.s]
   [metabase.legacy-mbql.util :as mbql.u]
   [metabase.lib.aggregation :as lib.aggregation]
   [metabase.lib.card :as lib.card]
   [metabase.lib.convert :as lib.convert]
   [metabase.lib.expression :as lib.expression]
   [metabase.lib.field.util :as lib.field.util]
   [metabase.lib.join :as lib.join]
   [metabase.lib.join.util :as lib.join.util]
   [metabase.lib.metadata.calculation :as lib.metadata.calculation]
   [metabase.lib.ref :as lib.ref]
   [metabase.lib.schema :as lib.schema]
   [metabase.lib.schema.metadata :as lib.schema.metadata]
   [metabase.lib.util :as lib.util]
   [metabase.lib.util.match :as lib.util.match]
   [metabase.util :as u]
   [metabase.util.log :as log]
   [metabase.util.malli :as mu]
   [metabase.util.malli.registry :as mr]))

(mr/def ::col
  ;; TODO (Cam 6/19/25) -- I think we should actually namespace all the keys added here (to make it clear where they
  ;; came from) and then have the `annotate` middleware convert them to something else for QP results purposes. Then
  ;; we can 'ban' stuff like `:source-alias` and `:source` within Lib itself. See #59772 for some experimental work
  ;; there.
  [:map
   [:source    {:optional true} ::lib.schema.metadata/column.legacy-source]
   [:field-ref {:optional true} ::mbql.s/Reference]])

(mr/def ::kebab-cased-map
  [:and
   ::col
   [:fn
    {:error/message "column with all kebab-cased keys"}
    (mr/with-key
      (fn [m]
        (every? (fn [k]
                  (and (keyword? k)
                       (not (str/includes? k "_"))))
                (keys m))))]])

(mr/def ::cols
  [:maybe [:sequential ::col]])

(mu/defn- merge-col :- ::col
  "Merge a map from `:cols` returned by the driver with the column metadata from MLv2. We'll generally prefer the values
  from the driver to values calculated by MLv2."
  [driver-col :- [:maybe ::col]
   lib-col    :- [:maybe ::col]]
  (let [driver-col (update-keys driver-col u/->kebab-case-en)]
    (merge lib-col
           (m/filter-vals some? driver-col)
           ;; Prefer our inferred base type if the driver returned `:type/*` and ours is more specific
           (when (#{nil :type/*} (:base-type driver-col))
             (when-let [lib-base-type (:base-type lib-col)]
               {:base-type lib-base-type}))
           ;; Prefer our `:name` if it's something different that what's returned by the driver (e.g. for named
           ;; aggregations). Same for `:lib/source`
           (u/select-non-nil-keys lib-col [:name :lib/source])
           ;; whatever type comes back from the query is by definition the effective type, otherwise fall back to the
           ;; type calculated by MLv2
           {:effective-type (or (when-let [driver-base-type (:base-type driver-col)]
                                  (when-not (= driver-base-type :type/*)
                                    driver-base-type))
                                (:effective-type lib-col)
                                (:base-type lib-col)
                                :type/*)})))

(mu/defn- merge-cols :- [:sequential ::kebab-cased-map]
  "Merge our column metadata (`:cols`) from MLv2 with the `initial-cols` metadata returned by the driver.

  It's the responsibility of the driver to make sure the `:cols` are returned in the correct number and order (matching
  the order supposed by MLv2)."
  [initial-cols :- [:maybe [:sequential ::kebab-cased-map]]
   lib-cols     :- [:maybe [:sequential ::kebab-cased-map]]]
  (cond
    (= (count initial-cols) (count lib-cols))
    (mapv merge-col initial-cols lib-cols)

    (empty? initial-cols)
    lib-cols

    (empty? lib-cols)
    initial-cols

    :else
    (throw (ex-info (lib.util/format (str "column number mismatch between initial metadata columns returned by driver (%d) and"
                                          " those expected by MLv2 (%d). Did the driver return the wrong number of columns? "
                                          " Or is there a bug in MLv2 metadata calculation?")
                                     (count initial-cols)
                                     (count lib-cols))
                    (letfn [(select-relevant-keys [m]
                              (select-keys m [:id :metabase.lib.join/join-alias :lib/desired-column-alias :lib/deduplicated-name :lib/original-name :name]))]
                      {:initial-cols (map select-relevant-keys initial-cols)
                       :lib-cols     (map select-relevant-keys lib-cols)})))))

(mu/defn- legacy-source :- ::lib.schema.metadata/column.legacy-source
  [{source :lib/source, breakout? :lib/breakout?, :as _col} :- [:maybe ::lib.schema.metadata/column]]
  (if breakout?
    :breakout
    (case source
      :source/native       :native
      :source/aggregations :aggregation
      ;; everything else gets mapped to `:fields`.
      :fields)))

(mu/defn- basic-native-col :- ::kebab-cased-map
  "Generate basic column metadata for a column coming back from a native query for which we have only barebones metadata
  coming back from the driver like name and base type."
  [col :- ::col]
  (let [base-type (or ((some-fn :base-type :base_type) col)
                      :type/*)]
    {:lib/type       :metadata/column
     :lib/source     :source/native
     :display-name   (:name col)
     :base-type      base-type
     :effective-type base-type}))

;;; TODO (Cam 6/17/25) -- move this into [[metabase.lib.expression]] or something and have it be part of the mainline
;;; methods for metadata calculation
(mu/defn- add-converted-timezone :- [:sequential ::kebab-cased-map]
  "Add `:converted-timezone` to columns that are from `:convert-timezone` expressions (or expressions wrapping them) --
  this is used by [[metabase.query-processor.middleware.format-rows/format-rows-xform]]."
  [query :- ::lib.schema/query
   cols  :- [:sequential ::kebab-cased-map]]
  (mapv (fn [col]
          (let [converted-timezone (when-let [expression-name ((some-fn :lib/expression-name :lib/original-expression-name) col)]
                                     (when-let [expr (try
                                                       (lib.expression/resolve-expression query expression-name)
                                                       (catch #?(:clj Throwable :cljs :default) e
                                                         (log/error e "Column metadata has invalid :lib/expression-name (this was probably incorrectly propagated from a previous stage) (QUE-1342)")
                                                         (log/debugf "In query:\n%s" (u/pprint-to-str query))
                                                         nil))]
                                       (lib.util.match/match-one expr
                                         :convert-timezone
                                         (let [[_convert-timezone _opts _expr source-tz] &match]
                                           source-tz))))]
            (cond-> col
              converted-timezone (assoc :converted-timezone converted-timezone))))
        cols))

(defn- any-join-alias [col]
  ((some-fn lib.join.util/current-join-alias :source-alias :lib/original-join-alias) col))

(mu/defn- add-source-alias :- [:sequential ::kebab-cased-map]
  "`:source-alias` (`:source_alias`) is still needed
  for [[metabase.query-processor.middleware.remove-inactive-field-refs]]
  and [[metabase.lib.equality/column-join-alias]] to work correctly. Why? Not 100% sure -- we should theoretically be
  able to use `:metabase.lib.join/join-alias` for this purpose -- but that doesn't seem to work. Until I figure that
  out, include the `:source-alias` key.

  Note that this is no longer used on the FE -- see QUE-1355"
  [cols :- [:sequential ::kebab-cased-map]]
  (for [col cols]
    (merge
     (when-let [join-alias (any-join-alias col)]
       {:source-alias join-alias})
     col)))

(defn- implicit-join-aliases [query stage-number]
  (let [aliases (into #{}
                      (keep (fn [join]
                              (when (:qp/is-implicit-join join)
                                (:alias join))))
                      (:joins (lib.util/query-stage query stage-number)))]
    (if-let [previous-stage-number (lib.util/previous-stage-number query stage-number)]
      (set/union aliases (implicit-join-aliases query previous-stage-number))
      aliases)))

(defn- remove-implicit-join-aliases
  [query cols]
  (let [implicit-aliases (implicit-join-aliases query -1)]
    (map (fn [col]
           (cond-> col
             (when-let [join-alias (any-join-alias col)]
               (contains? implicit-aliases join-alias))
             (dissoc :metabase.lib.join/join-alias :lib/original-join-alias :source-alias)))
         cols)))

(mu/defn- add-legacy-source :- [:sequential
                                [:merge
                                 ::kebab-cased-map
                                 [:map
                                  [:source ::lib.schema.metadata/column.legacy-source]]]]
  "Add `:source` to result columns. Needed for legacy FE code. See
  https://metaboat.slack.com/archives/C0645JP1W81/p1749064861598669?thread_ts=1748958872.704799&cid=C0645JP1W81"
  [cols :- [:sequential ::kebab-cased-map]]
  (mapv (fn [col]
          (assoc col :source (legacy-source col)))
        cols))

(mu/defn- fe-friendly-expression-ref :- ::mbql.s/Reference
  "Apparently the FE viz code breaks for pivot queries if `field_ref` comes back with extra 'non-traditional' MLv2
  info (`:base-type` or `:effective-type` in `:expression`), so we better just strip this info out to be sure. If you
  don't believe me remove this and run `e2e/test/scenarios/visualizations-tabular/pivot_tables.cy.spec.js` and you
  will see."
  [col   :- ::kebab-cased-map
   a-ref :- ::mbql.s/Reference]
  (let [a-ref (mbql.u/remove-namespaced-options a-ref)]
    (lib.util.match/replace a-ref
      [:field (id :guard pos-int?) opts]
      [:field id (not-empty (cond-> (dissoc opts :effective-type :inherited-temporal-unit)
                              (:source-field opts) (dissoc :join-alias)
                              (:metabase.lib.query/transformation-added-base-type col) (dissoc :base-type)))]

      [:field (field-name :guard string?) opts]
      [:field field-name (not-empty (dissoc opts :inherited-temporal-unit))]

      [:expression expression-name (opts :guard (some-fn :base-type :effective-type))]
      (let [fe-friendly-opts (dissoc opts :base-type :effective-type)]
        (if (seq fe-friendly-opts)
          [:expression expression-name fe-friendly-opts]
          [:expression expression-name]))

      [:aggregation aggregation-index (opts :guard (some-fn :base-type :effective-type))]
      (let [fe-friendly-opts (dissoc opts :base-type :effective-type)]
        (if (seq fe-friendly-opts)
          [:aggregation aggregation-index fe-friendly-opts]
          [:aggregation aggregation-index])))))

(mu/defn- remove-join-alias-from-broken-field-ref?
  "Following the rules for the old 'annotate' code:

  If the source query is from a saved question, remove the join alias as the caller should not be aware of joins
  happening inside the saved question. The `not join-is-at-current-level?` check is to ensure that we are not removing
  `:join-alias` from fields from the right side of the join."
  [query :- ::lib.schema/query
   col   :- ::kebab-cased-map]
  (let [stage                     (lib.util/query-stage query -1)
        stage-has-source-card?    (:qp/stage-had-source-card stage)
        join-is-in-current-stage? (when-let [join-alias (lib.join.util/current-join-alias col)]
                                    (some #(= (lib.join.util/current-join-alias %) join-alias)
                                          (lib.join/joins query -1)))]
    (and stage-has-source-card?
         (not join-is-in-current-stage?))))

;;; TODO (Cam 6/12/25) -- all this stuff should be moved into the main [[metabase.lib.field]] namespace as and done
;;; automatically when [[lib.ref/*ref-style*]] is `:ref.style/broken-legacy-qp-results`
(mu/defn- super-broken-legacy-field-ref :- [:maybe ::mbql.s/Reference]
  "Generate a SUPER BROKEN legacy field ref for backward-compatibility purposes for frontend viz settings usage."
  [query :- ::lib.schema/query
   col   :- ::kebab-cased-map]
  (when (= (:lib/type col) :metadata/column)
    (let [remove-join-alias? (remove-join-alias-from-broken-field-ref? query col)]
      (->> (if-let [original-ref (:lib/original-ref col)]
             (cond-> original-ref
               remove-join-alias? (lib.join/with-join-alias nil))
             (binding [lib.ref/*ref-style* :ref.style/broken-legacy-qp-results]
               (let [col (cond-> col
                           remove-join-alias? (lib.join/with-join-alias nil)
                           remove-join-alias? (assoc ::remove-join-alias? true))]
                 (->> (merge
                       col
                       (when-not remove-join-alias?
                         (when-let [previous-join-alias (:lib/original-join-alias col)]
                           {:metabase.lib.join/join-alias previous-join-alias})))
                      lib.ref/ref))))
           lib.convert/->legacy-MBQL
           (fe-friendly-expression-ref col)))))

;; For unambiguous columns we should use broken legacy refs to maintain backward compatibility with legacy viz
;; settings, which use them as keys. Since ambiguous refs have never worked correctly it is ok to return
;; 'modern' refs instead.
(defn- deduplicate-field-refs [cols]
  (let [duplicate-refs (->> (frequencies (map :field-ref cols))
                            (m/filter-vals #(> % 1))
                            keys
                            set)]
    (cond->> cols
      (seq duplicate-refs) (mapv (fn [col]
                                   (cond-> col
                                     (duplicate-refs (:field-ref col))
                                     (update :field-ref (fn [[tag _id-or-name opts]]
                                                          [tag (:lib/deduplicated-name col) (assoc opts :base-type (:base-type col))]))))))))

(mu/defn- add-legacy-field-refs :- [:sequential ::kebab-cased-map]
  "Add legacy `:field_ref` to QP results metadata which is still used in a single place in the FE -- see
  https://metaboat.slack.com/archives/C0645JP1W81/p1749064632710409?thread_ts=1748958872.704799&cid=C0645JP1W81"
  [query :- ::lib.schema/query
   cols  :- [:sequential ::kebab-cased-map]]
  (lib.convert/with-aggregation-list (lib.aggregation/aggregations query)
    (let [cols (mapv (fn [col]
                       (let [field-ref (super-broken-legacy-field-ref query col)]
                         (cond-> col
                           field-ref (assoc :field-ref field-ref))))
                     cols)]
      (deduplicate-field-refs cols))))

(mu/defn- deduplicate-names :- [:sequential ::kebab-cased-map]
  "Needed for legacy FE viz settings purposes for the time being. See
  https://metaboat.slack.com/archives/C0645JP1W81/p1749070704566229?thread_ts=1748958872.704799&cid=C0645JP1W81

  These should just get `_2` and what not appended to them as needed -- they should not get truncated.

  (Column names should already be deduplicated if they come back from [[metabase.lib/returned-columns]] for an MBQL
  query -- so this is really only doing anything for native queries that may or may not return duplicate column
  names.)"
  [cols :- [:sequential ::kebab-cased-map]]
  (for [col (lib.field.util/add-deduplicated-names cols)]
    (assoc col :name (:lib/deduplicated-name col))))

;;; TODO (Cam 6/13/25) -- duplicated/overlapping responsibility with [[metabase.lib.card/merge-model-metadata]] as
;;; well as [[metabase.lib.field/previous-stage-metadata]] -- find a way to deduplicate these
(mu/defn- merge-model-metadata :- [:sequential ::kebab-cased-map]
  "Merge in snake-cased `:metadata/model-metadata`."
  [query :- ::lib.schema/query
   cols  :- [:sequential ::kebab-cased-map]]
  (let [model-metadata (some->> (get-in query [:info :metadata/model-metadata])
                                (lib.card/->card-metadata-columns query))]
    (cond-> cols
      (seq model-metadata)
      (lib.card/merge-model-metadata model-metadata))))

(mu/defn- add-extra-metadata :- [:sequential ::kebab-cased-map]
  "Add extra metadata to the [[lib/returned-columns]] that only comes back with QP results metadata."
  [query        :- ::lib.schema/query
   initial-cols :- ::cols]
  (binding [lib.metadata.calculation/*display-name-style* :long]
    (let [lib-cols (doall (lib.metadata.calculation/returned-columns
                           query
                           -1
                           (lib.util/query-stage query -1)
                           {:include-remaps? (not (get-in query [:middleware :disable-remaps?]))}))
          ;; generate barebones cols if lib was unable to calculate metadata here.
          lib-cols (if (empty? lib-cols)
                     (mapv basic-native-col initial-cols)
                     lib-cols)]
      (->> initial-cols
           (map (fn [col]
                  (update-keys col u/->kebab-case-en)))
           ((fn [cols]
              (cond-> cols
                (seq lib-cols) (merge-cols lib-cols))))
           (add-converted-timezone query)
           (remove-implicit-join-aliases query)
           add-source-alias
           add-legacy-source
           deduplicate-names
           (add-legacy-field-refs query)
           (merge-model-metadata query)))))

(defn- add-unit [col]
  (merge
   ;; TODO -- we also need to 'flow' the unit from previous stage(s) "so the frontend can use the correct
   ;; formatting to display values of the column" according
   ;; to [[metabase.query-processor-test.nested-queries-test/breakout-year-test]]
   (when-let [temporal-unit ((some-fn :metabase.lib.field/temporal-unit :inherited-temporal-unit) col)]
     {:unit temporal-unit})
   col))

(defn- add-binning-info [col]
  (merge
   (when-let [binning-info ((some-fn :metabase.lib.field/binning :lib/original-binning) col)]
     {:binning-info (merge
                     (when-let [strategy (:strategy binning-info)]
                       {:binning-strategy strategy})
                     binning-info)})
   col))

;;; TODO (Cam 6/12/25) -- remove `:lib/uuid` because it causes way to many test failures. Probably would be better to
;;; keep it around but I don't have time to update a million tests. Why do columns have `:lib/uuid` anyway? They
;;; should maybe have `:lib/source-uuid` but I don't think they should have `:lib/uuid`.
(defn- remove-lib-uuids [col]
  (dissoc col :lib/uuid :lib/source-uuid :lib/original-ref))

(mu/defn- col->legacy-metadata :- ::kebab-cased-map
  "Convert MLv2-style `:metadata/column` column metadata to the `snake_case` legacy format we've come to know and love
  in QP results metadata (`data.cols`)."
  [col :- ::kebab-cased-map]
  (-> col
      add-unit
      add-binning-info
      remove-lib-uuids))

(mu/defn- cols->legacy-metadata :- [:sequential ::kebab-cased-map]
  "Convert MLv2-style `kebab-case` metadata to legacy QP metadata results `snake_case`-style metadata. Keys are slightly
  different as well. This is mostly for backwards compatibility with old FE code. See this thread
  https://metaboat.slack.com/archives/C0645JP1W81/p1749077302448169?thread_ts=1748958872.704799&cid=C0645JP1W81"
  [cols :- [:sequential ::kebab-cased-map]]
  (mapv col->legacy-metadata cols))

<<<<<<< HEAD
(letfn [(cols-have-unique-names [cols]
          (or (empty? cols)
              (apply distinct? (map :name cols))))]
  (mu/defn returned-columns :- [:and
                                [:sequential ::kebab-cased-map]
                                [:fn {:error/message "columns should have unique :name(s)"}
                                 cols-have-unique-names]]
    "Return metadata for columns returned by a pMBQL `query`.
=======
(mu/defn returned-columns :- [:and
                              [:sequential ::kebab-cased-map]
                              [:fn
                               {:error/message "columns should have unique :name(s)"}
                               (fn [cols]
                                 (or (empty? cols)
                                     (apply distinct? (map :name cols))))]
                              ;; QUE-1623
                              [:fn
                               {:error/message "columns should have unique :field-ref(s)"}
                               (fn [cols]
                                 (or (empty? cols)
                                     (apply distinct? (map :field-ref cols))))]]
  "Return metadata for columns returned by a pMBQL `query`.
>>>>>>> 5e7f3e94

  `initial-cols` are (optionally) the initial minimal metadata columns as returned by the driver (usually just column
  name and base type). If provided these are merged with the columns the query is expected to return.

  Note this `initial-cols` is more or less required for native queries unless they have metadata attached."
    ([query]
     (returned-columns query []))

    ([query         :- ::lib.schema/query
      initial-cols  :- ::cols]
     (->> initial-cols
          (add-extra-metadata query)
          cols->legacy-metadata))))<|MERGE_RESOLUTION|>--- conflicted
+++ resolved
@@ -391,31 +391,22 @@
   [cols :- [:sequential ::kebab-cased-map]]
   (mapv col->legacy-metadata cols))
 
-<<<<<<< HEAD
-(letfn [(cols-have-unique-names [cols]
-          (or (empty? cols)
-              (apply distinct? (map :name cols))))]
-  (mu/defn returned-columns :- [:and
-                                [:sequential ::kebab-cased-map]
-                                [:fn {:error/message "columns should have unique :name(s)"}
-                                 cols-have-unique-names]]
-    "Return metadata for columns returned by a pMBQL `query`.
-=======
 (mu/defn returned-columns :- [:and
                               [:sequential ::kebab-cased-map]
                               [:fn
                                {:error/message "columns should have unique :name(s)"}
-                               (fn [cols]
-                                 (or (empty? cols)
-                                     (apply distinct? (map :name cols))))]
+                               (mr/with-key
+                                 (fn [cols]
+                                   (or (empty? cols)
+                                       (apply distinct? (map :name cols)))))]
                               ;; QUE-1623
                               [:fn
                                {:error/message "columns should have unique :field-ref(s)"}
-                               (fn [cols]
-                                 (or (empty? cols)
-                                     (apply distinct? (map :field-ref cols))))]]
+                               (mr/with-key
+                                 (fn [cols]
+                                   (or (empty? cols)
+                                       (apply distinct? (map :field-ref cols)))))]]
   "Return metadata for columns returned by a pMBQL `query`.
->>>>>>> 5e7f3e94
 
   `initial-cols` are (optionally) the initial minimal metadata columns as returned by the driver (usually just column
   name and base type). If provided these are merged with the columns the query is expected to return.
