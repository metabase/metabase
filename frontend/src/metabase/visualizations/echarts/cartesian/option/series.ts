import type { BarSeriesOption, LineSeriesOption } from "echarts/charts";
import type { CallbackDataParams } from "echarts/types/dist/shared";
import type { SeriesLabelOption } from "echarts/types/src/util/types";
import _ from "underscore";

import { getObjectValues } from "metabase/lib/objects";
import { isNotNull } from "metabase/lib/types";
import {
  NEGATIVE_STACK_TOTAL_DATA_KEY,
  POSITIVE_STACK_TOTAL_DATA_KEY,
  X_AXIS_DATA_KEY,
} from "metabase/visualizations/echarts/cartesian/constants/dataset";
import {
  CHART_STYLE,
  LINE_SIZE,
} from "metabase/visualizations/echarts/cartesian/constants/style";
import type {
  SeriesModel,
  DataKey,
  StackTotalDataKey,
  ChartDataset,
  Datum,
  XAxisModel,
  TimeSeriesXAxisModel,
  NumericXAxisModel,
  NumericAxisScaleTransforms,
  LabelFormatter,
<<<<<<< HEAD
  ChartDataDensity,
=======
  StackModel,
  CartesianChartModel,
>>>>>>> 5e29f434
} from "metabase/visualizations/echarts/cartesian/model/types";
import type { EChartsSeriesOption } from "metabase/visualizations/echarts/cartesian/option/types";
import type {
  ComputedVisualizationSettings,
  RenderingContext,
} from "metabase/visualizations/types";
import type { SeriesSettings } from "metabase-types/api";

import type { ChartMeasurements } from "../chart-measurements/types";
import {
  isCategoryAxis,
  isNumericAxis,
  isTimeSeriesAxis,
} from "../model/guards";
<<<<<<< HEAD
import {
  getDisplaySeriesSettingsByDataKey,
  getStackTotalValue,
} from "../model/series";
import { buildEChartsScatterSeries } from "../scatter/series";
=======
import { getStackTotalValue } from "../model/series";
>>>>>>> 5e29f434

import { getSeriesYAxisIndex } from "./utils";

const getBlurLabelStyle = (
  settings: ComputedVisualizationSettings,
  hasMultipleSeries: boolean,
) => ({
  show: settings["graph.show_values"] && !hasMultipleSeries,
  opacity: 1,
});

export const getBarLabelLayout =
  (
    dataset: ChartDataset,
    settings: ComputedVisualizationSettings,
    seriesDataKey: DataKey,
  ): BarSeriesOption["labelLayout"] =>
  params => {
    const { dataIndex, rect } = params;
    if (dataIndex == null) {
      return {};
    }

    const labelValue = dataset[dataIndex][seriesDataKey];
    if (typeof labelValue !== "number") {
      return {};
    }

    const barHeight = rect.height;
    const labelOffset =
      barHeight / 2 +
      CHART_STYLE.seriesLabels.size / 2 +
      CHART_STYLE.seriesLabels.offset;
    return {
      hideOverlap: settings["graph.label_value_frequency"] === "fit",
      dy: labelValue < 0 ? labelOffset : -labelOffset,
    };
  };

export function getDataLabelFormatter(
  seriesModel: SeriesModel,
  yAxisScaleTransforms: NumericAxisScaleTransforms,
  formatter: LabelFormatter,
  chartWidth: number,
  labelDataKey?: DataKey,
  settings?: ComputedVisualizationSettings,
  chartDataDensity?: ChartDataDensity,
) {
  const accessKey = labelDataKey ?? seriesModel.dataKey;

  const getShowLabel = getShowLabelFn(
    chartWidth,
    seriesModel.dataKey,
    chartDataDensity,
    settings,
  );

  return (params: CallbackDataParams) => {
    const value = (params.data as Datum)[accessKey];

    if (!getShowLabel(params)) {
      return "";
    }

    if (typeof value !== "number") {
      return "";
    }

    return formatter(yAxisScaleTransforms.fromEChartsAxisValue(value));
  };
}

function getShowLabelFn(
  chartWidth: number,
  dataKey: DataKey,
  chartDataDensity?: ChartDataDensity,
  settings?: ComputedVisualizationSettings,
): (params: CallbackDataParams) => boolean {
  if (!settings || !chartDataDensity) {
    return () => true;
  }
  if (settings["graph.label_value_frequency"] === "all") {
    return () => true;
  }

  const { averageLabelWidth, totalNumberOfLabels } = chartDataDensity;
  const maxNumberOfLabels = (1.7 * chartWidth) / averageLabelWidth;
  if (totalNumberOfLabels <= maxNumberOfLabels) {
    return () => true;
  }

  const { selectionFrequency, selectionOffset } = getSelectionFrequency(
    chartDataDensity,
    maxNumberOfLabels,
    dataKey,
  );

  return (params: CallbackDataParams) => {
    return (params.dataIndex + selectionOffset) % selectionFrequency === 0;
  };
}

function getSelectionFrequency(
  chartDataDensity: ChartDataDensity,
  maxNumberOfLabels: number,
  dataKey: DataKey,
) {
  const { totalNumberOfLabels, seriesDataKeysWithLabels } = chartDataDensity;

  const selectionFrequency = Math.ceil(totalNumberOfLabels / maxNumberOfLabels);

  const numOfDifferentLabels = seriesDataKeysWithLabels.length;
  const stepOffset = Math.floor(selectionFrequency / numOfDifferentLabels);

  const seriesIndex = _.findIndex(
    seriesDataKeysWithLabels,
    seriesDataKey => seriesDataKey === dataKey,
  );
  const selectionOffset = seriesIndex * stepOffset;

  return { selectionFrequency, selectionOffset };
}

export const buildEChartsLabelOptions = (
  seriesModel: SeriesModel,
  yAxisScaleTransforms: NumericAxisScaleTransforms,
  renderingContext: RenderingContext,
  chartWidth: number,
  formatter?: LabelFormatter,
  settings?: ComputedVisualizationSettings,
  chartDataDensity?: ChartDataDensity,
  position?: "top" | "bottom" | "inside",
): SeriesLabelOption => {
  return {
    silent: true,
    show: !!formatter,
    position,
    opacity: 1,
    fontFamily: renderingContext.fontFamily,
    fontWeight: CHART_STYLE.seriesLabels.weight,
    fontSize: CHART_STYLE.seriesLabels.size,
    color: renderingContext.getColor("text-dark"),
    textBorderColor: renderingContext.getColor("white"),
    textBorderWidth: 3,
    formatter:
      formatter &&
      getDataLabelFormatter(
        seriesModel,
        yAxisScaleTransforms,
        formatter,
        chartWidth,
        undefined,
        settings,
        chartDataDensity,
      ),
  };
};

export const computeContinuousScaleBarWidth = (
  xAxisModel: TimeSeriesXAxisModel | NumericXAxisModel,
  boundaryWidth: number,
  barSeriesCount: number,
  stackedOrSingleSeries: boolean,
) => {
  let barWidth =
    (boundaryWidth / (xAxisModel.intervalsCount + 2)) *
    CHART_STYLE.series.barWidth;

  if (!stackedOrSingleSeries) {
    barWidth /= barSeriesCount;
  }

  return barWidth;
};

export const computeBarWidth = (
  xAxisModel: XAxisModel,
  boundaryWidth: number,
  barSeriesCount: number,
  isStacked: boolean,
) => {
  const stackedOrSingleSeries = isStacked || barSeriesCount === 1;
  const isNumericOrTimeSeries =
    isNumericAxis(xAxisModel) || isTimeSeriesAxis(xAxisModel);

  if (isNumericOrTimeSeries) {
    return computeContinuousScaleBarWidth(
      xAxisModel,
      boundaryWidth,
      barSeriesCount,
      stackedOrSingleSeries,
    );
  }

  let barWidth: string | number | undefined = undefined;

  if (isCategoryAxis(xAxisModel) && xAxisModel.isHistogram) {
    const barWidthPercent = stackedOrSingleSeries
      ? CHART_STYLE.series.histogramBarWidth
      : CHART_STYLE.series.histogramBarWidth / barSeriesCount;
    barWidth = `${barWidthPercent * 100}%`;
  }

  return barWidth;
};

const buildEChartsBarSeries = (
  dataset: ChartDataset,
  xAxisModel: XAxisModel,
  yAxisScaleTransforms: NumericAxisScaleTransforms,
  chartMeasurements: ChartMeasurements,
  seriesModel: SeriesModel,
  stackName: string | undefined,
  settings: ComputedVisualizationSettings,
  yAxisIndex: number,
  barSeriesCount: number,
  hasMultipleSeries: boolean,
  chartWidth: number,
  labelFormatter: LabelFormatter | undefined,
  renderingContext: RenderingContext,
): BarSeriesOption => {
  return {
    id: seriesModel.dataKey,
    emphasis: {
      focus: hasMultipleSeries ? "series" : "self",
      itemStyle: {
        color: seriesModel.color,
      },
    },
    blur: {
      label: getBlurLabelStyle(settings, hasMultipleSeries),
      itemStyle: {
        opacity: CHART_STYLE.opacity.blur,
      },
    },
    type: "bar",
    z: CHART_STYLE.series.zIndex,
    yAxisIndex,
    barGap: 0,
    stack: stackName,
    barWidth: computeBarWidth(
      xAxisModel,
      chartMeasurements.boundaryWidth,
      barSeriesCount,
      !!stackName,
    ),
    encode: {
      y: seriesModel.dataKey,
      x: X_AXIS_DATA_KEY,
    },
    label: buildEChartsLabelOptions(
      seriesModel,
      yAxisScaleTransforms,
      renderingContext,
      chartWidth,
      labelFormatter,
    ),
    labelLayout: getBarLabelLayout(dataset, settings, seriesModel.dataKey),
    itemStyle: {
      color: seriesModel.color,
    },
  };
};

const buildEChartsLineAreaSeries = (
  seriesModel: SeriesModel,
  stackName: string | undefined,
  seriesSettings: SeriesSettings,
  yAxisScaleTransforms: NumericAxisScaleTransforms,
  settings: ComputedVisualizationSettings,
  yAxisIndex: number,
  hasMultipleSeries: boolean,
  chartDataDensity: ChartDataDensity,
  chartWidth: number,
  labelFormatter: LabelFormatter | undefined,
  renderingContext: RenderingContext,
): LineSeriesOption => {
  const isSymbolVisible = getShowSymbol(
    chartDataDensity,
    chartWidth,
    seriesSettings,
  );

  const blurOpacity = hasMultipleSeries ? CHART_STYLE.opacity.blur : 1;

  return {
    emphasis: {
      focus: hasMultipleSeries ? "series" : "self",
      itemStyle: {
        color: seriesModel.color,
      },
    },
    blur: {
      label: getBlurLabelStyle(settings, hasMultipleSeries),
      itemStyle: {
        opacity: isSymbolVisible ? blurOpacity : 0,
      },
      lineStyle: {
        opacity: blurOpacity,
      },
      areaStyle: { opacity: CHART_STYLE.opacity.area },
    },
    z: CHART_STYLE.series.zIndexLineArea,
    id: seriesModel.dataKey,
    type: "line",
    lineStyle: {
      type: seriesSettings["line.style"],
      width: seriesSettings["line.size"]
        ? LINE_SIZE[seriesSettings["line.size"]]
        : LINE_SIZE.M,
    },
    yAxisIndex,
    showSymbol: true,
    symbolSize: CHART_STYLE.symbolSize,
    smooth: seriesSettings["line.interpolate"] === "cardinal",
    connectNulls: seriesSettings["line.missing"] === "interpolate",
    step:
      seriesSettings["line.interpolate"] === "step-after" ? "end" : undefined,
    stack: stackName,
    areaStyle:
      seriesSettings.display === "area"
        ? { opacity: CHART_STYLE.opacity.area }
        : undefined,
    encode: {
      y: seriesModel.dataKey,
      x: X_AXIS_DATA_KEY,
    },
    label: buildEChartsLabelOptions(
      seriesModel,
      yAxisScaleTransforms,
      renderingContext,
      chartWidth,
      labelFormatter,
      settings,
      chartDataDensity,
      "top",
    ),
    labelLayout: {
      hideOverlap: settings["graph.label_value_frequency"] === "fit",
    },
    itemStyle: {
      color: seriesModel.color,
      opacity: isSymbolVisible ? 1 : 0, // Make the symbol invisible to keep it for event trigger for tooltip
    },
  };
};

function getShowSymbol(
  chartDataDensity: ChartDataDensity,
  chartWidth: number,
  seriesSettings: SeriesSettings,
): boolean {
  const { totalNumberOfDots } = chartDataDensity;
  const maxNumberOfDots = chartWidth / (2 * CHART_STYLE.symbolSize);

  if (chartWidth <= 0) {
    return false;
  }

  if (seriesSettings["line.marker_enabled"] === false) {
    return false;
  }

  if (seriesSettings["line.marker_enabled"] === true) {
    return true;
  }

  return totalNumberOfDots <= maxNumberOfDots;
}

const generateStackOption = (
  yAxisScaleTransforms: NumericAxisScaleTransforms,
  settings: ComputedVisualizationSettings,
  signKey: StackTotalDataKey,
  stackDataKeys: DataKey[],
  seriesOptionFromStack: LineSeriesOption | BarSeriesOption,
  labelFormatter: LabelFormatter | undefined,
) => {
  const stackName = seriesOptionFromStack.stack;

  const seriesOption = {
    yAxisIndex: seriesOptionFromStack.yAxisIndex,
    silent: true,
    symbolSize: 0,
    lineStyle: {
      opacity: 0,
    },
    id: `${stackName}_${signKey}`,
    stack: stackName,
    encode: {
      y: signKey,
      x: X_AXIS_DATA_KEY,
    },
    label: {
      ...seriesOptionFromStack.label,
      show: true,
      position:
        signKey === POSITIVE_STACK_TOTAL_DATA_KEY
          ? ("top" as const)
          : ("bottom" as const),
      formatter:
        labelFormatter &&
        getStackedDataLabelFormatter(
          yAxisScaleTransforms,
          signKey,
          stackDataKeys,
          labelFormatter,
        ),
    },
    labelLayout: {
      hideOverlap: settings["graph.label_value_frequency"] === "fit",
    },
    z: CHART_STYLE.seriesLabels.zIndex,
    blur: {
      label: {
        opacity: 1,
      },
    },
  };

  if (seriesOptionFromStack.type === "bar") {
    return { ...seriesOption, type: "bar" as const };
  }

  return { ...seriesOption, type: "line" as const };
};

function getStackedDataLabelFormatter(
  yAxisScaleTransforms: NumericAxisScaleTransforms,
  signKey: StackTotalDataKey,
  stackDataKeys: DataKey[],
  formatter: LabelFormatter,
) {
  return (params: CallbackDataParams) => {
    const stackValue = getStackTotalValue(
      params.data as Datum,
      stackDataKeys,
      signKey,
    );

    if (stackValue === null) {
      return " ";
    }

    return formatter(yAxisScaleTransforms.fromEChartsAxisValue(stackValue));
  };
}

export const getStackTotalsSeries = (
  chartModel: CartesianChartModel,
  yAxisScaleTransforms: NumericAxisScaleTransforms,
  settings: ComputedVisualizationSettings,
  seriesOptions: (LineSeriesOption | BarSeriesOption)[],
) => {
  const seriesByStackName = _.groupBy(
    seriesOptions.filter(s => s.stack != null),
    "stack",
  );

  return getObjectValues(seriesByStackName).flatMap(seriesOptions => {
    const stackDataKeys = seriesOptions // we set string dataKeys as series IDs
      .map(s => s.id)
      .filter(isNotNull) as string[];
    const firstSeriesInStack = seriesOptions[0];

    const labelFormatter = firstSeriesInStack.stack
      ? chartModel?.stackedLabelsFormatters?.[
          firstSeriesInStack.stack as "bar" | "area"
        ]
      : undefined;

    if (!labelFormatter) {
      return [];
    }

    return [
      generateStackOption(
        yAxisScaleTransforms,
        settings,
        POSITIVE_STACK_TOTAL_DATA_KEY,
        stackDataKeys,
        firstSeriesInStack,
        labelFormatter,
      ),
      generateStackOption(
        yAxisScaleTransforms,
        settings,
        NEGATIVE_STACK_TOTAL_DATA_KEY,
        stackDataKeys,
        firstSeriesInStack,
        labelFormatter,
      ),
    ];
  });
};

export const buildEChartsSeries = (
  chartModel: CartesianChartModel,
  settings: ComputedVisualizationSettings,
  chartWidth: number,
  chartMeasurements: ChartMeasurements,
  renderingContext: RenderingContext,
): EChartsSeriesOption[] => {
  const seriesSettingsByDataKey = getDisplaySeriesSettingsByDataKey(
    chartModel.seriesModels,
    chartModel.stackModels,
    settings,
  );

  const seriesYAxisIndexByDataKey = chartModel.seriesModels.reduce(
    (acc, seriesModel) => {
      acc[seriesModel.dataKey] = getSeriesYAxisIndex(
        seriesModel.dataKey,
        chartModel,
      );
      return acc;
    },
    {} as Record<DataKey, number>,
  );

  const barSeriesCount = Object.values(seriesSettingsByDataKey).filter(
    seriesSettings => seriesSettings.display === "bar",
  ).length;

  const hasMultipleSeries = chartModel.seriesModels.length > 1;

  const series = chartModel.seriesModels
    .map(seriesModel => {
      const seriesSettings = seriesSettingsByDataKey[seriesModel.dataKey];
      const yAxisIndex = seriesYAxisIndexByDataKey[seriesModel.dataKey];
      const stackName =
        chartModel.stackModels == null
          ? undefined
          : chartModel.stackModels.find(stackModel =>
              stackModel.seriesKeys.includes(seriesModel.dataKey),
            )?.display;

      switch (seriesSettings.display) {
        case "line":
        case "area":
          return buildEChartsLineAreaSeries(
            seriesModel,
            stackName,
            seriesSettings,
            chartModel.yAxisScaleTransforms,
            settings,
            yAxisIndex,
            hasMultipleSeries,
            chartModel.dataDensity,
            chartWidth,
            chartModel?.seriesLabelsFormatters?.[seriesModel.dataKey],
            renderingContext,
          );
        case "bar":
          return buildEChartsBarSeries(
            chartModel.transformedDataset,
            chartModel.xAxisModel,
            chartModel.yAxisScaleTransforms,
            chartMeasurements,
            seriesModel,
            stackName,
            settings,
            yAxisIndex,
            barSeriesCount,
            hasMultipleSeries,
            chartWidth,
            chartModel?.seriesLabelsFormatters?.[seriesModel.dataKey],
            renderingContext,
          );
      }
    })
    .flat()
    .filter(isNotNull);

  if (
    settings["stackable.stack_type"] === "stacked" &&
    settings["graph.show_values"]
  ) {
    series.push(
      ...getStackTotalsSeries(
        chartModel,
        chartModel.yAxisScaleTransforms,
        settings,
        series,
      ),
    );
  }

  return series;
};<|MERGE_RESOLUTION|>--- conflicted
+++ resolved
@@ -25,12 +25,8 @@
   NumericXAxisModel,
   NumericAxisScaleTransforms,
   LabelFormatter,
-<<<<<<< HEAD
   ChartDataDensity,
-=======
-  StackModel,
   CartesianChartModel,
->>>>>>> 5e29f434
 } from "metabase/visualizations/echarts/cartesian/model/types";
 import type { EChartsSeriesOption } from "metabase/visualizations/echarts/cartesian/option/types";
 import type {
@@ -45,15 +41,10 @@
   isNumericAxis,
   isTimeSeriesAxis,
 } from "../model/guards";
-<<<<<<< HEAD
 import {
   getDisplaySeriesSettingsByDataKey,
   getStackTotalValue,
 } from "../model/series";
-import { buildEChartsScatterSeries } from "../scatter/series";
-=======
-import { getStackTotalValue } from "../model/series";
->>>>>>> 5e29f434
 
 import { getSeriesYAxisIndex } from "./utils";
 
