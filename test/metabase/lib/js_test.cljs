(ns metabase.lib.js-test
  (:require
   [clojure.test :refer [deftest is testing]]
   [goog.object :as gobject]
   [metabase.lib.core :as lib]
   [metabase.lib.js :as lib.js]
   [metabase.lib.options :as lib.options]
   [metabase.lib.test-metadata :as meta]
   [metabase.lib.test-util :as lib.tu]
   [metabase.test-runner.assert-exprs.approximately-equal]
   [metabase.test.util.js :as test.js]))

(deftest ^:parallel query=-test
  (doseq [q1 [nil js/undefined]
          q2 [nil js/undefined]]
    (is (lib.js/query= q1 q2)))

  (testing "explicit fields vs. implied fields"
    (let [q1 #js {"query" #js {"source-table" 1}}
          q2 #js {"query" #js {"source-table" 1
                               "fields" #js [#js ["field" 1 nil]
                                             #js ["field" 2 nil]
                                             #js ["field" 3 nil]
                                             #js ["field" 4 nil]
                                             #js ["field" 4 nil] ; duplicates are okay
                                             #js ["field" 4 nil]
                                             #js ["field" 5 nil]
                                             #js ["field" 6 nil]
                                             #js ["field" 7 nil]]}}
            ;; Note that the order is not relevant; they get grouped.
            ;; Duplicates are okay, and are tracked.
          field-ids #js [1 2 6 7 3 5 4 4 4]]
      (is (not (lib.js/query= q1 q2))
          "the field-ids must be provided to populate q1")
      (is (lib.js/query= q1 q1 field-ids))
      (is (not (lib.js/query= q1 q2 (conj (vec field-ids) 2)))
          "duplicates are tracked, so an extra dupe breaks it")))

  (testing "missing and extra fields"
    (let [q1 #js {"query" #js {"source-table" 1
                               "fields" #js [#js ["field" 1 nil]
                                             #js ["field" 2 nil]]}}

          ;; Same fields, different order.
          q2 #js {"query" #js {"source-table" 1
                               "fields" #js [#js ["field" 2 nil]
                                             #js ["field" 1 nil]]}}
          ;; Different fields
          q3 #js {"query" #js {"source-table" 1
                               "fields" #js [#js ["field" 3 nil]
                                             #js ["field" 1 nil]]}}]
      (is (lib.js/query= q1 q2))
      (is (not (lib.js/query= q1 q3)))
      (is (not (lib.js/query= q2 q3))))))

(deftype FakeJoin [guts]
  Object
  (raw [_this] guts))

(deftest ^:parallel query=-unwrapping-test
  (testing "JS wrapper types like Join get unwrapped"
    ;; This doesn't use the real Join classes, just pretends it has one.
    (let [join         #js {"alias" "Products"
                            "condition" #js ["=" #js ["field" 7 nil] #js ["field" 19 nil]]}
          join-class   (FakeJoin. join)
          basic-query  #js {"type"  "query"
                            "query" #js {"joins" #js [join]}}
          classy-query #js {"type"  "query"
                            "query" #js {"joins" #js [join-class]}}]
      (is (not= join join-class))
      (is (not= (js->clj join) (js->clj join-class)))
      (is (lib.js/query= basic-query classy-query)))))

(deftest ^:parallel available-join-strategies-test
  (testing "available-join-strategies returns an array of opaque strategy objects (#32089)"
    (let [strategies (lib.js/available-join-strategies lib.tu/query-with-join -1)]
      (is (array? strategies))
      (is (= [{:lib/type :option/join.strategy, :strategy :left-join, :default true}
              {:lib/type :option/join.strategy, :strategy :right-join}
              {:lib/type :option/join.strategy, :strategy :inner-join}]
             (vec strategies))))))

(deftest ^:parallel required-native-extras-test
  (let [db                (update meta/database :features conj :native-requires-specified-collection)
        metadata-provider (lib.tu/mock-metadata-provider {:database db})
        extras            (lib.js/required-native-extras (:id db) metadata-provider)]
    ;; apparently #js ["collection"] is not equal to #js ["collection"]
    (is (= js/Array
           (type extras))
        "should be a JS array")
    (is (= ["collection"]
           (js->clj extras)))))

(defn- add-undefined-params
  "This simulates the FE setting some parameters to js/undefined."
  [template-tags param-name]
  (doto (gobject/get template-tags param-name)
    (gobject/add "options" js/undefined)
    (gobject/add "default" js/undefined))
  template-tags)

(deftest ^:parallel template-tags-test
  (testing "Snippets in template tags round trip correctly (#33546)"
    (let [db meta/database
          snippet-name "snippet: my snippet"
          snippets {snippet-name
                    {:type :snippet
                     :name "snippet: my snippet"
                     :id "fd5e96f7-08f8-486b-9919-b2ab72857db4"
                     :display-name "Snippet: My Snippet"
                     :snippet-name "my snippet"
                     :snippet-id 1}}
          query (lib.js/with-template-tags
                  (lib.js/native-query (:id db) meta/metadata-provider "select * from foo {{snippet: my snippet}}")
                  (add-undefined-params (clj->js snippets) snippet-name))]
      (is (= snippets
             (get-in query [:stages 0 :template-tags])))
      (is (test.js/= (clj->js snippets)
                     (lib.js/template-tags query))))))

(deftest ^:parallel extract-template-tags-test
  (testing "Undefined parameters are ignored (#34729)"
    (let [tag-name "foo"
          tags {tag-name {:type         :text
                          :name         tag-name
                          :display-name "Foo"
                          :id           (str (random-uuid))}}]
      (is (= {"bar" {"type"         "text"
                     "name"         "bar"
                     "display-name" "Bar"
                     "id"           (get-in tags [tag-name :id])}}
             (-> (lib.js/extract-template-tags "SELECT * FROM table WHERE {{bar}}"
                                               (add-undefined-params (clj->js tags) tag-name))
                 js->clj))))))

(deftest ^:parallel is-column-metadata-test
  (is (true? (lib.js/is-column-metadata (meta/field-metadata :venues :id))))
  (is (false? (lib.js/is-column-metadata 1))))

(deftest ^:parallel cljs-key->js-key-test
  (is (= "isManyPks"
         (#'lib.js/cljs-key->js-key :many-pks?))))

(deftest ^:parallel expression-clause-<->-legacy-expression-test
  (testing "conversion works both ways, even with aggregations (#34830, #36087)"
    (let [query (-> lib.tu/venues-query
                    (lib/expression "double-price" (lib/* (meta/field-metadata :venues :price) 2))
                    (lib/aggregate (lib/sum [:expression {:lib/uuid (str (random-uuid))} "double-price"])))
          agg-uuid (-> query lib/aggregations first lib.options/uuid)
          legacy-expr #js [">" #js ["aggregation" 0] 100]
          pmbql-expr (lib.js/expression-clause-for-legacy-expression query -1 legacy-expr)
<<<<<<< HEAD
          legacy-expr' (lib.js/legacy-expression-for-expression-clause query -1 pmbql-expr)]
      (testing "from legacy expression"
        (is (=? [:> {} [:aggregation {} agg-uuid] 100] pmbql-expr)))
      (testing "from pMBQL expression"
        (is (= (js->clj legacy-expr) (js->clj legacy-expr'))))))
=======
          legacy-expr' (lib.js/legacy-expression-for-expression-clause query -1 pmbql-expr)
          legacy-filter #js ["<" #js ["field" (meta/id :venues :price) nil] 100]
          pmbql-filter (lib.js/expression-clause-for-legacy-expression query -1 legacy-filter)
          legacy-filter' (lib.js/legacy-expression-for-expression-clause query -1 pmbql-filter)]
      (testing "from legacy expression"
        (is (=? [:> {} [:aggregation {} agg-uuid] 100]
                pmbql-expr)))
      (testing "from pMBQL expression"
        (is (= (js->clj legacy-expr) (js->clj legacy-expr'))))
      (testing "from legacy filter"
        (is (=? [:< {} [:field {} (meta/id :venues :price)] 100]
                pmbql-filter)))
      (testing "from pMBQL filter"
        (is (= (js->clj legacy-filter) (js->clj legacy-filter'))))))
>>>>>>> c3e015ea
  (testing "conversion drops aggregation-options (#36120)"
    (let [query (-> lib.tu/venues-query
                    (lib/aggregate (lib.options/update-options (lib/sum (meta/field-metadata :venues :price))
                                                               assoc :display-name "price sum")))
          agg-expr (-> query lib/aggregations first)
          legacy-agg-expr #js ["sum" #js ["field" (meta/id :venues :price) #js {:base-type "Integer"}]]
          legacy-agg-expr' (lib.js/legacy-expression-for-expression-clause query -1 agg-expr)]
      (is (= (js->clj legacy-agg-expr) (js->clj legacy-agg-expr')))))
  (testing "legacy expressions are converted properly (#36120)"
    (let [query (-> lib.tu/venues-query
                    (lib/aggregate (lib/count)))
          agg-expr (-> query lib/aggregations first)
          legacy-agg-expr #js ["count"]
          legacy-agg-expr' (lib.js/legacy-expression-for-expression-clause query -1 agg-expr)]
      (is (= (js->clj legacy-agg-expr) (js->clj legacy-agg-expr'))))))

(deftest ^:parallel filter-drill-details-test
  (testing ":value field on the filter drill"
    (testing "returns directly for most values"
      (is (=? 7
              (.-value (lib.js/filter-drill-details {:value 7}))))
      (is (=? "some string"
              (.-value (lib.js/filter-drill-details {:value "some string"})))))
    (testing "converts :null keyword used by drill-thrus back to JS null"
      (is (=? nil
              (.-value (lib.js/filter-drill-details {:value :null})))))))<|MERGE_RESOLUTION|>--- conflicted
+++ resolved
@@ -149,13 +149,6 @@
           agg-uuid (-> query lib/aggregations first lib.options/uuid)
           legacy-expr #js [">" #js ["aggregation" 0] 100]
           pmbql-expr (lib.js/expression-clause-for-legacy-expression query -1 legacy-expr)
-<<<<<<< HEAD
-          legacy-expr' (lib.js/legacy-expression-for-expression-clause query -1 pmbql-expr)]
-      (testing "from legacy expression"
-        (is (=? [:> {} [:aggregation {} agg-uuid] 100] pmbql-expr)))
-      (testing "from pMBQL expression"
-        (is (= (js->clj legacy-expr) (js->clj legacy-expr'))))))
-=======
           legacy-expr' (lib.js/legacy-expression-for-expression-clause query -1 pmbql-expr)
           legacy-filter #js ["<" #js ["field" (meta/id :venues :price) nil] 100]
           pmbql-filter (lib.js/expression-clause-for-legacy-expression query -1 legacy-filter)
@@ -170,7 +163,6 @@
                 pmbql-filter)))
       (testing "from pMBQL filter"
         (is (= (js->clj legacy-filter) (js->clj legacy-filter'))))))
->>>>>>> c3e015ea
   (testing "conversion drops aggregation-options (#36120)"
     (let [query (-> lib.tu/venues-query
                     (lib/aggregate (lib.options/update-options (lib/sum (meta/field-metadata :venues :price))
