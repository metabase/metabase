--- conflicted
+++ resolved
@@ -4359,16 +4359,7 @@
               );
       rollback: # no change
 
-  - changeSet:
-<<<<<<< HEAD
-      id: v49.2023-12-14T08:54:54
-      author: qnkhuat
-      comment: No op, testing the new migration id format
-      changes:
-        - sql: select 1
-      rollback:
-        - sql: select 1
-=======
+    - changeSet:
       id: v49.00-010
       author: johnswanson
       comment: Add a name to API Keys
@@ -5115,7 +5106,17 @@
         - onFail: MARK_RAN
         - dbms:
             type: mysql,mariadb
->>>>>>> 39769b6a
+
+- changeSet:
+      id: v49.2023-12-14T08:54:54
+      author: qnkhuat
+      comment: No op, testing the new migration id format
+      changes:
+        - sql: select 1
+      rollback:
+        - sql: select 1
+
+
 
   # >>>>>>>>>> DO NOT ADD NEW MIGRATIONS BELOW THIS LINE! ADD THEM ABOVE <<<<<<<<<<
 
