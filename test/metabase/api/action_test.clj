(ns metabase.api.action-test
  (:require [clojure.string :as str]
            [clojure.test :refer :all]
            [metabase.actions.test-util :as actions.test-util]
            [metabase.api.action :as api.action]
            [metabase.driver :as driver]
            [metabase.models.action :refer [Action]]
            [metabase.models.database :refer [Database]]
            [metabase.models.table :refer [Table]]
            [metabase.query-processor :as qp]
            [metabase.test :as mt]
            [metabase.util :as u]
            [metabase.util.schema :as su]
            [schema.core :as s]
            [toucan.db :as db]))

(comment api.action/keep-me)

(def ^:private ExpectedGetCardActionAPIResponse
  "Expected schema for a CardAction as it should appear in the response for an API request to one of the GET endpoints."
  {:id       su/IntGreaterThanOrEqualToZero
   :card     {:id            su/IntGreaterThanOrEqualToZero
              :dataset_query {:database su/IntGreaterThanOrEqualToZero
                              :type     (s/eq "native")
                              :native   {:query    s/Str
                                         s/Keyword s/Any}
                              s/Keyword s/Any}
              s/Keyword      s/Any}
   s/Keyword s/Any})

(deftest list-actions-test
  (testing "GET /api/action"
    (actions.test-util/with-actions-enabled
      (actions.test-util/with-query-action [{:keys [action-id]}]
        (let [response (mt/user-http-request :crowberto :get 200 "action")]
          (is (schema= [{:id       su/IntGreaterThanZero
                         s/Keyword s/Any}]
                       response))
          (let [action (some (fn [action]
                               (when (= (:id action) action-id)
                                 action))
                             response)]
            (testing "Should return Card dataset_query deserialized (#23201)"
              (is (schema= ExpectedGetCardActionAPIResponse
                           action)))))))))

(deftest get-action-test
  (testing "GET /api/action/:id"
    (testing "Should return Card dataset_query deserialized (#23201)"
      (actions.test-util/with-actions-enabled
        (actions.test-util/with-query-action [{:keys [action-id]}]
          (let [action (mt/user-http-request :crowberto :get 200 (format "action/%d" action-id))]
            (testing "Should return Card dataset_query deserialized (#23201)"
              (is (schema= ExpectedGetCardActionAPIResponse
                           action)))))))))

(defn- format-field-name
  "Format `field-name` appropriately for the current driver (e.g. uppercase it if we're testing against H2)."
  [field-name]
  (keyword (mt/format-name (name field-name))))

(defn- categories-row-count []
  (first (mt/first-row (mt/run-mbql-query categories {:aggregation [[:count]]}))))

(deftest create-test
  (testing "POST /api/action/row/create"
    (mt/test-drivers (mt/normal-drivers-with-feature :actions)
      (actions.test-util/with-actions-test-data-and-actions-enabled
        (let [response (mt/user-http-request :crowberto :post 200
                                             "action/row/create"
                                             (assoc (mt/mbql-query categories) :create-row {(format-field-name :name) "created_row"}))]
          (is (schema= {:created-row {(format-field-name :id)   (s/eq 76)
                                      (format-field-name :name) (s/eq "created_row")}}
                       response)
              "Create should return the entire row")
          (let [created-id (get-in response [:created-row (format-field-name :id)])]
            (is (= "created_row" (-> (mt/rows (mt/run-mbql-query categories {:filter [:= $id created-id]})) last last))
                "The record at created-id should now have its name set to \"created_row\"")))))))

(deftest create-invalid-data-test
  (testing "POST /api/action/row/create -- invalid data"
    (mt/test-drivers (mt/normal-drivers-with-feature :actions)
      (actions.test-util/with-actions-test-data-and-actions-enabled
        (is (= 75
               (categories-row-count)))
        (is (schema= {:message  (s/constrained
                                 s/Str
                                 (case driver/*driver*
                                   :h2       #(str/starts-with? % "Data conversion error converting \"created_row\"")
                                   :postgres #(str/starts-with? % "ERROR: invalid input syntax for type integer: \"created_row\"")))
                      s/Keyword s/Any}
                     ;; bad data -- ID is a string instead of an Integer.
                     (mt/user-http-request :crowberto :post 400
                                           "action/row/create"
                                           (assoc (mt/mbql-query categories) :create-row {(format-field-name :id) "created_row"}))))
        (testing "no row should have been inserted"
          (is (= 75
                 (categories-row-count))))))))

(deftest update-test
  (testing "POST /api/action/row/update"
    (mt/test-drivers (mt/normal-drivers-with-feature :actions)
      (actions.test-util/with-actions-test-data-and-actions-enabled
        (is (= {:rows-updated [1]}
               (mt/user-http-request :crowberto :post 200
                                     "action/row/update"
                                     (assoc (mt/mbql-query categories {:filter [:= $id 50]})
                                            :update_row {(format-field-name :name) "updated_row"})))
            "Update should return the right shape")
        (is (= "updated_row"
               (-> (mt/rows (mt/run-mbql-query categories {:filter [:= $id 50]})) last last))
            "The row should actually be updated")))))

(deftest delete-test
  (testing "POST /api/action/row/delete"
    (mt/test-drivers (mt/normal-drivers-with-feature :actions)
      (actions.test-util/with-actions-test-data-and-actions-enabled
        (is (= {:rows-deleted [1]}
               (mt/user-http-request :crowberto :post 200
                                     "action/row/delete"
                                     (mt/mbql-query categories {:filter [:= $id 50]})))
            "Delete should return the right shape")
        (is (= 74
               (categories-row-count)))
        (is (= [] (mt/rows (mt/run-mbql-query categories {:filter [:= $id 50]})))
            "Selecting for deleted rows should return an empty result")))))

;; TODO: update test for this when we get something other than categories
#_(deftest row-delete-row-with-constraint-fails-test
    (mt/with-temporary-setting-values [experimental-enable-actions true]
      (mt/with-temp-vals-in-db Database (mt/id) {:settings {:database-enable-actions true}}
        (testing "Should return a 400 when deleting the row violates a foreign key constraint"
          (let [request-body (mt/mbql-query categories {:filter [:= $id 22]})]
            (mt/user-http-request :crowberto :post 400 "action/row/delete" request-body))))))

(defn- mock-requests
  "Mock requests for testing validation for various actions. Don't use these for happy path tests! It's way too hard to
  wrap your head around them. Use them for validating preconditions and stuff like that."
  []
  [{:action       "action/row/create"
    :request-body (assoc (mt/mbql-query categories) :create-row {(format-field-name :name) "created_row"})
    :expect-fn    (fn [result]
                    ;; check that we return the entire row
                    (is (schema= {:created-row {(format-field-name :id)   su/IntGreaterThanZero
                                                (format-field-name :name) su/NonBlankString}}
                                 result)))}
   {:action       "action/row/update"
    :request-body (assoc (mt/mbql-query categories {:filter [:= $id 1]})
                         :update_row {(format-field-name :name) "updated_row"})
    :expected     {:rows-updated [1]}}
   {:action       "action/row/delete"
    :request-body (mt/mbql-query categories {:filter [:= $id 1]})
    :expected     {:rows-deleted [1]}}
   {:action       "action/row/update"
    :request-body (assoc (mt/mbql-query categories {:filter [:= $id 10]})
                         :update_row {(format-field-name :name) "new-category-name"})
    :expected     {:rows-updated [1]}}])

(deftest feature-flags-test
  (testing "Disable endpoints unless both global and Database feature flags are enabled"
    (doseq [{:keys [action request-body]} (mock-requests)
            enable-global-feature-flag?   [true false]
            enable-database-feature-flag? [true false]]
      (testing action
        (mt/with-temporary-setting-values [experimental-enable-actions enable-global-feature-flag?]
          (mt/with-temp-vals-in-db Database (mt/id) {:settings {:database-enable-actions enable-database-feature-flag?}}
            (cond
              (not enable-global-feature-flag?)
              (testing "Should return a 400 if global feature flag is disabled"
                (is (= "Actions are not enabled."
                       (mt/user-http-request :crowberto :post 400 action request-body))))

              (not enable-database-feature-flag?)
              (testing "Should return a 400 if Database feature flag is disabled."
                (is (re= #"^Actions are not enabled for Database [\d,]+\.$"
                         (mt/user-http-request :crowberto :post 400 action request-body)))))))))))

(driver/register! ::feature-flag-test-driver, :parent :h2)

(defmethod driver/database-supports? [::feature-flag-test-driver :actions]
  [_driver _feature _database]
  false)

(deftest actions-feature-test
  (testing "Only allow actions for drivers that support the `:actions` driver feature. (#22557)"
    (mt/with-temporary-setting-values [experimental-enable-actions true]
      (mt/with-temp* [Database [{db-id :id} {:name     "Birds"
                                             :engine   ::feature-flag-test-driver
                                             :settings {:database-enable-actions true}}]
                      Table    [{table-id :id} {:db_id db-id}]]
        (is (partial= {:message (format "%s Database %d \"Birds\" does not support actions."
                                        (u/qualified-name ::feature-flag-test-driver)
                                        db-id)}
                      ;; TODO -- not sure what the actual shape of this API is supposed to look like. We'll have to
                      ;; update this test when the PR to support row insertion is in.
                      (mt/user-http-request :crowberto :post 400 "action/table/insert"
                                            {:database db-id
                                             :table-id table-id
                                             :values   {:name "Toucannery"}})))))))

(defn- row-action? [action]
  (str/starts-with? action "action/row"))

(deftest validation-test
  (actions.test-util/with-actions-enabled
    (doseq [{:keys [action request-body]} (mock-requests)]
      (testing (str action " without :query")
        (when (row-action? action)
          (is (re= #"Value does not match schema:.*"
                   (:message (mt/user-http-request :crowberto :post 400 action (dissoc request-body :query))))))))))

(deftest row-update-action-gives-400-when-matching-more-than-one
  (mt/test-drivers (mt/normal-drivers-with-feature :actions)
    (actions.test-util/with-actions-enabled
      (let [query-that-returns-more-than-one (assoc (mt/mbql-query users {:filter [:>= $id 1]})
                                                    :update_row {(format-field-name :name) "new-name"})
            result-count                     (count (mt/rows (qp/process-query query-that-returns-more-than-one)))]
        (is (< 1 result-count))
        (doseq [{:keys [action]} (filter #(= "action/row/update" (:action %)) (mock-requests))
                :when            (not= action "action/row/create")] ;; the query in create is not used to select values to act upopn.
          (is (schema= {:message #"Sorry, this would update [\d|,]+ rows, but you can only act on 1"
                        s/Keyword s/Any}
                       (mt/user-http-request :crowberto :post 400 action query-that-returns-more-than-one)))
          (is (= result-count (count (mt/rows (qp/process-query query-that-returns-more-than-one))))
              "The result-count after a rollback must remain the same!"))))))

(deftest row-delete-action-gives-400-when-matching-more-than-one
  (mt/test-drivers (mt/normal-drivers-with-feature :actions)
    (actions.test-util/with-actions-enabled
      (let [query-that-returns-more-than-one (assoc (mt/mbql-query checkins {:filter [:>= $id 1]})
                                                    :update_row {(format-field-name :name) "new-name"})
            result-count                     (count (mt/rows (qp/process-query query-that-returns-more-than-one)))]
        (is (< 1 result-count))
        (doseq [{:keys [action]} (filter #(= "action/row/delete" (:action %)) (mock-requests))
                :when            (not= action "action/row/create")] ;; the query in create is not used to select values to act upopn.
          (is (schema= {:message  #"Sorry, this would delete [\d|,]+ rows, but you can only act on 1"
                        s/Keyword s/Any}
                       (mt/user-http-request :crowberto :post 400 action query-that-returns-more-than-one)))
          (is (= result-count (count (mt/rows (qp/process-query query-that-returns-more-than-one))))
              "The result-count after a rollback must remain the same!"))))))

(deftest unknown-row-action-gives-404
  (actions.test-util/with-actions-enabled
    (testing "404 for unknown Row action"
      (is (re= #"^Unknown Action :row/fake. Valid Actions are: .+"
               (mt/user-http-request :crowberto :post 404 "action/row/fake" (mt/mbql-query categories {:filter [:= $id 1]})))))))

(deftest four-oh-four-test
  (actions.test-util/with-actions-enabled
    (doseq [{:keys [action request-body]} (mock-requests)]
      (testing action
        (testing "404 for unknown Table"
          (is (= "Failed to fetch Table 2,147,483,647: Table does not exist, or belongs to a different Database."
                 (:message (mt/user-http-request :crowberto :post 404 action
                                                 (assoc-in request-body [:query :source-table] Integer/MAX_VALUE))))))))))

<<<<<<< HEAD
(deftest action-crud
  (testing "Happy Path"
    (actions.test-util/with-actions-enabled
      (let [initial-action {:name "Get example"
                            :type "http"
                            :template {:method "GET"
                                       :url "https://example.com"}
                            :response_handle ".body"
                            :error_handle ".status >= 400"}
            created-action (mt/user-http-request :crowberto :post 200 "action" initial-action)
            updated-action (merge initial-action {:name "New name"})
            action-path (str "action/" (:id created-action))]
        (try
          (testing "Create"
            (is (partial= initial-action created-action)))
          (testing "Update"
            (is (partial= updated-action
                          (mt/user-http-request :crowberto :put 200 action-path
                                                {:name "New name" :type "http"}))))
          (testing "Get"
            (is (partial= updated-action
                          (mt/user-http-request :crowberto :get 200 action-path)))
            (is (partial= [updated-action]
                          (mt/user-http-request :crowberto :get 200 "action"))))
          (testing "Can't create or change http type"
            (is (partial= {:type "query"} (:action (mt/user-http-request :crowberto :put 400 action-path (assoc initial-action :type "query")))))
            (is (partial= {:type "query"} (:action (mt/user-http-request :crowberto :put 400 action-path {:type "query"})))))
          (testing "Delete"
            (is (nil? (mt/user-http-request :crowberto :delete 204 action-path)))
            (is (= "Not found." (mt/user-http-request :crowberto :get 404 action-path))))
          (finally
            (db/delete! Action :id (:id created-action))))))))
=======
(deftest bulk-create-happy-path-test
  (testing "POST /api/action/bulk/create/:table-id"
    (mt/test-drivers (mt/normal-drivers-with-feature :actions)
      (actions.test-util/with-actions-test-data-and-actions-enabled
        (is (= 75
               (categories-row-count)))
        (is (= {:created-rows [{(format-field-name :id) 76, (format-field-name :name) "NEW_A"}
                               {(format-field-name :id) 77, (format-field-name :name) "NEW_B"}]}
               (mt/user-http-request :crowberto :post 200
                                     (format "action/bulk/create/%d" (mt/id :categories))
                                     [{(format-field-name :name) "NEW_A"}
                                      {(format-field-name :name) "NEW_B"}])))
        (is (= [[76 "NEW_A"]
                [77 "NEW_B"]]
               (mt/rows (mt/run-mbql-query categories {:filter   [:starts-with $name "NEW"]
                                                       :order-by [[:asc $id]]}))))
        (is (= 77
               (categories-row-count)))))))

(deftest bulk-create-failure-test
  (testing "POST /api/action/bulk/create/:table-id"
    (mt/test-drivers (mt/normal-drivers-with-feature :actions)
      (actions.test-util/with-actions-test-data-and-actions-enabled
        (testing "error in some of the rows in request body"
          (is (= 75
                 (categories-row-count)))
          (testing "Should report indices of bad rows"
            (is (schema= {:errors [(s/one {:index (s/eq 1)
                                           :error (s/constrained
                                                   s/Str
                                                   (case driver/*driver*
                                                     :h2       #(str/starts-with? % "NULL not allowed for column \"NAME\"")
                                                     :postgres #(str/starts-with? % "ERROR: null value in column \"name\"")))}
                                          "first error")
                                   (s/one {:index (s/eq 3)
                                           :error (s/constrained
                                                   s/Str
                                                   (case driver/*driver*
                                                     :h2       #(str/starts-with? % "Data conversion error converting \"STRING\"")
                                                     :postgres #(str/starts-with? % "ERROR: invalid input syntax for type integer: \"STRING\"")))}
                                          "second error")]}
                         (mt/user-http-request :crowberto :post 400
                                               (format "action/bulk/create/%d" (mt/id :categories))
                                               [{(format-field-name :name) "NEW_A"}
                                                ;; invalid because name has to be non-nil
                                                {(format-field-name :name) nil}
                                                {(format-field-name :name) "NEW_B"}
                                                ;; invalid because ID is supposed to be an integer
                                                {(format-field-name :id) "STRING"}]))))
          (testing "Should not have committed any of the valid rows"
            (is (= 75
                   (categories-row-count)))))))))
>>>>>>> 41dc9b7e
<|MERGE_RESOLUTION|>--- conflicted
+++ resolved
@@ -254,7 +254,6 @@
                  (:message (mt/user-http-request :crowberto :post 404 action
                                                  (assoc-in request-body [:query :source-table] Integer/MAX_VALUE))))))))))
 
-<<<<<<< HEAD
 (deftest action-crud
   (testing "Happy Path"
     (actions.test-util/with-actions-enabled
@@ -287,7 +286,7 @@
             (is (= "Not found." (mt/user-http-request :crowberto :get 404 action-path))))
           (finally
             (db/delete! Action :id (:id created-action))))))))
-=======
+
 (deftest bulk-create-happy-path-test
   (testing "POST /api/action/bulk/create/:table-id"
     (mt/test-drivers (mt/normal-drivers-with-feature :actions)
@@ -339,5 +338,4 @@
                                                 {(format-field-name :id) "STRING"}]))))
           (testing "Should not have committed any of the valid rows"
             (is (= 75
-                   (categories-row-count)))))))))
->>>>>>> 41dc9b7e
+                   (categories-row-count)))))))))