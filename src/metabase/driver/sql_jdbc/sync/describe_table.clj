--- conflicted
+++ resolved
@@ -193,33 +193,6 @@
          [jdbc-metadata fallback-metadata])))))
 
 (defn describe-fields-xf
-<<<<<<< HEAD
-  "Returns a transducer for computing metadata about the fields in `db`."
-  [driver db]
-  (map (fn [col]
-         (let [base-type (or (:base-type col) (database-type->base-type-or-warn
-                                               driver
-                                               [((some-fn :table-schema) col *table-info*)
-                                                ((some-fn :table-name)   col *table-info*)
-                                                (:name col)]
-                                               (:database-type col)))
-               semantic-type (calculated-semantic-type driver (:name col) (:database-type col))
-               json? (isa? base-type :type/JSON)
-               database-position (some-> (:database-position col) int)]
-           (merge
-            (u/select-non-nil-keys col [:table-name
-                                        :pk?
-                                        :name
-                                        :database-type
-                                        :field-comment
-                                        :database-required
-                                        :database-default
-                                        :database-is-auto-increment
-                                        :database-is-nullable
-                                        :database-is-generated])
-            {:table-schema      (:table-schema col) ;; can be nil
-             :base-type         base-type
-=======
   "Returns a transducer for computing metadata about the fields in `db`.
    Takes an optional map of `:table-schema` and `:table-name` to be used as fallbacks if they're not available in `col`"
   ([driver db] (describe-fields-xf driver db {}))
@@ -247,7 +220,6 @@
                                          :database-is-generated])
              {:table-schema      (:table-schema col) ;; can be nil
               :base-type         base-type
->>>>>>> 7f0916af
              ;; json-unfolding is true by default for JSON fields, but this can be overridden at the DB level
               :json-unfolding    json?}
              (when database-position
