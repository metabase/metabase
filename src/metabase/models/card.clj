--- conflicted
+++ resolved
@@ -797,7 +797,7 @@
       (cond-> #_changes
        (or (empty? (:result_metadata card))
            (not verified-result-metadata?))
-        card.metadata/populate-result-metadata)
+       card.metadata/populate-result-metadata)
       pre-update
       populate-query-fields
       maybe-populate-initially-published-at))
@@ -959,54 +959,6 @@
 
 ;;; ------------------------------------------------- Updating Cards -------------------------------------------------
 
-<<<<<<< HEAD
-(defn- card-archived? [old-card new-card]
-  (and (not (:archived old-card))
-       (:archived new-card)))
-
-(defn- line-area-bar? [display]
-  (contains? #{:line :area :bar} display))
-
-(defn- progress? [display]
-  (= :progress display))
-
-(defn- allows-rows-alert? [display]
-  (not (contains? #{:line :bar :area :progress} display)))
-
-(defn- display-change-broke-alert?
-  "Alerts no longer make sense when the kind of question being alerted on significantly changes. Setting up an alert
-  when a time series query reaches 10 is no longer valid if the question switches from a line graph to a table. This
-  function goes through various scenarios that render an alert no longer valid"
-  [{old-display :display} {new-display :display}]
-  (when-not (= old-display new-display)
-    (or
-     ;; Did the alert switch from a table type to a line/bar/area/progress graph type?
-     (and (allows-rows-alert? old-display)
-          (or (line-area-bar? new-display)
-              (progress? new-display)))
-     ;; Switching from a line/bar/area to another type that is not those three invalidates the alert
-     (and (line-area-bar? old-display)
-          (not (line-area-bar? new-display)))
-     ;; Switching from a progress graph to anything else invalidates the alert
-     (and (progress? old-display)
-          (not (progress? new-display))))))
-
-(defn- goal-missing?
-  "If we had a goal before, and now it's gone, the alert is no longer valid"
-  [old-card new-card]
-  (and
-   (get-in old-card [:visualization_settings :graph.goal_value])
-   (not (get-in new-card [:visualization_settings :graph.goal_value]))))
-
-(defn- multiple-breakouts?
-  "If there are multiple breakouts and a goal, we don't know which breakout to compare to the goal, so it invalidates
-  the alert"
-  [{:keys [display] :as new-card}]
-  (and (get-in new-card [:visualization_settings :graph.goal_value])
-       (or (line-area-bar? display)
-           (progress? display))
-       (< 1 (count (get-in new-card [:dataset_query :query :breakout])))))
-
 (defn delete-alert-and-notify!
   "Removes all of the alerts and notifies all of the email recipients of the alerts change."
   [topic actor card]
@@ -1016,22 +968,6 @@
                                   :actor         actor
                                   :notifications card-notifications})))
 
-(defn- delete-alerts-if-needed! [& {:keys [old-card new-card actor]}]
-  (cond
-    (card-archived? old-card new-card)
-    (delete-alert-and-notify! :event/card-update.notification-deleted.card-archived actor new-card)
-
-    (or (display-change-broke-alert? old-card new-card)
-        (goal-missing? old-card new-card)
-        (multiple-breakouts? new-card))
-    (delete-alert-and-notify! :event/card-update.notification-deleted.card-changed actor new-card)
-
-    ;; The change doesn't invalidate the alert, do nothing
-    :else
-    nil))
-
-=======
->>>>>>> c14d89e7
 (defn- card-is-verified?
   "Return true if card is verified, false otherwise. Assumes that moderation reviews are ordered so that the most recent
   is the first. This is the case from the hydration function for moderation_reviews."
@@ -1193,14 +1129,9 @@
                    "`card-before-update`:" (pr-str card-before-update)
                    "`card-updates`:" (pr-str card-updates)))))
   ;; Fetch the updated Card from the DB
-<<<<<<< HEAD
-  (let [card (t2/select-one :model/Card (:id card-before-update))]
-    (delete-alerts-if-needed! :old-card card-before-update, :new-card card, :actor actor)
-=======
   (let [card (t2/select-one :model/Card :id (:id card-before-update))]
     ;;; TODO -- consider whether this should be triggered indirectly by `:event/card-update`
     (pulse/delete-alerts-if-needed! :old-card card-before-update, :new-card card, :actor actor)
->>>>>>> c14d89e7
     ;; skip publishing the event if it's just a change in its collection position
     (when-not (= #{:collection_position}
                  (set (keys card-updates)))
