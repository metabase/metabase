--- conflicted
+++ resolved
@@ -12,30 +12,21 @@
    [mb.hawk.init]
    [metabase.db.connection :as mdb.connection]
    [metabase.driver :as driver]
-<<<<<<< HEAD
    [metabase.lib.metadata.protocols :as lib.metadata.protocols]
-=======
    [metabase.models.field :refer [Field]]
    [metabase.models.table :refer [Table]]
->>>>>>> d54caf88
    [metabase.query-processor :as qp]
    [metabase.query-processor.middleware.add-implicit-joins
     :as qp.add-implicit-joins]
    [metabase.query-processor.store :as qp.store]
    [metabase.query-processor.timezone :as qp.timezone]
    [metabase.test.data :as data]
-<<<<<<< HEAD
-   #_{:clj-kondo/ignore [:discouraged-namespace]}
-=======
    [metabase.test.data.env :as tx.env]
    [metabase.test.data.interface :as tx]
    [metabase.test.util :as tu]
    [metabase.util :as u]
    [metabase.util.log :as log]
-   #_{:clj-kondo/ignore [:deprecated-namespace]}
-   [metabase.util.schema :as su]
-   [schema.core :as s]
->>>>>>> d54caf88
+   #_{:clj-kondo/ignore [:discouraged-namespace]}
    [toucan2.core :as t2]))
 
 (set! *warn-on-reflection* true)
@@ -357,7 +348,7 @@
 (defn cols
   "Return the result `:cols` from query `results`, or throw an Exception if they're missing."
   [results]
-  (or (some->> (data results) :cols (mapv #(into {} %)))
+  (or (some->> (data results) :cols (mapv #(into {} (dissoc % :position))))
       (throw (ex-info "Query does not have any :cols in results." results))))
 
 (defn rows-and-cols
