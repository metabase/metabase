--- conflicted
+++ resolved
@@ -1,6 +1,4 @@
 import styled from "@emotion/styled";
-
-import { color } from "metabase/lib/colors";
 
 export const FileInput = styled.input`
   &::file-selector-button {
@@ -8,13 +6,8 @@
     margin-right: 1rem;
     border-radius: 4px;
     border: 1px solid var(--mb-color-border);
-<<<<<<< HEAD
-    background-color: ${color("white")};
+    background-color: var(--mb-color-bg-white);
     color: var(--mb-color-text-dark);
-=======
-    background-color: var(--mb-color-bg-white);
-    color: ${color("text-dark")};
->>>>>>> 50832a07
     transition: 200ms;
     cursor: pointer;
     font-family: var(--mb-default-font-family);
