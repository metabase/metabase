const webpack = require("webpack");
const MiniCssExtractPlugin = require("mini-css-extract-plugin");
const appConfig = require("../webpack.config");
const fs = require("fs");
const path = require("path");

const isEmbeddingSDK = process.env.IS_EMBEDDING_SDK === "true";

const mainAppStories = [
  "../frontend/**/*.stories.mdx",
  "../frontend/**/*.stories.@(js|jsx|ts|tsx)",
];

const embeddingSdkStories = [
  "../enterprise/frontend/src/embedding-sdk/**/*.stories.tsx",
];

const sdkPackageTemplateJson = fs.readFileSync(
  path.resolve("./enterprise/frontend/src/embedding-sdk/package.template.json"),
  "utf-8",
);
const sdkPackageTemplateJsonContent = JSON.parse(sdkPackageTemplateJson);
const EMBEDDING_SDK_VERSION = JSON.stringify(
  sdkPackageTemplateJsonContent.version,
);

module.exports = {
  core: {
    builder: "webpack5",
  },
  stories: isEmbeddingSDK ? embeddingSdkStories : mainAppStories,
  staticDirs: ["../resources/frontend_client"],
  addons: [
    "@storybook/addon-essentials",
    "@storybook/addon-links",
    "@storybook/addon-a11y",
  ],
  babel: () => {},
  typescript: {
    reactDocgen: "react-docgen-typescript-plugin",
  },
  webpackFinal: storybookConfig => ({
    ...storybookConfig,
    plugins: [
      ...storybookConfig.plugins,
      new MiniCssExtractPlugin(),
      new webpack.ProvidePlugin({
        Buffer: ["buffer", "Buffer"],
      }),
      new webpack.EnvironmentPlugin({
<<<<<<< HEAD
        IS_EMBEDDING_SDK: isEmbeddingSDK ? "true" : undefined,
=======
        EMBEDDING_SDK_VERSION,
>>>>>>> c924c38e
      }),
    ],
    module: {
      ...storybookConfig.module,
      rules: [
        ...storybookConfig.module.rules.filter(
          rule => !isCSSRule(rule) && !isSvgRule(rule),
        ),
        ...appConfig.module.rules.filter(
          rule => isCSSRule(rule) || isSvgRule(rule),
        ),
      ],
    },
    resolve: {
      ...storybookConfig.resolve,
      alias: appConfig.resolve.alias,
      extensions: appConfig.resolve.extensions,
    },
  }),
};

const isCSSRule = rule => rule.test.toString() === "/\\.css$/";
const isSvgRule = rule => rule.test && rule.test?.test(".svg");<|MERGE_RESOLUTION|>--- conflicted
+++ resolved
@@ -48,11 +48,8 @@
         Buffer: ["buffer", "Buffer"],
       }),
       new webpack.EnvironmentPlugin({
-<<<<<<< HEAD
+        EMBEDDING_SDK_VERSION,
         IS_EMBEDDING_SDK: isEmbeddingSDK ? "true" : undefined,
-=======
-        EMBEDDING_SDK_VERSION,
->>>>>>> c924c38e
       }),
     ],
     module: {
