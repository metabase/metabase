--- conflicted
+++ resolved
@@ -19,12 +19,7 @@
    [metabase.test :as mt]
    [metabase.test.fixtures :as fixtures]
    [metabase.util :as u]
-<<<<<<< HEAD
    [metabase.util.malli.schema :as ms]
-=======
-   [metabase.util.schema :as su]
-   [schema.core :as s]
->>>>>>> 683e30ef
    [toucan2.core :as t2]
    [toucan2.tools.with-temp :as t2.with-temp]))
 
