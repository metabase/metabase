--- conflicted
+++ resolved
@@ -51,28 +51,6 @@
   "Fetch the `Administrators` permissions group, creating it if needed."
   (magic-group admin-group-name))
 
-(defn- ^:deprecated get-or-create-magic-group! [group-name]
-  ;; these are memoized by the application DB in case it gets swapped out/mocked
-  (let [f (memoize
-           (fn [_ _]
-             (or (db/select-one PermissionsGroup
-                   :name group-name)
-                 (db/insert! PermissionsGroup
-                   :name group-name))))]
-    (fn []
-      (f (mdb.connection/db-type) (mdb.connection/data-source)))))
-
-<<<<<<< HEAD
-=======
-(def ^:deprecated metabot-group-name
-  "The name of the \"MetaBot\" magic group."
-  "MetaBot")
-
-(def ^{:arglists '([])} ^:deprecated metabot
-  "Fetch the `MetaBot` permissions group, creating it if needed."
-  (get-or-create-magic-group! metabot-group-name))
-
->>>>>>> a8dabd6a
 
 ;;; --------------------------------------------------- Validation ---------------------------------------------------
 
