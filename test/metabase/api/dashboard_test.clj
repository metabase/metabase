--- conflicted
+++ resolved
@@ -2036,6 +2036,10 @@
                     :has_more_values false}
                    (mt/user-http-request :rasta :get 200 url)))))))))
 
+(defn- card-fields-from-table-metadata
+  [card-id]
+  (:fields (mt/user-http-request :rasta :get 200 (format "/table/card__%d/query_metadata" card-id))))
+
 (deftest chain-filter-should-use-cached-field-values-test
   (testing "Chain filter endpoints should use cached FieldValues if applicable (#13832)"
     ;; ignore the cache entries added by #23699
@@ -2058,8 +2062,6 @@
                    (mt/user-http-request :rasta :get 200 url)))))))))
 
 (deftest parameter-values-from-card-test
-  ;; TODO add permissions tests
-<<<<<<< HEAD
   (testing "getting values"
     (with-chain-filter-fixtures [{:keys [dashboard param-keys]}]
       (testing "It uses the results of the card's query execution"
@@ -2114,20 +2116,6 @@
           (doseq [param parameters]
             (let-url [url (chain-filter-values-url dash-id (:id param))]
               (is (some? (mt/user-http-request :rasta :get 200 url))))))))))
-=======
-  (with-chain-filter-fixtures [{:keys [dashboard param-keys]}]
-    (testing "It uses the results of the card's query execution"
-      (let-url [url (chain-filter-values-url dashboard (:card param-keys))]
-        (is (= {:values          ["African" "American" "Artisan" "Asian" "BBQ"]
-                :has_more_values false}
-               (mt/user-http-request :rasta :get 200 url)))))
-
-    (testing "it only returns search matches"
-      (let-url [url (chain-filter-search-url dashboard (:card param-keys) "af")]
-        (is (= {:values          ["African"]
-                :has_more_values false}
-               (mt/user-http-request :rasta :get 200 url)))))))
->>>>>>> 0288adb5
 
 (deftest valid-filter-fields-test
   (testing "GET /api/dashboard/params/valid-filter-fields"
