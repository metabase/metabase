--- conflicted
+++ resolved
@@ -100,11 +100,7 @@
                         <ExternalLink
                           href={getPublicUrl(link)}
                           onClick={() => this.trackEvent("Public Link Clicked")}
-<<<<<<< HEAD
-                          className={cx("link", CS.textWrap)}
-=======
-                          className={cx(CS.link, "text-wrap")}
->>>>>>> 1ba18765
+                          className={cx(CS.link, CS.textWrap)}
                         >
                           {getPublicUrl(link)}
                         </ExternalLink>
