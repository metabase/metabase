(ns metabase.api.public
  "Metabase API endpoints for viewing publicly-accessible Cards and Dashboards."
  (:require [cheshire.core :as json]
            [clojure.walk :as walk]
            [compojure.core :refer [GET]]
            [medley.core :as m]
            [metabase
             [db :as mdb]
             [query-processor :as qp]
             [util :as u]]
            [metabase.api
             [card :as card-api]
             [common :as api]
             [dataset :as dataset-api]
             [dashboard :as dashboard-api]
             [field :as field-api]]
            [metabase.models
             [card :refer [Card] :as card]
             [dashboard :refer [Dashboard]]
             [dashboard-card :refer [DashboardCard]]
             [dashboard-card-series :refer [DashboardCardSeries]]
             [dimension :refer [Dimension]]
             [field :refer [Field]]
             [field-values :refer [FieldValues]]
             [params :as params]]
            [metabase.query-processor :as qp]
            metabase.query-processor.interface ; because we refer to Field
            [metabase.util
             [embed :as embed]
             [schema :as su]]
            [schema.core :as s]
            [toucan
             [db :as db]
             [hydrate :refer [hydrate]]]))

(def ^:private ^:const ^Integer default-embed-max-height 800)
(def ^:private ^:const ^Integer default-embed-max-width 1024)


;;; -------------------------------------------------- Public Cards --------------------------------------------------

(defn- remove-card-non-public-columns
  "Remove everyting from public CARD that shouldn't be visible to the general public."
  [card]
  (card/map->CardInstance
   (u/select-nested-keys card [:id :name :description :display :visualization_settings
                               [:dataset_query :type [:native :template_tags]]])))

(defn public-card
  "Return a public Card matching key-value CONDITIONS, removing all columns that should not be visible to the general
   public. Throws a 404 if the Card doesn't exist."
  [& conditions]
  (-> (api/check-404 (apply db/select-one [Card :id :dataset_query :description :display :name :visualization_settings]
                            :archived false, conditions))
<<<<<<< HEAD
      remove-card-non-public-fields
      params/add-card-param-values))
=======
      remove-card-non-public-columns
      (hydrate :param_values :param_fields)))
>>>>>>> e9cdecfe

(defn- card-with-uuid [uuid] (public-card :public_uuid uuid))

(api/defendpoint GET "/card/:uuid"
  "Fetch a publicly-accessible Card an return query results as well as `:card` information. Does not require auth
   credentials. Public sharing must be enabled."
  [uuid]
  (api/check-public-sharing-enabled)
  (card-with-uuid uuid))

(defn run-query-for-card-with-id
  "Run the query belonging to Card with CARD-ID with PARAMETERS and other query options (e.g. `:constraints`)."
  {:style/indent 2}
  [card-id parameters & options]
  (u/prog1 (-> ;; run this query with full superuser perms
            (binding [api/*current-user-permissions-set*     (atom #{"/"})
                      qp/*allow-queries-with-no-executor-id* true]
              (apply card-api/run-query-for-card card-id, :parameters parameters, :context :public-question, options))
            (u/select-nested-keys [[:data :columns :cols :rows :rows_truncated] [:json_query :parameters] :error :status]))
    ;; if the query failed instead of returning anything about the query just return a generic error message
    (when (= (:status <>) :failed)
      (throw (ex-info "An error occurred while running the query." {:status-code 400})))))

(defn- run-query-for-card-with-public-uuid
  "Run query for a *public* Card with UUID. If public sharing is not enabled, this throws an exception."
  [uuid parameters & options]
  (api/check-public-sharing-enabled)
  (apply run-query-for-card-with-id
         (api/check-404 (db/select-one-id Card :public_uuid uuid, :archived false))
         parameters
         options))


(api/defendpoint GET "/card/:uuid/query"
  "Fetch a publicly-accessible Card an return query results as well as `:card` information. Does not require auth
   credentials. Public sharing must be enabled."
  [uuid parameters]
  {parameters (s/maybe su/JSONString)}
  (run-query-for-card-with-public-uuid uuid (json/parse-string parameters keyword)))

(api/defendpoint GET "/card/:uuid/query/:export-format"
  "Fetch a publicly-accessible Card and return query results in the specified format. Does not require auth
   credentials. Public sharing must be enabled."
  [uuid export-format parameters]
  {parameters    (s/maybe su/JSONString)
   export-format dataset-api/ExportFormat}
  (dataset-api/as-format export-format
    (run-query-for-card-with-public-uuid uuid (json/parse-string parameters keyword), :constraints nil)))

<<<<<<< HEAD
=======

>>>>>>> e9cdecfe

;;; ----------------------------------------------- Public Dashboards ------------------------------------------------

(defn public-dashboard
  "Return a public Dashboard matching key-value CONDITIONS, removing all columns that should not be visible to the
   general public. Throws a 404 if the Dashboard doesn't exist."
  [& conditions]
  (-> (api/check-404 (apply db/select-one [Dashboard :name :description :id :parameters], :archived false, conditions))
      (hydrate [:ordered_cards :card :series] :param_values :param_fields)
      dashboard-api/add-query-average-durations
      (update :ordered_cards (fn [dashcards]
                               (for [dashcard dashcards]
                                 (-> (select-keys dashcard [:id :card :card_id :dashboard_id :series :col :row :sizeX
                                                            :sizeY :parameter_mappings :visualization_settings])
                                     (update :card remove-card-non-public-columns)
                                     (update :series (fn [series]
                                                       (for [series series]
                                                         (remove-card-non-public-columns series))))))))))

(defn- dashboard-with-uuid [uuid] (public-dashboard :public_uuid uuid))

(api/defendpoint GET "/dashboard/:uuid"
  "Fetch a publicly-accessible Dashboard. Does not require auth credentials. Public sharing must be enabled."
  [uuid]
  (api/check-public-sharing-enabled)
  (dashboard-with-uuid uuid))

(defn- dashboard->dashcard-param-mappings
  "Get a sequence of all the `:parameter_mappings` for all the DashCards in this `dashboard-or-id`."
  [dashboard-or-id]
  (for [params (db/select-field :parameter_mappings DashboardCard
                 :dashboard_id (u/get-id dashboard-or-id))
        param  params
        :when  (:parameter_id param)]
    param))

(defn- matching-dashboard-param-with-target
  "Find an entry in `dashboard-params` that matches `target`, if one exists. Since `dashboard-params` do not themselves
  have targets they are matched via the `dashcard-param-mappings` for the Dashboard. See `resolve-params` below for
  more details."
  [dashboard-params dashcard-param-mappings target]
  (some (fn [{id :parameter_id, :as param-mapping}]
          (when (= target (:target param-mapping))
            ;; ...and once we find that, try to find a Dashboard `:parameters`
            ;; entry with the same ID...
            (m/find-first #(= (:id %) id)
                          dashboard-params)))
        dashcard-param-mappings))

(s/defn ^:private resolve-params :- (s/maybe [{s/Keyword s/Any}])
  "Resolve the parmeters passed in to the API (`query-params`) and make sure they're actual valid parameters the
  Dashboard with `dashboard-id`. This is done to prevent people from adding in parameters that aren't actually present
  on the Dashboard. When successful, this will return a merged sequence based on the original `dashboard-params`, but
  including the `:value` from the appropriate query-param.

  The way we pass in parameters is complicated and silly: for public Dashboards, they're passed in as JSON-encoded
  parameters that look something like (when decoded):

      [{:type :category, :target [:variable [:template-tag :num]], :value \"50\"}]

  For embedded Dashboards they're simply passed in as query parameters, e.g.

      [{:num 50}]

  Thus resolving the params has to take either format into account. To further complicate matters, a Dashboard's
  `:parameters` column contains values that look something like:

       [{:name \"Num\", :slug \"num\", :id \"537e37b4\", :type \"category\"}

  This is sufficient to resolve slug-style params passed in to embedded Dashboards, but URL-encoded params for public
  Dashboards do not have anything that can directly match them to a Dashboard `:parameters` entry. However, they
  already have enough information for the query processor to handle resolving them itself; thus we simply need to make
  sure these params are actually allowed to be used on the Dashboard. To do this, we can match them against the
  `:parameter_mappings` for the Dashboard's DashboardCards, which look like:

      [{:card_id 1, :target [:variable [:template-tag :num]], :parameter_id \"537e37b4\"}]

  Thus for public Dashboards JSON-encoded style we can look for a matching Dashcard parameter mapping, based on
  `:target`, and then find the matching Dashboard parameter, based on `:id`.

  *Cries*

  TODO -- Tom has mentioned this, and he is very correct -- our lives would be much easier if we just used slug-style
  for everything, rather than the weird JSON-encoded format we use for public Dashboards. We should fix this!"
  [dashboard-id :- su/IntGreaterThanZero, query-params :- (s/maybe [{s/Keyword s/Any}])]
  (when (seq query-params)
    (let [dashboard-params        (db/select-one-field :parameters Dashboard, :id dashboard-id)
          slug->dashboard-param   (u/key-by :slug dashboard-params)
          dashcard-param-mappings (dashboard->dashcard-param-mappings dashboard-id)]
      (for [{slug :slug, target :target, :as query-param} query-params
            :let [dashboard-param
                  (or
                   ;; try to match by slug...
                   (slug->dashboard-param slug)
                   ;; ...if that fails, try to find a DashboardCard param mapping with the same target...
                   (matching-dashboard-param-with-target dashboard-params dashcard-param-mappings target)
                   ;; ...but if we *still* couldn't find a match, throw an Exception, because we don't want people
                   ;; trying to inject new params
                   (throw (Exception. (str "Invalid param: " slug))))]]
        (merge query-param dashboard-param)))))

<<<<<<< HEAD
=======
(defn- check-card-is-in-dashboard
  "Check that the Card with `card-id` is in Dashboard with `dashboard-id`, either in a DashboardCard at the top level or
  as a series, or throw an Exception. If not such relationship exists this will throw a 404 Exception."
  [card-id dashboard-id]
  (api/check-404
   (or (db/exists? DashboardCard
         :dashboard_id dashboard-id
         :card_id      card-id)
       (when-let [dashcard-ids (db/select-ids DashboardCard :dashboard_id dashboard-id)]
         (db/exists? DashboardCardSeries
           :card_id          card-id
           :dashboardcard_id [:in dashcard-ids])))))
>>>>>>> e9cdecfe

(defn public-dashcard-results
  "Return the results of running a query with PARAMETERS for Card with CARD-ID belonging to Dashboard with
   DASHBOARD-ID. Throws a 404 if the Card isn't part of the Dashboard."
  [dashboard-id card-id parameters & {:keys [context]
                                      :or   {context :public-dashboard}}]
<<<<<<< HEAD
  (api/check-404 (or (db/exists? DashboardCard
                       :dashboard_id dashboard-id
                       :card_id      card-id)
                     (when-let [dashcard-ids (db/select-ids DashboardCard :dashboard_id dashboard-id)]
                       (db/exists? DashboardCardSeries
                         :card_id          card-id
                         :dashboardcard_id [:in dashcard-ids]))))
=======
  (check-card-is-in-dashboard card-id dashboard-id)
>>>>>>> e9cdecfe
  (run-query-for-card-with-id card-id (resolve-params dashboard-id (if (string? parameters)
                                                                     (json/parse-string parameters keyword)
                                                                     parameters))
    :context context, :dashboard-id dashboard-id))

(api/defendpoint GET "/dashboard/:uuid/card/:card-id"
  "Fetch the results for a Card in a publicly-accessible Dashboard. Does not require auth credentials. Public
   sharing must be enabled."
  [uuid card-id parameters]
  {parameters (s/maybe su/JSONString)}
  (api/check-public-sharing-enabled)
<<<<<<< HEAD
  (public-dashcard-results (api/check-404 (db/select-one-id Dashboard :public_uuid uuid, :archived false))
                           card-id
                           parameters))
=======
  (public-dashcard-results
   (api/check-404 (db/select-one-id Dashboard :public_uuid uuid, :archived false)) card-id parameters))
>>>>>>> e9cdecfe


(api/defendpoint GET "/oembed"
  "oEmbed endpoint used to retreive embed code and metadata for a (public) Metabase URL."
  [url format maxheight maxwidth]
  ;; the format param is not used by the API, but is required as part of the oEmbed spec: http://oembed.com/#section2
  ;; just return an error if `format` is specified and it's anything other than `json`.
  {url       su/NonBlankString
   format    (s/maybe (s/enum "json"))
   maxheight (s/maybe su/IntString)
   maxwidth  (s/maybe su/IntString)}
  (let [height (if maxheight (Integer/parseInt maxheight) default-embed-max-height)
        width  (if maxwidth  (Integer/parseInt maxwidth)  default-embed-max-width)]
    {:version "1.0"
     :type    "rich"
     :width   width
     :height  height
     :html    (embed/iframe url width height)}))


;;; +----------------------------------------------------------------------------------------------------------------+
;;; |                                        FieldValues, Search, Remappings                                         |
;;; +----------------------------------------------------------------------------------------------------------------+

;;; -------------------------------------------------- Field Values --------------------------------------------------

;; TODO - this is a stupid, inefficient way of doing things. Figure out a better way to do it. :(
(defn- query->referenced-field-ids
  "Get the IDs of all Fields referenced by an MBQL `query` (not including any parameters)."
  [query]
  (let [field-ids (atom [])]
    (walk/postwalk
     (fn [x]
       (if (instance? metabase.query_processor.interface.Field x)
         (swap! field-ids conj (:field-id x))
         x))
     (qp/expand query))
    @field-ids))

(defn- card->referenced-field-ids
  "Return a set of all Field IDs referenced by `card`, in both the MBQL query itself and in its parameters ('template
  tags')."
  [card]
  (set (concat (query->referenced-field-ids (:dataset_query card))
               (params/card->template-tag-field-ids card))))

(defn- check-field-is-referenced-by-card
  "Check to make sure the query for Card with `card-id` references Field with `field-id`. Otherwise, or if the Card
  cannot be found, throw an Exception."
  [field-id card-id]
  (let [card                 (api/check-404 (db/select-one [Card :dataset_query] :id card-id))
        referenced-field-ids (card->referenced-field-ids card)]
    (api/check-404 (contains? referenced-field-ids field-id))))

(defn- check-search-field-is-allowed
  "Check whether a search Field is allowed to be used in conjunction with another Field. A search Field is allowed if
  *any* of the following conditions is true:

  *  `search-field-id` and `field-id` are both the same Field
  *  `search-field-id` is equal to the other Field's Dimension's `human-readable-field-id`
  *  field is a `:type/PK` Field and search field is a `:type/Name` Field belonging to the same Table.

  If none of these conditions are met, you are not allowed to use the search field in combination with the other
  field, and an 400 exception will be thrown."
  [field-id search-field-id]
  {:pre [(integer? field-id) (integer? search-field-id)]}
  (api/check-400
   (or (= field-id search-field-id)
       (db/exists? Dimension :field_id field-id, :human_readable_field_id search-field-id)
       ;; just do a couple small queries to figure this out, we could write a fancy query to join Field against itself
       ;; and do this in one but the extra code complexity isn't worth it IMO
       (when-let [table-id (db/select-one-field :table_id Field :id field-id, :special_type (mdb/isa :type/PK))]
         (db/exists? Field :id search-field-id, :table_id table-id, :special_type (mdb/isa :type/Name))))))


(defn- check-field-is-referenced-by-dashboard
  "Check that `field-id` belongs to a Field that is used as a parameter in a Dashboard with `dashboard-id`, or throw a
  404 Exception."
  [field-id dashboard-id]
  (let [param-field-ids (params/dashboard->param-field-ids (api/check-404 (Dashboard dashboard-id)))]
    (api/check-404 (contains? param-field-ids field-id))))

(defn card-and-field-id->values
  "Return the FieldValues for a Field with `field-id` that is referenced by Card with `card-id`."
  [card-id field-id]
  (check-field-is-referenced-by-card field-id card-id)
  (field-api/field->values (Field field-id)))

(api/defendpoint GET "/card/:uuid/field/:field-id/values"
  "Fetch FieldValues for a Field that is referenced by a public Card."
  [uuid field-id]
  (api/check-public-sharing-enabled)
  (let [card-id (db/select-one-id Card :public_uuid uuid, :archived false)]
    (card-and-field-id->values card-id field-id)))

(defn dashboard-and-field-id->values
  "Return the FieldValues for a Field with `field-id` that is referenced by Card with `card-id` which itself is present
  in Dashboard with `dashboard-id`."
  [dashboard-id field-id]
  (check-field-is-referenced-by-dashboard field-id dashboard-id)
  (field-api/field->values (Field field-id)))

(api/defendpoint GET "/dashboard/:uuid/field/:field-id/values"
  "Fetch FieldValues for a Field that is referenced by a Card in a public Dashboard."
  [uuid field-id]
  (api/check-public-sharing-enabled)
  (let [dashboard-id (api/check-404 (db/select-one-id Dashboard :public_uuid uuid, :archived false))]
    (dashboard-and-field-id->values dashboard-id field-id)))


;;; --------------------------------------------------- Searching ----------------------------------------------------

(defn search-card-fields
  "Wrapper for `metabase.api.field/search-values` for use with public/embedded Cards. See that functions
  documentation for a more detailed explanation of exactly what this does."
  [card-id field-id search-id value limit]
  (check-field-is-referenced-by-card field-id card-id)
  (check-search-field-is-allowed field-id search-id)
  (field-api/search-values (Field field-id) (Field search-id) value limit))

(defn search-dashboard-fields
  "Wrapper for `metabase.api.field/search-values` for use with public/embedded Dashboards. See that functions
  documentation for a more detailed explanation of exactly what this does."
  [dashboard-id field-id search-id value limit]
  (check-field-is-referenced-by-dashboard field-id dashboard-id)
  (check-search-field-is-allowed field-id search-id)
  (field-api/search-values (Field field-id) (Field search-id) value limit))

(api/defendpoint GET "/card/:uuid/field/:field-id/search/:search-field-id"
  "Search for values of a Field that is referenced by a public Card."
  [uuid field-id search-field-id value limit]
  {value su/NonBlankString
   limit (s/maybe su/IntStringGreaterThanZero)}
  (api/check-public-sharing-enabled)
  (let [card-id (db/select-one-id Card :public_uuid uuid, :archived false)]
    (search-card-fields card-id field-id search-field-id value (when limit (Integer/parseInt limit)))))

(api/defendpoint GET "/dashboard/:uuid/field/:field-id/search/:search-field-id"
  "Search for values of a Field that is referenced by a Card in a public Dashboard."
  [uuid field-id search-field-id value limit]
  {value su/NonBlankString
   limit (s/maybe su/IntStringGreaterThanZero)}
  (api/check-public-sharing-enabled)
  (let [dashboard-id (api/check-404 (db/select-one-id Dashboard :public_uuid uuid, :archived false))]
    (search-dashboard-fields dashboard-id field-id search-field-id value (when limit (Integer/parseInt limit)))))


;;; --------------------------------------------------- Remappings ---------------------------------------------------

(defn- field-remapped-values [field-id remapped-field-id, ^String value-str]
  (let [field          (api/check-404 (Field field-id))
        remapped-field (api/check-404 (Field remapped-field-id))]
    (check-search-field-is-allowed field-id remapped-field-id)
    (field-api/remapped-value field remapped-field (field-api/parse-query-param-value-for-field field value-str))))

(defn card-field-remapped-values
  "Return the reampped Field values for a Field referenced by a *Card*. This explanation is almost useless, so see the
  one in `metabase.api.field/remapped-value` if you would actually like to understand what is going on here."
  [card-id field-id remapped-field-id, ^String value-str]
  (check-field-is-referenced-by-card field-id card-id)
  (field-remapped-values field-id remapped-field-id value-str))

(defn dashboard-field-remapped-values
  "Return the reampped Field values for a Field referenced by a *Dashboard*. This explanation is almost useless, so see
  the one in `metabase.api.field/remapped-value` if you would actually like to understand what is going on here."
  [dashboard-id field-id remapped-field-id, ^String value-str]
  (check-field-is-referenced-by-dashboard field-id dashboard-id)
  (field-remapped-values field-id remapped-field-id value-str))

(api/defendpoint GET "/card/:uuid/field/:field-id/remapping/:remapped-id"
  "Fetch remapped Field values. This is the same as `GET /api/field/:id/remapping/:remapped-id`, but for use with public
  Cards."
  [uuid field-id remapped-id value]
  {value su/NonBlankString}
  (api/check-public-sharing-enabled)
  (let [card-id (api/check-404 (db/select-one-id Card :public_uuid uuid, :archived false))]
    (card-field-remapped-values card-id field-id remapped-id value)))

(api/defendpoint GET "/dashboard/:uuid/field/:field-id/remapping/:remapped-id"
  "Fetch remapped Field values. This is the same as `GET /api/field/:id/remapping/:remapped-id`, but for use with public
  Dashboards."
  [uuid field-id remapped-id value]
  {value su/NonBlankString}
  (api/check-public-sharing-enabled)
  (let [dashboard-id (db/select-one-id Dashboard :public_uuid uuid, :archived false)]
    (dashboard-field-remapped-values dashboard-id field-id remapped-id value)))


;;; ----------------------------------------- Route Definitions & Complaints -----------------------------------------

;; TODO - why don't we just make these routes have a bit of middleware that includes the
;; `api/check-public-sharing-enabled` check in each of them? That way we don't need to remember to include the line in
;; every single endpoint definition here? Wouldn't that be 100x better?!
;;
;; TODO - also a smart person would probably just parse the UUIDs automatically in middleware as appropriate for
;;`/dashboard` vs `/card`
(api/define-routes)<|MERGE_RESOLUTION|>--- conflicted
+++ resolved
@@ -52,13 +52,8 @@
   [& conditions]
   (-> (api/check-404 (apply db/select-one [Card :id :dataset_query :description :display :name :visualization_settings]
                             :archived false, conditions))
-<<<<<<< HEAD
-      remove-card-non-public-fields
-      params/add-card-param-values))
-=======
       remove-card-non-public-columns
       (hydrate :param_values :param_fields)))
->>>>>>> e9cdecfe
 
 (defn- card-with-uuid [uuid] (public-card :public_uuid uuid))
 
@@ -108,10 +103,7 @@
   (dataset-api/as-format export-format
     (run-query-for-card-with-public-uuid uuid (json/parse-string parameters keyword), :constraints nil)))
 
-<<<<<<< HEAD
-=======
-
->>>>>>> e9cdecfe
+
 
 ;;; ----------------------------------------------- Public Dashboards ------------------------------------------------
 
@@ -213,38 +205,25 @@
                    (throw (Exception. (str "Invalid param: " slug))))]]
         (merge query-param dashboard-param)))))
 
-<<<<<<< HEAD
-=======
 (defn- check-card-is-in-dashboard
   "Check that the Card with `card-id` is in Dashboard with `dashboard-id`, either in a DashboardCard at the top level or
   as a series, or throw an Exception. If not such relationship exists this will throw a 404 Exception."
   [card-id dashboard-id]
   (api/check-404
    (or (db/exists? DashboardCard
-         :dashboard_id dashboard-id
-         :card_id      card-id)
-       (when-let [dashcard-ids (db/select-ids DashboardCard :dashboard_id dashboard-id)]
-         (db/exists? DashboardCardSeries
-           :card_id          card-id
+                       :dashboard_id dashboard-id
+                       :card_id      card-id)
+                     (when-let [dashcard-ids (db/select-ids DashboardCard :dashboard_id dashboard-id)]
+                       (db/exists? DashboardCardSeries
+                         :card_id          card-id
            :dashboardcard_id [:in dashcard-ids])))))
->>>>>>> e9cdecfe
 
 (defn public-dashcard-results
   "Return the results of running a query with PARAMETERS for Card with CARD-ID belonging to Dashboard with
    DASHBOARD-ID. Throws a 404 if the Card isn't part of the Dashboard."
   [dashboard-id card-id parameters & {:keys [context]
                                       :or   {context :public-dashboard}}]
-<<<<<<< HEAD
-  (api/check-404 (or (db/exists? DashboardCard
-                       :dashboard_id dashboard-id
-                       :card_id      card-id)
-                     (when-let [dashcard-ids (db/select-ids DashboardCard :dashboard_id dashboard-id)]
-                       (db/exists? DashboardCardSeries
-                         :card_id          card-id
-                         :dashboardcard_id [:in dashcard-ids]))))
-=======
   (check-card-is-in-dashboard card-id dashboard-id)
->>>>>>> e9cdecfe
   (run-query-for-card-with-id card-id (resolve-params dashboard-id (if (string? parameters)
                                                                      (json/parse-string parameters keyword)
                                                                      parameters))
@@ -256,14 +235,8 @@
   [uuid card-id parameters]
   {parameters (s/maybe su/JSONString)}
   (api/check-public-sharing-enabled)
-<<<<<<< HEAD
-  (public-dashcard-results (api/check-404 (db/select-one-id Dashboard :public_uuid uuid, :archived false))
-                           card-id
-                           parameters))
-=======
   (public-dashcard-results
    (api/check-404 (db/select-one-id Dashboard :public_uuid uuid, :archived false)) card-id parameters))
->>>>>>> e9cdecfe
 
 
 (api/defendpoint GET "/oembed"
