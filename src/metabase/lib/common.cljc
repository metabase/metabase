--- conflicted
+++ resolved
@@ -40,13 +40,8 @@
   [xs]
   (mapv ->op-arg xs))
 
-<<<<<<< HEAD
 (defmethod ->op-arg :metadata/column
-  [_query _stage-number field-metadata]
-=======
-(defmethod ->op-arg :metadata/field
   [field-metadata]
->>>>>>> 8feb3c27
   (lib.ref/ref field-metadata))
 
 (defmethod ->op-arg :lib/external-op
