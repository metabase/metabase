import { useState } from "react";
import { jt, t } from "ttag";

import { hasFeature } from "metabase/admin/databases/utils";
import {
  usePersistDatabaseMutation,
  useUnpersistDatabaseMutation,
} from "metabase/api";
import { useDocsUrl, useSetting } from "metabase/common/hooks";
import ExternalLink from "metabase/core/components/ExternalLink";
import { Box, Flex, Switch, Tooltip } from "metabase/ui";
import { getModelCacheSchemaName } from "metabase-lib/v1/metadata/utils/models";
import type { Database } from "metabase-types/api";

<<<<<<< HEAD
import { Description, Error, Label } from "../ModelFeatureToggles.styled";
=======
import { Description, Error, Label } from "../../DatabaseFeatureComponents";
>>>>>>> b7a74d02

interface Props {
  database: Database;
  disabled: boolean;
}

interface ErrorResponse {
  data?: {
    message?: string;
  };
}

function isLackPermissionsError(response: ErrorResponse) {
  return response?.data?.message?.startsWith("Lack permissions");
}

export function ModelCachingControl({ database, disabled }: Props) {
  const [error, setError] = useState<string | null>(null);

  const databaseId = database.id;
  const isEnabled = hasFeature(database, "persist-models-enabled");

  const siteUUID = useSetting("site-uuid");
  const cacheSchemaName = getModelCacheSchemaName(databaseId, siteUUID || "");

  const [persistDatabase] = usePersistDatabaseMutation();
  const [unpersistDatabase] = useUnpersistDatabaseMutation();

  const handleCachingChange = async () => {
    setError(null);
    try {
      if (isEnabled) {
        await unpersistDatabase(databaseId).unwrap();
      } else {
        await persistDatabase(databaseId).unwrap();
      }
    } catch (error) {
      const response = error as ErrorResponse;
      if (isLackPermissionsError(response)) {
        setError(
          t`For models to be cached, the user should have create table permission or create schema permission in this database.`,
        );
      } else {
        setError(response.data?.message || t`An error occurred`);
      }
      throw error;
    }
  };

  const { url: docsUrl } = useDocsUrl("data-modeling/model-persistence");

  return (
    <div>
      <Flex align="center" justify="space-between" mb="xs">
        <Label htmlFor="model-persistence-toggle">{t`Model persistence`}</Label>
        <Tooltip
          label={t`Model persistence can not be enabled if database routing is enabled.`}
          disabled={!disabled}
        >
          <Box>
            <Switch
              id="model-persistence-toggle"
              checked={isEnabled}
              onChange={handleCachingChange}
              disabled={disabled}
            />
          </Box>
        </Tooltip>
      </Flex>
      <Box maw="22.5rem">
        {error ? <Error>{error}</Error> : null}
        <Description>
          {jt`We'll create tables with model data and refresh them on a schedule you define. To enable model persistence, you need to grant this connection's credentials read and write permissions on the "${cacheSchemaName}" schema or grant create schema permissions. ${(
            <ExternalLink
              key="model-caching-link"
              href={docsUrl}
            >{t`Learn more.`}</ExternalLink>
          )}`}
        </Description>
      </Box>
    </div>
  );
}<|MERGE_RESOLUTION|>--- conflicted
+++ resolved
@@ -12,11 +12,7 @@
 import { getModelCacheSchemaName } from "metabase-lib/v1/metadata/utils/models";
 import type { Database } from "metabase-types/api";
 
-<<<<<<< HEAD
-import { Description, Error, Label } from "../ModelFeatureToggles.styled";
-=======
 import { Description, Error, Label } from "../../DatabaseFeatureComponents";
->>>>>>> b7a74d02
 
 interface Props {
   database: Database;
