(ns metabase.query-processor.middleware.results-metadata-test
  (:require [clojure.test :refer :all]
            [metabase.mbql.schema :as mbql.s]
            [metabase.models :refer [Card Collection Dimension]]
            [metabase.models.permissions :as perms]
            [metabase.models.permissions-group :as group]
            [metabase.query-processor :as qp]
            [metabase.query-processor.middleware.results-metadata :as results-metadata]
            [metabase.query-processor.util :as qputil]
            [metabase.sync.analyze.query-results :as qr]
            [metabase.test :as mt]
            [metabase.test.mock.util :as mutil]
            [metabase.test.util :as tu]
            [metabase.util :as u]
            [metabase.util.encryption :as encrypt]
            [metabase.util.schema :as su]
            [schema.core :as s]
            [toucan.db :as db]))

(defn- card-metadata [card]
  (db/select-one-field :result_metadata Card :id (u/the-id card)))

(defn- round-to-2-decimals
  "Defaults `mt/round-all-decimals` to 2 digits"
  [data]
  (mt/round-all-decimals 2 data))

(def ^:private default-card-results
  [{:name         "ID"
    :display_name "ID"
    :base_type    :type/BigInteger
    :semantic_type :type/PK
    :fingerprint  (:id mutil/venue-fingerprints)
    :field_ref    [:field "ID" {:base-type :type/BigInteger}]}
   {:name         "NAME"
    :display_name "Name"
    :base_type    :type/Text
    :semantic_type :type/Name
    :fingerprint  (:name mutil/venue-fingerprints)
    :field_ref    [:field "NAME" {:base-type :type/Text}]}
   {:name         "PRICE"
    :display_name "Price"
    :base_type    :type/Integer
    :semantic_type nil
    :fingerprint  (:price mutil/venue-fingerprints)
    :field_ref    [:field "PRICE" {:base-type :type/Integer}]}
   {:name         "CATEGORY_ID"
    :display_name "Category ID"
    :base_type    :type/Integer
    :semantic_type nil
    :fingerprint  (:category_id mutil/venue-fingerprints)
    :field_ref    [:field "CATEGORY_ID" {:base-type :type/Integer}]}
   {:name         "LATITUDE"
    :display_name "Latitude"
    :base_type    :type/Float
    :semantic_type :type/Latitude
    :fingerprint  (:latitude mutil/venue-fingerprints)
    :field_ref    [:field "LATITUDE" {:base-type :type/Float}]}
   {:name         "LONGITUDE"
    :display_name "Longitude"
    :base_type    :type/Float
    :semantic_type :type/Longitude
    :fingerprint  (:longitude mutil/venue-fingerprints)
    :field_ref    [:field "LONGITUDE" {:base-type :type/Float}]}])

(def ^:private default-card-results-native
  (for [column (-> default-card-results
                   (update-in [3 :fingerprint] assoc :type {:type/Number {:min 2.0, :max 74.0, :avg 29.98, :q1 7.0, :q3 49.0 :sd 23.06}}))]
    (assoc column :display_name (:name column))))

(deftest save-result-metadata-test
  (testing "test that Card result metadata is saved after running a Card"
    (mt/with-temp Card [card]
      (let [result (qp/process-userland-query
                    (assoc (mt/native-query {:query "SELECT ID, NAME, PRICE, CATEGORY_ID, LATITUDE, LONGITUDE FROM VENUES"})
                           :info {:card-id    (u/the-id card)
                                  :query-hash (qputil/query-hash {})}))]
        (when-not (= :completed (:status result))
          (throw (ex-info "Query failed." result))))
      (is (= default-card-results-native
             (-> card card-metadata round-to-2-decimals tu/round-fingerprint-cols)))))

  (testing "check that using a Card as your source doesn't overwrite the results metadata..."
    (mt/with-temp Card [card {:dataset_query   (mt/native-query {:query "SELECT * FROM VENUES"})
                              :result_metadata [{:name "NAME", :display_name "Name", :base_type :type/Text}]}]
      (let [result (qp/process-userland-query {:database mbql.s/saved-questions-virtual-database-id
                                               :type     :query
                                               :query    {:source-table (str "card__" (u/the-id card))}})]
        (when-not (= :completed (:status result))
          (throw (ex-info "Query failed." result))))
      (is (= [{:name "NAME", :display_name "Name", :base_type :type/Text}]
             (card-metadata card)))))

  (testing "...even when running via the API endpoint"
    (mt/with-temp* [Collection [collection]
                    Card       [card {:collection_id   (u/the-id collection)
                                      :dataset_query   (mt/native-query {:query "SELECT * FROM VENUES"})
                                      :result_metadata [{:name "NAME", :display_name "Name", :base_type :type/Text}]}]]
      (perms/grant-collection-read-permissions! (group/all-users) collection)
      (mt/user-http-request :rasta :post 202 "dataset" {:database mbql.s/saved-questions-virtual-database-id
                                                        :type     :query
                                                        :query    {:source-table (str "card__" (u/the-id card))}})
      (is (= [{:name "NAME", :display_name "Name", :base_type :type/Text}]
             (card-metadata card))))))

(deftest valid-checksum-test
  (is (= true
         (boolean (results-metadata/valid-checksum? "ABCDE" (#'results-metadata/metadata-checksum "ABCDE")))))
  (is (= false
         (boolean (results-metadata/valid-checksum? "ABCD" (#'results-metadata/metadata-checksum "ABCDE"))))))

(def ^:private example-metadata
  [{:base_type    :type/Text
    :display_name "Date"
    :name         "DATE"
    :unit         nil
    :semantic_type nil
    :fingerprint  {:global {:distinct-count 618 :nil% 0.0}, :type {:type/DateTime {:earliest "2013-01-03T00:00:00.000Z"
                                                                                   :latest   "2015-12-29T00:00:00.000Z"}}}}
   {:base_type    :type/Integer
    :display_name "count"
    :name         "count"
    :semantic_type :type/Quantity
    :fingerprint  {:global {:distinct-count 3
                            :nil%           0.0},
                   :type   {:type/Number {:min 235.0, :max 498.0, :avg 333.33 :q1 243.0, :q3 440.0 :sd 143.5}}}}])

(deftest valid-encrypted-checksum-test
  (testing (str "While metadata checksums won't be exactly the same when using an encryption key, `valid-checksum?` "
                "should still consider them to be valid checksums.")
    (with-redefs [encrypt/default-secret-key (encrypt/secret-key->hash "0123456789abcdef")]
      (let [checksum-1 (#'results-metadata/metadata-checksum example-metadata)
            checksum-2 (#'results-metadata/metadata-checksum example-metadata)]
        (is (not= checksum-1
                  checksum-2))
        (is (= true
               (boolean (results-metadata/valid-checksum? example-metadata checksum-1))
               (boolean (results-metadata/valid-checksum? example-metadata checksum-2))))))))

(defn- array-map->hash-map
  "Calling something like `(into (hash-map) ...)` will only return a hash-map if there are enough elements to push it
  over the limit of an array-map. By passing the keyvals into `hash-map`, you can be sure it will be a hash-map."
  [m]
  (apply hash-map (apply concat m)))

(defn- metadata-checksum
  "Invoke `metadata-checksum` without a `default-secret-key` specified. If the key is specified, it will encrypt the
  checksum. The encryption includes random data that will cause the checksum string to be different each time, so the
  checksum strings can't be directly compared."
  [metadata]
  (with-redefs [encrypt/default-secret-key nil]
    (#'results-metadata/metadata-checksum metadata)))

(deftest consistent-checksums-test
  (testing "metadata-checksum should be the same every time for identitcal objects"
    (is (= (metadata-checksum example-metadata)
           (metadata-checksum example-metadata))))

  (testing "tests that the checksum is consistent when an array-map is switched to a hash-map"
    (is (= (metadata-checksum example-metadata)
           (metadata-checksum (mapv array-map->hash-map example-metadata)))))

  (testing "tests that the checksum is consistent with an integer and with a double"
    (is (= (metadata-checksum example-metadata)
           (metadata-checksum (update-in example-metadata [1 :fingerprint :type :type/Number :min] int))))))

(deftest metadata-in-results-test
  (testing "make sure that queries come back with metadata"
    (is (= {:checksum java.lang.String
            :columns  (for [col default-card-results-native]
                        (-> col (update :semantic_type keyword) (update :base_type keyword)))}
           (-> (qp/process-userland-query
                {:database (mt/id)
                 :type     :native
                 :native   {:query "SELECT ID, NAME, PRICE, CATEGORY_ID, LATITUDE, LONGITUDE FROM VENUES"}})
               (get-in [:data :results_metadata])
               (update :checksum class)
               round-to-2-decimals
               (->> (tu/round-fingerprint-cols [:columns])))))))

(deftest card-with-datetime-breakout-by-year-test
  (testing "make sure that a Card where a DateTime column is broken out by year works the way we'd expect"
    (mt/with-temp Card [card]
      (qp/process-userland-query
       {:database (mt/id)
        :type     :query
        :query    {:source-table (mt/id :checkins)
                   :aggregation  [[:count]]
                   :breakout     [[:field (mt/id :checkins :date) {:temporal-unit :year}]]}
        :info     {:card-id    (u/the-id card)
                   :query-hash (qputil/query-hash {})}})
<<<<<<< HEAD
      (is (= [{:base_type         :type/DateTime
               :effective_type    :type/Date
               :coercion_strategy nil
               :display_name      "Date"
               :name              "DATE"
               :unit              :year
               :semantic_type     nil
               :fingerprint       {:global {:distinct-count 618 :nil% 0.0}
                                   :type   {:type/DateTime {:earliest "2013-01-03"
                                                            :latest   "2015-12-29"}}}
               :id                (mt/id :checkins :date)
               :field_ref         [:datetime-field [:field-id (mt/id :checkins :date)] :year]}
              {:base_type         :type/BigInteger
               :display_name      "Count"
               :name              "count"
               :semantic_type     :type/Quantity
               :fingerprint       {:global {:distinct-count 3
                                            :nil%           0.0},
                                   :type   {:type/Number {:min 235.0, :max 498.0, :avg 333.33 :q1 243.0, :q3 440.0 :sd 143.5}}}
               :field_ref         [:aggregation 0]}]
=======
      (is (= [{:base_type    :type/DateTime
               :display_name "Date"
               :name         "DATE"
               :unit         :year
               :semantic_type nil
               :fingerprint  {:global {:distinct-count 618 :nil% 0.0}
                              :type   {:type/DateTime {:earliest "2013-01-03"
                                                       :latest   "2015-12-29"}}}
               :id           (mt/id :checkins :date)
               :field_ref    [:field (mt/id :checkins :date) {:temporal-unit :year}]}
              {:base_type    :type/BigInteger
               :display_name "Count"
               :name         "count"
               :semantic_type :type/Quantity
               :fingerprint  {:global {:distinct-count 3
                                       :nil%           0.0},
                              :type   {:type/Number {:min 235.0, :max 498.0, :avg 333.33 :q1 243.0, :q3 440.0 :sd 143.5}}}
               :field_ref    [:aggregation 0]}]
>>>>>>> f4232138
             (-> card
                 card-metadata
                 round-to-2-decimals
                 tu/round-fingerprint-cols))))))

(defn- results-metadata [query]
  (-> (qp/process-query query) :data :results_metadata :columns))

(deftest valid-results-metadata-test
  (mt/test-drivers (mt/normal-drivers)
    (testing "MBQL queries should come back with valid results metadata"
      (is (schema= (su/non-empty qr/ResultsMetadata)
                   (results-metadata (mt/query venues)))))

    (testing "Native queries should come back with valid results metadata (#12265)"
      (is (schema= (su/non-empty qr/ResultsMetadata)
                   (results-metadata (-> (mt/mbql-query venues) qp/query->native mt/native-query)))))))

(deftest native-query-datetime-metadata-test
  (testing "Make sure base types inferred by the `annotate` middleware come back with the results metadata"
    ;; H2 `date_trunc` returns a column of SQL type `NULL` -- so initially the `base_type` will be `:type/*`
    ;; (unknown). However, the `annotate` middleware will scan the values of the column and determine that the column
    ;; is actually a `:type/DateTime`. The query results metadata should come back with the correct type info.
    (let [results (:data
                   (qp/process-query
                    {:type     :native
                     :native   {:query "select date_trunc('day', checkins.\"DATE\") as d FROM checkins"}
                     :database (mt/id)}))]
      (testing "Sanity check: annotate should infer correct type from `:cols`"
        (is (= {:base_type    :type/DateTime,
                :display_name "D" :name "D"
                :source       :native
                :field_ref    [:field "D" {:base-type :type/DateTime}]}
               (first (:cols results)))))

      (testing "Results metadata should have the same type info")
      (is (= {:base_type    :type/DateTime
              :display_name "D"
              :name         "D"
              :semantic_type nil
              :field_ref    [:field "D" {:base-type :type/DateTime}]}
             (-> results :results_metadata :columns first (dissoc :fingerprint)))))))

(deftest results-metadata-should-have-field-refs-test
  (testing "QP results metadata should include Field refs"
    (mt/dataset sample-dataset
      (letfn [(do-test []
                (let [results-metadata       (get-in (mt/run-mbql-query orders {:limit 10})
                                                     [:data :results_metadata :columns])
                      expected-cols          (qp/query->expected-cols (mt/mbql-query orders))]
                  (testing "Card results metadata shouldn't differ wildly from QP expected cols"
                    (letfn [(select-keys-to-compare [cols]
                              (map #(select-keys % [:name :base_type :id :field_ref]) cols))]
                      (is (= (select-keys-to-compare results-metadata)
                             (select-keys-to-compare expected-cols)))))))]
        (do-test)
        (testing "With an FK column remapping"
          ;; Add column remapping from Orders Product ID -> Products.Title
          (mt/with-temp Dimension [_ (mt/$ids orders
                                       {:field_id                %product_id
                                        :name                    "Product ID"
                                        :type                    :external
                                        :human_readable_field_id %products.title})]
            (do-test)))))))

(deftest field-refs-should-be-correct-fk-forms-test
  (testing "Field refs included in results metadata should be wrapped correctly e.g. in `fk->` form"
    (mt/dataset sample-dataset
      (doseq [[description query]
              {"simple query"
               (mt/mbql-query orders
                 {:aggregation [[:count]]
                  :breakout    [$product_id->products.category]
                  :order-by    [[:asc $product_id->products.category]]
                  :limit       5})

               "query with source query"
               (mt/mbql-query orders
                 {:source-query {:source-table $$orders}
                  :aggregation  [[:count]]
                  :breakout     [$product_id->products.category]
                  :order-by     [[:asc $product_id->products.category]]
                  :limit        5})}]
        (testing (str description "\n" (u/pprint-to-str query))
          (is (schema= {:status   (s/eq :completed)
                        :data     (mt/$ids orders
                                    {:cols             [(s/one {:name      (s/eq "CATEGORY")
                                                                :field_ref (s/eq $product_id->products.category)
                                                                :id        (s/eq %products.category)
                                                                s/Keyword  s/Any}
                                                               "products.category")
                                                        (s/one {:name      (s/eq "count")
                                                                :field_ref (s/eq [:aggregation 0])
                                                                s/Keyword  s/Any}
                                                               "count aggregation")]
                                     :results_metadata {:columns  [(s/one {:name      (s/eq "CATEGORY")
                                                                           :field_ref (s/eq $product_id->products.category)
                                                                           :id        (s/eq %products.category)
                                                                           s/Keyword  s/Any}
                                                                          "results metadata for products.category")
                                                                   (s/one {:name      (s/eq "count")
                                                                           :field_ref (s/eq [:aggregation 0])
                                                                           s/Keyword  s/Any}
                                                                          "results metadata for count aggregation")]
                                                        s/Keyword s/Any}
                                     s/Keyword         s/Any})
                        s/Keyword s/Any}
                       (qp/process-query query))))))))<|MERGE_RESOLUTION|>--- conflicted
+++ resolved
@@ -189,29 +189,9 @@
                    :breakout     [[:field (mt/id :checkins :date) {:temporal-unit :year}]]}
         :info     {:card-id    (u/the-id card)
                    :query-hash (qputil/query-hash {})}})
-<<<<<<< HEAD
-      (is (= [{:base_type         :type/DateTime
+      (is (= [{:base_type    :type/DateTime
                :effective_type    :type/Date
                :coercion_strategy nil
-               :display_name      "Date"
-               :name              "DATE"
-               :unit              :year
-               :semantic_type     nil
-               :fingerprint       {:global {:distinct-count 618 :nil% 0.0}
-                                   :type   {:type/DateTime {:earliest "2013-01-03"
-                                                            :latest   "2015-12-29"}}}
-               :id                (mt/id :checkins :date)
-               :field_ref         [:datetime-field [:field-id (mt/id :checkins :date)] :year]}
-              {:base_type         :type/BigInteger
-               :display_name      "Count"
-               :name              "count"
-               :semantic_type     :type/Quantity
-               :fingerprint       {:global {:distinct-count 3
-                                            :nil%           0.0},
-                                   :type   {:type/Number {:min 235.0, :max 498.0, :avg 333.33 :q1 243.0, :q3 440.0 :sd 143.5}}}
-               :field_ref         [:aggregation 0]}]
-=======
-      (is (= [{:base_type    :type/DateTime
                :display_name "Date"
                :name         "DATE"
                :unit         :year
@@ -229,7 +209,6 @@
                                        :nil%           0.0},
                               :type   {:type/Number {:min 235.0, :max 498.0, :avg 333.33 :q1 243.0, :q3 440.0 :sd 143.5}}}
                :field_ref    [:aggregation 0]}]
->>>>>>> f4232138
              (-> card
                  card-metadata
                  round-to-2-decimals
