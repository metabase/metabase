import cx from "classnames";
import type { JSX } from "react";
import { useCallback, useEffect, useMemo, useRef, useState } from "react";

/* eslint-disable-next-line no-restricted-imports -- deprecated sdk import */
import { useInteractiveDashboardContext } from "embedding-sdk/components/public/InteractiveDashboard/context";
import { isInstanceAnalyticsCollection } from "metabase/collections/utils";
import EditBar from "metabase/common/components/EditBar";
import LastEditInfoLabel from "metabase/common/components/LastEditInfoLabel";
import CS from "metabase/css/core/index.css";
import {
  applyDraftParameterValues,
  resetParameters,
} from "metabase/dashboard/actions";
import { DashboardHeaderButtonRow } from "metabase/dashboard/components/DashboardHeader/DashboardHeaderButtonRow/DashboardHeaderButtonRow";
import { DashboardTabs } from "metabase/dashboard/components/DashboardTabs";
import { useDashboardContext } from "metabase/dashboard/context";
import {
  getCanResetFilters,
  getIsEditing,
  getIsHeaderVisible,
  getIsShowDashboardInfoSidebar,
  getIsShowDashboardSettingsSidebar,
  getIsSidebarOpen,
} from "metabase/dashboard/selectors";
import type {
  DashboardFullscreenControls,
  DashboardNightModeControls,
  DashboardRefreshPeriodControls,
} from "metabase/dashboard/types";
import { useDispatch, useSelector } from "metabase/lib/redux";
import {
  PLUGIN_COLLECTION_COMPONENTS,
  PLUGIN_MODERATION,
} from "metabase/plugins";
import { getIsNavbarOpen } from "metabase/selectors/app";
import { FullWidthContainer } from "metabase/styled-components/layout/FullWidthContainer";
import { Box, Flex } from "metabase/ui";
import type { Collection, Dashboard } from "metabase-types/api";

import { FixedWidthContainer } from "../Dashboard/DashboardComponents";
import { DashboardTitle } from "../DashboardTitle";
import { SIDEBAR_WIDTH } from "../Sidebar";

import S from "./DashboardHeaderView.module.css";

type DashboardHeaderViewProps = {
  editingTitle?: string;
  editingButtons?: JSX.Element[];
  editWarning?: string;
  dashboard: Dashboard;
  collection: Collection;
  isBadgeVisible: boolean;
  isLastEditInfoVisible: boolean;
  onLastEditInfoClick?: () => void;
} & DashboardFullscreenControls &
  DashboardRefreshPeriodControls &
  DashboardNightModeControls;

export function DashboardHeaderView({
  editingTitle = "",
  editingButtons = [],
  editWarning,
  dashboard,
  collection,
  isLastEditInfoVisible,
  onLastEditInfoClick,
  refreshPeriod,
  onRefreshPeriodChange,
  setRefreshElapsedHook,
  isFullscreen,
  onFullscreenChange,
  isNightMode,
  onNightModeChange,
  hasNightModeToggle,
}: DashboardHeaderViewProps) {
  const { titled } = useDashboardContext();

  const isNavBarOpen = useSelector(getIsNavbarOpen);
  const isEditing = useSelector(getIsEditing);

  const [showSubHeader, setShowSubHeader] = useState(true);
  const header = useRef<HTMLDivElement>(null);
  const dispatch = useDispatch();

  const canResetFilters = useSelector(getCanResetFilters);
  const isSidebarOpen = useSelector(getIsSidebarOpen);
  const isInfoSidebarOpen = useSelector(getIsShowDashboardInfoSidebar);
  const isSettingsSidebarOpen = useSelector(getIsShowDashboardSettingsSidebar);

  const isDashboardHeaderVisible = useSelector(getIsHeaderVisible);
  const isAnalyticsDashboard = isInstanceAnalyticsCollection(collection);

  const handleResetFilters = useCallback(async () => {
    await dispatch(resetParameters());
    await dispatch(applyDraftParameterValues());
  }, [dispatch]);

  const { dashboardActions } = useInteractiveDashboardContext();

  const _headerButtons = useMemo(
    () => (
      <Flex
        className={cx("Header-buttonSection", S.HeaderButtonSection, {
          [S.isNavBarOpen]: isNavBarOpen,
        })}
      >
        <DashboardHeaderButtonRow
          canResetFilters={canResetFilters}
          onResetFilters={handleResetFilters}
          dashboardActionKeys={dashboardActions}
          refreshPeriod={refreshPeriod}
          onRefreshPeriodChange={onRefreshPeriodChange}
          setRefreshElapsedHook={setRefreshElapsedHook}
          isFullscreen={isFullscreen}
          onFullscreenChange={onFullscreenChange}
          isNightMode={isNightMode}
          onNightModeChange={onNightModeChange}
          hasNightModeToggle={hasNightModeToggle}
          isAnalyticsDashboard={isAnalyticsDashboard}
        />
      </Flex>
    ),
    [
      canResetFilters,
      handleResetFilters,
      dashboardActions,
      hasNightModeToggle,
      isAnalyticsDashboard,
      isFullscreen,
      isNavBarOpen,
      isNightMode,
      onFullscreenChange,
      onNightModeChange,
      onRefreshPeriodChange,
      refreshPeriod,
      setRefreshElapsedHook,
    ],
  );

  useEffect(() => {
    const timerId = setTimeout(() => {
      if (isLastEditInfoVisible) {
        setShowSubHeader(false);
      }
    }, 4000);
    return () => clearTimeout(timerId);
  }, [isLastEditInfoVisible]);

  return (
    <div>
      {isEditing && <EditBar title={editingTitle} buttons={editingButtons} />}
      {editWarning && (
        <Flex className={cx(CS.wrapper, S.EditWarning)}>
          <span>{editWarning}</span>
        </Flex>
      )}
      <div
        className={cx(S.HeaderContainer, {
          [S.isFixedWidth]: dashboard?.width === "fixed",
          [S.offsetSidebar]:
            isSidebarOpen && !isInfoSidebarOpen && !isSettingsSidebarOpen,
        })}
        style={
          {
            "--sidebar-width": `${SIDEBAR_WIDTH}px`,
          } as React.CSSProperties
        }
      >
        {isDashboardHeaderVisible && (
          <FullWidthContainer
            className={cx(CS.wrapper, S.HeaderRow)}
            data-testid="dashboard-header"
            ref={header}
          >
            <FixedWidthContainer
              className={cx(S.HeaderFixedWidthContainer, {
                [S.isNavBarOpen]: isNavBarOpen,
              })}
              data-testid="fixed-width-dashboard-header"
              isFixedWidth={dashboard?.width === "fixed"}
            >
<<<<<<< HEAD
              {titled && (
                <Box
                  role="heading"
                  className={cx(S.HeaderContent, {
                    [S.showSubHeader]: showSubHeader,
                  })}
                >
                  <Flex className={S.HeaderCaptionContainer}>
                    <EditableText
                      className={S.HeaderCaption}
                      key={dashboard.name}
                      initialValue={dashboard.name}
                      placeholder={t`Add title`}
                      isDisabled={!dashboard.can_write}
                      data-testid="dashboard-name-heading"
                      onChange={handleUpdateCaption}
                      maxLength={100}
                    />
                    <PLUGIN_MODERATION.EntityModerationIcon
                      dashboard={dashboard}
                      handleUpdateCaption={handleUpdateCaption}
                      collection={collection}
                      entity="dashboard"
                    />
                    <PLUGIN_COLLECTION_COMPONENTS.CollectionInstanceAnalyticsIcon
                      color="brand"
                      collection={collection}
                      entity="dashboard"
=======
              <Box
                role="heading"
                className={cx(S.HeaderContent, {
                  [S.showSubHeader]: showSubHeader,
                })}
              >
                <Flex className={S.HeaderCaptionContainer}>
                  <DashboardTitle className={S.HeaderCaption} />
                  <PLUGIN_MODERATION.EntityModerationIcon
                    dashboard={dashboard}
                  />
                  <PLUGIN_COLLECTION_COMPONENTS.CollectionInstanceAnalyticsIcon
                    color={color("brand")}
                    collection={collection}
                    entity="dashboard"
                  />
                </Flex>
                <Flex className={S.HeaderBadges}>
                  {isLastEditInfoVisible && (
                    <LastEditInfoLabel
                      className={S.HeaderLastEditInfoLabel}
                      item={dashboard}
                      onClick={onLastEditInfoClick}
>>>>>>> a024d632
                    />
                  </Flex>
                  <Flex className={S.HeaderBadges}>
                    {isLastEditInfoVisible && (
                      <LastEditInfoLabel
                        className={S.HeaderLastEditInfoLabel}
                        item={dashboard}
                        onClick={onLastEditInfoClick}
                      />
                    )}
                  </Flex>
                </Box>
              )}

              <Flex
                className={cx(S.HeaderButtonsContainer, {
                  [S.isNavBarOpen]: isNavBarOpen,
                })}
              >
                {_headerButtons}
              </Flex>
            </FixedWidthContainer>
          </FullWidthContainer>
        )}
        <FullWidthContainer className={S.HeaderRow}>
          <FixedWidthContainer
            className={cx(S.HeaderFixedWidthContainer, {
              [S.isNavBarOpen]: isNavBarOpen,
            })}
            data-testid="fixed-width-dashboard-tabs"
            isFixedWidth={dashboard?.width === "fixed"}
          >
            <DashboardTabs />
          </FixedWidthContainer>
        </FullWidthContainer>
      </div>
    </div>
  );
}<|MERGE_RESOLUTION|>--- conflicted
+++ resolved
@@ -180,7 +180,6 @@
               data-testid="fixed-width-dashboard-header"
               isFixedWidth={dashboard?.width === "fixed"}
             >
-<<<<<<< HEAD
               {titled && (
                 <Box
                   role="heading"
@@ -189,51 +188,14 @@
                   })}
                 >
                   <Flex className={S.HeaderCaptionContainer}>
-                    <EditableText
-                      className={S.HeaderCaption}
-                      key={dashboard.name}
-                      initialValue={dashboard.name}
-                      placeholder={t`Add title`}
-                      isDisabled={!dashboard.can_write}
-                      data-testid="dashboard-name-heading"
-                      onChange={handleUpdateCaption}
-                      maxLength={100}
-                    />
+                    <DashboardTitle className={S.HeaderCaption} />
                     <PLUGIN_MODERATION.EntityModerationIcon
                       dashboard={dashboard}
-                      handleUpdateCaption={handleUpdateCaption}
-                      collection={collection}
-                      entity="dashboard"
                     />
                     <PLUGIN_COLLECTION_COMPONENTS.CollectionInstanceAnalyticsIcon
                       color="brand"
                       collection={collection}
                       entity="dashboard"
-=======
-              <Box
-                role="heading"
-                className={cx(S.HeaderContent, {
-                  [S.showSubHeader]: showSubHeader,
-                })}
-              >
-                <Flex className={S.HeaderCaptionContainer}>
-                  <DashboardTitle className={S.HeaderCaption} />
-                  <PLUGIN_MODERATION.EntityModerationIcon
-                    dashboard={dashboard}
-                  />
-                  <PLUGIN_COLLECTION_COMPONENTS.CollectionInstanceAnalyticsIcon
-                    color={color("brand")}
-                    collection={collection}
-                    entity="dashboard"
-                  />
-                </Flex>
-                <Flex className={S.HeaderBadges}>
-                  {isLastEditInfoVisible && (
-                    <LastEditInfoLabel
-                      className={S.HeaderLastEditInfoLabel}
-                      item={dashboard}
-                      onClick={onLastEditInfoClick}
->>>>>>> a024d632
                     />
                   </Flex>
                   <Flex className={S.HeaderBadges}>
