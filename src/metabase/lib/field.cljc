(ns metabase.lib.field
  (:require
   [clojure.string :as str]
   [medley.core :as m]
   [metabase.lib.aggregation :as lib.aggregation]
   [metabase.lib.binning :as lib.binning]
   [metabase.lib.equality :as lib.equality]
   [metabase.lib.expression :as lib.expression]
   [metabase.lib.join :as lib.join]
   [metabase.lib.metadata :as lib.metadata]
   [metabase.lib.metadata.calculation :as lib.metadata.calculation]
   [metabase.lib.normalize :as lib.normalize]
   [metabase.lib.options :as lib.options]
   [metabase.lib.ref :as lib.ref]
   [metabase.lib.schema :as lib.schema]
   [metabase.lib.schema.common :as lib.schema.common]
   [metabase.lib.schema.id :as lib.schema.id]
   [metabase.lib.schema.ref]
   [metabase.lib.schema.temporal-bucketing
    :as lib.schema.temporal-bucketing]
   [metabase.lib.temporal-bucket :as lib.temporal-bucket]
   [metabase.lib.util :as lib.util]
   [metabase.shared.util.i18n :as i18n]
   [metabase.shared.util.time :as shared.ut]
   [metabase.util :as u]
   [metabase.util.humanization :as u.humanization]
   [metabase.util.log :as log]
   [metabase.util.malli :as mu]))

(comment metabase.lib.schema.ref/keep-me)

(defn- normalize-binning-options [opts]
  (lib.normalize/normalize-map
   opts
   keyword
   {:strategy keyword}))

(defn- normalize-field-options [opts]
  (lib.normalize/normalize-map
   opts
   keyword
   {:temporal-unit keyword
    :binning       normalize-binning-options}))

(defmethod lib.normalize/normalize :field
  [[tag opts id-or-name]]
  [(keyword tag) (normalize-field-options opts) id-or-name])

(mu/defn ^:private resolve-field-id :- lib.metadata/ColumnMetadata
  "Integer Field ID: get metadata from the metadata provider. If this is the first stage of the query, merge in
  Saved Question metadata if available."
  [query        :- ::lib.schema/query
   stage-number :- :int
   field-id     :- ::lib.schema.id/field]
  (merge
   (when (lib.util/first-stage? query stage-number)
     (when-let [card-id (lib.util/string-table-id->card-id (lib.util/source-table query))]
       (when-let [card-metadata (lib.metadata/card query card-id)]
         (m/find-first #(= (:id %) field-id)
                       (:result-metadata card-metadata)))))
   (lib.metadata/field query field-id)))

(mu/defn ^:private resolve-column-name-in-metadata :- [:maybe lib.metadata/ColumnMetadata]
  [column-name      :- ::lib.schema.common/non-blank-string
   column-metadatas :- [:sequential lib.metadata/ColumnMetadata]]
  (or (m/find-first #(= (:lib/desired-column-alias %) column-name)
                    column-metadatas)
      (m/find-first #(= (:name %) column-name)
                    column-metadatas)
      (do
        (log/warn (i18n/tru "Invalid :field clause: column {0} does not exist. Found: {1}"
                            (pr-str column-name)
                            (pr-str (mapv :lib/desired-column-alias column-metadatas))))
        nil)))

(mu/defn ^:private resolve-column-name :- [:maybe lib.metadata/ColumnMetadata]
  "String column name: get metadata from the previous stage, if it exists, otherwise if this is the first stage and we
  have a native query or a Saved Question source query or whatever get it from our results metadata."
  [query        :- ::lib.schema/query
   stage-number :- :int
   column-name  :- ::lib.schema.common/non-blank-string]
  (let [stage         (if-let [previous-stage-number (lib.util/previous-stage-number query stage-number)]
                        (lib.util/query-stage query previous-stage-number)
                        (lib.util/query-stage query stage-number))
        ;; TODO -- it seems a little icky that the existence of `:metabase.lib.stage/cached-metadata` is leaking here,
        ;; we should look in to fixing this if we can.
        stage-columns (or (:metabase.lib.stage/cached-metadata stage)
                          (get-in stage [:lib/stage-metadata :columns])
                          (when (string? (:source-table stage))
                            (lib.metadata.calculation/visible-columns query stage-number stage))
                          (log/warn (i18n/tru "Cannot resolve column {0}: stage has no metadata" (pr-str column-name))))]
    (when (seq stage-columns)
      (resolve-column-name-in-metadata column-name stage-columns))))

(mu/defn ^:private resolve-field-metadata :- lib.metadata/ColumnMetadata
  "Resolve metadata for a `:field` ref. This is part of the implementation
  for [[lib.metadata.calculation/metadata-method]] a `:field` clause."
  [query                                                                 :- ::lib.schema/query
   stage-number                                                          :- :int
   [_field {:keys [join-alias], :as opts} id-or-name, :as _field-clause] :- :mbql.clause/field]
<<<<<<< HEAD
  (merge
   (when-let [base-type (:base-type opts)]
     {:base-type base-type})
   (when-let [effective-type ((some-fn :effective-type :base-type) opts)]
     {:effective-type effective-type})
   ;; TODO -- some of the other stuff in `opts` probably ought to be merged in here as well. Also, if the Field is
   ;; temporally bucketed, the base-type/effective-type would probably be affected, right? We should probably be
   ;; taking that into consideration?
   (when-let [binning (:binning opts)]
     {::binning binning})
   (when-let [unit (:temporal-unit opts)]
     {::temporal-unit unit})
   (cond
     (integer? id-or-name) (cond-> (resolve-field-id query stage-number id-or-name)
                             join-alias (assoc ::join-alias join-alias))
     join-alias            {:lib/type    :metadata/column
                            :name        id-or-name
                            ::join-alias join-alias}
     :else                 (or (resolve-column-name query stage-number id-or-name)
                               {:lib/type :metadata/column
                                :name     id-or-name}))))
=======
  (let [metadata (merge
                  (when-let [base-type (:base-type opts)]
                    {:base-type base-type})
                  (when-let [effective-type ((some-fn :effective-type :base-type) opts)]
                    {:effective-type effective-type})
                  ;; TODO -- some of the other stuff in `opts` probably ought to be merged in here as well. Also, if the Field is
                  ;; temporally bucketed, the base-type/effective-type would probably be affected, right? We should probably be
                  ;; taking that into consideration?
                  (when-let [binning (:binning opts)]
                    {::binning binning})
                  (when-let [unit (:temporal-unit opts)]
                    {::temporal-unit unit})
                  (cond
                    (integer? id-or-name) (resolve-field-id query stage-number id-or-name)
                    join-alias            {:lib/type :metadata/field, :name id-or-name}
                    :else                 (or (resolve-column-name query stage-number id-or-name)
                                              {:lib/type :metadata/field
                                               :name     id-or-name})))]
    (cond-> metadata
      join-alias (lib.join/with-join-alias join-alias))))
>>>>>>> a5d3f0d9

(mu/defn ^:private add-parent-column-metadata
  "If this is a nested column, add metadata about the parent column."
  [query    :- ::lib.schema/query
   metadata :- lib.metadata/ColumnMetadata]
  (let [parent-metadata     (lib.metadata/field query (:parent-id metadata))
        {parent-name :name} (cond->> parent-metadata
                              (:parent-id parent-metadata) (add-parent-column-metadata query))]
    (update metadata :name (fn [field-name]
                             (str parent-name \. field-name)))))

(defn- column-metadata-effective-type
  "Effective type of a column when taking the `::temporal-unit` into account. If we have a temporal extraction like
  `:month-of-year`, then this actually returns an integer rather than the 'original` effective type of `:type/Date` or
  whatever."
  [{::keys [temporal-unit], :as column-metadata}]
  (if (and temporal-unit
           (contains? lib.schema.temporal-bucketing/datetime-extraction-units temporal-unit))
    :type/Integer
    ((some-fn :effective-type :base-type) column-metadata)))

(defmethod lib.metadata.calculation/type-of-method :metadata/column
  [_query _stage-number column-metadata]
  (column-metadata-effective-type column-metadata))

(defmethod lib.metadata.calculation/type-of-method :field
  [query stage-number [_tag {:keys [temporal-unit], :as _opts} _id-or-name :as field-ref]]
  (let [metadata (cond-> (resolve-field-metadata query stage-number field-ref)
                   temporal-unit (assoc ::temporal-unit temporal-unit))]
    (lib.metadata.calculation/type-of query stage-number metadata)))

(defmethod lib.metadata.calculation/metadata-method :metadata/column
  [_query _stage-number {field-name :name, :as field-metadata}]
  (assoc field-metadata :name field-name))

;;; TODO -- base type should be affected by `temporal-unit`, right?
(defmethod lib.metadata.calculation/metadata-method :field
  [query
   stage-number
   [_tag {source-uuid :lib/uuid :keys [base-type binning effective-type join-alias source-field temporal-unit], :as opts} :as field-ref]]
  (let [field-metadata (resolve-field-metadata query stage-number field-ref)
        metadata       (merge
<<<<<<< HEAD
                        {:lib/type :metadata/column
=======
                        {:lib/type        :metadata/field
>>>>>>> a5d3f0d9
                         :lib/source-uuid source-uuid}
                        field-metadata
                        {:display-name (or (:display-name opts)
                                           (lib.metadata.calculation/display-name query stage-number field-ref))}
                        (when effective-type
                          {:effective-type effective-type})
                        (when base-type
                          {:base-type base-type})
                        (when temporal-unit
                          {::temporal-unit temporal-unit})
                        (when binning
                          {::binning binning})
                        (when source-field
                          {:fk-field-id source-field}))
        metadata       (cond-> metadata
                         join-alias (lib.join/with-join-alias join-alias))]
    (cond->> metadata
      (:parent-id metadata) (add-parent-column-metadata query))))

;;; this lives here as opposed to [[metabase.lib.metadata]] because that namespace is more of an interface namespace
;;; and moving this there would cause circular references.
(defmethod lib.metadata.calculation/display-name-method :metadata/column
  [query stage-number {field-display-name :display-name
                       field-name         :name
                       temporal-unit      :unit
                       binning            ::binning
                       join-alias         :source-alias
                       fk-field-id        :fk-field-id
                       table-id           :table-id
                       :as                field-metadata} style]
  (let [field-display-name (or field-display-name
                               (u.humanization/name->human-readable-name :simple field-name))
        join-display-name  (when (and (= style :long)
                                      ;; don't prepend a join display name if `:display-name` already contains one!
                                      ;; Legacy result metadata might include it for joined Fields, don't want to add
                                      ;; it twice. Otherwise we'll end up with display names like
                                      ;;
                                      ;;    Products → Products → Category
                                      (not (str/includes? field-display-name " → ")))
                             (or
                               (when fk-field-id
                                 ;; Implicitly joined column pickers don't use the target table's name, they use the FK field's name with
                                 ;; "ID" dropped instead.
                                 ;; This is very intentional: one table might have several FKs to one foreign table, each with different
                                 ;; meaning (eg. ORDERS.customer_id vs. ORDERS.supplier_id both linking to a PEOPLE table).
                                 ;; See #30109 for more details.
                                 (if-let [field (lib.metadata/field query fk-field-id)]
                                   (-> (lib.metadata.calculation/display-info query stage-number field)
                                       :display-name
                                       lib.util/strip-id)
                                   (let [table (lib.metadata/table query table-id)]
                                     (lib.metadata.calculation/display-name query stage-number table style))))
                               (or join-alias (lib.join/current-join-alias field-metadata))))
        display-name       (if join-display-name
                             (str join-display-name " → " field-display-name)
                             field-display-name)]
    (cond
      temporal-unit (lib.util/format "%s: %s" display-name (-> (name temporal-unit)
                                                               (str/replace \- \space)
                                                               u/capitalize-en))
      binning       (lib.util/format "%s: %s" display-name (lib.binning/binning-display-name binning field-metadata))
      :else         display-name)))

(defmethod lib.metadata.calculation/display-name-method :field
  [query
   stage-number
   [_tag {:keys [binning join-alias temporal-unit source-field], :as _opts} _id-or-name, :as field-clause]
   style]
  (if-let [field-metadata (cond-> (resolve-field-metadata query stage-number field-clause)
                            join-alias    (assoc :source-alias join-alias)
                            temporal-unit (assoc :unit temporal-unit)
                            binning       (assoc ::binning binning)
                            source-field  (assoc :fk-field-id source-field))]
    (lib.metadata.calculation/display-name query stage-number field-metadata style)
    ;; mostly for the benefit of JS, which does not enforce the Malli schemas.
    (i18n/tru "[Unknown Field]")))

(defmethod lib.metadata.calculation/column-name-method :metadata/column
  [_query _stage-number {field-name :name}]
  field-name)

(defmethod lib.metadata.calculation/column-name-method :field
  [query stage-number [_tag _id-or-name, :as field-clause]]
  (if-let [field-metadata (resolve-field-metadata query stage-number field-clause)]
    (lib.metadata.calculation/column-name query stage-number field-metadata)
    ;; mostly for the benefit of JS, which does not enforce the Malli schemas.
    "unknown_field"))

(defmethod lib.metadata.calculation/display-info-method :metadata/column
  [query stage-number field-metadata]
  (merge
   ((get-method lib.metadata.calculation/display-info-method :default) query stage-number field-metadata)
   ;; if this column comes from a source Card (Saved Question/Model/etc.) use the name of the Card as the 'table' name
   ;; rather than the ACTUAL table name.
   (when (= (:lib/source field-metadata) :source/card)
     (when-let [card-id (:lib/card-id field-metadata)]
       (when-let [card (lib.metadata/card query card-id)]
         {:table {:name (:name card), :display-name (:name card)}})))))

;;; ---------------------------------- Temporal Bucketing ----------------------------------------
(defmethod lib.temporal-bucket/temporal-bucket-method :field
  [[_tag opts _id-or-name]]
  (:temporal-unit opts))

(defmethod lib.temporal-bucket/temporal-bucket-method :metadata/column
  [metadata]
  (::temporal-unit metadata))

(defmethod lib.temporal-bucket/with-temporal-bucket-method :field
  [[_tag options id-or-name] unit]
  ;; if `unit` is an extraction unit like `:month-of-year`, then the `:effective-type` of the ref changes to
  ;; `:type/Integer` (month of year returns an int). We need to record the ORIGINAL effective type somewhere in case
  ;; we need to refer back to it, e.g. to see what temporal buckets are available if we want to change the unit, or if
  ;; we want to remove it later. We will record this with the key `::original-effective-type`. Note that changing the
  ;; unit multiple times should keep the original first value of `::original-effective-type`.
  (if unit
    (let [extraction-unit?        (contains? lib.schema.temporal-bucketing/datetime-extraction-units unit)
          original-effective-type ((some-fn ::original-effective-type :effective-type :base-type) options)
          new-effective-type      (if extraction-unit?
                                    :type/Integer
                                    original-effective-type)
          options                 (assoc options
                                         :temporal-unit unit
                                         :effective-type new-effective-type
                                         ::original-effective-type original-effective-type)]
      [:field options id-or-name])
    ;; `unit` is `nil`: remove the temporal bucket.
    (let [options (if-let [original-effective-type (::original-effective-type options)]
                    (-> options
                        (assoc :effective-type original-effective-type)
                        (dissoc ::original-effective-type))
                    options)
          options (dissoc options :temporal-unit)]
      [:field options id-or-name])))

(defmethod lib.temporal-bucket/with-temporal-bucket-method :metadata/column
  [metadata unit]
  (if unit
    (assoc metadata ::temporal-unit unit)
    (dissoc metadata ::temporal-unit)))

(defmethod lib.temporal-bucket/available-temporal-buckets-method :field
  [query stage-number field-ref]
  (lib.temporal-bucket/available-temporal-buckets query stage-number (resolve-field-metadata query stage-number field-ref)))

(defn- fingerprint-based-default-unit [fingerprint]
  (u/ignore-exceptions
    (when-let [{:keys [earliest latest]} (-> fingerprint :type :type/DateTime)]
      (let [days (shared.ut/day-diff (shared.ut/coerce-to-timestamp earliest)
                                     (shared.ut/coerce-to-timestamp latest))]
        (when-not (NaN? days)
          (condp > days
            1 :minute
            31 :day
            365 :week
            :month))))))

(defn- mark-unit [options option-key unit]
  (cond->> options
    (some #(= (:unit %) unit) options)
    (mapv (fn [option]
            (cond-> (dissoc option option-key)
              (= (:unit option) unit) (assoc option-key true))))))

(defmethod lib.temporal-bucket/available-temporal-buckets-method :metadata/column
  [_query _stage-number field-metadata]
  (if (not= (:lib/source field-metadata) :source/expressions)
    (let [effective-type ((some-fn :effective-type :base-type) field-metadata)
          fingerprint-default (some-> field-metadata :fingerprint fingerprint-based-default-unit)]
      (cond-> (cond
                (isa? effective-type :type/DateTime) lib.temporal-bucket/datetime-bucket-options
                (isa? effective-type :type/Date)     lib.temporal-bucket/date-bucket-options
                (isa? effective-type :type/Time)     lib.temporal-bucket/time-bucket-options
                :else                                [])
        fingerprint-default              (mark-unit :default fingerprint-default)
        (::temporal-unit field-metadata) (mark-unit :selected (::temporal-unit field-metadata))))
    []))

;;; ---------------------------------------- Binning ---------------------------------------------
(defmethod lib.binning/binning-method :field
  [field-clause]
  (some-> field-clause
          lib.options/options
          :binning
          (assoc :lib/type    ::lib.binning/binning
                 :metadata-fn (fn [query stage-number]
                                (resolve-field-metadata query stage-number field-clause)))))

(defmethod lib.binning/binning-method :metadata/column
  [metadata]
  (some-> metadata
          ::binning
          (assoc :lib/type    ::lib.binning/binning
                 :metadata-fn (constantly metadata))))

(defmethod lib.binning/with-binning-method :field
  [field-clause binning]
  (lib.options/update-options field-clause u/assoc-dissoc :binning binning))

(defmethod lib.binning/with-binning-method :metadata/column
  [metadata binning]
  (u/assoc-dissoc metadata ::binning binning))

(defmethod lib.binning/available-binning-strategies-method :field
  [query stage-number field-ref]
  (lib.binning/available-binning-strategies query stage-number (resolve-field-metadata query stage-number field-ref)))

(defmethod lib.binning/available-binning-strategies-method :metadata/column
  [query _stage-number {:keys [effective-type fingerprint semantic-type] :as field-metadata}]
  (if (not= (:lib/source field-metadata) :source/expressions)
    (let [binning?    (some-> query lib.metadata/database :features (contains? :binning))
          fingerprint (get-in fingerprint [:type :type/Number])
          existing    (lib.binning/binning field-metadata)
          strategies  (cond
                        ;; Abort if the database doesn't support binning, or this column does not have a defined range.
                        (not (and binning?
                                  (:min fingerprint)
                                  (:max fingerprint)))               nil
                        (isa? semantic-type :type/Coordinate)        (lib.binning/coordinate-binning-strategies)
                        (and (isa? effective-type :type/Number)
                             (not (isa? semantic-type :Relation/*))) (lib.binning/numeric-binning-strategies))]
      ;; TODO: Include the time and date binning strategies too; see metabase.api.table/assoc-field-dimension-options.
      (for [strat strategies]
        (cond-> strat
          (lib.binning/strategy= strat existing) (assoc :selected true))))
    []))

<<<<<<< HEAD
;;; -------------------------------------- Join Alias --------------------------------------------
(defmethod lib.join/current-join-alias-method :field
  [[_tag opts]]
  (get opts :join-alias))

(defmethod lib.join/current-join-alias-method :metadata/column
  [metadata]
  (::join-alias metadata))

(defmethod lib.join/with-join-alias-method :field
  [[_tag opts id-or-name] join-alias]
  (if join-alias
    [:field (assoc opts :join-alias join-alias) id-or-name]
    [:field (dissoc opts :join-alias) id-or-name]))

(defmethod lib.join/with-join-alias-method :metadata/column
  [metadata join-alias]
  (assoc metadata ::join-alias join-alias))

=======
>>>>>>> a5d3f0d9
(defmethod lib.ref/ref-method :field
  [field-clause]
  field-clause)

(defmethod lib.ref/ref-method :metadata/column
  [{source :lib/source, :as metadata}]
  (case source
    :source/aggregations (lib.aggregation/column-metadata->aggregation-ref metadata)
    :source/expressions  (lib.expression/column-metadata->expression-ref metadata)
    (let [options          (merge
                            {:lib/uuid       (str (random-uuid))
                             :base-type      (:base-type metadata)
                             :effective-type (column-metadata-effective-type metadata)}
                            (when-let [join-alias (lib.join/current-join-alias metadata)]
                              {:join-alias join-alias})
                            (when-let [temporal-unit (::temporal-unit metadata)]
                              {:temporal-unit temporal-unit})
                            (when-let [binning (::binning metadata)]
                              {:binning binning})
                            (when-let [source-field-id (:fk-field-id metadata)]
                              {:source-field source-field-id}))
          always-use-name? (#{:source/card :source/native :source/previous-stage} (:lib/source metadata))]
      [:field options (if always-use-name?
                        (:name metadata)
                        (or (:id metadata) (:name metadata)))])))

(defn- implicit-join-name [query {:keys [fk-field-id table-id], :as _field-metadata}]
  (when (and fk-field-id table-id)
    (when-let [table-metadata (lib.metadata/table query table-id)]
      (let [table-name           (:name table-metadata)
            source-field-id-name (:name (lib.metadata/field query fk-field-id))]
        (lib.join/implicit-join-name table-name source-field-id-name)))))

(mu/defn desired-alias :- ::lib.schema.common/non-blank-string
  "Desired alias for a Field e.g.

    my_field

    OR

    MyJoin__my_field

  You should pass the results thru a unique name function."
  [query          :- ::lib.schema/query
   field-metadata :- lib.metadata/ColumnMetadata]
  (if-let [join-alias (or (lib.join/current-join-alias field-metadata)
                          (implicit-join-name query field-metadata))]
    (lib.join/joined-field-desired-alias join-alias (:name field-metadata))
    (:name field-metadata)))

(defn- expression-refs
  [query stage-number]
  (for [col (lib.metadata.calculation/metadata query stage-number (lib.util/query-stage query stage-number))
        :when (= (:lib/source col) :source/expressions)]
    (lib.ref/ref col)))

(mu/defn with-fields :- ::lib.schema/query
  "Specify the `:fields` for a query. Pass `nil` or an empty sequence to remove `:fields`."
  ([xs]
   (fn [query stage-number]
     (with-fields query stage-number xs)))

  ([query xs]
   (with-fields query -1 xs))

  ([query        :- ::lib.schema/query
    stage-number :- :int
    xs]
   (let [xs (not-empty
             (mapv (fn [x]
                     (lib.ref/ref (if (fn? x)
                                    (x query stage-number)
                                    x)))
                   xs))
         ;; if any fields are specified, include all expressions not yet included too
         xs (some-> xs
                    (into (remove #(lib.equality/find-closest-matching-ref % xs))
                          (expression-refs query stage-number)))]
     (lib.util/update-query-stage query stage-number u/assoc-dissoc :fields xs))))

(mu/defn fields :- [:maybe [:ref ::lib.schema/fields]]
  "Fetches the `:fields` for a query. Returns `nil` if there are no `:fields`. `:fields` should never be empty; this is
  enforced by the Malli schema."
  ([query]
   (fields query -1))

  ([query        :- ::lib.schema/query
    stage-number :- :int]
   (:fields (lib.util/query-stage query stage-number))))

(mu/defn fieldable-columns :- [:sequential lib.metadata/ColumnMetadata]
  "Return a sequence of column metadatas for columns that you can specify in the `:fields` of a query. This is
  basically just the columns returned by the source Table/Saved Question/Model or previous query stage.

  Includes a `:selected?` key letting you know this column is already in `:fields` or not; if `:fields` is
  unspecified, all these columns are returned by default, so `:selected?` is true for all columns (this is a little
  strange but it matches the behavior of the QB UI)."
  ([query]
   (fieldable-columns query -1))

  ([query :- ::lib.schema/query
    stage-number :- :int]
   (let [current-fields   (fields query stage-number)
         selected-column? (if (empty? current-fields)
                            (constantly true)
                            (fn [column]
                              (let [col-ref (lib.ref/ref column)]
                                (boolean
                                 (some (fn [fields-ref]
                                         ;; FIXME: This should use [[lib.equality/find-closest-matching-ref]] instead.
                                         #_{:clj-kondo/ignore [:deprecated-var]}
                                         (lib.equality/ref= col-ref fields-ref))
                                       current-fields)))))]
     (mapv (fn [col]
             (assoc col :selected? (selected-column? col)))
           (lib.metadata.calculation/visible-columns query
                                                     stage-number
                                                     (lib.util/query-stage query stage-number)
                                                     {:include-joined?              false
                                                      :include-expressions?         false
                                                      :include-implicitly-joinable? false})))))<|MERGE_RESOLUTION|>--- conflicted
+++ resolved
@@ -98,29 +98,6 @@
   [query                                                                 :- ::lib.schema/query
    stage-number                                                          :- :int
    [_field {:keys [join-alias], :as opts} id-or-name, :as _field-clause] :- :mbql.clause/field]
-<<<<<<< HEAD
-  (merge
-   (when-let [base-type (:base-type opts)]
-     {:base-type base-type})
-   (when-let [effective-type ((some-fn :effective-type :base-type) opts)]
-     {:effective-type effective-type})
-   ;; TODO -- some of the other stuff in `opts` probably ought to be merged in here as well. Also, if the Field is
-   ;; temporally bucketed, the base-type/effective-type would probably be affected, right? We should probably be
-   ;; taking that into consideration?
-   (when-let [binning (:binning opts)]
-     {::binning binning})
-   (when-let [unit (:temporal-unit opts)]
-     {::temporal-unit unit})
-   (cond
-     (integer? id-or-name) (cond-> (resolve-field-id query stage-number id-or-name)
-                             join-alias (assoc ::join-alias join-alias))
-     join-alias            {:lib/type    :metadata/column
-                            :name        id-or-name
-                            ::join-alias join-alias}
-     :else                 (or (resolve-column-name query stage-number id-or-name)
-                               {:lib/type :metadata/column
-                                :name     id-or-name}))))
-=======
   (let [metadata (merge
                   (when-let [base-type (:base-type opts)]
                     {:base-type base-type})
@@ -135,13 +112,12 @@
                     {::temporal-unit unit})
                   (cond
                     (integer? id-or-name) (resolve-field-id query stage-number id-or-name)
-                    join-alias            {:lib/type :metadata/field, :name id-or-name}
+                    join-alias            {:lib/type :metadata/column, :name id-or-name}
                     :else                 (or (resolve-column-name query stage-number id-or-name)
-                                              {:lib/type :metadata/field
+                                              {:lib/type :metadata/column
                                                :name     id-or-name})))]
     (cond-> metadata
       join-alias (lib.join/with-join-alias join-alias))))
->>>>>>> a5d3f0d9
 
 (mu/defn ^:private add-parent-column-metadata
   "If this is a nested column, add metadata about the parent column."
@@ -184,11 +160,7 @@
    [_tag {source-uuid :lib/uuid :keys [base-type binning effective-type join-alias source-field temporal-unit], :as opts} :as field-ref]]
   (let [field-metadata (resolve-field-metadata query stage-number field-ref)
         metadata       (merge
-<<<<<<< HEAD
-                        {:lib/type :metadata/column
-=======
-                        {:lib/type        :metadata/field
->>>>>>> a5d3f0d9
+                        {:lib/type        :metadata/column
                          :lib/source-uuid source-uuid}
                         field-metadata
                         {:display-name (or (:display-name opts)
@@ -416,28 +388,6 @@
           (lib.binning/strategy= strat existing) (assoc :selected true))))
     []))
 
-<<<<<<< HEAD
-;;; -------------------------------------- Join Alias --------------------------------------------
-(defmethod lib.join/current-join-alias-method :field
-  [[_tag opts]]
-  (get opts :join-alias))
-
-(defmethod lib.join/current-join-alias-method :metadata/column
-  [metadata]
-  (::join-alias metadata))
-
-(defmethod lib.join/with-join-alias-method :field
-  [[_tag opts id-or-name] join-alias]
-  (if join-alias
-    [:field (assoc opts :join-alias join-alias) id-or-name]
-    [:field (dissoc opts :join-alias) id-or-name]))
-
-(defmethod lib.join/with-join-alias-method :metadata/column
-  [metadata join-alias]
-  (assoc metadata ::join-alias join-alias))
-
-=======
->>>>>>> a5d3f0d9
 (defmethod lib.ref/ref-method :field
   [field-clause]
   field-clause)
