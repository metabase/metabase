import cx from "classnames";
import PropTypes from "prop-types";
import { Component } from "react";
import { t } from "ttag";

import CS from "metabase/css/core/index.css";
import { Icon } from "metabase/ui";

import ObjectActionSelect from "./ObjectActionSelect";

export default class MetricItem extends Component {
  static propTypes = {
    metric: PropTypes.object.isRequired,
    onRetire: PropTypes.func.isRequired,
  };

  render() {
    const { metric, onRetire } = this.props;

    return (
      <tr>
        <td className={cx(CS.px1, CS.py1, CS.textWrap)}>
          <span className={cx(CS.flex, CS.alignCenter)}>
<<<<<<< HEAD
            <Icon name="sum" className={cx(CS.mr1, CS.textMedium)} />
            <span className={cx(CS.textDark, CS.textBold)}>{metric.name}</span>
=======
            <Icon name="sum" className="mr1 text-medium" />
            <span className={cx("text-dark", CS.textBold)}>{metric.name}</span>
>>>>>>> 3fbfeddf
          </span>
        </td>
        <td className={cx("px1 py1", CS.textWrap)}>
          {metric.definition_description}
        </td>
        <td className={cx("px1 py1", CS.textCentered)}>
          <ObjectActionSelect
            object={metric}
            objectType="metric"
            objectTypeLocalized={t`Metric`}
            onRetire={onRetire}
          />
        </td>
      </tr>
    );
  }
}<|MERGE_RESOLUTION|>--- conflicted
+++ resolved
@@ -21,13 +21,8 @@
       <tr>
         <td className={cx(CS.px1, CS.py1, CS.textWrap)}>
           <span className={cx(CS.flex, CS.alignCenter)}>
-<<<<<<< HEAD
             <Icon name="sum" className={cx(CS.mr1, CS.textMedium)} />
             <span className={cx(CS.textDark, CS.textBold)}>{metric.name}</span>
-=======
-            <Icon name="sum" className="mr1 text-medium" />
-            <span className={cx("text-dark", CS.textBold)}>{metric.name}</span>
->>>>>>> 3fbfeddf
           </span>
         </td>
         <td className={cx("px1 py1", CS.textWrap)}>
