(ns metabase.task.creator-sentiment-emails
  (:require
   [clojurewerkz.quartzite.jobs :as jobs]
   [clojurewerkz.quartzite.schedule.cron :as cron]
   [clojurewerkz.quartzite.triggers :as triggers]
   [java-time.api :as t]
   [metabase.analytics.core :as analytics]
   [metabase.channel.email :as email]
   [metabase.channel.email.messages :as messages]
   [metabase.config :as config]
   [metabase.db :as mdb]
   [metabase.driver.sql.query-processor :as sql.qp]
   [metabase.premium-features.core :as premium-features]
<<<<<<< HEAD
   [metabase.settings.deprecated-grab-bag :as public-settings]
   [metabase.task.core :as task]
=======
   [metabase.task :as task]
>>>>>>> 5a00c58b
   [metabase.util.log :as log]
   [toucan2.core :as t2])
  (:import
   (java.time.temporal WeekFields)
   (java.util Locale)))

(set! *warn-on-reflection* true)

(defn- fetch-creators
  "Fetch the creators who are eligible for a creator sentiment email. Which are users who, in the past 2 months:
    - Created at least 10 questions total
    - Created at least 2 SQL questions
    - Created at least 1 dashboard
    - Only admins if whitelabeling is enabled"
  [has-whitelabelling?]
  (t2/query {:select [[:u.email :email]
                      [:u.date_joined :created_at]
                      [:u.first_name :first_name]
                      [[:count [:distinct [:case [:= :d.archived false] :d.id]]] :num_dashboards]
                      [[:count [:distinct [:case [:and [:= :rc.type "question"] [:= :rc.archived false]] :rc.id]]] :num_questions]
                      [[:count [:distinct [:case [:and [:= :rc.type "model"] [:= :rc.archived false]] :rc.id]]] :num_models]]
             :from [[:core_user :u]]
             :join [[:report_card :rc] [:= :rc.creator_id :u.id]
                    [:report_dashboard :d] [:= :d.creator_id :u.id]]
             :where [:and
                     [:>= :rc.created_at (sql.qp/add-interval-honeysql-form (mdb/db-type) :%now -2 :month)]
                     [:>= :d.created_at (sql.qp/add-interval-honeysql-form (mdb/db-type) :%now -2 :month)]
                     [:= :u.is_active true]
                     [:= :u.type "personal"]
                     (when has-whitelabelling? [:= :u.is_superuser true])]
             :group-by [:u.id]
             :having [:and
                      [:>= [:count [:distinct :rc.id]] 10]
                      [:>= [:count [:distinct [:case [:= :rc.query_type "native"] :rc.id]]] 2]
                      [:>= [:count [:distinct :d.id]] 1]]}))

(defn fetch-plan-info
  "Figure out what plan this Metabase instance is on."
  []
  (cond
    (and config/ee-available? (premium-features/is-hosted?))
    (if (premium-features/has-any-features?)
      "pro-cloud/enterprise-cloud"
      "starter")

    config/ee-available? "pro-self-hosted/enterprise-self-hosted"
    :else                "unknown"))

(defn- fetch-instance-data []
  {:created_at     (analytics/instance-creation)
   :plan           (fetch-plan-info)
   :version        (config/mb-version-info :tag)
   :num_users      (t2/count :model/User :is_active true, :type "personal")
   :num_dashboards (t2/count :model/Dashboard :archived false)
   :num_databases  (t2/count :model/Database :is_audit false)
   :num_questions  (t2/count :model/Card :archived false :type "question")
   :num_models     (t2/count :model/Card :archived false :type "model")})

(defn- user-instance-info
  "Create a blob of instance/user data to be sent to the creator sentiment survey."
  [instance-data {:keys [created_at num_dashboards num_questions num_models]}]
  {:instance instance-data
   :user     {:created_at     created_at
              :num_dashboards num_dashboards
              :num_questions  num_questions
              :num_models     num_models}})

(defn- send-creator-sentiment-emails!
  "Send an email to the instance admin following up on their experience with Metabase thus far."
  [current-week]
  ;; we need access to email AND the instance must have surveys enabled.
  (when (and (email/email-configured?)
             (email/surveys-enabled))
    (let [instance-data (fetch-instance-data)
          all-creators  (fetch-creators (premium-features/enable-whitelabeling?))
          this-week?    (fn [c] (= current-week (-> c :email hash (mod 52))))
          recipients    (filter this-week? all-creators)
          blob          (if (analytics/anon-tracking-enabled)
                          (fn [creator]
                            (user-instance-info instance-data creator))
                          (constantly nil))]
      (log/infof "Sending surveys to %d creators of a total %d"
                 (count all-creators) (count recipients))
      (doseq [creator recipients]
        (try
          (messages/send-creator-sentiment-email! creator (blob creator))
          (catch Throwable e
            (log/error e "Problem sending creator sentiment email:")))))))

(task/defjob ^{:doc "Sends out a monthly survey to a portion of the creators."} CreatorSentimentEmail [_]
  (let [current-week (.get (t/local-date) (.weekOfWeekBasedYear (WeekFields/of (Locale/getDefault))))]
    (send-creator-sentiment-emails! current-week)))

(def ^:private creator-sentiment-emails-job-key     "metabase.task.creator-sentiment-emails.job")
(def ^:private creator-sentiment-emails-trigger-key "metabase.task.creator-sentiment-emails.trigger")

(defmethod task/init! ::SendCreatorSentimentEmails [_]
  (let [job     (jobs/build
                 (jobs/of-type CreatorSentimentEmail)
                 (jobs/with-identity (jobs/key creator-sentiment-emails-job-key)))
        trigger (triggers/build
                 (triggers/with-identity (triggers/key creator-sentiment-emails-trigger-key))
                 (triggers/start-now)
                 (triggers/with-schedule
                   ;; Fire at 2am every saturday
                  (cron/cron-schedule "0 0 2 ? * 7")))]
    (task/schedule-task! job trigger)))<|MERGE_RESOLUTION|>--- conflicted
+++ resolved
@@ -11,12 +11,7 @@
    [metabase.db :as mdb]
    [metabase.driver.sql.query-processor :as sql.qp]
    [metabase.premium-features.core :as premium-features]
-<<<<<<< HEAD
-   [metabase.settings.deprecated-grab-bag :as public-settings]
    [metabase.task.core :as task]
-=======
-   [metabase.task :as task]
->>>>>>> 5a00c58b
    [metabase.util.log :as log]
    [toucan2.core :as t2])
   (:import
