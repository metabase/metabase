---
title: Introduction
redirect_from:
  - /docs/latest/administration-guide/13-embedding
---

# Introduction

Embedding allows people to view your Metabase app inside another web app (such as your company's website).

[Signed embedding](./signed-embedding) and [full-app embedding](./full-app-embedding) are _secure_ ways to share your data with specific groups of people outside of your organization.

If you'd like to share your data with the good people of the internet, you can create a [public link](../questions/sharing/public-links) and embed that directly on your website.

## How embedding works

You'll need to put an iframe on your website to act as a window to your Metabase app. Then, you can configure things like:

<<<<<<< HEAD
- what Metabase charts and dashboards to display in the iframe,
- whether people need to sign in to view those charts and dashboards, and
- how much people can interact with your data (using Metabase features that are accessible through the iframe).
=======
Some dashboards and questions have the ability to accept [parameters](../questions/native-editor/sql-parameters.md). In dashboards, these are synonymous with [dashboard filters](../dashboards/filters.md). For example, if you have a dashboard with a filter on `Publisher ID`, this can be specified as a parameter when embedding, so that you could insert the dashboard filtered down to a specific `Publisher ID`.
>>>>>>> cf10a9d3

## Comparison of embedding types

<<<<<<< HEAD
|                                                                                                         | [Public](../questions/sharing/public-links#public-embed) | [Signed](./signed-embedding) | [Full-app](./full-app-embedding) |
| --------------------------------------------------------------------------------------------------------| -------------------------------------------------------- | ---------------------------- | -------------------------------- |
| Display charts and dashboards                                                                           | ✅                                                       | ✅                           | ✅                               |
| Display interactive [filter widgets](/glossary/filter_widget)                                           | ✅                                                       | ✅                           | ✅                               |
| Restrict data with [locked filters](./signed-embedding-parameters#pre-filtering-data-in-a-signed-embed) | ❌                                                       | ✅                           | ❌                               |
| Restrict data with [sandboxes](../permissions/data-sandboxes)                                           | ❌                                                       | ❌                           | ✅                               |
| Drill-down using the [action menu](/glossary/action_menu)                                               | ❌                                                       | ❌                           | ✅                               |
| Self-serve via [query builder](/glossary/query_builder)                                                 | ❌                                                       | ❌                           | ✅                               |

## Further reading

- [Strategies for delivering customer-facing analytics](/learn/embedding/embedding-overview).
- [Publishing data visualizations to the web](/learn/embedding/embedding-charts-and-dashboards).
- [Multi-tenant self-service analytics](/learn/embedding/multi-tenant-self-service-analytics).
- [Appearance documentation](../configuring-metabase/appearance)
=======
```
SELECT count(*)
FROM orders
WHERE product_id = {% raw %}{{productID}}{% endraw %}
```

you could specify a specific `productID` when embedding the question.

### Signed parameters

In general, when embedding a chart or dashboard, the server of your embedding application will need to sign a request for that resource.

If you choose to sign a specific parameter value, that means the user can't modify that value, nor is a filter widget displayed for that parameter. For example, if the `Publisher ID` is assigned a value and the request signed, that means the front-end client that renders that dashboard on behalf of a given logged-in user can only see information for that publisher ID.

## Enabling embedding

To enable embedding, go to the **Admin Panel** and select **Embedding in other Applications** from the left sidebar. When you click **Enable**, you'll see an **Embedding secret key** you can use later to sign requests. If you ever need to invalidate that key and generate a new one, just click on **Regenerate key**.
![Enabling Embedding](./images/01-enabling.png)

You can also see all questions and dashboards that have been marked as embedded here, as well as revoke any questions or dashboards that should no longer be embeddable in other applications.

Once you've enabled the embedding feature on your Metabase instance, next you'll want to set up individual questions and dashboards for embedding.

## Embedding charts and dashboards

To make a question or dashboard embeddable, click the **Sharing icon** (the box with an arrow pointing up and to the right) at the bottom right of the question.

![Share icon](./images/02-share-icon.png)

For dashboards, the sharing icon is at the top of the dashboard:

![Dashboard sharing icon](./images/dashboard-sharing-icon.png)

Then select **Embed this question in an application**.

![Enable sharing for a question](./images/03-enable-question.png)

You'll see a preview of the question or dashboard as it will appear in your application, as well as a panel showing the code you'll need to insert in your application. You can alternate between the preview and code with the toggle near the top of the page.

![Preview](./images/04-preview.png)

## Publishing your embedded item

In order for the embedding to work, you'll need to hit **Publish**. You'll need to hit the **Publish** button whenever:

- You first set up a chart or dashboard for embedding
- *and* each time you change any embedding settings.

 Also, any changes you make to the embedding settings may require you to update the code in your own application so that it matches the latest code sample Metabase generates.

![Code samples for embedding](./images/05-code.png)

Metabase provides code samples for common frontend template languages, as well as some common backend web frameworks and languages. You can also use these code samples as starting points for writing your own versions in other platforms.

If you want to remove the **Powered by Metabase** label, you'll need to upgrade to a [paid plan](https://www.metabase.com/pricing).

## Embedding charts and dashboards with locked parameters

If you wish to have a parameter locked down to prevent your embedding application's end users from seeing other users' data, you can mark parameters as "Locked." This will prevent that parameter from being displayed as a filter widget, so its value must instead be set by the embedding application's server code.

![Locked parameters](./images/06-locked.png)

When using locked Field Filters with multiple selected values, then it is provided as a JSON array. Example:

```
...
params: {
  foo: ['Value1', 'Value2'],
},
...
```

## Hiding parameters

If you have parameters that aren't required, but that you'd like to be hidden, instead of marking them as Locked you can use the `hide_parameters` URL option to hide one or more parameters (i.e., prevent it from showing up as a filter widget on screen). You'll want to add this option to the Metabase URL specified in your embedding iframe.

For example, if you have a parameter called "ID," in this example the ID filter widget would be hidden:

```
/dashboard/42#hide_parameters=id
```

If you want, you can also simultaneously assign a parameter a value and hide the widget like this:

```
/dashboard/42?id=7#hide_parameters=id
```

Note that the name of the parameter in the URL should be specified in lower case, and with underscores instead of spaces. So if your parameter was called "Filter for User ZIP Code," you'd write:

```
/dashboard/42#hide_parameters=filter_for_user_zip_code
```

You can specify multiple parameters to hide by separating them with commas, like this:

```
/dashboard/42#hide_parameters=id,customer_name
```

To specify multiple values for filters, though, you'll need to separate them with ampersands (&), like this:

```
/dashboard/42?id=7&customer_name=janet
```

## Resizing dashboards to fit their content

Dashboards are a fixed aspect ratio, so if you'd like to ensure they're automatically sized vertically to fit their contents you can use the [iFrame Resizer](https://github.com/davidjbradshaw/iframe-resizer) script. Metabase serves a copy for convenience:

```
<script src="http://metabase.example.com/app/iframeResizer.js"></script>
<iframe src="http://metabase.example.com/embed/dashboard/TOKEN" onload="iFrameResize({}, this)"></iframe>
```

## Additional parameters

To change the look and feel of the embed, you can add additional parameters to the embedding URL:

- **Bordered**: true or false. Adds a visible border to the embed.
- **Titled**: true or false. Adds or removes the title to the embedding.
- **Theme**: light, transparent, or night. Shows the embedded iframe in light (theme is null), transparent (no background), or night (dark mode).

For example:

```
http://yourmetabaseurl.com/embed/dashboard/a_very_huge_hashed_url#theme=night&hide_parameters=category&titled=true&bordered=false
```

These settings can also be changed under **Style** when previewing the embedded question or dashboard and its code in Metabase.

## Embedding reference applications

To see code examples of how to embed Metabase in applications using a number of common frameworks, check out our [reference implementations](https://github.com/metabase/embedding-reference-apps) on Github.

## Customizing embeds

Paid plans include additional features for [customizing the appearance](./customize-embeds.md) of embedded items.

## Further reading

- [Embedding track](https://www.metabase.com/learn/embedding) in Learn Metabase.
>>>>>>> cf10a9d3
<|MERGE_RESOLUTION|>--- conflicted
+++ resolved
@@ -16,17 +16,12 @@
 
 You'll need to put an iframe on your website to act as a window to your Metabase app. Then, you can configure things like:
 
-<<<<<<< HEAD
 - what Metabase charts and dashboards to display in the iframe,
 - whether people need to sign in to view those charts and dashboards, and
 - how much people can interact with your data (using Metabase features that are accessible through the iframe).
-=======
-Some dashboards and questions have the ability to accept [parameters](../questions/native-editor/sql-parameters.md). In dashboards, these are synonymous with [dashboard filters](../dashboards/filters.md). For example, if you have a dashboard with a filter on `Publisher ID`, this can be specified as a parameter when embedding, so that you could insert the dashboard filtered down to a specific `Publisher ID`.
->>>>>>> cf10a9d3
 
 ## Comparison of embedding types
 
-<<<<<<< HEAD
 |                                                                                                         | [Public](../questions/sharing/public-links#public-embed) | [Signed](./signed-embedding) | [Full-app](./full-app-embedding) |
 | --------------------------------------------------------------------------------------------------------| -------------------------------------------------------- | ---------------------------- | -------------------------------- |
 | Display charts and dashboards                                                                           | ✅                                                       | ✅                           | ✅                               |
@@ -41,148 +36,4 @@
 - [Strategies for delivering customer-facing analytics](/learn/embedding/embedding-overview).
 - [Publishing data visualizations to the web](/learn/embedding/embedding-charts-and-dashboards).
 - [Multi-tenant self-service analytics](/learn/embedding/multi-tenant-self-service-analytics).
-- [Appearance documentation](../configuring-metabase/appearance)
-=======
-```
-SELECT count(*)
-FROM orders
-WHERE product_id = {% raw %}{{productID}}{% endraw %}
-```
-
-you could specify a specific `productID` when embedding the question.
-
-### Signed parameters
-
-In general, when embedding a chart or dashboard, the server of your embedding application will need to sign a request for that resource.
-
-If you choose to sign a specific parameter value, that means the user can't modify that value, nor is a filter widget displayed for that parameter. For example, if the `Publisher ID` is assigned a value and the request signed, that means the front-end client that renders that dashboard on behalf of a given logged-in user can only see information for that publisher ID.
-
-## Enabling embedding
-
-To enable embedding, go to the **Admin Panel** and select **Embedding in other Applications** from the left sidebar. When you click **Enable**, you'll see an **Embedding secret key** you can use later to sign requests. If you ever need to invalidate that key and generate a new one, just click on **Regenerate key**.
-![Enabling Embedding](./images/01-enabling.png)
-
-You can also see all questions and dashboards that have been marked as embedded here, as well as revoke any questions or dashboards that should no longer be embeddable in other applications.
-
-Once you've enabled the embedding feature on your Metabase instance, next you'll want to set up individual questions and dashboards for embedding.
-
-## Embedding charts and dashboards
-
-To make a question or dashboard embeddable, click the **Sharing icon** (the box with an arrow pointing up and to the right) at the bottom right of the question.
-
-![Share icon](./images/02-share-icon.png)
-
-For dashboards, the sharing icon is at the top of the dashboard:
-
-![Dashboard sharing icon](./images/dashboard-sharing-icon.png)
-
-Then select **Embed this question in an application**.
-
-![Enable sharing for a question](./images/03-enable-question.png)
-
-You'll see a preview of the question or dashboard as it will appear in your application, as well as a panel showing the code you'll need to insert in your application. You can alternate between the preview and code with the toggle near the top of the page.
-
-![Preview](./images/04-preview.png)
-
-## Publishing your embedded item
-
-In order for the embedding to work, you'll need to hit **Publish**. You'll need to hit the **Publish** button whenever:
-
-- You first set up a chart or dashboard for embedding
-- *and* each time you change any embedding settings.
-
- Also, any changes you make to the embedding settings may require you to update the code in your own application so that it matches the latest code sample Metabase generates.
-
-![Code samples for embedding](./images/05-code.png)
-
-Metabase provides code samples for common frontend template languages, as well as some common backend web frameworks and languages. You can also use these code samples as starting points for writing your own versions in other platforms.
-
-If you want to remove the **Powered by Metabase** label, you'll need to upgrade to a [paid plan](https://www.metabase.com/pricing).
-
-## Embedding charts and dashboards with locked parameters
-
-If you wish to have a parameter locked down to prevent your embedding application's end users from seeing other users' data, you can mark parameters as "Locked." This will prevent that parameter from being displayed as a filter widget, so its value must instead be set by the embedding application's server code.
-
-![Locked parameters](./images/06-locked.png)
-
-When using locked Field Filters with multiple selected values, then it is provided as a JSON array. Example:
-
-```
-...
-params: {
-  foo: ['Value1', 'Value2'],
-},
-...
-```
-
-## Hiding parameters
-
-If you have parameters that aren't required, but that you'd like to be hidden, instead of marking them as Locked you can use the `hide_parameters` URL option to hide one or more parameters (i.e., prevent it from showing up as a filter widget on screen). You'll want to add this option to the Metabase URL specified in your embedding iframe.
-
-For example, if you have a parameter called "ID," in this example the ID filter widget would be hidden:
-
-```
-/dashboard/42#hide_parameters=id
-```
-
-If you want, you can also simultaneously assign a parameter a value and hide the widget like this:
-
-```
-/dashboard/42?id=7#hide_parameters=id
-```
-
-Note that the name of the parameter in the URL should be specified in lower case, and with underscores instead of spaces. So if your parameter was called "Filter for User ZIP Code," you'd write:
-
-```
-/dashboard/42#hide_parameters=filter_for_user_zip_code
-```
-
-You can specify multiple parameters to hide by separating them with commas, like this:
-
-```
-/dashboard/42#hide_parameters=id,customer_name
-```
-
-To specify multiple values for filters, though, you'll need to separate them with ampersands (&), like this:
-
-```
-/dashboard/42?id=7&customer_name=janet
-```
-
-## Resizing dashboards to fit their content
-
-Dashboards are a fixed aspect ratio, so if you'd like to ensure they're automatically sized vertically to fit their contents you can use the [iFrame Resizer](https://github.com/davidjbradshaw/iframe-resizer) script. Metabase serves a copy for convenience:
-
-```
-<script src="http://metabase.example.com/app/iframeResizer.js"></script>
-<iframe src="http://metabase.example.com/embed/dashboard/TOKEN" onload="iFrameResize({}, this)"></iframe>
-```
-
-## Additional parameters
-
-To change the look and feel of the embed, you can add additional parameters to the embedding URL:
-
-- **Bordered**: true or false. Adds a visible border to the embed.
-- **Titled**: true or false. Adds or removes the title to the embedding.
-- **Theme**: light, transparent, or night. Shows the embedded iframe in light (theme is null), transparent (no background), or night (dark mode).
-
-For example:
-
-```
-http://yourmetabaseurl.com/embed/dashboard/a_very_huge_hashed_url#theme=night&hide_parameters=category&titled=true&bordered=false
-```
-
-These settings can also be changed under **Style** when previewing the embedded question or dashboard and its code in Metabase.
-
-## Embedding reference applications
-
-To see code examples of how to embed Metabase in applications using a number of common frameworks, check out our [reference implementations](https://github.com/metabase/embedding-reference-apps) on Github.
-
-## Customizing embeds
-
-Paid plans include additional features for [customizing the appearance](./customize-embeds.md) of embedded items.
-
-## Further reading
-
-- [Embedding track](https://www.metabase.com/learn/embedding) in Learn Metabase.
->>>>>>> cf10a9d3
+- [Appearance documentation](../configuring-metabase/appearance)