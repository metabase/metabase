--- conflicted
+++ resolved
@@ -270,22 +270,11 @@
                         <h3 className="text-default">{field.display_name}</h3>
                     </div>
                     { isDate(field) ?
-<<<<<<< HEAD
-                        <div className="mt1 pt2 border-top">
-                            <DatePicker
-                                filter={filter}
-                                onFilterChange={this.setFilter}
-                                onOperatorChange={this.setOperator}
-                                tableMetadata={this.props.tableMetadata}
-                            />
-                        </div>
-=======
                         <DatePicker
                             className="mt1 border-top"
                             filter={filter}
                             onFilterChange={this.setFilter}
                         />
->>>>>>> 19fb5aae
                     :
                         <div>
                             <OperatorSelector
