(ns metabase.query-processor.streaming.csv
  (:require
   [clojure.data.csv :as csv]
   [java-time.api :as t]
   [metabase.formatter :as formatter]
   [metabase.query-processor.pivot :as qp.pivot]
   [metabase.query-processor.streaming.common :as common]
   [metabase.query-processor.streaming.interface :as qp.si]
   [metabase.shared.models.visualization-settings :as mb.viz]
   [metabase.util.date-2 :as u.date])
  (:import
   (java.io BufferedWriter OutputStream OutputStreamWriter)
   (java.nio.charset StandardCharsets)))

(set! *warn-on-reflection* true)

(defmethod qp.si/stream-options :csv
  ([_]
   (qp.si/stream-options :csv "query_result"))
  ([_ filename-prefix]
   {:content-type              "text/csv"
    :status                    200
    :headers                   {"Content-Disposition" (format "attachment; filename=\"%s_%s.csv\""
                                                              (or filename-prefix "query_result")
                                                              (u.date/format (t/zoned-date-time)))}
    :write-keepalive-newlines? false}))

(defmethod qp.si/streaming-results-writer :csv
  [_ ^OutputStream os]
  (let [writer             (BufferedWriter. (OutputStreamWriter. os StandardCharsets/UTF_8))
        ordered-formatters (volatile! nil)
        rows!              (atom [])
        pivot-options      (atom nil)]
    (reify qp.si/StreamingResultsWriter
      (begin! [_ {{:keys [ordered-cols results_timezone format-rows? pivot-export-options]
                   :or   {format-rows? true}} :data} viz-settings]
<<<<<<< HEAD
        (let [opts      (when pivot-export-options
                          (assoc pivot-export-options :column-titles (mapv :display_name ordered-cols)))
              ;; col-names are created later when exporting a pivot table, so only create them if there are no pivot options
              col-names (when-not opts (common/column-titles ordered-cols (::mb.viz/column-settings viz-settings)))]
          ;; when pivot options exist, we want to save them to access later when processing the complete set of results for export.
          (when opts
            (reset! pivot-options opts))
=======
        (let [col-names (common/column-titles ordered-cols (::mb.viz/column-settings viz-settings) format-rows?)]
>>>>>>> 932781aa
          (vreset! ordered-formatters
                   (if format-rows?
                     (mapv #(formatter/create-formatter results_timezone % viz-settings) ordered-cols)
                     (vec (repeat (count ordered-cols) identity))))
          ;; write the column names for non-pivot tables
          (when col-names
            (csv/write-csv writer [col-names])
            (.flush writer))))

      (write-row! [_ row _row-num _ {:keys [output-order]}]
        (let [ordered-row (if output-order
                            (let [row-v (into [] row)]
                              (for [i output-order] (row-v i)))
                            row)
              xf-row      (mapv (fn [formatter r]
                                  (formatter (common/format-value r)))
                                @ordered-formatters ordered-row)]
          (if @pivot-options
            ;; if we're processing a pivot result, we don't write it out yet, just store it
            ;; so that we can post process the full set of results in finish!
            (swap! rows! conj xf-row)
            (do
              (csv/write-csv writer [xf-row])
              (.flush writer)))))

      (finish! [_ _]
        ;; TODO -- not sure we need to flush both
        (when @pivot-options
          (let [pivot-table-rows (qp.pivot/pivot-builder @rows! @pivot-options)]
            (doseq [xf-row pivot-table-rows]
              (csv/write-csv writer [xf-row]))))
        (.flush writer)
        (.flush os)
        (.close writer)))))<|MERGE_RESOLUTION|>--- conflicted
+++ resolved
@@ -34,17 +34,13 @@
     (reify qp.si/StreamingResultsWriter
       (begin! [_ {{:keys [ordered-cols results_timezone format-rows? pivot-export-options]
                    :or   {format-rows? true}} :data} viz-settings]
-<<<<<<< HEAD
         (let [opts      (when pivot-export-options
                           (assoc pivot-export-options :column-titles (mapv :display_name ordered-cols)))
               ;; col-names are created later when exporting a pivot table, so only create them if there are no pivot options
-              col-names (when-not opts (common/column-titles ordered-cols (::mb.viz/column-settings viz-settings)))]
+              col-names (when-not opts (common/column-titles ordered-cols (::mb.viz/column-settings viz-settings) format-rows?))]
           ;; when pivot options exist, we want to save them to access later when processing the complete set of results for export.
           (when opts
             (reset! pivot-options opts))
-=======
-        (let [col-names (common/column-titles ordered-cols (::mb.viz/column-settings viz-settings) format-rows?)]
->>>>>>> 932781aa
           (vreset! ordered-formatters
                    (if format-rows?
                      (mapv #(formatter/create-formatter results_timezone % viz-settings) ordered-cols)
