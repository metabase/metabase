(ns metabase-enterprise.data-editing.api
  (:require
   [medley.core :as m]
   [metabase-enterprise.data-editing.data-editing :as data-editing]
   [metabase-enterprise.data-editing.undo :as undo]
   [metabase.actions.core :as actions]
   [metabase.api.common :as api]
   [metabase.api.macros :as api.macros]
   [metabase.api.routes.common :refer [+auth]]
   [metabase.driver :as driver]
   [metabase.events.notification :as events.notification]
   [metabase.lib.core :as lib]
   [metabase.lib.metadata :as lib.metadata]
   [metabase.models.field-values :as field-values]
   [metabase.query-processor :as qp]
   [metabase.query-processor.store :as qp.store]
   [metabase.upload :as-alias upload]
   [metabase.util :as u]
   [metabase.util.i18n :as i18n :refer [tru]]
   [metabase.util.malli.schema :as ms]
   [nano-id.core :as nano-id]
   [toucan2.core :as t2])
  (:import (clojure.lang ExceptionInfo)))

(set! *warn-on-reflection* true)

(defmethod events.notification/notification-filter-for-topic :event/action.success
  [_topic event-info]
  [:and
   [:= :table_id (-> event-info :result :table_id)]
   [:= :action (u/qualified-name (:action event-info))]])

(defn- qp-result->row-map
  [{:keys [rows cols]}]
  ;; rows from the request are keywordized
  (let [col-names (map (comp keyword :name) cols)]
    (map #(zipmap col-names %) rows)))

(defn- table-id->pk
  [table-id]
  ;; TODO: support composite PKs
  (let [pks (api/check-404 (t2/select :model/Field :table_id table-id :semantic_type :type/PK))]
    (api/check-500 (= 1 (count pks)))
    (first pks)))

(defn- get-row-pk
  [pk-field row]
  (get row (keyword (:name pk-field))))

(defn- query-db-rows
  [table-id pk-field rows]
  (let [{:keys [db_id]} (api/check-404 (t2/select-one :model/Table table-id))]
    (assert pk-field "Table must have a primary key")
    (assert (every? (partial get-row-pk pk-field) rows) "All rows must have the primary key")
    (when-let [pk-values (seq (map (partial get-row-pk pk-field) rows))]
      (qp.store/with-metadata-provider db_id
        (let [mp    (qp.store/metadata-provider)
              query (-> (lib/query mp (lib.metadata/table mp table-id))
                        (lib/filter (apply lib/in (lib.metadata/field mp (:id pk-field)) pk-values))
                        qp/userland-query-with-default-constraints)]
          (->> (qp/process-query query)
               :data
               qp-result->row-map
               (m/index-by #(get-row-pk pk-field %))))))))

(defn- invalidate-field-values! [table-id rows]
  (let [field-name-xf (comp (mapcat keys)
                            (distinct)
                            (map name)
                            (map u/lower-case-en))
        field-names (into #{} field-name-xf rows)
        fields (when (seq field-names)
                 (t2/select :model/Field
                            :table_id table-id
                            :name [:in field-names]
                            :has_field_values [:in ["list" "auto-list"]]))]
    (run! field-values/create-or-update-full-field-values! fields)))

(defn require-authz?
  "Temporary hack to have auth be off by default, only on if MB_DATA_EDITING_AUTHZ=true.
  Remove once auth policy is fixed for dashboards."
  []
  (= "true" (System/getenv "MB_DATA_EDITING_AUTHZ")))

(defn- check-permissions []
  (when (require-authz?)
    (api/check-superuser)))

(api.macros/defendpoint :post "/table/:table-id"
  "Insert row(s) into the given table."
  [{:keys [table-id]} :- [:map [:table-id ms/PositiveInt]]
   {}
   {:keys [rows]} :- [:map [:rows [:sequential {:min 1} :map]]]]
  (check-permissions)
  (let [rows'      (data-editing/apply-coercions table-id rows)
        res        (data-editing/insert! api/*current-user-id* table-id rows')
        pk-field   (table-id->pk table-id)
        ;; actions code does not return coerced values
        ;; right now the FE works off qp outputs, which coerce output row data
        ;; still feels messy, revisit this
        id->db-row (query-db-rows table-id pk-field (map #(update-keys % keyword) (:created-rows res)))]
    (invalidate-field-values! table-id rows')
    {:created-rows (vals id->db-row)}))

(api.macros/defendpoint :put "/table/:table-id"
  "Update row(s) within the given table."
  [{:keys [table-id]} :- [:map [:table-id ms/PositiveInt]]
   {}
   {:keys [rows]} :- [:map [:rows [:sequential {:min 1} :map]]]]
  (check-permissions)
  (if (empty? rows)
    {:updated []}
    (let [rows'        (data-editing/apply-coercions table-id rows)
          pk-field     (table-id->pk table-id)
          id->db-row   (query-db-rows table-id pk-field rows')
          updated-rows (volatile! [])
          user-id      api/*current-user-id*]
      ;; TODO this publishing needs to move down the stack and be generic all :row/delete invocations
      ;; https://linear.app/metabase/issue/WRK-228/publish-events-when-modified-by-action-execution
      (doseq [row rows']
        (let [;; well, this is a trick, but I haven't figured out how to do single row update
              result     (:rows-updated (data-editing/perform-bulk-action! :bulk/update table-id [row]))
              after-row  (-> (query-db-rows table-id pk-field [row]) vals first)
              row-before (get id->db-row (get-row-pk pk-field row))]
          (vswap! updated-rows conj after-row)
          (when (pos-int? result)
            (actions/publish-action-success!
             (nano-id/nano-id)
             user-id
             :row/update
             {:table_id table-id
              :row row}
             {:after      after-row
              :before     row-before
              :raw_update row}))))
      ;; TODO this should also become a subscription to the above action's success, e.g. via the system event
      (let [row-pk->old-new-values (->> (for [row rows']
                                          ;; TODO fix for composite keys here too
                                          (let [id  (get-row-pk pk-field row)
                                                pks {(:name pk-field) id}]
                                            [pks [(get id->db-row id)
                                                  row]]))
                                        (into {}))]
        (undo/track-change! user-id {table-id row-pk->old-new-values}))

      (invalidate-field-values! table-id rows')
      {:updated @updated-rows})))

(api.macros/defendpoint :post "/table/:table-id/delete"
  "Delete row(s) from the given table"
  [{:keys [table-id]} :- [:map [:table-id ms/PositiveInt]]
   {}
   {:keys [rows]} :- [:map [:rows [:sequential {:min 1} :map]]]]
  (check-permissions)
  ;; TODO fix for composite keys here too
  (let [pk-field    (table-id->pk table-id)
        id->db-rows (query-db-rows table-id pk-field rows)
        res         (data-editing/perform-bulk-action! :bulk/delete table-id rows)
        user-id       api/*current-user-id*]
    ;; TODO this publishing needs to move down the stack and be generic all :row/delete invocations
    ;; https://linear.app/metabase/issue/WRK-228/publish-events-when-modified-by-action-execution
    (doseq [row rows]
      (actions/publish-action-success!
       (nano-id/nano-id)
       user-id
       :row/delete
<<<<<<< HEAD
       {:table_id table-id
        :row      row}
       {:deleted_row (get id->db-rows (get-row-pk pk-field row))}))
=======
       {:table_id   table-id
        ;; TODO fix for composite keys here too
        :deleted_row (get id->db-rows (get-row-pk pk-field row))}))
    ;; TODO this should also become a subscription to the above action's success, e.g. via the system event
    (let [row-pk->old-new-values (->> (for [row rows]
                                        ;; TODO fix for composite keys here too
                                        (let [id  (get-row-pk pk-field row)
                                              pks {(:name pk-field) id}]
                                          [pks [(get id->db-rows id) nil]]))
                                      (into {}))]
      (undo/track-change! user-id {table-id row-pk->old-new-values}))
>>>>>>> 9c50d214
    res))

;; might later be changed, or made driver specific, we might later drop the requirement depending on admin trust
;; model (e.g are admins trusted with writing arbitrary SQL cases anyway, will non admins ever call this?)
(def ^:private Identifier
  "A malli schema for strings that can be used as SQL identifiers"
  [:re #"^[\w\- ]+$"])

;; upload types are used temporarily, I expect this to change
(def ^:private column-type->upload-type
  {"auto_incrementing_int_pk" ::upload/auto-incrementing-int-pk
   "boolean"                  ::upload/boolean
   "int"                      ::upload/int
   "float"                    ::upload/float
   "varchar255"               ::upload/varchar-255
   "text"                     ::upload/text
   "date"                     ::upload/date
   "datetime"                 ::upload/datetime
   "offset_datetime"          ::upload/timestamp-with-time-zone})

(def ^:private ColumnType
  (into [:enum] (keys column-type->upload-type)))

(defn- ensure-database-type [driver column-type]
  (if-some [upload-type (column-type->upload-type column-type)]
    (driver/upload-type->database-type driver upload-type)
    (throw (ex-info (i18n/tru "Not a supported column type: {0}" column-type)
                    {:status 400, :column-type column-type}))))

(api.macros/defendpoint :post "/database/:db-id/table"
  "Creates a new table in the given database"
  [{:keys [db-id]} :- [:map [:db-id ms/PositiveInt]]
   _
   {table-name :name
    :keys      [primary_key columns]}
   :-
   [:map
    [:name Identifier]
    [:primary_key [:seqable {:min-count 1} Identifier]]
    [:columns [:seqable
               [:map
                [:name Identifier]
                [:type ColumnType]]]]]]
  (check-permissions)
  (let [{driver :engine :as database} (api/check-404 (t2/select-one :model/Database db-id))
        _          (actions/check-data-editing-enabled-for-database! database)
        column-map (->> (for [{column-name :name
                               column-type :type} columns]
                          [column-name (ensure-database-type driver column-type)])
                        (into {}))]
    (driver/create-table! driver db-id table-name column-map :primary-key (map keyword primary_key))))

(api.macros/defendpoint :post "/webhook"
  "Creates a new webhook endpoint token.
  The token can be used with the unauthenticated ingestion endpoint.
  POST /ee/data-editing-public/webhook/{token} to insert rows."
  [_
   _
   {:keys [table-id]}] :- [:map [:table-id ms/PositiveInt]]
  (check-permissions)
  (let [_       (api/check-404 (t2/select-one :model/Table table-id))
        token   (u/generate-nano-id)
        user-id api/*current-user-id*]
    (t2/insert! :table_webhook_token {:token token, :table_id table-id, :creator_id user-id})
    {:table_id table-id
     :token token}))

(defn- translate-undo-error [e]
  (case (:error (ex-data e))
    :undo/none            (ex-info (tru "Nothing to do")                                         {:status-code 204} e)
    :undo/cannot-undelete (ex-info (tru "You cannot undo your previous change.")                 {:status-code 405} e)
    :undo/conflict        (ex-info (tru "Your previous change has a conflict with another edit") {:status-code 409} e)
    e))

(api.macros/defendpoint :post "/undo"
  "Undo the last change you made.
  For now only supports tables, but in future will support editables for sure.
  Maybe actions, workflows, etc.
  Could even generalize to things like edits to dashboard definitions themselves."
  [_
   _
   {:keys [table-id no-op]}] :- [:map
                                 [:table-id ms/PositiveInt]
                                 [:no-op {:optional true} ms/BooleanValue]]
  (check-permissions)
  (api/check-404 (t2/select-one-pk :model/Table table-id))
  (let [user-id api/*current-user-id*]
    (if no-op
      {:batch_num (undo/next-batch-num true user-id table-id)}
      ;; IDEA encapsulate this in an action
      ;; IDEA use generic action calling API instead of having this endpoint
      (try
        {:result (undo/undo! user-id table-id)}
        (catch ExceptionInfo e
          (throw (translate-undo-error e)))))))

(api.macros/defendpoint :post "/redo"
  "Redo the last change you made.
  For now only supports tables, but in future will support editables for sure.
  Maybe actions, workflows, etc.
  Could even generalize to things like edits to dashboard definitions themselves."
  [_
   _
   {:keys [table-id no-op]}] :- [:map
                                 [:table-id ms/PositiveInt]
                                 [:no-op {:optional true} ms/BooleanValue]]
  (check-permissions)
  (api/check-404 (t2/select-one :model/Table table-id))
  (let [user-id api/*current-user-id*]
    (if no-op
      {:batch_num (undo/next-batch-num false user-id table-id)}
      ;; IDEA encapsulate this in an action
      ;; IDEA use generic action calling API instead of having this endpoint
      ;; TODO translate errors to http codes
      (try
        {:result (undo/redo! user-id table-id)}
        (catch ExceptionInfo e
          (throw (translate-undo-error e)))))))

(api.macros/defendpoint :delete "/webhook/:token"
  "Deletes a webhook endpoint token."
  [{:keys [token]}
   _
   _]
  (check-permissions)
  (let [deleted-count (t2/delete! :table_webhook_token :token token)]
    (api/check-404 (pos? deleted-count)))
  {})

(api.macros/defendpoint :get "/webhook"
  "Lists webhook endpoints tokens for a table.
  Behaviour is currently undefined if no table-id parameter is specified"
  [_
   {:keys [table-id]} :- [:map [:table-id ms/PositiveInt]]]
  (check-permissions)
  (api/check-404 (t2/select-one :model/Table table-id))
  (let [include-cols [:token :table_id :creator_id]]
    {:tokens (t2/select (into [:table_webhook_token] include-cols) :table_id table-id)}))

(def ^{:arglists '([request respond raise])} routes
  "`/api/ee/data-editing routes."
  (api.macros/ns-handler *ns* +auth))<|MERGE_RESOLUTION|>--- conflicted
+++ resolved
@@ -164,14 +164,10 @@
        (nano-id/nano-id)
        user-id
        :row/delete
-<<<<<<< HEAD
        {:table_id table-id
         :row      row}
+        ;; TODO fix for composite keys here too
        {:deleted_row (get id->db-rows (get-row-pk pk-field row))}))
-=======
-       {:table_id   table-id
-        ;; TODO fix for composite keys here too
-        :deleted_row (get id->db-rows (get-row-pk pk-field row))}))
     ;; TODO this should also become a subscription to the above action's success, e.g. via the system event
     (let [row-pk->old-new-values (->> (for [row rows]
                                         ;; TODO fix for composite keys here too
@@ -180,7 +176,6 @@
                                           [pks [(get id->db-rows id) nil]]))
                                       (into {}))]
       (undo/track-change! user-id {table-id row-pk->old-new-values}))
->>>>>>> 9c50d214
     res))
 
 ;; might later be changed, or made driver specific, we might later drop the requirement depending on admin trust
