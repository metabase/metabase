--- conflicted
+++ resolved
@@ -65,16 +65,9 @@
             :can_access_setting      (perms/set-has-application-permission-of-type? permissions-set :setting)
             :can_access_subscription (perms/set-has-application-permission-of-type? permissions-set :subscription)
             :can_access_monitoring   (perms/set-has-application-permission-of-type? permissions-set :monitoring)
-<<<<<<< HEAD
-            :can_access_data_studio  (perms/set-has-application-permission-of-type? permissions-set :data-studio)
             :can_access_data_model   (perms/user-has-any-perms-of-type? user-id :perms/manage-table-metadata)
             :can_access_db_details   (perms/user-has-any-perms-of-type? user-id :perms/manage-database)
             :is_group_manager        api/*is-group-manager?*)))
-=======
-            :can_access_data_model   (perms/user-has-any-perms-of-type? api/*current-user-id* :perms/manage-table-metadata)
-            :can_access_db_details   (perms/user-has-any-perms-of-type? api/*current-user-id* :perms/manage-database)
-            :is_group_manager        api/*is-group-manager?*})))
->>>>>>> 100cec8d
 
 (defenterprise current-user-has-application-permissions?
   "Check if `*current-user*` has permissions for a application permissions of type `perm-type`."
