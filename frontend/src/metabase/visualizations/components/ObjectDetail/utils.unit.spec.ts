--- conflicted
+++ resolved
@@ -2,7 +2,6 @@
 
 import {
   createMockColumn,
-  createMockDatabase,
   createMockDatasetData,
   createMockImplicitQueryAction,
   createMockNativeDatasetQuery,
@@ -15,7 +14,6 @@
 } from "metabase-types/api/mocks/presets";
 import Question from "metabase-lib/Question";
 
-import Database from "metabase-lib/metadata/Database";
 import {
   getActionItems,
   getDisplayId,
@@ -36,28 +34,6 @@
 
 const database = createSampleDatabase();
 
-<<<<<<< HEAD
-const databaseWithEnabledActions = new Database({
-  ...createMockDatabase({
-    settings: { "database-enable-actions": true },
-  }),
-  tables: [],
-});
-
-const databaseWithDisabledActions = new Database({
-  ...createMockDatabase({
-    settings: { "database-enable-actions": false },
-  }),
-  tables: [],
-});
-
-const metadata = createMockMetadata({
-  databases: [database],
-  questions: [card],
-});
-
-const implicitCreateAction = createMockImplicitQueryAction({
-=======
 const metadata = createMockMetadata({
   databases: [
     database,
@@ -81,25 +57,18 @@
 
 const implicitCreateAction = createMockImplicitQueryAction({
   database_id: ACTIONS_ENABLED_DB_ID,
->>>>>>> 5d3b1b9f
   name: "Create",
   kind: "row/create",
 });
 
 const implicitDeleteAction = createMockImplicitQueryAction({
-<<<<<<< HEAD
-=======
   database_id: ACTIONS_ENABLED_DB_ID,
->>>>>>> 5d3b1b9f
   name: "Delete",
   kind: "row/delete",
 });
 
 const implicitUpdateAction = createMockImplicitQueryAction({
-<<<<<<< HEAD
-=======
   database_id: ACTIONS_ENABLED_DB_ID,
->>>>>>> 5d3b1b9f
   name: "Update",
   kind: "row/update",
 });
