import type { ReactNode } from "react";

import type { SdkIframeEmbedSetupSettings } from "metabase/embedding/embedding-iframe-sdk-setup/types";
import type { CurrencyStyle } from "metabase/lib/formatting";

import type { InputSettingType } from "./actions";
import type { DashboardId } from "./dashboard";
import type { DatabaseId } from "./database";
import type { GroupId } from "./group";
import type { UserId } from "./user";

export interface FormattingSettings {
  "type/Temporal"?: DateFormattingSettings;
  "type/Number"?: NumberFormattingSettings;
  "type/Currency"?: CurrencyFormattingSettings;
}

export interface DateFormattingSettings {
  date_style?: string;
  date_separator?: string;
  date_abbreviate?: boolean;
  time_style?: string;
}

export interface NumberFormattingSettings {
  number_separators?: string;
}

export interface CurrencyFormattingSettings {
  currency?: string;
  currency_style?: CurrencyStyle;
  currency_in_header?: boolean;
}

export const engineKeys = [
  "athena",
  "bigquery-cloud-sdk",
  "clickhouse",
  "databricks",
  "druid-jdbc",
  "druid",
  "mongo",
  "mysql",
  "oracle",
  "postgres",
  "presto-jdbc",
  "redshift",
  "snowflake",
  "sparksql",
  "sqlite",
  "sqlserver",
  "starburst",
  "vertica",
] as const;

export const providerNames = [
  "Aiven",
  "Amazon RDS",
  "Azure",
  "Crunchy Data",
  "DigitalOcean",
  "Fly.io",
  "Neon",
  "PlanetScale",
  "Railway",
  "Render",
  "Scaleway",
  "Supabase",
  "Timescale",
] as const;

export type DatabaseProviderName = (typeof providerNames)[number];

export type DatabaseProvider = {
  name: DatabaseProviderName;
  pattern: string;
};

export type EngineKey = (typeof engineKeys)[number];

export interface Engine {
  "driver-name": string;
  "details-fields"?: EngineField[];
  source: EngineSource;
  "superseded-by": string | null;
  "extra-info": {
    "db-routing-info": {
      text: string;
    };
    providers?: DatabaseProvider[];
  } | null;
}

export interface EngineField {
  name: string;
  type?: EngineFieldType;
  "display-name"?: string;
  description?: string;
  "helper-text"?: string;
  placeholder?: unknown;
  required?: boolean;
  default?: unknown;
  options?: EngineFieldOption[];
  "visible-if"?: Record<string, unknown>;
  "treat-before-posting"?: EngineFieldTreatType;
}

export type EngineFieldType =
  | "string"
  | "password"
  | "text"
  | "integer"
  | "boolean"
  | "select"
  | "textFile"
  | "info"
  | "section"
  | "hidden";

export type EngineFieldTreatType = "base64";

export interface EngineFieldOption {
  name: string;
  value: string;
}

export interface EngineSource {
  type: "official" | "community";
  contact: EngineSourceContact | null;
}

export interface EngineSourceContact {
  name?: string;
  address?: string;
}

export interface ScheduleSettings {
  schedule_type?: ScheduleType | null;
  schedule_day?: ScheduleDayType | null;
  schedule_frame?: ScheduleFrameType | null;
  schedule_hour?: number | null;
  schedule_minute?: number | null;
}

export type ScheduleType =
  | "every_n_minutes"
  | "hourly"
  | "daily"
  | "weekly"
  | "monthly"
  // 'cron' type implies usage of more complex expressions represented
  // by raw cron string.
  | "cron";

export type ScheduleDayType =
  | "sun"
  | "mon"
  | "tue"
  | "wed"
  | "thu"
  | "fri"
  | "sat";

export type ScheduleFrameType = "first" | "mid" | "last";

export type ScheduleDisplayType = "cron/builder" | "cron/raw" | null;

export interface FontFile {
  src: string;
  fontWeight: number;
  fontFormat: FontFormat;
}

export type FontFormat = "woff" | "woff2" | "truetype";

export interface Version {
  tag?: string;
}

export interface VersionInfoRecord {
  version: string; // tag
  released?: string; // year-month-day
  patch?: boolean;
  highlights?: string[];
  announcement_url?: string;
}

export interface VersionInfo {
  nightly?: VersionInfoRecord;
  beta?: VersionInfoRecord;
  latest?: VersionInfoRecord;
  older?: VersionInfoRecord[];
}

export type LocaleData = [string, string];

export type LoadingMessage =
  | "doing-science"
  | "running-query"
  | "loading-results";

export type TokenStatusStatus = "unpaid" | "past-due" | "invalid" | string;

export type GdrivePayload = {
  status: "not-connected" | "syncing" | "active" | "paused" | "error";
  url?: string;
  message?: string; // only for errors
  created_at?: number;
  created_by_id?: UserId;
  sync_started_at?: number;
  last_sync_at?: number;
  next_sync_at?: number;
  error_message?: string;
  db_id?: number;
  error?: string;
};

const tokenStatusFeatures = [
  "advanced-config",
  "advanced-permissions",
  "audit-app",
  "cache-granular-controls",
  "collection-cleanup",
  "config-text-file",
  "content-management",
  "content-translation",
  "content-verification",
  "dashboard-subscription-filters",
  "database-auth-providers",
  "disable-password-login",
  "email-allow-list",
  "email-restrict-recipients",
  "embedding-sdk",
  "embedding",
  "embedding-simple",
  "embedding-hub",
  "hosting",
  "metabase-store-managed",
  "metabot-v3",
  "no-upsell",
  "offer-metabase-ai",
  "offer-metabase-ai-tiered",
  "official-collections",
  "query-reference-validation",
  "question-error-logs",
  "refresh-token-features",
  "sandboxes",
  "scim",
  "serialization",
  "session-timeout-config",
  "snippet-collections",
  "sso-google",
  "sso-jwt",
  "sso-ldap",
  "sso-saml",
  "sso",
  "upload-management",
  "whitelabel",
] as const;

export type TokenStatusFeature = (typeof tokenStatusFeatures)[number];

interface TokenStatusStoreUsers {
  email: string;
}

export interface TokenStatus {
  status: TokenStatusStatus;
  valid: boolean;
  "valid-thru"?: string;
  "error-details"?: string;
  trial?: boolean;
  features?: TokenStatusFeature[];
  "store-users"?: TokenStatusStoreUsers[];
}

export type DayOfWeekId =
  | "sunday"
  | "monday"
  | "tuesday"
  | "wednesday"
  | "thursday"
  | "friday"
  | "saturday";

export const tokenFeatures = [
  "attached_dwh",
  "advanced_permissions",
  "audit_app",
  "cache_granular_controls",
  "cloud_custom_smtp",
  "content_translation",
  "content_verification",
  "disable_password_login",
  "embedding",
  "embedding_sdk",
  "embedding_simple",
  "hosting",
  "official_collections",
  "sandboxes",
  "scim",
  "sso_google",
  "sso_jwt",
  "sso_ldap",
  "sso_saml",
  "session_timeout_config",
  "whitelabel",
  "serialization",
  "dashboard_subscription_filters",
  "snippet_collections",
  "email_allow_list",
  "email_restrict_recipients",
  "upload_management",
  "collection_cleanup",
  "cache_preemptive",
  "metabot_v3",
  "offer_metabase_ai",
  "offer_metabase_ai_tiered",
  "ai_sql_fixer",
  "ai_sql_generation",
  "ai_entity_analysis",
  "database_routing",
  "development_mode",
  "etl_connections",
  "etl_connections_pg",
  "table_data_editing",
  "remote_sync",
  "dependencies",
  "documents",
  "semantic_search",
  "transforms",
  "transforms-python",
<<<<<<< HEAD
  "tenants",
=======
  "support-users",
>>>>>>> 74b8adab
] as const;

export type TokenFeature = (typeof tokenFeatures)[number];
export type TokenFeatures = Record<TokenFeature, boolean>;

export type PasswordComplexity = {
  total?: number;
  digit?: number;
};

export type SessionCookieSameSite = "lax" | "strict" | "none";

export interface SettingDefinition<
  Key extends EnterpriseSettingKey = EnterpriseSettingKey,
> {
  key: Key;
  env_name?: string;
  is_env_setting?: boolean;
  value?: EnterpriseSettingValue<Key>;
  default?: EnterpriseSettingValue<Key>;
  display_name?: string;
  description?: string | ReactNode | null;
  type?: InputSettingType;
}

export type SettingDefinitionMap<
  T extends EnterpriseSettingKey = EnterpriseSettingKey,
> = {
  [K in T]: SettingDefinition<K>;
};

export interface OpenAiModel {
  id: string;
  owned_by: string;
}

export type HelpLinkSetting = "metabase" | "hidden" | "custom";

export type AutocompleteMatchStyle = "off" | "prefix" | "substring";

export interface UploadsSettings {
  db_id: number | null;
  schema_name: string | null;
  table_prefix: string | null;
}

export type CustomGeoJSONMap = {
  name: string;
  url: string;
  region_key: string;
  region_name: string;
  builtin?: boolean;
};

export type CustomGeoJSONSetting = Record<string, CustomGeoJSONMap>;

interface InstanceSettings {
  "admin-email": string | null;
  "email-from-address-override": string | null;
  "email-smtp-host-override": string | null;
  "email-smtp-port-override": 465 | 587 | 2525 | null;
  "email-smtp-security-override": "ssl" | "tls" | "starttls" | null;
  "email-smtp-username-override": string | null;
  "email-smtp-password-override": string | null;
  "email-from-name": string | null;
  "email-from-address": string | null;
  "email-reply-to": string[] | null;
  "email-smtp-host": string | null;
  "email-smtp-port": number | null;
  "email-smtp-security": "none" | "ssl" | "tls" | "starttls" | null;
  "email-smtp-username": string | null;
  "email-smtp-password": string | null;
  "enable-embedding": boolean;
  "enable-embedding-static": boolean;
  "enable-embedding-sdk": boolean;
  "enable-embedding-simple": boolean;
  "enable-embedding-interactive": boolean;
  "enable-nested-queries": boolean;
  "enable-public-sharing": boolean;
  "enable-xrays": boolean;
  "example-dashboard-id": number | null;
  "has-sample-database?"?: boolean; // Careful! This can be undefined during setup!
  "instance-creation": string;
  "read-only-mode": boolean;
  "search-typeahead-enabled": boolean;
  "show-homepage-data": boolean;
  "show-homepage-pin-message": boolean;
  "show-homepage-xrays": boolean;
  "site-name": string;
  "site-uuid": string;
  "smtp-override-enabled": boolean;
  "subscription-allowed-domains": string | null;
  "uploads-settings": UploadsSettings;
  "user-visibility": string | null;
  "query-analysis-enabled": boolean;
}

export type EmbeddingHomepageDismissReason =
  | "dismissed-done"
  | "dismissed-run-into-issues"
  | "dismissed-not-interested-now";
export type EmbeddingHomepageStatus =
  | EmbeddingHomepageDismissReason
  | "visible"
  | "hidden";

interface AdminSettings {
  "active-users-count"?: number;
  "custom-geojson-enabled": boolean;
  "deprecation-notice-version"?: string;
  "disable-cors-on-localhost": boolean;
  "embedding-secret-key"?: string;
  "redirect-all-requests-to-https": boolean;
  "query-caching-min-ttl": number;
  "query-caching-ttl-ratio": number;
  "google-auth-auto-create-accounts-domain": string | null;
  "google-auth-configured": boolean;
  "premium-embedding-token": string | null;
  "other-sso-enabled?"?: boolean; // yes the question mark is in the variable name
  "show-database-syncing-modal": boolean;
  "token-status": TokenStatus | null;
  "version-info"?: VersionInfo | null;
  "last-acknowledged-version": string | null;
  "show-static-embed-terms": boolean | null;
  "show-sdk-embed-terms": boolean | null;
  "show-simple-embed-terms": boolean | null;
  "system-timezone"?: string;
  "embedding-homepage": EmbeddingHomepageStatus;
  "setup-license-active-at-setup": boolean;
  "embedding-hub-test-embed-snippet-created": boolean;
  "embedding-hub-production-embed-snippet-created": boolean;
  "store-url": string;
  gsheets: Partial<GdrivePayload>;
  "license-token-missing-banner-dismissal-timestamp"?: Array<string>;
}
interface SettingsManagerSettings {
  "bcc-enabled?": boolean;
  "ee-openai-api-key"?: string;
  "openai-api-key": string | null;
  "openai-available-models"?: OpenAiModel[];
  "openai-model": string | null;
  "openai-organization": string | null;
  "session-cookie-samesite": SessionCookieSameSite;
  "slack-app-token": string | null;
  "slack-bug-report-channel": string | null;
  "slack-token": string | null;
  "slack-token-valid?": boolean;
}

type PrivilegedSettings = AdminSettings & SettingsManagerSettings;

interface PublicSettings {
  "allowed-iframe-hosts": string;
  "analytics-uuid": string;
  "anon-tracking-enabled": boolean;
  "application-font": string;
  "application-font-files": FontFile[] | null;
  "application-name": string;
  "application-favicon-url": string;
  "available-fonts": string[];
  "available-locales": LocaleData[] | null;
  "available-timezones": string[] | null;
  "bug-reporting-enabled": boolean;
  "check-for-updates": boolean;
  "cloud-gateway-ips": string[] | null;
  "custom-formatting": FormattingSettings;
  "custom-geojson": CustomGeoJSONSetting;
  "custom-homepage": boolean;
  "custom-homepage-dashboard": DashboardId | null;
  "development-mode?": boolean;
  "ee-ai-features-enabled"?: boolean;
  "email-configured?": boolean;
  "embedding-app-origin": string | null;
  "embedding-app-origins-sdk": string | null;
  "embedding-app-origins-interactive": string | null;
  "enable-password-login": boolean;
  "enable-pivoted-exports": boolean;
  "enable-sandboxes?": boolean;
  engines: Record<EngineKey, Engine>;
  "google-auth-client-id": string | null;
  "google-auth-enabled": boolean;
  "has-user-setup": boolean;
  "help-link": HelpLinkSetting;
  "help-link-custom-destination": string;
  "humanization-strategy": "simple" | "none";
  "hide-embed-branding?": boolean;
  "is-hosted?": boolean;
  "jwt-identity-provider-uri"?: string | null;
  "ldap-configured?": boolean;
  "ldap-enabled": boolean;
  "ldap-host": string | null;
  "ldap-port": number;
  "ldap-security": "none" | "ssl" | "starttls" | null;
  "ldap-bind-dn": string | null;
  "ldap-password": string | null;
  "ldap-user-base": string | null;
  "ldap-user-filter": string | null;
  "ldap-attribute-email": string | null;
  "ldap-attribute-firstname": string | null;
  "ldap-attribute-lastname": string | null;
  "ldap-group-sync": boolean;
  "ldap-group-base": string | null;
  "ldap-group-mappings": Record<string /*ldap group name */, GroupId[]> | null;
  "ldap-group-membership-filter"?: string;
  "ldap-user-provisioning-enabled?": boolean;
  "loading-message": LoadingMessage;
  "map-tile-server-url": string;
  "native-query-autocomplete-match-style": AutocompleteMatchStyle;
  "other-sso-enabled?": boolean | null; // TODO: FIXME! This is an enterprise-only setting!
  "password-complexity": PasswordComplexity;
  "persisted-models-enabled": boolean;
  "persisted-model-refresh-cron-schedule": string;
  "report-timezone": string | null;
  "report-timezone-long": string;
  "report-timezone-short": string;
  "session-cookies": boolean | null;
  "setup-token": string | null;
  "show-metabase-links": boolean;
  "show-metabot": boolean;
  "show-google-sheets-integration": boolean;
  "site-locale": string;
  "site-url": string;
  "snowplow-enabled": boolean;
  "snowplow-url": string;
  "start-of-week": DayOfWeekId;
  "token-features": TokenFeatures;
  version: Version;
  "version-info-last-checked": string | null;
  "airgap-enabled": boolean;
  "non-table-chart-generated": boolean;
  "use-tenants": boolean;
}

export type UserSettings = {
  "dismissed-excel-pivot-exports-banner"?: boolean;
  "dismissed-collection-cleanup-banner"?: boolean;
  "dismissed-browse-models-banner"?: boolean;
  "dismissed-custom-dashboard-toast"?: boolean;
  "last-used-native-database-id"?: number | null;
  "notebook-native-preview-shown"?: boolean;
  "notebook-native-preview-sidebar-width"?: number | null;
  "expand-browse-in-nav"?: boolean;
  "expand-bookmarks-in-nav"?: boolean;
  "browse-filter-only-verified-models"?: boolean;
  "browse-filter-only-verified-metrics"?: boolean;
  "show-updated-permission-modal": boolean;
  "show-updated-permission-banner": boolean;
  "trial-banner-dismissal-timestamp"?: string | null;
  "sdk-iframe-embed-setup-settings"?: Pick<
    SdkIframeEmbedSetupSettings,
    "theme" | "useExistingUserSession"
  > | null;
};

/**
 * Important distinction between `null` and `undefined` settings values.
 *  - `null` means that the setting actually has a value of `null`.
 *  - `undefined` means that the setting is not available in a certain context.
 *
 * Further longer explanation:
 *
 * Clojure doesn't have `undefined`. It uses `nil` to set (the default) value to (JS) `null`.
 * This can backfire on frontend if we are not aware of this distinction!
 *
 * Do not use `undefined` when checking for a setting value! Use `null` instead.
 * Use `undefined` only when checking does the setting (key) exist in a certain context.
 *
 * Contexts / Scopes:
 * Settings types are divided into contexts to make this more explicit:
 *  - `PublicSettings` will always be available to everyone.
 *  - `InstanceSettings` are settings that are available to all **authenticated** users.
 *  - `AdminSettings` are settings that are available only to **admins**.
 *  - `SettingsManagerSettings` are settings that are available only to **settings managers**.
 *  - `UserSettings` are settings that are available only to **regular users**.
 *
 * Each new scope is more strict than the previous one.
 *
 * To further complicate things, there are two endpoints for fetching settings:
 *  - `GET /api/setting` that _can only be used by admins!_
 *  - `GET /api/session/properties` that can be used by any user, but some settings might be omitted (unavailable).
 *
 * SettingsApi will return `403` for non-admins, while SessionApi will return `200`!
 */
export type Settings = InstanceSettings &
  PublicSettings &
  UserSettings &
  PrivilegedSettings;

export type SettingKey = keyof Settings;

export type SettingValue<Key extends SettingKey = SettingKey> = Settings[Key];

export type ColorSettings = Record<string, string>;

export type IllustrationSettingValue = "default" | "none" | "custom";
export type TimeoutValue = { amount: number; unit: string };

export type SearchEngineSettingValue = "semantic" | "appdb" | "in-place";

export type DatabaseReplicationConnections = Record<
  DatabaseId,
  { connection_id: string }
>;

export type SyncableEntity =
  | "transform"
  | "snippet"
  | "dataset"
  | "metric"
  | "segment"
  | "dashboard"
  | "question";

export interface EnterpriseSettings extends Settings {
  "application-colors"?: ColorSettings | null;
  "application-logo-url"?: string;
  "remote-sync-enabled"?: boolean | null;
  "remote-sync-token"?: string | null;
  "remote-sync-url"?: string | null;
  "remote-sync-branch"?: string | null;
  "remote-sync-type"?: "read-only" | "read-write" | null;
  "remote-sync-auto-import"?: boolean | null;
  "login-page-illustration"?: IllustrationSettingValue;
  "login-page-illustration-custom"?: string;
  "landing-page-illustration"?: IllustrationSettingValue;
  "landing-page-illustration-custom"?: string;
  "no-data-illustration"?: IllustrationSettingValue;
  "no-data-illustration-custom"?: string;
  "no-object-illustration"?: IllustrationSettingValue;
  "no-object-illustration-custom"?: string;
  "landing-page"?: string;
  "ee-ai-features-enabled"?: boolean;
  "ee-openai-api-key"?: string;
  "ee-openai-model"?: string;
  "session-timeout": TimeoutValue | null;
  "search-engine": SearchEngineSettingValue | null;
  "scim-enabled"?: boolean | null;
  "scim-base-url"?: string;
  "send-new-sso-user-admin-email?"?: boolean;
  "jwt-configured"?: boolean;
  "jwt-enabled"?: boolean;
  "jwt-user-provisioning-enabled?": boolean;
  "jwt-identity-provider-uri": string | null;
  "jwt-shared-secret": string | null;
  "jwt-attribute-email": string | null;
  "jwt-attribute-firstname": string | null;
  "jwt-attribute-lastname": string | null;
  "jwt-attribute-groups": string | null;
  "jwt-attribute-tenant": string | null;
  "jwt-group-sync": boolean | null;
  "saml-enabled": boolean;
  "saml-configured": boolean;
  "saml-user-provisioning-enabled?": boolean;
  "saml-identity-provider-uri": string | null;
  "saml-identity-provider-issuer": string | null;
  "saml-identity-provider-certificate": string | null;
  "saml-application-name": string | null;
  "saml-keystore-path": string | null;
  "saml-keystore-password": string | null;
  "saml-keystore-alias": string | null;
  "saml-attribute-email": string | null;
  "saml-attribute-firstname": string | null;
  "saml-attribute-lastname": string | null;
  "saml-attribute-group": string | null;
  "saml-group-sync": boolean | null;
  "saml-group-mappings": Record<string, GroupId[]> | null;
  "database-replication-enabled": boolean | null;
  "database-replication-connections"?: DatabaseReplicationConnections | null;
  "embedding-hub-test-embed-snippet-created": boolean;
  "embedding-hub-production-embed-snippet-created": boolean;
  "python-runner-url"?: string | null;
  "python-runner-api-token"?: string | null;
  "python-storage-s-3-endpoint"?: string | null;
  "python-storage-s-3-region"?: string | null;
  "python-storage-s-3-bucket"?: string | null;
  "python-storage-s-3-access-key"?: string | null;
  "python-storage-s-3-secret-key"?: string | null;
  "python-storage-s-3-container-endpoint"?: string | null;
  "python-storage-s-3-path-style-access"?: boolean | null;
  "python-runner-timeout-seconds"?: number | null;
  "python-runner-test-run-timeout-seconds"?: number | null;
  /**
   * @deprecated
   */
  application_logo_url?: string;
}

export type EnterpriseSettingKey = keyof EnterpriseSettings;
export type EnterpriseSettingValue<
  Key extends EnterpriseSettingKey = EnterpriseSettingKey,
> = EnterpriseSettings[Key];<|MERGE_RESOLUTION|>--- conflicted
+++ resolved
@@ -330,11 +330,8 @@
   "semantic_search",
   "transforms",
   "transforms-python",
-<<<<<<< HEAD
   "tenants",
-=======
   "support-users",
->>>>>>> 74b8adab
 ] as const;
 
 export type TokenFeature = (typeof tokenFeatures)[number];
