(ns metabase.models.dashboard
  (:require
   [clojure.core.async :as a]
   [clojure.data :refer [diff]]
   [clojure.set :as set]
   [clojure.string :as str]
   [clojure.tools.logging :as log]
   [metabase.automagic-dashboards.populate :as populate]
   [metabase.db.query :as mdb.query]
   [metabase.events :as events]
   [metabase.models.card :as card :refer [Card]]
   [metabase.models.collection :as collection :refer [Collection]]
   [metabase.models.dashboard-card
    :as dashboard-card
    :refer [DashboardCard]]
   [metabase.models.field-values :as field-values]
   [metabase.models.interface :as mi]
   [metabase.models.parameter-card :as parameter-card]
   [metabase.models.params :as params]
   [metabase.models.permissions :as perms]
   [metabase.models.pulse :as pulse :refer [Pulse]]
   [metabase.models.pulse-card :as pulse-card]
   [metabase.models.revision :as revision]
   [metabase.models.revision.diff :refer [build-sentence]]
   [metabase.models.serialization.base :as serdes.base]
   [metabase.models.serialization.hash :as serdes.hash]
   [metabase.models.serialization.util :as serdes.util]
   [metabase.moderation :as moderation]
   [metabase.public-settings :as public-settings]
   [metabase.query-processor.async :as qp.async]
   [metabase.util :as u]
   [metabase.util.i18n :as i18n :refer [tru]]
   [metabase.util.schema :as su]
   [schema.core :as s]
   [toucan.db :as db]
   [toucan.hydrate :refer [hydrate]]
   [toucan.models :as models]))

;;; --------------------------------------------------- Hydration ----------------------------------------------------

(mi/define-simple-hydration-method ordered-cards
  :ordered_cards
  "Return the DashboardCards associated with `dashboard`, in the order they were created."
  [dashboard-or-id]
  (db/do-post-select DashboardCard
    (mdb.query/query {:select    [:dashcard.* [:collection.authority_level :collection_authority_level]]
                      :from      [[:report_dashboardcard :dashcard]]
                      :left-join [[:report_card :card] [:= :dashcard.card_id :card.id]
                                  [:collection :collection] [:= :collection.id :card.collection_id]]
                      :where     [:and
                                  [:= :dashcard.dashboard_id (u/the-id dashboard-or-id)]
                                  [:or
                                   [:= :card.archived false]
                                   [:= :card.archived nil]]] ; e.g. DashCards with no corresponding Card, e.g. text Cards
                      :order-by  [[:dashcard.created_at :asc]]})))

(mi/define-batched-hydration-method collections-authority-level
  :collection_authority_level
  "Efficiently hydrate the `:collection_authority_level` of a sequence of dashboards."
  [dashboards]
  (when (seq dashboards)
    (let [coll-id->level (into {}
                               (map (juxt :id :authority_level))
                               (mdb.query/query {:select    [:dashboard.id :collection.authority_level]
                                                 :from      [[:report_dashboard :dashboard]]
                                                 :left-join [[:collection :collection] [:= :collection.id :dashboard.collection_id]]
                                                 :where     [:in :dashboard.id (into #{} (map u/the-id) dashboards)]}))]
      (for [dashboard dashboards]
        (assoc dashboard :collection_authority_level (get coll-id->level (u/the-id dashboard)))))))

(comment moderation/keep-me)

(models/defmodel Dashboard :report_dashboard)

(derive Dashboard ::perms/use-parent-collection-perms)

;;; ----------------------------------------------- Entity & Lifecycle -----------------------------------------------

(defn- pre-delete [dashboard]
  (let [dashboard-id (u/the-id dashboard)]
    (parameter-card/delete-all-for-parameterized-object! "dashboard" dashboard-id)
    (db/delete! 'Revision :model "Dashboard" :model_id dashboard-id)))

(defn- pre-insert [dashboard]
  (let [defaults  {:parameters []}
        dashboard (merge defaults dashboard)]
    (u/prog1 dashboard
      (params/assert-valid-parameters dashboard)
      (collection/check-collection-namespace Dashboard (:collection_id dashboard)))))

(defn- post-insert
  [dashboard]
  (u/prog1 dashboard
    (parameter-card/upsert-or-delete-from-parameters! "dashboard" (:id dashboard) (:parameters dashboard))))

(defn- pre-update [dashboard]
  (u/prog1 dashboard
    (params/assert-valid-parameters dashboard)
    (parameter-card/upsert-or-delete-from-parameters! "dashboard" (:id dashboard) (:parameters dashboard))
    (collection/check-collection-namespace Dashboard (:collection_id dashboard))))

(defn- update-dashboard-subscription-pulses!
  "Updates the pulses' names and collection IDs, and syncs the PulseCards"
  [dashboard]
  (let [dashboard-id (u/the-id dashboard)
        affected     (mdb.query/query
                      {:select-distinct [[:p.id :pulse-id] [:pc.card_id :card-id]]
                       :from            [[:pulse :p]]
                       :join            [[:pulse_card :pc] [:= :p.id :pc.pulse_id]]
                       :where           [:= :p.dashboard_id dashboard-id]})]
    (when-let [pulse-ids (seq (distinct (map :pulse-id affected)))]
      (let [correct-card-ids     (->> (mdb.query/query
                                       {:select-distinct [:dc.card_id]
                                        :from            [[:report_dashboardcard :dc]]
                                        :where           [:and
                                                          [:= :dc.dashboard_id dashboard-id]
                                                          [:not= :dc.card_id nil]]})
                                      (map :card_id)
                                      set)
            stale-card-ids       (->> affected
                                      (keep :card-id)
                                      set)
            cards-to-add         (set/difference correct-card-ids stale-card-ids)
            card-id->dashcard-id (when (seq cards-to-add)
                                   (db/select-field->id :card_id DashboardCard :dashboard_id dashboard-id
                                                        :card_id [:in cards-to-add]))
            positions-for        (fn [pulse-id] (drop (pulse-card/next-position-for pulse-id)
                                                      (range)))
            new-pulse-cards      (for [pulse-id                         pulse-ids
                                       [[card-id dashcard-id] position] (map vector
                                                                             card-id->dashcard-id
                                                                             (positions-for pulse-id))]
                                   {:pulse_id          pulse-id
                                    :card_id           card-id
                                    :dashboard_card_id dashcard-id
                                    :position          position})]
        (db/transaction
          (binding [pulse/*allow-moving-dashboard-subscriptions* true]
            (db/update-where! Pulse {:dashboard_id dashboard-id}
              :name (:name dashboard)
              :collection_id (:collection_id dashboard))
            (pulse-card/bulk-create! new-pulse-cards)))))))

(defn- with-default-parameters-value
  [{:keys [parameters] :as dashboard}]
  (cond-> dashboard
    (seq parameters)
    (update :parameters (fn [parameters]
                          (map #(merge {:values_query_type "list"
                                        :values_source_type nil
                                        :values_source_config {}}
                                       %) parameters)))))

(defn- post-update
  [dashboard]
  (update-dashboard-subscription-pulses! dashboard))

(mi/define-methods
 Dashboard
 {:properties  (constantly {::mi/timestamped? true
                            ::mi/entity-id    true})
  :types       (constantly {:parameters :parameters-list, :embedding_params :json})
  :pre-delete  pre-delete
  :pre-insert  pre-insert
  :post-insert post-insert
  :pre-update  pre-update
  :post-update post-update
  :post-select (comp public-settings/remove-public-uuid-if-public-sharing-is-disabled with-default-parameters-value)})

(defmethod serdes.hash/identity-hash-fields Dashboard
  [_dashboard]
  [:name (serdes.hash/hydrated-hash :collection "<none>") :created_at])


;;; --------------------------------------------------- Revisions ----------------------------------------------------

(defmethod revision/serialize-instance Dashboard
  [_model _id dashboard]
  (-> dashboard
      (select-keys [:description :name :cache_ttl])
      (assoc :cards (vec (for [dashboard-card (ordered-cards dashboard)]
                           (-> (select-keys dashboard-card [:size_x :size_y :row :col :id :card_id])
                               (assoc :series (mapv :id (dashboard-card/series dashboard-card)))))))))

(defmethod revision/revert-to-revision! Dashboard
  [_model dashboard-id user-id serialized-dashboard]
  ;; Update the dashboard description / name / permissions
  (db/update! Dashboard dashboard-id, (dissoc serialized-dashboard :cards))
  ;; Now update the cards as needed
  (let [serialized-cards    (:cards serialized-dashboard)
        id->serialized-card (zipmap (map :id serialized-cards) serialized-cards)
        current-cards       (db/select [DashboardCard :size_x :size_y :row :col :id :card_id :dashboard_id]
                                       :dashboard_id dashboard-id)
        id->current-card    (zipmap (map :id current-cards) current-cards)
        all-dashcard-ids    (concat (map :id serialized-cards)
                                    (map :id current-cards))]
    (doseq [dashcard-id all-dashcard-ids]
      (let [serialized-card (id->serialized-card dashcard-id)
            current-card    (id->current-card dashcard-id)]
        (cond
          ;; If card is in current-cards but not serialized-cards then we need to delete it
          (not serialized-card) (dashboard-card/delete-dashboard-card! current-card user-id)

          ;; If card is in serialized-cards but not current-cards we need to add it
          (not current-card) (dashboard-card/create-dashboard-card! (assoc serialized-card
                                                                      :dashboard_id dashboard-id
                                                                      :creator_id   user-id))

          ;; If card is in both we need to change :size_x, :size_y, :row, and :col to match serialized-card as needed
          :else (dashboard-card/update-dashboard-card! serialized-card)))))

  serialized-dashboard)

(defmethod revision/diff-str Dashboard
  [_model dashboard1 dashboard2]
  (let [[removals changes]  (diff dashboard1 dashboard2)
        check-series-change (fn [idx card-changes]
                              (when (and (:series card-changes)
                                         (get-in dashboard1 [:cards idx :card_id]))
                                (let [num-series₁ (count (get-in dashboard1 [:cards idx :series]))
                                      num-series₂ (count (get-in dashboard2 [:cards idx :series]))]
                                  (cond
                                    (< num-series₁ num-series₂)
                                    (format "added some series to card %d" (get-in dashboard1 [:cards idx :card_id]))

                                    (> num-series₁ num-series₂)
                                    (format "removed some series from card %d" (get-in dashboard1 [:cards idx :card_id]))

                                    :else
                                    (format "modified the series on card %d" (get-in dashboard1 [:cards idx :card_id]))))))]
    (-> [(when (and dashboard1 (:name changes))
           (format "renamed it from \"%s\" to \"%s\"" (:name dashboard1) (:name dashboard2)))
         (when (:description changes)
           (cond
             (nil? (:description dashboard1)) "added a description"
             (nil? (:description dashboard2)) "removed the description"
             :else (format "changed the description from \"%s\" to \"%s\""
                           (:description dashboard1) (:description dashboard2))))
         (when (:cache_ttl changes)
           (cond
             (nil? (:cache_ttl dashboard1)) "added a cache ttl"
             (nil? (:cache_ttl dashboard2)) "removed the cache ttl"
             :else (format "changed the cache ttl from \"%s\" to \"%s\""
                           (:cache_ttl dashboard1) (:cache_ttl dashboard2))))
         (when (or (:cards changes) (:cards removals))
           (let [num-cards1  (count (:cards dashboard1))
                 num-cards2  (count (:cards dashboard2))]
             (cond
               (< num-cards1 num-cards2) "added a card"
               (> num-cards1 num-cards2) "removed a card"
               :else                     "rearranged the cards")))]
        (concat (map-indexed check-series-change (:cards changes)))
        (->> (filter identity)
             build-sentence))))


;;; +----------------------------------------------------------------------------------------------------------------+
;;; |                                                 OTHER CRUD FNS                                                 |
;;; +----------------------------------------------------------------------------------------------------------------+

(defn- dashboard-id->param-field-ids
  "Get the set of Field IDs referenced by the parameters in this Dashboard."
  [dashboard-or-id]
  (let [dash (db/select-one Dashboard :id (u/the-id dashboard-or-id))]
    (params/dashboard->param-field-ids (hydrate dash [:ordered_cards :card]))))


(defn- update-field-values-for-on-demand-dbs!
  "If the parameters have changed since last time this Dashboard was saved, we need to update the FieldValues
   for any Fields that belong to an 'On-Demand' synced DB."
  [old-param-field-ids new-param-field-ids]
  (when (and (seq new-param-field-ids)
             (not= old-param-field-ids new-param-field-ids))
    (let [newly-added-param-field-ids (set/difference new-param-field-ids old-param-field-ids)]
      (log/info "Referenced Fields in Dashboard params have changed: Was:" old-param-field-ids
                "Is Now:" new-param-field-ids
                "Newly Added:" newly-added-param-field-ids)
      (field-values/update-field-values-for-on-demand-dbs! newly-added-param-field-ids))))


(defn add-dashcard!
  "Add a Card to a Dashboard.
   This function is provided for convenience and also makes sure various cleanup steps are performed when finished,
   for example updating FieldValues for On-Demand DBs.
   Returns newly created DashboardCard."
  {:style/indent 2}
  [dashboard-or-id card-or-id-or-nil & [dashcard-options]]
  (let [old-param-field-ids (dashboard-id->param-field-ids dashboard-or-id)
        dashboard-card      (-> (assoc dashcard-options
                                  :dashboard_id (u/the-id dashboard-or-id)
                                  :card_id      (when card-or-id-or-nil (u/the-id card-or-id-or-nil)))
                                ;; if :series info gets passed in make sure we pass it along as a sequence of IDs
                                (update :series #(filter identity (map u/the-id %))))]
    (u/prog1 (dashboard-card/create-dashboard-card! dashboard-card)
      (let [new-param-field-ids (dashboard-id->param-field-ids dashboard-or-id)]
        (update-field-values-for-on-demand-dbs! old-param-field-ids new-param-field-ids)))))

(defn update-dashcards!
  "Update the `dashcards` belonging to `dashboard-or-id`.
   This function is provided as a convenience instead of doing this yourself; it also makes sure various cleanup steps
   are performed when finished, for example updating FieldValues for On-Demand DBs.
   Returns `nil`."
  {:style/indent 1}
  [dashboard-or-id dashcards]
  (let [old-param-field-ids (dashboard-id->param-field-ids dashboard-or-id)
        dashcard-ids        (db/select-ids DashboardCard, :dashboard_id (u/the-id dashboard-or-id))]
    (doseq [{dashcard-id :id, :as dashboard-card} dashcards]
      ;; ensure the dashcard we are updating is part of the given dashboard
      (if (contains? dashcard-ids dashcard-id)
        (dashboard-card/update-dashboard-card! (update dashboard-card :series #(filter identity (map :id %))))
        (throw (ex-info (tru "Dashboard {0} does not have a DashboardCard with ID {1}"
                             (u/the-id dashboard-or-id) dashcard-id)
                        {:status-code 404}))))
    (let [new-param-field-ids (dashboard-id->param-field-ids dashboard-or-id)]
      (update-field-values-for-on-demand-dbs! old-param-field-ids new-param-field-ids))))


;; TODO - we need to actually make this async, but then we'd need to make `save-card!` async, and so forth
(defn- result-metadata-for-query
  "Fetch the results metadata for a `query` by running the query and seeing what the `qp` gives us in return."
  [query]
  (a/<!! (qp.async/result-metadata-for-query-async query)))

(defn- save-card!
  [card]
  (cond
    ;; If this is a pre-existing card, just return it
    (and (integer? (:id card)) (db/select-one Card :id (:id card)))
    card

    ;; Don't save text cards
    (-> card :dataset_query not-empty)
    (let [card (db/insert! 'Card
                 (-> card
                     (update :result_metadata #(or % (-> card
                                                         :dataset_query
                                                         result-metadata-for-query)))
                     (dissoc :id)))]
      (events/publish-event! :card-create card)
      (hydrate card :creator :dashboard_count :can_write :collection))))

(defn- applied-filters-blurb
  [applied-filters]
  (some->> applied-filters
           not-empty
           (map (fn [{:keys [field value]}]
                  (format "%s %s" (str/join " " field) value)))
           (str/join ", ")
           (str "Filtered by: ")))

(defn- ensure-unique-collection-name
  [collection-name parent-collection-id]
  (let [c (db/count Collection
            :name     [:like (format "%s%%" collection-name)]
            :location (collection/children-location (db/select-one [Collection :location :id]
                                                      :id parent-collection-id)))]
    (if (zero? c)
      collection-name
      (format "%s %s" collection-name (inc c)))))

(defn save-transient-dashboard!
  "Save a denormalized description of `dashboard`."
  [dashboard parent-collection-id]
  (let [dashboard  (i18n/localized-strings->strings dashboard)
        dashcards  (:ordered_cards dashboard)
        collection (populate/create-collection!
                    (ensure-unique-collection-name (:name dashboard) parent-collection-id)
                    (rand-nth (populate/colors))
                    "Automatically generated cards."
                    parent-collection-id)
        dashboard  (db/insert! Dashboard
                     (-> dashboard
                         (dissoc :ordered_cards :rule :related :transient_name
                                 :transient_filters :param_fields :more)
                         (assoc :description         (->> dashboard
                                                          :transient_filters
                                                          applied-filters-blurb)
                                :collection_id       (:id collection)
                                :collection_position 1)))]
    (doseq [dashcard dashcards]
      (let [card     (some-> dashcard :card (assoc :collection_id (:id collection)) save-card!)
            series   (some->> dashcard :series (map (fn [card]
                                                      (-> card
                                                          (assoc :collection_id (:id collection))
                                                          save-card!))))
            dashcard (-> dashcard
                         (dissoc :card :id :card_id)
                         (update :parameter_mappings
                                 (partial map #(assoc % :card_id (:id card))))
                         (assoc :series series))]
        (add-dashcard! dashboard card dashcard)))
    dashboard))

(def ^:private ParamWithMapping
  {:name     su/NonBlankString
   :id       su/NonBlankString
   :mappings (s/maybe #{dashboard-card/ParamMapping})
   s/Keyword s/Any})

(s/defn ^:private dashboard->resolved-params* :- (let [param-id su/NonBlankString]
                                                   {param-id ParamWithMapping})
  [dashboard :- {(s/optional-key :parameters) (s/maybe [su/Map])
                 s/Keyword                    s/Any}]
  (let [dashboard           (hydrate dashboard [:ordered_cards :card])
        param-key->mappings (apply
                             merge-with set/union
                             (for [dashcard (:ordered_cards dashboard)
                                   param    (:parameter_mappings dashcard)]
                               {(:parameter_id param) #{(assoc param :dashcard dashcard)}}))]
    (into {} (for [{param-key :id, :as param} (:parameters dashboard)]
               [(u/qualified-name param-key) (assoc param :mappings (get param-key->mappings param-key))]))))

(mi/define-simple-hydration-method dashboard->resolved-params
  :resolved-params
  "Return map of Dashboard parameter key -> param with resolved `:mappings`.
    (dashboard->resolved-params (db/select-one Dashboard :id 62))
    ;; ->
    {\"ee876336\" {:name     \"Category Name\"
                   :slug     \"category_name\"
                   :id       \"ee876336\"
                   :type     \"category\"
                   :mappings #{{:parameter_id \"ee876336\"
                                :card_id      66
                                :dashcard     ...
                                :target       [:dimension [:fk-> [:field-id 263] [:field-id 276]]]}}},
     \"6f10a41f\" {:name     \"Price\"
                   :slug     \"price\"
                   :id       \"6f10a41f\"
                   :type     \"category\"
                   :mappings #{{:parameter_id \"6f10a41f\"
                                :card_id      66
                                :dashcard     ...
                                :target       [:dimension [:field-id 264]]}}}}"
  [dashboard]
  (dashboard->resolved-params* dashboard))

;;; +----------------------------------------------------------------------------------------------------------------+
;;; |                                               SERIALIZATION                                                    |
;;; +----------------------------------------------------------------------------------------------------------------+
(defmethod serdes.base/extract-query "Dashboard" [_ opts]
  (eduction (map #(hydrate % :ordered_cards))
            (serdes.base/extract-query-collections Dashboard opts)))

(defn- extract-dashcard
  [dashcard]
  (-> (into (sorted-map) dashcard)
      (dissoc :id :collection_authority_level :dashboard_id :updated_at)
      (update :card_id                serdes.util/export-fk 'Card)
      (update :parameter_mappings     serdes.util/export-parameter-mappings)
      (update :visualization_settings serdes.util/export-visualization-settings)))

(defmethod serdes.base/extract-one "Dashboard"
  [_model-name _opts dash]
  (let [dash (if (contains? dash :ordered_cards)
               dash
               (hydrate dash :ordered_cards))]
    (-> (serdes.base/extract-one-basics "Dashboard" dash)
        (update :ordered_cards     #(mapv extract-dashcard %))
<<<<<<< HEAD
        (update :parameters        serdes.util/export-parameters)
        (update :collection_id     serdes.util/export-fk 'Collection)
=======
        (update :collection_id     serdes.util/export-fk Collection)
>>>>>>> f223cf94
        (update :creator_id        serdes.util/export-user)
        (update :made_public_by_id serdes.util/export-user))))

(defmethod serdes.base/load-xform "Dashboard"
  [dash]
  (-> dash
      serdes.base/load-xform-basics
      ;; Deliberately not doing anything to :ordered_cards - they get handled by load-insert! and load-update! below.
<<<<<<< HEAD
      (update :collection_id     serdes.util/import-fk 'Collection)
      (update :parameters        serdes.util/import-parameters)
=======
      (update :collection_id     serdes.util/import-fk Collection)
>>>>>>> f223cf94
      (update :creator_id        serdes.util/import-user)
      (update :made_public_by_id serdes.util/import-user)))

(defn- dashcard-for [dashcard dashboard]
  (assoc dashcard
         :dashboard_id (:entity_id dashboard)
         :serdes/meta [{:model "Dashboard"     :id (:entity_id dashboard)}
                       {:model "DashboardCard" :id (:entity_id dashcard)}]))

;; Call the default load-one! for the Dashboard, then for each DashboardCard.
(defmethod serdes.base/load-one! "Dashboard" [ingested maybe-local]
  (let [dashboard ((get-method serdes.base/load-one! :default) (dissoc ingested :ordered_cards) maybe-local)]
    (doseq [dashcard (:ordered_cards ingested)]
      (serdes.base/load-one! (dashcard-for dashcard dashboard)
                             (db/select-one 'DashboardCard :entity_id (:entity_id dashcard))))))

(defn- serdes-deps-dashcard
  [{:keys [card_id parameter_mappings visualization_settings]}]
  (->> (mapcat serdes.util/mbql-deps parameter_mappings)
       (concat (serdes.util/visualization-settings-deps visualization_settings))
       (concat (when card_id #{[{:model "Card" :id card_id}]}))
       set))

(defmethod serdes.base/serdes-dependencies "Dashboard"
  [{:keys [collection_id ordered_cards parameters]}]
  (->> (map serdes-deps-dashcard ordered_cards)
       (reduce set/union)
       (set/union #{[{:model "Collection" :id collection_id}]})
       (set/union (serdes.util/parameters-deps parameters))))

(defmethod serdes.base/serdes-descendants "Dashboard" [_model-name id]
  (let [dashcards (db/select ['DashboardCard :card_id :parameter_mappings]
                             :dashboard_id id)
        dashboard (db/select-one Dashboard :id id)]
    (set/union
      ;; DashboardCards are inlined into Dashboards, but we need to capture what those those DashboardCards rely on
      ;; here. So their cards, both direct and mentioned in their parameters.
      (set (for [{:keys [card_id parameter_mappings]} dashcards
                 ;; Capture all card_ids in the parameters, plus this dashcard's card_id if non-nil.
                 card-id (cond-> (set (keep :card_id parameter_mappings))
                           card_id (conj card_id))]
             ["Card" card-id]))
      ;; parameter with values_source_type = "card" will depend on a card
      (set (for [card-id (some->> dashboard :parameters (keep (comp :card_id :values_source_config)))]
             ["Card" card-id])))))

(serdes.base/register-ingestion-path! "Dashboard" (serdes.base/ingestion-matcher-collected "collections" "Dashboard"))<|MERGE_RESOLUTION|>--- conflicted
+++ resolved
@@ -456,12 +456,8 @@
                (hydrate dash :ordered_cards))]
     (-> (serdes.base/extract-one-basics "Dashboard" dash)
         (update :ordered_cards     #(mapv extract-dashcard %))
-<<<<<<< HEAD
         (update :parameters        serdes.util/export-parameters)
-        (update :collection_id     serdes.util/export-fk 'Collection)
-=======
         (update :collection_id     serdes.util/export-fk Collection)
->>>>>>> f223cf94
         (update :creator_id        serdes.util/export-user)
         (update :made_public_by_id serdes.util/export-user))))
 
@@ -470,12 +466,8 @@
   (-> dash
       serdes.base/load-xform-basics
       ;; Deliberately not doing anything to :ordered_cards - they get handled by load-insert! and load-update! below.
-<<<<<<< HEAD
-      (update :collection_id     serdes.util/import-fk 'Collection)
+      (update :collection_id     serdes.util/import-fk Collection)
       (update :parameters        serdes.util/import-parameters)
-=======
-      (update :collection_id     serdes.util/import-fk Collection)
->>>>>>> f223cf94
       (update :creator_id        serdes.util/import-user)
       (update :made_public_by_id serdes.util/import-user)))
 
