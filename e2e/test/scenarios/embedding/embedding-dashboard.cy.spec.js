import {
  restore,
  popover,
  visitDashboard,
  visitEmbeddedPage,
  filterWidget,
  visitIframe,
  getDashboardCard,
  addOrUpdateDashboardCard,
  openStaticEmbeddingModal,
  downloadAndAssert,
  assertSheetRowsCount,
  modal,
<<<<<<< HEAD
  getIframeBody,
  describeEE,
  setTokenFeatures,
=======
  dashboardParametersContainer,
  goToTab,
>>>>>>> 39fba616
} from "e2e/support/helpers";

import { SAMPLE_DATABASE } from "e2e/support/cypress_sample_database";
import {
  questionDetails,
  questionDetailsWithDefaults,
  dashboardDetails,
  mapParameters,
} from "./shared/embedding-dashboard";

const { ORDERS, PEOPLE, PRODUCTS, ORDERS_ID } = SAMPLE_DATABASE;

describe("scenarios > embedding > dashboard parameters", () => {
  beforeEach(() => {
    restore();
    cy.signInAsAdmin();

    cy.request("POST", `/api/field/${ORDERS.USER_ID}/dimension`, {
      type: "external",
      name: "User ID",
      human_readable_field_id: PEOPLE.NAME,
    });

    [ORDERS.USER_ID, PEOPLE.NAME, PEOPLE.ID].forEach(id =>
      cy.request("PUT", `/api/field/${id}`, { has_field_values: "search" }),
    );

    cy.createNativeQuestionAndDashboard({
      questionDetails,
      dashboardDetails,
    }).then(({ body: { id, card_id, dashboard_id } }) => {
      cy.wrap(dashboard_id).as("dashboardId");

      mapParameters({ id, card_id, dashboard_id });
    });
  });

  context("UI", () => {
    it("should be disabled by default but able to be set to editable and/or locked (metabase#20357)", () => {
      cy.get("@dashboardId").then(dashboardId => {
        visitDashboard(dashboardId);
      });

      openStaticEmbeddingModal({ activeTab: "parameters", acceptTerms: true });

      cy.findByLabelText("Configuring parameters").as("allParameters");

      cy.get("@allParameters").within(() => {
        // verify that all the parameters on the dashboard are defaulted to disabled
        cy.findAllByText("Disabled").should(
          "have.length",
          dashboardDetails.parameters.length,
        );

        // select the dropdown next to the Name parameter so that we can set it to editable
        cy.findByText("Name")
          .parent()
          .within(() => {
            cy.findByText("Disabled").click();
          });
      });

      popover().findByText("Editable").click();

      cy.get("@allParameters")
        .findByText("Id")
        .parent()
        .findByText("Disabled")
        .click();

      popover().findByText("Locked").click();

      modal().within(() => {
        // set the locked parameter's value
        cy.findByText("Previewing locked parameters")
          .parent()
          .findByText("Id")
          .click();
      });

      popover().within(() => {
        cy.findByPlaceholderText("Search by Name or enter an ID").type(
          "1{enter}3{enter}",
        );

        cy.button("Add filter").click();
      });

      // publish the embedded dashboard so that we can directly navigate to its url
      publishChanges(({ request }) => {
        assert.deepEqual(request.body.embedding_params, {
          id: "locked",
          name: "enabled",
        });
      });

      // directly navigate to the embedded dashboard
      visitIframe();

      // verify that the Id parameter doesn't show up but that its value is reflected in the dashcard
      filterWidget().contains("Id").should("not.exist");

      cy.get(".ScalarValue").invoke("text").should("eq", "2");

      // verify that disabled filters don't show up
      cy.findByTestId("dashboard-parameters-widget-container").within(() => {
        cy.findByText("Source").should("not.exist");
        cy.findByText("User").should("not.exist");
      });

      // only Name parameter should be visible
      openFilterOptions("Name");

      cy.findByPlaceholderText("Search by Name").type("L");
      popover().findByText("Lina Heaney").click();

      cy.button("Add filter").click();

      cy.get(".ScalarValue").invoke("text").should("eq", "1");

      cy.log(
        "Sanity check: lets make sure we can disable all previously set parameters",
      );
      cy.signInAsAdmin();

      cy.get("@dashboardId").then(dashboardId => {
        visitDashboard(dashboardId);
      });

      openStaticEmbeddingModal({ activeTab: "parameters", acceptTerms: false });

      cy.get("@allParameters").findByText("Locked").click();
      popover().contains("Disabled").click();

      cy.get("@allParameters").findByText("Editable").click();
      popover().contains("Disabled").click();

      publishChanges(({ request }) => {
        assert.deepEqual(request.body.embedding_params, {
          name: "disabled",
          id: "disabled",
        });
      });

      visitIframe();

      filterWidget().should("not.exist");

      cy.get(".ScalarValue").invoke("text").should("eq", "2,500");
    });

    it("should only display filters mapped to cards on the selected tab", () => {
      cy.get("@dashboardId").then(dashboardId => {
        cy.request("PUT", `/api/dashboard/${dashboardId}`, {
          embedding_params: {
            id: "enabled",
            name: "enabled",
            source: "enabled",
            user_id: "enabled",
          },
          enable_embedding: true,
        });

        const payload = {
          resource: { dashboard: dashboardId },
          params: {},
        };

        visitEmbeddedPage(payload);

        // wait for the results to load
        cy.contains("Test Dashboard");
        cy.contains("2,500");
      });

      dashboardParametersContainer().within(() => {
        cy.findByText("Id").should("be.visible");
        cy.findByText("Name").should("be.visible");
        cy.findByText("Source").should("be.visible");
        cy.findByText("User").should("be.visible");
        cy.findByText("Not Used Filter").should("not.exist");
      });

      goToTab("Tab 2");

      dashboardParametersContainer().within(() => {
        cy.findByText("Id").should("not.exist");
        cy.findByText("Name").should("not.exist");
        cy.findByText("Source").should("not.exist");
        cy.findByText("User").should("not.exist");
        cy.findByText("Not Used Filter").should("not.exist");
      });
    });
  });

  context("API", () => {
    beforeEach(() => {
      cy.get("@dashboardId").then(dashboardId => {
        cy.request("PUT", `/api/dashboard/${dashboardId}`, {
          embedding_params: {
            id: "enabled",
            name: "enabled",
            source: "enabled",
            user_id: "enabled",
          },
          enable_embedding: true,
        });

        const payload = {
          resource: { dashboard: dashboardId },
          params: {},
        };

        visitEmbeddedPage(payload);

        // wait for the results to load
        cy.contains("Test Dashboard");
        cy.contains("2,500");
      });
    });

    it("should work for all filters", () => {
      cy.log("should allow searching PEOPLE.ID by PEOPLE.NAME");

      openFilterOptions("Id");
      popover().within(() => {
        cy.findByPlaceholderText("Search by Name or enter an ID").type("Aly");

        cy.contains("Alycia McCullough - 2016");
      });

      cy.log("should allow searching PEOPLE.NAME by PEOPLE.NAME");

      openFilterOptions("Name");
      popover().within(() => {
        cy.findByPlaceholderText("Search by Name").type("Aly");

        cy.contains("Alycia McCullough");
      });

      cy.log("should show values for PEOPLE.SOURCE");

      openFilterOptions("Source");
      popover().contains("Affiliate");

      cy.log("should allow searching ORDER.USER_ID by PEOPLE.NAME");

      openFilterOptions("User");
      popover().within(() => {
        cy.findByPlaceholderText("Search by Name or enter an ID").type("Aly");

        cy.contains("Alycia McCullough - 2016");
      });

      cy.log("should accept url parameters");

      cy.location().then(location =>
        cy.visit(`${location.origin}${location.pathname}?id=1&id=3`),
      );
      // eslint-disable-next-line no-unscoped-text-selectors -- deprecated usage
      cy.contains(".ScalarValue", "2");
    });
  });

  it("should render error message when `params` is not an object (metabase#14474)", () => {
    cy.get("@dashboardId").then(dashboardId => {
      cy.request("PUT", `/api/dashboard/${dashboardId}`, {
        embedding_params: {
          id: "enabled",
          name: "enabled",
          source: "enabled",
          user_id: "enabled",
        },
        enable_embedding: true,
      });

      const invalidParamsValue = [];
      const payload = {
        resource: { dashboard: dashboardId },
        params: invalidParamsValue,
      };

      visitEmbeddedPage(payload);

      getDashboardCard()
        .findByText("There was a problem displaying this chart.")
        .should("be.visible");
    });
  });

  it("should render error without crashing when embed query returns error (metabase#34954)", () => {
    const categoryTemplateTag = {
      type: "text",
      name: "category",
      id: "377a4a4a-179e-4d86-8263-f3b3887df15f",
      "display-name": "Category",
    };
    const createdAtTemplateTag = {
      type: "dimension",
      name: "createdAt",
      id: "ae3bd89b-1b94-47db-9020-8ee74afdb67a",
      "display-name": "CreatedAt",
      dimension: ["field", PRODUCTS.CREATED_AT, null],
      "widget-type": "date/month-year",
    };
    const questionDetails = {
      native: {
        query:
          "Select * from products Where category = {{category}} [[and {{createdAt}}]]",
        "template-tags": {
          category: categoryTemplateTag,
          createdAt: createdAtTemplateTag,
        },
      },
    };

    const dashboardCategoryParameter = {
      name: "Category",
      slug: "category",
      id: "9cd1ee78",
      type: "string/=",
      sectionId: "string",
      values_query_type: "none",
    };
    const dashboardCreatedAtParameter = {
      name: "Created At",
      slug: "createdAt",
      id: "98831577",
      type: "date/month-year",
      sectionId: "date",
    };
    const dashboardDetails = {
      name: "dashboard with parameters",
      parameters: [dashboardCategoryParameter, dashboardCreatedAtParameter],
    };

    cy.createNativeQuestionAndDashboard({
      questionDetails,
      dashboardDetails,
    }).then(({ body: { card_id, dashboard_id } }) => {
      cy.wrap(dashboard_id).as("dashboardId2");

      addOrUpdateDashboardCard({
        card_id,
        dashboard_id,
        card: {
          parameter_mappings: [
            {
              parameter_id: dashboardCategoryParameter.id,
              card_id,
              target: ["variable", ["template-tag", categoryTemplateTag.name]],
            },
            {
              parameter_id: dashboardCreatedAtParameter.id,
              card_id,
              target: [
                "dimension",
                ["template-tag", createdAtTemplateTag.name],
              ],
            },
          ],
          visualization_settings: {
            "card.hide_empty": true,
          },
        },
      });

      cy.request("PUT", `/api/dashboard/${dashboard_id}`, {
        embedding_params: {
          category: "enabled",
          createdAt: "enabled",
        },
        enable_embedding: true,
      });

      const payload = {
        resource: { dashboard: dashboard_id },
        params: {},
      };

      visitEmbeddedPage(payload);
    });

    cy.log("The whole page would have crashed before the fix at this point");
    getDashboardCard()
      .findByText("There was a problem displaying this chart.")
      .should("be.visible");

    cy.log("Add a filter to complete the query");
    filterWidget().findByPlaceholderText("Category").type("Widget{enter}");

    getDashboardCard()
      .findByText("Practical Bronze Computer")
      .should("be.visible");

    cy.log("test downloading result (metabase#36721)");
    getDashboardCard().realHover();
    downloadAndAssert(
      {
        fileType: "csv",
        isDashboard: true,
        isEmbed: true,
        logResults: true,
        downloadUrl: "/api/embed/dashboard/*/dashcard/*/card/*/csv*",
      },
      sheet => {
        expect(sheet["A1"].v).to.eq("ID");
        expect(sheet["A2"].v).to.eq(9);
        expect(sheet["B1"].v).to.eq("EAN");
        expect(sheet["B2"].v).to.eq(7217466997444);

        assertSheetRowsCount(54)(sheet);
      },
    );
  });
});

describe("scenarios > embedding > dashboard parameters with defaults", () => {
  beforeEach(() => {
    restore();
    cy.signInAsAdmin();

    cy.createNativeQuestionAndDashboard({
      questionDetails: questionDetailsWithDefaults,
      dashboardDetails,
    }).then(({ body: { id, card_id, dashboard_id } }) => {
      cy.wrap(dashboard_id).as("dashboardId");

      mapParameters({ id, card_id, dashboard_id });
    });

    cy.get("@dashboardId").then(dashboardId => {
      visitDashboard(dashboardId);
    });
  });

  it("card parameter defaults should apply for disabled parameters, but not for editable or locked parameters", () => {
    openStaticEmbeddingModal({ activeTab: "parameters" });

    // ID param is disabled by default
    setParameter("Name", "Editable");
    setParameter("Source", "Locked");
    publishChanges(({ request }) => {
      assert.deepEqual(request.body.embedding_params, {
        source: "locked",
        name: "enabled",
      });
    });

    visitIframe();
    // The ID default (1 and 2) should apply, because it is disabled.
    // The Name default ('Lina Heaney') should not apply, because the Name param is editable and unset
    // The Source default ('Facebook') should not apply because the param is locked but the value is unset
    // If either the Name or Source default applied the result would be 0.
    cy.get(".ScalarValue").invoke("text").should("eq", "2");
  });
});

describeEE("scenarios > embedding > dashboard appearance", () => {
  beforeEach(() => {
    restore();
    cy.signInAsAdmin();
    setTokenFeatures("all");
  });

  it("should not rerender the static embed preview unnecessarily (metabase#38271)", () => {
    const textFilter = {
      id: "3",
      name: "Text filter",
      slug: "filter-text",
      type: "string/contains",
    };

    const dashboardDetails = {
      name: "dashboard name",
      enable_embedding: true,
      embedding_params: {
        /**
         * Make sure the parameter is shown in embed preview, because it previously
         * caused the iframe to rerender even when only the hash part of the embed
         * preview URL is changed.
         *
         * @see useSyncedQueryString in frontend/src/metabase/hooks/use-synced-query-string.ts
         */
        [textFilter.slug]: "enabled",
      },
      parameters: [textFilter],
    };

    const questionDetails = {
      name: "Orders",
      query: {
        "source-table": ORDERS_ID,
      },
    };
    cy.createQuestionAndDashboard({
      questionDetails,
      dashboardDetails,
    }).then(({ body: { dashboard_id } }) => {
      visitDashboard(dashboard_id);
    });

    cy.intercept(
      "GET",
      "api/preview_embed/dashboard/*",
      cy.spy().as("previewEmbedSpy"),
    ).as("previewEmbed");

    openStaticEmbeddingModal({
      activeTab: "parameters",
      previewMode: "preview",
      // EE users don't have to accept terms
      acceptTerms: false,
    });

    cy.wait("@previewEmbed");

    modal().within(() => {
      cy.findByRole("tab", { name: "Appearance" }).click();
      cy.get("@previewEmbedSpy").should("have.callCount", 1);

      cy.log("Assert dashboard theme");
      getIframeBody()
        .findByTestId("embed-frame")
        .should("not.have.class", "Theme--transparent");
      // We're getting an input element which is 0x0 in size
      cy.findByLabelText("Transparent").click({ force: true });
      getIframeBody()
        .findByTestId("embed-frame")
        .should("have.class", "Theme--transparent");
      cy.get("@previewEmbedSpy").should("have.callCount", 1);

      cy.log("Assert dashboard title");
      getIframeBody().findByText(dashboardDetails.name).should("exist");
      // We're getting an input element which is 0x0 in size
      cy.findByLabelText("Dashboard title").click({ force: true });
      getIframeBody().findByText(dashboardDetails.name).should("not.exist");
      cy.get("@previewEmbedSpy").should("have.callCount", 1);

      cy.log("Assert dashboard border");
      getIframeBody()
        .findByTestId("embed-frame")
        .should("have.css", "border-top-width", "1px");
      // We're getting an input element which is 0x0 in size
      cy.findByLabelText("Border").click({ force: true });
      getIframeBody()
        .findByTestId("embed-frame")
        .should("have.css", "border-top-width", "0px");
      cy.get("@previewEmbedSpy").should("have.callCount", 1);

      cy.log("Assert font");
      getIframeBody().should("have.css", "font-family", "Lato, sans-serif");
      cy.findByLabelText("Font").click();
    });

    // Since the select popover is rendered outside of the modal, we need to exit the modal context first.
    popover().findByText("Oswald").click();
    modal().within(() => {
      getIframeBody().should("have.css", "font-family", "Oswald, sans-serif");
      cy.get("@previewEmbedSpy").should("have.callCount", 1);
    });
  });
});

function openFilterOptions(name) {
  filterWidget().contains(name).click();
}

function publishChanges(callback) {
  cy.intercept("PUT", "/api/dashboard/*").as("publishChanges");

  cy.button(/^(Publish|Publish changes)$/).click();

  cy.wait(["@publishChanges", "@publishChanges"]).then(xhrs => {
    // Unfortunately, the order of requests is not always the same.
    // Therefore, we must first get the one that has the `embedding_params` and then assert on it.
    const targetXhr = xhrs.find(({ request }) =>
      Object.keys(request.body).includes("embedding_params"),
    );
    callback && callback(targetXhr);
  });
}

function setParameter(name, filter) {
  cy.findByLabelText("Configuring parameters")
    .parent()
    .findByText(name)
    .siblings("a")
    .click();

  popover().contains(filter).click();
}<|MERGE_RESOLUTION|>--- conflicted
+++ resolved
@@ -11,14 +11,11 @@
   downloadAndAssert,
   assertSheetRowsCount,
   modal,
-<<<<<<< HEAD
   getIframeBody,
   describeEE,
   setTokenFeatures,
-=======
   dashboardParametersContainer,
   goToTab,
->>>>>>> 39fba616
 } from "e2e/support/helpers";
 
 import { SAMPLE_DATABASE } from "e2e/support/cypress_sample_database";
