--- conflicted
+++ resolved
@@ -194,13 +194,8 @@
 (api.macros/defendpoint :get "/card__:id/query_metadata"
   "Return metadata for the 'virtual' table for a Card."
   [{:keys [id]} :- [:map
-<<<<<<< HEAD
-                    [:id ::ms/PositiveInt]]]
-  (first (schema.table/batch-fetch-card-query-metadatas [id])))
-=======
-                    [:id ms/PositiveInt]]]
+                    [:id ::ms/PositiveInt]]]
   (first (schema.table/batch-fetch-card-query-metadatas [id] {:include-database? true})))
->>>>>>> b76a1811
 
 (api.macros/defendpoint :get "/card__:id/fks"
   "Return FK info for the 'virtual' table for a Card. This is always empty, so this endpoint
