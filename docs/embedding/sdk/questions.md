--- conflicted
+++ resolved
@@ -37,17 +37,6 @@
 }
 ```
 
-<<<<<<< HEAD
-=======
-You can pass parameter values to questions defined with SQL via `initialSqlParameters` prop, in the format of `{parameter_name: parameter_value}`. Learn more about [SQL parameters](../../questions/native-editor/sql-parameters.md).
-
-```jsx
-{% raw %}
-<StaticQuestion questionId={questionId} initialSqlParameters={{ product_id: 50 }} />
-{% endraw %}
-```
-
->>>>>>> ba6fb3f3
 ## Embedding an interactive question
 
 You can embed an interactive question using the `InteractiveQuestion` component.
