(ns metabase.driver.sql-jdbc.connection
  "Logic for creating and managing connection pools for SQL JDBC drivers. Implementations for connection-related driver
  multimethods for SQL JDBC drivers."
  (:require
   [clojure.java.jdbc :as jdbc]
   [metabase.config :as config]
   [metabase.connection-pool :as connection-pool]
   [metabase.db.connection :as mdb.connection]
   [metabase.driver :as driver]
   [metabase.lib.metadata :as lib.metadata]
   [metabase.lib.metadata.jvm :as lib.metadata.jvm]
   [metabase.models.database :refer [Database]]
   [metabase.models.interface :as mi]
   [metabase.query-processor.store :as qp.store]
   [metabase.util :as u]
   [metabase.util.i18n :refer [trs tru]]
   [metabase.util.log :as log]
   #_{:clj-kondo/ignore [:deprecated-namespace]}
   [metabase.util.schema :as su]
   [metabase.util.ssh :as ssh]
   [schema.core :as s]
   #_{:clj-kondo/ignore [:discouraged-namespace]}
   [toucan2.core :as t2])
  (:import
   (com.mchange.v2.c3p0 DataSources)
   (javax.sql DataSource)))

(set! *warn-on-reflection* true)

;;; +----------------------------------------------------------------------------------------------------------------+
;;; |                                                   Interface                                                    |
;;; +----------------------------------------------------------------------------------------------------------------+

(defmulti connection-details->spec
  "Given a Database `details-map`, return an unpooled JDBC connection spec. Driver authors should implement this method,
  but you probably shouldn't be *USE* this method directly! If you want a pooled connection spec (which you almost
  certainly do), use [[db->pooled-connection-spec]] instead.

  DO NOT USE THIS METHOD DIRECTLY UNLESS YOU KNOW WHAT YOU ARE DOING! THIS RETURNS AN UNPOOLED CONNECTION SPEC! IF YOU
  WANT A CONNECTION SPEC FOR RUNNING QUERIES USE [[db->pooled-connection-spec]] INSTEAD WHICH WILL RETURN A *POOLED*
  CONNECTION SPEC."
<<<<<<< HEAD
  {:added "0.32.0" :arglists '([driver details-map])}
  driver/dispatch-on-initialized-driver
=======
  {:arglists '([driver details-map])}
  driver/dispatch-on-initialized-driver-safe-keys
>>>>>>> 50208950
  :hierarchy #'driver/hierarchy)


;;; +----------------------------------------------------------------------------------------------------------------+
;;; |                                           Creating Connection Pools                                            |
;;; +----------------------------------------------------------------------------------------------------------------+

(defmulti data-warehouse-connection-pool-properties
  "c3p0 connection pool properties for connected data warehouse DBs. See
  https://www.mchange.com/projects/c3p0/#configuration_properties for descriptions of properties.

  The c3p0 dox linked above do a good job of explaining the purpose of these properties and why you might set them.
  Generally, I have tried to choose configuration options for the data warehouse connection pools that minimize memory
  usage and maximize reliability, even when it comes with some added performance overhead. These pools are used for
  powering Cards and the sync process, which are less sensitive to overhead than something like the application DB.

  Drivers that need to override the default properties below can provide custom implementations of this method."
  {:added "0.33.4" :arglists '([driver database])}
  driver/dispatch-on-initialized-driver
  :hierarchy #'driver/hierarchy)

(defmulti data-source-name
  "Name, from connection details, to use to identify a database in the c3p0 `dataSourceName`. This is used for so the
  DataSource has a useful identifier for debugging purposes.

  The default method uses the first non-nil value of the keys `:db`, `:dbname`, `:sid`, or `:catalog`; implement a new
  method if your driver does not have any of these keys in its details."
  {:changelog-test/ignore true, :arglists '([driver details]), :added "0.45.0"}
  driver/dispatch-on-initialized-driver
  :hierarchy #'driver/hierarchy)

(defmethod data-source-name :default
  [_driver details]
  ((some-fn :db
            :dbname
            :sid
            :service-name
            :catalog)
   details))

(defmethod data-warehouse-connection-pool-properties :default
  [driver database]
  { ;; only fetch one new connection at a time, rather than batching fetches (default = 3 at a time). This is done in
   ;; interest of minimizing memory consumption
   "acquireIncrement"             1
   ;; [From dox] Seconds a Connection can remain pooled but unused before being discarded.
   "maxIdleTime"                  (* 3 60 60) ; 3 hours
   "minPoolSize"                  1
   "initialPoolSize"              1
   "maxPoolSize"                  (or (config/config-int :mb-jdbc-data-warehouse-max-connection-pool-size)
                                      15)
   ;; [From dox] If true, an operation will be performed at every connection checkout to verify that the connection is
   ;; valid. [...] ;; Testing Connections in checkout is the simplest and most reliable form of Connection testing,
   ;; but for better performance, consider verifying connections periodically using `idleConnectionTestPeriod`. [...]
   ;; If clients usually make complex queries and/or perform multiple operations, adding the extra cost of one fast
   ;; test per checkout will not much affect performance.
   ;;
   ;; As noted in the C3P0 dox, this does add some overhead, but since all of our drivers are JDBC 4 drivers, they can
   ;; call `Connection.isValid()`, which is reasonably efficient. In my profiling enabling this adds ~100µs for
   ;; Postgres databases on the same machince and ~70ms for remote databases on AWS east testing against a local
   ;; server on the West Coast.
   ;;
   ;; This suggests the additional cost of this test is more or less based entirely to the network latency of the
   ;; request. IRL the Metabase server and data warehouse are likely to be located in closer geographical proximity to
   ;; one another than my trans-contintental tests. Thus in the majority of cases the overhead should be next to
   ;; nothing, and in the worst case close to imperceptible.
   "testConnectionOnCheckout"     true
   ;; [From dox] Number of seconds that Connections in excess of minPoolSize should be permitted to remain idle in the
   ;; pool before being culled. Intended for applications that wish to aggressively minimize the number of open
   ;; Connections, shrinking the pool back towards minPoolSize if, following a spike, the load level diminishes and
   ;; Connections acquired are no longer needed. If maxIdleTime is set, maxIdleTimeExcessConnections should be smaller
   ;; if the parameter is to have any effect.
   ;;
   ;; Kill idle connections above the minPoolSize after 5 minutes.
   "maxIdleTimeExcessConnections" (* 5 60)
   ;; Set the data source name so that the c3p0 JMX bean has a useful identifier, which incorporates the DB ID, driver,
   ;; and name from the details
   "dataSourceName"               (format "db-%d-%s-%s"
                                          (u/the-id database)
                                          (name driver)
                                          (data-source-name driver (:details database)))})

(defn- connection-pool-spec
  "Like [[connection-pool/connection-pool-spec]] but also handles situations when the unpooled spec is a `:datasource`."
  [{:keys [^DataSource datasource], :as spec} pool-properties]
  (if datasource
    {:datasource (DataSources/pooledDataSource datasource (connection-pool/map->properties pool-properties))}
    (connection-pool/connection-pool-spec spec pool-properties)))

(defn ^:private default-ssh-tunnel-target-port  [driver]
  (when-let [port-info (some
                        #(when (= "port" (:name %)) %)
                        (driver/connection-properties driver))]
    (or (:default port-info)
        (:placeholder port-info))))

(defn- create-pool!
  "Create a new C3P0 `ComboPooledDataSource` for connecting to the given `database`."
  [{:keys [id details], driver :engine, :as database}]
  {:pre [(map? database)]}
  (log/debug (u/format-color 'cyan (trs "Creating new connection pool for {0} database {1} ..." driver id)))
  (let [details-with-tunnel (driver/incorporate-ssh-tunnel-details  ;; If the tunnel is disabled this returned unchanged
                             driver
                             (update details :port #(or % (default-ssh-tunnel-target-port driver))))
        spec                (connection-details->spec driver details-with-tunnel)
        properties          (data-warehouse-connection-pool-properties driver database)]
    (merge
      (connection-pool-spec spec properties)
      ;; also capture entries related to ssh tunneling for later use
      (select-keys spec [:tunnel-enabled :tunnel-session :tunnel-tracker :tunnel-entrance-port :tunnel-entrance-host]))))

(defn- destroy-pool! [database-id pool-spec]
  (log/debug (u/format-color 'red (trs "Closing old connection pool for database {0} ..." database-id)))
  (connection-pool/destroy-connection-pool! pool-spec)
  (ssh/close-tunnel! pool-spec))

(defonce ^:private ^{:doc "A map of our currently open connection pools, keyed by Database `:id`."}
  database-id->connection-pool
  (atom {}))

(defonce ^:private ^{:doc "A map of DB details hash values, keyed by Database `:id`."}
  database-id->jdbc-spec-hash
  (atom {}))

(s/defn ^:private jdbc-spec-hash
  "Computes a hash value for the JDBC connection spec based on `database`'s `:details` map, for the purpose of
  determining if details changed and therefore the existing connection pool needs to be invalidated."
  [{driver :engine, :keys [details], :as database} :- (s/maybe su/Map)]
  (when (some? database)
    (hash (connection-details->spec driver details))))

(defn- set-pool!
  "Atomically update the current connection pool for Database `database` with `database-id`. Use this function instead
  of modifying database-id->connection-pool` directly because it properly closes down old pools in a thread-safe way,
  ensuring no more than one pool is ever open for a single database. Also modifies the [[database-id->jdbc-spec-hash]]
  map with the hash value of the given DB's details map."
  [database-id pool-spec-or-nil database]
  {:pre [(integer? database-id)]}
  (let [[old-id->pool] (if pool-spec-or-nil
                         (swap-vals! database-id->connection-pool assoc database-id pool-spec-or-nil)
                         (swap-vals! database-id->connection-pool dissoc database-id))]
    ;; if we replaced a different pool with the new pool that is different from the old one, destroy the old pool
    (when-let [old-pool-spec (get old-id->pool database-id)]
      (when-not (identical? old-pool-spec pool-spec-or-nil)
        (destroy-pool! database-id old-pool-spec))))
  ;; update the db details hash cache with the new hash value
  (swap! database-id->jdbc-spec-hash assoc database-id (jdbc-spec-hash database))
  nil)

(defn invalidate-pool-for-db!
  "Invalidates the connection pool for the given database by closing it and removing it from the cache."
  [database]
  (set-pool! (u/the-id database) nil nil))

(defn notify-database-updated
  "Default implementation of [[driver/notify-database-updated]] for JDBC SQL drivers. We are being informed that a
  `database` has been updated, so lets shut down the connection pool (if it exists) under the assumption that the
  connection details have changed."
  [database]
  (invalidate-pool-for-db! database))

(defn- log-ssh-tunnel-reconnect-msg! [db-id]
  (log/warn (u/format-color 'red (trs "ssh tunnel for database {0} looks closed; marking pool invalid to reopen it"
                                      db-id)))
  nil)

(defn- log-jdbc-spec-hash-change-msg! [db-id]
  (log/warn (u/format-color 'yellow (trs "Hash of database {0} details changed; marking pool invalid to reopen it"
                                          db-id)))
  nil)

(defn db->pooled-connection-spec
  "Return a JDBC connection spec that includes a cp30 `ComboPooledDataSource`. These connection pools are cached so we
  don't create multiple ones for the same DB."
  [db-or-id-or-spec]
  (cond
    ;; db-or-id-or-spec is a Database instance or an integer ID
    (u/id db-or-id-or-spec)
    (let [database-id (u/the-id db-or-id-or-spec)
          ;; we need the Database instance no matter what (in order to compare details hash with cached value)
          db          (or (when (mi/instance-of? Database db-or-id-or-spec)
                            (lib.metadata.jvm/instance->metadata db-or-id-or-spec :metadata/database))
                          (when (= (:lib/type db-or-id-or-spec) :metadata/database)
                            db-or-id-or-spec)
                          (qp.store/with-metadata-provider database-id
                            (lib.metadata/database (qp.store/metadata-provider))))
          get-fn      (fn [db-id log-invalidation?]
                        (let [details (get @database-id->connection-pool db-id ::not-found)]
                          (cond
                            ;; for the audit db, we pass the datasource for the app-db. This lets us use fewer db
                            ;; connections with *application-db* and 1 less connection pool. Note: This data-source is
                            ;; not in [[database-id->connection-pool]].
                            (:is-audit db)
                            {:datasource (mdb.connection/data-source)}

                            (= ::not-found details)
                            nil

                            ;; details hash changed from what is cached; invalid
                            (let [curr-hash (get @database-id->jdbc-spec-hash db-id)
                                  new-hash  (jdbc-spec-hash db)]
                              (when (and (some? curr-hash) (not= curr-hash new-hash))
                                ;; the hash didn't match, but it's possible that a stale instance of `DatabaseInstance`
                                ;; was passed in (ex: from a long-running sync operation); fetch the latest one from
                                ;; our app DB, and see if it STILL doesn't match
                                (not= curr-hash (-> (t2/select-one [Database :id :engine :details] :id database-id)
                                                    jdbc-spec-hash))))
                            (when log-invalidation?
                              (log-jdbc-spec-hash-change-msg! db-id))

                            (nil? (:tunnel-session details)) ; no tunnel in use; valid
                            details

                            (ssh/ssh-tunnel-open? details) ; tunnel in use, and open; valid
                            details

                            :else ; tunnel in use, and not open; invalid
                            (when log-invalidation?
                              (log-ssh-tunnel-reconnect-msg! db-id)))))]
      (or
       ;; we have an existing pool for this database, so use it
       (get-fn database-id true)
       ;; Even tho `set-pool!` will properly shut down old pools if two threads call this method at the same time, we
       ;; don't want to end up with a bunch of simultaneous threads creating pools only to have them destroyed the
       ;; very next instant. This will cause their queries to fail. Thus we should do the usual locking here and make
       ;; sure only one thread will be creating a pool at a given instant.
       (locking database-id->connection-pool
         (or
          ;; check if another thread created the pool while we were waiting to acquire the lock
          (get-fn database-id false)
          ;; create a new pool and add it to our cache, then return it
          (u/prog1 (create-pool! db)
            (set-pool! database-id <> db))))))

    ;; already a `clojure.java.jdbc` spec map
    (map? db-or-id-or-spec)
    db-or-id-or-spec

    ;; invalid. Throw Exception
    :else
    (throw (ex-info (tru "Not a valid Database/Database ID/JDBC spec")
                    ;; don't log the actual spec lest we accidentally expose credentials
                    {:input (class db-or-id-or-spec)}))))

;;; +----------------------------------------------------------------------------------------------------------------+
;;; |                                             metabase.driver impls                                              |
;;; +----------------------------------------------------------------------------------------------------------------+

(defn do-with-connection-spec-for-testing-connection
  "Impl for [[with-connection-spec-for-testing-connection]]."
  [driver details f]
  (let [details (update details :port #(or % (default-ssh-tunnel-target-port driver)))]
    (ssh/with-ssh-tunnel [details-with-tunnel details]
      (let [spec (connection-details->spec driver details-with-tunnel)]
        (f spec)))))

(defmacro with-connection-spec-for-testing-connection
  "Execute `body` with an appropriate [[clojure.java.jdbc]] connection spec based on connection `details`. Handles SSH
  tunneling as needed and properly cleans up after itself.

    (with-connection-spec-for-testing-connection [jdbc-spec [:my-driver conn-details]]
      (do-something-with-spec jdbc-spec)"
  {:added "0.45.0", :style/indent 1}
  [[jdbc-spec-binding [driver details]] & body]
  `(do-with-connection-spec-for-testing-connection ~driver ~details (^:once fn* [~jdbc-spec-binding] ~@body)))

(defn can-connect-with-spec?
  "Can we connect to a JDBC database with [[clojure.java.jdbc]] `jdbc-spec` and run a simple query?"
  [jdbc-spec]
  (let [[first-row] (jdbc/query jdbc-spec ["SELECT 1"])
        [result]    (vals first-row)]
    (= result 1)))

(defn can-connect?
  "Default implementation of [[driver/can-connect?]] for SQL JDBC drivers. Checks whether we can perform a simple
  `SELECT 1` query."
  [driver details]
  (with-connection-spec-for-testing-connection [jdbc-spec [driver details]]
    (can-connect-with-spec? jdbc-spec)))<|MERGE_RESOLUTION|>--- conflicted
+++ resolved
@@ -39,13 +39,8 @@
   DO NOT USE THIS METHOD DIRECTLY UNLESS YOU KNOW WHAT YOU ARE DOING! THIS RETURNS AN UNPOOLED CONNECTION SPEC! IF YOU
   WANT A CONNECTION SPEC FOR RUNNING QUERIES USE [[db->pooled-connection-spec]] INSTEAD WHICH WILL RETURN A *POOLED*
   CONNECTION SPEC."
-<<<<<<< HEAD
   {:added "0.32.0" :arglists '([driver details-map])}
-  driver/dispatch-on-initialized-driver
-=======
-  {:arglists '([driver details-map])}
   driver/dispatch-on-initialized-driver-safe-keys
->>>>>>> 50208950
   :hierarchy #'driver/hierarchy)
 
 
