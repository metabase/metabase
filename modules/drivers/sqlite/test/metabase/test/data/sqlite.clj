--- conflicted
+++ resolved
@@ -1,22 +1,14 @@
 (ns metabase.test.data.sqlite
-<<<<<<< HEAD
-  (:require [clojure.java.io :as io]
-            [metabase.config :as config]
-            [metabase.driver :as driver]
-            [metabase.test.data.interface :as tx]
-            [metabase.test.data.sql :as sql.tx]
-            [metabase.test.data.sql-jdbc :as sql-jdbc.tx]
-            [metabase.test.data.sql-jdbc.execute :as execute]))
-=======
   (:require
    [clojure.java.io :as io]
+   [metabase.config :as config]
+   [metabase.driver :as driver]
    [metabase.driver.sql-jdbc.connection :as sql-jdbc.conn]
    [metabase.driver.sql-jdbc.execute :as sql-jdbc.execute]
    [metabase.test.data.interface :as tx]
    [metabase.test.data.sql :as sql.tx]
    [metabase.test.data.sql-jdbc :as sql-jdbc.tx]
    [metabase.test.data.sql-jdbc.execute :as execute]))
->>>>>>> bcd5a002
 
 (set! *warn-on-reflection* true)
 
