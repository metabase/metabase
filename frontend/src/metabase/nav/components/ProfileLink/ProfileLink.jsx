--- conflicted
+++ resolved
@@ -117,11 +117,7 @@
               style={{ fontSize: "1.75em" }}
               className={CS.textDark}
             >{t`Thanks for using ${applicationName}!`}</h2>
-<<<<<<< HEAD
-            <div className="pt2">
-=======
             <div className={CS.pt2}>
->>>>>>> 6a8f24cc
               <h3 className={cx(CS.textDark, CS.mb1)}>
                 {t`You're on version`} {tag}
               </h3>
