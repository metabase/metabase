(ns metabase.api.card
  "/api/card endpoints."
  (:require [cheshire.core :as json]
            [clojure.core.async :as a]
            [clojure.tools.logging :as log]
            [compojure.core :refer [DELETE GET POST PUT]]
            [medley.core :as m]
            [metabase.api.common :as api]
            [metabase.api.dataset :as dataset-api]
            [metabase.async.util :as async.u]
            [metabase.email.messages :as messages]
            [metabase.events :as events]
            [metabase.mbql.normalize :as mbql.normalize]
            [metabase.models.card :as card :refer [Card]]
            [metabase.models.card-favorite :refer [CardFavorite]]
            [metabase.models.collection :as collection :refer [Collection]]
            [metabase.models.database :refer [Database]]
            [metabase.models.interface :as mi]
            [metabase.models.pulse :as pulse :refer [Pulse]]
            [metabase.models.query :as query]
            [metabase.models.query.permissions :as query-perms]
            [metabase.models.revision.last-edit :as last-edit]
            [metabase.models.table :refer [Table]]
            [metabase.models.view-log :refer [ViewLog]]
            [metabase.public-settings :as public-settings]
            [metabase.query-processor :as qp]
            [metabase.query-processor.async :as qp.async]
            [metabase.query-processor.middleware.constraints :as constraints]
            [metabase.query-processor.middleware.permissions :as qp.perms]
            [metabase.query-processor.middleware.results-metadata :as results-metadata]
            [metabase.query-processor.pivot :as qp.pivot]
            [metabase.query-processor.streaming :as qp.streaming]
            [metabase.query-processor.util :as qputil]
            [metabase.related :as related]
            [metabase.sync.analyze.query-results :as qr]
            [metabase.util :as u]
            [metabase.util.i18n :refer [trs tru]]
            [metabase.util.schema :as su]
            [schema.core :as s]
            [toucan.db :as db]
            [toucan.hydrate :refer [hydrate]])
  (:import clojure.core.async.impl.channels.ManyToManyChannel
           java.util.UUID
           metabase.models.card.CardInstance))

;;; --------------------------------------------------- Hydration ----------------------------------------------------

(defn hydrate-favorites
  "Efficiently add `favorite` status for a large collection of `Cards`."
  {:batched-hydrate :favorite}
  [cards]
  (when (seq cards)
    (let [favorite-card-ids (db/select-field :card_id CardFavorite
                              :owner_id api/*current-user-id*
                              :card_id  [:in (map :id cards)])]
      (for [card cards]
        (assoc card :favorite (contains? favorite-card-ids (:id card)))))))


;;; ----------------------------------------------- Filtered Fetch Fns -----------------------------------------------

(defmulti ^:private cards-for-filter-option*
  {:arglists '([filter-option & args])}
  (fn [filter-option & _]
    (keyword filter-option)))

;; return all Cards. This is the default filter option.
(defmethod cards-for-filter-option* :all
  [_]
  (db/select Card, :archived false, {:order-by [[:%lower.name :asc]]}))

;; return Cards created by the current user
(defmethod cards-for-filter-option* :mine
  [_]
  (db/select Card, :creator_id api/*current-user-id*, :archived false, {:order-by [[:%lower.name :asc]]}))

;; return all Cards favorited by the current user.
(defmethod cards-for-filter-option* :fav
  [_]
  (let [cards (for [{{:keys [archived], :as card} :card} (hydrate (db/select [CardFavorite :card_id]
                                                                    :owner_id api/*current-user-id*)
                                                                  :card)
                    :when                                 (not archived)]
                card)]
    (sort-by :name cards)))

;; Return all Cards belonging to Database with `database-id`.
(defmethod cards-for-filter-option* :database
  [_ database-id]
  (db/select Card, :database_id database-id, :archived false, {:order-by [[:%lower.name :asc]]}))

;; Return all Cards belonging to `Table` with `table-id`.
(defmethod cards-for-filter-option* :table
  [_ table-id]
  (db/select Card, :table_id table-id, :archived false, {:order-by [[:%lower.name :asc]]}))

(s/defn ^:private cards-with-ids :- (s/maybe [CardInstance])
  "Return unarchived Cards with `card-ids`.
  Make sure cards are returned in the same order as `card-ids`; `[in card-ids]` won't preserve the order."
  [card-ids :- [su/IntGreaterThanZero]]
  (when (seq card-ids)
    (let [card-id->card (u/key-by :id (db/select Card, :id [:in (set card-ids)], :archived false))]
      (filter identity (map card-id->card card-ids)))))

;; Return the 10 Cards most recently viewed by the current user, sorted by how recently they were viewed.
(defmethod cards-for-filter-option* :recent
  [_]
  (cards-with-ids (map :model_id (db/select [ViewLog :model_id [:%max.timestamp :max]]
                                   :model   "card"
                                   :user_id api/*current-user-id*
                                   {:group-by [:model_id]
                                    :order-by [[:max :desc]]
                                    :limit    10}))))

;; All Cards, sorted by popularity (the total number of times they are viewed in `ViewLogs`). (yes, this isn't
;; actually filtering anything, but for the sake of simplicitiy it is included amongst the filter options for the time
;; being).
(defmethod cards-for-filter-option* :popular
  [_]
  (cards-with-ids (map :model_id (db/select [ViewLog :model_id [:%count.* :count]]
                                   :model "card"
                                   {:group-by [:model_id]
                                    :order-by [[:count :desc]]}))))

;; Cards that have been archived.
(defmethod cards-for-filter-option* :archived
  [_]
  (db/select Card, :archived true, {:order-by [[:%lower.name :asc]]}))

(defn- cards-for-filter-option [filter-option model-id-or-nil]
  (-> (apply cards-for-filter-option* (or filter-option :all) (when model-id-or-nil [model-id-or-nil]))
      (hydrate :creator :collection :favorite)))


;;; -------------------------------------------- Fetching a Card or Cards --------------------------------------------

(def ^:private CardFilterOption
  "Schema for a valid card filter option."
  (apply s/enum (map name (keys (methods cards-for-filter-option*)))))

(api/defendpoint GET "/"
  "Get all the Cards. Option filter param `f` can be used to change the set of Cards that are returned; default is
  `all`, but other options include `mine`, `fav`, `database`, `table`, `recent`, `popular`, and `archived`. See
  corresponding implementation functions above for the specific behavior of each filter option. :card_index:"
  [f model_id]
  {f        (s/maybe CardFilterOption)
   model_id (s/maybe su/IntGreaterThanZero)}
  (let [f (keyword f)]
    (when (contains? #{:database :table} f)
      (api/checkp (integer? model_id) "model_id" (format "model_id is a required parameter when filter mode is '%s'"
                                                         (name f)))
      (case f
        :database (api/read-check Database model_id)
        :table    (api/read-check Database (db/select-one-field :db_id Table, :id model_id))))
    (let [cards (filter mi/can-read? (cards-for-filter-option f model_id))
          last-edit-info (:card (last-edit/fetch-last-edited-info {:card-ids (map :id cards)}))]
      (into []
            (map (fn [{:keys [id] :as card}]
                   (if-let [edit-info (get last-edit-info id)]
                     (assoc card :last-edit-info edit-info)
                     card)))
            cards))))

(api/defendpoint GET "/:id"
  "Get `Card` with ID."
  [id]
  (u/prog1 (-> (Card id)
               (hydrate :creator :dashboard_count :can_write :collection :moderation_reviews)
               api/read-check
               (last-edit/with-last-edit-info :card))
    (events/publish-event! :card-read (assoc <> :actor_id api/*current-user-id*))))

;;; -------------------------------------------------- Saving Cards --------------------------------------------------

;; When a new Card is saved, we wouldn't normally have the results metadata for it until the first time its query is
;; ran.  As a workaround, we'll calculate this metadata and return it with all query responses, and then let the
;; frontend pass it back to us when saving or updating a Card.  As a basic step to make sure the Metadata is valid
;; we'll also pass a simple checksum and have the frontend pass it back to us.  See the QP `results-metadata`
;; middleware namespace for more details

(s/defn ^:private result-metadata-async :- ManyToManyChannel
  "Get the right results metadata for this `card`, and return them in a channel. We'll check to see whether the
  `metadata` passed in seems valid,and, if so, return a channel that returns the value as-is; otherwise, we'll run the
  query ourselves to get the right values, and return a channel where you can listen for the results."
  [query metadata checksum]
  (let [valid-metadata? (and (results-metadata/valid-checksum? metadata checksum)
                             (s/validate qr/ResultsMetadata metadata))]
    (log/info
     (cond
       valid-metadata? (trs "Card results metadata passed in to API is VALID. Thanks!")
       metadata        (trs "Card results metadata passed in to API is INVALID. Running query to fetch correct metadata.")
       :else           (trs "Card results metadata passed in to API is MISSING. Running query to fetch correct metadata.")))
    (if valid-metadata?
      (a/to-chan [metadata])
      (qp.async/result-metadata-for-query-async query))))

(defn check-data-permissions-for-query
  "Make sure the Current User has the appropriate *data* permissions to run `query`. We don't want Users saving Cards
  with queries they wouldn't be allowed to run!"
  [query]
  {:pre [(map? query)]}
  (when-not (query-perms/can-run-query? query)
    (let [required-perms (try
                           (query-perms/perms-set query :throw-exceptions? true)
                           (catch Throwable e
                             e))]
      (throw (ex-info (tru "You cannot save this Question because you do not have permissions to run its query.")
                      {:status-code    403
                       :query          query
                       :required-perms (if (instance? Throwable required-perms)
                                         :error
                                         required-perms)
                       :actual-perms   @api/*current-user-permissions-set*}
                      (when (instance? Throwable required-perms)
                        required-perms))))))

(defn- save-new-card-async!
  "Save `card-data` as a new Card on a separate thread. Returns a channel to fetch the response; closing this channel
  will cancel the save."
  [card-data user]
  (async.u/cancelable-thread
    (let [card (db/transaction
                 ;; Adding a new card at `collection_position` could cause other cards in this
                 ;; collection to change position, check that and fix it if needed
                 (api/maybe-reconcile-collection-position! card-data)
                 (db/insert! Card card-data))]
      (events/publish-event! :card-create card)
      ;; include same information returned by GET /api/card/:id since frontend replaces the Card it
      ;; currently has with returned one -- See #4283
      (-> card
          (hydrate :creator :dashboard_count :can_write :collection :moderation_reviews)
          (assoc :last-edit-info (last-edit/edit-information-for-user user))))))

(defn- create-card-async!
  "Create a new Card asynchronously. Returns a channel for fetching the newly created Card, or an Exception if one was
  thrown. Closing this channel before it finishes will cancel the Card creation."
  [{:keys [dataset_query result_metadata metadata_checksum], :as card-data}]
  ;; `zipmap` instead of `select-keys` because we want to get `nil` values for keys that aren't present. Required by
  ;; `api/maybe-reconcile-collection-position!`
  (let [data-keys            [:dataset_query :description :display :name
                              :visualization_settings :collection_id :collection_position]
        card-data            (assoc (zipmap data-keys (map card-data data-keys))
                                    :creator_id api/*current-user-id*)
        result-metadata-chan (result-metadata-async dataset_query result_metadata metadata_checksum)
        out-chan             (a/promise-chan)]
    (a/go
      (try
        (let [card-data (assoc card-data :result_metadata (a/<! result-metadata-chan))]
          (a/close! result-metadata-chan)
          ;; now do the actual saving on a separate thread so we don't tie up our precious core.async thread. Pipe the
          ;; result into `out-chan`.
          (async.u/promise-pipe (save-new-card-async! card-data @api/*current-user*) out-chan))
        (catch Throwable e
          (a/put! out-chan e)
          (a/close! out-chan))))
    ;; Return a channel
    out-chan))

(api/defendpoint ^:returns-chan POST "/"
  "Create a new `Card`."
  [:as {{:keys [collection_id collection_position dataset_query description display metadata_checksum name
                result_metadata visualization_settings], :as body} :body}]
  {name                   su/NonBlankString
   description            (s/maybe su/NonBlankString)
   display                su/NonBlankString
   visualization_settings su/Map
   collection_id          (s/maybe su/IntGreaterThanZero)
   collection_position    (s/maybe su/IntGreaterThanZero)
   result_metadata        (s/maybe qr/ResultsMetadata)
   metadata_checksum      (s/maybe su/NonBlankString)}
  ;; check that we have permissions to run the query that we're trying to save
  (check-data-permissions-for-query dataset_query)
  ;; check that we have permissions for the collection we're trying to save this card to, if applicable
  (collection/check-write-perms-for-collection collection_id)
  ;; Return a channel that can be used to fetch the results asynchronously
  (create-card-async! body))


;;; ------------------------------------------------- Updating Cards -------------------------------------------------

(defn- check-allowed-to-modify-query
  "If the query is being modified, check that we have data permissions to run the query."
  [card-before-updates card-updates]
  (let [card-updates (m/update-existing card-updates :dataset_query mbql.normalize/normalize)]
    (when (api/column-will-change? :dataset_query card-before-updates card-updates)
      (check-data-permissions-for-query (:dataset_query card-updates)))))

(defn- check-allowed-to-change-embedding
  "You must be a superuser to change the value of `enable_embedding` or `embedding_params`. Embedding must be
  enabled."
  [card-before-updates card-updates]
  (when (or (api/column-will-change? :enable_embedding card-before-updates card-updates)
            (api/column-will-change? :embedding_params card-before-updates card-updates))
    (api/check-embedding-enabled)
    (api/check-superuser)))

(defn- result-metadata-for-updating-async
  "If `card`'s query is being updated, return the value that should be saved for `result_metadata`. This *should* be
  passed in to the API; if so, verifiy that it was correct (the checksum is valid); if not, go fetch it. If the query
  has not changed, this returns a closed channel (so you will get `nil` when you attempt to fetch the result, and
  will know not to update the value in the DB.)

  Either way, results are returned asynchronously on a channel."
  [card query metadata checksum]
  (if (and query
             (not= query (:dataset_query card)))
    (result-metadata-async query metadata checksum)
    (u/prog1 (a/chan)
      (a/close! <>))))

(defn- publish-card-update!
  "Publish an event appropriate for the update(s) done to this CARD (`:card-update`, or archiving/unarchiving
  events)."
  [card archived?]
  (let [event (cond
                ;; card was archived
                (and archived?
                     (not (:archived card))) :card-archive
                ;; card was unarchived
                (and (false? archived?)
                     (:archived card))       :card-unarchive
                :else                        :card-update)]
    (events/publish-event! event (assoc card :actor_id api/*current-user-id*))))

(defn- card-archived? [old-card new-card]
  (and (not (:archived old-card))
       (:archived new-card)))

(defn- line-area-bar? [display]
  (contains? #{:line :area :bar} display))

(defn- progress? [display]
  (= :progress display))

(defn- allows-rows-alert? [display]
  (not (contains? #{:line :bar :area :progress} display)))

(defn- display-change-broke-alert?
  "Alerts no longer make sense when the kind of question being alerted on significantly changes. Setting up an alert
  when a time series query reaches 10 is no longer valid if the question switches from a line graph to a table. This
  function goes through various scenarios that render an alert no longer valid"
  [{old-display :display} {new-display :display}]
  (when-not (= old-display new-display)
    (or
     ;; Did the alert switch from a table type to a line/bar/area/progress graph type?
     (and (allows-rows-alert? old-display)
          (or (line-area-bar? new-display)
              (progress? new-display)))
     ;; Switching from a line/bar/area to another type that is not those three invalidates the alert
     (and (line-area-bar? old-display)
          (not (line-area-bar? new-display)))
     ;; Switching from a progress graph to anything else invalidates the alert
     (and (progress? old-display)
          (not (progress? new-display))))))

(defn- goal-missing?
  "If we had a goal before, and now it's gone, the alert is no longer valid"
  [old-card new-card]
  (and
   (get-in old-card [:visualization_settings :graph.goal_value])
   (not (get-in new-card [:visualization_settings :graph.goal_value]))))

(defn- multiple-breakouts?
  "If there are multiple breakouts and a goal, we don't know which breakout to compare to the goal, so it invalidates
  the alert"
  [{:keys [display] :as new-card}]
  (and (or (line-area-bar? display)
           (progress? display))
       (< 1 (count (get-in new-card [:dataset_query :query :breakout])))))

(defn- delete-alert-and-notify!
  "Removes all of the alerts and notifies all of the email recipients of the alerts change via `NOTIFY-FN!`"
  [notify-fn! alerts]
  (db/delete! Pulse :id [:in (map :id alerts)])
  (doseq [{:keys [channels] :as alert} alerts
          :let [email-channel (m/find-first #(= :email (:channel_type %)) channels)]]
    (doseq [recipient (:recipients email-channel)]
      (notify-fn! alert recipient @api/*current-user*))))

(defn delete-alert-and-notify-archived!
  "Removes all alerts and will email each recipient letting them know"
  [alerts]
  (delete-alert-and-notify! messages/send-alert-stopped-because-archived-email! alerts))

(defn- delete-alert-and-notify-changed! [alerts]
  (delete-alert-and-notify! messages/send-alert-stopped-because-changed-email! alerts))

(defn- delete-alerts-if-needed! [old-card {card-id :id :as new-card}]
  ;; If there are alerts, we need to check to ensure the card change doesn't invalidate the alert
  (when-let [alerts (seq (pulse/retrieve-alerts-for-cards card-id))]
    (cond

      (card-archived? old-card new-card)
      (delete-alert-and-notify-archived! alerts)

      (or (display-change-broke-alert? old-card new-card)
          (goal-missing? old-card new-card)
          (multiple-breakouts? new-card))
      (delete-alert-and-notify-changed! alerts)

      ;; The change doesn't invalidate the alert, do nothing
      :else
      nil)))

(defn- update-card-async!
  "Update a Card asynchronously. Returns a `core.async` promise channel that will return updated Card."
  [{:keys [id], :as card-before-update} {:keys [archived], :as card-updates}]
  ;; don't block our precious core.async thread, run the actual DB updates on a separate thread
  (async.u/cancelable-thread
    ;; Setting up a transaction here so that we don't get a partially reconciled/updated card.
    (db/transaction
      (api/maybe-reconcile-collection-position! card-before-update card-updates)

      ;; ok, now save the Card
      (db/update! Card id
        ;; `collection_id` and `description` can be `nil` (in order to unset them). Other values should only be
        ;; modified if they're passed in as non-nil
        (u/select-keys-when card-updates
          :present #{:collection_id :collection_position :description}
          :non-nil #{:dataset_query :display :name :visualization_settings :archived :enable_embedding
                     :embedding_params :result_metadata})))
    ;; Fetch the updated Card from the DB
    (let [card (Card id)]
      (delete-alerts-if-needed! card-before-update card)
      (publish-card-update! card archived)
      ;; include same information returned by GET /api/card/:id since frontend replaces the Card it currently
      ;; has with returned one -- See #4142
      (-> card
          (hydrate :creator :dashboard_count :can_write :collection :moderation_reviews)
          (assoc :last-edit-info (last-edit/edit-information-for-user @api/*current-user*))))))

(api/defendpoint ^:returns-chan PUT "/:id"
  "Update a `Card`."
  [id :as {{:keys [dataset_query description display name visualization_settings archived collection_id
                   collection_position enable_embedding embedding_params result_metadata metadata_checksum]
            :as   card-updates} :body}]
  {name                   (s/maybe su/NonBlankString)
   dataset_query          (s/maybe su/Map)
   display                (s/maybe su/NonBlankString)
   description            (s/maybe s/Str)
   visualization_settings (s/maybe su/Map)
   archived               (s/maybe s/Bool)
   enable_embedding       (s/maybe s/Bool)
   embedding_params       (s/maybe su/EmbeddingParams)
   collection_id          (s/maybe su/IntGreaterThanZero)
   collection_position    (s/maybe su/IntGreaterThanZero)
   result_metadata        (s/maybe qr/ResultsMetadata)
   metadata_checksum      (s/maybe su/NonBlankString)}
  (let [card-before-update (api/write-check Card id)]
    ;; Do various permissions checks
    (collection/check-allowed-to-change-collection card-before-update card-updates)
    (check-allowed-to-modify-query                 card-before-update card-updates)
    (check-allowed-to-change-embedding             card-before-update card-updates)
    ;; make sure we have the correct `result_metadata`
    (let [result-metadata-chan (result-metadata-for-updating-async
                                card-before-update
                                dataset_query
                                result_metadata
                                metadata_checksum)
          out-chan             (a/promise-chan)]
      ;; asynchronously wait for our updated result metadata, then after that call `update-card-async!`, which is done
      ;; on a non-core.async thread. Pipe the results of that into `out-chan`.
      (a/go
        (try
          (let [card-updates (assoc card-updates :result_metadata (a/<! result-metadata-chan))]
            (async.u/promise-pipe (update-card-async! card-before-update card-updates) out-chan))
          (finally
            (a/close! result-metadata-chan))))
      out-chan)))


;;; ------------------------------------------------- Deleting Cards -------------------------------------------------

;; TODO - Pretty sure this endpoint is not actually used any more, since Cards are supposed to get archived (via PUT
;;        /api/card/:id) instead of deleted.  Should we remove this?
(api/defendpoint DELETE "/:id"
  "Delete a Card. (DEPRECATED -- don't delete a Card anymore -- archive it instead.)"
  [id]
  (log/warn (tru "DELETE /api/card/:id is deprecated. Instead, change its `archived` value via PUT /api/card/:id."))
  (let [card (api/write-check Card id)]
    (db/delete! Card :id id)
    (events/publish-event! :card-delete (assoc card :actor_id api/*current-user-id*)))
  api/generic-204-no-content)


;;; --------------------------------------------------- Favoriting ---------------------------------------------------

(api/defendpoint POST "/:card-id/favorite"
  "Favorite a Card."
  [card-id]
  (api/read-check Card card-id)
  (db/insert! CardFavorite :card_id card-id, :owner_id api/*current-user-id*))


(api/defendpoint DELETE "/:card-id/favorite"
  "Unfavorite a Card."
  [card-id]
  (api/read-check Card card-id)
  (api/let-404 [id (db/select-one-id CardFavorite :card_id card-id, :owner_id api/*current-user-id*)]
    (db/delete! CardFavorite, :id id))
  api/generic-204-no-content)


;;; -------------------------------------------- Bulk Collections Update ---------------------------------------------

(defn- update-collection-positions!
  "For cards that have a position in the previous collection, add them to the end of the new collection, trying to
  preseve the order from the original collections. Note it's possible for there to be multiple collections
  (and thus duplicate collection positions) merged into this new collection. No special tie breaker logic for when
  that's the case, just use the order the DB returned it in"
  [new-collection-id-or-nil cards]
  ;; Sorting by `:collection_position` to ensure lower position cards are appended first
  (let [sorted-cards        (sort-by :collection_position cards)
        max-position-result (db/select-one [Card [:%max.collection_position :max_position]]
                              :collection_id new-collection-id-or-nil)
        ;; collection_position for the next card in the collection
        starting-position   (inc (get max-position-result :max_position 0))]

    ;; This is using `map` but more like a `doseq` with multiple seqs. Wrapping this in a `doall` as we don't want it
    ;; to be lazy and we're just going to discard the results
    (doall
     (map (fn [idx {:keys [collection_id collection_position] :as card}]
            ;; We are removing this card from `collection_id` so we need to reconcile any
            ;; `collection_position` entries left behind by this move
            (api/reconcile-position-for-collection! collection_id collection_position nil)
            ;; Now we can update the card with the new collection and a new calculated position
            ;; that appended to the end
            (db/update! Card (u/the-id card)
              :collection_position idx
              :collection_id       new-collection-id-or-nil))
          ;; These are reversed because of the classic issue when removing an item from array. If we remove an
          ;; item at index 1, everthing above index 1 will get decremented. By reversing our processing order we
          ;; can avoid changing the index of cards we haven't yet updated
          (reverse (range starting-position (+ (count sorted-cards) starting-position)))
          (reverse sorted-cards)))))

(defn- move-cards-to-collection! [new-collection-id-or-nil card-ids]
  ;; if moving to a collection, make sure we have write perms for it
  (when new-collection-id-or-nil
    (api/write-check Collection new-collection-id-or-nil))
  ;; for each affected card...
  (when (seq card-ids)
    (let [cards (db/select [Card :id :collection_id :collection_position :dataset_query]
                  {:where [:and [:in :id (set card-ids)]
                                [:or [:not= :collection_id new-collection-id-or-nil]
                                  (when new-collection-id-or-nil
                                    [:= :collection_id nil])]]})] ; poisioned NULLs = ick
      ;; ...check that we have write permissions for it...
      (doseq [card cards]
        (api/write-check card))
      ;; ...and check that we have write permissions for the old collections if applicable
      (doseq [old-collection-id (set (filter identity (map :collection_id cards)))]
        (api/write-check Collection old-collection-id))

      ;; Ensure all of the card updates occur in a transaction. Read commited (the default) really isn't what we want
      ;; here. We are querying for the max card position for a given collection, then using that to base our position
      ;; changes if the cards are moving to a different collection. Without repeatable read here, it's possible we'll
      ;; get duplicates
      (db/transaction
        ;; If any of the cards have a `:collection_position`, we'll need to fixup the old collection now that the cards
        ;; are gone and update the position in the new collection
        (when-let [cards-with-position (seq (filter :collection_position cards))]
          (update-collection-positions! new-collection-id-or-nil cards-with-position))

        ;; ok, everything checks out. Set the new `collection_id` for all the Cards that haven't been updated already
        (when-let [cards-without-position (seq (for [card cards
                                                     :when (not (:collection_position card))]
                                                 (u/the-id card)))]
          (db/update-where! Card {:id [:in (set cards-without-position)]}
            :collection_id new-collection-id-or-nil))))))

(api/defendpoint POST "/collections"
  "Bulk update endpoint for Card Collections. Move a set of `Cards` with CARD_IDS into a `Collection` with
  COLLECTION_ID, or remove them from any Collections by passing a `null` COLLECTION_ID."
  [:as {{:keys [card_ids collection_id]} :body}]
  {card_ids [su/IntGreaterThanZero], collection_id (s/maybe su/IntGreaterThanZero)}
  (move-cards-to-collection! collection_id card_ids)
  {:status :ok})


;;; ------------------------------------------------ Running a Query -------------------------------------------------

(defn- query-magic-ttl
  "Compute a 'magic' cache TTL time (in seconds) for QUERY by multipling its historic average execution times by the
  `query-caching-ttl-ratio`. If the TTL is less than a second, this returns `nil` (i.e., the cache should not be
  utilized.)"
  [query]
  (when-let [average-duration (query/average-execution-time-ms (qputil/query-hash query))]
    (let [ttl-seconds (Math/round (float (/ (* average-duration (public-settings/query-caching-ttl-ratio))
                                            1000.0)))]
      (when-not (zero? ttl-seconds)
        (log/info (trs "Question''s average execution duration is {0}; using ''magic'' TTL of {1}"
                       (u/format-milliseconds average-duration) (u/format-seconds ttl-seconds))
                  (u/emoji "💾"))
        ttl-seconds))))

(defn query-for-card
  "Generate a query for a saved Card"
  [{query :dataset_query
    :as   card} parameters constraints middleware]
  (let [query (-> query
                  ;; don't want default constraints overridding anything that's already there
                  (m/dissoc-in [:middleware :add-default-userland-constraints?])
                  (assoc :constraints constraints
                         :parameters  parameters
                         :middleware  middleware))
        ttl   (when (public-settings/enable-query-caching)
                (or (:cache_ttl card)
                    (query-magic-ttl query)))]
    (assoc query :cache-ttl ttl)))

(defn run-query-for-card-async
  "Run the query for Card with `parameters` and `constraints`, and return results in a `StreamingResponse` that should
  be returned as the result of an API endpoint fn. Will throw an Exception if preconditions (such as read perms) are
  not met before returning the `StreamingResponse`."
  [card-id export-format
   & {:keys [parameters constraints context dashboard-id middleware qp-runner run ignore_cache]
      :or   {constraints constraints/default-query-constraints
             context     :question
             qp-runner   qp/process-query-and-save-execution!}}]
  {:pre [(u/maybe? sequential? parameters)]}
<<<<<<< HEAD
  (let [run   (or run
                  ;; param `run` can be used to control how the query is ran, e.g. if you need to
                  ;; customize the `context` passed to the QP
                  (^:once fn* [query info]
                   (qp.streaming/streaming-response [context export-format]
                     (binding [qp.perms/*card-id* card-id]
                       (qp-runner query info context)))))
        card  (api/read-check (Card card-id))
        query (-> (assoc (query-for-card card parameters constraints middleware)
                         :async? true)
                  (update :middleware (fn [middleware]
                                        (merge
                                         {:js-int-to-string? true :ignore-cached-results? ignore_cache}
                                         middleware))))
        info  {:executed-by  api/*current-user-id*
               :context      context
               :card-id      card-id
               :dashboard-id dashboard-id}]
=======
  (let [run       (or run
                      ;; param `run` can be used to control how the query is ran, e.g. if you need to
                      ;; customize the `context` passed to the QP
                      (^:once fn* [query info]
                       (qp.streaming/streaming-response [context export-format (u/slugify (:card-name info))]
                         (binding [qp.perms/*card-id* card-id]
                           (qp-runner query info context)))))
        card      (api/read-check (db/select-one [Card :name :dataset_query :cache_ttl :collection_id] :id card-id))
        query     (-> (assoc (query-for-card card parameters constraints middleware)
                             :async? true)
                      (update :middleware merge {:js-int-to-string?      true
                                                 :ignore-cached-results? ignore_cache}))
        info      {:executed-by  api/*current-user-id*
                   :context      context
                   :card-id      card-id
                   :card-name    (:name card)
                   :dashboard-id dashboard-id}]
>>>>>>> 054a9e8b
    (api/check-not-archived card)
    (run query info)))

(api/defendpoint ^:streaming POST "/:card-id/query"
  "Run the query associated with a Card."
  [card-id :as {{:keys [parameters ignore_cache], :or {ignore_cache false}} :body}]
  {ignore_cache (s/maybe s/Bool)}
  (run-query-for-card-async
   card-id :api
   :parameters parameters,
   :ignore_cache ignore_cache
   :middleware {:process-viz-settings? false}))

(api/defendpoint ^:streaming POST "/:card-id/query/:export-format"
  "Run the query associated with a Card, and return its results as a file in the specified format. Note that this
  expects the parameters as serialized JSON in the 'parameters' parameter"
  [card-id export-format :as {{:keys [parameters]} :params}]
  {parameters    (s/maybe su/JSONString)
   export-format dataset-api/ExportFormat}
  (run-query-for-card-async
   card-id export-format
   :parameters  (json/parse-string parameters keyword)
   :constraints nil
   :context     (dataset-api/export-format->context export-format)
   :middleware  {:process-viz-settings?  true
                 :skip-results-metadata? true
                 :ignore-cached-results? true
                 :format-rows?           false
                 :js-int-to-string?      false}))


;;; ----------------------------------------------- Sharing is Caring ------------------------------------------------

(api/defendpoint POST "/:card-id/public_link"
  "Generate publicly-accessible links for this Card. Returns UUID to be used in public links. (If this Card has
  already been shared, it will return the existing public link rather than creating a new one.)  Public sharing must
  be enabled."
  [card-id]
  (api/check-superuser)
  (api/check-public-sharing-enabled)
  (api/check-not-archived (api/read-check Card card-id))
  {:uuid (or (db/select-one-field :public_uuid Card :id card-id)
             (u/prog1 (str (UUID/randomUUID))
               (db/update! Card card-id
                 :public_uuid       <>
                 :made_public_by_id api/*current-user-id*)))})

(api/defendpoint DELETE "/:card-id/public_link"
  "Delete the publicly-accessible link to this Card."
  [card-id]
  (api/check-superuser)
  (api/check-public-sharing-enabled)
  (api/check-exists? Card :id card-id, :public_uuid [:not= nil])
  (db/update! Card card-id
    :public_uuid       nil
    :made_public_by_id nil)
  {:status 204, :body nil})

(api/defendpoint GET "/public"
  "Fetch a list of Cards with public UUIDs. These cards are publicly-accessible *if* public sharing is enabled."
  []
  (api/check-superuser)
  (api/check-public-sharing-enabled)
  (db/select [Card :name :id :public_uuid], :public_uuid [:not= nil], :archived false))

(api/defendpoint GET "/embeddable"
  "Fetch a list of Cards where `enable_embedding` is `true`. The cards can be embedded using the embedding endpoints
  and a signed JWT."
  []
  (api/check-superuser)
  (api/check-embedding-enabled)
  (db/select [Card :name :id], :enable_embedding true, :archived false))

(api/defendpoint GET "/:id/related"
  "Return related entities."
  [id]
  (-> id Card api/read-check related/related))

(api/defendpoint POST "/related"
  "Return related entities for an ad-hoc query."
  [:as {query :body}]
  (related/related (query/adhoc-query query)))

(api/defendpoint ^:streaming POST "/pivot/:card-id/query"
  "Run the query associated with a Card."
  [card-id :as {{:keys [parameters ignore_cache]
                 :or   {ignore_cache false}} :body}]
  {ignore_cache (s/maybe s/Bool)}
  (run-query-for-card-async card-id :api
                            :parameters parameters,
                            :qp-runner qp.pivot/run-pivot-query
                            :ignore_cache ignore_cache))

(api/define-routes)<|MERGE_RESOLUTION|>--- conflicted
+++ resolved
@@ -619,15 +619,14 @@
              context     :question
              qp-runner   qp/process-query-and-save-execution!}}]
   {:pre [(u/maybe? sequential? parameters)]}
-<<<<<<< HEAD
   (let [run   (or run
                   ;; param `run` can be used to control how the query is ran, e.g. if you need to
                   ;; customize the `context` passed to the QP
                   (^:once fn* [query info]
-                   (qp.streaming/streaming-response [context export-format]
+                   (qp.streaming/streaming-response [context export-format (u/slufigy (:card-name info))]
                      (binding [qp.perms/*card-id* card-id]
                        (qp-runner query info context)))))
-        card  (api/read-check (Card card-id))
+        card  (api/read-check (db/select-one [Card :name :dataset_query :cache_ttl :collection_id] :id card-id))
         query (-> (assoc (query-for-card card parameters constraints middleware)
                          :async? true)
                   (update :middleware (fn [middleware]
@@ -637,26 +636,8 @@
         info  {:executed-by  api/*current-user-id*
                :context      context
                :card-id      card-id
+               :card-name    (:name card)
                :dashboard-id dashboard-id}]
-=======
-  (let [run       (or run
-                      ;; param `run` can be used to control how the query is ran, e.g. if you need to
-                      ;; customize the `context` passed to the QP
-                      (^:once fn* [query info]
-                       (qp.streaming/streaming-response [context export-format (u/slugify (:card-name info))]
-                         (binding [qp.perms/*card-id* card-id]
-                           (qp-runner query info context)))))
-        card      (api/read-check (db/select-one [Card :name :dataset_query :cache_ttl :collection_id] :id card-id))
-        query     (-> (assoc (query-for-card card parameters constraints middleware)
-                             :async? true)
-                      (update :middleware merge {:js-int-to-string?      true
-                                                 :ignore-cached-results? ignore_cache}))
-        info      {:executed-by  api/*current-user-id*
-                   :context      context
-                   :card-id      card-id
-                   :card-name    (:name card)
-                   :dashboard-id dashboard-id}]
->>>>>>> 054a9e8b
     (api/check-not-archived card)
     (run query info)))
 
