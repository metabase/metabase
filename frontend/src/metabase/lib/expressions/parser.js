--- conflicted
+++ resolved
@@ -489,12 +489,8 @@
   return TokenClass.PATTERN.source.replace(/^\\/, "");
 }
 
-<<<<<<< HEAD
 function run(Visitor, source, options) {
   const { startRule } = options || {};
-=======
-function run(Visitor, source, { startRule, ...options }) {
->>>>>>> a8e58bb9
   if (!source) {
     return [];
   }
