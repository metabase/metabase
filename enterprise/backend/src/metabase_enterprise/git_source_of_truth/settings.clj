(ns metabase-enterprise.git-source-of-truth.settings
  (:require
   [metabase-enterprise.git-source-of-truth.git :as git]
   [metabase.settings.core :as setting :refer [defsetting]]
   [metabase.util.i18n :refer [deferred-tru]]))

(defsetting git-sync-configured
  (deferred-tru "Whether git sync is configured.")
  :type       :boolean
  :visibility :authenticated
  :export?    false
  :encryption :no
  :default    false)

(defn- set-repo-with-verification!-fn [original-key]
  (fn [new-value]
    (setting/set-value-of-type! :string original-key new-value)
    (if #p (git/can-access-branch-in-repository? (setting/get :git-sync-url)
                                                 (setting/get :git-sync-import-branch)
                                                 (setting/get :git-sync-token))
      (git-sync-configured! true)
      (git-sync-configured! false))))

(defsetting git-sync-import-branch
  (deferred-tru "The git branch to pull from, e.g. `main`")
  :type :string
  :visibility :admin
  :encryption :no
  :export? false
  :default "main"
  :setter (set-repo-with-verification!-fn :git-sync-import-branch))

(defsetting git-sync-token
  (deferred-tru "A GH token")
  :type :string
  :visibility :admin
  :doc true
  :export? false
  :encryption :when-encryption-key-set
  :audit :getter
  :setter (set-repo-with-verification!-fn :git-sync-token))

(defsetting git-sync-url
  (deferred-tru "The location of your git repository, e.g. https://github.com/acme-inco/metabase.git")
  :type       :string
  :visibility :admin
  :encryption :no
  :export?    false
  :setter (set-repo-with-verification!-fn :git-sync-url))

<<<<<<< HEAD
(defsetting git-sync-default-branch
  (deferred-tru "The default branch for git sync.")
  :type       :string
  :visibility :authenticated
  :export?    false
=======
;; TODO actually use this
(defsetting git-sync-key
  (deferred-tru "An RSA key with write permissions to the git repository.")
  :type       :string
  :visibility :admin
  :doc        true
  :export?    false
  :encryption :when-encryption-key-set
  :audit      :getter)

(defsetting git-sync-export-branch
  (deferred-tru "The git branch to push to, e.g. `new-changes`")
  :type :string
  :visibility :admin
>>>>>>> c2e95e90
  :encryption :no
  :default    nil)

(defsetting git-sync-read-only
  (deferred-tru "Whether the instance is synced to git and read-only")
  :type :boolean
  :visibility :admin
  :export? false
  :default false)<|MERGE_RESOLUTION|>--- conflicted
+++ resolved
@@ -48,13 +48,6 @@
   :export?    false
   :setter (set-repo-with-verification!-fn :git-sync-url))
 
-<<<<<<< HEAD
-(defsetting git-sync-default-branch
-  (deferred-tru "The default branch for git sync.")
-  :type       :string
-  :visibility :authenticated
-  :export?    false
-=======
 ;; TODO actually use this
 (defsetting git-sync-key
   (deferred-tru "An RSA key with write permissions to the git repository.")
@@ -65,13 +58,21 @@
   :encryption :when-encryption-key-set
   :audit      :getter)
 
+(defsetting git-sync-default-branch
+  (deferred-tru "The default branch for git sync.")
+  :type       :string
+  :visibility :authenticated
+  :export?    false
+  :encryption :no
+  :default    nil)
+
 (defsetting git-sync-export-branch
   (deferred-tru "The git branch to push to, e.g. `new-changes`")
   :type :string
   :visibility :admin
->>>>>>> c2e95e90
   :encryption :no
-  :default    nil)
+  :export? false
+  :default "main")
 
 (defsetting git-sync-read-only
   (deferred-tru "Whether the instance is synced to git and read-only")
