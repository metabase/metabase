--- conflicted
+++ resolved
@@ -15,10 +15,7 @@
 } from "__support__/ui";
 import { checkNotNull } from "metabase/lib/types";
 import { getMetadata } from "metabase/selectors/metadata";
-<<<<<<< HEAD
-=======
 import { getTemplateTagParameter } from "metabase-lib/v1/parameters/utils/template-tags";
->>>>>>> 43ff1d6a
 import type { Card, TemplateTag, TemplateTagType } from "metabase-types/api";
 import {
   createMockCard,
