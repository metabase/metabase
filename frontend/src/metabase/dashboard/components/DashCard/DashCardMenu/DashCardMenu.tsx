import { useDisclosure } from "@mantine/hooks";
import cx from "classnames";
import { isValidElement, useState } from "react";

/* eslint-disable-next-line no-restricted-imports -- deprecated sdk import */
import type { MetabasePluginsConfig } from "embedding-sdk";
/* eslint-disable-next-line no-restricted-imports -- deprecated sdk import */
import { useInteractiveDashboardContext } from "embedding-sdk/components/public/InteractiveDashboard/context";
/* eslint-disable-next-line no-restricted-imports -- deprecated sdk import */
import { transformSdkQuestion } from "embedding-sdk/lib/transform-question";
import CS from "metabase/css/core/index.css";
import {
  canDownloadResults,
  canEditQuestion,
} from "metabase/dashboard/components/DashCard/DashCardMenu/utils";
import { getParameterValuesBySlugMap } from "metabase/dashboard/selectors";
import { useUserKeyValue } from "metabase/hooks/use-user-key-value";
import { useStore } from "metabase/lib/redux";
import { exportFormatPng, exportFormats } from "metabase/lib/urls";
import type { EmbedResourceDownloadOptions } from "metabase/public/lib/types";
import { QuestionDownloadWidget } from "metabase/query_builder/components/QuestionDownloadWidget";
import { useDownloadData } from "metabase/query_builder/components/QuestionDownloadWidget/use-download-data";
import {
  ActionIcon,
  Icon,
  type IconName,
  Menu,
  type MenuItemProps,
} from "metabase/ui";
import { canSavePng } from "metabase/visualizations";
import { SAVING_DOM_IMAGE_HIDDEN_CLASS } from "metabase/visualizations/lib/save-chart-image";
import type Question from "metabase-lib/v1/Question";
import { InternalQuery } from "metabase-lib/v1/queries/InternalQuery";
import type {
  DashCardId,
  DashboardId,
  Dataset,
  VisualizationSettings,
} from "metabase-types/api";

import { DashCardMenuItems } from "./DashCardMenuItems";

interface DashCardMenuProps {
  question: Question;
  result: Dataset;
  dashboardId?: DashboardId;
  dashcardId?: DashCardId;
  uuid?: string;
  token?: string;
  visualizationSettings?: VisualizationSettings;
<<<<<<< HEAD
  downloadsEnabled: EmbedResourceDownloadOptions;
=======
  downloadsEnabled: boolean;
  onEditVisualization?: () => void;
>>>>>>> b4248281
}

export type DashCardMenuItem = {
  iconName: IconName;
  label: string;
  onClick: () => void;
  disabled?: boolean;
} & MenuItemProps;

function isDashCardMenuEmpty(plugins?: MetabasePluginsConfig) {
  const dashcardMenu = plugins?.dashboard?.dashboardCardMenu;

  if (!plugins || !dashcardMenu || typeof dashcardMenu !== "object") {
    return false;
  }

  return (
    dashcardMenu?.withDownloads === false &&
    dashcardMenu?.withEditLink === false &&
    !dashcardMenu?.customItems?.length
  );
}

export const DashCardMenu = ({
  question,
  result,
  dashboardId,
  dashcardId,
  uuid,
  token,
  onEditVisualization,
}: DashCardMenuProps) => {
  const store = useStore();
  const { plugins } = useInteractiveDashboardContext();
  const canDownloadPng = canSavePng(question.display());
  const formats = canDownloadPng
    ? [...exportFormats, exportFormatPng]
    : exportFormats;

  const { value: formatPreference, setValue: setFormatPreference } =
    useUserKeyValue({
      namespace: "last_download_format",
      key: "download_format_preference",
      defaultValue: {
        last_download_format: formats[0],
        last_table_download_format: exportFormats[0],
      },
    });

  const [{ loading: isDownloadingData }, handleDownload] = useDownloadData({
    question,
    result,
    dashboardId,
    dashcardId,
    uuid,
    token,
    params: getParameterValuesBySlugMap(store.getState()),
  });

  const [menuView, setMenuView] = useState<string | null>(null);
  const [isOpen, { close, toggle }] = useDisclosure(false, {
    onClose: () => {
      setMenuView(null);
    },
  });

  if (isDashCardMenuEmpty(plugins)) {
    return null;
  }

  const getMenuContent = () => {
    if (typeof plugins?.dashboard?.dashboardCardMenu === "function") {
      return plugins.dashboard.dashboardCardMenu({
        question: transformSdkQuestion(question),
      });
    }

    if (isValidElement(plugins?.dashboard?.dashboardCardMenu)) {
      return plugins.dashboard.dashboardCardMenu;
    }

    if (menuView === "download") {
      return (
        <QuestionDownloadWidget
          question={question}
          result={result}
          formatPreference={formatPreference}
          setFormatPreference={setFormatPreference}
          onDownload={(opts) => {
            close();
            handleDownload(opts);
          }}
        />
      );
    }

    return (
      <DashCardMenuItems
        dashcardId={dashcardId}
        question={question}
        result={result}
        isDownloadingData={isDownloadingData}
        onDownload={() => setMenuView("download")}
        onEditVisualization={onEditVisualization}
      />
    );
  };

  return (
    <Menu offset={4} position="bottom-end" opened={isOpen} onClose={close}>
      <Menu.Target>
        <ActionIcon
          size="xs"
          className={cx({
            [SAVING_DOM_IMAGE_HIDDEN_CLASS]: true,
            [cx(CS.hoverChild, CS.hoverChildSmooth)]: !isOpen,
          })}
          onClick={toggle}
          data-testid="dashcard-menu"
        >
          <Icon name="ellipsis" />
        </ActionIcon>
      </Menu.Target>

      <Menu.Dropdown>{getMenuContent()}</Menu.Dropdown>
    </Menu>
  );
};

interface ShouldRenderDashcardMenuProps {
  question: Question;
  result?: Dataset;
  isXray?: boolean;
  /** If public sharing or static/public embed */
  isPublicOrEmbedded?: boolean;
  isEditing: boolean;
  downloadsEnabled: EmbedResourceDownloadOptions;
}

DashCardMenu.shouldRender = ({
  question,
  result,
  isXray,
  isPublicOrEmbedded,
  isEditing,
  downloadsEnabled,
}: ShouldRenderDashcardMenuProps) => {
  // Do not remove this check until we completely remove the old code related to Audit V1!
  // MLv2 doesn't handle `internal` queries used for Audit V1.
  const isInternalQuery = InternalQuery.isDatasetQueryType(
    question.datasetQuery(),
  );

  if (isPublicOrEmbedded) {
    return downloadsEnabled.results && !!result?.data && !result?.error;
  }
  return (
    !isInternalQuery &&
    !isEditing &&
    !isXray &&
    (canEditQuestion(question) || canDownloadResults(result))
  );
};<|MERGE_RESOLUTION|>--- conflicted
+++ resolved
@@ -48,12 +48,8 @@
   uuid?: string;
   token?: string;
   visualizationSettings?: VisualizationSettings;
-<<<<<<< HEAD
   downloadsEnabled: EmbedResourceDownloadOptions;
-=======
-  downloadsEnabled: boolean;
   onEditVisualization?: () => void;
->>>>>>> b4248281
 }
 
 export type DashCardMenuItem = {
