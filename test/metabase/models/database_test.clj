(ns metabase.models.database-test
  (:require
   [cheshire.core :refer [decode encode]]
   [clojure.string :as str]
   [clojure.test :refer :all]
   [metabase.api.common :as api]
   [metabase.driver :as driver]
   [metabase.driver.util :as driver.u]
   [metabase.lib.test-util :as lib.tu]
   [metabase.models :refer [Database]]
   [metabase.models.data-permissions :as data-perms]
   [metabase.models.database :as database]
   [metabase.models.interface :as mi]
   [metabase.models.permissions-group :as perms-group]
   [metabase.models.secret :as secret :refer [Secret]]
   [metabase.models.serialization :as serdes]
   [metabase.query-processor.store :as qp.store]
   [metabase.server.middleware.session :as mw.session]
   [metabase.task :as task]
   [metabase.task.sync-databases :as task.sync-databases]
   [metabase.test :as mt]
   [metabase.test.fixtures :as fixtures]
   [metabase.util :as u]
   [toucan2.core :as t2]
   [toucan2.tools.with-temp :as t2.with-temp]))

(set! *warn-on-reflection* true)

(use-fixtures :once (fixtures/initialize :db :plugins :test-drivers))

(defn- trigger-for-db [db-id]
  (some (fn [{trigger-key :key, :as trigger}]
          (when (str/ends-with? trigger-key (str \. db-id))
            trigger))
        (:triggers (task/job-info "metabase.task.sync-and-analyze.job"))))

(deftest set-new-database-permissions!-test
  (testing "New permissions are set appropriately for a new database, for all groups"
    (mt/with-temp [:model/PermissionsGroup {group-id :id} {}
                   :model/Database         {db-id :id}    {}]
      ;; All Users group should have native query editing abilities, but not database management
      (let [all-users-group-id (u/the-id (perms-group/all-users))]
        (is (= {all-users-group-id
                {db-id
<<<<<<< HEAD
                 {:perms/data-access          :unrestricted
                  :perms/native-query-editing :yes
                  :perms/manage-database      :no}}}
=======
                 {:perms/download-results      :one-million-rows
                  :perms/data-access           :unrestricted
                  :perms/native-query-editing  :yes
                  :perms/manage-table-metadata :no
                  :perms/manage-database       :no}}}
>>>>>>> 2571a473
               (data-perms/data-permissions-graph :group-id all-users-group-id :db-id db-id))))

      ;; Other groups should have no DB-level perms
      (is (= {group-id
              {db-id
<<<<<<< HEAD
               {:perms/data-access          :no-self-service
                :perms/native-query-editing :no
                :perms/manage-database      :no}}}
=======
               {:perms/download-results      :no
                :perms/data-access           :no-self-service
                :perms/native-query-editing  :no
                :perms/manage-table-metadata :no
                :perms/manage-database       :no}}}
>>>>>>> 2571a473
             (data-perms/data-permissions-graph :group-id group-id :db-id db-id))))))

(deftest cleanup-permissions-after-delete-db-test
  (mt/with-temp [:model/Database {db-id :id} {}]
    (is (true? (t2/exists? :model/DataPermissions :db_id db-id)))
    (t2/delete! :model/Database db-id)
<<<<<<< HEAD
    (testing "Table-level permissions are deleted when we delete the table"
=======
    (testing "All permissions are deleted when we delete the database"
>>>>>>> 2571a473
      (is (false? (t2/exists? :model/DataPermissions :db_id db-id))))))

(deftest tasks-test
  (testing "Sync tasks should get scheduled for a newly created Database"
    (mt/with-temp-scheduler
      (task/init! ::task.sync-databases/SyncDatabases)
      (t2.with-temp/with-temp [Database {db-id :id}]
        (is (=? {:description         (format "sync-and-analyze Database %d" db-id)
                 :key                 (format "metabase.task.sync-and-analyze.trigger.%d" db-id)
                 :misfire-instruction "DO_NOTHING"
                 :may-fire-again?     true
                 :schedule            "0 50 * * * ? *"
                 :final-fire-time     nil
                 :data                {"db-id" db-id}}
                (trigger-for-db db-id)))

        (testing "When deleting a Database, sync tasks should get removed"
          (t2/delete! Database :id db-id)
          (is (= nil
                 (trigger-for-db db-id))))))))

(deftest can-read-database-setting-test
  (let [encode-decode (fn [obj] (decode (encode obj)))
        pg-db         (mi/instance
                       Database
                       {:description nil
                        :name        "testpg"
                        :details     {}
                        :settings    {:database-enable-actions          true   ; visibility: :public
                                      :unaggregated-query-row-limit 2000}  ; visibility: :authenticated
                        :id          3})]
    (testing "authenticated users should see settings with authenticated visibility"
      (mw.session/with-current-user
        (mt/user->id :rasta)
        (is (= {"description" nil
                "name"        "testpg"
                "settings"    {"database-enable-actions"          true
                               "unaggregated-query-row-limit" 2000}
                "id"          3}
               (encode-decode pg-db)))))
    (testing "non-authenticated users shouldn't see settings with authenticated visibility"
      (mw.session/with-current-user nil
        (is (= {"description" nil
                "name"        "testpg"
                "settings"    {"database-enable-actions" true}
                "id"          3}
               (encode-decode pg-db)))))))

(deftest driver-supports-actions-and-database-enable-actions-test
  (mt/test-drivers #{:sqlite}
    (testing "Updating database-enable-actions to true should fail if the engine doesn't support actions"
      (t2.with-temp/with-temp [Database database {:engine :sqlite}]
        (is (= false (driver/database-supports? :sqlite :actions database)))
        (is (thrown-with-msg?
             clojure.lang.ExceptionInfo
             #"The database does not support actions."
             (t2/update! Database (:id database) {:settings {:database-enable-actions true}})))))
    (testing "Updating the engine when database-enable-actions is true should fail if the engine doesn't support actions"
      (t2.with-temp/with-temp [Database database {:engine :h2 :settings {:database-enable-actions true}}]
        (is (thrown-with-msg?
             clojure.lang.ExceptionInfo
             #"The database does not support actions."
             (t2/update! Database (:id database) {:engine :sqlite})))))))

(deftest ^:parallel sensitive-data-redacted-test
  (let [encode-decode (fn [obj] (decode (encode obj)))
        project-id    "random-project-id" ; the actual value here doesn't seem to matter
        ;; this is trimmed for the parts we care about in the test
        pg-db         (mi/instance
                       Database
                       {:description nil
                        :name        "testpg"
                        :engine      :postgres
                        :details     {:additional-options            nil
                                      :ssl                           false
                                      :password                      "Password1234"
                                      :tunnel-host                   "localhost"
                                      :port                          5432
                                      :dbname                        "mydb"
                                      :host                          "localhost"
                                      :tunnel-enabled                true
                                      :tunnel-auth-option            "ssh-key"
                                      :tunnel-port                   22
                                      :tunnel-private-key            "PRIVATE KEY IS HERE"
                                      :user                          "metabase"
                                      :tunnel-user                   "a-tunnel-user"
                                      :tunnel-private-key-passphrase "Password1234"}
                        :settings    {:database-enable-actions true}
                        :id          3})
        bq-db         (mi/instance
                       Database
                       {:description nil
                        :name        "testbq"
                        :details     {:use-service-account  nil
                                      :dataset-id           "office_checkins"
                                      :service-account-json "SERVICE-ACCOUNT-JSON-HERE"
                                      :use-jvm-timezone     false
                                      :project-id           project-id}
                        :settings    {:database-enable-actions true}
                        :id          2
                        :engine      :bigquery-cloud-sdk})]
    (testing "sensitive fields are redacted when database details are encoded"
      (testing "details removed for non-admin users"
        (mw.session/with-current-user
          (mt/user->id :rasta)
          (qp.store/with-metadata-provider (lib.tu/mock-metadata-provider {:database pg-db})
            (is (= {"description" nil
                    "name"        "testpg"
                    "engine"      "postgres"
                    "settings"    {"database-enable-actions" true}
                    "id"          3}
                   (encode-decode pg-db))))
          (is (= {"description" nil
                  "name"        "testbq"
                  "id"          2
                  "engine"      "bigquery-cloud-sdk"
                  "settings"    {"database-enable-actions" true}}
                 (encode-decode bq-db)))))

      (testing "details are obfuscated for admin users"
        (mw.session/with-current-user
          (mt/user->id :crowberto)
          (is (= {"description" nil
                  "name"        "testpg"
                  "engine"      "postgres"
                  "details"     {"tunnel-user"                   "a-tunnel-user"
                                 "dbname"                        "mydb"
                                 "host"                          "localhost"
                                 "tunnel-auth-option"            "ssh-key"
                                 "tunnel-private-key-passphrase" "**MetabasePass**"
                                 "additional-options"            nil
                                 "tunnel-port"                   22
                                 "user"                          "metabase"
                                 "tunnel-private-key"            "**MetabasePass**"
                                 "ssl"                           false
                                 "tunnel-enabled"                true
                                 "port"                          5432
                                 "password"                      "**MetabasePass**"
                                 "tunnel-host"                   "localhost"}
                  "settings"    {"database-enable-actions" true}
                  "id"          3}
                 (encode-decode pg-db)))
          (is (= {"description" nil
                  "name"        "testbq"
                  "details"     {"use-service-account"  nil
                                 "dataset-id"           "office_checkins"
                                 "service-account-json" "**MetabasePass**"
                                 "use-jvm-timezone"     false
                                 "project-id"           project-id}
                  "id"          2
                  "settings"    {"database-enable-actions" true}
                  "engine"      "bigquery-cloud-sdk"}
                 (encode-decode bq-db))))))))

;; register a dummy "driver" for the sole purpose of running sensitive-fields-test
(driver/register! :test-sensitive-driver, :parent #{:h2})

;; define a couple custom connection properties for this driver, one of which has :type :password
(defmethod driver/connection-properties :test-sensitive-driver
  [_]
  [{:name         "custom-field-1"
    :display-name "Custom Field 1"
    :placeholder  "Not particularly secret field"
    :type         :string
    :required     true}
   {:name         "custom-field-2-secret"
    :display-name "Custom Field 2"
    :placeholder  "Has some secret stuff in it"
    :type         :password
    :required     true}])

(deftest sensitive-fields-test
  (testing "get-sensitive-fields returns the custom :password type field in addition to all default ones"
    (is (= (conj driver.u/default-sensitive-fields :custom-field-2-secret)
           (driver.u/sensitive-fields :test-sensitive-driver))))
  (testing "get-sensitive-fields-for-db returns default fields for null or empty database map"
    (is (= driver.u/default-sensitive-fields
           (database/sensitive-fields-for-db nil)))
    (is (= driver.u/default-sensitive-fields
           (database/sensitive-fields-for-db {})))))

(deftest secret-db-details-integration-test
  (testing "manipulating secret values in db-details works correctly"
    (mt/with-driver :secret-test-driver
      (binding [api/*current-user-id* (mt/user->id :crowberto)]
        (let [secret-ids  (atom #{})    ; keep track of all secret IDs created with the temp database
              check-db-fn (fn [{:keys [details] :as _database} exp-secret]
                            (when (not= :file-path (:source exp-secret))
                              (is (not (contains? details :password-value))
                                  "password-value was removed from details when not a file-path"))
                            (is (some? (:password-created-at details)) "password-created-at was populated in details")
                            (is (= (mt/user->id :crowberto) (:password-creator-id details))
                                "password-creator-id was populated in details")
                            (is (= (some-> (:source exp-secret) name)
                                   (:password-source details))
                                "password-source matches the value from the secret")
                            (is (contains? details :password-id) "password-id was added to details")
                            (let [secret-id                                  (:password-id details)
                                  {:keys [created_at updated_at] :as secret} (secret/latest-for-id secret-id)]
                              (swap! secret-ids conj secret-id)
                              (is (some? secret) "Loaded Secret instance by ID")
                              (is (some? created_at) "created_at populated for the secret instance")
                              (is (some? updated_at) "updated_at populated for the secret instance")
                              (doseq [[exp-key exp-val] exp-secret]
                                (testing (format "%s=%s in secret" exp-key exp-val)
                                  (let [v (exp-key secret)
                                        v (if (and (string? exp-val)
                                                   (bytes? v))
                                            (String. ^bytes v "UTF-8")
                                            v)]
                                    (is (= exp-val
                                           v)))))))]
          (testing "values for referenced secret IDs are resolved in a new DB"
            (t2.with-temp/with-temp [Database {:keys [id details] :as database} {:engine  :secret-test-driver
                                                                                 :name    "Test DB with secrets"
                                                                                 :details {:host           "localhost"
                                                                                           :password-value "new-password"}}]
              (testing " and saved db-details looks correct"
                (check-db-fn database {:kind    :password
                                       :source  nil
                                       :version 1
                                       :value   "new-password"})
                (testing " updating the value works as expected"
                  (t2/update! Database id {:details (assoc details :password-path  "/path/to/my/password-file")})
                  (check-db-fn (t2/select-one Database :id id) {:kind    :password
                                                                :source  :file-path
                                                                :version 2
                                                                :value   "/path/to/my/password-file"}))))
            (testing "Secret instances are deleted from the app DB when the DatabaseInstance is deleted"
              (is (seq @secret-ids) "At least one Secret instance should have been created")
              (doseq [secret-id @secret-ids]
                (testing (format "Secret ID %d should have been deleted after the Database was" secret-id)
                  (is (nil? (t2/select-one Secret :id secret-id))
                      (format "Secret ID %d was not removed from the app DB" secret-id)))))))))))

(deftest user-may-not-update-sample-database-test
  (t2.with-temp/with-temp [Database {:keys [id] :as _sample-database} {:engine    :h2
                                                                       :is_sample true
                                                                       :name      "Sample Database"
                                                                       :details   {:db "./resources/sample-database.db;USER=GUEST;PASSWORD=guest"}}]
    (testing " updating the engine of a sample database is not allowed"
      (is (thrown-with-msg?
           clojure.lang.ExceptionInfo
           #"The engine on a sample database cannot be changed."
           (t2/update! Database id {:engine :sqlite}))))
    (testing " updating other attributes of a sample database is allowed"
      (t2/update! Database id {:name "My New Name"})
      (is (= "My New Name" (t2/select-one-fn :name Database :id id))))))

(driver/register! ::test, :abstract? true)

(deftest preserve-driver-namespaces-test
  (testing "Make sure databases preserve namespaced driver names"
    (t2.with-temp/with-temp [Database {db-id :id} {:engine (u/qualified-name ::test)}]
      (is (= ::test
             (t2/select-one-fn :engine Database :id db-id))))))

(deftest identity-hash-test
  (testing "Database hashes are composed of the name and engine"
    (t2.with-temp/with-temp [Database db {:engine :mysql :name "hashmysql"}]
      (is (= (Integer/toHexString (hash ["hashmysql" :mysql]))
             (serdes/identity-hash db)))
      (is (= "b6f1a9e8"
             (serdes/identity-hash db))))))

(deftest create-database-with-null-details-test
  (testing "Details should get a default value of {} if unspecified"
    (mt/with-model-cleanup [Database]
      (let [db (first (t2/insert-returning-instances! Database (dissoc (mt/with-temp-defaults Database) :details)))]
        (is (partial= {:details {}}
                      db))))))<|MERGE_RESOLUTION|>--- conflicted
+++ resolved
@@ -42,44 +42,28 @@
       (let [all-users-group-id (u/the-id (perms-group/all-users))]
         (is (= {all-users-group-id
                 {db-id
-<<<<<<< HEAD
-                 {:perms/data-access          :unrestricted
-                  :perms/native-query-editing :yes
-                  :perms/manage-database      :no}}}
-=======
                  {:perms/download-results      :one-million-rows
                   :perms/data-access           :unrestricted
                   :perms/native-query-editing  :yes
                   :perms/manage-table-metadata :no
                   :perms/manage-database       :no}}}
->>>>>>> 2571a473
                (data-perms/data-permissions-graph :group-id all-users-group-id :db-id db-id))))
 
       ;; Other groups should have no DB-level perms
       (is (= {group-id
               {db-id
-<<<<<<< HEAD
-               {:perms/data-access          :no-self-service
-                :perms/native-query-editing :no
-                :perms/manage-database      :no}}}
-=======
                {:perms/download-results      :no
                 :perms/data-access           :no-self-service
                 :perms/native-query-editing  :no
                 :perms/manage-table-metadata :no
                 :perms/manage-database       :no}}}
->>>>>>> 2571a473
              (data-perms/data-permissions-graph :group-id group-id :db-id db-id))))))
 
 (deftest cleanup-permissions-after-delete-db-test
   (mt/with-temp [:model/Database {db-id :id} {}]
     (is (true? (t2/exists? :model/DataPermissions :db_id db-id)))
     (t2/delete! :model/Database db-id)
-<<<<<<< HEAD
-    (testing "Table-level permissions are deleted when we delete the table"
-=======
     (testing "All permissions are deleted when we delete the database"
->>>>>>> 2571a473
       (is (false? (t2/exists? :model/DataPermissions :db_id db-id))))))
 
 (deftest tasks-test
