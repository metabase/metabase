--- conflicted
+++ resolved
@@ -548,10 +548,7 @@
   metabase.premium-features.core/defenterprise-schema                                   clj-kondo.lint-as/def-catch-all
   metabase.premium-features.defenterprise/defenterprise-schema                          clj-kondo.lint-as/def-catch-all
   metabase.premium-features.settings/define-premium-feature                             clojure.core/def
-<<<<<<< HEAD
   metabase.pulse.dashboard-subscription-test/with-dashboard-sub-for-card                clojure.core/let
-=======
->>>>>>> a952fb7e
   metabase.pulse.send-test/with-pulse-for-card                                          clojure.core/let
   metabase.query-processor-test.pipeline-queries-test/pmbql-query                       clojure.core/->
   metabase.query-processor-test.pipeline-queries-test/run-pmbql-query                   clojure.core/->
