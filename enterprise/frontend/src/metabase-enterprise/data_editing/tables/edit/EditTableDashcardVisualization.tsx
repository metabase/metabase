import cx from "classnames";
import { memo, useCallback, useMemo } from "react";
import { push } from "react-router-redux";
import { useLocation } from "react-use";
import { t } from "ttag";

import Modal from "metabase/components/Modal";
import { NoDataError } from "metabase/components/errors/NoDataError";
import { useDispatch } from "metabase/lib/redux";
import {
  ActionIcon,
  Box,
  Button,
  Divider,
  Flex,
  Group,
  Icon,
  Stack,
  Text,
  rem,
} from "metabase/ui";
import { ShortMessage } from "metabase/visualizations/components/Visualization/NoResultsView/NoResultsView.styled";
import { useBuiltInActions } from "metabase-enterprise/data_editing/actions/use-built-in-actions";
import { TableActionExecuteModalContent } from "metabase-enterprise/table-actions/execution/TableActionExecuteModalContent";
import { useTableActionsExecute } from "metabase-enterprise/table-actions/execution/use-table-actions-execute";
import type Question from "metabase-lib/v1/Question";
import { HARD_ROW_LIMIT } from "metabase-lib/v1/queries/utils";
import { formatRowCount } from "metabase-lib/v1/queries/utils/row-count";
import type {
  ConcreteTableId,
  DashCardVisualizationSettings,
  DatasetData,
  TableActionDisplaySettings,
} from "metabase-types/api";

import S from "./EditTableData.module.css";
import { EditTableDataGrid } from "./EditTableDataGrid";
import { EditTableDataOverlay } from "./EditTableDataOverlay";
import { DeleteBulkRowConfirmationModal } from "./modals/DeleteBulkRowConfirmationModal";
import { EditingBaseRowModal } from "./modals/EditingBaseRowModal";
import { UnsavedLeaveConfirmationModal } from "./modals/UnsavedLeaveConfirmationModal";
import { useTableBulkDeleteConfirmation } from "./modals/use-table-bulk-delete-confirmation";
import { useTableEditingModalControllerWithObjectId } from "./modals/use-table-modal-with-object-id";
import { useEditableTableColumnConfigFromVisualizationSettings } from "./use-editable-column-config";
import { useTableCRUD } from "./use-table-crud";
import { useEditingTableRowSelection } from "./use-table-row-selection";
import { useTableSorting } from "./use-table-sorting";
import { useTableEditingStateDashcardUpdateStrategy } from "./use-table-state-dashcard-update-strategy";
import { useTableEditingUndoRedo } from "./use-table-undo-redo";

type EditTableDashcardVisualizationProps = {
  title: string;
  dashcardId: number;
  cardId: number;
  tableId: ConcreteTableId;
  data: DatasetData;
  className?: string;
  visualizationSettings?: DashCardVisualizationSettings; // TODO: move editable table viz settings type to Card Visualization
  question: Question;
  withLeaveUnsavedConfirmation?: boolean;
  isEditing?: boolean;
};

export const EditTableDashcardVisualization = memo(
  ({
    title,
    dashcardId,
    cardId,
    tableId,
    data,
    className,
    visualizationSettings,
    question,
    withLeaveUnsavedConfirmation = true,
    isEditing,
  }: EditTableDashcardVisualizationProps) => {
    const dispatch = useDispatch();

    const location = useLocation();
    const objectIdParam = useMemo(() => {
      const searchParams = new URLSearchParams(location.search);
      const objectIdParam = searchParams.get("objectId");
      const parsedParams = parseModalCompositeObjectId(objectIdParam);

      if (parsedParams?.dashcardId === dashcardId) {
        return parsedParams.objectId ?? undefined;
      }

      return undefined;
    }, [location.search, dashcardId]);

    const handleCurrentObjectIdChange = useCallback(
      (objectId?: string) => {
        const searchParams = new URLSearchParams(location.search);

        if (objectId) {
          searchParams.set(
            "objectId",
            getModalCompositeObjectId(objectId, dashcardId),
          );
        } else {
          searchParams.delete("objectId");
        }

        dispatch(
          push({
            ...location,
            search: "?" + searchParams.toString(),
          }),
        );
      },
      [location, dispatch, dashcardId],
    );

    const {
      state: modalState,
      openCreateRowModal,
      openEditRowModal,
      closeModal,
    } = useTableEditingModalControllerWithObjectId({
      currentObjectId: objectIdParam,
      datasetData: data,
      onObjectIdChange: handleCurrentObjectIdChange,
    });

    const stateUpdateStrategy = useTableEditingStateDashcardUpdateStrategy(
      dashcardId,
      cardId,
    );

    const editingScope = useMemo(() => {
      return { "dashcard-id": dashcardId };
    }, [dashcardId]);

    const {
      isInserting,
      isDeleting,
      isUpdating,
      tableFieldMetadataMap,
      cellsWithFailedUpdatesMap,

      handleCellValueUpdate,
      handleRowCreate,
      handleRowUpdate,
      handleRowDelete,
      handleRowDeleteBulk,
    } = useTableCRUD({
      tableId,
      scope: editingScope,
      datasetData: data,
      stateUpdateStrategy,
    });

    const { undo, redo, isUndoLoading, isRedoLoading, currentActionLabel } =
      useTableEditingUndoRedo({
        tableId,
        scope: editingScope,
        stateUpdateStrategy,
      });

    const columnsConfig = useEditableTableColumnConfigFromVisualizationSettings(
      visualizationSettings,
    );

    const {
      hasCreateAction,
      hasDeleteAction,
      enabledRowActions,
      handleRowActionRun,
      activeActionState,
      handleExecuteModalClose,
    } = useTableActions({
      visualizationSettings,
      datasetData: data,
    });

<<<<<<< HEAD
  const { hasCreateAction, hasDeleteAction } = useBuiltInActions(
    visualizationSettings?.["editableTable.enabledActions"],
  );

  const {
    tableActions,
    handleTableActionRun,
    selectedTableActionState,
    handleExecuteActionModalClose,
  } = useTableActionsExecute({
    actionsVizSettings: visualizationSettings?.[
      "editableTable.enabledActions"
    ] as TableActionDisplaySettings[] | undefined,
    datasetData: data,
  });

  const { rowSelection, selectedRowIndices, setRowSelection } =
    useEditingTableRowSelection();

  const {
    isDeleteBulkRequested,
    requestDeleteBulk,
    cancelDeleteBulk,
    onDeleteBulkConfirmation,
  } = useTableBulkDeleteConfirmation({
    handleRowDeleteBulk,
    selectedRowIndices,
    setRowSelection,
  });

  const isActionExecuteModalOpen = !!selectedTableActionState;

  const { getColumnSortDirection } = useTableSorting({
    question,
  });

  const shouldDisableActions = isUndoLoading || isRedoLoading;

  return (
    <Stack className={cx(S.container, className)} gap={0}>
      <Flex
        p="0.5rem"
        px="1rem"
        style={{ borderBottom: "1px solid var(--mb-color-border)" }}
        justify="space-between"
        align="center"
      >
        <Text fw="bold">{title}</Text>

        <Group gap="sm" align="center">
          {hasDeleteAction && (
            <>
=======
    const { rowSelection, selectedRowIndices, setRowSelection } =
      useEditingTableRowSelection();

    const {
      isDeleteBulkRequested,
      requestDeleteBulk,
      cancelDeleteBulk,
      onDeleteBulkConfirmation,
    } = useTableBulkDeleteConfirmation({
      handleRowDeleteBulk,
      selectedRowIndices,
      setRowSelection,
    });

    const isActionExecuteModalOpen = !!activeActionState;

    const { getColumnSortDirection } = useTableSorting({
      question,
    });

    const shouldDisableActions = isUndoLoading || isRedoLoading;

    return (
      <Stack className={cx(S.container, className)} gap={0}>
        <Flex
          p="0.5rem"
          px="1rem"
          style={{ borderBottom: "1px solid var(--mb-color-border)" }}
          justify="space-between"
          align="center"
        >
          <Text fw="bold">{title}</Text>

          {!isEditing && (
            <Group gap="sm" align="center">
              {hasDeleteAction && (
                <>
                  <ActionIcon
                    size="md"
                    onClick={requestDeleteBulk}
                    disabled={
                      shouldDisableActions || !selectedRowIndices.length
                    }
                  >
                    <Icon
                      name="trash"
                      tooltip={
                        selectedRowIndices.length
                          ? t`Delete`
                          : t`Select rows for deletion`
                      }
                    />
                  </ActionIcon>
                  <Box h={rem(16)}>
                    <Divider orientation="vertical" h="100%" />
                  </Box>
                </>
              )}
              <ActionIcon
                size="md"
                onClick={undo}
                disabled={shouldDisableActions}
                loading={isUndoLoading}
              >
                <Icon name="undo" tooltip={t`Undo changes`} />
              </ActionIcon>
>>>>>>> 4f84e33f
              <ActionIcon
                size="md"
                onClick={redo}
                disabled={shouldDisableActions}
                loading={isRedoLoading}
              >
                <Icon name="redo" tooltip={t`Redo changes`} />
              </ActionIcon>
              {hasCreateAction && (
                <>
                  <Box h={rem(16)}>
                    <Divider orientation="vertical" h="100%" />
                  </Box>
                  <ActionIcon
                    size="md"
                    onClick={openCreateRowModal}
                    disabled={shouldDisableActions}
                  >
                    <Icon name="add" tooltip={t`New record`} />
                  </ActionIcon>
                </>
              )}
            </Group>
          )}
        </Flex>
        {data.rows.length === 0 ? (
          <Stack
            h="100%"
            justify="center"
            align="center"
            c="var(--mb-color-text-tertiary)"
          >
            <NoDataError data-testid="no-results-image" />
            <ShortMessage>{t`No results!`}</ShortMessage>
            <Button
              leftSection={<Icon name="add" />}
              variant="filled"
              onClick={openCreateRowModal}
              disabled={shouldDisableActions}
            >{t`New Record`}</Button>
          </Stack>
        ) : (
          <>
            <Box pos="relative" className={S.gridWrapper}>
              <EditTableDataOverlay
                show={shouldDisableActions}
                message={currentActionLabel ?? ""}
              />
              <EditTableDataGrid
                data={data}
                fieldMetadataMap={tableFieldMetadataMap}
                cellsWithFailedUpdatesMap={cellsWithFailedUpdatesMap}
                onCellValueUpdate={handleCellValueUpdate}
                onRowExpandClick={openEditRowModal}
                columnsConfig={columnsConfig}
                getColumnSortDirection={getColumnSortDirection}
                rowActions={enabledRowActions}
                onActionRun={handleRowActionRun}
                rowSelection={rowSelection}
                onRowSelectionChange={setRowSelection}
              />
            </Box>

            <Flex
              p="xs"
              px="1rem"
              justify="flex-end"
              align="center"
              className={S.gridFooterDashcardVisualization}
            >
              <Text fz="sm" fw="bold">
                {getEditTableRowCountMessage(data)}
              </Text>
            </Flex>
          </>
        )}
        <EditingBaseRowModal
          modalState={modalState}
          onClose={closeModal}
          hasDeleteAction={hasDeleteAction}
          onEdit={handleRowUpdate}
          onRowCreate={handleRowCreate}
          onRowDelete={handleRowDelete}
          datasetColumns={data.cols}
          currentRowData={
            modalState.rowIndex !== undefined
              ? data.rows[modalState.rowIndex]
              : undefined
          }
          fieldMetadataMap={tableFieldMetadataMap}
          isLoading={isInserting}
          columnsConfig={columnsConfig}
        />
        <Modal
          isOpen={isActionExecuteModalOpen}
          onClose={handleExecuteModalClose}
        >
<<<<<<< HEAD
          <NoDataError data-testid="no-results-image" />
          <ShortMessage>{t`No results!`}</ShortMessage>
          <Button
            leftSection={<Icon name="add" />}
            variant="filled"
            onClick={openCreateRowModal}
            disabled={shouldDisableActions}
          >{t`New Record`}</Button>
        </Stack>
      ) : (
        <>
          <Box pos="relative" className={S.gridWrapper}>
            <EditTableDataOverlay
              show={shouldDisableActions}
              message={currentActionLabel ?? ""}
            />
            <EditTableDataGrid
              data={data}
              fieldMetadataMap={tableFieldMetadataMap}
              cellsWithFailedUpdatesMap={cellsWithFailedUpdatesMap}
              onCellValueUpdate={handleCellValueUpdate}
              onRowExpandClick={openEditRowModal}
              columnsConfig={columnsConfig}
              getColumnSortDirection={getColumnSortDirection}
              rowActions={tableActions}
              onActionRun={handleTableActionRun}
              rowSelection={rowSelection}
              onRowSelectionChange={setRowSelection}
            />
          </Box>

          <Flex
            p="xs"
            px="1rem"
            justify="flex-end"
            align="center"
            className={S.gridFooterDashcardVisualization}
          >
            <Text fz="sm" fw="bold">
              {getEditTableRowCountMessage(data)}
            </Text>
          </Flex>
        </>
      )}
      <EditingBaseRowModal
        modalState={modalState}
        onClose={closeModal}
        hasDeleteAction={hasDeleteAction}
        onEdit={handleRowUpdate}
        onRowCreate={handleRowCreate}
        onRowDelete={handleRowDelete}
        datasetColumns={data.cols}
        currentRowData={
          modalState.rowIndex !== undefined
            ? data.rows[modalState.rowIndex]
            : undefined
        }
        fieldMetadataMap={tableFieldMetadataMap}
        isLoading={isInserting}
        columnsConfig={columnsConfig}
      />
      <Modal
        isOpen={isActionExecuteModalOpen}
        onClose={handleExecuteActionModalClose}
      >
        {selectedTableActionState && (
          <TableActionExecuteModalContent
            actionId={selectedTableActionState.actionId}
            initialValues={selectedTableActionState.rowData}
            actionOverrides={selectedTableActionState.actionOverrides}
            onClose={handleExecuteActionModalClose}
=======
          {activeActionState && (
            <TableActionExecuteModal
              actionId={activeActionState.actionId}
              initialValues={activeActionState.rowData}
              actionOverrides={activeActionState.actionOverrides}
              onClose={handleExecuteModalClose}
            />
          )}
        </Modal>
        <DeleteBulkRowConfirmationModal
          opened={isDeleteBulkRequested}
          rowCount={selectedRowIndices.length}
          isLoading={isDeleting}
          onConfirm={onDeleteBulkConfirmation}
          onClose={cancelDeleteBulk}
        />
        {withLeaveUnsavedConfirmation && (
          <UnsavedLeaveConfirmationModal
            isUpdating={isUpdating}
            isDeleting={isDeleting}
            isInserting={isInserting}
>>>>>>> 4f84e33f
          />
        )}
      </Stack>
    );
  },
);
EditTableDashcardVisualization.displayName = "EditTableDashcardVisualization";

function getEditTableRowCountMessage(data: DatasetData): string {
  const rowCount = data.rows.length;

  if (data.rows_truncated > 0) {
    return t`Showing first ${formatRowCount(rowCount)}`;
  }
  if (rowCount === HARD_ROW_LIMIT) {
    return t`Showing first ${HARD_ROW_LIMIT} rows`;
  }
  return t`Showing ${formatRowCount(rowCount)}`;
}

const MODAL_COMPOSITE_OBJECT_ID_SEPARATOR = "_";
function getModalCompositeObjectId(objectId: string, dashcardId: number) {
  return `${dashcardId}${MODAL_COMPOSITE_OBJECT_ID_SEPARATOR}${objectId}`;
}

function parseModalCompositeObjectId(compositeObjectId: string | null) {
  if (!compositeObjectId) {
    return undefined;
  }

  // objectId can contain separator symbol itself, so we should slice the first part
  const separatorIndex = compositeObjectId.indexOf(
    MODAL_COMPOSITE_OBJECT_ID_SEPARATOR,
  );
  if (separatorIndex === -1) {
    return undefined;
  }

  const dashcardId = compositeObjectId.slice(0, separatorIndex);
  const objectId = compositeObjectId.slice(separatorIndex + 1);

  return { dashcardId: parseInt(dashcardId), objectId };
}<|MERGE_RESOLUTION|>--- conflicted
+++ resolved
@@ -162,72 +162,22 @@
       visualizationSettings,
     );
 
+    const { hasCreateAction, hasDeleteAction } = useBuiltInActions(
+      visualizationSettings?.["editableTable.enabledActions"],
+    );
+
     const {
-      hasCreateAction,
-      hasDeleteAction,
-      enabledRowActions,
-      handleRowActionRun,
-      activeActionState,
-      handleExecuteModalClose,
-    } = useTableActions({
-      visualizationSettings,
+      tableActions,
+      handleTableActionRun,
+      selectedTableActionState,
+      handleExecuteActionModalClose,
+    } = useTableActionsExecute({
+      actionsVizSettings: visualizationSettings?.[
+        "editableTable.enabledActions"
+      ] as TableActionDisplaySettings[] | undefined,
       datasetData: data,
     });
 
-<<<<<<< HEAD
-  const { hasCreateAction, hasDeleteAction } = useBuiltInActions(
-    visualizationSettings?.["editableTable.enabledActions"],
-  );
-
-  const {
-    tableActions,
-    handleTableActionRun,
-    selectedTableActionState,
-    handleExecuteActionModalClose,
-  } = useTableActionsExecute({
-    actionsVizSettings: visualizationSettings?.[
-      "editableTable.enabledActions"
-    ] as TableActionDisplaySettings[] | undefined,
-    datasetData: data,
-  });
-
-  const { rowSelection, selectedRowIndices, setRowSelection } =
-    useEditingTableRowSelection();
-
-  const {
-    isDeleteBulkRequested,
-    requestDeleteBulk,
-    cancelDeleteBulk,
-    onDeleteBulkConfirmation,
-  } = useTableBulkDeleteConfirmation({
-    handleRowDeleteBulk,
-    selectedRowIndices,
-    setRowSelection,
-  });
-
-  const isActionExecuteModalOpen = !!selectedTableActionState;
-
-  const { getColumnSortDirection } = useTableSorting({
-    question,
-  });
-
-  const shouldDisableActions = isUndoLoading || isRedoLoading;
-
-  return (
-    <Stack className={cx(S.container, className)} gap={0}>
-      <Flex
-        p="0.5rem"
-        px="1rem"
-        style={{ borderBottom: "1px solid var(--mb-color-border)" }}
-        justify="space-between"
-        align="center"
-      >
-        <Text fw="bold">{title}</Text>
-
-        <Group gap="sm" align="center">
-          {hasDeleteAction && (
-            <>
-=======
     const { rowSelection, selectedRowIndices, setRowSelection } =
       useEditingTableRowSelection();
 
@@ -242,7 +192,7 @@
       setRowSelection,
     });
 
-    const isActionExecuteModalOpen = !!activeActionState;
+    const isActionExecuteModalOpen = !!selectedTableActionState;
 
     const { getColumnSortDirection } = useTableSorting({
       question,
@@ -294,7 +244,6 @@
               >
                 <Icon name="undo" tooltip={t`Undo changes`} />
               </ActionIcon>
->>>>>>> 4f84e33f
               <ActionIcon
                 size="md"
                 onClick={redo}
@@ -351,8 +300,8 @@
                 onRowExpandClick={openEditRowModal}
                 columnsConfig={columnsConfig}
                 getColumnSortDirection={getColumnSortDirection}
-                rowActions={enabledRowActions}
-                onActionRun={handleRowActionRun}
+                rowActions={tableActions}
+                onActionRun={handleTableActionRun}
                 rowSelection={rowSelection}
                 onRowSelectionChange={setRowSelection}
               />
@@ -390,87 +339,14 @@
         />
         <Modal
           isOpen={isActionExecuteModalOpen}
-          onClose={handleExecuteModalClose}
+          onClose={handleExecuteActionModalClose}
         >
-<<<<<<< HEAD
-          <NoDataError data-testid="no-results-image" />
-          <ShortMessage>{t`No results!`}</ShortMessage>
-          <Button
-            leftSection={<Icon name="add" />}
-            variant="filled"
-            onClick={openCreateRowModal}
-            disabled={shouldDisableActions}
-          >{t`New Record`}</Button>
-        </Stack>
-      ) : (
-        <>
-          <Box pos="relative" className={S.gridWrapper}>
-            <EditTableDataOverlay
-              show={shouldDisableActions}
-              message={currentActionLabel ?? ""}
-            />
-            <EditTableDataGrid
-              data={data}
-              fieldMetadataMap={tableFieldMetadataMap}
-              cellsWithFailedUpdatesMap={cellsWithFailedUpdatesMap}
-              onCellValueUpdate={handleCellValueUpdate}
-              onRowExpandClick={openEditRowModal}
-              columnsConfig={columnsConfig}
-              getColumnSortDirection={getColumnSortDirection}
-              rowActions={tableActions}
-              onActionRun={handleTableActionRun}
-              rowSelection={rowSelection}
-              onRowSelectionChange={setRowSelection}
-            />
-          </Box>
-
-          <Flex
-            p="xs"
-            px="1rem"
-            justify="flex-end"
-            align="center"
-            className={S.gridFooterDashcardVisualization}
-          >
-            <Text fz="sm" fw="bold">
-              {getEditTableRowCountMessage(data)}
-            </Text>
-          </Flex>
-        </>
-      )}
-      <EditingBaseRowModal
-        modalState={modalState}
-        onClose={closeModal}
-        hasDeleteAction={hasDeleteAction}
-        onEdit={handleRowUpdate}
-        onRowCreate={handleRowCreate}
-        onRowDelete={handleRowDelete}
-        datasetColumns={data.cols}
-        currentRowData={
-          modalState.rowIndex !== undefined
-            ? data.rows[modalState.rowIndex]
-            : undefined
-        }
-        fieldMetadataMap={tableFieldMetadataMap}
-        isLoading={isInserting}
-        columnsConfig={columnsConfig}
-      />
-      <Modal
-        isOpen={isActionExecuteModalOpen}
-        onClose={handleExecuteActionModalClose}
-      >
-        {selectedTableActionState && (
-          <TableActionExecuteModalContent
-            actionId={selectedTableActionState.actionId}
-            initialValues={selectedTableActionState.rowData}
-            actionOverrides={selectedTableActionState.actionOverrides}
-            onClose={handleExecuteActionModalClose}
-=======
-          {activeActionState && (
-            <TableActionExecuteModal
-              actionId={activeActionState.actionId}
-              initialValues={activeActionState.rowData}
-              actionOverrides={activeActionState.actionOverrides}
-              onClose={handleExecuteModalClose}
+          {selectedTableActionState && (
+            <TableActionExecuteModalContent
+              actionId={selectedTableActionState.actionId}
+              initialValues={selectedTableActionState.rowData}
+              actionOverrides={selectedTableActionState.actionOverrides}
+              onClose={handleExecuteActionModalClose}
             />
           )}
         </Modal>
@@ -486,7 +362,6 @@
             isUpdating={isUpdating}
             isDeleting={isDeleting}
             isInserting={isInserting}
->>>>>>> 4f84e33f
           />
         )}
       </Stack>
