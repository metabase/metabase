import type { CollectionPickerItem } from "metabase/common/components/Pickers/CollectionPicker/types";
import type { DataPickerItem } from "metabase/common/components/Pickers/DataPicker/types";
import type { MiniPickerTableItem } from "metabase/common/components/Pickers/MiniPicker/types";
import type { SelectionRange } from "metabase/query_builder/components/NativeQueryEditor/types";
import type {
  CardDisplayType,
  CardType,
  Database,
  Dataset,
  DatasetQuery,
  NativeQuerySnippet,
  RecentCollectionItem,
  VisualizationSettings,
} from "metabase-types/api";

export type QueryEditorSidebarType =
  | "data-reference"
  | "snippet"
  | "native-query";

export type QueryEditorModalType = "preview-query";

export type QueryEditorDataPickerItem =
  | DataPickerItem
  | CollectionPickerItem
  | RecentCollectionItem
  | MiniPickerTableItem;

export type QueryEditorDatabasePickerItem = Pick<Database, "id">;

export type QueryEditorModalSnippet =
  | NativeQuerySnippet
  | Partial<Omit<NativeQuerySnippet, "id">>;

export type QueryEditorUiState = {
  lastRunResult: Dataset | null;
  lastRunQuery: DatasetQuery | null;
  selectionRange: SelectionRange[];
  modalSnippet: QueryEditorModalSnippet | null;
  modalType: QueryEditorModalType | null;
  sidebarType: QueryEditorSidebarType | null;
};

export type QueryEditorUiOptions = {
  cardType?: CardType;
  cardDisplay?: CardDisplayType;
  cardVizSettings?: VisualizationSettings;
  canChangeDatabase?: boolean;
  readOnly?: boolean;
  canConvertToNative?: boolean;
  convertToNativeTitle?: string;
  convertToNativeButtonLabel?: string;
  shouldDisableDataPickerItem?: (item: QueryEditorDataPickerItem) => boolean;
  shouldDisableDatabasePickerItem?: (
    item: QueryEditorDatabasePickerItem,
  ) => boolean;
<<<<<<< HEAD
  editorHeight?: number;
=======
  shouldShowLibrary?: false;
>>>>>>> 9e62f8c2
};<|MERGE_RESOLUTION|>--- conflicted
+++ resolved
@@ -54,9 +54,6 @@
   shouldDisableDatabasePickerItem?: (
     item: QueryEditorDatabasePickerItem,
   ) => boolean;
-<<<<<<< HEAD
   editorHeight?: number;
-=======
   shouldShowLibrary?: false;
->>>>>>> 9e62f8c2
 };