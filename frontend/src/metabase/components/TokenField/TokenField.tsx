import cx from "classnames";
import PropTypes from "prop-types";
import { Component } from "react";
import * as React from "react";
import { findDOMNode } from "react-dom";
import _ from "underscore";

import TippyPopover from "metabase/components/Popover/TippyPopover";
import FormS from "metabase/css/components/form.module.css";
import CS from "metabase/css/core/index.css";
import { isObscured } from "metabase/lib/dom";
import {
  KEYCODE_ESCAPE,
  KEYCODE_ENTER,
  KEYCODE_TAB,
  KEYCODE_UP,
  KEYCODE_DOWN,
  KEYCODE_BACKSPACE,
  KEY_COMMA,
} from "metabase/lib/keyboard";
import { Icon } from "metabase/ui";

import { TokenFieldAddon, TokenFieldItem } from "../TokenFieldItem";

import {
  TokenInputItem,
  TokenFieldContainer,
  PrefixContainer,
} from "./TokenField.styled";

export type LayoutRendererArgs = {
  valuesList: React.ReactNode;
  optionsList: React.ReactNode;
  isFocused: boolean;
  isAllSelected: boolean;
  isFiltered: boolean;
  onClose: () => void;
};

export type TokenFieldProps = {
  value: any[];
  onChange: (value: any[]) => void;
  options: any[];
  placeholder?: string | undefined;
  multi?: boolean;
  validateValue?: (value: any) => boolean;
  parseFreeformValue?: (value: any) => any;
  updateOnInputChange?: boolean;
  optionRenderer?: (option: any) => React.ReactNode;
  valueRenderer?: (value: any) => React.ReactNode;
  layoutRenderer?: (args: LayoutRendererArgs) => React.ReactNode;
  color?: string;
  style?: React.CSSProperties;
  className?: string;
  valueStyle?: React.CSSProperties;
  optionsStyle?: React.CSSProperties;
  optionsClassName?: string;
  prefix?: string;
  canAddItems?: boolean;
  autoFocus?: boolean;
  removeSelected?: boolean;
  idKey?: string | ((option: any) => string);
  valueKey?: string | ((option: any) => string);
  labelKey?: string | ((option: any) => string);
  onFocus?: () => void;
  onBlur?: () => void;
  onInputKeyDown?: (event: React.KeyboardEvent<HTMLInputElement>) => void;
  onInputChange?: (value: string) => string | void;
  updateOnInputBlur?: boolean;
  filterOption?: (options: any[], filter: string) => boolean;
};

type TokenFieldState = {
  inputValue: string;
  searchValue: string;
  filteredOptions: any[];
  selectedOptionValue: any;
  isFocused: boolean;
  isAllSelected: boolean;
  listIsHovered: boolean;
};

const defaultStyleValue = {
  fontSize: 14,
  fontWeight: 700,
};

class _TokenField extends Component<TokenFieldProps, TokenFieldState> {
  inputRef: React.RefObject<HTMLInputElement>;
  scrollElement = null;

  constructor(props: TokenFieldProps) {
    super(props);

    this.state = {
      inputValue: "",
      searchValue: "",
      filteredOptions: [],
      selectedOptionValue: null,
      isFocused: props.autoFocus || false,
      isAllSelected: false,
      listIsHovered: false,
    };

    this.inputRef = React.createRef();
  }

  static propTypes = {
    value: PropTypes.array.isRequired,
    onChange: PropTypes.func.isRequired,
    options: PropTypes.array,
    placeholder: PropTypes.string,
    multi: PropTypes.bool,
    validateValue: PropTypes.func,
    parseFreeformValue: PropTypes.func,
    updateOnInputChange: PropTypes.bool,
    optionRenderer: PropTypes.func,
    valueRenderer: PropTypes.func,
    layoutRenderer: PropTypes.func,
    color: PropTypes.string,
    style: PropTypes.object,
    className: PropTypes.string,
    valueStyle: PropTypes.object,
    optionsStyle: PropTypes.object,
    optionsClassName: PropTypes.string,
    prefix: PropTypes.string,
    canAddItems: PropTypes.bool,
    autoFocus: PropTypes.bool,
    removeSelected: PropTypes.bool,
    idKey: PropTypes.oneOfType([PropTypes.string, PropTypes.func]),
    valueKey: PropTypes.oneOfType([PropTypes.string, PropTypes.func]),
    labelKey: PropTypes.oneOfType([PropTypes.string, PropTypes.func]),
    onFocus: PropTypes.func,
    onBlur: PropTypes.func,
    onInputKeyDown: PropTypes.func,
    onInputChange: PropTypes.func,
    updateOnInputBlur: PropTypes.bool,
    filterOption: PropTypes.func,
  };

  UNSAFE_componentWillMount() {
    this._updateFilteredValues(this.props);
  }

  UNSAFE_componentWillReceiveProps(nextProps: TokenFieldProps) {
    this._updateFilteredValues(nextProps);
  }

  setInputValue(inputValue: any, setSearchValue = true) {
    const newState = {
      inputValue,
      searchValue: setSearchValue ? inputValue : this.state.searchValue,
    };
    this.setState(newState, () => this._updateFilteredValues(this.props));
  }

  clearInputValue(clearSearchValue = true) {
    this.setInputValue("", clearSearchValue);
  }

  _id(value: any) {
    const { idKey } = this.props;

    if (typeof idKey === "function") {
      return idKey(value);
    } else if (typeof idKey === "string") {
      return value[idKey];
    } else {
      return value;
    }
  }

  _value(option: any) {
    const { valueKey = "value" } = this.props;
    if (typeof valueKey === "function") {
      return valueKey(option);
    } else {
      return option[valueKey];
    }
  }

  _label(option: any) {
    const { labelKey = "label" } = this.props;
    if (typeof labelKey === "function") {
      return labelKey(option);
    } else {
      return option[labelKey];
    }
  }

  _key(option: any) {
    return JSON.stringify(this._value(option));
  }

  _isLastFreeformValue(inputValue: any) {
    const { value, parseFreeformValue, updateOnInputChange } = this.props;
    if (parseFreeformValue && updateOnInputChange) {
      const freeformValue = parseFreeformValue(inputValue);
      const currentLastValue = value[value.length - 1];
      // check to see if the current last value is the same as the inputValue, in which case we should replace it or remove it
      return currentLastValue === freeformValue;
    }
  }

  _updateFilteredValues = (props: TokenFieldProps) => {
    const { options = [], value, removeSelected = true } = props;
    let { searchValue, selectedOptionValue } = this.state;
    const selectedValueIds = new Set(
      value.map(v => JSON.stringify(this._id(v))),
    );

    const filterOption =
      props.filterOption ||
      ((option, searchValue) =>
        String(this._label(option) || "").indexOf(searchValue) >= 0);

    let selectedCount = 0;
    const filteredOptions = options.filter(option => {
      const isSelected = selectedValueIds.has(
        JSON.stringify(this._id(this._value(option))),
      );
      const isLastFreeform =
        this._isLastFreeformValue(this._value(option)) &&
        this._isLastFreeformValue(searchValue);
      const isMatching = filterOption(option, searchValue);
      if (isSelected) {
        selectedCount++;
      }
      // filter out options who have already been selected, unless:
      return (
        // remove selected is disabled
        (!removeSelected ||
          // or it's not in the selectedValues
          !isSelected ||
          // or it's the current "freeform" value, which updates as we type
          isLastFreeform) &&
        // and it's matching
        isMatching
      );
    });

    if (
      selectedOptionValue == null ||
      !_.find(filteredOptions, option =>
        this._valueIsEqual(selectedOptionValue, this._value(option)),
      )
    ) {
      // if there are results based on the user's typing...
      if (filteredOptions.length > 0) {
        // select the first option in the list and set the selected option to that
        selectedOptionValue = this._value(filteredOptions[0]);
      } else {
        selectedOptionValue = null;
      }
    }

    this.setState({
      filteredOptions,
      selectedOptionValue,
      isAllSelected: options.length > 0 && selectedCount === options.length,
    });
  };

  onInputChange = ({
    target: { value },
  }: React.ChangeEvent<HTMLInputElement>) => {
    const { updateOnInputChange, onInputChange, parseFreeformValue } =
      this.props;

    if (onInputChange) {
      value = onInputChange(value) || "";
    }

    // update the input value
    this.setInputValue(value);

    // if updateOnInputChange is true and parseFreeformValue is enabled then try adding/updating the freeform value immediately
    if (updateOnInputChange && parseFreeformValue) {
      const replaceLast = this._isLastFreeformValue(this.state.inputValue);
      // call parseFreeformValue to make sure we can add it
      const freeformValue = parseFreeformValue(value);
      if (freeformValue != null) {
        // if so, add it, replacing the last value if necessary
        this.addValue(freeformValue, replaceLast);
      } else {
        // otherwise remove the value if necessary, e.x. after deleting
        if (replaceLast) {
          this.removeValue(parseFreeformValue(this.state.inputValue));
        }
      }
    }
  };

  // capture events on the input to allow for convenient keyboard shortcuts
  onInputKeyDown = (event: React.KeyboardEvent<HTMLInputElement>) => {
    if (this.props.onInputKeyDown) {
      this.props.onInputKeyDown(event);
    }

    const { key, keyCode } = event;

    const { filteredOptions, selectedOptionValue } = this.state;

    // enter, tab, comma
    if (
      keyCode === KEYCODE_ESCAPE ||
      keyCode === KEYCODE_TAB ||
      // We check event.key for comma presses because some keyboard layouts
      // (e.g. Russian) have a letter on that key and require a modifier to type
      // ",". Similarly, if you want to type "<" on the US keyboard layout, you
      // need to look at `key` to distinguish it from ",".
      key === KEY_COMMA ||
      keyCode === KEYCODE_ENTER
    ) {
      if (this.addSelectedOption(event)) {
        event.preventDefault();
        event.stopPropagation();
      }
    } else if (event.keyCode === KEYCODE_UP) {
      // up arrow
      event.preventDefault();
      const index = _.findIndex(filteredOptions, option =>
        this._valueIsEqual(selectedOptionValue, this._value(option)),
      );
      if (index > 0) {
        this.setState({
          selectedOptionValue: this._value(filteredOptions[index - 1]),
        });
      }
    } else if (keyCode === KEYCODE_DOWN) {
      // down arrow
      event.preventDefault();
      const index = _.findIndex(filteredOptions, option =>
        this._valueIsEqual(selectedOptionValue, this._value(option)),
      );
      if (index >= 0 && index < filteredOptions.length - 1) {
        this.setState({
          selectedOptionValue: this._value(filteredOptions[index + 1]),
        });
      }
    } else if (keyCode === KEYCODE_BACKSPACE) {
      // backspace
      const { value } = this.props;
      if (!this.state.inputValue && value.length > 0) {
        this.removeValue(value[value.length - 1]);
      }
    }
  };

  onInputFocus = () => {
    if (this.props.onFocus) {
      this.props.onFocus();
    }
    this.setState({ isFocused: true, searchValue: this.state.inputValue }, () =>
      this._updateFilteredValues(this.props),
    );
  };

  onInputBlur = () => {
    if (this.props.updateOnInputBlur && this.props.parseFreeformValue) {
      const input = this.inputRef.current;
      const value = this.props.parseFreeformValue(input?.value);
      if (
        value != null &&
        (this.props.multi || value !== this.props.value[0])
      ) {
        this.addValue(value);
        this.clearInputValue();
      }
    }
    if (this.props.onBlur) {
      this.props.onBlur();
    }
    this.setState({ isFocused: false });
  };

  onInputPaste = (e: React.ClipboardEvent<HTMLInputElement>) => {
    if (this.props.parseFreeformValue) {
      e.preventDefault();
      const string = e.clipboardData.getData("Text");
      const lines = this.props.multi ? string.split(/\n|,/g) : [string];
      const values = lines.map(this.props.parseFreeformValue).filter(s => s);
      if (values.length > 0) {
        this.addValue(values);
      }
    }
  };

  onMouseDownCapture = (e: React.MouseEvent<HTMLElement>) => {
    const input = this.inputRef.current;
    input?.focus();
    // prevents clicks from blurring input while still allowing text selection:
    if (input !== e.target) {
      e.preventDefault();
    }
  };

  onClose = () => {
    this.setState({ isFocused: false });
  };

  addSelectedOption(e: React.KeyboardEvent<HTMLInputElement>) {
    const { multi } = this.props;
    const { filteredOptions, selectedOptionValue } = this.state;
    const input = this.inputRef.current;
    const option = _.find(filteredOptions, option =>
      this._valueIsEqual(selectedOptionValue, this._value(option)),
    );
    if (option) {
      this.addOption(option);
      // clear the input if the option is the same as the last value
      if (this._isLastFreeformValue(this._value(option))) {
        // also clear the search
        this.clearInputValue(true);
      } else {
        // only clear the search if this was the last option
        this.clearInputValue(filteredOptions.length === 1);
      }
      return true;
    } else if (this.props.parseFreeformValue) {
      // if we previously updated on input change then we don't need to do it again,
      if (this.props.updateOnInputChange) {
        // if multi=true also prevent the input from changing due to this key press
        const value = this.props.parseFreeformValue(input?.value);
        if (multi && value !== null) {
          e.preventDefault();
        }
        // and clear the input
        this.clearInputValue();
        // return false so we don't stop the keyDown from propagating in case we're listening
        // for it, e.x. in the filter popover this allows enter to commit the filter
        return false;
      } else {
        const value = this.props.parseFreeformValue(input?.value);
        if (value != null && (multi || value !== this.props.value[0])) {
          this.addValue(value);
          this.clearInputValue();
          return true;
        }
      }
    }
  }

  addOption = (option: any) => {
    const replaceLast = this._isLastFreeformValue(this.state.inputValue);
    // add the option's value to the current value
    this.addValue(this._value(option), replaceLast);
  };

  addValue(valueToAdd: any, replaceLast = false) {
    const { value, onChange, multi } = this.props;
    if (!Array.isArray(valueToAdd)) {
      valueToAdd = [valueToAdd];
    }
    if (multi) {
      if (replaceLast) {
        onChange(_.unique(value.slice(0, -1).concat(valueToAdd)));
      } else {
        onChange(_.unique(value.concat(valueToAdd)));
      }
    } else {
      onChange(valueToAdd.slice(0, 1));
    }
  }

  removeValue(valueToRemove: any) {
    const { value, onChange } = this.props;
    const values = value.filter(v => !this._valueIsEqual(v, valueToRemove));
    onChange(values);
  }

  _valueIsEqual(v1: any, v2: any) {
    return JSON.stringify(v1) === JSON.stringify(v2);
  }

  componentDidUpdate(prevProps: TokenFieldProps, prevState: TokenFieldState) {
    const input = this.inputRef.current;

    if (
      prevState.selectedOptionValue !== this.state.selectedOptionValue &&
      this.scrollElement != null
    ) {
      const element = findDOMNode(this.scrollElement);
      if (element && isObscured(element) && element instanceof Element) {
        element.scrollIntoView({ block: "nearest" });
      }
    }

    // if we added a value then scroll to the last item (the input)
    if (this.props.value.length > prevProps.value.length) {
      if (input && isObscured(input)) {
        input.scrollIntoView({ block: "nearest" });
      }
    }

    // We focus on the input here, and not on the input itself as a prop
    // (say by passing prop autoFocus={isFocused})
    // because certain TokenFields will live in position: fixed containers.
    // Autofocusing like that would make the page jump in scroll position.
    // One example: parameter filters in dashboard pages.
    if (this.state.isFocused) {
      input?.focus({ preventScroll: true });
    }
  }

  render() {
    let {
      value,
      placeholder,
      multi,

      validateValue = () => true,
      parseFreeformValue,
      updateOnInputChange,

      optionRenderer = (option: any) => <span>{option}</span>,
      valueRenderer = (value: any) => <span>{value}</span>,
      layoutRenderer = (props: LayoutRendererArgs) => (
        <DefaultTokenFieldLayout {...props} />
      ),

      color = "brand",

      style = {},
      className,
      valueStyle = {},
      optionsStyle = {},
      optionsClassName,
      prefix,

      canAddItems = true,
    } = this.props;
    let {
      inputValue,
      searchValue,
      filteredOptions,
      isFocused,
      isAllSelected,
      selectedOptionValue,
    } = this.state;

    // for non-multi fields, keep the value in the input
    if (!multi) {
      inputValue = inputValue || value[0];
      value = [];
    }

    // if we have a value and updateOnInputChange is enabled, and the last value matches the inputValue
    if (
      value.length > 0 &&
      updateOnInputChange &&
      parseFreeformValue &&
      value[value.length - 1] === parseFreeformValue(inputValue) &&
      multi
    ) {
      if (isFocused) {
        // if focused, don't render the last value
        value = value.slice(0, -1);
      } else {
        // if not focused, don't render the inputValue
        inputValue = "";
      }
    }

    // if not focused we won't get key events to accept the selected value, so don't render as selected
    if (!isFocused) {
      selectedOptionValue = null;
    }

    // don't show the placeholder if we already have a value
    if (value.length > 0) {
      placeholder = undefined;
    }

    const isControlledInput = !!this.onInputChange;
    const valuesList = (
      <TokenFieldContainer
        style={style}
        className={cx(className, {
          "TokenField--focused": isFocused,
        })}
        onMouseDownCapture={this.onMouseDownCapture}
      >
        {!!prefix && (
          <PrefixContainer data-testid="input-prefix">{prefix}</PrefixContainer>
        )}
        {value.map((v, index) => (
          <TokenFieldItem key={index} isValid={validateValue(v)}>
            <span style={{ ...defaultStyleValue, ...valueStyle }}>
              {valueRenderer(v)}
            </span>
            {multi && (
              <TokenFieldAddon
                isValid={validateValue(v)}
                onClick={e => {
                  e.preventDefault();
                  this.removeValue(v);
                  this.inputRef?.current?.blur();
                }}
                onMouseDown={e => e.preventDefault()}
              >
                <Icon
                  name="close"
                  className={cx(CS.flex, CS.alignCenter)}
                  size={12}
                />
              </TokenFieldAddon>
            )}
          </TokenFieldItem>
        ))}
        {canAddItems && (
          <TokenInputItem>
            <input
              ref={this.inputRef}
              style={{ ...defaultStyleValue, ...valueStyle }}
<<<<<<< HEAD
              className={cx(CS.noFocus, CS.full, CS.borderless, CS.px1)}
=======
              className={cx(CS.full, FormS.noFocus, CS.borderless, CS.px1)}
>>>>>>> b4fa0de3
              // set size to be small enough that it fits in a parameter.
              size={10}
              placeholder={placeholder}
              value={isControlledInput ? inputValue : undefined}
              defaultValue={isControlledInput ? undefined : inputValue}
              onKeyDown={this.onInputKeyDown}
              onChange={isControlledInput ? this.onInputChange : undefined}
              onFocus={this.onInputFocus}
              onBlur={this.onInputBlur}
              onPaste={this.onInputPaste}
            />
          </TokenInputItem>
        )}
      </TokenFieldContainer>
    );

    const optionsList =
      filteredOptions.length === 0 ? null : (
        <ul
          className={cx(
            optionsClassName,
            CS.overflowAuto,
            CS.pl1,
            CS.my1,
            "scroll-hide",
          )}
          style={{ maxHeight: 300, ...optionsStyle }}
          onMouseEnter={() => this.setState({ listIsHovered: true })}
          onMouseLeave={() => this.setState({ listIsHovered: false })}
        >
          {filteredOptions.map(option => (
            <li className={CS.mr1} key={this._key(option)}>
              <div
                className={cx(
                  CS.py1,
                  CS.pl1,
                  CS.pr2,
                  CS.block,
                  CS.rounded,
                  CS.textBold,
                  CS.inlineBlock,
                  CS.full,
                  CS.cursorPointer,
                  `text-${color}-hover`,
                  `bg-light-hover`,
                  {
                    [`text-${color} bg-light`]:
                      !this.state.listIsHovered &&
                      this._valueIsEqual(
                        selectedOptionValue,
                        this._value(option),
                      ),
                  },
                )}
                onClick={e => {
                  this.addOption(option);
                  // clear the input value, and search value if last option
                  this.clearInputValue(filteredOptions.length === 1);
                  e.preventDefault();
                }}
                onMouseDown={e => e.preventDefault()}
              >
                {optionRenderer(option)}
              </div>
            </li>
          ))}
        </ul>
      );

    return layoutRenderer({
      valuesList,
      optionsList,
      isFocused,
      isAllSelected,
      isFiltered: !!searchValue,
      onClose: this.onClose,
    });
  }
}

type DefaultTokenFieldLayoutProps = {
  valuesList: React.ReactNode;
  optionsList?: React.ReactNode;
  isFocused?: boolean;
};

const DefaultTokenFieldLayout = ({
  valuesList,
  optionsList,
  isFocused,
}: DefaultTokenFieldLayoutProps) => (
  <div>
    <TippyPopover
      visible={isFocused && !!optionsList}
      content={<div>{optionsList}</div>}
      placement="bottom-start"
    >
      <div>{valuesList}</div>
    </TippyPopover>
  </div>
);

DefaultTokenFieldLayout.propTypes = {
  valuesList: PropTypes.element.isRequired,
  optionsList: PropTypes.element,
  isFocused: PropTypes.bool,
};

/**
 * @deprecated use MultiSelect or Autocomplete from metabase/ui
 */
const TokenField = Object.assign(_TokenField, {
  FieldItem: TokenFieldItem,
  NewItemInputContainer: TokenInputItem,
});

// eslint-disable-next-line import/no-default-export
export default TokenField;<|MERGE_RESOLUTION|>--- conflicted
+++ resolved
@@ -613,11 +613,7 @@
             <input
               ref={this.inputRef}
               style={{ ...defaultStyleValue, ...valueStyle }}
-<<<<<<< HEAD
-              className={cx(CS.noFocus, CS.full, CS.borderless, CS.px1)}
-=======
               className={cx(CS.full, FormS.noFocus, CS.borderless, CS.px1)}
->>>>>>> b4fa0de3
               // set size to be small enough that it fits in a parameter.
               size={10}
               placeholder={placeholder}
