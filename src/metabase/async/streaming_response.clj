--- conflicted
+++ resolved
@@ -108,11 +108,10 @@
         (.flush writer))
       (catch Throwable _))))
 
-<<<<<<< HEAD
-(defn- write-to-stream! [f {:keys [write-keepalive-newlines? gzip?], :as options} ^OutputStream os]
+(defn- write-to-stream! [f {:keys [write-keepalive-newlines? gzip?], :as options} ^OutputStream os finished-chan]
   (if gzip?
     (with-open [gzos (GZIPOutputStream. os true)]
-      (write-to-stream! f (dissoc options :gzip?) gzos))
+      (write-to-stream! f (dissoc options :gzip?) gzos finished-chan))
     (with-open-chan [canceled-chan (a/promise-chan)]
       (with-open [os os
                   os (jetty-eof-canceling-output-stream os canceled-chan)
@@ -123,7 +122,11 @@
           (catch Throwable e
             (write-error! os {:message (.getMessage e)}))
           (finally
-            (.flush os)))))))
+            (.flush os)
+            (a/>!! finished-chan (if (a/poll! canceled-chan)
+                                   :canceled
+                                   :done))
+            (a/close! finished-chan)))))))
 
 ;; `ring.middleware.gzip` doesn't work on our StreamingResponse class.
 (defn- should-gzip-response?
@@ -132,24 +135,6 @@
   (re-find #"gzip|\*" accept-encoding))
 
 (declare render)
-=======
-(defn- write-to-stream! [f {:keys [write-keepalive-newlines?]} ^OutputStream os finished-chan]
-  (with-open-chan [canceled-chan (a/promise-chan)]
-    (with-open [os os
-                os (jetty-eof-canceling-output-stream os canceled-chan)
-                os (keepalive-output-stream os write-keepalive-newlines?)]
-
-      (try
-        (f os canceled-chan)
-        (catch Throwable e
-          (write-error! os {:message (.getMessage e)}))
-        (finally
-          (.flush os)
-          (a/>!! finished-chan (if (a/poll! canceled-chan)
-                                 :canceled
-                                 :done))
-          (a/close! finished-chan))))))
->>>>>>> 5aff96d6
 
 (p.types/deftype+ StreamingResponse [f options donechan]
   pretty/PrettyPrintable
@@ -174,7 +159,9 @@
 (defn- render [streaming-response gzip?]
   (let [{:keys [headers content-type], :as options} (.options streaming-response)]
     (assoc (ring.response/response (if gzip?
-                                     (StreamingResponse. (.f streaming-response) (assoc options :gzip? true))
+                                     (StreamingResponse. (.f streaming-response)
+                                                         (assoc options :gzip? true)
+                                                         (.donechan streaming-response))
                                      streaming-response))
            :headers      (cond-> (assoc headers "Content-Type" content-type)
                            gzip? (assoc "Content-Encoding" "gzip"))
