(ns metabase-enterprise.semantic-search.indexer-test
  (:require
   [clojure.test :refer :all]
   [honey.sql :as sql]
   [metabase-enterprise.semantic-search.gate :as semantic.gate]
   [metabase-enterprise.semantic-search.index :as semantic.index]
   [metabase-enterprise.semantic-search.index-metadata :as semantic.index-metadata]
   [metabase-enterprise.semantic-search.indexer :as semantic.indexer]
   [metabase-enterprise.semantic-search.test-util :as semantic.tu]
   [metabase.util :as u]
   [metabase.util.log :as log]
   [next.jdbc :as jdbc]
   [next.jdbc.result-set :as jdbc.rs])
  (:import (java.io Closeable)
           (java.sql Timestamp)
           (java.time Duration Instant)))

(set! *warn-on-reflection* true)

(use-fixtures :once #'semantic.tu/once-fixture)

(defn- get-metadata-row! [pgvector index-metadata index]
  (jdbc/execute-one! pgvector
                     (sql/format {:select [:*]
                                  :from   [(keyword (:metadata-table-name index-metadata))]
                                  :where  [:= :table_name (:table-name index)]}
                                 :quoted true)
                     {:builder-fn jdbc.rs/as-unqualified-lower-maps}))

(defn- ts ^Timestamp [s]
  (Timestamp/from (Instant/parse s)))

(deftest indexing-step-test
  (let [pgvector       semantic.tu/db
        index-metadata (semantic.tu/unique-index-metadata)
        model          semantic.tu/mock-embedding-model
        index          (semantic.index-metadata/qualify-index (semantic.index/default-index model) index-metadata)
        t1             (ts "2025-01-01T00:01:00Z")
        t2             (ts "2025-01-02T00:03:10Z")
        t3             (ts "2025-01-03T00:02:42Z")
        c1             {:model "card" :id "1" :name "Poodle" :searchable_text "Dog Training Guide"}
        c2             {:model "card" :id "2" :name "Pug"    :searchable_text "Dog Training Guide 2"}
        c3             {:model "card" :id "3" :name "Collie" :searchable_text "Dog Training Guide 3"}
        version        semantic.gate/search-doc->gate-doc
        delete         (fn [doc t] (semantic.gate/deleted-search-doc->gate-doc (:model doc) (:id doc) t))]
<<<<<<< HEAD
    (with-open [_ (open-metadata! pgvector index-metadata)
                _ (open-index! pgvector index)]
=======
    (with-open [_ (semantic.tu/open-metadata! pgvector index-metadata)
                _ (semantic.tu/open-index! pgvector index)]
      (semantic.index-metadata/record-new-index-table! pgvector index-metadata index)
>>>>>>> 40627fc6

      (let [index (semantic.index-metadata/record-new-index-table! pgvector index-metadata index)
            metadata-row      (get-metadata-row! pgvector index-metadata index)
            initial-watermark (semantic.gate/resume-watermark metadata-row)
            indexing-state    (semantic.indexer/init-indexing-state metadata-row)
            {poll-proxy :proxy poll-calls :calls} (semantic.tu/spy semantic.gate/poll)
            {upsert-proxy :proxy upsert-calls :calls} (semantic.tu/spy semantic.index/upsert-index!)
            {delete-proxy :proxy delete-calls :calls} (semantic.tu/spy semantic.index/delete-from-index!)
            clear-spies       (fn []
                                (reset! poll-calls [])
                                (reset! upsert-calls [])
                                (reset! delete-calls []))]

        (is (= initial-watermark (:watermark @indexing-state)))

        (testing "gate is empty, poll counts should be zero - and upsert/delete should not be called"
          (with-redefs [semantic.index/upsert-index!      upsert-proxy
                        semantic.index/delete-from-index! delete-proxy
                        semantic.gate/poll                poll-proxy]
            (semantic.indexer/indexing-step pgvector index-metadata index indexing-state)
            (is (= [] @upsert-calls))
            (is (= [] @delete-calls))
            (is (= 1 (count @poll-calls)))
            (is (= 0 (:last-poll-count @indexing-state)))
            (is (= 0 (:last-indexed-count @indexing-state)))

            (testing "watermark has been updated"
              (let [[{poll-result :ret}] @poll-calls]
                (is (= (semantic.gate/next-watermark initial-watermark poll-result) (:watermark @indexing-state)))
                (testing "watermark has been flushed to the metadata table"
                  (is (= (:watermark @indexing-state)
                         (semantic.gate/resume-watermark (get-metadata-row! pgvector index-metadata index)))))))))

        (testing "add some data to the gate we should see upsert / delete be called"
          (clear-spies)
          (semantic.gate/gate-documents! pgvector index-metadata [(version c1 t1) (delete c2 t2)])
          (with-redefs [semantic.index/upsert-index!      upsert-proxy
                        semantic.index/delete-from-index! delete-proxy
                        semantic.gate/poll                poll-proxy]
            (semantic.indexer/indexing-step pgvector index-metadata index indexing-state)
            (is (= 1 (count @upsert-calls)))
            (is (= 1 (count @delete-calls)))
            (is (= 1 (count @poll-calls)))
            (is (= 2 (:last-poll-count @indexing-state)))
            (is (= 2 (:last-indexed-count @indexing-state)))

            (testing "watermark has been updated"
              (let [[{poll-result :ret}] @poll-calls]
                (is (= (semantic.gate/next-watermark initial-watermark poll-result) (:watermark @indexing-state)))
                (testing "watermark has been flushed to the metadata table"
                  (is (= (:watermark @indexing-state)
                         (semantic.gate/resume-watermark (get-metadata-row! pgvector index-metadata index)))))))))

        (testing "stepping again with no new data does nothing"
          (clear-spies)
          (with-redefs [semantic.index/upsert-index!      upsert-proxy
                        semantic.index/delete-from-index! delete-proxy
                        semantic.gate/poll                poll-proxy]
            (semantic.indexer/indexing-step pgvector index-metadata index indexing-state)
            (is (= 0 (count @upsert-calls)))
            (is (= 0 (count @delete-calls)))
            (is (= 1 (count @poll-calls)))
            (is (= 2 (:last-poll-count @indexing-state)))
            (is (= 0 (:last-indexed-count @indexing-state)))))

        (testing "add some more data, picked up"
          (clear-spies)
          (semantic.gate/gate-documents! pgvector index-metadata [(version c2 t3)])
          (with-redefs [semantic.index/upsert-index!      upsert-proxy
                        semantic.index/delete-from-index! delete-proxy
                        semantic.gate/poll                poll-proxy]
            (semantic.indexer/indexing-step pgvector index-metadata index indexing-state)
            (is (= 1 (count @upsert-calls)))
            (is (= 0 (count @delete-calls)))
            (is (= 1 (count @poll-calls)))
            (is (= 1 (:last-indexed-count @indexing-state)))))

        (testing "exceptions during indexing are bubbled, and the watermark position is preserved"
          (clear-spies)
          (semantic.gate/gate-documents! pgvector index-metadata [(version c3 t3)])
          (let [previous-state @indexing-state]
            (with-redefs [semantic.index/upsert-index!      (fn [& _] (throw (Exception. "Boom")))
                          semantic.index/delete-from-index! delete-proxy
                          semantic.gate/poll                poll-proxy]
              (is (thrown-with-msg? Exception #"Boom" (semantic.indexer/indexing-step pgvector index-metadata index indexing-state)))
              (is (= 0 (count @delete-calls)))
              (is (= 1 (count @poll-calls)))
              (testing "state/watermark was not updated"
                (is (= previous-state @indexing-state)))))

          (testing "exceptions are recovered from"
            (clear-spies)
            (with-redefs [semantic.index/upsert-index!      upsert-proxy
                          semantic.index/delete-from-index! delete-proxy
                          semantic.gate/poll                poll-proxy]
              (semantic.indexer/indexing-step pgvector index-metadata index indexing-state)
              (is (= 1 (count @upsert-calls)))
              (is (= 0 (count @delete-calls)))
              (is (= 1 (count @poll-calls))))))))))

;; todo not sure I like this cuteness
(deftest on-indexing-idle-test
  (testing "idle behavior based on novelty ratio"
    (let [indexing-state (volatile! {:last-poll-count 100 :last-indexed-count 30})]

      (testing "high novelty ratio (>25%) - no sleep"
        (with-redefs [semantic.indexer/sleep (fn [ms] (throw (ex-info "Should not sleep" {:ms ms})))]
          (is (nil? (semantic.indexer/on-indexing-idle indexing-state)))))

      (testing "medium novelty ratio (10-25%) - small backoff"
        (vswap! indexing-state assoc :last-indexed-count 15) ; 15% novelty
        (let [sleep-called (atom nil)]
          (with-redefs [semantic.indexer/sleep #(reset! sleep-called %)]
            (semantic.indexer/on-indexing-idle indexing-state)
            (is (= 250 @sleep-called)))))

      (testing "low novelty ratio (1-10%) - medium backoff"
        (vswap! indexing-state assoc :last-indexed-count 5) ; 5% novelty
        (let [sleep-called (atom nil)]
          (with-redefs [semantic.indexer/sleep #(reset! sleep-called %)]
            (semantic.indexer/on-indexing-idle indexing-state)
            (is (= 1500 @sleep-called)))))

      (testing "very low novelty ratio (<1%) - big backoff"
        (vswap! indexing-state assoc :last-indexed-count 0) ; 0% novelty
        (let [sleep-called (atom nil)]
          (with-redefs [semantic.indexer/sleep #(reset! sleep-called %)]
            (semantic.indexer/on-indexing-idle indexing-state)
            (is (= 3000 @sleep-called))))))))

(defn- open-loop-thread! ^Closeable [& loop-args]
  (let [caught-ex (volatile! nil)]
    (semantic.tu/closeable
     {:caught-ex caught-ex
      :thread
      (doto (Thread.
             ^Runnable
             (bound-fn*
              (fn []
                (try
                  (apply semantic.indexer/indexing-loop loop-args)
                  (catch Throwable t
                    (vreset! caught-ex t))))))
        (.setDaemon true)
        (.start))}
     (fn [{:keys [^Thread thread]}]
       (when (.isAlive thread)
         (.interrupt thread)
         (when-not (.join thread (Duration/ofSeconds 30))
           (log/fatal "Indexing loop thread not exiting during test!")))))))

(deftest indexing-loop-thread-test
  (let [pgvector       semantic.tu/db
        index-metadata (semantic.tu/unique-index-metadata)
        index          semantic.tu/mock-index
        metadata-row   {:indexer_last_poll Instant/EPOCH
                        :indexer_last_seen Instant/EPOCH}
        step-ex        (volatile! nil)                      ; holds an exception to be thrown during the step function
        indexing-state (semantic.indexer/init-indexing-state metadata-row)
        call-counter   (atom {:idle 0 :step 0})
        wait-for-calls (fn []
                         (let [ocalls   @call-counter
                               max-wait (+ (System/currentTimeMillis) 100)]
                           (loop []
                             (cond
                               (not= ocalls @call-counter) true
                               (< max-wait (System/currentTimeMillis)) false
                               :else (recur)))))
        step-called    (promise)
        idle-called    (promise)]

    (with-redefs [semantic.indexer/on-indexing-idle (fn [_]
                                                      (deliver idle-called true)
                                                      (swap! call-counter update :idle inc)
                                                      (when (.isInterrupted (Thread/currentThread))
                                                        (throw (InterruptedException.))))
                  semantic.indexer/indexing-step    (fn [& _]
                                                      (deliver step-called true)
                                                      (swap! call-counter update :step inc)
                                                      (when-some [ex @step-ex] (throw ex))
                                                      (when (.isInterrupted (Thread/currentThread))
                                                        (throw (InterruptedException.))))]

      (with-open [loop-thread
                  (open-loop-thread! pgvector
                                     index-metadata
                                     index
                                     indexing-state)]
        (let [{:keys [caught-ex ^Thread thread]} @loop-thread]
          (is (not= :timeout (deref idle-called 100 :timeout)))
          (is (not= :timeout (deref step-called 100 :timeout)))

          (testing "start time set"
            (is (inst? (:start-time @indexing-state))))

          (testing "called repeatedly"
            (is (wait-for-calls)))

          (testing "called 1 to 1"
            (let [{:keys [idle step]} @call-counter
                  lower (dec idle)
                  upper (inc idle)]
              (is (<= lower step upper))))

          (testing "exceptions are bubbled out of loop, will not loop forever"
            (let [ex (Exception. (str "Error: " (u/generate-nano-id)))]
              (vreset! step-ex ex)
              (is (.join thread (Duration/ofSeconds 1)) "loop exits")
              (is (= (ex-message ex) (ex-message @caught-ex)))))))

      (testing "loop interruptible"
        (with-open [loop-thread
                    (open-loop-thread! pgvector
                                       index-metadata
                                       index
                                       indexing-state)]
          (let [{:keys [^Thread thread]} @loop-thread]
            (.interrupt thread)
            (is (.join thread (Duration/ofSeconds 1)))))))))

(deftest indexing-loop-exit-test
  (let [pgvector       semantic.tu/db
        index-metadata (semantic.tu/unique-index-metadata)
        model          semantic.tu/mock-embedding-model
        index          (semantic.index-metadata/qualify-index (semantic.index/default-index model) index-metadata)
        t1             (ts "2025-01-01T00:01:00Z")
        c1             {:model "card" :id "1" :name "Dog" :searchable_text "Dog Training Guide"}
        version        semantic.gate/search-doc->gate-doc]
<<<<<<< HEAD
    (with-open [_ (open-metadata! pgvector index-metadata)
                _ (open-index! pgvector index)]
      (let [index (semantic.index-metadata/record-new-index-table! pgvector index-metadata index)]
        (testing "exits immediately after max run duration elapses"
          (let [run-time       (u/start-timer)
                indexing-state (semantic.indexer/init-indexing-state (get-metadata-row! pgvector index-metadata index))]
            (vswap! indexing-state assoc :max-run-duration (Duration/ofMillis 1))
            (with-redefs [semantic.indexer/sleep (fn [_])]
              (with-open [loop-thread (open-loop-thread! pgvector
                                                         index-metadata
                                                         index
                                                         indexing-state)]
                (let [{:keys [^Thread thread caught-ex]} @loop-thread
                      max-wait 1000
                      wait-time (u/start-timer)]
                  (testing "exits"
                    (is
                     (loop []
                       (cond
                         (not (.isAlive thread)) true
                         (< max-wait (u/since-ms wait-time)) false
                         :else (recur))))
                    (testing "did not wait too long"
                      (is (<= (u/since-ms run-time) 500)))
                    (testing "did not crash"
                      (is (nil? @caught-ex)))))))))

        (testing "exists early if no new records after a time"
          (let [run-time       (u/start-timer)
                indexing-state (semantic.indexer/init-indexing-state (get-metadata-row! pgvector index-metadata index))
                upsert-index!  semantic.index/upsert-index!
                indexed        (atom [])]
            (vswap! indexing-state assoc :exit-early-cold-duration (Duration/ofMillis 1))
            (with-redefs [semantic.indexer/sleep       (fn [_])
                          semantic.index/upsert-index! (fn [pgvector index docs]
                                                         (let [docs (vec docs)]
                                                           (swap! indexed into docs)
                                                           (upsert-index! pgvector index docs)))]
             ;; need some data first for early exit, or it does nothing
              (semantic.gate/gate-documents! pgvector index-metadata [(version c1 t1)])
              (with-open [loop-thread (open-loop-thread! pgvector
                                                         index-metadata
                                                         index
                                                         indexing-state)]
                (let [{:keys [^Thread thread caught-ex]} @loop-thread
                      wait-time (u/start-timer)
                      max-wait 1000]
                  (testing "exits"
                    (is
                     (loop []
                       (cond
                         (not (.isAlive thread)) true
                         (< max-wait (u/since-ms wait-time)) false
                         :else (recur))))
                    (testing "has seen our row before exiting"
                      (is (= 1 (count @indexed))))
                    (testing "did not wait too long"
                      (is (<= (u/since-ms run-time) 500)))
                    (testing "did not crash"
                      (is (nil? @caught-ex)))))))))))))
=======
    (with-open [_ (semantic.tu/open-metadata! pgvector index-metadata)
                _ (semantic.tu/open-index! pgvector index)]
      (semantic.index-metadata/record-new-index-table! pgvector index-metadata index)

      (testing "exits immediately after max run duration elapses"
        (let [run-time       (u/start-timer)
              indexing-state (semantic.indexer/init-indexing-state (get-metadata-row! pgvector index-metadata index))]
          (vswap! indexing-state assoc :max-run-duration (Duration/ofMillis 1))
          (with-redefs [semantic.indexer/sleep (fn [_])]
            (with-open [loop-thread (open-loop-thread! pgvector
                                                       index-metadata
                                                       index
                                                       indexing-state)]
              (let [{:keys [^Thread thread caught-ex]} @loop-thread
                    max-wait 1000
                    wait-time (u/start-timer)]
                (testing "exits"
                  (is
                   (loop []
                     (cond
                       (not (.isAlive thread)) true
                       (< max-wait (u/since-ms wait-time)) false
                       :else (recur))))
                  (testing "did not wait too long"
                    (is (<= (u/since-ms run-time) 500)))
                  (testing "did not crash"
                    (is (nil? @caught-ex)))))))))

      (testing "exists early if no new records after a time"
        (let [run-time       (u/start-timer)
              indexing-state (semantic.indexer/init-indexing-state (get-metadata-row! pgvector index-metadata index))
              upsert-index!  semantic.index/upsert-index!
              indexed        (atom [])]
          (vswap! indexing-state assoc :exit-early-cold-duration (Duration/ofMillis 1))
          (with-redefs [semantic.indexer/sleep       (fn [_])
                        semantic.index/upsert-index! (fn [pgvector index docs]
                                                       (let [docs (vec docs)]
                                                         (swap! indexed into docs)
                                                         (upsert-index! pgvector index docs)))]
            ;; need some data first for early exit, or it does nothing
            (semantic.gate/gate-documents! pgvector index-metadata [(version c1 t1)])
            (with-open [loop-thread (open-loop-thread! pgvector
                                                       index-metadata
                                                       index
                                                       indexing-state)]
              (let [{:keys [^Thread thread caught-ex]} @loop-thread
                    wait-time (u/start-timer)
                    max-wait 1000]
                (testing "exits"
                  (is
                   (loop []
                     (cond
                       (not (.isAlive thread)) true
                       (< max-wait (u/since-ms wait-time)) false
                       :else (recur))))
                  (testing "has seen our row before exiting"
                    (is (= 1 (count @indexed))))
                  (testing "did not wait too long"
                    (is (<= (u/since-ms run-time) 500)))
                  (testing "did not crash"
                    (is (nil? @caught-ex))))))))))))
>>>>>>> 40627fc6

(deftest init-indexing-state-test
  (testing "initializes indexing state from metadata row"
    (let [metadata-row       {:indexer_last_poll      (ts "2025-01-01T12:00:00Z")
                              :indexer_last_seen      (ts "2025-01-01T11:30:00Z")
                              :indexer_last_seen_id   "foo"
                              :indexer_last_seen_hash "bar"}
          state              (semantic.indexer/init-indexing-state metadata-row)
          state-value        @state
          expected-last-seen {:id "foo" :document_hash "bar" :gated_at (ts "2025-01-01T11:30:00Z")}]
      (is (= (ts "2025-01-01T12:00:00Z") (get-in state-value [:watermark :last-poll])))
      (is (= expected-last-seen (get-in state-value [:watermark :last-seen])))
      (is (= #{expected-last-seen} (:last-seen-candidates state-value)))
      (is (zero? (:last-indexed-count state-value)))
      (is (zero? (:last-poll-count state-value))))))

(deftest quartz-job-run!-test
  (let [pgvector        semantic.tu/db
        index-metadata  (semantic.tu/unique-index-metadata)
        open-job-thread (fn [& args]
                          (let [caught-ex (volatile! nil)]
                            (semantic.tu/closeable
                             {:caught-ex caught-ex
                              :thread
                              (doto (Thread.
                                     ^Runnable
                                     (bound-fn*
                                      (fn []
                                        (try
                                          (apply semantic.indexer/quartz-job-run! args)
                                          (catch Throwable t
                                            (vreset! caught-ex t))))))
                                (.setDaemon true)
                                (.start))}
                             (fn [{:keys [^Thread thread]}]
                               (when (.isAlive thread)
                                 (.interrupt thread)
                                 (when-not (.join thread (Duration/ofSeconds 30))
                                   (log/fatal "Indexing loop thread not exiting during test!")))))))]

    (testing "exit immediately: no active index / index tables"
      (with-open [job-thread ^Closeable (open-job-thread pgvector index-metadata)]
        (let [{:keys [caught-ex ^Thread thread]} @job-thread]
          (testing "thread exited"
            (is (.join thread (Duration/ofSeconds 5))))
          (testing "did not crash"
            (is (nil? @caught-ex))))))

    (testing "runs loop on active index then exits"
      (let [loop-args    (atom [])
            metadata-row {:indexer_last_poll (ts "2025-01-01T12:00:00Z")
                          :indexer_last_seen (ts "2025-01-01T11:30:00Z")}
            index        {:table-name "foo"}]
        (with-redefs [semantic.index-metadata/get-active-index-state (fn [& _] {:index index :metadata-row metadata-row})
                      semantic.indexer/indexing-loop                 (fn [& args] (swap! loop-args conj args) nil)]
          (with-open [job-thread ^Closeable (open-job-thread pgvector index-metadata)]
            (let [{:keys [caught-ex ^Thread thread]} @job-thread]
              (testing "thread exited (loop returned)"
                (is (.join thread (Duration/ofSeconds 5))))
              (testing "args as expected"
                (is (= 1 (count @loop-args)))
                (let [[[_ _ passed-index indexing-state]] @loop-args]
                  (is (= index passed-index))
                  (is (= @(semantic.indexer/init-indexing-state metadata-row) @indexing-state))))
              (testing "did not crash"
                (is (nil? @caught-ex))))))))

    (doseq [ex [(Exception. "Boom")
                (AssertionError. "Assert")
                (InterruptedException. "Interrupt")]]
      (testing "exit on exception/error during loop"
        (with-redefs [semantic.index-metadata/get-active-index-state (fn [& _] {:index {} :metadata-row {}})
                      semantic.indexer/indexing-loop                 (fn [& _] (throw ex))]
          (with-open [job-thread ^Closeable  (open-job-thread pgvector index-metadata)]
            (let [{:keys [caught-ex ^Thread thread]} @job-thread]
              (testing "thread exited"
                (is (.join thread (Duration/ofSeconds 5))))
              (testing "crashed with expected msg"
                (is (= (ex-message ex) (ex-message @caught-ex)))))))))))<|MERGE_RESOLUTION|>--- conflicted
+++ resolved
@@ -43,15 +43,8 @@
         c3             {:model "card" :id "3" :name "Collie" :searchable_text "Dog Training Guide 3"}
         version        semantic.gate/search-doc->gate-doc
         delete         (fn [doc t] (semantic.gate/deleted-search-doc->gate-doc (:model doc) (:id doc) t))]
-<<<<<<< HEAD
-    (with-open [_ (open-metadata! pgvector index-metadata)
-                _ (open-index! pgvector index)]
-=======
     (with-open [_ (semantic.tu/open-metadata! pgvector index-metadata)
                 _ (semantic.tu/open-index! pgvector index)]
-      (semantic.index-metadata/record-new-index-table! pgvector index-metadata index)
->>>>>>> 40627fc6
-
       (let [index (semantic.index-metadata/record-new-index-table! pgvector index-metadata index)
             metadata-row      (get-metadata-row! pgvector index-metadata index)
             initial-watermark (semantic.gate/resume-watermark metadata-row)
@@ -279,9 +272,8 @@
         t1             (ts "2025-01-01T00:01:00Z")
         c1             {:model "card" :id "1" :name "Dog" :searchable_text "Dog Training Guide"}
         version        semantic.gate/search-doc->gate-doc]
-<<<<<<< HEAD
-    (with-open [_ (open-metadata! pgvector index-metadata)
-                _ (open-index! pgvector index)]
+    (with-open [_ (semantic.tu/open-metadata! pgvector index-metadata)
+                _ (semantic.tu/open-index! pgvector index)]
       (let [index (semantic.index-metadata/record-new-index-table! pgvector index-metadata index)]
         (testing "exits immediately after max run duration elapses"
           (let [run-time       (u/start-timer)
@@ -306,7 +298,6 @@
                       (is (<= (u/since-ms run-time) 500)))
                     (testing "did not crash"
                       (is (nil? @caught-ex)))))))))
-
         (testing "exists early if no new records after a time"
           (let [run-time       (u/start-timer)
                 indexing-state (semantic.indexer/init-indexing-state (get-metadata-row! pgvector index-metadata index))
@@ -340,69 +331,6 @@
                       (is (<= (u/since-ms run-time) 500)))
                     (testing "did not crash"
                       (is (nil? @caught-ex)))))))))))))
-=======
-    (with-open [_ (semantic.tu/open-metadata! pgvector index-metadata)
-                _ (semantic.tu/open-index! pgvector index)]
-      (semantic.index-metadata/record-new-index-table! pgvector index-metadata index)
-
-      (testing "exits immediately after max run duration elapses"
-        (let [run-time       (u/start-timer)
-              indexing-state (semantic.indexer/init-indexing-state (get-metadata-row! pgvector index-metadata index))]
-          (vswap! indexing-state assoc :max-run-duration (Duration/ofMillis 1))
-          (with-redefs [semantic.indexer/sleep (fn [_])]
-            (with-open [loop-thread (open-loop-thread! pgvector
-                                                       index-metadata
-                                                       index
-                                                       indexing-state)]
-              (let [{:keys [^Thread thread caught-ex]} @loop-thread
-                    max-wait 1000
-                    wait-time (u/start-timer)]
-                (testing "exits"
-                  (is
-                   (loop []
-                     (cond
-                       (not (.isAlive thread)) true
-                       (< max-wait (u/since-ms wait-time)) false
-                       :else (recur))))
-                  (testing "did not wait too long"
-                    (is (<= (u/since-ms run-time) 500)))
-                  (testing "did not crash"
-                    (is (nil? @caught-ex)))))))))
-
-      (testing "exists early if no new records after a time"
-        (let [run-time       (u/start-timer)
-              indexing-state (semantic.indexer/init-indexing-state (get-metadata-row! pgvector index-metadata index))
-              upsert-index!  semantic.index/upsert-index!
-              indexed        (atom [])]
-          (vswap! indexing-state assoc :exit-early-cold-duration (Duration/ofMillis 1))
-          (with-redefs [semantic.indexer/sleep       (fn [_])
-                        semantic.index/upsert-index! (fn [pgvector index docs]
-                                                       (let [docs (vec docs)]
-                                                         (swap! indexed into docs)
-                                                         (upsert-index! pgvector index docs)))]
-            ;; need some data first for early exit, or it does nothing
-            (semantic.gate/gate-documents! pgvector index-metadata [(version c1 t1)])
-            (with-open [loop-thread (open-loop-thread! pgvector
-                                                       index-metadata
-                                                       index
-                                                       indexing-state)]
-              (let [{:keys [^Thread thread caught-ex]} @loop-thread
-                    wait-time (u/start-timer)
-                    max-wait 1000]
-                (testing "exits"
-                  (is
-                   (loop []
-                     (cond
-                       (not (.isAlive thread)) true
-                       (< max-wait (u/since-ms wait-time)) false
-                       :else (recur))))
-                  (testing "has seen our row before exiting"
-                    (is (= 1 (count @indexed))))
-                  (testing "did not wait too long"
-                    (is (<= (u/since-ms run-time) 500)))
-                  (testing "did not crash"
-                    (is (nil? @caught-ex))))))))))))
->>>>>>> 40627fc6
 
 (deftest init-indexing-state-test
   (testing "initializes indexing state from metadata row"
