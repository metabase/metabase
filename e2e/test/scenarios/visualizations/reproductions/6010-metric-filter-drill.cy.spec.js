--- conflicted
+++ resolved
@@ -16,12 +16,8 @@
       .then(({ body: { id } }) => visitQuestion(id));
 
     cy.get(".dot").eq(0).click({ force: true });
-<<<<<<< HEAD
+    // eslint-disable-next-line no-unscoped-text-selectors -- deprecated usage
     cy.findByText(/See these Orders/).click();
-=======
-    // eslint-disable-next-line no-unscoped-text-selectors -- deprecated usage
-    cy.findByText(/View these Orders/).click();
->>>>>>> abc97878
     cy.wait("@dataset");
 
     // eslint-disable-next-line no-unscoped-text-selectors -- deprecated usage
