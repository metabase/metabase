import type { ChecklistItemValue } from "metabase/home/components/Onboarding/types";
import type { Table } from "metabase-types/api";
import type { CollectionId } from "metabase-types/api/collection";

export interface AppErrorDescriptor {
  status: number;
  data?: {
    error_code: string;
    message?: string;
  };
  context?: string;
}

export interface AppBreadCrumbs {
  collectionId: CollectionId;
  show: boolean;
}

/**
 * Storage for non-critical, ephemeral user preferences.
 * Think of it as a sessionStorage alternative implemented in Redux.
 * Only specific key/value pairs can be stored here,
 * and then later used with the `use-temp-storage` hook.
 */
export type TempStorage = {
  "last-opened-onboarding-checklist-item": ChecklistItemValue | undefined;
};

export type TempStorageKey = keyof TempStorage;
export type TempStorageValue<Key extends TempStorageKey = TempStorageKey> =
  TempStorage[Key];

export interface DetailViewState {
  rowName: string;
  table: Table;
<<<<<<< HEAD
=======
  collectionId: CollectionId | null;
>>>>>>> 7dd4936c
}

export interface AppState {
  detailView: DetailViewState | null;
  errorPage: AppErrorDescriptor | null;
  isNavbarOpen: boolean;
  isDndAvailable: boolean;
  isErrorDiagnosticsOpen: boolean;
  tempStorage: TempStorage;
}<|MERGE_RESOLUTION|>--- conflicted
+++ resolved
@@ -33,10 +33,7 @@
 export interface DetailViewState {
   rowName: string;
   table: Table;
-<<<<<<< HEAD
-=======
   collectionId: CollectionId | null;
->>>>>>> 7dd4936c
 }
 
 export interface AppState {
