--- conflicted
+++ resolved
@@ -413,10 +413,6 @@
       return (
         <div
           className={cx(
-<<<<<<< HEAD
-            "flex-full px1 pb1 text-centered flex flex-column layout-centered",
-            { [CS.textSlateLight]: isDashboard, [CS.textSlate]: !isDashboard },
-=======
             CS.flexFull,
             CS.px1,
             CS.pb1,
@@ -424,8 +420,7 @@
             CS.flex,
             CS.flexColumn,
             CS.layoutCentered,
-            { "text-slate-light": isDashboard, "text-slate": !isDashboard },
->>>>>>> 9b941d8a
+            { [CS.textSlateLight]: isDashboard, [CS.textSlate]: !isDashboard },
           )}
         >
           <img
