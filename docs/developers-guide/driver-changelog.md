--- conflicted
+++ resolved
@@ -6,7 +6,6 @@
 
 ## Metabase 0.51.0
 
-<<<<<<< HEAD
 - If you don't have a custom implementation of `metabase.driver/notify-database-updated` you can skip this section.
 
   A new method, `metabase.driver/notify-database-will-be-deleted!`, has been added so that you can specify behaviors
@@ -27,13 +26,12 @@
   `notify-database-will-be-deleted!` separately and have it always delete connection pools or cached resources, and
   update your implementation of `notify-database-updated` to check whether connection details have changed in a
   meaningful way and only destroy resources if actually needed.
-=======
+
 - New optional method `metabase.driver/query-result-metadata` has been added for efficiently calculating metadata for
   queries without actually running them. `:sql-jdbc` has been given a default implementation; drivers not based on
   this that can determine result metadata without actually running queries should add their implementations as well
   for better performance when saving Questions. Refer to the method docstring for more information and where to find
   an example implementation.
->>>>>>> 1e35115c
 
 ## Metabase 0.50.0
 
