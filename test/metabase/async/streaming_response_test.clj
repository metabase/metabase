--- conflicted
+++ resolved
@@ -123,11 +123,7 @@
 
 (deftest cancelation-test
   (testing "Make sure canceling a HTTP request ultimately causes the query to be canceled"
-<<<<<<< HEAD
-    (mt/with-test-helpers-set-global-values!
-=======
     (mt/test-helpers-set-global-values!
->>>>>>> 2476e2fa
       (with-redefs [streaming-response/async-cancellation-poll-interval-ms 50]
         (with-test-driver-db!
           (reset! canceled? false)
