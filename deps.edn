;; -*- comment-column: 80; -*-
{:deps
 ;; !!!!!!!!!!!!!!!!!!!!!!!!!!!!!!!!!!!!!!!!!!!!!!!!!!!!!!!!!!!!!!!!!!!!!!!!!!!!!!!!!!!!!!!!!!!!!!!!!!!!!!!!!!!!!!!!!!!
 ;; !!                                   PLEASE KEEP THESE ORGANIZED ALPHABETICALLY                                  !!
 ;; !!                                   AND ADD A COMMENT EXPLAINING THEIR PURPOSE                                  !!
 ;; !!!!!!!!!!!!!!!!!!!!!!!!!!!!!!!!!!!!!!!!!!!!!!!!!!!!!!!!!!!!!!!!!!!!!!!!!!!!!!!!!!!!!!!!!!!!!!!!!!!!!!!!!!!!!!!!!!!
 {amalloy/ring-buffer                       {:mvn/version "1.3.1"               ; fixed length queue implementation, used in log buffering
                                             :exclusions  [org.clojure/clojure
                                                           org.clojure/clojurescript]}
  amalloy/ring-gzip-middleware              {:mvn/version "0.1.4"}              ; Ring middleware to GZIP responses if client can handle it
  babashka/fs                               {:mvn/version "0.5.20"}             ; Portable filesystem operations
  bigml/histogram                           {:mvn/version "4.1.4"               ; Histogram data structure
                                             :exclusions  [junit/junit]}
  buddy/buddy-core                          {:mvn/version "1.11.423"            ; various cryptographic functions
                                             :exclusions  [commons-codec/commons-codec
                                                           org.bouncycastle/bcpkix-jdk15on
                                                           org.bouncycastle/bcprov-jdk15on
                                                           org.bouncycastle/bcpkix-jdk18on
                                                           org.bouncycastle/bcprov-jdk18on]}
  buddy/buddy-sign                          {:mvn/version "3.5.351"}            ; JSON Web Tokens; High-Level message signing library
  camel-snake-kebab/camel-snake-kebab       {:mvn/version "0.4.3"}              ; util functions for converting between camel, snake, and kebob case
  cheshire/cheshire                         {:mvn/version "5.12.0"}             ; fast JSON encoding (used by Ring JSON middleware)
  clj-bom/clj-bom                           {:mvn/version "0.1.2"}              ; handle BOMs in imported CSVs
  clj-commons/iapetos                       {:mvn/version "0.1.13"}             ; prometheus metrics
  clj-http/clj-http                         {:mvn/version "3.12.3"              ; HTTP client
                                             :exclusions  [commons-codec/commons-codec
                                                           commons-io/commons-io
                                                           slingshot/slingshot]}
  clojure.java-time/clojure.java-time       {:mvn/version "1.4.2"}              ; java.time utilities
  clojurewerkz/quartzite                    {:mvn/version "2.2.0"               ; scheduling library
                                             :exclusions  [c3p0/c3p0
                                                           org.quartz-scheduler/quartz]}
  colorize/colorize                         {:mvn/version "0.1.1"               ; string output with ANSI color codes (for logging)
                                             :exclusions  [org.clojure/clojure]}
  com.clearspring.analytics/stream          {:mvn/version "2.9.8"               ; Various sketching algorithms
                                             :exclusions  [it.unimi.dsi/fastutil
                                                           org.slf4j/slf4j-api]}
  com.draines/postal                        {:mvn/version "2.0.5"}              ; SMTP library
  ; Detect the charset in uploaded CSV files
  com.github.albfernandez/juniversalchardet {:mvn/version "2.5.0"}
<<<<<<< HEAD
  com.github.seancorfield/honeysql          {:mvn/version "2.6.9999-SNAPSHOT"}           ; Honey SQL 2. SQL generation from Clojure data maps
=======
  com.github.seancorfield/honeysql          {:mvn/version "2.6.1161"}           ; Honey SQL 2. SQL generation from Clojure data maps
>>>>>>> 34a15cba
  com.github.seancorfield/next.jdbc         {:mvn/version "1.3.925"}            ; Talk to JDBC DBs
  com.github.steffan-westcott/clj-otel-api  {:mvn/version "0.2.6"}              ; Telemetry library
  com.github.vertical-blank/sql-formatter   {:mvn/version "2.0.4"}              ; Java SQL formatting library https://github.com/vertical-blank/sql-formatter
  com.google.guava/guava                    {:mvn/version "33.1.0-jre"}         ; dep for BigQuery, Spark, and GA. Require here rather than letting different dep versions stomp on each other — see comments on #9697
  com.fasterxml.jackson.core/jackson-databind
  {:mvn/version "2.17.0"}             ; JSON processor used by snowplow-java-tracker
  com.fasterxml.woodstox/woodstox-core      {:mvn/version "6.6.1"}              ; trans dep of commons-codec
  com.h2database/h2                         {:mvn/version "2.1.214"}            ; embedded SQL database
  com.gfredericks/test.chuck                {:mvn/version "0.2.14"}             ; generating strings from regex
  com.snowplowanalytics/snowplow-java-tracker
  {:mvn/version "1.0.1"               ; Snowplow analytics
   :exclusions [com.fasterxml.jackson.core/jackson-databind]}
  com.taoensso/nippy                        {:mvn/version "3.4.2"}              ; Fast serialization (i.e., GZIP) library for Clojure
  com.vladsch.flexmark/flexmark             {:mvn/version "0.64.8"}             ; Markdown parsing
  com.vladsch.flexmark/flexmark-ext-autolink
  {:mvn/version "0.64.8"}             ; Flexmark extension for auto-linking bare URLs
  commons-fileupload/commons-fileupload     {:mvn/version "1.5"}                ; ring/ring-core 1.9.6 uses v1.4, but we want 1.5 due to a CVE. When we upgrade to the forthcoming ring/ring-core 1.10.0 we can remove this.
  commons-codec/commons-codec               {:mvn/version "1.16.1"}             ; Apache Commons -- useful codec util fns
  commons-io/commons-io                     {:mvn/version "2.15.1"}             ; Apache Commons -- useful IO util fns
  commons-net/commons-net                   {:mvn/version "3.10.0"}             ; Apache Commons -- useful network utils. Transitive dep of Snowplow, pinned due to CVE-2021-37533
  commons-validator/commons-validator       {:mvn/version "1.8.0"               ; Apache Commons -- useful validation util fns
                                             :exclusions  [commons-beanutils/commons-beanutils
                                                           commons-digester/commons-digester
                                                           commons-logging/commons-logging]}
  compojure/compojure                       {:mvn/version "1.7.1"               ; HTTP Routing library built on Ring
                                             :exclusions  [ring/ring-codec]}
  crypto-random/crypto-random               {:mvn/version "1.2.1"}              ; library for generating cryptographically secure random bytes and strings
  diehard/diehard                           {:mvn/version "0.11.12"}
  dk.ative/docjure                          {:mvn/version "1.19.0"              ; excel export
                                             :exclusions  [org.apache.poi/poi
                                                           org.apache.poi/poi-ooxml]}
  environ/environ                           {:mvn/version "1.2.0"}              ; env vars/Java properties abstraction
  hiccup/hiccup                             {:mvn/version "1.0.5"}              ; HTML templating
  inflections/inflections                   {:mvn/version "0.14.1"}             ; Clojure/Script library used for prularizing words
  instaparse/instaparse                     {:mvn/version "1.4.12"}             ; Make your own parser
  junegunn/grouper                          {:mvn/version "0.1.1"}              ; Batch processing helper
  clj-commons/clj-yaml                      {:mvn/version "1.0.27"}             ; Clojure wrapper for YAML library SnakeYAML
  io.github.camsaul/toucan2                 {:mvn/version "1.0.554"}
  io.github.eerohele/pp                     {:git/tag "2024-01-04.60"           ; super fast pretty-printing library
                                             :git/sha "a428751"
                                             :git/url "https://github.com/eerohele/pp"}
  io.github.metabase/macaw                  {:mvn/version "0.2.15"}             ; Parse native SQL queries
  ;; The 2.X line of Resilience4j requires Java 17, so we cannot upgrade this dependency until that is our minimum JVM version
  io.github.resilience4j/resilience4j-retry {:mvn/version "1.7.1" #_"must be 1.7.1"} ; Support for retrying operations
  io.prometheus/simpleclient_hotspot        {:mvn/version "0.16.0"}             ; prometheus jvm collector
  io.prometheus/simpleclient_jetty          {:mvn/version "0.16.0"}             ; prometheus jetty collector
  javax.servlet/servlet-api                 {:mvn/version "2.5"}                ; used by ring's multipart-params (file upload)
  kixi/stats                                {:mvn/version "0.5.5"               ; Various statistic measures implemented as transducers
                                             :exclusions  [org.clojure/data.avl]}
  lambdaisland/uri                          {:mvn/version "1.19.155"}           ; Used by openai-clojure
  medley/medley                             {:mvn/version "1.4.0"}              ; lightweight lib of useful functions
  metabase/connection-pool                  {:mvn/version "1.2.0"}              ; simple wrapper around C3P0. JDBC connection pools
  metabase/saml20-clj                       {:mvn/version "2.2.7.172"
                                             :exclusions [; EE SAML integration TODO: bump version when we release the library
                                                          org.bouncycastle/bcpkix-jdk15on
                                                          org.bouncycastle/bcprov-jdk15on
                                                          org.bouncycastle/bcpkix-jdk18on
                                                          org.bouncycastle/bcprov-jdk18on]}
  metabase/throttle                         {:mvn/version "1.0.2"}              ; Tools for throttling access to API endpoints and other code pathways
  methodical/methodical                     {:mvn/version "1.0.123"}            ; drop-in replacements for Clojure multimethods and adds several advanced features
  metosin/malli                             {:mvn/version "0.16.3"}             ; Data-driven Schemas for Clojure/Script and babashka
  nano-id/nano-id                           {:mvn/version "1.1.0"}              ; NanoID generator for generating entity_ids
  net.cgrand/macrovich                      {:mvn/version "0.2.2"}              ; utils for writing macros for both Clojure & ClojureScript
  net.clojars.wkok/openai-clojure           {:mvn/version "0.16.0"
                                             :exclusions  [lambdaisland/uri]}   ; OpenAI
  net.i2p.crypto/eddsa                      {:mvn/version "0.3.0"}              ; ED25519 key support (optional dependency for org.apache.sshd/sshd-core)
  net.redhogs.cronparser/cron-parser-core   {:mvn/version "3.5"                 ; describe Cron schedule in human-readable language
                                             :exclusions  [org.slf4j/slf4j-api]}
  net.sf.cssbox/cssbox                      {:mvn/version "5.0.1"               ; HTML / CSS rendering
                                             :exclusions  [org.slf4j/slf4j-api
                                                           junit/junit]}
  net.thisptr/jackson-jq                    {:mvn/version "1.0.0-preview.20240207"} ; Java implementation of the JQ json query language
  org.apache.commons/commons-compress       {:mvn/version "1.26.1"}             ; compression utils
  org.apache.commons/commons-lang3          {:mvn/version "3.14.0"}             ; helper methods for working with java.lang stuff
  org.apache.logging.log4j/log4j-1.2-api    {:mvn/version "2.23.1"}             ; apache logging framework
  org.apache.logging.log4j/log4j-api        {:mvn/version "2.23.1"}             ; add compatibility with log4j 1.2
  org.apache.logging.log4j/log4j-core       {:mvn/version "2.23.1"}             ; apache logging framework
  org.apache.logging.log4j/log4j-jcl        {:mvn/version "2.23.1"}             ; allows the commons-logging API to work with log4j 2
  org.apache.logging.log4j/log4j-jul        {:mvn/version "2.23.1"}             ; java.util.logging (JUL) -> Log4j2 adapter
  org.apache.logging.log4j/log4j-slf4j2-impl
  {:mvn/version "2.23.1"}             ; allows the slf4j2 API to work with log4j 2
  org.apache.logging.log4j/log4j-layout-template-json
  {:mvn/version "2.23.1"}             ; allows the custom json logging format
  org.apache.poi/poi                        {:mvn/version "5.2.5"}              ; Work with Office documents (e.g. Excel spreadsheets) -- newer version than one specified by Docjure
  org.apache.poi/poi-ooxml                  {:mvn/version "5.2.5"
                                             :exclusions  [org.bouncycastle/bcpkix-jdk15on
                                                           org.bouncycastle/bcprov-jdk15on]}
  org.apache.sshd/sshd-core                 {:mvn/version "2.12.1"              ; ssh tunneling and test server
                                             :exclusions  [org.slf4j/slf4j-api
                                                           org.slf4j/jcl-over-slf4j]}
  org.apache.tika/tika-core                 {:mvn/version "2.9.2"}
  org.apache.xmlgraphics/batik-all          {:mvn/version "1.17"}               ; SVG -> image
  org.bouncycastle/bcpkix-jdk18on           {:mvn/version "1.78"}               ; Bouncy Castle crypto library -- explicit version of BC specified to resolve illegal reflective access errors
  org.bouncycastle/bcprov-jdk18on           {:mvn/version "1.78"}
  org.clj-commons/claypoole                 {:mvn/version "1.2.2"}              ; Threadpool tools for Clojure
  org.clj-commons/hickory                   {:mvn/version "0.7.4"               ; Parse HTML into Clojure data structures
                                             :exclusions [org.jsoup/jsoup]}
  org.clojars.pntblnk/clj-ldap              {:mvn/version "0.0.17"}             ; LDAP client
  org.clojure/clojure                       {:mvn/version "1.12.0"}
  org.clojure/core.async                    {:mvn/version "1.6.681"
                                             :exclusions  [org.clojure/tools.reader]}
  org.clojure/core.logic                    {:mvn/version "1.1.0"}              ; optimized pattern matching library for Clojure
  org.clojure/core.match                    {:mvn/version "1.1.0"}
  org.clojure/core.memoize                  {:mvn/version "1.1.266"}            ; useful FIFO, LRU, etc. caching mechanisms
  org.clojure/data.csv                      {:mvn/version "1.1.0"}              ; CSV parsing / generation
  org.clojure/data.xml                      {:mvn/version "0.0.8"}              ; XML parsing / generation
  org.clojure/java.classpath                {:mvn/version "1.1.0"}              ; examine the Java classpath from Clojure programs
  org.clojure/java.jdbc                     {:mvn/version "0.7.12"}             ; basic JDBC access from Clojure
  org.clojure/java.jmx                      {:mvn/version "1.1.0"}              ; JMX bean library, for exporting diagnostic info
  org.clojure/math.combinatorics            {:mvn/version "0.3.0"}              ; combinatorics functions
  org.clojure/math.numeric-tower            {:mvn/version "0.1.0"}              ; math functions like `ceil`
  org.clojure/tools.cli                     {:mvn/version "1.1.230"}            ; command-line argument parsing
  org.clojure/tools.logging                 {:mvn/version "1.3.0"}              ; logging framework
  org.clojure/tools.macro                   {:mvn/version "0.2.0"}              ; local macros
  org.clojure/tools.namespace               {:mvn/version "1.5.0"}
  org.clojure/tools.reader                  {:mvn/version "1.4.1"}
  org.clojure/tools.trace                   {:mvn/version "0.8.0"}              ; function tracing
  ;; v. 12 of jetty-server triggers "a org/eclipse/jetty/io/EofException has been compiled by a more recent version of
  ;; the Java Runtime (class file version 61.0), this version of the Java Runtime only recognizes class file versions
  ;; up to 55.0"
  org.eclipse.jetty/jetty-server            {:mvn/version "11.0.24" #_"must be 11"} ; web server
  org.eclipse.jetty.websocket/websocket-jetty-server {:mvn/version "11.0.24"}   ; ring-jetty-adapter needs that
  org.flatland/ordered                      {:mvn/version "1.15.11"}            ; ordered maps & sets
  org.graalvm.js/js                         {:mvn/version "22.3.5"}             ; JavaScript engine
  org.jsoup/jsoup                           {:mvn/version "1.17.2"}             ; required by hickory
  org.liquibase/liquibase-core              {:mvn/version "4.26.0"              ; migration management (Java lib)
                                             :exclusions  [ch.qos.logback/logback-classic]}
  ;; The 3.X line of development for mariadb-java-client only supports the jdbc:mariadb protocol, so use 2.X for now.
  org.mariadb.jdbc/mariadb-java-client      {:mvn/version "2.7.10"}             ; MySQL/MariaDB driver
  org.mindrot/jbcrypt                       {:mvn/version "0.4"}                ; Crypto library
  org.postgresql/postgresql                 {:mvn/version "42.7.3"}             ; Postgres driver
  org.quartz-scheduler/quartz               {:mvn/version "2.3.2"}              ; Quartz job scheduler, provided by quartzite but this is a newer version.
  org.slf4j/slf4j-api                       {:mvn/version "2.0.12"}             ; abstraction for logging frameworks -- allows end user to plug in desired logging framework at deployment time
  org.tcrawley/dynapath                     {:mvn/version "1.1.0"}              ; Dynamically add Jars (e.g. Oracle or Vertica) to classpath
  org.threeten/threeten-extra               {:mvn/version "1.7.2"}              ; extra Java 8 java.time classes like DayOfMonth and Quarter
  potemkin/potemkin                         {:mvn/version "0.4.7"               ; utility macros & fns
                                             :exclusions  [riddley/riddley]}
  pretty/pretty                             {:mvn/version "1.0.5"}              ; protocol for defining how custom types should be pretty printed
  ;; Dependency below is our fork of redux - utility functions for building and composing transducers. The
  ;; group/artifact name is the same as with the upstream so that it overrides the original dependency everywhere.
  redux/redux                               {:git/url "https://github.com/metabase/redux"
                                             :sha "4a37feaf817a2a6b5ef688c927f6fd4375964433"}
  riddley/riddley                           {:mvn/version "0.2.0"}              ; code walking lib -- used interally by Potemkin, manifold, etc.
  ring/ring-core                            {:mvn/version "1.12.2"}             ; HTTP abstraction
  ring/ring-jetty-adapter                   {:mvn/version "1.12.2"              ; Jetty adapter
                                             :exclusions [org.eclipse.jetty/jetty-server
                                                          org.eclipse.jetty.websocket/websocket-jetty-server]}
  ring/ring-json                            {:mvn/version "0.5.1"}              ; Ring middleware for reading/writing JSON automatically
  slingshot/slingshot                       {:mvn/version "0.12.2"}             ; enhanced throw/catch, used by other deps
  stencil/stencil                           {:mvn/version "0.5.0"}              ; Mustache templates for Clojure
  user-agent/user-agent                     {:mvn/version "0.1.1"}              ; User-Agent string parser, for Login History page & elsewhere
  weavejester/dependency                    {:mvn/version "0.2.1"}}             ; Dependency graphs and topological sorting

;; !!!!!!!!!!!!!!!!!!!!!!!!!!!!!!!!!!!!!!!!!!!!!!!!!!!!!!!!!!!!!!!!!!!!!!!!!!!!!!!!!!!!!!!!!!!!!!!!!!!!!!!!!!!!!!!!!!!
 ;; !!         PLEASE KEEP NEW DEPENDENCIES ABOVE ALPHABETICALLY ORGANIZED AND ADD COMMENTS EXPLAINING THEM.         !!
 ;; !!                            *PLEASE DO NOT* ADD NEW ONES TO THE BOTTOM OF THE LIST.                            !!
 ;; !!!!!!!!!!!!!!!!!!!!!!!!!!!!!!!!!!!!!!!!!!!!!!!!!!!!!!!!!!!!!!!!!!!!!!!!!!!!!!!!!!!!!!!!!!!!!!!!!!!!!!!!!!!!!!!!!!!

 :paths
 ["src" "resources"]

 ;; These are needed for the Athena and Redshift drivers if you are developing against them locally. If those drivers'
 ;; dependencies are not included (i.e., if we don't have the `:drivers` profile), these repos are effectively
 ;; ignored.
 ;;
 ;; 1. Maven repos from subprojects do not get copied over -- see
 ;; https://ask.clojure.org/index.php/10726/deps-manifest-dependencies-respect-repos-dependent-project
 ;;
 ;; 2. You cannot include `:mvn/repos` inside of an alias -- see
 ;; https://ask.clojure.org/index.php/12367/support-mvn-repos-inside-an-alias -- if we could, this could go in the
 ;; `:drivers` alias instead.
 :mvn/repos
 {"athena"   {:url "https://s3.amazonaws.com/maven-athena"}
  "redshift" {:url "https://s3.amazonaws.com/redshift-maven-repository/release"}
  ;; for metabase/saml20-clj
  "opensaml" {:url "https://build.shibboleth.net/nexus/content/repositories/releases/"}}

 :aliases
 {;;; Local Dev & test profiles

  ;; for local development: start a REPL with
  ;;
  ;;    clojure -A:dev (basic dev REPL that includes test namespaces)
  ;;    clojure -A:dev:drivers:drivers-dev (dev REPL w/ drivers + tests)
  ;;    clojure -A:dev:ee:ee-dev (dev REPL w/ EE code including tests)
  ;;
  ;; You can start a web server from this REPL with
  ;;
  ;;    (require 'dev)
  ;;    (dev/start!)
  :dev
  {:extra-deps
   {com.clojure-goes-fast/clj-async-profiler
    {:mvn/version "1.2.0"}                     ; Enables local profiling and heat map generation
    com.clojure-goes-fast/clj-memory-meter
    {:mvn/version "0.3.0"}                     ; Enables easy memory measurement
    clj-http-fake/clj-http-fake  {:mvn/version "1.0.4"
                                  :exclusions  [slingshot/slingshot]}
    clj-kondo/clj-kondo          {:mvn/version "2024.08.01"}                ; included here mainly to facilitate working on the stuff in `.clj-kondo/src`
    cloverage/cloverage          {:mvn/version "1.2.4"}
    com.gfredericks/test.chuck   {:mvn/version "0.2.14"}                    ; generating strings from regexes (useful with malli)
    djblue/portal                {:mvn/version "0.56.0"}                    ; ui for inspecting values
    hashp/hashp                  {:mvn/version "0.2.2"}                     ; debugging/spying utility
    io.github.camsaul/humane-are {:mvn/version "1.0.2"}
    io.github.metabase/hawk      {:mvn/version "1.0.5"}
    jonase/eastwood              {:mvn/version "1.4.2"                      ; inspects namespaces and reports possible problems using tools.analyzer
                                  :exclusions
                                  [org.ow2.asm/asm-all]}
    criterium/criterium          {:mvn/version "0.4.6"}                     ; benchmarking library
    lambdaisland/deep-diff2      {:mvn/version "2.11.216"}                  ; way better diffs
    org.clojure/algo.generic     {:mvn/version "1.0.1"}
    peridot/peridot              {:git/url "https://github.com/piranha/peridot.git"
                                  :sha "999d0a02425c906c35bace749654dc095ecf3e6a"} ; mocking Ring requests; waiting for upstream release of commit 0fc7c01 (explicit charset)
    pjstadig/humane-test-output  {:mvn/version "0.11.0"}
    reifyhealth/specmonstah      {:mvn/version "2.1.0"
                                  :exclusions  [org.clojure/clojure
                                                org.clojure/clojurescript]} ; lets you write test fixtures that are clear, concise, and easy to maintain (clojure.spec)
    ring/ring-mock               {:mvn/version "0.4.0"}                     ; creating Ring request maps for testing purposes
    talltale/talltale            {:mvn/version "0.5.14"}}                   ; generates fake data, useful for prototyping or load testing

   :extra-paths ["dev/src" "local/src" "test" "test_resources" ".clj-kondo/src" ".clj-kondo/test"]
   :jvm-opts    ["-Dmb.run.mode=dev"
                 "-Dmb.field.filter.operators.enabled=true"
                 "-Dmb.test.env.setting=ABCDEFG"
                 "-Duser.timezone=UTC"
                 "-Dfile.encoding=UTF-8"
                 "-Duser.language=en"
                 "-Duser.country=US"
                 ;; Allow clojure goes fast tooling to work
                 "-Djdk.attach.allowAttachSelf"
                 ;; This will suppress the warning about dynamically loaded agents (like clj-memory-meter)
                 "-XX:+EnableDynamicAgentLoading"
                 ;; set the logging properties set in metabase.bootstrap. calling (dev) will load it but putting here to be sure
                 "-Dlog4j2.contextSelector=org.apache.logging.log4j.core.selector.BasicContextSelector"
                 "-Dclojure.tools.logging.factory=clojure.tools.logging.impl/log4j2-factory"
                 ;; If Clojure fails to start (e.g. because of a compilation error somewhere) print the error
                 ;; report/stacktrace to stderr rather than to a random EDN file in /tmp/
                 "-Dclojure.main.report=stderr"
                 ;; Exceptions that get thrown repeatedly are created without stacktraces as a performance
                 ;; optimization in newer Java versions. This makes debugging pretty hard when working on stuff
                 ;; locally -- prefer debuggability over performance for local dev work.
                 "-XX:-OmitStackTraceInFastThrow"
                 ;; prevent Java icon from randomly popping up in macOS dock
                 "-Djava.awt.headless=true"
                 ;; ignore options that aren't present in older versions of Java, like the one below:
                 "-XX:+IgnoreUnrecognizedVMOptions"
                 ;; include more details for debugging NPEs (Java 14+)
                 "-XX:+ShowCodeDetailsInExceptionMessages"]}

  ;; includes test code as source paths. Run tests with clojure -X:dev:test
  :test
  {:extra-paths ["test_config"]
   :exec-fn     metabase.test-runner/find-and-run-tests-cli
   :jvm-opts    ["-Dmb.run.mode=test"
                 "-Dmb.db.in.memory=true"
                 "-Dmb.jetty.join=false"
                 "-Dmb.field.filter.operators.enabled=true"
                 "-Dmb.api.key=test-api-key"
                 ;; Different port from normal `:dev` so you can run tests on a different server.
                 ;; TODO -- figure out how to do a random port like in the old project.clj?
                 "-Dmb.jetty.port=3001"]}

  ;; run the dev server with
  ;; clojure -M:run
  ;; clojure -M:run:drivers (include all drivers)
  ;; clojure -M:run:ee (include EE code)
  :run
  {:main-opts ["-m" "metabase.bootstrap"]
   :jvm-opts  ["-Dmb.run.mode=dev"
               "-Djava.awt.headless=true"]}                   ; prevent Java icon from randomly popping up in macOS dock

  ;; alias for CI-specific options.
  :ci
  {:jvm-opts ["-Xmx12g"
              "-Xms12g"
              ;; normally CircleCI sets `CI` as an env var, so this is mostly to replicate that locally. Hawk will not
              ;; print the progress bar in output when this is set. Progress bars aren't very CI friendly
              "-Dci=TRUE"]}

  ;; include EE source code.
  :ee
  {:extra-paths ["enterprise/backend/src"]}

  ;; Include EE tests.
  ;; for EE dev:   `clojure -X:dev:ee:ee-dev`
  ;; for EE tests: `clojure -X:dev:ee:ee-dev:test`
  :ee-dev
  {:extra-paths ["enterprise/backend/test"]}

  ;; these aliases exist for symmetry with the ee aliases. Empty for now.
  :oss
  {}

  :oss-dev
  {}

  ;; Generate BE documentation with
  ;; clojure -M:marginalia
  :marginalia
  {:extra-deps
   {marginalia/marginalia {:mvn/version "0.9.2"}}
   :main-opts ["-m" "marginalia.main" "-n" "Metabase" "-d" "backend-docs" "-D"
               "The simplest, fastest way to get business intelligence and analytics to everyone in your company 😋"
               "dev" "src" "enterprise/backend/src"]}

  ;; Generate a single file's docs with
  ;;   clojure -M:marginalia/one src/metabase/some/namespace.clj
  ;; which creates `backend-docs/metabase.some.namespace.html`
  :marginalia/one
  {:extra-deps
   {marginalia/marginalia {:mvn/version "0.9.2"}}
   :main-opts ["-m" "marginalia.main" "-m" "-n" "Metabase" "-d" "backend-docs" "-D"
               "The simplest, fastest way to get business intelligence and analytics to everyone in your company 😋"]}

  ;; Find outdated versions of dependencies. Run with `clojure -M:outdated`
  :outdated {;; Note that it is `:deps`, not `:extra-deps`
             :deps {com.github.liquidz/antq {:mvn/version "RELEASE"}}
             :main-opts ["-m" "antq.core" "--skip=github-action"]}

  :cljs
  {:extra-paths ["test"]
   :extra-deps
   {binaryage/devtools                 {:mvn/version "1.0.7"}
    cider/cider-nrepl                  {:mvn/version "0.47.0"}
    cider/piggieback                   {:mvn/version "0.5.3"}
    cljs-bean/cljs-bean                {:mvn/version "1.9.0"}
    com.lambdaisland/glogi             {:mvn/version "1.3.169"}
    io.github.metabase/hawk            {:mvn/version "1.0.5"}
    org.clojars.mmb90/cljs-cache       {:mvn/version "0.1.4"}
    refactor-nrepl/refactor-nrepl      {:mvn/version "3.10.0"}
    thheller/shadow-cljs               {:mvn/version "2.28.12"}}}

  ;; for local dev -- include the drivers locally with :dev:drivers
  :drivers
  {:extra-deps
   {metabase/driver-modules {:local/root "modules/drivers"}}}

  ;; for local dev: include drivers as well as their tests.
  ;;
  ;;    clojure -X:dev:drivers:drivers-dev:test
  ;;
  ;; or
  ;;
  ;;    clojure -X:dev:ee:ee-dev:drivers:drivers-dev:test (for EE)
  :drivers-dev
  {:extra-paths
   ["modules/drivers/athena/test"
    "modules/drivers/bigquery-cloud-sdk/test"
    "modules/drivers/databricks/test"
    "modules/drivers/druid/test"
    "modules/drivers/druid-jdbc/test"
    "modules/drivers/hive-like/test"
    "modules/drivers/mongo/test"
    "modules/drivers/oracle/test"
    "modules/drivers/presto-jdbc/test"
    "modules/drivers/redshift/test"
    "modules/drivers/snowflake/test"
    "modules/drivers/sparksql/test"
    "modules/drivers/sqlite/test"
    "modules/drivers/sqlserver/test"
    "modules/drivers/vertica/test"]}

;;; Linters

  ;; clojure -M:kondo --lint src test
  ;;
  ;; clojure -M:kondo --version
  ;;
  ;; clojure -M:kondo --copy-configs --dependencies --lint "$(clojure -A:dev -Spath)" --skip-lint --parallel
  ;;
  ;; Run Kondo from the JVM using the pinned version. Preferable to running the installed command since we can pin the
  ;; version here which may be different from the version installed on your computer.
  ;;
  ;; Use this to only run Kondo against specific files.
  :kondo
  {:replace-deps
   {clj-kondo/clj-kondo {:mvn/version "2024.08.29"}}

   :main-opts
   ["-m" "clj-kondo.main"]}

  ;; clojure -M:kondo:kondo/all
  ;;
  ;; Like the command above but includes arguments so it lints everything.
  :kondo/all
  {:main-opts
   ["-m" "clj-kondo.main"
    ;; disabled for now since this seems to cause random failures -- see https://github.com/clj-kondo/clj-kondo/issues/2218
    #_"--parallel"
    ;; enable this if Kondo isn't working as expected or if LSP jump-to-definition is being fussy
    #_"--debug"
    "--lint"
    "src"
    "test"
    "enterprise/backend/src"
    "enterprise/backend/test"
    "bin/build/src"
    "bin/build/test"
    "bin/lint-migrations-file/src"
    "bin/lint-migrations-file/test"
    "bin/release-list/src"
    "bin/release-list/test"
    "modules/drivers/athena/src"
    "modules/drivers/athena/test"
    "modules/drivers/bigquery-cloud-sdk/src"
    "modules/drivers/bigquery-cloud-sdk/test"
    "modules/drivers/databricks/src"
    "modules/drivers/databricks/test"
    "modules/drivers/druid-jdbc/src"
    "modules/drivers/druid-jdbc/test"
    "modules/drivers/druid/src"
    "modules/drivers/druid/test"
    "modules/drivers/hive-like/src"
    "modules/drivers/hive-like/test"
    "modules/drivers/mongo/src"
    "modules/drivers/mongo/test"
    "modules/drivers/oracle/src"
    "modules/drivers/oracle/test"
    "modules/drivers/presto-jdbc/src"
    "modules/drivers/presto-jdbc/test"
    "modules/drivers/redshift/src"
    "modules/drivers/redshift/test"
    "modules/drivers/snowflake/src"
    "modules/drivers/snowflake/test"
    "modules/drivers/sparksql/src"
    "modules/drivers/sparksql/test"
    "modules/drivers/sqlite/src"
    "modules/drivers/sqlite/test"
    "modules/drivers/sqlserver/src"
    "modules/drivers/sqlserver/test"
    "modules/drivers/vertica/src"
    "modules/drivers/vertica/test"]}

  ;; clojure -M:ee:drivers:check
  ;;
  ;; checks that all the namespaces we actually ship can be compiled, without any dependencies that we don't
  ;; ship (such as `:dev` dependencies). See #27009 for more context.
  :check
  {:extra-deps {athos/clj-check {:git/url "https://github.com/athos/clj-check.git"
                                 :sha     "518d5a1cbfcd7c952f548e6dbfcb9a4a5faf9062"}}
   :main-opts  ["-m" "clj-check.check"
                "src"
                "enterprise/backend/src"
                "modules/drivers/athena/src"
                "modules/drivers/bigquery-cloud-sdk/src"
                "modules/drivers/databricks/src"
                "modules/drivers/druid/src"
                "modules/drivers/druid-jdbc/src"
                "modules/drivers/hive-like/src"
                "modules/drivers/mongo/src"
                "modules/drivers/oracle/src"
                "modules/drivers/presto-jdbc/src"
                "modules/drivers/redshift/src"
                "modules/drivers/snowflake/src"
                "modules/drivers/sparksql/src"
                "modules/drivers/sqlite/src"
                "modules/drivers/sqlserver/src"
                "modules/drivers/vertica/src"]
   :jvm-opts   ["-Dclojure.main.report=stderr"]}

  ;; clojure -X:dev:ee:ee-dev:drivers:drivers-dev:test:eastwood
  :eastwood
  {:exec-fn   metabase.linters.eastwood/eastwood
   :exec-args {;; manually specify the source paths for the time being (exclude test paths) until we fix Eastwood
               ;; errors in the test paths (once PR #17193 is merged)
               :source-paths    ["src"
                                 "enterprise/backend/src"
                                 "modules/drivers/athena/src"
                                 "modules/drivers/bigquery-cloud-sdk/src"
                                 "modules/drivers/databricks/src"
                                 "modules/drivers/druid/src"
                                 "modules/drivers/druid-jdbc/src"
                                 "modules/drivers/hive-like/src"
                                 "modules/drivers/mongo/src"
                                 "modules/drivers/oracle/src"
                                 "modules/drivers/presto-jdbc/src"
                                 "modules/drivers/redshift/src"
                                 "modules/drivers/snowflake/src"
                                 "modules/drivers/sparksql/src"
                                 "modules/drivers/sqlite/src"
                                 "modules/drivers/sqlserver/src"
                                 "modules/drivers/vertica/src"]
               :exclude-linters [;; Turn this off temporarily until we finish removing
                                 ;; self-deprecated functions & macros
                                 :deprecations
                                 ;; this has a fit in libs that use Potemkin `import-vars` such
                                 ;; as `java-time`
                                 :implicit-dependencies
                                 ;; too many false positives for now
                                 :unused-ret-vals
                                 ;; Kondo lints this for us anyway, and this isn't as easy to configure.
                                 :wrong-arity
                                 ;; Kondo lints this for us anyway, and this isn't as easy to configure.
                                 :suspicious-expression]
               ;; Snowplow has a dynamic dependency on okhttp3.CookieJar that we
               ;; don't use but eastwood detects. This is discussed in Slack here
               ;; https://clojurians.slack.com/archives/C03S1KBA2/p1667925853699669
               ;; An issue has been filed here https://github.com/jonase/eastwood/issues/444
               ;; and a simple reproduction repo can be found here https://github.com/metabase/snowplow-eastwood-issue
               :exclude-namespaces [metabase.analytics.snowplow]}}

  ;; clojure -T:whitespace-linter
  :whitespace-linter
  {:deps       {com.github.camsaul/whitespace-linter {:sha "e35bc252ccf5cc74f7d543ef95ad8a3e5131f25b"}}
   :ns-default whitespace-linter
   :exec-fn    whitespace-linter/lint
   :exec-args  {:paths            ["./.dir-locals.el"
                                   "./deps.edn"
                                   "./package.json"
                                   "./shadow-cljs.edn"
                                   ".clj-kondo"
                                   ".github"
                                   "bin"
                                   "enterprise"
                                   "frontend"
                                   "resources"
                                   "src"
                                   "test"]
                :include-patterns ["\\.clj.?$"
                                   "\\.edn$"
                                   "\\.el$"
                                   "\\.html$"
                                   "\\.json$"
                                   "\\.jsx?$"
                                   "\\.sh$"
                                   "\\.yaml$"
                                   "\\.yml$"]
                :exclude-patterns [".clj-kondo/better-cond/.*"
                                   ".clj-kondo/com.github.seancorfield/.*"
                                   "resources/i18n/.*\\.edn$"
                                   "resources/frontend_client"
                                   "resources/frontend_shared"
                                   "resources/html-entities.edn"
                                   "resources/openapi/.*"
                                   "frontend/src/cljs"
                                   "frontend/test/metabase/lib/urls\\.unit\\.spec\\.js$"
                                   "frontend/test/metabase/lib/formatting\\.unit\\.spec\\.js$"
                                   "src/metabase/util/currency\\.cljc$"
                                   "test/metabase/pulse/render/png_test.clj"
                                   "#.+#$"
                                   "\\.transit\\.json$"]}}

  ;; clojure -X:dev:ee:ee-dev:test:cloverage
  :cloverage
  {:exec-fn   metabase.cloverage-runner/run-project
   :exec-args {:fail-threshold 69
               :codecov?       true
               ;; don't instrument logging forms, since they won't get executed as part of tests anyway
               ;; log calls expand to these
               :exclude-call
               [clojure.tools.logging/logf
                clojure.tools.logging/logp
                metabase.util.log/logf
                metabase.util.log/logp]

               :src-ns-path
               ["src" "enterprise/backend/src"]

               :test-ns-path
               ["test" "enterprise/backend/test"]

               :ns-regex
               ["^metabase\\..*" "^metabase-enterprise\\..*"]

               ;; don't instrument Postgres/MySQL driver namespaces, because we don't current run tests for them
               ;; as part of recording test coverage, which means they can give us false positives.
               ;;
               ;; regex literals aren't allowed in EDN. We parse them in `./test/cloverage.clj`
               :ns-exclude-regex
               ["metabase\\.driver\\.mysql.*"
                "metabase\\.driver\\.postgres.*"]}
   ;; different port from `:test` so you can run it at the same time as `:test`.
   :jvm-opts ["-Dmb.jetty.port=3002"]}

  ;; to fix indentation in source files:
  ;;
  ;;     clj -T:cljfmt fix
  ;;
  ;; to fix errors in specific source files:
  ;;
  ;;     clj -T:cljfmt fix '{:paths ["src/metabase/query_processor/card.clj"]}'
  ;;
  ;; to check for errors without fixing them:
  ;;
  ;;    clj -T:cljfmt check
  :cljfmt
  {:deps       {#_io.github.weavejester/cljfmt
                #_{:git/tag "0.12.0", :git/sha "434408f6909924f524c8027b37422d32bb49622d"}
                ;; using my fork of cljfmt until these PRs are merged upstream:
                ;; - https://github.com/weavejester/cljfmt/pull/346
                ;; - https://github.com/weavejester/cljfmt/pull/347
                ;; - https://github.com/weavejester/cljfmt/pull/348
                ;; - https://github.com/weavejester/cljfmt/pull/350
                ;; - https://github.com/weavejester/cljfmt/pull/352
                io.github.camsaul/cljfmt
                {:git/sha "77ede1e49c8718c9e1c9ac35cb6f34d0b02a65f3"}}
   :ns-default cljfmt.tool
   :exec-fn    cljfmt.tool/fix}

;;; building Uberjar, build and release scripts

  :build
  {:extra-paths
   ["bin/build/resources"
    "bin/build/src"]

   :extra-deps
   {com.bhauman/spell-spec            {:mvn/version "0.1.2"}                    ; used to find misspellings in YAML files
    com.github.seancorfield/depstar   {:mvn/version "2.1.303"}
    expound/expound                   {:mvn/version "0.9.0"}                    ; better output of spec validation errors
    io.github.borkdude/grasp          {:mvn/version "0.1.4"}
    io.github.clojure/tools.build     {:mvn/version "0.10.0"}
    org.clojure/data.xml              {:mvn/version "0.2.0-alpha8"}
    org.clojure/tools.deps.alpha      {:mvn/version "0.15.1254"}
    org.fedorahosted.tennera/jgettext {:mvn/version "0.15.1"}}

   :jvm-opts
   ["-Dclojure.main.report=stderr"
    "-XX:-OmitStackTraceInFastThrow"
    "-XX:+IgnoreUnrecognizedVMOptions"
    "-XX:+ShowCodeDetailsInExceptionMessages"]}

  ;; Build everything:
  ;;
  ;;    clojure -X:drivers:build:build/all
  ;;    clojure -X:drivers:build:build/all :edition :ee
  ;;
  ;; Run just a specific build step:
  ;;
  ;;    clojure -X:drivers:build:build/all :steps '[:version]'
  ;;
  ;; the various steps available are:
  ;;
  ;;    :version :translations :frontend :licenses :drivers :uberjar
  :build/all
  {:exec-fn build/build-cli}

  ;; build just the uberjar (without i18n, drivers, etc.)
  ;;
  ;; clojure -X:build:build/uberjar
  ;; clojure -X:build:build/uberjar :edition :ee
  :build/uberjar
  {:exec-fn build.uberjar/uberjar}

  ;; List dependencies without a license. Not really 100% sure why this needs `:dev`
  ;;
  ;; clojure -X:build:build/list-without-license
  :build/list-without-license
  {:exec-fn build/list-without-license}

  ;; Build a single driver.
  ;;
  ;;   clojure -X:build:drivers:build/driver :driver :sqlserver :edition :oss
  :build/driver
  {:exec-fn build-driver/build-driver}

  ;; Build all of the drivers.
  ;;
  ;;    clojure -X:build:drivers:build/drivers
  ;;    clojure -X:build:drivers:build/drivers :edition :ee
  :build/drivers
  {:exec-fn build-drivers/build-drivers}

  ;; Verify that a driver JAR looks correct.
  ;;
  ;;    clojure -X:build:build/verify-driver :driver :mongo
  :build/verify-driver
  {:exec-fn verify-driver/verify-driver}

  ;; Build i18n artifacts.
  ;;
  ;;    clojure -X:build:build/i18n
  :build/i18n
  {:exec-fn i18n.create-artifacts/create-all-artifacts!}

  ;; extra paths and deps for working on build scripts, or running the tests.
  :build-dev
  {:extra-paths ["bin/build/test"]

   :extra-deps
   {org.clojure/data.json {:mvn/version "2.5.0"}}}

  ;; Run tests for the build scripts:
  ;;
  ;; clj -X:dev:drivers:build:build-dev:build-test
  :build-test
  {:exec-fn   mb.hawk.core/find-and-run-tests-cli
   :exec-args {:only ["bin/build/test"]}}

;;; Other misc convenience aliases

  ;; Profile Metabase start time with clojure -M:profile
  :profile
  {:main-opts ["-m" "metabase.core" "profile"]
   :jvm-opts  ["-XX:+CITime" ; print time spent in JIT compiler
               "-Xlog:gc"]}

  ;; get the H2 shell with clojure -X:dev:h2
  :h2
  {:extra-paths ["dev/src"]
   :exec-fn     dev.h2-shell/shell
   :java-opts   ["-Dfile.encoding=UTF-8"]}

  :generate-automagic-dashboards-pot
  {:main-opts ["-m" "metabase.xrays.automagic-dashboards.dashboard-templates"]}

  ;; Start a Network REPL (nrepl) that you can connect your editor to.
  ;;
  ;; clojure -M:dev:nrepl (etc.)
  :nrepl
  {:extra-deps {nrepl/nrepl {:mvn/version "1.1.1"}}
   :main-opts  ["-m" "nrepl.cmdline" "-p" "50605"]}

  ;; - start a Socket REPL on port 50505 that you can connect your editor to:
  :socket {:jvm-opts ["-Dclojure.server.repl={:address,\"0.0.0.0\",:port,50505,:accept,clojure.core.server/repl}"]}

  ;; Liquibase CLI:
  ;;
  ;;    clojure -M:liquibase <command>
  ;;
  ;; e.g.
  ;;
  ;;    clojure -M:liquibase dbDoc target/liquibase
  :liquibase
  {:extra-deps  {ch.qos.logback/logback-classic {:mvn/version "1.5.3"}}
   :extra-paths ["dev/src"]
   :main-opts   ["-m" "dev.liquibase"]}

  ;; Migrate CLI:
  ;;    clojure -M:migrate <command>
  ;; E.g.
  ;;    clojure -M:migrate up                       ;; migrate up to the latest
  ;;    clojure -M:migrate rollback count 2         ;; rollback 2 migrations
  ;;    clojure -M:migrate rollback id "v40.00.001" ;; rollback to a specific migration with id
  ;;    clojure -M:migrate status                   ;; print the latest migration id
  :migrate
  {:extra-deps {io.github.camsaul/humane-are {:mvn/version "1.0.2"}}
   :extra-paths ["dev/src"]
   :main-opts   ["-m" "dev.migrate"]}

  ;; run tests against MLv2. Very fast since this is almost all ^:parallel
  :test/mlv2
  {:exec-args {:only ["test/metabase/lib"]}}

  ;; test the Query Processor
  ;;
  ;;    clj -X:dev:ee:ee-dev:test:test/qp
  :test/qp
  {:exec-args {:only ["test/metabase/driver"
                      "test/metabase/query_processor"
                      "test/metabase/query_processor_test"
                      metabase-enterprise.advanced-permissions.models.permissions.block-permissions-test
                      metabase-enterprise.sandbox.query-processor.middleware.row-level-restrictions-test]}}


  ;; test the notification system
  ;;    clj -X:dev:ee:ee-dev:test:test/notification
  :test/notification
  {:exec-args {:only ["test/metabase/notification"
                      "test/metabase/channel"
                      metabase.api.channel-test
                      metabase.events.notification-test
                      metabase.models.channel-test
                      metabase.models.notification-test
                      metabase.task.notification-test]}}

  ;; test all MBQL related stuff: MLv2, the legacy shared `metabase.legacy-mbql` code, and the QP
  ;;
  ;;    clj -X:dev:ee:ee-dev:test:test/mbql
  :test/mbql
  {:exec-args {:only ["test/mbql"
                      "test/metabase/lib"
                      "test/metabase/legacy_mbql"
                      "test/metabase/driver"
                      "test/metabase/query_processor"
                      "test/metabase/query_processor_test"
                      metabase-enterprise.advanced-permissions.models.permissions.block-permissions-test
                      metabase-enterprise.sandbox.query-processor.middleware.row-level-restrictions-test]}}

  ;; test search-related stuff.
  ;;
  ;;    clj -X:dev:ee:ee-dev:test:test/search
  :test/search
  {:exec-args {:only [metabase.api.search-test
                      "test/metabase/search"]}}

  ;; test custom clj-kondo linters and hooks.
  ;;
  ;;    clj -X:dev:test:test/kondo
  :test/kondo
  {:exec-args {:only [".clj-kondo/test"]}}

  ;; watch and reload clojure namespaces
  :watch {:extra-deps
          {com.nextjournal/beholder     {:mvn/version "1.0.2"} ;; watcher
           io.github.tonsky/clj-reload {:mvn/version "0.7.0"}} ;; reloader
          :extra-paths "dev/src/watch"
          :main-opts ["-m" "watch.watcher"]}}}



  ;; TODO -- consider creating an alias that includes the `./bin` build-drivers & release code as well so we can work
  ;; on them all from a single REPL process.<|MERGE_RESOLUTION|>--- conflicted
+++ resolved
@@ -38,11 +38,7 @@
   com.draines/postal                        {:mvn/version "2.0.5"}              ; SMTP library
   ; Detect the charset in uploaded CSV files
   com.github.albfernandez/juniversalchardet {:mvn/version "2.5.0"}
-<<<<<<< HEAD
   com.github.seancorfield/honeysql          {:mvn/version "2.6.9999-SNAPSHOT"}           ; Honey SQL 2. SQL generation from Clojure data maps
-=======
-  com.github.seancorfield/honeysql          {:mvn/version "2.6.1161"}           ; Honey SQL 2. SQL generation from Clojure data maps
->>>>>>> 34a15cba
   com.github.seancorfield/next.jdbc         {:mvn/version "1.3.925"}            ; Talk to JDBC DBs
   com.github.steffan-westcott/clj-otel-api  {:mvn/version "0.2.6"}              ; Telemetry library
   com.github.vertical-blank/sql-formatter   {:mvn/version "2.0.4"}              ; Java SQL formatting library https://github.com/vertical-blank/sql-formatter
