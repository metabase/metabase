--- conflicted
+++ resolved
@@ -4,7 +4,7 @@
 import { PublicApi } from "metabase/services";
 
 import ActionForm from "metabase/actions/components/ActionForm";
-import { getFormTitle, getSuccessMessage } from "metabase/actions/utils";
+import { getSuccessMessage } from "metabase/actions/utils";
 
 import type {
   ParametersForActionExecution,
@@ -46,18 +46,8 @@
 
   return (
     <FormContainer>
-<<<<<<< HEAD
-      <FormTitle>{getFormTitle(action)}</FormTitle>
+      <FormTitle>{action.name}</FormTitle>
       <ActionForm action={action} onSubmit={handleSubmit} />
-=======
-      <FormTitle>{action.name}</FormTitle>
-      <ActionForm
-        submitTitle={action.name}
-        parameters={action.parameters}
-        formSettings={formSettings}
-        onSubmit={handleSubmit}
-      />
->>>>>>> 118cfa2a
     </FormContainer>
   );
 }
