--- conflicted
+++ resolved
@@ -27,6 +27,7 @@
   hasVisualizeButton?: boolean;
   isNotebook: boolean;
   updateQuestion: (question: Question) => Promise<void>;
+  isNative: boolean;
 };
 
 export const ViewFooter = ({
@@ -38,17 +39,14 @@
   updateQuestion,
   isNotebook,
   hasVisualizeButton = true,
+  isNative,
 }: ViewFooterProps) => {
   const question = useSelector(getQuestion);
   const result = useSelector(getFirstQueryResult);
-  const shouldHideFooterForNativeQuestionWithoutResult = !isNotebook && !result;
+  const shouldHideFooterForNativeQuestionWithoutResult = isNative && !result;
 
-<<<<<<< HEAD
-  if (!question) {
-=======
   const { isShowingNotebookNativePreview } = useSelector(getUiControls);
   if (!question || shouldHideFooterForNativeQuestionWithoutResult) {
->>>>>>> 2d1ee705
     return null;
   }
 
@@ -106,11 +104,8 @@
           <LeftViewFooterButtonGroup
             question={question}
             hideChartSettings={hideChartSettings}
-<<<<<<< HEAD
             isResultLoaded={!!result}
-=======
             isNotebook={isNotebook}
->>>>>>> 2d1ee705
           />
         )}
         {isNotebook ? (
