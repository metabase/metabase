import styled from "@emotion/styled";
<<<<<<< HEAD

import SaveStatus from "metabase/components/SaveStatus";
=======
>>>>>>> d2856e4d
import { breakpointMaxSmall } from "metabase/styled-components/theme";

export const AdminWrapper = styled.div<{ headerHeight?: number }>`
  height: ${props =>
    props.headerHeight ? `calc(100% - ${props.headerHeight}px)` : "100%"};
  display: flex;
  flex-direction: column;
  padding-left: 2rem;
  position: relative;
`;

export const AdminMain = styled.div`
  display: flex;
  height: 100%;
`;

export const AdminSidebar = styled.div`
  overflow-y: auto;
  /* left padding matches negative margin in standard sidebar component */
  padding: 2rem 1rem 2rem 0.5em;
  flex-shrink: 0;
`;

export const AdminContent = styled.div`
  overflow-y: auto;
  flex: 1;
  width: 100%;
  padding: 2rem 2rem 2rem 1rem;
  position: relative;

  ${breakpointMaxSmall} {
    min-width: 100vw;
  }
`;<|MERGE_RESOLUTION|>--- conflicted
+++ resolved
@@ -1,9 +1,5 @@
 import styled from "@emotion/styled";
-<<<<<<< HEAD
 
-import SaveStatus from "metabase/components/SaveStatus";
-=======
->>>>>>> d2856e4d
 import { breakpointMaxSmall } from "metabase/styled-components/theme";
 
 export const AdminWrapper = styled.div<{ headerHeight?: number }>`
