import { screen } from "@testing-library/react";
import userEvent from "@testing-library/user-event";

import { renderWithProviders } from "__support__/ui";
import { color } from "metabase/lib/colors";
import type { ParameterValueOrArray } from "metabase-types/api";
import { createMockDashboardState } from "metabase-types/store/mocks";

import { Text } from "../Text";

interface Settings {
  text: string | null;
}

const defaultProps = {
  onUpdateVisualizationSettings: null,
  className: null,
  dashboard: {},
  dashcard: {},
  gridSize: Text.defaultSize,
  settings: {},
  isEditing: false,
  parameterValues: {},
  isMobile: false,
};

interface SetupOpts {
  settings?: Settings;
  parameterValues?: Record<string, ParameterValueOrArray>;
}

const setup = ({ parameterValues, ...options }: SetupOpts = {}) => {
  renderWithProviders(<Text {...defaultProps} {...options} />, {
    storeInitialState: {
      dashboard: createMockDashboardState({
        parameterValues,
      }),
    },
  });
};

describe("Text", () => {
  describe("Saved (not editing)", () => {
    it("should render plain text", () => {
      const options = {
        settings: getSettingsWithText("Plain text"),
      };
      setup(options);

      expect(screen.getByText("Plain text")).toBeInTheDocument();
    });

    it("should render simple markdown", () => {
      const options = {
        settings: getSettingsWithText("**Bold text**"),
      };
      setup(options);

      expect(screen.getByText("Bold text")).toHaveStyle("font-weight: bold");
    });

    it("should render an internal link", () => {
      const options = {
        settings: getSettingsWithText("[Internal link](/)"),
      };
      setup(options);

      expect(screen.getByText("Internal link")).toHaveAttribute("href", "/");
      expect(screen.getByText("Internal link")).not.toHaveAttribute(
        "target",
        "_blank",
      );
      expect(screen.getByText("Internal link")).not.toHaveAttribute(
        "rel",
        "noreferrer",
      );
    });

    it("should render an external link", () => {
      const options = {
        settings: getSettingsWithText("[External link](https://example.com)"),
      };
      setup(options);

      expect(screen.getByText("External link")).toHaveAttribute(
        "href",
        "https://example.com",
      );
      expect(screen.getByText("External link")).toHaveAttribute(
        "target",
        "_blank",
      );
      expect(screen.getByText("External link")).toHaveAttribute(
        "rel",
        "noreferrer",
      );
    });
  });

  describe("Editing", () => {
    describe("Preview/Unfocused", () => {
      it("should preview with placeholder and styling for no content", () => {
        const options = {
          settings: getSettingsWithText(""),
          isEditing: true,
        };
        setup(options);

        expect(
          screen.getByTestId("editing-dashboard-text-preview"),
        ).toHaveTextContent(
          "You can use Markdown here, and include variables {{like_this}}",
        );
        expect(screen.getByTestId("editing-dashboard-text-container"))
<<<<<<< HEAD
          .toHaveStyle(`border: 1px solid ${color("brand")};
                        color: var(--mb-color-text-light);`);
=======
          .toHaveStyle(`border: 1px solid var(--mb-color-brand);
                        color: ${color("text-light")};`);
>>>>>>> 6d0f5e69
      });

      it("should preview with text when it has content", () => {
        const options = {
          settings: getSettingsWithText("text text text"),
          isEditing: true,
        };
        setup(options);

        expect(
          screen.getByTestId("editing-dashboard-text-preview"),
        ).toHaveTextContent("text text text");
      });
    });

    describe("Edit/Focused", () => {
      it("should display and focus textarea when clicked", async () => {
        const options = {
          settings: getSettingsWithText(""),
          isEditing: true,
        };
        setup(options);

        await userEvent.click(
          screen.getByTestId("editing-dashboard-text-preview"),
        );
        expect(
          screen.getByTestId("editing-dashboard-text-input"),
        ).toHaveFocus();
      });

      it("should have input placeholder when it has no content", async () => {
        const options = {
          settings: getSettingsWithText(""),
          isEditing: true,
        };
        setup(options);

        await userEvent.click(
          screen.getByTestId("editing-dashboard-text-preview"),
        );
        expect(
          screen.getByPlaceholderText(
            "You can use Markdown here, and include variables {{like_this}}",
          ),
        ).toBeInTheDocument();
      });

      it("should render input text when it has content", async () => {
        const options = {
          settings: getSettingsWithText("text text text"),
          isEditing: true,
        };
        setup(options);

        await userEvent.click(
          screen.getByTestId("editing-dashboard-text-preview"),
        );
        expect(screen.getByDisplayValue("text text text")).toBeInTheDocument();
      });

      it("should call onUpdateVisualizationSettings on blur", async () => {
        const mockOnUpdateVisualizationSettings = jest.fn();
        const options = {
          settings: getSettingsWithText("text"),
          isEditing: true,
          onUpdateVisualizationSettings: mockOnUpdateVisualizationSettings,
        };
        setup(options);

        await userEvent.click(
          screen.getByTestId("editing-dashboard-text-preview"),
        );
        await userEvent.type(screen.getByRole("textbox"), "foo");
        await userEvent.tab();

        expect(mockOnUpdateVisualizationSettings).toHaveBeenCalledTimes(1);
        expect(mockOnUpdateVisualizationSettings).toHaveBeenCalledWith({
          text: "textfoo",
        });
      });
    });
  });
});

function getSettingsWithText(text: string | null): Settings {
  return {
    text: text,
  };
}<|MERGE_RESOLUTION|>--- conflicted
+++ resolved
@@ -2,7 +2,6 @@
 import userEvent from "@testing-library/user-event";
 
 import { renderWithProviders } from "__support__/ui";
-import { color } from "metabase/lib/colors";
 import type { ParameterValueOrArray } from "metabase-types/api";
 import { createMockDashboardState } from "metabase-types/store/mocks";
 
@@ -112,13 +111,8 @@
           "You can use Markdown here, and include variables {{like_this}}",
         );
         expect(screen.getByTestId("editing-dashboard-text-container"))
-<<<<<<< HEAD
-          .toHaveStyle(`border: 1px solid ${color("brand")};
+          .toHaveStyle(`border: 1px solid var(--mb-color-brand);
                         color: var(--mb-color-text-light);`);
-=======
-          .toHaveStyle(`border: 1px solid var(--mb-color-brand);
-                        color: ${color("text-light")};`);
->>>>>>> 6d0f5e69
       });
 
       it("should preview with text when it has content", () => {
