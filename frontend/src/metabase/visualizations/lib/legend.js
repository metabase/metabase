--- conflicted
+++ resolved
@@ -29,28 +29,6 @@
     ? seriesSettings.map(s => s.color)
     : Object.values(normal);
 
-<<<<<<< HEAD
-  const onSelectTitle = () => {
-    if (onChangeCardAndRun) {
-      onChangeCardAndRun({ nextCard: card, seriesIndex: 0 });
-    }
-  };
-
-  const onSelectSeries = (event, index) => {
-    const data = series[index];
-
-    if (onEditSeries && !hasBreakout) {
-      onEditSeries(event, index);
-    } else if (data.clicked && visualizationIsClickable(data.clicked)) {
-      const data = { ...data.clicked, element: event.currentTarget };
-      onVisualizationClick(data);
-    } else if (onChangeCardAndRun) {
-      onChangeCardAndRun({ nextCard: data.card, seriesIndex: index });
-    }
-  };
-
-=======
->>>>>>> 501b7fd6
   return {
     title,
     description,
