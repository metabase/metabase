(ns ^:mb/driver-tests metabase-enterprise.transforms.execute-test
  (:require
   [clojure.test :refer :all]
   [medley.core :as m]
   [metabase-enterprise.transforms.execute :as transforms.execute]
   [metabase-enterprise.transforms.query-test-util :as query-test-util]
   [metabase-enterprise.transforms.test-dataset :as transforms-dataset]
   [metabase-enterprise.transforms.test-util :refer [with-transform-cleanup!]]
<<<<<<< HEAD
   [metabase-enterprise.transforms.util :as transforms.util]
   [metabase.driver :as driver]
=======
   [metabase.driver :as driver]
   [metabase.driver.sql-jdbc.connection :as sql-jdbc.conn]
>>>>>>> dabaa300
   [metabase.lib.core :as lib]
   [metabase.lib.metadata :as lib.metadata]
   [metabase.query-processor :as qp]
   [metabase.sync.core :as sync]
   [metabase.test :as mt]
<<<<<<< HEAD
   [metabase.test.data.sql :as sql.tx]
   [toucan2.core :as t2]))
=======
   [toucan2.core :as t2]
   [toucan2.util :as u]))
>>>>>>> dabaa300

(set! *warn-on-reflection* true)

(defn- make-query
  "Create a query using the shared test utility.
   Maintains the same signature for compatibility with existing tests."
  ([source-table]
   (query-test-util/make-query {:source-table source-table}))
  ([source-table source-column constraint-fn & constraint-params]
   (query-test-util/make-query
    {:source-table  source-table
     :source-column source-column
     :filter-fn     constraint-fn
     :filter-values constraint-params})))

(defn- wait-for-table
  [table-name timeout-ms]
  (let [mp    (mt/metadata-provider)
        limit (+ (System/currentTimeMillis) timeout-ms)]
    (loop []
      (Thread/sleep 200)
      (when (> (System/currentTimeMillis) limit)
        (throw (ex-info "table has not been created" {:table-name table-name, :timeout-ms timeout-ms})))
      (or (m/find-first (comp #{table-name} :name) (lib.metadata/tables mp))
          (recur)))))

(deftest execute-test
  (mt/test-drivers (mt/normal-drivers-with-feature :transforms/table)
    (mt/dataset transforms-dataset/transforms-test
      (let [target-type "table"
            schema      (t2/select-one-fn :schema :model/Table (mt/id :transforms_products))]
        (with-transform-cleanup! [{table1-name :name :as target1} {:type   target-type
                                                                   :schema schema
                                                                   :name   "g_products"}
                                  {table2-name :name :as target2} {:type   target-type
                                                                   :schema schema
                                                                   :name   "gizmo_products"}]
          (let [table-name (t2/select-one-fn :name :model/Table (mt/id :transforms_products))
                t1-query (make-query table-name "category" lib/starts-with "G")]
            (mt/with-temp [:model/Transform t1 {:name   "transform1"
                                                :source {:type  :query
                                                         :query t1-query}
                                                :target target1}]
              (transforms.execute/run-mbql-transform! t1 {:run-method :manual})
              (let [table1   (wait-for-table table1-name 10000)
                    t2-query (make-query table1 "category" lib/= "Gizmo")]
                (mt/with-temp [:model/Transform t2 {:name   "transform2"
                                                    :source {:type  :query
                                                             :query t2-query}
                                                    :target target2}]
                  (transforms.execute/run-mbql-transform! t2 {:run-method :cron})
                  (let [table2      (wait-for-table table2-name 10000)
                        check-query (lib/aggregate (make-query table2) (lib/count))
                        query-result (qp/process-query check-query)]
                    ;; The transforms-test dataset has exactly 4 Gizmo products (IDs 6, 8, 12, 14)
                    ;; First transform filters for categories starting with "G" (Gadget and Gizmo)
                    ;; Second transform filters for category = "Gizmo", resulting in 4 products
                    (is (= [[4]]
                           (mt/formatted-rows [int] query-result)))
                    (is (= [{:name "count"}]
                           (map #(select-keys % [:name])
                                (mt/cols query-result))))))))))))))

(deftest execute-test-aggregation-query
  (mt/test-drivers (mt/normal-driver-select {:+features [:transforms/table :left-join]})
    (mt/dataset transforms-dataset/transforms-test
      (let [target-type "table"
            schema      (t2/select-one-fn :schema :model/Table (mt/id :transforms_products))]
        (with-transform-cleanup! [no-limit-table {:type   target-type
                                                  :schema schema
                                                  :name   "widgets_daily_no_limit"}
                                  limit-table {:type   target-type
                                               :schema schema
                                               :name   "widgets_daily_limit"}]
          (let [mp (mt/metadata-provider)
                transforms-products (lib.metadata/table mp (mt/id :transforms_products))
                transforms-orders (lib.metadata/table mp (mt/id :transforms_orders))
                products-id (lib.metadata/field mp (mt/id :transforms_products :id))
                orders-product-id (lib.metadata/field mp (mt/id :transforms_orders :product_id))
                products-category (lib.metadata/field mp (mt/id :transforms_products :category))
                orders-total (lib.metadata/field mp (mt/id :transforms_orders :total))
                orders-order-date (lib.metadata/field mp (mt/id :transforms_orders :order_date))
                query-no-limit (-> (lib/query mp transforms-products)
                                   (lib/join (lib/join-clause transforms-orders
                                                              [(lib/= products-id orders-product-id)]))
                                   (lib/filter (lib/= products-category "Widget"))
                                   (lib/filter (lib/not-null orders-total))
                                   (lib/aggregate (lib/sum orders-total))
                                   (lib/breakout (lib/with-temporal-bucket
                                                   orders-order-date :day))
                                   (as-> <> (lib/order-by <> (lib/aggregation-ref <> 0) :desc)))]
            (mt/with-temp [:model/Transform transform-no-limit {:name   "transform"
                                                                :source {:type  :query
                                                                         :query query-no-limit}
                                                                :target no-limit-table}
                           :model/Transform transform-limit {:name   "transform"
                                                             :source {:type  :query
                                                                      :query (lib/limit query-no-limit 5)}
                                                             :target limit-table}]
              (doseq [transform [transform-no-limit transform-limit]]
                (transforms.execute/run-mbql-transform! transform {:run-method :manual})
                (let [table-name (-> transform :target :name)
                      table-result (wait-for-table table-name 10000)
                      query-result (->> (lib/query mp table-result)
                                        (qp/process-query)
                                        (mt/formatted-rows [str 2.0])
                                        (sort-by second >)
                                        vec)]
                  (is (= [["2024-01-24T00:00:00Z" 104.97]
                          ["2024-01-22T00:00:00Z" 49.98]
                          ["2024-01-15T00:00:00Z" 39.98]
                          ["2024-01-21T00:00:00Z" 19.99]
                          ["2024-01-23T00:00:00Z" 14.99]]
                         query-result)))))))))))

<<<<<<< HEAD
(deftest create-table-from-schema!-test
  (mt/test-drivers (mt/normal-drivers-with-feature :uploads)
    (let [driver       driver/*driver*
          db-id        (mt/id)
          table-name   (mt/random-name)
          schema-name  (sql.tx/session-schema driver)
          table-schema {:name    (if schema-name
                                   (keyword schema-name table-name)
                                   (keyword table-name))
                        :columns [{:name "id" :type :type/Integer :nullable? false}
                                  {:name "name" :type :type/Text :nullable? true}]}]
      (mt/as-admin
        (testing "create-table-from-schema! should create the table successfully"
          (transforms.util/create-table-from-schema! driver db-id table-schema)
          (let [table-exists? (driver/table-exists? driver db-id {:schema schema-name :name table-name})]
            (is (some? table-exists?) "Table should exist in the database schema")
            (driver/drop-table! driver db-id (:name table-schema))))))))
=======
(deftest transform-schema-created-if-needed-test
  (mt/test-drivers (mt/normal-driver-select {:+features [:transforms/table :schemas]})
    (mt/dataset transforms-dataset/transforms-test
      (with-transform-cleanup! [target-table {:type   "table"
                                              :schema (str "transform_schema_" (mt/random-name))
                                              :name   "widget_products"}]
        (let [mp (mt/metadata-provider)
              transforms-products (lib.metadata/table mp (mt/id :transforms_products))
              products-category (lib.metadata/field mp (mt/id :transforms_products :category))
              products-id (lib.metadata/field mp (mt/id :transforms_products :id))
              query (-> (lib/query mp transforms-products)
                        (lib/filter (lib/= products-category "Widget"))
                        (lib/order-by products-id :asc))]
          (mt/with-temp [:model/Transform transform {:name   "transform"
                                                     :source {:type  :query
                                                              :query query}
                                                     :target target-table}]
            (transforms.execute/run-mbql-transform! transform {:run-method :manual})
            (let [table-result      (wait-for-table (:name target-table) 10000)
                  query-result (->> (lib/query mp table-result)
                                    (qp/process-query)
                                    (mt/formatted-rows [int str str 2.0 str])
                                    (sort-by first <))]
              (is (= [[1 "Widget A" "Widget" 19.99 "2024-01-01T10:00:00Z"]
                      [7 "Widget B" "Widget" 24.99 "2024-01-07T10:00:00Z"]
                      [9 "Widget C" "Widget" 14.99 "2024-01-09T10:00:00Z"]
                      [10 "Widget D" "Widget" 34.99 "2024-01-10T10:00:00Z"]
                      [15 "Widget E" "Widget" 44.99 "2024-01-15T10:00:00Z"]]
                     query-result)))))))))

;; TODO(rileythomp, 2025-08-28): Make this test driver agnostic
(deftest no-create-schema-permissions-test
  (mt/test-driver :postgres
    (mt/dataset transforms-dataset/transforms-test
      (let [details (:details (mt/db))
            password (:password details)
            no-schema-user (u/lower-case-en (mt/random-name))
            spec (sql-jdbc.conn/db->pooled-connection-spec (mt/id))]
        (try
          (driver/execute-raw-queries! driver/*driver* spec
                                       [[(format "CREATE ROLE %s WITH LOGIN PASSWORD '%s';" no-schema-user password)]
                                        [(format "REVOKE CREATE ON DATABASE \"%s\" FROM %s;" (:db details) no-schema-user)]
                                        [(format "GRANT USAGE ON SCHEMA public TO %s;" no-schema-user)]
                                        [(format "GRANT SELECT ON ALL TABLES IN SCHEMA public TO %s;" no-schema-user)]
                                        [(format "GRANT CREATE ON SCHEMA public TO %s;" no-schema-user)]])
          (mt/with-temp [:model/Database db {:engine :postgres
                                             :details (assoc details
                                                             :user no-schema-user)}]
            (mt/with-db db
              (sync/sync-database! db {:scan :schema})
              (let [mp (mt/metadata-provider)
                    transforms-products (lib.metadata/table mp (mt/id :transforms_products))
                    products-category (lib.metadata/field mp (mt/id :transforms_products :category))
                    products-id (lib.metadata/field mp (mt/id :transforms_products :id))
                    query (-> (lib/query mp transforms-products)
                              (lib/filter (lib/= products-category "Widget"))
                              (lib/order-by products-id :asc))]
                (testing "user without create schema permissions should be able to create tables in existing schema"
                  (with-transform-cleanup! [target-table {:type   "table"
                                                          :schema (t2/select-one-fn :schema :model/Table (mt/id :transforms_products))
                                                          :name   "widget_products"}]
                    (mt/with-temp [:model/Transform transform {:name   "transform"
                                                               :source {:type  :query
                                                                        :query query}
                                                               :target target-table}]
                      (transforms.execute/run-mbql-transform! transform {:run-method :manual})
                      (let [table-result      (wait-for-table (:name target-table) 10000)
                            query-result (->> (lib/query mp table-result)
                                              (qp/process-query)
                                              (mt/formatted-rows [int str str 2.0 str])
                                              (sort-by first <))]
                        (is (= [[1 "Widget A" "Widget" 19.99 "2024-01-01T10:00:00Z"]
                                [7 "Widget B" "Widget" 24.99 "2024-01-07T10:00:00Z"]
                                [9 "Widget C" "Widget" 14.99 "2024-01-09T10:00:00Z"]
                                [10 "Widget D" "Widget" 34.99 "2024-01-10T10:00:00Z"]
                                [15 "Widget E" "Widget" 44.99 "2024-01-15T10:00:00Z"]]
                               query-result))))))
                (testing "user without create schema permissions should not be able to create a new schema"
                  (with-transform-cleanup! [target-table {:type   "table"
                                                          :schema (str "transform_schema_" (mt/random-name))
                                                          :name   "widget_products"}]
                    (mt/with-temp [:model/Transform transform {:name   "transform"
                                                               :source {:type  :query
                                                                        :query query}
                                                               :target target-table}]

                      (is (thrown-with-msg?
                           clojure.lang.ExceptionInfo
                           #"ERROR: permission denied for database transforms-test"
                           (transforms.execute/run-mbql-transform! transform {:run-method :manual})))))))))
          (finally
            (driver/execute-raw-queries! driver/*driver* spec
                                         [[(format "DROP OWNED BY %s;" no-schema-user)]
                                          [(format "DROP ROLE IF EXISTS %s;" no-schema-user)]])))))))
>>>>>>> dabaa300
<|MERGE_RESOLUTION|>--- conflicted
+++ resolved
@@ -6,25 +6,17 @@
    [metabase-enterprise.transforms.query-test-util :as query-test-util]
    [metabase-enterprise.transforms.test-dataset :as transforms-dataset]
    [metabase-enterprise.transforms.test-util :refer [with-transform-cleanup!]]
-<<<<<<< HEAD
    [metabase-enterprise.transforms.util :as transforms.util]
    [metabase.driver :as driver]
-=======
-   [metabase.driver :as driver]
    [metabase.driver.sql-jdbc.connection :as sql-jdbc.conn]
->>>>>>> dabaa300
    [metabase.lib.core :as lib]
    [metabase.lib.metadata :as lib.metadata]
    [metabase.query-processor :as qp]
    [metabase.sync.core :as sync]
    [metabase.test :as mt]
-<<<<<<< HEAD
    [metabase.test.data.sql :as sql.tx]
-   [toucan2.core :as t2]))
-=======
    [toucan2.core :as t2]
    [toucan2.util :as u]))
->>>>>>> dabaa300
 
 (set! *warn-on-reflection* true)
 
@@ -140,7 +132,6 @@
                           ["2024-01-23T00:00:00Z" 14.99]]
                          query-result)))))))))))
 
-<<<<<<< HEAD
 (deftest create-table-from-schema!-test
   (mt/test-drivers (mt/normal-drivers-with-feature :uploads)
     (let [driver       driver/*driver*
@@ -158,7 +149,7 @@
           (let [table-exists? (driver/table-exists? driver db-id {:schema schema-name :name table-name})]
             (is (some? table-exists?) "Table should exist in the database schema")
             (driver/drop-table! driver db-id (:name table-schema))))))))
-=======
+
 (deftest transform-schema-created-if-needed-test
   (mt/test-drivers (mt/normal-driver-select {:+features [:transforms/table :schemas]})
     (mt/dataset transforms-dataset/transforms-test
@@ -252,5 +243,4 @@
           (finally
             (driver/execute-raw-queries! driver/*driver* spec
                                          [[(format "DROP OWNED BY %s;" no-schema-user)]
-                                          [(format "DROP ROLE IF EXISTS %s;" no-schema-user)]])))))))
->>>>>>> dabaa300
+                                          [(format "DROP ROLE IF EXISTS %s;" no-schema-user)]])))))))