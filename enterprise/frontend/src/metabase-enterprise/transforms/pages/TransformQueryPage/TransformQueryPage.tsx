import { useState } from "react";
import { push } from "react-router-redux";
import { t } from "ttag";

import { skipToken } from "metabase/api";
import { AdminSettingsLayout } from "metabase/common/components/AdminLayout/AdminSettingsLayout";
import { LoadingAndErrorWrapper } from "metabase/common/components/LoadingAndErrorWrapper";
import { useDispatch, useSelector } from "metabase/lib/redux";
import * as Urls from "metabase/lib/urls";
import { useRegisterMetabotContextProvider } from "metabase/metabot";
import { useMetadataToasts } from "metabase/metadata/hooks";
import {
  useGetTransformQuery,
  useUpdateTransformMutation,
} from "metabase-enterprise/api";
import { useMetabotAgent } from "metabase-enterprise/metabot/hooks";
import {
  getMetabotSuggestedTransform,
  setSuggestedTransform,
} from "metabase-enterprise/metabot/state";
import type { Transform, TransformSource } from "metabase-types/api";

import { PythonTransformEditor } from "../../components/PythonTransformEditor";
import { QueryEditor } from "../../components/QueryEditor";
import { getTransformUrl } from "../../urls";

type TransformQueryPageParams = {
  transformId: string;
};

type TransformQueryPageProps = {
  params: TransformQueryPageParams;
};

export function TransformQueryPage({ params }: TransformQueryPageProps) {
  const transformId = Urls.extractEntityId(params.transformId);
  const {
    data: transform,
    isLoading,
    error,
  } = useGetTransformQuery(transformId ?? skipToken);

  if (isLoading || error != null) {
    return <LoadingAndErrorWrapper loading={isLoading} error={error} />;
  }

  if (transform == null) {
    return <LoadingAndErrorWrapper error={t`Transform not found.`} />;
  }

  return (
    <AdminSettingsLayout fullWidth key={transform.id}>
      <TransformQueryPageBody transform={transform} />
    </AdminSettingsLayout>
  );
}

type TransformQueryPageBodyProps = {
  transform: Transform;
};

export function TransformQueryPageBody({
  transform,
}: TransformQueryPageBodyProps) {
  const [updateTransform, { isLoading }] = useUpdateTransformMutation();
  const dispatch = useDispatch();
  const { sendErrorToast, sendSuccessToast } = useMetadataToasts();

  const metabot = useMetabotAgent();

  const initialSource = transform.source;
  const [latestSource, setLatestSource] =
    useState<TransformSource>(initialSource);

  const suggestedTransform = useSelector(
    (state) => getMetabotSuggestedTransform(state, transform.id) as any,
  ) as ReturnType<typeof getMetabotSuggestedTransform>;
  const proposedSource = suggestedTransform?.source;

  useRegisterMetabotContextProvider(async () => {
    const viewedTransform = suggestedTransform ?? {
      ...transform,
      source: latestSource,
    };
    return { user_is_viewing: [{ type: "transform", ...viewedTransform }] };
  }, [transform, latestSource, suggestedTransform]);

  const handleSourceSave = async (source: TransformSource) => {
    const { error } = await updateTransform({
      id: transform.id,
      source,
    });

    if (error) {
      sendErrorToast(t`Failed to update transform query`);
    } else {
      sendSuccessToast(t`Transform query updated`);
      dispatch(push(getTransformUrl(transform.id)));
    }
  };

  const onRejectProposed = () => {
    dispatch(setSuggestedTransform(undefined));
    metabot.submitInput({
      type: "action",
      message:
        "HIDDEN MESSAGE: the user has rejected your changes, ask for clarification on what they'd like to do instead.",
      // @ts-expect-error -- TODO
      userMessage: "❌ You rejected the change",
    });
  };
<<<<<<< HEAD

  const onAcceptProposed = async (source: TransformSource) => {
    await handleSourceSave(source);
=======
  const onAcceptProposed = async (query: DatasetQuery) => {
    await handleSave(query, { leaveEditor: false });
>>>>>>> 9dae14ea
    dispatch(setSuggestedTransform(undefined));
    metabot.submitInput({
      type: "action",
      message:
        "HIDDEN MESSAGE: user has accepted your changes, move to the next step!",
      // @ts-expect-error -- TODO
      userMessage: "✅ You accepted the change",
    });
  };

<<<<<<< HEAD
=======
  const handleSave = async (
    query: DatasetQuery,
    { leaveEditor } = { leaveEditor: true },
  ) => {
    const { error } = await updateTransform({
      id: transform.id,
      source: {
        type: "query",
        query,
      },
    });

    if (error) {
      sendErrorToast(t`Failed to update transform query`);
    } else {
      sendSuccessToast(t`Transform query updated`);
      if (leaveEditor) {
        dispatch(push(getTransformUrl(transform.id)));
      }
    }
  };

>>>>>>> 9dae14ea
  const handleCancel = () => {
    dispatch(push(getTransformUrl(transform.id)));
  };

  if (transform.source.type === "python") {
    const pythonProposedSource =
      proposedSource?.type === "python" ? proposedSource : undefined;

    return (
      <PythonTransformEditor
        initialSource={transform.source}
        proposedSource={pythonProposedSource}
        isNew={false}
        isSaving={isLoading}
        onSave={handleSourceSave}
        onCancel={handleCancel}
        onAcceptProposed={onAcceptProposed}
        onRejectProposed={onRejectProposed}
      />
    );
  }

  const queryProposedSource =
    proposedSource?.type === "query" ? proposedSource : undefined;

  return (
    <QueryEditor
      initialSource={transform.source}
      transform={transform}
      isNew={false}
      isSaving={isLoading}
      onSave={handleSourceSave}
      onChange={setLatestSource}
      onCancel={handleCancel}
      proposedSource={queryProposedSource}
      onRejectProposed={queryProposedSource ? onRejectProposed : undefined}
      onAcceptProposed={queryProposedSource ? onAcceptProposed : undefined}
    />
  );
}<|MERGE_RESOLUTION|>--- conflicted
+++ resolved
@@ -85,7 +85,10 @@
     return { user_is_viewing: [{ type: "transform", ...viewedTransform }] };
   }, [transform, latestSource, suggestedTransform]);
 
-  const handleSourceSave = async (source: TransformSource) => {
+  const handleSourceSave = async (
+    source: TransformSource,
+    { leaveEditor } = { leaveEditor: true },
+  ) => {
     const { error } = await updateTransform({
       id: transform.id,
       source,
@@ -95,7 +98,9 @@
       sendErrorToast(t`Failed to update transform query`);
     } else {
       sendSuccessToast(t`Transform query updated`);
-      dispatch(push(getTransformUrl(transform.id)));
+      if (leaveEditor) {
+        dispatch(push(getTransformUrl(transform.id)));
+      }
     }
   };
 
@@ -109,14 +114,9 @@
       userMessage: "❌ You rejected the change",
     });
   };
-<<<<<<< HEAD
 
   const onAcceptProposed = async (source: TransformSource) => {
-    await handleSourceSave(source);
-=======
-  const onAcceptProposed = async (query: DatasetQuery) => {
-    await handleSave(query, { leaveEditor: false });
->>>>>>> 9dae14ea
+    await handleSourceSave(source, { leaveEditor: false });
     dispatch(setSuggestedTransform(undefined));
     metabot.submitInput({
       type: "action",
@@ -127,31 +127,6 @@
     });
   };
 
-<<<<<<< HEAD
-=======
-  const handleSave = async (
-    query: DatasetQuery,
-    { leaveEditor } = { leaveEditor: true },
-  ) => {
-    const { error } = await updateTransform({
-      id: transform.id,
-      source: {
-        type: "query",
-        query,
-      },
-    });
-
-    if (error) {
-      sendErrorToast(t`Failed to update transform query`);
-    } else {
-      sendSuccessToast(t`Transform query updated`);
-      if (leaveEditor) {
-        dispatch(push(getTransformUrl(transform.id)));
-      }
-    }
-  };
-
->>>>>>> 9dae14ea
   const handleCancel = () => {
     dispatch(push(getTransformUrl(transform.id)));
   };
