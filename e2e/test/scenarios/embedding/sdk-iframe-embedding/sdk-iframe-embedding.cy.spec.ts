--- conflicted
+++ resolved
@@ -184,7 +184,6 @@
     });
   });
 
-<<<<<<< HEAD
   it("fires ready event after iframe is loaded", () => {
     const frame = H.loadSdkIframeEmbedTestPage({
       questionId: ORDERS_QUESTION_ID,
@@ -212,8 +211,7 @@
       H.assertSdkInteractiveQuestionOrdersUsable();
     });
   });
-});
-=======
+
   it("shows dashboard title when updateSettings({ withTitle: true }) is called", () => {
     const frame = H.loadSdkIframeEmbedTestPage({
       dashboardId: ORDERS_DASHBOARD_ID,
@@ -246,5 +244,4 @@
     .its("0.contentDocument")
     .should("exist")
     .its("body")
-    .should("not.be.empty");
->>>>>>> 38715c57
+    .should("not.be.empty");