import { H } from "e2e/support";
import {
  SAMPLE_DB_ID,
  USER_GROUPS,
  WRITABLE_DB_ID,
} from "e2e/support/cypress_data";
import { SAMPLE_DATABASE } from "e2e/support/cypress_sample_database";
import { THIRD_COLLECTION_ID } from "e2e/support/cypress_sample_instance_data";

const { ORDERS_ID } = SAMPLE_DATABASE;

const ORDERS_SCALAR_METRIC = {
  name: "Count of orders",
  type: "metric",
  description: "A metric",
  query: {
    "source-table": ORDERS_ID,
    aggregation: [["count"]],
  },
  display: "scalar",
};

describe("scenarios > question > native", () => {
  beforeEach(() => {
    cy.intercept("POST", "api/card").as("card");
    cy.intercept("POST", "api/dataset").as("dataset");
    cy.intercept("POST", "api/dataset/native").as("datasetNative");
    H.restore();
    cy.signInAsNormalUser();
  });

  it("lets you create and run a SQL question", () => {
    H.openNativeEditor();
    H.NativeEditor.type("select count(*) from orders");
    runQuery();
    // eslint-disable-next-line no-unscoped-text-selectors -- deprecated usage
    cy.contains("18,760");
  });

  it("should suggest the currently viewed collection when saving question if the user has not recently visited a dashboard", () => {
    H.visitCollection(THIRD_COLLECTION_ID);

    H.openNativeEditor({ fromCurrentPage: true });
    H.NativeEditor.type("select count(*) from orders");

    cy.findByTestId("qb-header").within(() => {
      cy.findByText("Save").click();
    });
    cy.findByTestId("save-question-modal").within(() => {
      cy.findByLabelText(/Where do you want to save this/).should(
        "have.text",
        "Third collection",
      );
      cy.log("after selecting a dashboard, it should be the new suggestion");
      cy.findByLabelText(/Where do you want to save this/).click();
    });

    H.entityPickerModal().within(() => {
      cy.findByText("Orders in a dashboard").click();
      cy.button("Select this dashboard").click();
    });

    cy.findByTestId("save-question-modal")
      .findByLabelText(/Where do you want to save this/)
      .should("have.text", "Orders in a dashboard");

    cy.visit("/");

    H.openNativeEditor({ fromCurrentPage: true });
    H.NativeEditor.type("select count(*) from orders");

    cy.findByTestId("qb-header").within(() => {
      cy.findByText("Save").click();
    });
    cy.findByTestId("save-question-modal").within(() => {
      cy.findByLabelText(/Where do you want to save this/).should(
        "have.text",
        "Orders in a dashboard",
      );

      cy.button("Cancel").click();
    });
  });

  it("displays an error", { tags: "@flaky" }, () => {
    H.openNativeEditor();
    H.NativeEditor.type("select * from not_a_table");
    runQuery();
    // eslint-disable-next-line no-unscoped-text-selectors -- deprecated usage
    cy.contains('Table "NOT_A_TABLE" not found');
  });

  it("displays an error when running selected text", { tags: "@flaky" }, () => {
    H.openNativeEditor();
    H.NativeEditor.type("select * from orders");
    // move left three
    Cypress._.range(3).forEach(() => cy.realPress("ArrowLeft"));
    // highlight back to the front
    Cypress._.range(19).forEach(() => cy.realPress(["Shift", "ArrowLeft"]));
    runQuery();
    // eslint-disable-next-line no-unscoped-text-selectors -- deprecated usage
    cy.contains('Table "ORD" not found');
  });

  it("should handle template tags", () => {
    H.openNativeEditor();
    H.NativeEditor.type("select * from PRODUCTS where RATING > {{Stars}}");
    cy.get("input[placeholder*='Stars']").type("3");
    runQuery();
    // eslint-disable-next-line no-unscoped-text-selectors -- deprecated usage
    cy.contains("Showing 168 rows");
  });

  it("should modify parameters accordingly when tags are modified", () => {
    H.openNativeEditor();
    H.NativeEditor.type("select * from PRODUCTS where CATEGORY = {{cat}}");
    cy.findByTestId("sidebar-right")
      .findByText("Always require a value")
      .click();
    cy.get("input[placeholder*='Enter a default value']").type("Gizmo");
    runQuery();

    // eslint-disable-next-line no-unscoped-text-selectors -- deprecated usage
    cy.contains("Save").click();

    cy.findByTestId("save-question-modal").within(() => {
      cy.findByLabelText("Name").type("Products on Category");
      cy.findByText("Save").click();

      cy.wait("@card").should(xhr => {
        const requestBody = xhr.request?.body;
        expect(requestBody?.parameters?.length).to.equal(1);
        const parameter = requestBody.parameters[0];
        expect(parameter.default).to.equal("Gizmo");
      });
    });

    // eslint-disable-next-line no-unscoped-text-selectors -- deprecated usage
    cy.findByText("Not now").click();
  });

  it("can save a question with no rows", { tags: "@flaky" }, () => {
    H.openNativeEditor();
    H.NativeEditor.type("select * from people where false");
    runQuery();
    // eslint-disable-next-line no-unscoped-text-selectors -- deprecated usage
    cy.contains("No results!");
    cy.icon("contract").click();
    // eslint-disable-next-line no-unscoped-text-selectors -- deprecated usage
    cy.contains("Save").click();

    cy.findByTestId("save-question-modal").within(() => {
      cy.findByLabelText("Name").type("empty question");
      cy.findByText("Save").click();
    });

    // confirm that the question saved and url updated
    cy.location("pathname").should("match", /\/question\/\d+/);
  });

  it("shouldn't remove rows containing NULL when using 'Is not' or 'Does not contain' filter (metabase#13332, metabase#37100)", () => {
    const FILTERS = ["Is not", "Does not contain"];

    const questionDetails = {
      name: "13332",
      native: {
        query:
          'SELECT null AS "V", 1 as "N" UNION ALL SELECT \'This has a value\' AS "V", 2 as "N"',
        "template-tags": {},
      },
    };

    cy.createNativeQuestion(questionDetails).then(({ body: { id } }) => {
      H.visitQuestionAdhoc({
        dataset_query: {
          database: SAMPLE_DB_ID,
          query: {
            "source-table": `card__${id}`,
          },
          type: "query",
        },
      });
    });

    // eslint-disable-next-line no-unscoped-text-selectors -- deprecated usage
    cy.findByText("This has a value");

    FILTERS.forEach(operator => {
      cy.log("Apply a filter");
      H.filter();
      H.filterField("V", {
        operator,
        value: "This has a value",
      });

      cy.findByTestId("apply-filters").click();

      cy.log(
        `**Mid-point assertion for "${operator}" filter| FAILING in v0.36.6**`,
      );
      cy.findByText(`V ${operator.toLowerCase()} This has a value`);
      cy.findByText("No results!").should("not.exist");

      cy.log(
        "**Final assertion: Count of rows with 'null' value should be 1**",
      );
      // "Count" is pre-selected option for "Summarize"
      H.summarize();
      cy.findByText("Done").click();
      cy.findByTestId("scalar-value").contains("1");

      cy.findByTestId("qb-filters-panel").within(() => {
        cy.icon("close").click();
      });
      H.summarize();
      H.rightSidebar().within(() => {
        cy.icon("close").click();
      });
      cy.findByText("Done").click();
    });
  });

<<<<<<< HEAD
  it("should be able to add new columns after hiding some (metabase#15393)", () => {
    H.openNativeEditor();

    H.NativeEditor.type("select 1 as visible, 2 as hidden");
    cy.findByTestId("native-query-editor-container")
      .icon("play")
      .as("runQuery")
      .click();

    cy.findByTestId("viz-settings-button").click();
    cy.findByTestId("sidebar-left")
      .as("sidebar")
      .contains(/hidden/i)
      .siblings("[data-testid$=hide-button]")
      .click();
    cy.get("@editor").type("{movetoend}, 3 as added");
    cy.get("@runQuery").click();
    cy.get("@sidebar").contains(/added/i);
  });
=======
  it(
    "should be able to add new columns after hiding some (metabase#15393)",
    { tags: "@flaky" },
    () => {
      H.openNativeEditor();
      cy.realType("select 1 as visible, 2 as hidden");
      cy.findByTestId("native-query-editor-container")
        .icon("play")
        .as("runQuery")
        .click();

      cy.findByTestId("viz-settings-button").click();
      cy.findByTestId("sidebar-left")
        .as("sidebar")
        .within(() => {
          cy.findByTestId("draggable-item-HIDDEN")
            .icon("eye_outline")
            .click({ force: true });
        });
      cy.get("@editor").type("{movetoend}, 3 as added");
      cy.get("@runQuery").click();
      cy.get("@sidebar").contains(/added/i);
    },
  );
>>>>>>> 670ee259

  it("should recognize template tags and save them as parameters", () => {
    H.openNativeEditor();
    H.NativeEditor.type(
      "select * from PRODUCTS where CATEGORY={{cat}} and RATING >= {{stars}}",
    );
    cy.get("input[placeholder*='Cat']").type("Gizmo");
    cy.get("input[placeholder*='Stars']").type("3");

    runQuery();

    // eslint-disable-next-line no-unscoped-text-selectors -- deprecated usage
    cy.contains("Save").click();

    cy.findByTestId("save-question-modal").within(() => {
      cy.findByLabelText("Name").type("SQL Products");
      cy.findByText("Save").click();

      // parameters[] should reflect the template tags
      cy.wait("@card").then(xhr => {
        const requestBody = xhr.request?.body;
        expect(requestBody?.parameters?.length).to.equal(2);
        cy.wrap(xhr.response.body.id).as("questionId");
      });
    });
    // eslint-disable-next-line no-unscoped-text-selectors -- deprecated usage
    cy.findByText("Not now").click();

    // Now load the question again and parameters[] should still be there
    cy.get("@questionId").then(questionId => {
      cy.intercept("GET", `/api/card/${questionId}`).as("cardQuestion");
      cy.visit(`/question/${questionId}?cat=Gizmo&stars=3`);
      cy.wait("@cardQuestion").should(xhr => {
        const responseBody = xhr.response?.body;
        expect(responseBody?.parameters?.length).to.equal(2);
      });
    });
  });

  it("should not autorun ad-hoc native queries by default", () => {
    H.visitQuestionAdhoc(
      {
        display: "scalar",
        dataset_query: {
          type: "native",
          native: {
            query: "SELECT 1",
          },
          database: SAMPLE_DB_ID,
        },
      },
      { autorun: false },
    );

    // eslint-disable-next-line no-unscoped-text-selectors -- deprecated usage
    cy.findByText("Here's where your results will appear").should("be.visible");
  });

  it("should allow to preview a fully parameterized query", () => {
    H.openNativeEditor();
    H.NativeEditor.type("select * from PRODUCTS where CATEGORY={{category}}");
    cy.findByPlaceholderText("Category").type("Gadget");
    cy.button("Preview the query").click();
    cy.wait("@datasetNative");

    // eslint-disable-next-line no-unscoped-text-selectors -- deprecated usage
    cy.findByText(/where CATEGORY='Gadget'/).should("be.visible");
  });

  it("should show errors when previewing a query", () => {
    H.openNativeEditor();
    H.NativeEditor.type("select * from PRODUCTS where CATEGORY={{category}}");
    cy.button("Preview the query").click();
    cy.wait("@datasetNative");

    // eslint-disable-next-line no-unscoped-text-selectors -- deprecated usage
    cy.findByText(/missing required parameters/).should("be.visible");
  });
});

// causes error in cypress 13
describe("no native access", { tags: ["@external", "@quarantine"] }, () => {
  beforeEach(() => {
    H.restore("postgres-12");
    cy.signInAsAdmin();
    cy.intercept("/api/database?saved=true").as("database");
    cy.updatePermissionsGraph({
      [USER_GROUPS.ALL_USERS_GROUP]: {
        [WRITABLE_DB_ID]: {
          "view-data": "blocked",
          "create-queries": "no",
        },
      },
      [USER_GROUPS.NOSQL_GROUP]: {
        [SAMPLE_DB_ID]: {
          "view-data": "unrestricted",
          "create-queries": "query-builder-and-native",
        },
        [WRITABLE_DB_ID]: {
          "view-data": "unrestricted",
          "create-queries": "query-builder",
        },
      },
    });

    cy.updateCollectionGraph({
      [USER_GROUPS.NOSQL_GROUP]: { root: "write" },
    });

    cy.createNativeQuestion(
      {
        name: "Secret Orders",
        native: {
          query: "SELECT * FROM ORDERS",
        },
        database: WRITABLE_DB_ID,
      },
      {
        wrapId: true,
      },
    );

    cy.signIn("nosql");
  });

  it("should not display the query when you do not have native access to the data source", () => {
    cy.get("@questionId").then(questionId =>
      cy.visit(`/question/${questionId}`),
    );

    cy.findByTestId("native-query-top-bar").within(() => {
      cy.findByText("This question is written in SQL.").should("be.visible");
      cy.findByTestId("visibility-toggler").should("not.exist");
    });

    cy.log("#32387");
    cy.findByRole("button", { name: /New/ }).click();
    H.popover().findByText("SQL query").click();

    cy.wait("@database");
    cy.go("back");

    cy.findByTestId("native-query-top-bar").within(() => {
      cy.findByText("This question is written in SQL.").should("be.visible");
      cy.findByTestId("visibility-toggler").should("not.exist");
    });
  });

  it(
    "shows format query button only for sql queries",
    { tags: "@mongo" },
    () => {
      const MONGO_DB_NAME = "QA Mongo";

      cy.intercept("POST", "/api/card").as("createQuestion");
      cy.intercept("POST", "/api/dataset").as("dataset");

      H.restore("mongo-5");
      cy.signInAsNormalUser();

      H.openNativeEditor({ newMenuItemTitle: "Native query" });
      H.popover().findByText(MONGO_DB_NAME).click();
      cy.findByLabelText("Format query").should("not.exist");

      cy.findByTestId("native-query-top-bar").findByText(MONGO_DB_NAME).click();

      // Switch to SQL engine which is supported by the formatter
      H.popover().findByText("Sample Database").click();

      H.NativeEditor.focus().type("select * from orders", {
        parseSpecialCharSequences: false,
      });

      // It should load the formatter chunk only when used
      cy.intercept("GET", "**/sql-formatter**").as("sqlFormatter");

      cy.findByLabelText("Format query").click();

      cy.wait("@sqlFormatter");

      H.NativeEditor.get().should("be.visible").get(".ace_line").as("lines");

      cy.get("@lines").eq(0).should("have.text", "SELECT");
      cy.get("@lines").eq(1).should("have.text", "  *");
      cy.get("@lines").eq(2).should("have.text", "FROM");
      cy.get("@lines").eq(3).should("have.text", "  orders");
    },
  );
});

describe("scenarios > native question > data reference sidebar", () => {
  beforeEach(() => {
    H.restore();
    cy.signInAsAdmin();
  });

  it("should show tables", () => {
    H.openNativeEditor();
    referenceButton().click();

    sidebarHeaderTitle().should("have.text", "Sample Database");

    dataReferenceSidebar().within(() => {
      cy.findByText("ORDERS").click();
      cy.findByText(
        "Confirmed Sample Company orders for a product, from a user.",
      );
      cy.findByText("9 columns");
      cy.findByText("QUANTITY").click();
      cy.findByText("Number of products bought.");

      cy.log("clicking the title should navigate back");
      cy.findByText("QUANTITY").click();
      cy.findByText("ORDERS").click();
      sidebarHeaderTitle().findByText("Sample Database").click();
      cy.findByText("Data Reference");
    });
  });

  it("should show models", () => {
    cy.createNativeQuestion(
      {
        name: "Native Products Model",
        description: "A model of the Products table",
        native: { query: "select id as renamed_id from products" },
        type: "model",
      },
      { visitQuestion: true },
    );
    // Move question to personal collection
    H.openQuestionActions();
    H.popover().findByTestId("move-button").click();

    H.entityPickerModal().within(() => {
      cy.findByRole("tab", { name: /Collections/ }).click();
      cy.findByText("Bobby Tables's Personal Collection").click();
      cy.button("Move").click();
    });

    H.openNativeEditor();
    referenceButton().click();

    dataReferenceSidebar().within(() => {
      cy.findByText("2 models");
      cy.findByText("Native Products Model").click();
      cy.findByText("A model of the Products table"); // description
      cy.findByText("Bobby Tables's Personal Collection"); // collection
      cy.findByText("1 column");
      cy.findByText("RENAMED_ID").click();
      cy.findByText("No description");
    });
  });

  describe("metrics", () => {
    it("should not show metrics when they are not defined on the selected table", () => {
      H.openNativeEditor();
      referenceButton().click();
      sidebarHeaderTitle().should("have.text", "Sample Database");

      dataReferenceSidebar().within(() => {
        cy.findByText("ORDERS").click();
        cy.findByText(/metric/).should("not.exist");
      });
    });

    it("should show metrics defined on tables", () => {
      H.createQuestion(ORDERS_SCALAR_METRIC);

      H.openNativeEditor();
      referenceButton().click();
      sidebarHeaderTitle().should("have.text", "Sample Database");

      dataReferenceSidebar().within(() => {
        cy.findByText("ORDERS").click();
        cy.findByText("1 metric").should("be.visible");

        cy.findByText("Count of orders").should("be.visible").click();
        cy.findByText("A metric").should("be.visible");

        cy.log("clicking the title should navigate back");
        cy.findByText("Count of orders").should("be.visible").click();
      });
    });
  });
});

function referenceButton() {
  return cy.icon("reference");
}

function sidebarHeaderTitle() {
  return cy.findByTestId("sidebar-header-title");
}

function dataReferenceSidebar() {
  return cy.findByTestId("sidebar-right");
}

const runQuery = () => {
  cy.findByTestId("native-query-editor-container").within(() => {
    cy.button("Get Answer").click();
  });
  cy.wait("@dataset");
};<|MERGE_RESOLUTION|>--- conflicted
+++ resolved
@@ -220,33 +220,11 @@
     });
   });
 
-<<<<<<< HEAD
-  it("should be able to add new columns after hiding some (metabase#15393)", () => {
-    H.openNativeEditor();
-
-    H.NativeEditor.type("select 1 as visible, 2 as hidden");
-    cy.findByTestId("native-query-editor-container")
-      .icon("play")
-      .as("runQuery")
-      .click();
-
-    cy.findByTestId("viz-settings-button").click();
-    cy.findByTestId("sidebar-left")
-      .as("sidebar")
-      .contains(/hidden/i)
-      .siblings("[data-testid$=hide-button]")
-      .click();
-    cy.get("@editor").type("{movetoend}, 3 as added");
-    cy.get("@runQuery").click();
-    cy.get("@sidebar").contains(/added/i);
-  });
-=======
   it(
     "should be able to add new columns after hiding some (metabase#15393)",
     { tags: "@flaky" },
     () => {
-      H.openNativeEditor();
-      cy.realType("select 1 as visible, 2 as hidden");
+      H.NativeEditor.type("select 1 as visible, 2 as hidden");
       cy.findByTestId("native-query-editor-container")
         .icon("play")
         .as("runQuery")
@@ -265,7 +243,6 @@
       cy.get("@sidebar").contains(/added/i);
     },
   );
->>>>>>> 670ee259
 
   it("should recognize template tags and save them as parameters", () => {
     H.openNativeEditor();
