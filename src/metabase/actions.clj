(ns metabase.actions
  "Code related to the new writeback Actions."
  (:require
   [clojure.spec.alpha :as s]
   [metabase.api.common :as api]
   [metabase.driver :as driver]
   [metabase.mbql.normalize :as mbql.normalize]
   [metabase.mbql.schema :as mbql.s]
   [metabase.mbql.util :as mbql.u]
   [metabase.models.action :as action]
   [metabase.models.database :refer [Database]]
   [metabase.models.setting :as setting]
   [metabase.util :as u]
   [metabase.util.i18n :as i18n]
   [schema.core :as schema]
   [toucan.db :as db]))

(setting/defsetting experimental-enable-actions
  (i18n/deferred-tru "Whether to enable using the new experimental Actions features globally. (Actions must also be enabled for each Database.)")
  :default false
  :type :boolean
  :visibility :public)

(setting/defsetting database-enable-actions
  (i18n/deferred-tru "Whether to enable using the new experimental Actions for a specific Database.")
  :default false
  :type :boolean
  :visibility :public
  :database-local :only)

(defn check-actions-enabled
  "Function that checks that the [[metabase.actions/experimental-enable-actions]] feature flag is enabled, and
  throws a 400 response if not"
  []
  (api/check (experimental-enable-actions) 400 (i18n/tru "Actions are not enabled.")))

(defn +check-actions-enabled
  "Ring middleware that checks that the [[metabase.actions/experimental-enable-actions]] feature flag is enabled, and
  returns a 400 response if not"
  [handler]
  (fn [request respond raise]
    (if (experimental-enable-actions)
      (handler request respond raise)
      (raise (ex-info (i18n/tru "Actions are not enabled.")
                      {:status-code 400})))))

(defn +check-data-apps-enabled
  "Ring middleware that checks that the [[metabase.model.action/check-data-apps-enabled]], and
  returns a 400 response if not"
  [handler]
  (fn [request respond raise]
    (try
      (action/check-data-apps-enabled)
      (catch Exception e
        (raise e)))
    (handler request respond raise)))

(defmulti normalize-action-arg-map
  "Normalize the `arg-map` passed to [[perform-action!]] for a specific `action`."
  {:arglists '([action arg-map]), :added "0.44.0"}
  (fn [action _arg-map]
    (keyword action)))

(defmethod normalize-action-arg-map :default
  [_action arg-map]
  arg-map)

(defmulti action-arg-map-spec
  "Return the appropriate spec to use to validate the arg map passed to [[perform-action!*]].

    (action-arg-map-spec :row/create) => :actions.args.crud/row.create"
  {:arglists '([action]), :added "0.44.0"}
  keyword)

(defmethod action-arg-map-spec :default
  [_action]
  any?)

(defmulti perform-action!*
  "Multimethod for doing an Action. The specific `action` is a keyword like `:row/create` or `:bulk/create`; the shape
  of `arg-map` depends on the action being performed. [[action-arg-map-spec]] returns the appropriate spec to use to
  validate the args for a given action. When implementing a new action type, be sure to implement both this method
  and [[action-arg-map-spec]].

  At the time of this writing Actions are performed with either `POST /api/action/:action-namespace/:action-name`,
  which passes in the request body as `args-map` directly, or `POST
  /api/action/:action-namespace/:action-name/:table-id`, which passes in an `args-map` like

    {:table-id <table-id>, :arg <request-body>}

  The former endpoint is currently used for the various `:row/*` Actions while the version with `:table-id` as part of
  the route is currently used for `:bulk/*` Actions.

  DON'T CALL THIS METHOD DIRECTLY TO PERFORM ACTIONS -- use [[perform-action!]] instead which does normalization,
  validation, and binds Database-local values."
  {:arglists '([driver action database arg-map]), :added "0.44.0"}
  (fn [driver action _database _arg-map]
    [(driver/dispatch-on-initialized-driver driver)
     (keyword action)])
  :hierarchy #'driver/hierarchy)

(defn- known-actions
  "Set of all known actions."
  []
  (into #{}
        (comp (filter sequential?)
              (map second))
        (keys (methods perform-action!*))))

(defmethod perform-action!* :default
  [driver action _database _arg-map]
  (let [action        (keyword action)
        known-actions (known-actions)]
    ;; return 404 if the action doesn't exist.
    (when-not (contains? known-actions action)
      (throw (ex-info (i18n/tru "Unknown Action {0}. Valid Actions are: {1}"
                                action
                                (pr-str known-actions))
                      {:status-code 404})))
    ;; return 400 if the action does exist but is not supported by this DB
    (throw (ex-info (i18n/tru "Action {0} is not supported for {1} Databases."
                              action
                              (pr-str driver))
                    {:status-code 400}))))

(def ^:dynamic *misc-value-cache*
  "A cache that lives for the duration of the top-level Action invoked by [[perform-action!]]. You can use this to store
  miscellaneous values such as things that need to be fetched from the application database to avoid duplicate calls
  in bulk actions that repeatedly call code that would only be called once by single-row Actions. Bound to an atom
  containing a map by [[perform-action!]]."
  nil)

(defn cached-value
  "Get a cached value from the [[*misc-value-cache*]] using a `unique-key` if it already exists. If it does not exist,
  calculate the value using `value-thunk`, cache it, then return it.

  `unique-key` must be unique app-wide. Something like

    [::cast-values table-id]

  is a good key."
  [unique-key value-thunk]
  (or (when *misc-value-cache*
        (get @*misc-value-cache* unique-key))
      (let [value (value-thunk)]
        (when *misc-value-cache*
          (swap! *misc-value-cache* assoc unique-key value))
        value)))

(defn perform-action!
  "Perform an `action`. Invoke this function for performing actions, e.g. in API endpoints;
  implement [[perform-action!*]] to add support for a new driver/action combo. The shape of `arg-map` depends on the
  `action` being performed. [[action-arg-map-spec]] returns the specific spec used to validate `arg-map` for a given
  `action`."
  [action arg-map]
  ;; Validate the arg map.
  (let [action  (keyword action)
        spec    (action-arg-map-spec action)
        arg-map (normalize-action-arg-map action arg-map)]
    (when (s/invalid? (s/conform spec arg-map))
      (throw (ex-info (format "Invalid Action arg map for %s: %s" action (s/explain-str spec arg-map))
                      (s/explain-data spec arg-map))))
    ;; Check that Actions are enabled globally.
    (when-not (experimental-enable-actions)
      (throw (ex-info (i18n/tru "Actions are not enabled.")
                      {:status-code 400})))
    ;; Check that Actions are enabled for this specific Database.
    (let [{database-id :database}                         arg-map
          {db-settings :settings, driver :engine, :as db} (api/check-404 (db/select-one Database :id database-id))]
      ;; make sure the Driver supports Actions.
      (when-not (driver/database-supports? driver :actions db)
        (throw (ex-info (i18n/tru "{0} Database {1} does not support actions."
                                  (u/qualified-name driver)
                                  (format "%d %s" (:id db) (pr-str (:name db))))
                        {:status-code 400, :database-id (:id db)})))
      ;; bind Database-local Settings for this Database and the misc value cache
      (binding [setting/*database-local-values* db-settings
                *misc-value-cache*              (atom {})]
        ;; make sure Actions are enabled for this Database
        (when-not (database-enable-actions)
          (throw (ex-info (i18n/tru "Actions are not enabled for Database {0}." database-id)
                          {:status-code 400})))
        ;; TODO -- need to check permissions once we have Actions-specific perms in place. For now just make sure the
        ;; current User is an admin. This check is only done if [[api/*current-user*]] is bound (which will always be
        ;; the case when invoked from an API endpoint) to make Actions testable separately from the API endpoints.
<<<<<<< HEAD
        (when api/*current-user*
=======
        (when @api/*current-user*
>>>>>>> bbbf73d6
          (api/check-superuser))
        ;; Ok, now we can hand off to [[perform-action!*]]
        (perform-action!* driver action db arg-map)))))

;;;; Action definitions.

;;; Common base spec for *all* Actions. All Actions at least require
;;;
;;;    {:database <id>}
;;;
;;; Anything else required depends on the action type.

(s/def :actions.args/id
  (s/and integer? pos?))

(s/def :actions.args.common/database
  :actions.args/id)

(s/def :actions.args/common
  (s/keys :req-un [:actions.args.common/database]))

;;; Common base spec for all CRUD row Actions. All CRUD row Actions at least require
;;;
;;;    {:database <id>, :query {:source-table <id>}}

(s/def :actions.args.crud.row.common.query/source-table
  :actions.args/id)

(s/def :actions.args.crud.row.common/query
  (s/keys :req-un [:actions.args.crud.row.common.query/source-table]))

(s/def :actions.args.crud.row/common
  (s/merge
   :actions.args/common
   (s/keys :req-un [:actions.args.crud.row.common/query])))

;;; the various `:row/*` Actions all treat their args map as an MBQL query.

(defn- normalize-as-mbql-query
  "Normalize `query` as an MBQL query. Optional arg `:exclude` is a set of *normalized* keys to exclude from recursive
  normalization, e.g. `:create-row` for the `:row/create` Action (we don't want to normalize the row input since
  preserving case and `snake_keys` in the request body is important)."
  ([query]
   (let [query (mbql.normalize/normalize (assoc query :type :query))]
     (try
       (schema/validate mbql.s/Query query)
       (catch Exception e
         (throw (ex-info
                 (ex-message e)
                 {:exception-data (ex-data e)
                  :status-code    400}))))
     query))

  ([query & {:keys [exclude]}]
   (let [query (update-keys query mbql.u/normalize-token)]
     (merge (select-keys query exclude)
            (normalize-as-mbql-query (apply dissoc query exclude))))))

;;;; `:row/create`

;;; row/create requires at least
;;;
;;;    {:database   <id>
;;;     :query      {:source-table <id>, :filter <mbql-filter-clause>}
;;;     :create-row <map>}

(defmethod normalize-action-arg-map :row/create
  [_action query]
  (normalize-as-mbql-query query :exclude #{:create-row}))

(s/def :actions.args.crud.row.create/create-row
  (s/map-of keyword? any?))

(s/def :actions.args.crud/row.create
  (s/merge
   :actions.args.crud.row/common
   (s/keys :req-un [:actions.args.crud.row.create/create-row])))

(defmethod action-arg-map-spec :row/create
  [_action]
  :actions.args.crud/row.create)

;;;; `:row/update`

;;; row/update requires at least
;;;
;;;    {:database   <id>
;;;     :query      {:source-table <id>, :filter <mbql-filter-clause>}
;;;     :update-row <map>}

(defmethod normalize-action-arg-map :row/update
  [_action query]
  (normalize-as-mbql-query query :exclude #{:update-row}))

(s/def :actions.args.crud.row.update.query/filter
  vector?) ; MBQL filter clause

(s/def :actions.args.crud.row.update/query
  (s/merge
   :actions.args.crud.row.common/query
   (s/keys :req-un [:actions.args.crud.row.update.query/filter])))

(s/def :actions.args.crud.row.update/update-row
  (s/map-of keyword? any?))

(s/def :actions.args.crud/row.update
  (s/merge
   :actions.args.crud.row/common
   (s/keys :req-un [:actions.args.crud.row.update/update-row
                    :actions.args.crud.row.update/query])))

(defmethod action-arg-map-spec :row/update
  [_action]
  :actions.args.crud/row.update)

;;;; `:row/delete`

;;; row/delete requires at least
;;;
;;;    {:database <id>
;;;     :query    {:source-table <id>, :filter <mbql-filter-clause>}}

(defmethod normalize-action-arg-map :row/delete
  [_action query]
  (normalize-as-mbql-query query))

(s/def :actions.args.crud.row.delete.query/filter
  vector?) ; MBQL filter clause

(s/def :actions.args.crud.row.delete/query
  (s/merge
   :actions.args.crud.row.common/query
   (s/keys :req-un [:actions.args.crud.row.delete.query/filter])))

(s/def :actions.args.crud/row.delete
  (s/merge
   :actions.args.crud.row/common
   (s/keys :req-un [:actions.args.crud.row.delete/query])))

(defmethod action-arg-map-spec :row/delete
  [_action]
  :actions.args.crud/row.delete)

;;;; Bulk actions

;;; All bulk Actions require at least
;;;
;;;    {:database <id>, :table-id <id>, :rows [{<key> <value>} ...]}

(s/def :actions.args.crud.bulk.common/table-id
  :actions.args/id)

(s/def :actions.args.crud.bulk/rows
  (s/cat :rows (s/+ (s/map-of string? any?))))

(s/def :actions.args.crud.bulk/common
  (s/merge
   :actions.args/common
   (s/keys :req-un [:actions.args.crud.bulk.common/table-id
                    :actions.args.crud.bulk/rows])))

;;; The request bodies for the bulk CRUD actions are all the same. The body of a request to `POST
;;; /api/action/:action-namespace/:action-name/:table-id` is just a vector of rows but the API endpoint itself calls
;;; [[perform-action!]] with
;;;
;;;    {:database <database-id>, :table-id <table-id>, :arg <request-body>}
;;;
;;; and we transform this to
;;;
;;;     {:database <database-id>, :table-id <table-id>, :rows <request-body>}

;;;; `:bulk/create`, `:bulk/delete`, `:bulk/update` -- these all have the exact same shapes

(defn- normalize-bulk-crud-action-arg-map
  [{:keys [database table-id], rows :arg, :as _arg-map}]
  {:database database, :table-id table-id, :rows (map #(update-keys % u/qualified-name) rows)})

(defmethod normalize-action-arg-map :bulk/create
  [_action arg-map]
  (normalize-bulk-crud-action-arg-map arg-map))

(defmethod action-arg-map-spec :bulk/create
  [_action]
  :actions.args.crud.bulk/common)

(defmethod normalize-action-arg-map :bulk/update
  [_action arg-map]
  (normalize-bulk-crud-action-arg-map arg-map))

(defmethod action-arg-map-spec :bulk/update
  [_action]
  :actions.args.crud.bulk/common)

;;;; `:bulk/delete`

;;; Request-body should look like:
;;;
;;;    ;; single pk, two rows
;;;    [{"ID": 76},
;;;     {"ID": 77}]
;;;
;;;    ;; multiple pks, one row
;;;    [{"PK1": 1, "PK2": "john"}]

(defmethod normalize-action-arg-map :bulk/delete
  [_action arg-map]
  (normalize-bulk-crud-action-arg-map arg-map))

(defmethod action-arg-map-spec :bulk/delete
  [_action]
  :actions.args.crud.bulk/common)<|MERGE_RESOLUTION|>--- conflicted
+++ resolved
@@ -183,11 +183,7 @@
         ;; TODO -- need to check permissions once we have Actions-specific perms in place. For now just make sure the
         ;; current User is an admin. This check is only done if [[api/*current-user*]] is bound (which will always be
         ;; the case when invoked from an API endpoint) to make Actions testable separately from the API endpoints.
-<<<<<<< HEAD
-        (when api/*current-user*
-=======
         (when @api/*current-user*
->>>>>>> bbbf73d6
           (api/check-superuser))
         ;; Ok, now we can hand off to [[perform-action!*]]
         (perform-action!* driver action db arg-map)))))
