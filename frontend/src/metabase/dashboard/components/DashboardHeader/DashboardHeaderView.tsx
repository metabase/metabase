import cx from "classnames";
import type { Location } from "history";
import type * as React from "react";
import { useState, useRef, useMemo, useCallback, useEffect } from "react";
import { t } from "ttag";

import EditBar from "metabase/components/EditBar";
import CS from "metabase/css/core/index.css";
import { updateDashboard } from "metabase/dashboard/actions";
import {
  getIsHeaderVisible,
  getIsSidebarOpen,
} from "metabase/dashboard/selectors";
import { color } from "metabase/lib/colors";
import { useDispatch, useSelector } from "metabase/lib/redux";
import { PLUGIN_COLLECTION_COMPONENTS } from "metabase/plugins";
import type { Collection, Dashboard } from "metabase-types/api";

import {
  EditWarning,
  HeaderRow,
  HeaderBadges,
  HeaderContent,
  HeaderButtonsContainer,
  HeaderButtonSection,
  HeaderLastEditInfoLabel,
  HeaderCaption,
  HeaderCaptionContainer,
  HeaderFixedWidthContainer,
  HeaderContainer,
} from "../../components/DashboardHeaderView.styled";
import { DashboardTabs } from "../../components/DashboardTabs/DashboardTabs";

interface DashboardHeaderViewProps {
  editingTitle?: string;
  editingSubtitle?: string;
  editingButtons?: JSX.Element[];
  editWarning?: string;
  headerButtons?: React.ReactNode[];
  headerClassName: string;
  location: Location;
  isEditing: boolean;
  isEditingInfo: boolean;
  isNavBarOpen: boolean;
  dashboard: Dashboard;
  collection: Collection;
  isBadgeVisible: boolean;
  isLastEditInfoVisible: boolean;
  onLastEditInfoClick: () => void;
  setDashboardAttribute: <Key extends keyof Dashboard>(
    key: Key,
    value: Dashboard[Key],
  ) => void;
}

export function DashboardHeaderComponent({
  editingTitle = "",
  editingSubtitle = "",
  editingButtons = [],
  editWarning,
  headerButtons = [],
<<<<<<< HEAD
  headerClassName = `py1 lg-py2 xl-py3 ${CS.wrapper}`,
=======
  headerClassName = cx(`py1 lg-py2 xl-py3`, CS.wrapper),
>>>>>>> ac0bb151
  location,
  isEditing,
  isNavBarOpen,
  dashboard,
  collection,
  isLastEditInfoVisible,
  onLastEditInfoClick,
  setDashboardAttribute,
}: DashboardHeaderViewProps) {
  const [showSubHeader, setShowSubHeader] = useState(true);
  const header = useRef<HTMLDivElement>(null);
  const dispatch = useDispatch();

  const isSidebarOpen = useSelector(getIsSidebarOpen);
  const isDashboardHeaderVisible = useSelector(getIsHeaderVisible);

  const _headerButtons = useMemo(
    () => (
      <HeaderButtonSection
        className="Header-buttonSection"
        isNavBarOpen={isNavBarOpen}
      >
        {headerButtons}
      </HeaderButtonSection>
    ),
    [headerButtons, isNavBarOpen],
  );

  const handleUpdateCaption = useCallback(
    async (name: string) => {
      await setDashboardAttribute("name", name);
      if (!isEditing) {
        await dispatch(updateDashboard({ attributeNames: ["name"] }));
      }
    },
    [setDashboardAttribute, isEditing, dispatch],
  );

  useEffect(() => {
    const timerId = setTimeout(() => {
      if (isLastEditInfoVisible) {
        setShowSubHeader(false);
      }
    }, 4000);
    return () => clearTimeout(timerId);
  }, [isLastEditInfoVisible]);

  return (
    <div>
      {isEditing && (
        <EditBar
          title={editingTitle}
          subtitle={editingSubtitle}
          buttons={editingButtons}
        />
      )}
      {editWarning && (
        <EditWarning className={CS.wrapper}>
          <span>{editWarning}</span>
        </EditWarning>
      )}
      <HeaderContainer
        isFixedWidth={dashboard?.width === "fixed"}
        isSidebarOpen={isSidebarOpen}
      >
        {isDashboardHeaderVisible && (
          <HeaderRow
            className={cx("QueryBuilder-section", headerClassName)}
            data-testid="dashboard-header"
            ref={header}
          >
            <HeaderFixedWidthContainer
              data-testid="fixed-width-dashboard-header"
              isNavBarOpen={isNavBarOpen}
              isFixedWidth={dashboard?.width === "fixed"}
            >
              <HeaderContent
                role="heading"
                hasSubHeader
                showSubHeader={showSubHeader}
              >
                <HeaderCaptionContainer>
                  <HeaderCaption
                    key={dashboard.name}
                    initialValue={dashboard.name}
                    placeholder={t`Add title`}
                    isDisabled={!dashboard.can_write}
                    data-testid="dashboard-name-heading"
                    onChange={handleUpdateCaption}
                  />
                  <PLUGIN_COLLECTION_COMPONENTS.CollectionInstanceAnalyticsIcon
                    color={color("brand")}
                    collection={collection}
                    entity="dashboard"
                  />
                </HeaderCaptionContainer>
                <HeaderBadges>
                  {isLastEditInfoVisible && (
                    <HeaderLastEditInfoLabel
                      item={dashboard}
                      onClick={onLastEditInfoClick}
                      className=""
                    />
                  )}
                </HeaderBadges>
              </HeaderContent>

              <HeaderButtonsContainer isNavBarOpen={isNavBarOpen}>
                {_headerButtons}
              </HeaderButtonsContainer>
            </HeaderFixedWidthContainer>
          </HeaderRow>
        )}
        <HeaderRow>
          <HeaderFixedWidthContainer
            data-testid="fixed-width-dashboard-tabs"
            isNavBarOpen={isNavBarOpen}
            isFixedWidth={dashboard?.width === "fixed"}
          >
            <DashboardTabs
              dashboardId={dashboard.id}
              location={location}
              isEditing={isEditing}
            />
          </HeaderFixedWidthContainer>
        </HeaderRow>
      </HeaderContainer>
    </div>
  );
}<|MERGE_RESOLUTION|>--- conflicted
+++ resolved
@@ -59,11 +59,7 @@
   editingButtons = [],
   editWarning,
   headerButtons = [],
-<<<<<<< HEAD
-  headerClassName = `py1 lg-py2 xl-py3 ${CS.wrapper}`,
-=======
   headerClassName = cx(`py1 lg-py2 xl-py3`, CS.wrapper),
->>>>>>> ac0bb151
   location,
   isEditing,
   isNavBarOpen,
