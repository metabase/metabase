(ns metabase.models.card
  "Underlying DB model for what is now most commonly referred to as a 'Question' in most user-facing situations. Card
  is a historical name, but is the same thing; both terms are used interchangeably in the backend codebase."
  (:require
   [clojure.set :as set]
   [clojure.tools.logging :as log]
   [medley.core :as m]
   [metabase.mbql.normalize :as mbql.normalize]
   [metabase.models.action :as action]
   [metabase.models.collection :as collection]
   [metabase.models.field-values :as field-values]
   [metabase.models.interface :as mi]
   [metabase.models.parameter-card :as parameter-card :refer [ParameterCard]]
   [metabase.models.params :as params]
   [metabase.models.permissions :as perms]
   [metabase.models.query :as query]
   [metabase.models.revision :as revision]
   [metabase.models.serialization.base :as serdes.base]
   [metabase.models.serialization.hash :as serdes.hash]
   [metabase.models.serialization.util :as serdes.util]
   [metabase.moderation :as moderation]
   [metabase.plugins.classloader :as classloader]
   [metabase.public-settings :as public-settings]
   [metabase.query-processor.util :as qp.util]
   [metabase.server.middleware.session :as mw.session]
   [metabase.util :as u]
   [metabase.util.i18n :refer [tru]]
   [toucan.db :as db]
   [toucan.models :as models]))

(models/defmodel Card :report_card)

;;; You can read/write a Card if you can read/write its parent Collection
(derive Card ::perms/use-parent-collection-perms)

;;; -------------------------------------------------- Hydration --------------------------------------------------

(mi/define-simple-hydration-method dashboard-count
  :dashboard_count
  "Return the number of Dashboards this Card is in."
  [{:keys [id]}]
  (db/count 'DashboardCard, :card_id id))

<<<<<<< HEAD
(defn parameter-card-count
  "Return the number of Parameters that this Card is in."
  {:hydrate :parameter_card_count}
  [{:keys [id]}]
  (db/count ParameterCard :card_id id))

(defn average-query-time
  "Average query time of card, taken by query executions which didn't hit cache.
  If it's nil we don't have any query executions on file"
  {:hydrate :average_query_time}
=======
(mi/define-simple-hydration-method average-query-time
  :average_query_time
  "Average query time of card, taken by query executions which didn't hit cache. If it's nil we don't have any query
  executions on file."
>>>>>>> 9c6997bb
  [{:keys [id]}]
  (-> (db/query {:select [:%avg.running_time]
                 :from [:query_execution]
                 :where [:and
                         [:not= :running_time nil]
                         [:not= :cache_hit true]
                         [:= :card_id id]]})
      first vals first))

(mi/define-simple-hydration-method last-query-start
  :last_query_start
  "Timestamp for start of last query of this card."
  [{:keys [id]}]
  (-> (db/query {:select [:%max.started_at]
                 :from [:query_execution]
                 :where [:and
                         [:not= :running_time nil]
                         [:not= :cache_hit true]
                         [:= :card_id id]]})
      first vals first))

;; There's more hydration in the shared metabase.moderation namespace, but it needs to be required:
(comment moderation/keep-me)


;;; --------------------------------------------------- Revisions ----------------------------------------------------

(defmethod revision/serialize-instance Card
  ([instance]
   (revision/serialize-instance Card nil instance))
  ([_model _id instance]
   (cond-> (dissoc instance :created_at :updated_at)
     ;; datasets should preserve edits to metadata
     (not (:dataset instance))
     (dissoc :result_metadata))))


;;; --------------------------------------------------- Lifecycle ----------------------------------------------------

(defn populate-query-fields
  "Lift `database_id`, `table_id`, and `query_type` from query definition when inserting/updating a Card."
  [{{query-type :type, :as outer-query} :dataset_query, :as card}]
  (merge (when-let [{:keys [database-id table-id]} (and query-type
                                                        (query/query->database-and-table-ids outer-query))]
           {:database_id database-id
            :table_id    table-id
            :query_type  (keyword query-type)})
         card))

(defn- populate-result-metadata
  "When inserting/updating a Card, populate the result metadata column if not already populated by inferring the
  metadata from the query."
  [{query :dataset_query, metadata :result_metadata, existing-card-id :id, :as card}]
  (cond
    ;; not updating the query => no-op
    (not query)
    (do
      (log/debug "Not inferring result metadata for Card: query was not updated")
      card)

    ;; passing in metadata => no-op
    metadata
    (do
      (log/debug "Not inferring result metadata for Card: metadata was passed in to insert!/update!")
      card)

    ;; this is an update, and dataset_query hasn't changed => no-op
    (and existing-card-id
         (= query (db/select-one-field :dataset_query Card :id existing-card-id)))
    (do
      (log/debugf "Not inferring result metadata for Card %s: query has not changed" existing-card-id)
      card)

    ;; query has changed (or new Card) and this is a native query => set metadata to nil
    ;;
    ;; we can't infer the metadata for a native query without running it, so it's better to have no metadata than
    ;; possibly incorrect metadata.
    (= (:type query) :native)
    (do
      (log/debug "Can't infer result metadata for Card: query is a native query. Setting result metadata to nil")
      (assoc card :result_metadata nil))

    ;; otherwise, attempt to infer the metadata. If the query can't be run for one reason or another, set metadata to
    ;; nil.
    :else
    (do
      (log/debug "Attempting to infer result metadata for Card")
      (let [inferred-metadata (not-empty (mw.session/with-current-user nil
                                           (classloader/require 'metabase.query-processor)
                                           (u/ignore-exceptions
                                             ((resolve 'metabase.query-processor/query->expected-cols) query))))]
        (assoc card :result_metadata inferred-metadata)))))

(defn- check-for-circular-source-query-references
  "Check that a `card`, if it is using another Card as its source, does not have circular references between source
  Cards. (e.g. Card A cannot use itself as a source, or if A uses Card B as a source, Card B cannot use Card A, and so
  forth.)"
  [{query :dataset_query, id :id}]      ; don't use `u/the-id` here so that we can use this with `pre-insert` too
  (loop [query query, ids-already-seen #{id}]
    (let [source-card-id (qp.util/query->source-card-id query)]
      (cond
        (not source-card-id)
        :ok

        (ids-already-seen source-card-id)
        (throw
         (ex-info (tru "Cannot save Question: source query has circular references.")
                  {:status-code 400}))

        :else
        (recur (or (db/select-one-field :dataset_query Card :id source-card-id)
                   (throw (ex-info (tru "Card {0} does not exist." source-card-id)
                                   {:status-code 404})))
               (conj ids-already-seen source-card-id))))))

(defn- maybe-normalize-query [card]
  (cond-> card
    (seq (:dataset_query card)) (update :dataset_query mbql.normalize/normalize)))

(defn- check-field-filter-fields-are-from-correct-database
  "Check that all native query Field filter parameters reference Fields belonging to the Database the query points
  against. This is done when saving a Card. The goal here is to prevent people from saving Cards with invalid queries
  -- it's better to error now then to error down the road in Query Processor land.

  The usual way a user gets into the situation of having a mismatch between the Database and Field Filters is by
  creating a native query in the Query Builder UI, adding parameters, and *then* changing the Database that the query
  targets. See https://github.com/metabase/metabase/issues/14145 for more details."
  [{{query-db-id :database, :as query} :dataset_query, :as card}]
  ;; for updates if `query` isn't being updated we don't need to validate anything.
  (when query
    (when-let [field-ids (not-empty (params/card->template-tag-field-ids card))]
      (doseq [{:keys [field-id field-name table-name field-db-id]} (db/query {:select    [[:field.id :field-id]
                                                                                          [:field.name :field-name]
                                                                                          [:table.name :table-name]
                                                                                          [:table.db_id :field-db-id]]
                                                                              :from      [[(db/resolve-model 'Field) :field]]
                                                                              :left-join [[(db/resolve-model 'Table) :table]
                                                                                          [:= :field.table_id :table.id]]
                                                                              :where     [:in :field.id (set field-ids)]})]
        (when-not (= field-db-id query-db-id)
          (throw (ex-info (letfn [(describe-database [db-id]
                                    (format "%d %s" db-id (pr-str (db/select-one-field :name 'Database :id db-id))))]
                            (tru "Invalid Field Filter: Field {0} belongs to Database {1}, but the query is against Database {2}"
                                 (format "%d %s.%s" field-id (pr-str table-name) (pr-str field-name))
                                 (describe-database field-db-id)
                                 (describe-database query-db-id)))
                          {:status-code           400
                           :query-database        query-db-id
                           :field-filter-database field-db-id})))))))

(defn- create-actions-when-is-writable! [{is-write? :is_write card-id :id}]
  (when is-write?
    (when-not (db/select-one action/QueryAction :card_id card-id)
      (action/insert! {:card_id card-id :type :query}))))

(defn- delete-actions-when-not-writable! [{is-write? :is_write card-id :id}]
  (when (not is-write?)
    (db/delete! action/QueryAction :card_id card-id)))

(defn- assert-valid-model
  "Check that the card is a valid model if being saved as one. Throw an exception if not."
  [{:keys [dataset dataset_query]}]
  (when dataset
    (let [template-tag-types (->> (vals (get-in dataset_query [:native :template-tags]))
                                  (map (comp keyword :type)))]
      (when (some (complement #{:card :snippet}) template-tag-types)
        (throw (ex-info (tru "A model made from a native SQL question cannot have a variable or field filter.")
                        {:status-code 400}))))))

;; TODO -- consider whether we should validate the Card query when you save/update it??
(defn- pre-insert [card]
  (let [defaults {:parameters         []
                  :parameter_mappings []}
        card     (merge defaults card)]
    (u/prog1 card
      ;; make sure this Card doesn't have circular source query references
      (check-for-circular-source-query-references card)
      (check-field-filter-fields-are-from-correct-database card)
      ;; TODO: add a check to see if all id in :parameter_mappings are in :parameters
      (assert-valid-model card)
      (params/assert-valid-parameters card)
      (params/assert-valid-parameter-mappings card)
      (collection/check-collection-namespace Card (:collection_id card)))))

(defn- post-insert [card]
  ;; if this Card has any native template tag parameters we need to update FieldValues for any Fields that are
  ;; eligible for FieldValues and that belong to a 'On-Demand' database
  (u/prog1 card
    (when-let [field-ids (seq (params/card->template-tag-field-ids card))]
      (log/info "Card references Fields in params:" field-ids)
      (field-values/update-field-values-for-on-demand-dbs! field-ids))
    (create-actions-when-is-writable! card)
    (parameter-card/upsert-or-delete-from-parameters! "card" (:id card) (:parameters card))))

(defonce
  ^{:doc "Atom containing a function used to check additional sandboxing constraints for Metabase Enterprise Edition.
  This is called as part of the `pre-update` method for a Card.

  For the OSS edition, there is no implementation for this function -- it is a no-op. For Metabase Enterprise Edition,
  the implementation of this function is
  [[metabase-enterprise.sandbox.models.group-table-access-policy/update-card-check-gtaps]] and is installed by that
  namespace."}
  pre-update-check-sandbox-constraints
  (atom identity))

(defn- pre-update [{archived? :archived, id :id, :as changes}]
  ;; TODO - don't we need to be doing the same permissions check we do in `pre-insert` if the query gets changed? Or
  ;; does that happen in the `PUT` endpoint?
  (u/prog1 changes
    (let [;; Fetch old card data if necessary, and share the data between multiple checks.
          old-card-info (when (or (:dataset changes)
                                  (get-in changes [:dataset_query :native]))
                          (db/select-one [Card :dataset_query :dataset] :id id))]
      ;; if the Card is archived, then remove it from any Dashboards
      (when archived?
        (db/delete! 'DashboardCard :card_id id))
      ;; if the template tag params for this Card have changed in any way we need to update the FieldValues for
      ;; On-Demand DB Fields
      (when (get-in changes [:dataset_query :native])
        (let [old-param-field-ids (params/card->template-tag-field-ids old-card-info)
              new-param-field-ids (params/card->template-tag-field-ids changes)]
          (when (and (seq new-param-field-ids)
                     (not= old-param-field-ids new-param-field-ids))
            (let [newly-added-param-field-ids (set/difference new-param-field-ids old-param-field-ids)]
              (log/info "Referenced Fields in Card params have changed. Was:" old-param-field-ids
                        "Is Now:" new-param-field-ids
                        "Newly Added:" newly-added-param-field-ids)
              ;; Now update the FieldValues for the Fields referenced by this Card.
              (field-values/update-field-values-for-on-demand-dbs! newly-added-param-field-ids)))))
      ;; make sure this Card doesn't have circular source query references if we're updating the query
      (when (:dataset_query changes)
        (check-for-circular-source-query-references changes))
      ;; Make sure any native query template tags match the DB in the query.
      (check-field-filter-fields-are-from-correct-database changes)
      ;; Make sure the Collection is in the default Collection namespace (e.g. as opposed to the Snippets Collection namespace)
      (collection/check-collection-namespace Card (:collection_id changes))
      (params/assert-valid-parameters changes)
      (params/assert-valid-parameter-mappings changes)
      (parameter-card/upsert-or-delete-from-parameters! "card" id (:parameters changes))
      ;; additional checks (Enterprise Edition only)
      (@pre-update-check-sandbox-constraints changes)
      ;; create Action and QueryAction when is_write is set true
      (create-actions-when-is-writable! changes)
      ;; delete Action and QueryAction when is_write is set false
      (delete-actions-when-not-writable! changes)
      (assert-valid-model (merge old-card-info changes)))))

;; Cards don't normally get deleted (they get archived instead) so this mostly affects tests
(defn- pre-delete [{:keys [id]}]
  ;; delete any ParameterCard that the parameters on this card linked to
  (parameter-card/delete-all-for-parameterized-object! "card" id)
  ;; delete any ParameterCard linked to this card
  (db/delete! ParameterCard :card_id id)
  (db/delete! 'QueryAction :card_id id)
  (db/delete! 'ModerationReview :moderated_item_type "card", :moderated_item_id id)
  (db/delete! 'Revision :model "Card", :model_id id))

(defn- result-metadata-out
  "Transform the Card result metadata as it comes out of the DB. Convert columns to keywords where appropriate."
  [metadata]
  (when-let [metadata (not-empty (mi/json-out-with-keywordization metadata))]
    (seq (map mbql.normalize/normalize-source-metadata metadata))))

(models/add-type! ::result-metadata
  :in mi/json-in
  :out result-metadata-out)

(mi/define-methods
 Card
 {:hydration-keys (constantly [:card])
  :types          (constantly {:dataset_query          :metabase-query
                               :display                :keyword
                               :embedding_params       :json
                               :query_type             :keyword
                               :result_metadata        ::result-metadata
                               :visualization_settings :visualization-settings
                               :parameters             :parameters-list
                               :parameter_mappings     :parameters-list})
  :properties     (constantly {::mi/timestamped? true
                               ::mi/entity-id    true})
  ;; Make sure we normalize the query before calling `pre-update` or `pre-insert` because some of the
  ;; functions those fns call assume normalized queries
  :pre-update     (comp populate-query-fields pre-update populate-result-metadata maybe-normalize-query)
  :pre-insert     (comp populate-query-fields pre-insert populate-result-metadata maybe-normalize-query)
  :post-insert    post-insert
  :pre-delete     pre-delete
  :post-select    public-settings/remove-public-uuid-if-public-sharing-is-disabled})

(defmethod serdes.hash/identity-hash-fields Card
  [_card]
  [:name (serdes.hash/hydrated-hash :collection "<none>") :created_at])

;;; ------------------------------------------------- Serialization --------------------------------------------------
(defmethod serdes.base/extract-query "Card" [_ opts]
  (serdes.base/extract-query-collections Card opts))

(defn- export-result-metadata [metadata]
  (when metadata
    (for [m metadata]
      (-> m
          (m/update-existing :table_id  serdes.util/export-table-fk)
          (m/update-existing :id        serdes.util/export-field-fk)
          (m/update-existing :field_ref serdes.util/export-mbql)))))

(defn- import-result-metadata [metadata]
  (when metadata
    (for [m metadata]
      (-> m
          (m/update-existing :table_id  serdes.util/import-table-fk)
          (m/update-existing :id        serdes.util/import-field-fk)
          (m/update-existing :field_ref serdes.util/import-mbql)))))

(defn- result-metadata-deps [metadata]
  (when (seq metadata)
    (reduce set/union (for [m (seq metadata)]
                        (reduce set/union (serdes.util/mbql-deps (:field_ref m))
                                [(when (:table_id m) #{(serdes.util/table->path (:table_id m))})
                                 (when (:id m)       #{(serdes.util/field->path (:id m))})])))))

(defmethod serdes.base/extract-one "Card"
  [_model-name _opts card]
  ;; Cards have :table_id, :database_id, :collection_id, :creator_id that need conversion.
  ;; :table_id and :database_id are extracted as just :table_id [database_name schema table_name].
  ;; :collection_id is extracted as its entity_id or identity-hash.
  ;; :creator_id as the user's email.
  (try
    (-> (serdes.base/extract-one-basics "Card" card)
        (update :database_id            serdes.util/export-fk-keyed 'Database :name)
        (update :table_id               serdes.util/export-table-fk)
        (update :collection_id          serdes.util/export-fk 'Collection)
        (update :creator_id             serdes.util/export-user)
        (update :made_public_by_id      serdes.util/export-user)
        (update :dataset_query          serdes.util/export-mbql)
        (update :parameter_mappings     serdes.util/export-parameter-mappings)
        (update :visualization_settings serdes.util/export-visualization-settings)
        (update :result_metadata        export-result-metadata))
    (catch Exception e
      (throw (ex-info "Failed to export Card" {:card card} e)))))

(defmethod serdes.base/load-xform "Card"
  [card]
  (-> card
      serdes.base/load-xform-basics
      (update :database_id            serdes.util/import-fk-keyed 'Database :name)
      (update :table_id               serdes.util/import-table-fk)
      (update :creator_id             serdes.util/import-user)
      (update :made_public_by_id      serdes.util/import-user)
      (update :collection_id          serdes.util/import-fk 'Collection)
      (update :dataset_query          serdes.util/import-mbql)
      (update :parameter_mappings     serdes.util/import-parameter-mappings)
      (update :visualization_settings serdes.util/import-visualization-settings)
      (update :result_metadata        import-result-metadata)))

(defmethod serdes.base/serdes-dependencies "Card"
  [{:keys [collection_id database_id dataset_query parameter_mappings result_metadata table_id visualization_settings]}]
  (->> (map serdes.util/mbql-deps parameter_mappings)
       (reduce set/union)
       (set/union #{[{:model "Database" :id database_id}]})
       ; table_id and collection_id are nullable.
       (set/union (when table_id #{(serdes.util/table->path table_id)}))
       (set/union (when collection_id #{[{:model "Collection" :id collection_id}]}))
       (set/union (result-metadata-deps result_metadata))
       (set/union (serdes.util/mbql-deps dataset_query))
       (set/union (serdes.util/visualization-settings-deps visualization_settings))
       vec))

(defmethod serdes.base/serdes-descendants "Card" [_model-name id]
  (let [card          (db/select-one Card :id id)
        source-table  (some->  card :dataset_query :query :source-table)
        template-tags (some->> card :dataset_query :native :template-tags vals (keep :card-id))
        snippets      (some->> card :dataset_query :native :template-tags vals (keep :snippet-id))]
    (set/union
      (when (and (string? source-table)
                 (.startsWith ^String source-table "card__"))
        #{["Card" (Integer/parseInt (.substring ^String source-table 6))]})
      (when (seq template-tags)
        (set (for [card-id template-tags]
               ["Card" card-id])))
      (when (seq snippets)
        (set (for [snippet-id snippets]
               ["NativeQuerySnippet" snippet-id]))))))

(serdes.base/register-ingestion-path! "Card" (serdes.base/ingestion-matcher-collected "collections" "Card"))<|MERGE_RESOLUTION|>--- conflicted
+++ resolved
@@ -41,23 +41,10 @@
   [{:keys [id]}]
   (db/count 'DashboardCard, :card_id id))
 
-<<<<<<< HEAD
-(defn parameter-card-count
-  "Return the number of Parameters that this Card is in."
-  {:hydrate :parameter_card_count}
-  [{:keys [id]}]
-  (db/count ParameterCard :card_id id))
-
-(defn average-query-time
-  "Average query time of card, taken by query executions which didn't hit cache.
-  If it's nil we don't have any query executions on file"
-  {:hydrate :average_query_time}
-=======
 (mi/define-simple-hydration-method average-query-time
   :average_query_time
   "Average query time of card, taken by query executions which didn't hit cache. If it's nil we don't have any query
   executions on file."
->>>>>>> 9c6997bb
   [{:keys [id]}]
   (-> (db/query {:select [:%avg.running_time]
                  :from [:query_execution]
