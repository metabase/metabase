--- conflicted
+++ resolved
@@ -71,15 +71,9 @@
                 triggerClasses={cx(
                   CS.block,
                   CS.p2,
-<<<<<<< HEAD
                   CS.bgErrorHover,
                   CS.textError,
                   CS.textWhiteHover,
-=======
-                  "bg-error-hover",
-                  "text-error",
-                  "text-white-hover",
->>>>>>> 3fbfeddf
                   CS.cursorPointer,
                 )}
               >
