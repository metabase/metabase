--- conflicted
+++ resolved
@@ -218,9 +218,6 @@
 
 ## Viewing the SQL that powers your question
 
-<<<<<<< HEAD
-Under the hood, all Metabase questions are SQL (gasp!). If you're curious to see the SQL that will get run when you ask your question, you can click the little console icon in the top-right of the notebook editor. In the modal that opens up, you'll also be given the option to start a new query in the SQL editor using this generated SQL as a starting point (assuming you have [SQL permissions](../../permissions/data.md#query-builder-and-native-create-queries-permission) to that database). It's a nice little shortcut to have Metabase write some boilerplate SQL for you, but then allows you to tweak and customize the query.
-=======
 ![View the SQL](../images/view-the-sql.png)
 
 Under the hood, all Metabase questions are SQL (gasp!). To view the SQL that Metabase will run when you click **Visualize**, click the little **Console** icon in the top right of the query builder. Metabase will preview the SQL in a sidebar:
@@ -237,7 +234,6 @@
 2. Click **Convert the question to SQL** option in the bottom right below the SQL code.
 
 Conversion is a one-way street: you can't convert a SQL question back into a query builder question.
->>>>>>> 50a03a19
 
 ## Play around with saved questions
 
