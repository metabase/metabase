import { type ReactNode, type JSX, useEffect, useMemo } from "react";
import { memo } from "react";
import { Provider } from "react-redux";

import { AppInitializeController } from "embedding-sdk/components/private/AppInitializeController";
import {} from "embedding-sdk/components/private/PublicComponentWrapper";
import type { SdkPluginsConfig } from "embedding-sdk/lib/plugins";
import { getEmbeddingThemeOverride } from "embedding-sdk/lib/theme/get-embedding-theme";
import { store } from "embedding-sdk/store";
import {
  setErrorComponent,
  setLoaderComponent,
  setPlugins,
} from "embedding-sdk/store/reducer";
import type { SDKConfig } from "embedding-sdk/types";
import type { MetabaseTheme } from "embedding-sdk/types/theme";
import { EmotionCacheProvider } from "metabase/styled-components/components/EmotionCacheProvider";
import { ThemeProvider } from "metabase/ui/components/theme/ThemeProvider";

import "metabase/css/vendor.css";
import "metabase/css/index.module.css";

interface MetabaseProviderProps {
  children: ReactNode;
  config: SDKConfig;
  pluginsConfig?: SdkPluginsConfig;
  theme?: MetabaseTheme;
}

const MetabaseProviderInternal = ({
  children,
  config,
  pluginsConfig,
  theme,
}: MetabaseProviderProps): JSX.Element => {
  const themeOverride = useMemo(() => {
    return theme && getEmbeddingThemeOverride(theme);
  }, [theme]);

  useEffect(() => {
    store.dispatch(setPlugins(pluginsConfig || null));
  }, [pluginsConfig]);

  useEffect(() => {
    store.dispatch(setLoaderComponent(config.loaderComponent ?? null));
  }, [config.loaderComponent]);

  useEffect(() => {
    store.dispatch(setErrorComponent(config.errorComponent ?? null));
  }, [config.errorComponent]);

  return (
    <Provider store={store}>
      <EmotionCacheProvider>
<<<<<<< HEAD
        <ThemeProvider theme={theme}>
          EmotionCacheProvider{" "}
          <AppInitializeController config={config}>
=======
        <ThemeProvider theme={themeOverride}>
          <AppInitializeController config={config} font={theme?.fontFamily}>
>>>>>>> e2c219b0
            {children}
          </AppInitializeController>
        </ThemeProvider>
      </EmotionCacheProvider>
    </Provider>
  );
};

export const MetabaseProvider = memo(MetabaseProviderInternal);<|MERGE_RESOLUTION|>--- conflicted
+++ resolved
@@ -52,14 +52,8 @@
   return (
     <Provider store={store}>
       <EmotionCacheProvider>
-<<<<<<< HEAD
-        <ThemeProvider theme={theme}>
-          EmotionCacheProvider{" "}
-          <AppInitializeController config={config}>
-=======
         <ThemeProvider theme={themeOverride}>
           <AppInitializeController config={config} font={theme?.fontFamily}>
->>>>>>> e2c219b0
             {children}
           </AppInitializeController>
         </ThemeProvider>
