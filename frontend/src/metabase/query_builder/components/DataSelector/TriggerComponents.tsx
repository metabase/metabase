--- conflicted
+++ resolved
@@ -85,11 +85,7 @@
 export function DatabaseTrigger({ database }: { database: Database }) {
   return database ? (
     <span
-<<<<<<< HEAD
-      className={cx(CS.textWrap, "text-grey no-decoration")}
-=======
-      className={cx("text-wrap text-grey", CS.noDecoration)}
->>>>>>> 1ba18765
+      className={cx(CS.textWrap, "text-grey", CS.noDecoration)}
       data-testid="selected-database"
     >
       {database.name}
@@ -103,11 +99,7 @@
 
 export function TableTrigger({ table }: { table: Table }) {
   return table ? (
-<<<<<<< HEAD
-    <span className={cx(CS.textWrap, "text-grey no-decoration")}>
-=======
-    <span className={cx("text-wrap text-grey", CS.noDecoration)}>
->>>>>>> 1ba18765
+    <span className={cx(CS.textWrap, "text-grey", CS.noDecoration)}>
       {table.display_name || table.name}
     </span>
   ) : (
