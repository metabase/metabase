(ns metabase.public-settings.premium-features
  "Settings related to checking premium token validity and which premium features it allows."
  (:require [cheshire.core :as json]
            [clj-http.client :as http]
            [clojure.core.memoize :as memoize]
            [clojure.spec.alpha :as spec]
            [clojure.string :as str]
            [clojure.tools.logging :as log]
            [environ.core :refer [env]]
            [metabase.config :as config]
            [metabase.models.setting :as setting :refer [defsetting]]
            [metabase.plugins.classloader :as classloader]
            [metabase.util :as u]
            [metabase.util.i18n :refer [deferred-tru trs tru]]
            [metabase.util.schema :as su]
            [schema.core :as schema]
            [toucan.db :as db]))

(def ^:private ValidToken
  "Schema for a valid premium token. Must be 64 lower-case hex characters."
  #"^[0-9a-f]{64}$")

(def store-url
  "URL to the MetaStore. Hardcoded by default but for development purposes you can use a local server. Specify the env
  var `METASTORE_DEV_SERVER_URL`."
  (or
   ;; only enable the changing the store url during dev because we don't want people switching it out in production!
   (when config/is-dev?
     (some-> (env :metastore-dev-server-url)
             ;; remove trailing slashes
             (str/replace  #"/$" "")))
   "https://store.metabase.com"))


;;; +----------------------------------------------------------------------------------------------------------------+
;;; |                                                TOKEN VALIDATION                                                |
;;; +----------------------------------------------------------------------------------------------------------------+

(defn- active-user-count []
  ;; NOTE: models.user imports public settings, which imports this namespace,
  ;; so we can't import the User model here.
  (db/count 'User :is_active true))

(defn- token-status-url [token]
  (when (seq token)
    (format "%s/api/%s/v2/status" store-url token)))

(def ^:private ^:const fetch-token-status-timeout-ms 10000) ; 10 seconds

(def ^:private TokenStatus
  {:valid                               schema/Bool
   :status                              su/NonBlankString
   (schema/optional-key :error-details) (schema/maybe su/NonBlankString)
   (schema/optional-key :features)      [su/NonBlankString]
   (schema/optional-key :trial)         schema/Bool
   (schema/optional-key :valid_thru)    su/NonBlankString ; ISO 8601 timestamp
   ;; don't explode in the future if we add more to the response! lol
   schema/Any                           schema/Any})

(schema/defn ^:private fetch-token-status* :- TokenStatus
  "Fetch info about the validity of `token` from the MetaStore."
  [token :- ValidToken]
  ;; attempt to query the metastore API about the status of this token. If the request doesn't complete in a
  ;; reasonable amount of time throw a timeout exception
  (log/info (trs "Checking with the MetaStore to see whether {0} is valid..."
                 ;; ValidToken will ensure the length of token is 64 chars long
                 (str (subs token 0 4) "..." (subs token 60 64))))
  (deref
   (future
     (try (some-> (token-status-url token)
                  (http/get {:query-params {:users     (active-user-count)
                                            :site-uuid (setting/get :site-uuid-for-premium-features-token-checks)}})
                  :body
                  (json/parse-string keyword))
          ;; if there was an error fetching the token, log it and return a generic message about the
          ;; token being invalid. This message will get displayed in the Settings page in the admin panel so
          ;; we do not want something complicated
          (catch clojure.lang.ExceptionInfo e
            (log/error e (trs "Error fetching token status:"))
            (let [body (u/ignore-exceptions (some-> (ex-data e) :body (json/parse-string keyword)))]
              (or
               body
               {:valid         false
                :status        (tru "Unable to validate token")
                :error-details (.getMessage e)})))))
   fetch-token-status-timeout-ms
   {:valid         false
    :status        (tru "Unable to validate token")
    :error-details (tru "Token validation timed out.")}))

(def ^{:arglists '([token])} fetch-token-status
  "TTL-memoized version of `fetch-token-status*`. Caches API responses for 5 minutes. This is important to avoid making
  too many API calls to the Store, which will throttle us if we make too many requests; putting in a bad token could
  otherwise put us in a state where `valid-token->features*` made API calls over and over, never itself getting cached
  because checks failed. "
  (memoize/ttl
   fetch-token-status*
   :ttl/threshold (* 1000 60 5)))

(schema/defn ^:private valid-token->features* :- #{su/NonBlankString}
  [token :- ValidToken]
  (let [{:keys [valid status features error-details]} (fetch-token-status token)]
    ;; if token isn't valid throw an Exception with the `:status` message
    (when-not valid
      (throw (ex-info status
               {:status-code 400, :error-details error-details})))
    ;; otherwise return the features this token supports
    (set features)))

(def ^:private ^:const valid-token-recheck-interval-ms
  "Amount of time to cache the status of a valid embedding token before forcing a re-check"
  (* 1000 60 60 24)) ; once a day

(def ^:private ^{:arglists '([token])} valid-token->features
  "Check whether `token` is valid. Throws an Exception if not. Returns a set of supported features if it is."
  ;; this is just `valid-token->features*` with some light caching
  (memoize/ttl valid-token->features*
    :ttl/threshold valid-token-recheck-interval-ms))


;;; +----------------------------------------------------------------------------------------------------------------+
;;; |                                             SETTING & RELATED FNS                                              |
;;; +----------------------------------------------------------------------------------------------------------------+

(defsetting premium-embedding-token     ; TODO - rename this to premium-features-token?
  (deferred-tru "Token for premium features. Go to the MetaStore to get yours!")
  :setter
  (fn [new-value]
    ;; validate the new value if we're not unsetting it
    (try
      (when (seq new-value)
        (when (schema/check ValidToken new-value)
          (throw (ex-info (tru "Token format is invalid.")
                   {:status-code 400, :error-details "Token should be 64 hexadecimal characters."})))
        (valid-token->features new-value)
        (log/info (trs "Token is valid.")))
      (setting/set-value-of-type! :string :premium-embedding-token new-value)
      (catch Throwable e
        (log/error e (trs "Error setting premium features token"))
        (throw (ex-info (.getMessage e) (merge
                                         {:message (.getMessage e), :status-code 400}
                                         (ex-data e)))))))) ; merge in error-details if present

(schema/defn ^:private token-features :- #{su/NonBlankString}
  "Get the features associated with the system's premium features token."
  []
  (try
    (or (some-> (premium-embedding-token) valid-token->features)
        #{})
    (catch Throwable e
      (log/error (trs "Error validating token") ":" (ex-message e))
      (log/debug e (trs "Error validating token"))
      #{})))

(defn- has-any-features?
  "True if we have a valid premium features token with ANY features."
  []
  (boolean (seq (token-features))))

(defn has-feature?
  "Does this instance's premium token have `feature`?

    (has-feature? :sandboxes)          ; -> true
    (has-feature? :toucan-management)  ; -> false"
  [feature]
  (contains? (token-features) (name feature)))

(defn- default-premium-feature-getter [feature]
  (fn []
    (and config/ee-available?
         (has-feature? feature))))

(defmacro ^:private define-premium-feature
  "Convenience for generating a [[metabase.models.setting/defsetting]] form for a premium token feature. (The Settings
  definitions for Premium token features all look more or less the same, so this prevents a lot of code duplication.)"
  [setting-name docstring feature & {:as options}]
  (let [options (merge {:type       :boolean
                        :visibility :public
                        :setter     :none
                        :getter     `(default-premium-feature-getter ~(some-> feature name))}
                       options)]
    `(defsetting ~setting-name
       ~docstring
       ~@(mapcat identity options))))

(define-premium-feature hide-embed-branding?
  "Logo Removal and Full App Embedding. Should we hide the 'Powered by Metabase' attribution on the embedding pages?
   `true` if we have a valid premium embedding token."
  :embedding
  ;; This specific feature DOES NOT require the EE code to be present in order for it to return truthy, unlike
  ;; everything else.
  :getter #(has-feature? :embedding))

(define-premium-feature enable-whitelabeling?
  "Should we allow full whitelabel embedding (reskinning the entire interface?)"
  :whitelabel)

(define-premium-feature enable-audit-app?
  "Should we enable the Audit Logs interface in the Admin UI?"
  :audit-app)

(define-premium-feature enable-sandboxes?
  "Should we enable data sandboxes (row-level permissions)?"
  :sandboxes)

(define-premium-feature enable-sso?
  "Should we enable advanced SSO features (SAML and JWT authentication; role and group mapping)?"
  :sso)

(define-premium-feature ^{:added "0.41.0"} enable-advanced-config?
  "Should we enable knobs and levers for more complex orgs (granular caching controls, allow-lists email domains for
  notifications, more in the future)?"
  :advanced-config)

(define-premium-feature ^{:added "0.41.0"} enable-advanced-permissions?
  "Should we enable extra knobs around permissions (block access, and in the future, moderator roles, feature-level
  permissions, etc.)?"
  :advanced-permissions)

(define-premium-feature ^{:added "0.41.0"} enable-content-management?
  "Should we enable official Collections, Question verifications (and more in the future, like workflows, forking,
  etc.)?"
  :content-management)

(defsetting is-hosted?
  "Is the Metabase instance running in the cloud?"
  :type       :boolean
  :visibility :public
  :setter     :none
  :getter     (fn [] (boolean ((token-features) "hosting"))))

;; `enhancements` are not currently a specific "feature" that EE tokens can have or not have. Instead, it's a
;; catch-all term for various bits of EE functionality that we assume all EE licenses include. (This may change in the
;; future.)
;;
;; By checking whether `(token-features)` is non-empty we can see whether we have a valid EE token. If the token is
;; valid, we can enable EE enhancements.
;;
;; DEPRECATED -- it should now be possible to use the new 0.41.0+ features for everything previously covered by
;; 'enhancements'.
(define-premium-feature ^:deprecated enable-enhancements?
  "Should we various other enhancements, e.g. NativeQuerySnippet collection permissions?"
  nil
  :getter #(and config/ee-available? (has-any-features?)))


;;; +----------------------------------------------------------------------------------------------------------------+
;;; |                                             Defenterprise Macro                                                |
;;; +----------------------------------------------------------------------------------------------------------------+

(defn- in-ee?
  "Is the current namespace an Enterprise Edition namespace?"
  []
  (str/starts-with? (ns-name *ns*) "metabase-enterprise"))

<<<<<<< HEAD
; {'ee-fn-name {:feature  :sso
;               :fallback :oss
;               :oss      'oss-fn
;               :ee       'ee-fn}}
(defonce ^{:doc "A map from EE functions (as [namespace function] tuples) to anonymous fns which have the same body as
                their OSS equivalents. These fns are called when the EE function must fallback to the OSS behavior due
                to absence of a feature flag."}
=======
(defonce
  ^{:doc "A map from fully-qualified EE function names to maps which include their EE and OSS implementations, as well
         as any additional options. This information is used to dynamically dispatch a call to the right implementation,
         depending on the available feature flags.

         For example:
           {ee-ns/ee-fn-name {:oss      oss-fn
                              :ee       ee-fn
                              :feature  :embedding
                              :fallback :oss}"}
>>>>>>> 7e63c084
  registry
  (atom {}))

(defn register-mapping!
<<<<<<< HEAD
  "Adds new values to the `registry`, associated with the provided function."
  [fn-name ee-ns values]
  (let [ee-fn-name (symbol (str ee-ns "/" fn-name))]
    (swap! registry update ee-fn-name merge values)))
=======
  "Adds new values to the `registry`, associated with the provided function name."
  [ee-fn-name values]
  (swap! registry update ee-fn-name merge values))
>>>>>>> 7e63c084

(defn- check-feature
  [feature]
  (or (= feature :none)
      (if (= feature :any)
        (enable-enhancements?)
        (has-feature? feature))))

(defn dynamic-ee-oss-fn
<<<<<<< HEAD
  "Tries to require an enterprise namespace and resolve the provided function. Returns `nil` if EE code is not
  available, the function is not found, or any other error occurs. Memoized in production to avoid unecessary repeat
  calls to `classloader/require` and `ns-resolve`."
  [ee-ns fn-name]
  (fn [& args]
    (let [ee-fn-name (symbol (str ee-ns "/" fn-name))]
      (u/ignore-exceptions (classloader/require ee-ns))
      (let [{:keys [ee oss feature fallback]} (get @registry ee-fn-name)]
        (cond
          (and ee (check-feature feature))
          (apply ee args)

          (and ee (fn? fallback))
          (apply fallback args)

          :else
          (apply oss args))))))
=======
  "Dynamically tries to require an enterprise namespace and determine the correct implementation to call, based on the
  availability of EE code and the necessary premium feature. Returns a fn which, when invoked, applies its args to one
  of the EE implementation, the OSS implementation, or the fallback function."
  [ee-ns ee-fn-name]
  (fn [& args]
    (u/ignore-exceptions (classloader/require ee-ns))
    (let [{:keys [ee oss feature fallback]} (get @registry ee-fn-name)]
      (cond
        (and ee (check-feature feature))
        (apply ee args)

        (and ee (fn? fallback))
        (apply fallback args)

        :else
        (apply oss args)))))
>>>>>>> 7e63c084

(defn- validate-ee-args
  "Throws an exception if the required :feature option is not present."
  [{feature :feature :as options}]
  (when-not feature
    (throw (ex-info (trs "The :feature option is required when using defenterprise in an EE namespace!")
                    {:options options}))))

(defn- oss-options-error
  "The exception to throw when the provided option is not included in the `options` map."
  [option options]
  (ex-info (trs "{0} option for defenterprise should not be set in an OSS namespace! Set it on the EE function instead." option)
           {:options options}))

(defn validate-oss-args
  "Throws exceptions if EE options are provided, or if an EE namespace is not provided."
  [ee-ns {:keys [feature fallback] :as options}]
  (when-not ee-ns
    (throw (Exception. (str (trs "An EE namespace must be provided when using defenterprise in an OSS namespace!")
                            " "
                            (trs "Add it immediately before the argument list.")))))
  (when feature (throw (oss-options-error :feature options)))
  (when fallback (throw (oss-options-error :fallback options))))

(defn- docstr-exception
  "The exception to throw when defenterprise is used without a docstring."
  [fn-name]
  (Exception. (tru "Enterprise function {0}/{1} does not have a docstring. Go add one!" (ns-name *ns*) fn-name)))

(defmacro defenterprise-impl
  "Impl macro for `defenterprise` and `defenterprise-schema`. Don't use this directly."
  [{:keys [fn-name docstr ee-ns fn-tail options schema? return-schema]}]
  (when-not docstr (throw (docstr-exception fn-name)))
  (let [oss-or-ee (if (in-ee?) :ee :oss)]
    (case oss-or-ee
<<<<<<< HEAD
      :ee (validate-ee-args options)
      :oss (validate-oss-args '~ee-ns options))
    `(let [ee-ns# (or '~ee-ns '~(ns-name *ns*))
           f#     ~(if schema?
                    `(schema/fn ~(symbol (str fn-name)) :- ~return-schema ~@fn-tail)
                    `(fn ~(symbol (str fn-name)) ~@fn-tail))]
        (register-mapping! '~fn-name ee-ns# (merge ~options {~oss-or-ee f#}))
        (def
          ~(vary-meta fn-name assoc :arglists ''([& args]))
          (dynamic-ee-oss-fn ee-ns# '~fn-name)))))
=======
      :ee  (validate-ee-args options)
      :oss (validate-oss-args '~ee-ns options))
    `(let [ee-ns#        (or '~ee-ns '~(ns-name *ns*))
           ee-fn-name#   (symbol (str ee-ns# "/" '~fn-name))
           oss-or-ee-fn# ~(if schema?
                           `(schema/fn ~(symbol (str fn-name)) :- ~return-schema ~@fn-tail)
                           `(fn ~(symbol (str fn-name)) ~@fn-tail))]
        (register-mapping! ee-fn-name# (merge ~options {~oss-or-ee oss-or-ee-fn#}))
        (def
          ~(vary-meta fn-name assoc :arglists ''([& args]))
          (dynamic-ee-oss-fn ee-ns# ee-fn-name#)))))
>>>>>>> 7e63c084

(defn- options-conformer
  [conformed-options]
  (into {}
        (map #(-> % second vals vec)
             conformed-options)))

(spec/def ::defenterprise-options
  (spec/&
   (spec/*
    (spec/alt
     :feature  (spec/cat :k #{:feature}  :v keyword?)
     :fallback (spec/cat :k #{:fallback} :v #(or (#{:oss} %) (symbol? %)))))
   (spec/conformer options-conformer)))

(spec/def ::defenterprise-args
  (spec/cat :docstr  (spec/? string?)
            :ee-ns   (spec/? symbol?)
            :options (spec/? ::defenterprise-options)
            :fn-tail (spec/* any?)))

(spec/def ::defenterprise-schema-args
  (spec/cat :return-schema      (spec/? (spec/cat :- #{:-}
                                                  :schema any?))
            :defenterprise-args (spec/? ::defenterprise-args)))

(defmacro defenterprise
  "Defines a function that has separate implementations between the Metabase Community Edition (aka OSS) and
  Enterprise Edition (EE).

  When used in a OSS namespace, defines a function that should have a corresponding implementation in an EE namespace
  (using the same macro). The EE implementation will be used preferentially to the OSS implementation if it is available.
  The first argument after the function name should be a symbol of the namespace containing the EE implementation. The
  corresponding EE function must have the same name as the OSS function.

  When used in an EE namespace, the namespace of the corresponding OSS implementation does not need to be included --
  it will be inferred automatically, as long as a corresponding [[defenterprise]] call exists in an OSS namespace.

  Two additional options can be defined, when using this macro in an EE namespace. These options should be defined
  immediately before the args list of the function:

  ###### `:feature`

  A keyword representing a premium feature which must be present for the EE implementation to be used. Use `:any` to
  require a valid premium token with at least one feature, but no specific feature. Use `:none` to always run the
  EE implementation if available, regardless of token.

  ###### `:fallback`

  The keyword `:oss`, or a function representing the fallback mechanism which should be used if the instance does not
  have the premium feature defined by the :feature option. If a function is provided, it will be called with the same
  args as the EE function. If `:oss` is provided, it causes the OSS implementation of the function to be called.
  (Default: `:oss`)"
  [fn-name & defenterprise-args]
  {:pre [(symbol? fn-name)]}
  (let [parsed-args (spec/conform ::defenterprise-args defenterprise-args)
        _           (when (spec/invalid? parsed-args)
                          (throw (ex-info "Failed to parse defenterprise args"
<<<<<<< HEAD
                                          (spec/explain-data ::defenterprise-schema-args parsed-args))))
=======
                                          (spec/explain-data ::defenterprise-args parsed-args))))
>>>>>>> 7e63c084
        args        (assoc parsed-args :fn-name fn-name)]
    `(defenterprise-impl ~args)))

(defmacro defenterprise-schema
  "A version of defenterprise which allows for schemas to be defined for the args and return value. Schema syntax is
  the same as when using `schema/defn`. Otherwise identical to `defenterprise`; see the docstring of that macro for
  usage details."
  [fn-name & defenterprise-args]
  {:pre [(symbol? fn-name)]}
  (let [parsed-args (spec/conform ::defenterprise-schema-args defenterprise-args)
        _           (when (spec/invalid? parsed-args)
                          (throw (ex-info "Failed to parse defenterprise-schema args"
                                          (spec/explain-data ::defenterprise-schema-args parsed-args))))
        args        (-> (:defenterprise-args parsed-args)
                        (assoc :schema? true)
                        (assoc :return-schema (-> parsed-args :return-schema :schema))
                        (assoc :fn-name fn-name))]
    `(defenterprise-impl ~args)))<|MERGE_RESOLUTION|>--- conflicted
+++ resolved
@@ -253,15 +253,6 @@
   []
   (str/starts-with? (ns-name *ns*) "metabase-enterprise"))
 
-<<<<<<< HEAD
-; {'ee-fn-name {:feature  :sso
-;               :fallback :oss
-;               :oss      'oss-fn
-;               :ee       'ee-fn}}
-(defonce ^{:doc "A map from EE functions (as [namespace function] tuples) to anonymous fns which have the same body as
-                their OSS equivalents. These fns are called when the EE function must fallback to the OSS behavior due
-                to absence of a feature flag."}
-=======
 (defonce
   ^{:doc "A map from fully-qualified EE function names to maps which include their EE and OSS implementations, as well
          as any additional options. This information is used to dynamically dispatch a call to the right implementation,
@@ -272,21 +263,13 @@
                               :ee       ee-fn
                               :feature  :embedding
                               :fallback :oss}"}
->>>>>>> 7e63c084
   registry
   (atom {}))
 
 (defn register-mapping!
-<<<<<<< HEAD
-  "Adds new values to the `registry`, associated with the provided function."
-  [fn-name ee-ns values]
-  (let [ee-fn-name (symbol (str ee-ns "/" fn-name))]
-    (swap! registry update ee-fn-name merge values)))
-=======
   "Adds new values to the `registry`, associated with the provided function name."
   [ee-fn-name values]
   (swap! registry update ee-fn-name merge values))
->>>>>>> 7e63c084
 
 (defn- check-feature
   [feature]
@@ -296,25 +279,6 @@
         (has-feature? feature))))
 
 (defn dynamic-ee-oss-fn
-<<<<<<< HEAD
-  "Tries to require an enterprise namespace and resolve the provided function. Returns `nil` if EE code is not
-  available, the function is not found, or any other error occurs. Memoized in production to avoid unecessary repeat
-  calls to `classloader/require` and `ns-resolve`."
-  [ee-ns fn-name]
-  (fn [& args]
-    (let [ee-fn-name (symbol (str ee-ns "/" fn-name))]
-      (u/ignore-exceptions (classloader/require ee-ns))
-      (let [{:keys [ee oss feature fallback]} (get @registry ee-fn-name)]
-        (cond
-          (and ee (check-feature feature))
-          (apply ee args)
-
-          (and ee (fn? fallback))
-          (apply fallback args)
-
-          :else
-          (apply oss args))))))
-=======
   "Dynamically tries to require an enterprise namespace and determine the correct implementation to call, based on the
   availability of EE code and the necessary premium feature. Returns a fn which, when invoked, applies its args to one
   of the EE implementation, the OSS implementation, or the fallback function."
@@ -331,7 +295,6 @@
 
         :else
         (apply oss args)))))
->>>>>>> 7e63c084
 
 (defn- validate-ee-args
   "Throws an exception if the required :feature option is not present."
@@ -367,18 +330,6 @@
   (when-not docstr (throw (docstr-exception fn-name)))
   (let [oss-or-ee (if (in-ee?) :ee :oss)]
     (case oss-or-ee
-<<<<<<< HEAD
-      :ee (validate-ee-args options)
-      :oss (validate-oss-args '~ee-ns options))
-    `(let [ee-ns# (or '~ee-ns '~(ns-name *ns*))
-           f#     ~(if schema?
-                    `(schema/fn ~(symbol (str fn-name)) :- ~return-schema ~@fn-tail)
-                    `(fn ~(symbol (str fn-name)) ~@fn-tail))]
-        (register-mapping! '~fn-name ee-ns# (merge ~options {~oss-or-ee f#}))
-        (def
-          ~(vary-meta fn-name assoc :arglists ''([& args]))
-          (dynamic-ee-oss-fn ee-ns# '~fn-name)))))
-=======
       :ee  (validate-ee-args options)
       :oss (validate-oss-args '~ee-ns options))
     `(let [ee-ns#        (or '~ee-ns '~(ns-name *ns*))
@@ -390,7 +341,6 @@
         (def
           ~(vary-meta fn-name assoc :arglists ''([& args]))
           (dynamic-ee-oss-fn ee-ns# ee-fn-name#)))))
->>>>>>> 7e63c084
 
 (defn- options-conformer
   [conformed-options]
@@ -449,11 +399,7 @@
   (let [parsed-args (spec/conform ::defenterprise-args defenterprise-args)
         _           (when (spec/invalid? parsed-args)
                           (throw (ex-info "Failed to parse defenterprise args"
-<<<<<<< HEAD
-                                          (spec/explain-data ::defenterprise-schema-args parsed-args))))
-=======
                                           (spec/explain-data ::defenterprise-args parsed-args))))
->>>>>>> 7e63c084
         args        (assoc parsed-args :fn-name fn-name)]
     `(defenterprise-impl ~args)))
 
