--- conflicted
+++ resolved
@@ -29,13 +29,10 @@
 } from "metabase/query_builder/selectors";
 import type { Mode } from "metabase/visualizations/click-actions/Mode";
 import { getEmbeddingMode } from "metabase/visualizations/click-actions/lib/modes";
-<<<<<<< HEAD
 import * as MBLib from "metabase-lib";
 import type Question from "metabase-lib/v1/Question";
 import type { Card, Dataset } from "metabase-types/api";
 import type { QueryBuilderUIControls } from "metabase-types/store";
-=======
->>>>>>> 7d49b0b4
 
 type InteractiveQuestionContextType = {
   plugins: SdkPluginsConfig | null;
@@ -47,9 +44,6 @@
   withTitle?: boolean;
   customTitle?: React.ReactNode;
   withResetButton?: boolean;
-  onQueryChange: (query: MBLib.Query) => Promise<void>;
-  isFilterOpen: boolean;
-  setIsFilterOpen: (value: boolean) => void;
 };
 
 /**
@@ -66,6 +60,8 @@
 const returnNull = () => null;
 
 export const useInteractiveQuestionData = () => {
+  const dispatch = useDispatch();
+
   const question = useSelector(getQuestion);
   const card = useSelector(getCard);
   const result = useSelector(getFirstQueryResult);
@@ -82,6 +78,14 @@
   if (question) {
     question.alertType = returnNull; // FIXME: this removes "You can also get an alert when there are some results." feature for question
   }
+
+  const onQueryChange = async (query: MBLib.Query) => {
+    if (question) {
+      const nextLegacyQuery = MBLib.toLegacyQuery(query);
+      const nextQuestion = question.setDatasetQuery(nextLegacyQuery);
+      await dispatch(updateQuestion(nextQuestion, { run: true }));
+    }
+  };
 
   return {
     question,
@@ -92,6 +96,7 @@
     isQueryRunning,
     hasQuestionChanges,
     defaultHeight,
+    onQueryChange,
   };
 };
 
@@ -110,16 +115,6 @@
 const useLoadQuestion = ({ location, params }: UseLoadQuestionParams) => {
   const dispatch = useDispatch();
 
-<<<<<<< HEAD
-  const [isFilterOpen, setIsFilterOpen] = useState(false);
-
-  const globalPlugins = useSdkSelector(getPlugins);
-  const question = useSelector(getQuestion);
-  const card = useSelector(getCard);
-  const result = useSelector(getFirstQueryResult);
-  const uiControls = useSelector(getUiControls);
-=======
->>>>>>> 7d49b0b4
   const queryResults = useSelector(getQueryResults);
 
   const [isQuestionLoading, setIsQuestionLoading] = useState(true);
@@ -175,6 +170,8 @@
     customTitle?: ReactNode;
   }
 >) => {
+  const [isFilterOpen, setIsFilterOpen] = useState(false);
+
   const { isQuestionLoading, resetQuestion } = useLoadQuestion({
     location: location,
     params: params,
@@ -188,14 +185,6 @@
     () => question && getEmbeddingMode(question, plugins || undefined),
     [plugins, question],
   );
-
-  const onQueryChange = async (query: MBLib.Query) => {
-    if (question) {
-      const nextLegacyQuery = MBLib.toLegacyQuery(query);
-      const nextQuestion = question.setDatasetQuery(nextLegacyQuery);
-      await dispatch(updateQuestion(nextQuestion, { run: true }));
-    }
-  };
 
   return (
     <InteractiveQuestionContext.Provider
@@ -206,16 +195,9 @@
         onNavigateBack,
         withTitle,
         customTitle,
-<<<<<<< HEAD
-        withResetButton: hasQuestionChanges && withResetButton,
-        onQueryChange,
-        isFilterOpen,
-        setIsFilterOpen,
-=======
         withResetButton,
         mode,
         plugins,
->>>>>>> 7d49b0b4
       }}
     >
       {children}
