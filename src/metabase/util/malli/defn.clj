--- conflicted
+++ resolved
@@ -106,14 +106,7 @@
 
 (defmacro defn-
   "Same as defn, but creates a private def."
-<<<<<<< HEAD
-  [& [fn-name fn-tail]]
-  `(defn
-     ~(with-meta fn-name (assoc (meta fn-name) :private true))
-     ~@(rest fn-tail)))
-=======
   [fn-name & fn-tail]
   `(defn
      ~(with-meta fn-name (assoc (meta fn-name) :private true))
-     ~@fn-tail))
->>>>>>> 61012d1f
+     ~@fn-tail))