--- conflicted
+++ resolved
@@ -10,12 +10,9 @@
     :refer [NativeQuerySnippet]]
    [metabase.util :as u]
    [metabase.util.i18n :refer [tru]]
-<<<<<<< HEAD
    [metabase.util.malli :as mu]
    [metabase.util.malli.schema :as ms]
-=======
    #_{:clj-kondo/ignore [:deprecated-namespace]}
->>>>>>> 116cef2d
    [metabase.util.schema :as su]
    [schema.core :as s]
    [toucan2.core :as t2]))
