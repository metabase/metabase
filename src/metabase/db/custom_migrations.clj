--- conflicted
+++ resolved
@@ -361,7 +361,75 @@
         (eduction (map :dashboard_id) (t2/reducible-query {:select-distinct [:dashboard_id]
                                                            :from            [:dashboard_tab]}))))
 
-<<<<<<< HEAD
+(defn- destructure-revision-card-sizes
+  "Perform the best effort to destructure card sizes in revision.
+  The card in revision contains legacy field name and maybe even lacking fields."
+  [card]
+  {:size_x (or (get card :size_x)
+               (get card :sizeX)
+               4)
+   :size_y (or (get card :size_y)
+               (get card :sizeY)
+               4)
+   :row    (or (get card :row) 0)
+   :col    (or (get card :col) 0)})
+
+(defn- migrate-dashboard-grid-from-18-to-24
+  "Mirror of the forward algorithm we have in sql."
+  [card]
+  (let [{:keys [row col size_x size_y]} (destructure-revision-card-sizes card)]
+    ;; new_size_x = size_x + ((col + size_x + 1) // 3) - ((col + 1) // 3)
+    ;; new_col = col + ((col + 1) // 3)
+    {:size_x (- (+ size_x
+                   (quot (+ col size_x 1) 3))
+                (quot (+ col 1) 3))
+     :col    (+ col (quot (+ col 1) 3))
+     :size_y size_y
+     :row    row}))
+
+(defn- migrate-dashboard-grid-from-24-to-18
+  "Mirror of the rollback algorithm we have in sql."
+  [card]
+  (let [{:keys [row col size_x size_y]} (destructure-revision-card-sizes card)]
+    ;; new_size_x = size_x - ((size_x + col + 1) // 4 - (col + 1) // 4)
+    ;; new_col = col - (col + 1) // 4
+    {:size_x (if (= size_x 1)
+               1
+               (- size_x
+                  (-
+                   (quot (+ size_x col 1) 4)
+                   (quot (+ col 1) 4))))
+     :col    (- col (quot (+ col 1) 4))
+     :size_y size_y
+     :row    row}))
+
+(define-reversible-migration RevisionDashboardMigrateGridFrom18To24
+  (let [migrate! (fn [revision]
+                   (let [object (json/parse-string (:object revision) keyword)]
+                     (when (seq (:cards object))
+                       (try
+                         (t2/query {:update :revision
+                                    :set {:object (json/generate-string (update object :cards #(map migrate-dashboard-grid-from-18-to-24 %)))}
+                                    :where [:= :id (:id revision)]})
+                         (catch Throwable
+                                _)))))]
+
+    (run! migrate! (t2/reducible-query {:select [:*]
+                                        :from   [:revision]
+                                        :where  [:= :model "Dashboard"]})))
+  (let [roll-back! (fn [revision]
+                     (let [object (json/parse-string (:object revision) keyword)]
+                       (when (seq (:cards object))
+                         (try
+                           (t2/query {:update :revision
+                                      :set {:object (json/generate-string (update object :cards #(map migrate-dashboard-grid-from-24-to-18 %)))}
+                                      :where [:= :id (:id revision)]})
+                           (catch Throwable
+                                  _)))))]
+    (run! roll-back! (t2/reducible-query {:select [:*]
+                                          :from   [:revision]
+                                          :where  [:= :model "Dashboard"]}))))
+
 (define-migration RevisionMigrateLegacyColumnSettingsFieldRefs
   (let [update-one! (fn [{:keys [id object]}]
                       (let [object  (json/parse-string object)
@@ -445,74 +513,4 @@
                                                      [:like :object "%ref\\\\\",[\\\\\"field%"]
                                                      [:like :object "%ref\\\\\\\",[\\\\\\\"field%"]]
                                                     [:like :object "%join-alias%"]
-                                                    [:= :model "Card"]]}))))
-=======
-(defn- destructure-revision-card-sizes
-  "Perform the best effort to destructure card sizes in revision.
-  The card in revision contains legacy field name and maybe even lacking fields."
-  [card]
-  {:size_x (or (get card :size_x)
-               (get card :sizeX)
-               4)
-   :size_y (or (get card :size_y)
-               (get card :sizeY)
-               4)
-   :row    (or (get card :row) 0)
-   :col    (or (get card :col) 0)})
-
-(defn- migrate-dashboard-grid-from-18-to-24
-  "Mirror of the forward algorithm we have in sql."
-  [card]
-  (let [{:keys [row col size_x size_y]} (destructure-revision-card-sizes card)]
-    ;; new_size_x = size_x + ((col + size_x + 1) // 3) - ((col + 1) // 3)
-    ;; new_col = col + ((col + 1) // 3)
-    {:size_x (- (+ size_x
-                   (quot (+ col size_x 1) 3))
-                (quot (+ col 1) 3))
-     :col    (+ col (quot (+ col 1) 3))
-     :size_y size_y
-     :row    row}))
-
-(defn- migrate-dashboard-grid-from-24-to-18
-  "Mirror of the rollback algorithm we have in sql."
-  [card]
-  (let [{:keys [row col size_x size_y]} (destructure-revision-card-sizes card)]
-    ;; new_size_x = size_x - ((size_x + col + 1) // 4 - (col + 1) // 4)
-    ;; new_col = col - (col + 1) // 4
-    {:size_x (if (= size_x 1)
-               1
-               (- size_x
-                  (-
-                   (quot (+ size_x col 1) 4)
-                   (quot (+ col 1) 4))))
-     :col    (- col (quot (+ col 1) 4))
-     :size_y size_y
-     :row    row}))
-
-(define-reversible-migration RevisionDashboardMigrateGridFrom18To24
-  (let [migrate! (fn [revision]
-                   (let [object (json/parse-string (:object revision) keyword)]
-                     (when (seq (:cards object))
-                       (try
-                        (t2/query {:update :revision
-                                   :set {:object (json/generate-string (update object :cards #(map migrate-dashboard-grid-from-18-to-24 %)))}
-                                   :where [:= :id (:id revision)]})
-                        (catch Throwable
-                          _)))))]
-
-    (run! migrate! (t2/reducible-query {:select [:*]
-                                        :from   [:revision]
-                                        :where  [:= :model "Dashboard"]})))
-  (let [roll-back! (fn [revision]
-                     (let [object (json/parse-string (:object revision) keyword)]
-                       (when (seq (:cards object))
-                         (try
-                          (t2/query {:update :revision
-                                     :set {:object (json/generate-string (update object :cards #(map migrate-dashboard-grid-from-24-to-18 %)))}
-                                     :where [:= :id (:id revision)]})
-                          (catch Throwable
-                            _)))))]
-    (run! roll-back! (t2/reducible-query {:select [:*]
-                                          :from   [:revision]
-                                          :where  [:= :model "Dashboard"]}))))
->>>>>>> a7e7e0de
+                                                    [:= :model "Card"]]}))))