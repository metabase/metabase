(ns metabase.api.action-test
  (:require
   [clojure.test :refer :all]
   [metabase.api.action :as api.action]
   [metabase.models :refer [Card]]
   [metabase.models.action :refer [Action]]
   [metabase.models.user :as user]
   [metabase.test :as mt]
   [metabase.util :as u]
   [metabase.util.schema :as su]
   [schema.core :as s]
   [toucan.db :as db])
  (:import
   (java.util UUID)))

(comment api.action/keep-me)

(def ^:private ExpectedGetQueryActionAPIResponse
  "Expected schema for a query action as it should appear in the response for an API request to one of the GET endpoints."
  {:id                     su/IntGreaterThanOrEqualToZero
   :type                   (s/eq "query")
   :model_id               su/IntGreaterThanOrEqualToZero
   :database_id            su/IntGreaterThanOrEqualToZero
   :dataset_query          {:database su/IntGreaterThanOrEqualToZero
                            :type     (s/eq "native")
                            :native   {:query    s/Str
                                       s/Keyword s/Any}
                            s/Keyword s/Any}
   :parameters             s/Any
   :parameter_mappings     s/Any
   :visualization_settings su/Map
<<<<<<< HEAD
   :public_uuid            (s/maybe su/UUIDString)
   :made_public_by_id      (s/maybe su/IntGreaterThanOrEqualToZero)
=======
   :creator_id             su/IntGreaterThanZero
   :creator                user/DefaultUser
>>>>>>> 35c5ea91
   s/Keyword               s/Any})

(deftest list-actions-test
  (mt/with-actions-enabled
    (mt/with-non-admin-groups-no-root-collection-perms
      (mt/with-temp Card [{card-id :id} {:dataset true}]
        (mt/with-model-cleanup [Action]
          (let [posted-actions [{:name "Get example"
                                 :type "http"
                                 :model_id card-id
                                 :template {:method "GET"
                                            :url "https://example.com/{{x}}"}
                                 :parameters [{:id "x" :type "text"}]
                                 :public_uuid (str (UUID/randomUUID))
                                 :made_public_by_id (mt/user->id :crowberto)
                                 :response_handle ".body"
                                 :error_handle ".status >= 400"}
                                {:name "Query example"
                                 :type "query"
                                 :model_id card-id
                                 :dataset_query (update (mt/native-query {:query "update venues set name = 'foo' where id = {{x}}"})
                                                        :type name)
                                 :database_id (mt/id)
                                 :parameters [{:id "x" :type "number"}]
                                 :visualization_settings {:position "top"}}
                                {:name "Implicit example"
                                 :type "implicit"
                                 :model_id card-id
                                 :kind "row/create"
                                 :parameters [{:id "x" :type "number"}]}]]
            (doseq [initial-action posted-actions]
              (mt/user-http-request :crowberto :post 200 "action" initial-action))
            (let [response (mt/user-http-request :crowberto :get 200 (str "action?model-id=" card-id))]
              (is (partial= posted-actions
                            response))
              (doseq [action response
                      :when (= (:type action) "query")]
                (testing "Should return a query action deserialized (#23201)"
                  (is (schema= ExpectedGetQueryActionAPIResponse
                               action)))))
            (testing "Should not be allowed to list actions without permission on the model"
              (is (= "You don't have permissions to do that."
                     (mt/user-http-request :rasta :get 403 (str "action?model-id=" card-id)))
                  "Should not be able to list actions without read permission on the model"))
            (testing "Should not be possible to demote a model with actions"
              (is (partial= {:message "Cannot make a question from a model with actions"}
                            (mt/user-http-request :crowberto :put 500 (str "card/" card-id)
                                                  {:dataset false}))))))))))

(deftest get-action-test
  (testing "GET /api/action/:id"
    (mt/with-actions-enabled
      (mt/with-non-admin-groups-no-root-collection-perms
        (mt/with-actions [{:keys [action-id]} {}]
          (let [action (mt/user-http-request :crowberto :get 200 (format "action/%d" action-id))]
            (testing "Should return a query action deserialized (#23201)"
              (is (schema= ExpectedGetQueryActionAPIResponse
                           action))))
          (testing "Should not be allowed to get the action without permission on the model"
            (is (= "You don't have permissions to do that."
                   (mt/user-http-request :rasta :get 403 (format "action/%d" action-id))))))))))

(deftest unified-action-create-test
  (mt/with-actions-enabled
    (mt/with-non-admin-groups-no-root-collection-perms
      (mt/with-actions-test-data-tables #{"users" "categories"}
        (mt/with-actions [{card-id :id} {:dataset true :dataset_query (mt/mbql-query users)}
                          {exiting-implicit-action-id :action-id} {:type :implicit :kind "row/update"}]
          (doseq [initial-action [{:name "Get example"
                                   :description "A dummy HTTP action"
                                   :type "http"
                                   :model_id card-id
                                   :template {:method "GET"
                                              :url "https://example.com/{{x}}"}
                                   :parameters [{:id "x" :type "text"}]
                                   :response_handle ".body"
                                   :error_handle ".status >= 400"}
                                  {:name "Query example"
                                   :description "A simple update query action"
                                   :type "query"
                                   :model_id card-id
                                   :dataset_query (update (mt/native-query {:query "update users set name = 'foo' where id = {{x}}"})
                                                          :type name)
                                   :database_id (mt/id)
                                   :parameters [{:id "x" :type "type/biginteger"}]}
                                  {:name "Implicit example"
                                   :type "implicit"
                                   :model_id card-id
                                   :kind "row/create"
                                   :parameters [{:id "nonexistent" :special "shouldbeignored"} {:id "id" :special "hello"}]}]]
            (let [update-fn      (fn [m]
                                   (cond-> (assoc m :name "New name")
                                     (= (:type initial-action) "implicit")
                                     (assoc :kind "row/update" :description "A new description")

                                     (= (:type initial-action) "query")
                                     (assoc :dataset_query (update (mt/native-query {:query "update users set name = 'bar' where id = {{x}}"})
                                                                   :type name))

                                     (= (:type initial-action) "http")
                                     (-> (assoc :response_handle ".body.result"  :description nil))))
                  expected-fn    (fn [m]
                                   (cond-> m
                                     (= (:type initial-action) "implicit")
                                     (assoc :parameters [{:id "id" :type "type/BigInteger" :special "hello"}])))
                  updated-action (update-fn initial-action)]
              (testing "Create fails with"
                (testing "no permission"
                  (is (= "You don't have permissions to do that."
                         (mt/user-http-request :rasta :post 403 "action" initial-action))))
                (when (= "query" (:type initial-action))
                  (testing "actions disabled"
                    (mt/with-actions-disabled
                      (is (= "Actions are not enabled."
                             (:cause
                              (mt/user-http-request :crowberto :post 400 "action" initial-action))))))))
              (let [created-action (mt/user-http-request :crowberto :post 200 "action" initial-action)
                    action-path    (str "action/" (:id created-action))]
                (testing "Create"
                  (testing "works with acceptable params"
                    (is (partial= (expected-fn initial-action) created-action))))
                (testing "Update"
                  (is (partial= (expected-fn updated-action)
                                (mt/user-http-request :crowberto :put 200 action-path (update-fn {}))))
                  (testing "Should not be possible without permission"
                    (is (= "You don't have permissions to do that."
                           (mt/user-http-request :rasta :put 403 action-path (update-fn {})))))
                  (testing "Get"
                    (is (partial= (expected-fn updated-action)
                                  (mt/user-http-request :crowberto :get 200 action-path)))
                    (testing "Should not be possible without permission"
                      (is (= "You don't have permissions to do that."
                             (mt/user-http-request :rasta :get 403 action-path)))))
                  (testing "Get All"
                    (is (partial= [{:id exiting-implicit-action-id, :type "implicit", :kind "row/update"}
                                   (expected-fn updated-action)]
                                  (mt/user-http-request :crowberto :get 200 (str "action?model-id=" card-id))))
                    (testing "Should not be possible without permission"
                      (is (= "You don't have permissions to do that."
                             (mt/user-http-request :rasta :get 403 (str "action?model-id=" card-id)))))))
                (testing "Delete"
                  (testing "Should not be possible without permission"
                    (is (= "You don't have permissions to do that."
                           (mt/user-http-request :rasta :delete 403 action-path))))
                  (is (nil? (mt/user-http-request :crowberto :delete 204 action-path)))
                  (is (= "Not found." (mt/user-http-request :crowberto :get 404 action-path))))))))))))

(deftest action-parameters-test
  (mt/with-actions-enabled
    (mt/with-temp* [Card [{card-id :id} {:dataset true}]]
      (mt/with-model-cleanup [Action]
        (let [initial-action {:name "Get example"
                              :type "http"
                              :model_id card-id
                              :template {:method "GET"
                                         :url "https://example.com/{{x}}"
                                         :parameters [{:id "x" :type "text"}]}
                              :response_handle ".body"
                              :error_handle ".status >= 400"}
              created-action (mt/user-http-request :crowberto :post 200 "action" initial-action)
              action-path (str "action/" (u/the-id created-action))]
          (testing "Validate POST"
            (testing "Required fields"
              (is (partial= {:errors {:name "string"},
                             :specific-errors {:name ["should be a string"]}}
                            (mt/user-http-request :crowberto :post 400 "action" {:type "http"})))
              (is (partial= {:errors {:model_id "integer greater than 0"},
                             :specific-errors {:model_id ["should be a positive int"]}}
                            (mt/user-http-request :crowberto :post 400 "action" {:type "http" :name "test"}))))
            (testing "Handles need to be valid jq"
              (is (partial= {:errors {:response_handle "nullable string, and must be a valid json-query, something like '.item.title'"},
                             :specific-errors {:response_handle ["must be a valid json-query, something like '.item.title'"]}}
                            (mt/user-http-request :crowberto :post 400 "action" (assoc initial-action :response_handle "body"))))
              (is (partial= {:errors {:error_handle "nullable string, and must be a valid json-query, something like '.item.title'"},
                             :specific-errors {:error_handle ["must be a valid json-query, something like '.item.title'"]}}
                            (mt/user-http-request :crowberto :post 400 "action" (assoc initial-action :error_handle "x"))))))
          (testing "Validate PUT"
            (testing "Template needs method and url"
              (is (partial= {:errors
                             {:template
                              "nullable map where {:method -> <enum of GET, POST, PUT, DELETE, PATCH>, :url -> <string with length <= 1>, :body (optional) -> <nullable string>, :headers (optional) -> <nullable string>, :parameters (optional) -> <nullable sequence of map>, :parameter_mappings (optional) -> <nullable map>} with no other keys"},
                             :specific-errors {:template {:method ["missing required key"],
                                                          :url ["missing required key"]}}}
                            (mt/user-http-request :crowberto :put 400 action-path {:type "http" :template {}}))))
            (testing "Handles need to be valid jq"
              (is (partial= {:errors {:response_handle "nullable string, and must be a valid json-query, something like '.item.title'"},
                             :specific-errors {:response_handle ["must be a valid json-query, something like '.item.title'"]}}
                            (mt/user-http-request :crowberto :put 400 action-path (assoc initial-action :response_handle "body"))))
              (is (partial= {:errors {:error_handle "nullable string, and must be a valid json-query, something like '.item.title'"},
                             :specific-errors {:error_handle ["must be a valid json-query, something like '.item.title'"]}}
                            (mt/user-http-request :crowberto :put 400 action-path (assoc initial-action :error_handle "x")))))))))))

;;; +----------------------------------------------------------------------------------------------------------------+
;;; |                                            PUBLIC SHARING ENDPOINTS                                            |
;;; +----------------------------------------------------------------------------------------------------------------+

(def ^:private unshared-action-opts
  {:public_uuid       nil
   :made_public_by_id nil})

(defn- shared-action-opts []
  {:public_uuid       (str (UUID/randomUUID))
   :made_public_by_id (mt/user->id :crowberto)})

(deftest share-action-test
  (testing "POST /api/action/:id/public_link"
    (mt/with-temporary-setting-values [enable-public-sharing true]
      (mt/with-actions-enabled
        (mt/with-non-admin-groups-no-root-collection-perms
          (testing "We can share an action"
            (mt/with-actions [{:keys [action-id]} unshared-action-opts]
              (let [uuid (:uuid (mt/user-http-request :crowberto :post 200
                                                      (format "action/%d/public_link" action-id)))]
                (is (db/exists? Action :id action-id, :public_uuid uuid))
                (testing "Test that if an Action has already been shared we reuse the existing UUID"
                  (is (= uuid
                         (:uuid (mt/user-http-request :crowberto :post 200
                                                      (format "action/%d/public_link" action-id)))))))))

          (mt/with-actions [{:keys [action-id]} {}]
            (testing "We *cannot* share a Action if the setting is disabled"
              (mt/with-temporary-setting-values [enable-public-sharing false]
                (is (= "Public sharing is not enabled."
                       (mt/user-http-request :crowberto :post 400 (format "action/%d/public_link" action-id))))))

            (testing "We get a 404 if the Action doesn't exist"
              (is (= "Not found."
                     (mt/user-http-request :crowberto :post 404 (format "action/%d/public_link" Integer/MAX_VALUE)))))))

        (testing "We *cannot* share an action if we aren't admins"
          (mt/with-actions [{:keys [action-id]} unshared-action-opts]
            (is (= "You don't have permissions to do that."
                   (mt/user-http-request :rasta :post 403 (format "action/%d/public_link" action-id))))))))))

(deftest disable-sharing-action-test
  (testing "DELETE /api/action/:id/public_link"
    (mt/with-temporary-setting-values [enable-public-sharing true]
      (mt/with-actions-enabled
        (testing "Test that we can unshare an action"
          (let [action-opts (shared-action-opts)]
            (mt/with-actions [{:keys [action-id]} action-opts]
              (mt/user-http-request :crowberto :delete 204 (format "action/%d/public_link" action-id))
              (is (= false
                     (db/exists? Action :id action-id, :public_uuid (:public_uuid action-opts)))))))

        (testing "Test that we *cannot* unshare a action if we are not admins"
          (let [action-opts (shared-action-opts)]
            (mt/with-actions [{:keys [action-id]} action-opts]
              (is (= "You don't have permissions to do that."
                     (mt/user-http-request :rasta :delete 403 (format "action/%d/public_link" action-id)))))))

        (testing "Test that we get a 404 if Action isn't shared"
          (mt/with-actions [{:keys [action-id]} unshared-action-opts]
            (is (= "Not found."
                   (mt/user-http-request :crowberto :delete 404 (format "action/%d/public_link" action-id))))))

        (testing "Test that we get a 404 if Action doesn't exist"
          (is (= "Not found."
                 (mt/user-http-request :crowberto :delete 404 (format "action/%d/public_link" Integer/MAX_VALUE)))))))))<|MERGE_RESOLUTION|>--- conflicted
+++ resolved
@@ -29,13 +29,10 @@
    :parameters             s/Any
    :parameter_mappings     s/Any
    :visualization_settings su/Map
-<<<<<<< HEAD
    :public_uuid            (s/maybe su/UUIDString)
    :made_public_by_id      (s/maybe su/IntGreaterThanOrEqualToZero)
-=======
    :creator_id             su/IntGreaterThanZero
    :creator                user/DefaultUser
->>>>>>> 35c5ea91
    s/Keyword               s/Any})
 
 (deftest list-actions-test
