--- conflicted
+++ resolved
@@ -2,12 +2,7 @@
 
 import { input } from "@inquirer/prompts";
 
-<<<<<<< HEAD
-import { getReactComponentGeneratedMessage } from "embedding-sdk/cli/constants/messages";
-
-=======
 import { getGeneratedComponentFilesMessage } from "../constants/messages";
->>>>>>> 543d8ada
 import { ANALYTICS_CSS_SNIPPET } from "../snippets/analytics-css-snippet";
 import type { CliStepMethod } from "../types/cli";
 import { getComponentSnippets } from "../utils/get-component-snippets";
@@ -69,11 +64,7 @@
 
   await fs.writeFile(`${path}/index.js`, exportIndexContent);
 
-<<<<<<< HEAD
-  printSuccess(getReactComponentGeneratedMessage(path));
-=======
   printSuccess(getGeneratedComponentFilesMessage(path));
->>>>>>> 543d8ada
 
   return [{ type: "done" }, state];
 };