--- conflicted
+++ resolved
@@ -2,7 +2,7 @@
 import styled from "@emotion/styled";
 
 import DashboardS from "metabase/css/dashboard.module.css";
-import { alpha, color } from "metabase/lib/colors";
+import { alpha } from "metabase/lib/colors";
 import {
   breakpointMinExtraLarge,
   breakpointMaxExtraLarge,
@@ -72,13 +72,8 @@
   ${({ isEmpty }) =>
     isEmpty &&
     css`
-<<<<<<< HEAD
-      border: 1px solid ${color("brand")};
+      border: 1px solid var(--mb-color-brand);
       color: var(--mb-color-text-light);
-=======
-      border: 1px solid var(--mb-color-brand);
-      color: ${color("text-light")};
->>>>>>> 6d0f5e69
     `}
 
   ${({ isSingleRow, isPreviewing, isEmpty, isMobile }) => {
