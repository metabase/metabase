import cx from "classnames";
import type { ReactElement } from "react";
import { useState } from "react";
import { t } from "ttag";

import {
  SdkError,
  SdkLoader,
} from "embedding-sdk/components/private/PublicComponentWrapper";
import {
  BackButton,
  FilterBar,
  QuestionResetButton,
  Title,
  Filter,
  FilterButton,
<<<<<<< HEAD
  Summarize,
  SummarizeButton,
=======
  QuestionVisualization,
>>>>>>> 80d1713e
} from "embedding-sdk/components/public/InteractiveQuestion";
import {
  useInteractiveQuestionContext,
  useInteractiveQuestionData,
} from "embedding-sdk/components/public/InteractiveQuestion/context";
import CS from "metabase/css/core/index.css";
import { Box, Button, Flex, Group, Stack } from "metabase/ui";

interface InteractiveQuestionResultProps {
  height?: string | number;
}

export const InteractiveQuestionResult = ({
  height,
}: InteractiveQuestionResultProps): ReactElement => {
<<<<<<< HEAD
  const {
    defaultHeight,
    isQueryRunning,
    isQuestionLoading,
    queryResults,
    question,
    isFilterOpen,
    isSummarizeOpen,
  } = useInteractiveQuestionContext();
=======
  const [isFilterOpen, setIsFilterOpen] = useState(false);

  const { isQuestionLoading } = useInteractiveQuestionContext();

  const { defaultHeight, isQueryRunning, queryResults, question } =
    useInteractiveQuestionData();
>>>>>>> 80d1713e

  if (isQuestionLoading || isQueryRunning) {
    return <SdkLoader />;
  }

  if (!question || !queryResults) {
    return <SdkError message={t`Question not found`} />;
  }

  if (isFilterOpen) {
    return (
      <Stack>
        <Button onClick={() => setIsFilterOpen(!isFilterOpen)}>
          {t`Close`}
        </Button>
        <Filter />
      </Stack>
    );
  }

  if (isSummarizeOpen) {
    return <Summarize />;
  }

  return (
    <Box
      className={cx(CS.flexFull, CS.fullWidth)}
      h={height ?? defaultHeight}
      bg="var(--mb-color-bg-question)"
    >
      <Stack h="100%">
        <Flex direction="row" gap="md" px="md" align="center">
          <BackButton />
          <Title />
          <QuestionResetButton />
<<<<<<< HEAD
          <FilterButton />
          <SummarizeButton />
=======
          <FilterButton onClick={() => setIsFilterOpen(!isFilterOpen)} />
>>>>>>> 80d1713e
        </Flex>

        <FilterBar />

        <Group h="100%" pos="relative" align="flex-start">
          <QuestionVisualization />
        </Group>
      </Stack>
    </Box>
  );
};<|MERGE_RESOLUTION|>--- conflicted
+++ resolved
@@ -14,12 +14,9 @@
   Title,
   Filter,
   FilterButton,
-<<<<<<< HEAD
   Summarize,
   SummarizeButton,
-=======
   QuestionVisualization,
->>>>>>> 80d1713e
 } from "embedding-sdk/components/public/InteractiveQuestion";
 import {
   useInteractiveQuestionContext,
@@ -35,24 +32,13 @@
 export const InteractiveQuestionResult = ({
   height,
 }: InteractiveQuestionResultProps): ReactElement => {
-<<<<<<< HEAD
-  const {
-    defaultHeight,
-    isQueryRunning,
-    isQuestionLoading,
-    queryResults,
-    question,
-    isFilterOpen,
-    isSummarizeOpen,
-  } = useInteractiveQuestionContext();
-=======
   const [isFilterOpen, setIsFilterOpen] = useState(false);
+  const [isSummarizeOpen, setIsSummarizeOpen] = useState(false);
 
   const { isQuestionLoading } = useInteractiveQuestionContext();
 
   const { defaultHeight, isQueryRunning, queryResults, question } =
     useInteractiveQuestionData();
->>>>>>> 80d1713e
 
   if (isQuestionLoading || isQueryRunning) {
     return <SdkLoader />;
@@ -74,7 +60,7 @@
   }
 
   if (isSummarizeOpen) {
-    return <Summarize />;
+    return <Summarize onClose={() => setIsSummarizeOpen(false)} />;
   }
 
   return (
@@ -88,12 +74,11 @@
           <BackButton />
           <Title />
           <QuestionResetButton />
-<<<<<<< HEAD
-          <FilterButton />
-          <SummarizeButton />
-=======
           <FilterButton onClick={() => setIsFilterOpen(!isFilterOpen)} />
->>>>>>> 80d1713e
+          <SummarizeButton
+            isOpen={isSummarizeOpen}
+            onClose={() => setIsSummarizeOpen(false)}
+          />
         </Flex>
 
         <FilterBar />
