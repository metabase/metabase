import { merge } from "icepick";

<<<<<<< HEAD
=======
import { DEFAULT_FONT } from "embedding-sdk/config";
import { colors } from "metabase/lib/colors";
import type { ColorName, ColorPalette } from "metabase/lib/colors/types";

>>>>>>> 0278b8d2
import type {
  MetabaseTheme,
  MetabaseColor,
  MetabaseComponentTheme,
} from "../../types/theme";
import type { EmbeddingThemeOverride } from "../../types/theme/private";

import { colorTuple } from "./color-tuple";
import { DEFAULT_EMBEDDED_COMPONENT_THEME } from "./default-component-theme";
import { SDK_TO_MAIN_APP_COLORS_MAPPING } from "./embedding-color-palette";

const getFontFamily = (theme: MetabaseTheme) =>
  theme.fontFamily ?? DEFAULT_FONT;

/**
 * Transforms a public-facing Metabase theme configuration
 * into a Mantine theme override for internal use.
 */
export function getEmbeddingThemeOverride(
  theme: MetabaseTheme,
): EmbeddingThemeOverride {
  const components: MetabaseComponentTheme = merge(
    DEFAULT_EMBEDDED_COMPONENT_THEME,
    theme.components,
  );

  const override: EmbeddingThemeOverride = {
    fontFamily: getFontFamily(theme),

    ...(theme.lineHeight && { lineHeight: theme.lineHeight }),

    other: {
      ...components,
      ...(theme.fontSize && { fontSize: theme.fontSize }),
    },
  };

  if (theme.colors) {
    override.colors = {};

    // Apply color palette overrides
    for (const name in theme.colors) {
      const color = theme.colors[name as MetabaseColor];

      if (color) {
        const themeColorName =
          SDK_TO_MAIN_APP_COLORS_MAPPING[name as MetabaseColor];
        override.colors[themeColorName] = colorTuple(color);
      }
    }
  }

  return override;
}<|MERGE_RESOLUTION|>--- conflicted
+++ resolved
@@ -1,12 +1,7 @@
 import { merge } from "icepick";
 
-<<<<<<< HEAD
-=======
 import { DEFAULT_FONT } from "embedding-sdk/config";
-import { colors } from "metabase/lib/colors";
-import type { ColorName, ColorPalette } from "metabase/lib/colors/types";
 
->>>>>>> 0278b8d2
 import type {
   MetabaseTheme,
   MetabaseColor,
