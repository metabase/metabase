import chalk from "chalk";

import { CONTAINER_NAME } from "./config";

export const PACKAGE_JSON_NOT_FOUND_MESSAGE = `
  Could not find a package.json file in the current directory.
  Please run this command from the root of your project.
`;

export const MISSING_REACT_DEPENDENCY = `
  Your package.json file does not contain a dependency for React.
  Please make sure your package.json file contains a dependency for React 18.
`;

export const UNSUPPORTED_REACT_VERSION = `
  Your package.json file contains an unsupported React version.
  Please make sure your package.json file contains a dependency for React 18.
`;

export const DELETE_CONTAINER_MESSAGE = `Please delete the container with "docker rm -f ${CONTAINER_NAME}" and try again.`;

export const INSTANCE_CONFIGURED_MESSAGE = `
  The instance has already been configured.
  ${DELETE_CONTAINER_MESSAGE}
`;

export const EMBEDDING_FAILED_MESSAGE = `
  Failed to enable embedding features.
  ${DELETE_CONTAINER_MESSAGE}
`;

export const PREMIUM_TOKEN_REQUIRED_MESSAGE =
  "  Don't forget to add your premium token to your Metabase instance in the admin settings! The embedding demo will not work without a license.";

<<<<<<< HEAD
export const NO_TENANCY_COLUMN_WARNING_MESSAGE = `
  Your have not selected any tables with a multi-tenancy column.
  You can still use the SDK, but you will not be able to sandbox your tables.
=======
export const getGeneratedComponentFilesMessage = (path: string) => `
  Generated example React components files in "${path}".
  You can import the <AnalyticsPage /> component in your React app.
>>>>>>> 543d8ada
`;

export const getMetabaseInstanceSetupCompleteMessage = (instanceUrl: string) =>
  // eslint-disable-next-line no-unconditional-metabase-links-render -- link for the CLI message
  `
  Metabase instance is ready for embedding.
  Go to ${chalk.blue(instanceUrl)} to start using Metabase.

  You can find your login credentials at METABASE_LOGIN.json
  Don't forget to put this file in your .gitignore.

  Metabase will phone home some data collected via Snowplow.
  We don’t collect any usernames, emails, server IPs, database details of any kind, or
  any personally identifiable information (PII).

  This anonymous data helps us understand how people are actually using Metabase, which
  in turn helps us prioritize what to work on next.

  Read more: https://www.metabase.com/docs/latest/installation-and-operation/information-collection
`;

export const getExpressServerGeneratedMessage = (filePath: string) => {
  const NPM_INSTALL_DEPS_COMMAND = chalk.blue(
    "npm install express express-session jsonwebtoken cors",
  );

  return `
  Generated an example Express.js server in "${filePath}".
  Add the dependencies with "${NPM_INSTALL_DEPS_COMMAND}"

  Start the server with "node ${filePath}".
`;
};

export const getReactComponentGeneratedMessage = (path: string) => `
  Generated example React components files in "${path}".
  You can import the <AnalyticsPage /> component in your React app.
`;<|MERGE_RESOLUTION|>--- conflicted
+++ resolved
@@ -32,15 +32,14 @@
 export const PREMIUM_TOKEN_REQUIRED_MESSAGE =
   "  Don't forget to add your premium token to your Metabase instance in the admin settings! The embedding demo will not work without a license.";
 
-<<<<<<< HEAD
 export const NO_TENANCY_COLUMN_WARNING_MESSAGE = `
   Your have not selected any tables with a multi-tenancy column.
   You can still use the SDK, but you will not be able to sandbox your tables.
-=======
+`;
+
 export const getGeneratedComponentFilesMessage = (path: string) => `
   Generated example React components files in "${path}".
   You can import the <AnalyticsPage /> component in your React app.
->>>>>>> 543d8ada
 `;
 
 export const getMetabaseInstanceSetupCompleteMessage = (instanceUrl: string) =>
@@ -73,9 +72,4 @@
 
   Start the server with "node ${filePath}".
 `;
-};
-
-export const getReactComponentGeneratedMessage = (path: string) => `
-  Generated example React components files in "${path}".
-  You can import the <AnalyticsPage /> component in your React app.
-`;+};