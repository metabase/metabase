import { useDraggable } from "@dnd-kit/core";
import { t } from "ttag";

import { trackSimpleEvent } from "metabase/lib/analytics";
import { isPivotGroupColumn } from "metabase/lib/data_grid";
import { useDispatch, useSelector } from "metabase/lib/redux";
import { Box, Flex, Icon, Loader, Text } from "metabase/ui";
import { DRAGGABLE_ID } from "metabase/visualizer/constants";
import {
  getDataSources,
  getDatasets,
  getLoadingDatasets,
  getReferencedColumns,
  getVisualizationType,
  getVisualizerComputedSettings,
  getVisualizerComputedSettingsForFlatSeries,
  getVisualizerDatasetColumns,
} from "metabase/visualizer/selectors";
import { isReferenceToColumn } from "metabase/visualizer/utils";
import { findSlotForColumn } from "metabase/visualizer/visualizations/compat";
import { addColumn, removeColumn } from "metabase/visualizer/visualizer.slice";
import type {
  DatasetColumn,
  VisualizerDataSource,
  VisualizerDataSourceId,
} from "metabase-types/api";

import S from "./ColumnsList.module.css";
import { ColumnsListItem, type ColumnsListItemProps } from "./ColumnsListItem";

export interface ColumnListProps {
  collapsedDataSources: Record<string, boolean>;
  toggleDataSource: (sourceId: VisualizerDataSourceId) => void;
  onRemoveDataSource: (source: VisualizerDataSource) => void;
}

export const ColumnsList = (props: ColumnListProps) => {
  const { collapsedDataSources, toggleDataSource, onRemoveDataSource } = props;

  const display = useSelector(getVisualizationType) ?? null;
  const columns = useSelector(getVisualizerDatasetColumns);
  const settings = useSelector(getVisualizerComputedSettings);
  const flatSettings = useSelector(getVisualizerComputedSettingsForFlatSeries);
  const dataSources = useSelector(getDataSources);
  const datasets = useSelector(getDatasets);
  const loadingDatasets = useSelector(getLoadingDatasets);
  const referencedColumns = useSelector(getReferencedColumns);
  const dispatch = useDispatch();

  const handleAddColumn = (
    dataSource: VisualizerDataSource,
    column: DatasetColumn,
  ) => {
    dispatch(addColumn({ dataSource, column }));
  };

  const handleRemoveColumn = (columnRefName: string) => {
    dispatch(removeColumn({ name: columnRefName, well: "all" }));
  };

  return (
    <Flex
      px={12}
      direction="column"
      style={{
        overflowY: "auto",
      }}
    >
      {dataSources.map((source) => {
        const dataset = datasets[source.id];
        const isLoading = loadingDatasets[source.id];
        const isCollapsed = collapsedDataSources[source.id];

        return (
          <Box key={source.id} mb={4} data-testid="data-source-list-item">
            <Flex align="center" px={8} py={4} className={S.parent}>
              {!isLoading ? (
                <Icon
                  style={{ flexShrink: 0 }}
                  name={isCollapsed ? "chevrondown" : "chevronup"}
                  aria-label={t`Expand`}
                  size={12}
                  mr={6}
                  cursor="pointer"
                  onClick={() => toggleDataSource(source.id)}
                />
              ) : (
                <Loader size={12} mr={6} />
              )}
              <Text truncate mr={4}>
                {source.name}
              </Text>
              {!isLoading && (
                <Icon
                  style={{ flexShrink: 0 }}
                  className={S.close}
                  name="close"
                  ml="auto"
                  size={12}
                  aria-label={t`Remove`}
                  cursor="pointer"
<<<<<<< HEAD
                  onClick={() => dispatch(removeDataSource({ source }))}
=======
                  onClick={() => {
                    trackSimpleEvent({
                      event: "visualizer_data_changed",
                      event_detail: "visualizer_datasource_removed",
                      triggered_from: "visualizer-modal",
                      event_data: source.id,
                    });
                    onRemoveDataSource(source);
                  }}
>>>>>>> eb8eefe5
                />
              )}
            </Flex>
            {!isCollapsed && dataset && dataset.data.cols && (
              <Box ml={12} mt={2}>
                {dataset.data.cols.map((column) => {
                  if (isPivotGroupColumn(column)) {
                    return null;
                  }

                  const columnReference = referencedColumns.find((ref) =>
                    isReferenceToColumn(column, source.id, ref),
                  );
                  const isSelected = !!columnReference;

                  const isUsable = !!findSlotForColumn(
                    { display, columns, settings },
                    flatSettings,
                    datasets,
                    dataset.data.cols,
                    column,
                  );

                  return (
                    <DraggableColumnListItem
                      key={column.name}
                      column={column}
                      dataSource={source}
                      isDisabled={!isSelected && !isUsable}
                      isSelected={isSelected}
                      onClick={() => {
                        if (!isSelected) {
                          trackSimpleEvent({
                            event: "visualizer_data_changed",
                            event_detail: "visualizer_column_added",
                            triggered_from: "visualizer-modal",
                            event_data: `source: ${source.id}, column: ${column.name}`,
                          });

                          handleAddColumn(source, column);
                        }
                      }}
                      onRemove={
                        isSelected
                          ? () => {
                              trackSimpleEvent({
                                event: "visualizer_data_changed",
                                event_detail: "visualizer_column_removed",
                                triggered_from: "visualizer-modal",
                                event_data: `source: ${source.id}, column: ${column.name}`,
                              });

                              handleRemoveColumn(columnReference.name);
                            }
                          : undefined
                      }
                    />
                  );
                })}
              </Box>
            )}
          </Box>
        );
      })}
    </Flex>
  );
};

type DraggableColumnListItemProps = ColumnsListItemProps & {
  isSelected: boolean;
  dataSource: VisualizerDataSource;
};

function DraggableColumnListItem({
  column,
  dataSource,
  isSelected,
  ...props
}: DraggableColumnListItemProps) {
  const { attributes, listeners, isDragging, setNodeRef } = useDraggable({
    id: `${DRAGGABLE_ID.COLUMN}:${dataSource.id}:${column.name}`,
    data: {
      type: DRAGGABLE_ID.COLUMN,
      column,
      dataSource,
    },
  });

  return (
    <ColumnsListItem
      {...props}
      {...attributes}
      {...listeners}
      bg={isSelected ? "var(--mb-color-brand-lighter)" : undefined}
      column={column}
      style={{ visibility: isDragging ? "hidden" : "visible" }}
      aria-selected={isSelected}
      data-testid="column-list-item"
      ref={setNodeRef}
    />
  );
}<|MERGE_RESOLUTION|>--- conflicted
+++ resolved
@@ -99,9 +99,6 @@
                   size={12}
                   aria-label={t`Remove`}
                   cursor="pointer"
-<<<<<<< HEAD
-                  onClick={() => dispatch(removeDataSource({ source }))}
-=======
                   onClick={() => {
                     trackSimpleEvent({
                       event: "visualizer_data_changed",
@@ -111,7 +108,6 @@
                     });
                     onRemoveDataSource(source);
                   }}
->>>>>>> eb8eefe5
                 />
               )}
             </Flex>
