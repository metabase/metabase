--- conflicted
+++ resolved
@@ -80,11 +80,7 @@
       <div className={cx(CS.flex, CS.alignCenter)}>
         {t`Your dashboard was saved`}
         <Link
-<<<<<<< HEAD
-          className={cx("link", CS.textBold, "ml1")}
-=======
-          className={cx(CS.link, "text-bold ml1")}
->>>>>>> 1ba18765
+          className={cx(CS.link, CS.textBold, "ml1")}
           to={Urls.dashboard(newDashboard)}
         >
           {t`See it`}
