import styled from "@emotion/styled";
import Icon from "metabase/components/Icon";
import ExternalLink from "metabase/core/components/ExternalLink";

import { color, lighten } from "metabase/lib/colors";
import { space } from "metabase/styled-components/theme";

export const FormContainer = styled.div`
  flex: 1 1 0;
  margin: 1rem 1.5rem;
  transition: flex 500ms ease-in-out;
  background-color: ${color("white")};
`;

export const FormFieldEditorDragContainer = styled.div`
  margin-bottom: ${space(1)};
`;

export const InfoText = styled.span`
  display: block;
  color: ${color("text-medium")};
  margin-bottom: 2rem;
`;

export const FieldSettingsButtonsContainer = styled.div`
  display: flex;
  align-items: center;
  gap: ${space(1)};
`;

export const EmptyFormPlaceholderWrapper = styled.div`
  display: flex;
  flex-direction: column;
  justify-content: center;
  height: 100%;
  padding: 3rem;
`;

export const ExplainerTitle = styled.h3`
  margin-bottom: ${space(1)};
`;

<<<<<<< HEAD
=======
// REMINDER: mention that using `styled.p` causes a
// "<ul> cannot appear as a descendant of <p>" error
// in the console
>>>>>>> 79d22637
export const ExplainerText = styled.div`
  font-weight: 400;
  line-height: 1.5rem;
  color: ${color("text-medium")};
  margin: ${space(1)} 0 0 0;
`;

export const ExplainerList = styled.ul`
  list-style-type: disc;
  margin-left: 1.5rem;

  li {
    font-weight: 400;
    line-height: 24px;
    color: ${color("text-medium")};
    margin: 0;
  }
`;

export const ExplainerLink = styled(ExternalLink)`
  font-weight: 700;
  margin-top: ${space(2)};

  color: ${color("brand")};

  &:hover {
    color: ${lighten("brand", 0.1)};
  }
`;

export const IconContainer = styled.div`
  display: inline-block;
  padding: 1.25rem;
  position: relative;
  color: ${color("brand")};
  align-self: center;
`;

export const TopRightIcon = styled(Icon)`
  position: absolute;
  top: 0;
  right: 0;
`;<|MERGE_RESOLUTION|>--- conflicted
+++ resolved
@@ -40,12 +40,6 @@
   margin-bottom: ${space(1)};
 `;
 
-<<<<<<< HEAD
-=======
-// REMINDER: mention that using `styled.p` causes a
-// "<ul> cannot appear as a descendant of <p>" error
-// in the console
->>>>>>> 79d22637
 export const ExplainerText = styled.div`
   font-weight: 400;
   line-height: 1.5rem;
