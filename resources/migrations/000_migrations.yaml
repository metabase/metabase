databaseChangeLog:
  # The quoting strategy decides when things like column names should be quoted. This is in place to deal with
  # Liquibase not knowing about all of the new reserved words in MySQL 8+. Using a column name that is a reserved word
  # causes a failure. Quoting all objects breaks H2 support though as it will quote table names but not quote that
  # same table name in a foreign key reference which will cause a failure when trying to initially setup the database.
  - property:
      name: quote_strategy
      value: QUOTE_ALL_OBJECTS
      dbms: mysql,mariadb
  - property:
      name: quote_strategy
      value: LEGACY
      dbms: postgresql,h2
  - property:
      name: timestamp_type
      value: timestamp with time zone
      dbms: postgresql,h2
  - property:
      name: timestamp_type
      value: timestamp(6)
      dbms: mysql,mariadb
  # In MySQL, use LONGTEXT instead of TEXT (#7006)
  - property:
      name: text.type
      value: text
      dbms: postgresql,h2
  - property:
      name: text.type
      value: longtext
      dbms: mysql,mariadb

  - changeSet:
      id: '1'
      author: agilliland
      objectQuotingStrategy: ${quote_strategy}
      changes:
      - createTable:
          columns:
          - column:
              autoIncrement: true
              constraints:
                nullable: false
                primaryKey: true
              name: id
              type: int
          - column:
              constraints:
                nullable: false
                unique: true
              name: slug
              type: varchar(254)
          - column:
              constraints:
                nullable: false
              name: name
              type: varchar(254)
          - column:
              name: description
              type: text
          - column:
              name: logo_url
              type: varchar(254)
          - column:
              constraints:
                nullable: false
              name: inherits
              type: boolean
          tableName: core_organization
      - createTable:
          columns:
          - column:
              autoIncrement: true
              constraints:
                nullable: false
                primaryKey: true
              name: id
              type: int
          - column:
              constraints:
                nullable: false
                unique: true
              name: email
              type: varchar(254)
          - column:
              constraints:
                nullable: false
              name: first_name
              type: varchar(254)
          - column:
              constraints:
                nullable: false
              name: last_name
              type: varchar(254)
          - column:
              constraints:
                nullable: false
              name: password
              type: varchar(254)
          - column:
              constraints:
                nullable: false
              defaultValue: default
              name: password_salt
              type: varchar(254)
          - column:
              constraints:
                nullable: false
              name: date_joined
              type: DATETIME
          - column:
              constraints:
                nullable: true
              name: last_login
              type: DATETIME
          - column:
              constraints:
                nullable: false
              name: is_staff
              type: boolean
          - column:
              constraints:
                nullable: false
              name: is_superuser
              type: boolean
          - column:
              constraints:
                nullable: false
              name: is_active
              type: boolean
          - column:
              name: reset_token
              type: varchar(254)
          - column:
              name: reset_triggered
              type: BIGINT
          tableName: core_user
      - createTable:
          columns:
          - column:
              autoIncrement: true
              constraints:
                nullable: false
                primaryKey: true
              name: id
              type: int
          - column:
              constraints:
                nullable: false
              name: admin
              type: boolean
          - column:
              constraints:
                deferrable: false
                foreignKeyName: fk_userorgperm_ref_user_id
                initiallyDeferred: false
                nullable: false
                references: core_user(id)
              name: user_id
              type: int
          - column:
              constraints:
                deferrable: false
                foreignKeyName: fk_userorgperm_ref_organization_id
                initiallyDeferred: false
                nullable: false
                references: core_organization(id)
              name: organization_id
              type: int
          tableName: core_userorgperm
      - addUniqueConstraint:
          columnNames: user_id, organization_id
          constraintName: idx_unique_user_id_organization_id
          tableName: core_userorgperm
      - createIndex:
          columns:
          - column:
              name: user_id
              type: int
          indexName: idx_userorgperm_user_id
          tableName: core_userorgperm
      - createIndex:
          columns:
          - column:
              name: organization_id
              type: int
          indexName: idx_userorgperm_organization_id
          tableName: core_userorgperm
      - createTable:
          columns:
          - column:
              autoIncrement: true
              constraints:
                nullable: false
                primaryKey: true
              name: id
              type: int
          - column:
              constraints:
                nullable: false
              name: url
              type: varchar(254)
          - column:
              constraints:
                nullable: false
              name: timestamp
              type: DATETIME
          - column:
              constraints:
                deferrable: false
                foreignKeyName: fk_permissionviolation_ref_user_id
                initiallyDeferred: false
                nullable: false
                references: core_user(id)
              name: user_id
              type: int
          tableName: core_permissionsviolation
      - createIndex:
          columns:
          - column:
              name: user_id
              type: int
          indexName: idx_permissionsviolation_user_id
          tableName: core_permissionsviolation
      - createTable:
          columns:
          - column:
              autoIncrement: true
              constraints:
                nullable: false
                primaryKey: true
              name: id
              type: int
          - column:
              constraints:
                nullable: false
              name: created_at
              type: DATETIME
          - column:
              constraints:
                nullable: false
              name: updated_at
              type: DATETIME
          - column:
              constraints:
                nullable: false
              name: name
              type: varchar(254)
          - column:
              name: description
              type: text
          - column:
              constraints:
                deferrable: false
                foreignKeyName: fk_database_ref_organization_id
                initiallyDeferred: false
                nullable: false
                references: core_organization(id)
              name: organization_id
              type: int
          - column:
              name: details
              type: text
          - column:
              constraints:
                nullable: false
              name: engine
              type: varchar(254)
          tableName: metabase_database
      - createIndex:
          columns:
          - column:
              name: organization_id
          indexName: idx_database_organization_id
          tableName: metabase_database
      - createTable:
          columns:
          - column:
              autoIncrement: true
              constraints:
                nullable: false
                primaryKey: true
              name: id
              type: int
          - column:
              constraints:
                nullable: false
              name: created_at
              type: DATETIME
          - column:
              constraints:
                nullable: false
              name: updated_at
              type: DATETIME
          - column:
              constraints:
                nullable: false
              name: name
              type: varchar(254)
          - column:
              name: rows
              type: int
          - column:
              name: description
              type: text
          - column:
              name: entity_name
              type: varchar(254)
          - column:
              name: entity_type
              type: varchar(254)
          - column:
              constraints:
                nullable: false
              name: active
              type: boolean
          - column:
              constraints:
                deferrable: false
                foreignKeyName: fk_table_ref_database_id
                initiallyDeferred: false
                nullable: false
                references: metabase_database(id)
              name: db_id
              type: int
          tableName: metabase_table
      - createIndex:
          columns:
          - column:
              name: db_id
          indexName: idx_table_db_id
          tableName: metabase_table
      - createTable:
          columns:
          - column:
              autoIncrement: true
              constraints:
                nullable: false
                primaryKey: true
              name: id
              type: int
          - column:
              constraints:
                nullable: false
              name: created_at
              type: DATETIME
          - column:
              constraints:
                nullable: false
              name: updated_at
              type: DATETIME
          - column:
              constraints:
                nullable: false
              name: name
              type: varchar(254)
          - column:
              constraints:
                nullable: false
              name: base_type
              type: varchar(255)
          - column:
              name: special_type
              type: varchar(255)
          - column:
              constraints:
                nullable: false
              name: active
              type: boolean
          - column:
              name: description
              type: text
          - column:
              constraints:
                nullable: false
              name: preview_display
              type: boolean
          - column:
              constraints:
                nullable: false
              name: position
              type: int
          - column:
              constraints:
                deferrable: false
                foreignKeyName: fk_field_ref_table_id
                initiallyDeferred: false
                nullable: false
                references: metabase_table(id)
              name: table_id
              type: int
          - column:
              constraints:
                nullable: false
              name: field_type
              type: varchar(254)
          tableName: metabase_field
      - createIndex:
          columns:
          - column:
              name: table_id
          indexName: idx_field_table_id
          tableName: metabase_field
      - createTable:
          columns:
          - column:
              autoIncrement: true
              constraints:
                nullable: false
                primaryKey: true
              name: id
              type: int
          - column:
              constraints:
                nullable: false
              name: created_at
              type: DATETIME
          - column:
              constraints:
                nullable: false
              name: updated_at
              type: DATETIME
          - column:
              constraints:
                nullable: false
              name: relationship
              type: varchar(254)
          - column:
              constraints:
                deferrable: false
                foreignKeyName: fk_foreignkey_dest_ref_field_id
                initiallyDeferred: false
                nullable: false
                references: metabase_field(id)
              name: destination_id
              type: int
          - column:
              constraints:
                deferrable: false
                foreignKeyName: fk_foreignkey_origin_ref_field_id
                initiallyDeferred: false
                nullable: false
                references: metabase_field(id)
              name: origin_id
              type: int
          tableName: metabase_foreignkey
      - createIndex:
          columns:
          - column:
              name: destination_id
          indexName: idx_foreignkey_destination_id
          tableName: metabase_foreignkey
      - createIndex:
          columns:
          - column:
              name: origin_id
          indexName: idx_foreignkey_origin_id
          tableName: metabase_foreignkey
      - createTable:
          columns:
          - column:
              autoIncrement: true
              constraints:
                nullable: false
                primaryKey: true
              name: id
              type: int
          - column:
              constraints:
                nullable: false
              name: created_at
              type: DATETIME
          - column:
              constraints:
                nullable: false
              name: updated_at
              type: DATETIME
          - column:
              name: values
              type: text
          - column:
              name: human_readable_values
              type: text
          - column:
              constraints:
                deferrable: false
                foreignKeyName: fk_fieldvalues_ref_field_id
                initiallyDeferred: false
                nullable: false
                references: metabase_field(id)
              name: field_id
              type: int
          tableName: metabase_fieldvalues
      - createIndex:
          columns:
          - column:
              name: field_id
          indexName: idx_fieldvalues_field_id
          tableName: metabase_fieldvalues
      - createTable:
          columns:
          - column:
              autoIncrement: true
              constraints:
                nullable: false
                primaryKey: true
              name: id
              type: int
          - column:
              constraints:
                nullable: false
              name: created_at
              type: DATETIME
          - column:
              constraints:
                nullable: false
              name: updated_at
              type: DATETIME
          - column:
              constraints:
                nullable: false
              name: name
              type: varchar(254)
          - column:
              constraints:
                deferrable: false
                foreignKeyName: fk_tablesegment_ref_table_id
                initiallyDeferred: false
                nullable: false
                references: metabase_table(id)
              name: table_id
              type: int
          - column:
              constraints:
                nullable: false
              name: filter_clause
              type: text
          tableName: metabase_tablesegment
      - createIndex:
          columns:
          - column:
              name: table_id
          indexName: idx_tablesegment_table_id
          tableName: metabase_tablesegment
      - createTable:
          columns:
          - column:
              autoIncrement: true
              constraints:
                nullable: false
                primaryKey: true
              name: id
              type: int
          - column:
              constraints:
                nullable: false
              name: created_at
              type: DATETIME
          - column:
              constraints:
                nullable: false
              name: updated_at
              type: DATETIME
          - column:
              constraints:
                nullable: false
              name: name
              type: varchar(254)
          - column:
              constraints:
                nullable: false
              name: type
              type: varchar(254)
          - column:
              constraints:
                nullable: false
              name: details
              type: text
          - column:
              constraints:
                nullable: false
              name: version
              type: int
          - column:
              constraints:
                nullable: false
              name: public_perms
              type: int
          - column:
              constraints:
                deferrable: false
                foreignKeyName: fk_query_ref_user_id
                initiallyDeferred: false
                nullable: false
                references: core_user(id)
              name: creator_id
              type: int
          - column:
              constraints:
                deferrable: false
                foreignKeyName: fk_query_ref_database_id
                initiallyDeferred: false
                nullable: false
                references: metabase_database(id)
              name: database_id
              type: int
          tableName: query_query
      - createIndex:
          columns:
          - column:
              name: creator_id
          indexName: idx_query_creator_id
          tableName: query_query
      - createIndex:
          columns:
          - column:
              name: database_id
          indexName: idx_query_database_id
          tableName: query_query
      - createTable:
          columns:
          - column:
              autoIncrement: true
              constraints:
                nullable: false
                primaryKey: true
              name: id
              type: int
          - column:
              constraints:
                nullable: false
                unique: true
              name: uuid
              type: varchar(254)
          - column:
              constraints:
                nullable: false
              name: version
              type: int
          - column:
              constraints:
                nullable: false
              name: json_query
              type: text
          - column:
              constraints:
                nullable: false
              name: raw_query
              type: text
          - column:
              constraints:
                nullable: false
              name: status
              type: varchar(254)
          - column:
              constraints:
                nullable: false
              name: started_at
              type: DATETIME
          - column:
              name: finished_at
              type: DATETIME
          - column:
              constraints:
                nullable: false
              name: running_time
              type: int
          - column:
              constraints:
                nullable: false
              name: error
              type: text
          - column:
              constraints:
                nullable: false
              name: result_file
              type: varchar(254)
          - column:
              constraints:
                nullable: false
              name: result_rows
              type: int
          - column:
              constraints:
                nullable: false
              name: result_data
              type: text
          - column:
              constraints:
                deferrable: false
                foreignKeyName: fk_queryexecution_ref_query_id
                initiallyDeferred: false
                nullable: true
                references: query_query(id)
              name: query_id
              type: int
          - column:
              constraints:
                nullable: false
              name: additional_info
              type: text
          - column:
              constraints:
                deferrable: false
                foreignKeyName: fk_queryexecution_ref_user_id
                initiallyDeferred: false
                nullable: false
                references: core_user(id)
              name: executor_id
              type: int
          tableName: query_queryexecution
      - createIndex:
          columns:
          - column:
              name: query_id
          indexName: idx_queryexecution_query_id
          tableName: query_queryexecution
      - createIndex:
          columns:
          - column:
              name: executor_id
          indexName: idx_queryexecution_executor_id
          tableName: query_queryexecution
      - createTable:
          columns:
          - column:
              autoIncrement: true
              constraints:
                nullable: false
                primaryKey: true
              name: id
              type: int
          - column:
              constraints:
                nullable: false
              name: created_at
              type: DATETIME
          - column:
              constraints:
                nullable: false
              name: updated_at
              type: DATETIME
          - column:
              constraints:
                nullable: false
              name: name
              type: varchar(254)
          - column:
              name: description
              type: text
          - column:
              constraints:
                nullable: false
              name: display
              type: varchar(254)
          - column:
              constraints:
                nullable: false
              name: public_perms
              type: int
          - column:
              constraints:
                nullable: false
              name: dataset_query
              type: text
          - column:
              constraints:
                nullable: false
              name: visualization_settings
              type: text
          - column:
              constraints:
                deferrable: false
                foreignKeyName: fk_card_ref_user_id
                initiallyDeferred: false
                nullable: false
                references: core_user(id)
              name: creator_id
              type: int
          - column:
              constraints:
                deferrable: false
                foreignKeyName: fk_card_ref_organization_id
                initiallyDeferred: false
                nullable: false
                references: core_organization(id)
              name: organization_id
              type: int
          tableName: report_card
      - createIndex:
          columns:
          - column:
              name: creator_id
          indexName: idx_card_creator_id
          tableName: report_card
      - createIndex:
          columns:
          - column:
              name: organization_id
          indexName: idx_card_organization_id
          tableName: report_card
      - createTable:
          columns:
          - column:
              autoIncrement: true
              constraints:
                nullable: false
                primaryKey: true
              name: id
              type: int
          - column:
              constraints:
                nullable: false
              name: created_at
              type: DATETIME
          - column:
              constraints:
                nullable: false
              name: updated_at
              type: DATETIME
          - column:
              constraints:
                deferrable: false
                foreignKeyName: fk_cardfavorite_ref_card_id
                initiallyDeferred: false
                nullable: false
                references: report_card(id)
              name: card_id
              type: int
          - column:
              constraints:
                deferrable: false
                foreignKeyName: fk_cardfavorite_ref_user_id
                initiallyDeferred: false
                nullable: false
                references: core_user(id)
              name: owner_id
              type: int
          tableName: report_cardfavorite
      - addUniqueConstraint:
          columnNames: card_id, owner_id
          constraintName: idx_unique_cardfavorite_card_id_owner_id
          tableName: report_cardfavorite
      - createIndex:
          columns:
          - column:
              name: card_id
          indexName: idx_cardfavorite_card_id
          tableName: report_cardfavorite
      - createIndex:
          columns:
          - column:
              name: owner_id
          indexName: idx_cardfavorite_owner_id
          tableName: report_cardfavorite
      - createTable:
          columns:
          - column:
              autoIncrement: true
              constraints:
                nullable: false
                primaryKey: true
              name: id
              type: int
          - column:
              constraints:
                nullable: false
              name: created_at
              type: DATETIME
          - column:
              constraints:
                nullable: false
              name: updated_at
              type: DATETIME
          - column:
              constraints:
                nullable: false
              name: name
              type: varchar(254)
          - column:
              name: description
              type: text
          - column:
              constraints:
                nullable: false
              name: public_perms
              type: int
          - column:
              constraints:
                deferrable: false
                foreignKeyName: fk_dashboard_ref_user_id
                initiallyDeferred: false
                nullable: false
                references: core_user(id)
              name: creator_id
              type: int
          - column:
              constraints:
                deferrable: false
                foreignKeyName: fk_dashboard_ref_organization_id
                initiallyDeferred: false
                nullable: false
                references: core_organization(id)
              name: organization_id
              type: int
          tableName: report_dashboard
      - createIndex:
          columns:
          - column:
              name: creator_id
          indexName: idx_dashboard_creator_id
          tableName: report_dashboard
      - createIndex:
          columns:
          - column:
              name: organization_id
          indexName: idx_dashboard_organization_id
          tableName: report_dashboard
      - createTable:
          columns:
          - column:
              autoIncrement: true
              constraints:
                nullable: false
                primaryKey: true
              name: id
              type: int
          - column:
              constraints:
                nullable: false
              name: created_at
              type: DATETIME
          - column:
              constraints:
                nullable: false
              name: updated_at
              type: DATETIME
          - column:
              constraints:
                nullable: false
              name: sizeX
              type: int
          - column:
              constraints:
                nullable: false
              name: sizeY
              type: int
          - column:
              name: row
              type: int
          - column:
              name: col
              type: int
          - column:
              constraints:
                deferrable: false
                foreignKeyName: fk_dashboardcard_ref_card_id
                initiallyDeferred: false
                nullable: false
                references: report_card(id)
              name: card_id
              type: int
          - column:
              constraints:
                deferrable: false
                foreignKeyName: fk_dashboardcard_ref_dashboard_id
                initiallyDeferred: false
                nullable: false
                references: report_dashboard(id)
              name: dashboard_id
              type: int
          tableName: report_dashboardcard
      - createIndex:
          columns:
          - column:
              name: card_id
          indexName: idx_dashboardcard_card_id
          tableName: report_dashboardcard
      - createIndex:
          columns:
          - column:
              name: dashboard_id
          indexName: idx_dashboardcard_dashboard_id
          tableName: report_dashboardcard
      - createTable:
          columns:
          - column:
              autoIncrement: true
              constraints:
                nullable: false
                primaryKey: true
              name: id
              type: int
          - column:
              constraints:
                deferrable: false
                foreignKeyName: fk_dashboardsubscription_ref_dashboard_id
                initiallyDeferred: false
                nullable: false
                references: report_dashboard(id)
              name: dashboard_id
              type: int
          - column:
              constraints:
                deferrable: false
                foreignKeyName: fk_dashboardsubscription_ref_user_id
                initiallyDeferred: false
                nullable: false
                references: core_user(id)
              name: user_id
              type: int
          tableName: report_dashboardsubscription
      - addUniqueConstraint:
          columnNames: dashboard_id, user_id
          constraintName: idx_uniq_dashsubscrip_dashboard_id_user_id
          tableName: report_dashboardsubscription
      - createIndex:
          columns:
          - column:
              name: dashboard_id
          indexName: idx_dashboardsubscription_dashboard_id
          tableName: report_dashboardsubscription
      - createIndex:
          columns:
          - column:
              name: user_id
          indexName: idx_dashboardsubscription_user_id
          tableName: report_dashboardsubscription
      - createTable:
          columns:
          - column:
              autoIncrement: true
              constraints:
                nullable: false
                primaryKey: true
              name: id
              type: int
          - column:
              constraints:
                nullable: false
              name: created_at
              type: DATETIME
          - column:
              constraints:
                nullable: false
              name: updated_at
              type: DATETIME
          - column:
              constraints:
                nullable: false
              name: name
              type: varchar(254)
          - column:
              name: description
              type: text
          - column:
              constraints:
                nullable: false
              name: public_perms
              type: int
          - column:
              constraints:
                nullable: false
              name: mode
              type: int
          - column:
              constraints:
                nullable: false
              name: version
              type: int
          - column:
              constraints:
                nullable: false
              name: dataset_query
              type: text
          - column:
              name: email_addresses
              type: text
          - column:
              constraints:
                deferrable: false
                foreignKeyName: fk_emailreport_ref_user_id
                initiallyDeferred: false
                nullable: false
                references: core_user(id)
              name: creator_id
              type: int
          - column:
              constraints:
                deferrable: false
                foreignKeyName: fk_emailreport_ref_organization_id
                initiallyDeferred: false
                nullable: false
                references: core_organization(id)
              name: organization_id
              type: int
          - column:
              constraints:
                nullable: false
              name: schedule
              type: text
          tableName: report_emailreport
      - createIndex:
          columns:
          - column:
              name: creator_id
          indexName: idx_emailreport_creator_id
          tableName: report_emailreport
      - createIndex:
          columns:
          - column:
              name: organization_id
          indexName: idx_emailreport_organization_id
          tableName: report_emailreport
      - createTable:
          columns:
          - column:
              autoIncrement: true
              constraints:
                nullable: false
                primaryKey: true
              name: id
              type: int
          - column:
              constraints:
                deferrable: false
                foreignKeyName: fk_emailreport_recipients_ref_emailreport_id
                initiallyDeferred: false
                nullable: false
                references: report_emailreport(id)
              name: emailreport_id
              type: int
          - column:
              constraints:
                deferrable: false
                foreignKeyName: fk_emailreport_recipients_ref_user_id
                initiallyDeferred: false
                nullable: false
                references: core_user(id)
              name: user_id
              type: int
          tableName: report_emailreport_recipients
      - addUniqueConstraint:
          columnNames: emailreport_id, user_id
          constraintName: idx_uniq_emailreportrecip_emailreport_id_user_id
          tableName: report_emailreport_recipients
      - createIndex:
          columns:
          - column:
              name: emailreport_id
          indexName: idx_emailreport_recipients_emailreport_id
          tableName: report_emailreport_recipients
      - createIndex:
          columns:
          - column:
              name: user_id
          indexName: idx_emailreport_recipients_user_id
          tableName: report_emailreport_recipients
      - createTable:
          columns:
          - column:
              autoIncrement: true
              constraints:
                nullable: false
                primaryKey: true
              name: id
              type: int
          - column:
              constraints:
                nullable: false
              name: details
              type: text
          - column:
              constraints:
                nullable: false
              name: status
              type: varchar(254)
          - column:
              constraints:
                nullable: false
              name: created_at
              type: DATETIME
          - column:
              name: started_at
              type: DATETIME
          - column:
              name: finished_at
              type: DATETIME
          - column:
              constraints:
                nullable: false
              name: error
              type: text
          - column:
              constraints:
                nullable: false
              name: sent_email
              type: text
          - column:
              constraints:
                deferrable: false
                foreignKeyName: fk_emailreportexecutions_ref_organization_id
                initiallyDeferred: false
                nullable: false
                references: core_organization(id)
              name: organization_id
              type: int
          - column:
              constraints:
                deferrable: false
                foreignKeyName: fk_emailreportexecutions_ref_report_id
                initiallyDeferred: false
                nullable: true
                references: report_emailreport(id)
              name: report_id
              type: int
          tableName: report_emailreportexecutions
      - createIndex:
          columns:
          - column:
              name: organization_id
          indexName: idx_emailreportexecutions_organization_id
          tableName: report_emailreportexecutions
      - createIndex:
          columns:
          - column:
              name: report_id
          indexName: idx_emailreportexecutions_report_id
          tableName: report_emailreportexecutions
      - createTable:
          columns:
          - column:
              autoIncrement: true
              constraints:
                nullable: false
                primaryKey: true
              name: id
              type: int
          - column:
              constraints:
                nullable: false
              name: created_at
              type: DATETIME
          - column:
              constraints:
                nullable: false
              name: updated_at
              type: DATETIME
          - column:
              constraints:
                nullable: false
              name: start
              type: DATETIME
          - column:
              constraints:
                nullable: false
              name: end
              type: DATETIME
          - column:
              name: title
              type: TEXT
          - column:
              constraints:
                nullable: false
              name: body
              type: TEXT
          - column:
              constraints:
                nullable: false
              name: annotation_type
              type: int
          - column:
              constraints:
                nullable: false
              name: edit_count
              type: int
          - column:
              constraints:
                nullable: false
              name: object_type_id
              type: int
          - column:
              constraints:
                nullable: false
              name: object_id
              type: int
          - column:
              constraints:
                deferrable: false
                foreignKeyName: fk_annotation_ref_user_id
                initiallyDeferred: false
                nullable: false
                references: core_user(id)
              name: author_id
              type: int
          - column:
              constraints:
                deferrable: false
                foreignKeyName: fk_annotation_ref_organization_id
                initiallyDeferred: false
                nullable: false
                references: core_organization(id)
              name: organization_id
              type: int
          tableName: annotation_annotation
      - createIndex:
          columns:
          - column:
              name: author_id
          indexName: idx_annotation_author_id
          tableName: annotation_annotation
      - createIndex:
          columns:
          - column:
              name: organization_id
          indexName: idx_annotation_organization_id
          tableName: annotation_annotation
      - createIndex:
          columns:
          - column:
              name: object_type_id
          indexName: idx_annotation_object_type_id
          tableName: annotation_annotation
      - createIndex:
          columns:
          - column:
              name: object_id
          indexName: idx_annotation_object_id
          tableName: annotation_annotation
      - modifySql:
          dbms: postgresql
          replace:
            replace: WITHOUT
            with: WITH
  - changeSet:
      id: '2'
      author: agilliland
      changes:
      - createTable:
          columns:
          - column:
              constraints:
                nullable: false
                primaryKey: true
              name: id
              type: varchar(254)
          - column:
              constraints:
                deferrable: false
                foreignKeyName: fk_session_ref_user_id
                initiallyDeferred: false
                nullable: false
                references: core_user(id)
              name: user_id
              type: int
          - column:
              constraints:
                nullable: false
              name: created_at
              type: DATETIME
          tableName: core_session
      - modifySql:
          dbms: postgresql
          replace:
            replace: WITHOUT
            with: WITH
  - changeSet:
      id: '4'
      author: cammsaul
      changes:
      - createTable:
          columns:
          - column:
              constraints:
                nullable: false
                primaryKey: true
              name: key
              type: varchar(254)
          - column:
              constraints:
                nullable: false
              name: value
              type: varchar(254)
          tableName: setting
  - changeSet:
      id: '5'
      author: agilliland
      changes:
      - addColumn:
          columns:
          - column:
              name: report_timezone
              type: varchar(254)
          tableName: core_organization
  - changeSet:
      id: '6'
      author: agilliland
      changes:
      - dropNotNullConstraint:
          columnDataType: int
          columnName: organization_id
          tableName: metabase_database
      - dropForeignKeyConstraint:
          baseTableName: metabase_database
          constraintName: fk_database_ref_organization_id
      - dropNotNullConstraint:
          columnDataType: int
          columnName: organization_id
          tableName: report_card
      - dropForeignKeyConstraint:
          baseTableName: report_card
          constraintName: fk_card_ref_organization_id
      - dropNotNullConstraint:
          columnDataType: int
          columnName: organization_id
          tableName: report_dashboard
      - dropForeignKeyConstraint:
          baseTableName: report_dashboard
          constraintName: fk_dashboard_ref_organization_id
      - dropNotNullConstraint:
          columnDataType: int
          columnName: organization_id
          tableName: report_emailreport
      - dropForeignKeyConstraint:
          baseTableName: report_emailreport
          constraintName: fk_emailreport_ref_organization_id
      - dropNotNullConstraint:
          columnDataType: int
          columnName: organization_id
          tableName: report_emailreportexecutions
      - dropForeignKeyConstraint:
          baseTableName: report_emailreportexecutions
          constraintName: fk_emailreportexecutions_ref_organization_id
      - dropNotNullConstraint:
          columnDataType: int
          columnName: organization_id
          tableName: annotation_annotation
      - dropForeignKeyConstraint:
          baseTableName: annotation_annotation
          constraintName: fk_annotation_ref_organization_id
  - changeSet:
      id: '7'
      author: cammsaul
      changes:
      - addColumn:
          columns:
          - column:
              constraints:
                foreignKeyName: fk_field_parent_ref_field_id
                nullable: true
                references: metabase_field(id)
              name: parent_id
              type: int
          tableName: metabase_field
  - changeSet:
      id: '8'
      author: tlrobinson
      changes:
      - addColumn:
          columns:
          - column:
              name: display_name
              type: varchar(254)
          tableName: metabase_table
      - addColumn:
          columns:
          - column:
              name: display_name
              type: varchar(254)
          tableName: metabase_field
  - changeSet:
      id: '9'
      author: tlrobinson
      changes:
      - addColumn:
          columns:
          - column:
              name: visibility_type
              type: varchar(254)
          tableName: metabase_table
  - changeSet:
      id: 10
      author: cammsaul
      validCheckSum:
        - 7:3b90e2fe0ac8e617a1f30ef95d39319b
        - 7:97fec69516d0dfe424ea7365f51bb87e
        - 8:2e03a495932b4a9aebb9d58a6ad87ca9
        - 8:431360d062cb82d8b27960b3a0abb98c
        - 8:5297214d1788d964675d8c6336ac9b6d
        - 8:532075ff1717d4a16bb9f27c606db46b
        - 8:96e54d9100db3f9cdcc00eaeccc200a3
        - 8:9f03a236be31f54e8e5c894fe5fc7f00
      changes:
        - createTable:
            tableName: revision
            columns:
              - column:
                  name: id
                  type: int
                  autoIncrement: true
                  constraints:
                    primaryKey: true
                    nullable: false
              - column:
                  name: model
                  type: varchar(16)
                  constraints:
                    nullable: false
              - column:
                  name: model_id
                  type: int
                  constraints:
                    nullable: false
              - column:
                  name: user_id
                  type: int
                  constraints:
                    nullable: false
                    references: core_user(id)
                    foreignKeyName: fk_revision_ref_user_id
                    deferrable: false
                    initiallyDeferred: false
              - column:
                  name: timestamp
                  type: DATETIME
                  constraints:
                    nullable: false
              - column:
                  name: object
                  type: varchar
                  constraints:
                    nullable: false
              - column:
                  name: is_reversion
                  type: boolean
                  defaultValueBoolean: false
                  constraints:
                    nullable: false
        - createIndex:
            tableName: revision
            indexName: idx_revision_model_model_id
            columns:
              - column:
                  name: model
              - column:
                  name: model_id
        - modifySql:
            dbms: postgresql
            replace:
              replace: WITHOUT
              with: WITH
        - modifySql:
            dbms: mysql,mariadb
            replace:
              replace: object VARCHAR
              with: object TEXT
  - changeSet:
      id: 11
      author: agilliland
      changes:
        - sql:
            sql: update report_dashboard set public_perms = 2 where public_perms = 1
  - changeSet:
      id: 12
      author: agilliland
      validCheckSum:
        - 8:bedbea570e5dfc694b4cf5a8f6a4f445
        - 8:e862a199cba5b4ce0cba713110f66cfb
      changes:
        - addColumn:
            tableName: report_card
            columns:
              - column:
                  name: database_id
                  type: int
                  constraints:
                    nullable: true
                    references: metabase_database(id)
                    foreignKeyName: fk_report_card_ref_database_id
                    deferrable: false
                    initiallyDeferred: false
        - addColumn:
            tableName: report_card
            columns:
              - column:
                  name: table_id
                  type: int
                  constraints:
                    nullable: true
                    references: metabase_table(id)
                    foreignKeyName: fk_report_card_ref_table_id
                    deferrable: false
                    initiallyDeferred: false
        - addColumn:
            tableName: report_card
            columns:
              - column:
                  name: query_type
                  type: varchar(16)
                  constraints:
                    nullable: true
  - changeSet:
      id: 13
      author: agilliland
      validCheckSum:
        - 7:f27286894439bef33ff93761f9b32bc4
        - 7:1bc8ccc9b1803cda5651f144029be40c
      changes:
        - createTable:
            tableName: activity
            columns:
              - column:
                  name: id
                  type: int
                  autoIncrement: true
                  constraints:
                    primaryKey: true
                    nullable: false
              - column:
                  name: topic
                  type: varchar(32)
                  constraints:
                    nullable: false
              - column:
                  name: timestamp
                  type: DATETIME
                  constraints:
                    nullable: false
              - column:
                  name: user_id
                  type: int
                  constraints:
                    nullable: true
                    references: core_user(id)
                    foreignKeyName: fk_activity_ref_user_id
                    deferrable: false
                    initiallyDeferred: false
              - column:
                  name: model
                  type: varchar(16)
                  constraints:
                    nullable: true
              - column:
                  name: model_id
                  type: int
                  constraints:
                    nullable: true
              - column:
                  name: database_id
                  type: int
                  constraints:
                    nullable: true
              - column:
                  name: table_id
                  type: int
                  constraints:
                    nullable: true
              - column:
                  name: custom_id
                  type: varchar(48)
                  constraints:
                    nullable: true
              - column:
                  name: details
                  type: varchar
                  constraints:
                    nullable: false
        - createIndex:
            tableName: activity
            indexName: idx_activity_timestamp
            columns:
              column:
                name: timestamp
        - createIndex:
            tableName: activity
            indexName: idx_activity_user_id
            columns:
              column:
                name: user_id
        - createIndex:
            tableName: activity
            indexName: idx_activity_custom_id
            columns:
              column:
                name: custom_id
        - modifySql:
            dbms: postgresql
            replace:
              replace: WITHOUT
              with: WITH
        - modifySql:
            dbms: mysql,mariadb
            replace:
              replace: details VARCHAR
              with: details TEXT
  - changeSet:
      id: 14
      author: agilliland
      changes:
        - createTable:
            tableName: view_log
            columns:
              - column:
                  name: id
                  type: int
                  autoIncrement: true
                  constraints:
                    primaryKey: true
                    nullable: false
              - column:
                  name: user_id
                  type: int
                  constraints:
                    nullable: true
                    references: core_user(id)
                    foreignKeyName: fk_view_log_ref_user_id
                    deferrable: false
                    initiallyDeferred: false
              - column:
                  name: model
                  type: varchar(16)
                  constraints:
                    nullable: false
              - column:
                  name: model_id
                  type: int
                  constraints:
                    nullable: false
              - column:
                  name: timestamp
                  type: DATETIME
                  constraints:
                    nullable: false
        - createIndex:
            tableName: view_log
            indexName: idx_view_log_user_id
            columns:
              column:
                name: user_id
        - createIndex:
            tableName: view_log
            indexName: idx_view_log_timestamp
            columns:
              column:
                name: model_id
        - modifySql:
            dbms: postgresql
            replace:
              replace: WITHOUT
              with: WITH
  - changeSet:
      id: 15
      author: agilliland
      objectQuotingStrategy: ${quote_strategy}
      changes:
        - addColumn:
            tableName: revision
            columns:
              - column:
                  name: is_creation
                  type: boolean
                  defaultValueBoolean: false
                  constraints:
                    nullable: false
  - changeSet:
      id: 16
      author: agilliland
      changes:
        - dropNotNullConstraint:
            tableName: core_user
            columnName: last_login
            columnDataType: DATETIME
        - modifySql:
            dbms: postgresql
            replace:
              replace: WITHOUT
              with: WITH
  - changeSet:
      id: 17
      author: agilliland
      changes:
        - addColumn:
            tableName: metabase_database
            columns:
              - column:
                  name: is_sample
                  type: boolean
                  defaultValueBoolean: false
                  constraints:
                    nullable: false
        - sql:
            sql: update metabase_database set is_sample = true where name = 'Sample Dataset'
  - changeSet:
      id: 18
      author: camsaul
      validCheckSum:
        - 7:07d501a6e52c14691f7f895d137e565f
        - 7:329d897d44ba9893fdafc9ce7e876d73
      changes:
        - createTable:
            tableName: data_migrations
            columns:
              - column:
                  name: id
                  type: VARCHAR(254)
                  constraints:
                    primaryKey: true
                    nullable: false
              - column:
                  name: timestamp
                  type: DATETIME
                  constraints:
                    nullable: false
        - createIndex:
            tableName: data_migrations
            indexName: idx_data_migrations_id
            columns:
              column:
                name: id
  - changeSet:
      id: 19
      author: camsaul
      changes:
        - addColumn:
            tableName: metabase_table
            columns:
              - column:
                  name: schema
                  type: VARCHAR(256)
  - changeSet:
      id: 20
      author: agilliland
      changes:
        - createTable:
            tableName: pulse
            columns:
              - column:
                  name: id
                  type: int
                  autoIncrement: true
                  constraints:
                    primaryKey: true
                    nullable: false
              - column:
                  name: creator_id
                  type: int
                  constraints:
                    nullable: false
                    references: core_user(id)
                    foreignKeyName: fk_pulse_ref_creator_id
                    deferrable: false
                    initiallyDeferred: false
              - column:
                  name: name
                  type: varchar(254)
                  constraints:
                    nullable: false
              - column:
                  name: public_perms
                  type: int
                  constraints:
                    nullable: false
              - column:
                  name: created_at
                  type: DATETIME
                  constraints:
                    nullable: false
              - column:
                  name: updated_at
                  type: DATETIME
                  constraints:
                    nullable: false
        - createIndex:
            tableName: pulse
            indexName: idx_pulse_creator_id
            columns:
              column:
                name: creator_id
        - createTable:
            tableName: pulse_card
            columns:
              - column:
                  name: id
                  type: int
                  autoIncrement: true
                  constraints:
                    primaryKey: true
                    nullable: false
              - column:
                  name: pulse_id
                  type: int
                  constraints:
                    nullable: false
                    references: pulse(id)
                    foreignKeyName: fk_pulse_card_ref_pulse_id
                    deferrable: false
                    initiallyDeferred: false
              - column:
                  name: card_id
                  type: int
                  constraints:
                    nullable: false
                    references: report_card(id)
                    foreignKeyName: fk_pulse_card_ref_card_id
                    deferrable: false
                    initiallyDeferred: false
              - column:
                  name: position
                  type: int
                  constraints:
                    nullable: false
        - createIndex:
            tableName: pulse_card
            indexName: idx_pulse_card_pulse_id
            columns:
              column:
                name: pulse_id
        - createIndex:
            tableName: pulse_card
            indexName: idx_pulse_card_card_id
            columns:
              column:
                name: card_id
        - createTable:
            tableName: pulse_channel
            columns:
              - column:
                  name: id
                  type: int
                  autoIncrement: true
                  constraints:
                    primaryKey: true
                    nullable: false
              - column:
                  name: pulse_id
                  type: int
                  constraints:
                    nullable: false
                    references: pulse(id)
                    foreignKeyName: fk_pulse_channel_ref_pulse_id
                    deferrable: false
                    initiallyDeferred: false
              - column:
                  name: channel_type
                  type: varchar(32)
                  constraints:
                    nullable: false
              - column:
                  name: details
                  type: text
                  constraints:
                    nullable: false
              - column:
                  name: schedule_type
                  type: varchar(32)
                  constraints:
                    nullable: false
              - column:
                  name: schedule_hour
                  type: int
                  constraints:
                    nullable: true
              - column:
                  name: schedule_day
                  type: varchar(64)
                  constraints:
                    nullable: true
              - column:
                  name: created_at
                  type: DATETIME
                  constraints:
                    nullable: false
              - column:
                  name: updated_at
                  type: DATETIME
                  constraints:
                    nullable: false
        - createIndex:
            tableName: pulse_channel
            indexName: idx_pulse_channel_pulse_id
            columns:
              column:
                name: pulse_id
        - createIndex:
            tableName: pulse_channel
            indexName: idx_pulse_channel_schedule_type
            columns:
              column:
                name: schedule_type
        - createTable:
            tableName: pulse_channel_recipient
            columns:
              - column:
                  name: id
                  type: int
                  autoIncrement: true
                  constraints:
                    primaryKey: true
                    nullable: false
              - column:
                  name: pulse_channel_id
                  type: int
                  constraints:
                    nullable: false
                    references: pulse_channel(id)
                    foreignKeyName: fk_pulse_channel_recipient_ref_pulse_channel_id
                    deferrable: false
                    initiallyDeferred: false
              - column:
                  name: user_id
                  type: int
                  constraints:
                    nullable: false
                    references: core_user(id)
                    foreignKeyName: fk_pulse_channel_recipient_ref_user_id
                    deferrable: false
                    initiallyDeferred: false
        - modifySql:
            dbms: postgresql
            replace:
              replace: WITHOUT
              with: WITH
  - changeSet:
      id: 21
      author: agilliland
      changes:
        - createTable:
            tableName: segment
            columns:
              - column:
                  name: id
                  type: int
                  autoIncrement: true
                  constraints:
                    primaryKey: true
                    nullable: false
              - column:
                  name: table_id
                  type: int
                  constraints:
                    nullable: false
                    references: metabase_table(id)
                    foreignKeyName: fk_segment_ref_table_id
                    deferrable: false
                    initiallyDeferred: false
              - column:
                  name: creator_id
                  type: int
                  constraints:
                    nullable: false
                    references: core_user(id)
                    foreignKeyName: fk_segment_ref_creator_id
                    deferrable: false
                    initiallyDeferred: false
              - column:
                  name: name
                  type: varchar(254)
                  constraints:
                    nullable: false
              - column:
                  name: description
                  type: text
                  constraints:
                    nullable: true
              - column:
                  name: is_active
                  type: boolean
                  defaultValueBoolean: true
                  constraints:
                    nullable: false
              - column:
                  name: definition
                  type: text
                  constraints:
                    nullable: false
              - column:
                  name: created_at
                  type: DATETIME
                  constraints:
                    nullable: false
              - column:
                  name: updated_at
                  type: DATETIME
                  constraints:
                    nullable: false
        - createIndex:
            tableName: segment
            indexName: idx_segment_creator_id
            columns:
              column:
                name: creator_id
        - createIndex:
            tableName: segment
            indexName: idx_segment_table_id
            columns:
              column:
                name: table_id
        - modifySql:
            dbms: postgresql
            replace:
              replace: WITHOUT
              with: WITH
  - changeSet:
      id: 22
      author: agilliland
      changes:
        - addColumn:
            tableName: revision
            columns:
              - column:
                  name: message
                  type: text
                  constraints:
                    nullable: true
  - changeSet:
      id: 23
      author: agilliland
      objectQuotingStrategy: ${quote_strategy}
      changes:
        - modifyDataType:
            tableName: metabase_table
            columnName: rows
            newDataType: BIGINT
  - changeSet:
      id: 24
      author: agilliland
      changes:
        - createTable:
            tableName: dependency
            columns:
              - column:
                  name: id
                  type: int
                  autoIncrement: true
                  constraints:
                    primaryKey: true
                    nullable: false
              - column:
                  name: model
                  type: varchar(32)
                  constraints:
                    nullable: false
              - column:
                  name: model_id
                  type: int
                  constraints:
                    nullable: false
              - column:
                  name: dependent_on_model
                  type: varchar(32)
                  constraints:
                    nullable: false
              - column:
                  name: dependent_on_id
                  type: int
                  constraints:
                    nullable: false
              - column:
                  name: created_at
                  type: DATETIME
                  constraints:
                    nullable: false
        - createIndex:
            tableName: dependency
            indexName: idx_dependency_model
            columns:
              column:
                name: model
        - createIndex:
            tableName: dependency
            indexName: idx_dependency_model_id
            columns:
              column:
                name: model_id
        - createIndex:
            tableName: dependency
            indexName: idx_dependency_dependent_on_model
            columns:
              column:
                name: dependent_on_model
        - createIndex:
            tableName: dependency
            indexName: idx_dependency_dependent_on_id
            columns:
              column:
                name: dependent_on_id
        - modifySql:
            dbms: postgresql
            replace:
              replace: WITHOUT
              with: WITH
  - changeSet:
      id: 25
      author: agilliland
      changes:
        - createTable:
            tableName: metric
            columns:
              - column:
                  name: id
                  type: int
                  autoIncrement: true
                  constraints:
                    primaryKey: true
                    nullable: false
              - column:
                  name: table_id
                  type: int
                  constraints:
                    nullable: false
                    references: metabase_table(id)
                    foreignKeyName: fk_metric_ref_table_id
                    deferrable: false
                    initiallyDeferred: false
              - column:
                  name: creator_id
                  type: int
                  constraints:
                    nullable: false
                    references: core_user(id)
                    foreignKeyName: fk_metric_ref_creator_id
                    deferrable: false
                    initiallyDeferred: false
              - column:
                  name: name
                  type: varchar(254)
                  constraints:
                    nullable: false
              - column:
                  name: description
                  type: text
                  constraints:
                    nullable: true
              - column:
                  name: is_active
                  type: boolean
                  defaultValueBoolean: true
                  constraints:
                    nullable: false
              - column:
                  name: definition
                  type: text
                  constraints:
                    nullable: false
              - column:
                  name: created_at
                  type: DATETIME
                  constraints:
                    nullable: false
              - column:
                  name: updated_at
                  type: DATETIME
                  constraints:
                    nullable: false
        - createIndex:
            tableName: metric
            indexName: idx_metric_creator_id
            columns:
              column:
                name: creator_id
        - createIndex:
            tableName: metric
            indexName: idx_metric_table_id
            columns:
              column:
                name: table_id
        - modifySql:
            dbms: postgresql
            replace:
              replace: WITHOUT
              with: WITH
  - changeSet:
      id: 26
      author: agilliland
      changes:
        - addColumn:
            tableName: metabase_database
            columns:
              - column:
                  name: is_full_sync
                  type: boolean
                  defaultValueBoolean: true
                  constraints:
                    nullable: false
        - sql:
            sql: update metabase_database set is_full_sync = true
  - changeSet:
      id: 27
      author: agilliland
      changes:
        - createTable:
            tableName: dashboardcard_series
            columns:
              - column:
                  name: id
                  type: int
                  autoIncrement: true
                  constraints:
                    primaryKey: true
                    nullable: false
              - column:
                  name: dashboardcard_id
                  type: int
                  constraints:
                    nullable: false
                    references: report_dashboardcard(id)
                    foreignKeyName: fk_dashboardcard_series_ref_dashboardcard_id
                    deferrable: false
                    initiallyDeferred: false
              - column:
                  name: card_id
                  type: int
                  constraints:
                    nullable: false
                    references: report_card(id)
                    foreignKeyName: fk_dashboardcard_series_ref_card_id
                    deferrable: false
                    initiallyDeferred: false
              - column:
                  name: position
                  type: int
                  constraints:
                    nullable: false
        - createIndex:
            tableName: dashboardcard_series
            indexName: idx_dashboardcard_series_dashboardcard_id
            columns:
              column:
                name: dashboardcard_id
        - createIndex:
            tableName: dashboardcard_series
            indexName: idx_dashboardcard_series_card_id
            columns:
              column:
                name: card_id
        - modifySql:
            dbms: postgresql
            replace:
              replace: WITHOUT
              with: WITH
  - changeSet:
      id: 28
      author: agilliland
      changes:
        - addColumn:
            tableName: core_user
            columns:
              - column:
                  name: is_qbnewb
                  type: boolean
                  defaultValueBoolean: true
                  constraints:
                    nullable: false
  - changeSet:
      id: 29
      author: agilliland
      changes:
        - addColumn:
            tableName: pulse_channel
            columns:
              - column:
                  name: schedule_frame
                  type: varchar(32)
                  constraints:
                    nullable: true
  - changeSet:
      id: 30
      author: agilliland
      changes:
        - addColumn:
            tableName: metabase_field
            columns:
              - column:
                  name: visibility_type
                  type: varchar(32)
                  constraints:
                    nullable: true
                    deferrable: false
                    initiallyDeferred: false
        - addNotNullConstraint:
            columnDataType: varchar(32)
            columnName: visibility_type
            defaultNullValue: unset
            tableName: metabase_field

  - changeSet:
      id: 31
      author: agilliland
      changes:
        - addColumn:
            tableName: metabase_field
            columns:
              - column:
                  name: fk_target_field_id
                  type: int
                  constraints:
                    nullable: true
                    deferrable: false
                    initiallyDeferred: false
  - changeSet:
      id: 32
      author: camsaul
      changes:
        ######################################## label table ########################################
        - createTable:
            tableName: label
            columns:
              - column:
                  name: id
                  type: int
                  autoIncrement: true
                  constraints:
                    primaryKey: true
                    nullable: false
              - column:
                  name: name
                  type: VARCHAR(254)
                  constraints:
                    nullable: false
              - column:
                  name: slug
                  type: VARCHAR(254)
                  constraints:
                    nullable: false
                    unique: true
              - column:
                  name: icon
                  type: VARCHAR(128)
        - createIndex:
            tableName: label
            indexName: idx_label_slug
            columns:
              column:
                name: slug
        ######################################## card_label table ########################################
        - createTable:
            tableName: card_label
            columns:
              - column:
                  name: id
                  type: int
                  autoIncrement: true
                  constraints:
                    primaryKey: true
                    nullable: false
              - column:
                  name: card_id
                  type: int
                  constraints:
                    nullable: false
                    references: report_card(id)
                    foreignKeyName: fk_card_label_ref_card_id
                    deferrable: false
                    initiallyDeferred: false
              - column:
                  name: label_id
                  type: int
                  constraints:
                    nullable: false
                    references: label(id)
                    foreignKeyName: fk_card_label_ref_label_id
                    deferrable: false
                    initiallyDeferred: false
        - addUniqueConstraint:
            tableName: card_label
            columnNames: card_id, label_id
            constraintName: unique_card_label_card_id_label_id
        - createIndex:
            tableName: card_label
            indexName: idx_card_label_card_id
            columns:
              column:
                name: card_id
        - createIndex:
            tableName: card_label
            indexName: idx_card_label_label_id
            columns:
              column:
                name: label_id
        ######################################## add archived column to report_card ########################################
        - addColumn:
            tableName: report_card
            columns:
              - column:
                  name: archived
                  type: boolean
                  defaultValueBoolean: false
                  constraints:
                    nullable: false
  - changeSet:
      id: 32
      author: agilliland
      changes:
        - createTable:
            tableName: raw_table
            columns:
              - column:
                  name: id
                  type: int
                  autoIncrement: true
                  constraints:
                    primaryKey: true
                    nullable: false
              - column:
                  name: database_id
                  type: int
                  constraints:
                    nullable: false
                    references: metabase_database(id)
                    foreignKeyName: fk_rawtable_ref_database
                    deferrable: false
                    initiallyDeferred: false
              - column:
                  name: active
                  type: boolean
                  constraints:
                    nullable: false
              - column:
                  name: schema
                  type: varchar(255)
                  constraints:
                    nullable: true
              - column:
                  name: name
                  type: varchar(255)
                  constraints:
                    nullable: false
              - column:
                  name: details
                  type: text
                  constraints:
                    nullable: false
              - column:
                  name: created_at
                  type: DATETIME
                  constraints:
                    nullable: false
              - column:
                  name: updated_at
                  type: DATETIME
                  constraints:
                    nullable: false
        - createIndex:
            tableName: raw_table
            indexName: idx_rawtable_database_id
            columns:
              column:
                name: database_id
        - addUniqueConstraint:
            tableName: raw_table
            columnNames: database_id, schema, name
            constraintName: uniq_raw_table_db_schema_name
        - createTable:
            tableName: raw_column
            columns:
              - column:
                  name: id
                  type: int
                  autoIncrement: true
                  constraints:
                    primaryKey: true
                    nullable: false
              - column:
                  name: raw_table_id
                  type: int
                  constraints:
                    nullable: false
                    references: raw_table(id)
                    foreignKeyName: fk_rawcolumn_tableid_ref_rawtable
                    deferrable: false
                    initiallyDeferred: false
              - column:
                  name: active
                  type: boolean
                  constraints:
                    nullable: false
              - column:
                  name: name
                  type: varchar(255)
                  constraints:
                    nullable: false
              - column:
                  name: column_type
                  type: varchar(128)
                  constraints:
                    nullable: true
              - column:
                  name: is_pk
                  type: boolean
                  constraints:
                    nullable: false
              - column:
                  name: fk_target_column_id
                  type: int
                  constraints:
                    nullable: true
                    references: raw_column(id)
                    foreignKeyName: fk_rawcolumn_fktarget_ref_rawcolumn
                    deferrable: false
                    initiallyDeferred: false
              - column:
                  name: details
                  type: text
                  constraints:
                    nullable: false
              - column:
                  name: created_at
                  type: DATETIME
                  constraints:
                    nullable: false
              - column:
                  name: updated_at
                  type: DATETIME
                  constraints:
                    nullable: false
        - createIndex:
            tableName: raw_column
            indexName: idx_rawcolumn_raw_table_id
            columns:
              column:
                name: raw_table_id
        - addUniqueConstraint:
            tableName: raw_column
            columnNames: raw_table_id, name
            constraintName: uniq_raw_column_table_name
        - addColumn:
            tableName: metabase_table
            columns:
              - column:
                  name: raw_table_id
                  type: int
                  constraints:
                    nullable: true
                    deferrable: false
                    initiallyDeferred: false
        - addColumn:
            tableName: metabase_field
            columns:
              - column:
                  name: raw_column_id
                  type: int
                  constraints:
                    nullable: true
                    deferrable: false
                    initiallyDeferred: false
        - addColumn:
            tableName: metabase_field
            columns:
              - column:
                  name: last_analyzed
                  type: DATETIME
                  constraints:
                    nullable: true
                    deferrable: false
                    initiallyDeferred: false
        - modifySql:
            dbms: postgresql
            replace:
              replace: WITHOUT
              with: WITH
  - changeSet:
      id: 34
      author: tlrobinson
      changes:
        ######################################## add enabled column to pulse_channel ########################################
        - addColumn:
            tableName: pulse_channel
            columns:
              - column:
                  name: enabled
                  type: boolean
                  defaultValueBoolean: true
                  constraints:
                    nullable: false
  - changeSet:
      id: 35
      author: agilliland
      changes:
        - modifyDataType:
            tableName: setting
            columnName: value
            newDataType: TEXT
        - addNotNullContstraint:
            tableName: setting
            columnNames: value
  - changeSet:
      id: 36
      author: agilliland
      changes:
        - addColumn:
            tableName: report_dashboard
            columns:
              - column:
                  name: parameters
                  type: text
                  constraints:
                    nullable: true
                    deferrable: false
                    initiallyDeferred: false
        - addNotNullConstraint:
            columnDataType: text
            columnName: parameters
            defaultNullValue: '[]'
            tableName: report_dashboard
        - addColumn:
            tableName: report_dashboardcard
            columns:
              - column:
                  name: parameter_mappings
                  type: text
                  constraints:
                    nullable: true
                    deferrable: false
                    initiallyDeferred: false
        - addNotNullConstraint:
            columnDataType: text
            columnName: parameter_mappings
            defaultNullValue: '[]'
            tableName: report_dashboardcard
  - changeSet:
      id: 37
      author: tlrobinson
      changes:
        - addColumn:
            tableName: query_queryexecution
            columns:
              - column:
                  name: query_hash
                  type: int
                  constraints:
                    nullable: true
        - addNotNullConstraint:
            tableName: query_queryexecution
            columnName: query_hash
            columnDataType: int
            defaultNullValue: 0
        - createIndex:
            tableName: query_queryexecution
            indexName: idx_query_queryexecution_query_hash
            columns:
              column:
                name: query_hash
        - createIndex:
            tableName: query_queryexecution
            indexName: idx_query_queryexecution_started_at
            columns:
              column:
                name: started_at
  - changeSet:
      id: 38
      author: camsaul
      changes:
        ######################################## Add "points_of_interest" metadata column to various models ########################################
        - addColumn:
            tableName: metabase_database
            columns:
              - column:
                  name: points_of_interest
                  type: text
        - addColumn:
            tableName: metabase_table
            columns:
              - column:
                  name: points_of_interest
                  type: text
        - addColumn:
            tableName: metabase_field
            columns:
              - column:
                  name: points_of_interest
                  type: text
        - addColumn:
            tableName: report_dashboard
            columns:
              - column:
                  name: points_of_interest
                  type: text
        - addColumn:
            tableName: metric
            columns:
              - column:
                  name: points_of_interest
                  type: text
        - addColumn:
            tableName: segment
            columns:
              - column:
                  name: points_of_interest
                  type: text
        ######################################## Add "caveats" metadata column to various models ########################################
        - addColumn:
            tableName: metabase_database
            columns:
              - column:
                  name: caveats
                  type: text
        - addColumn:
            tableName: metabase_table
            columns:
              - column:
                  name: caveats
                  type: text
        - addColumn:
            tableName: metabase_field
            columns:
              - column:
                  name: caveats
                  type: text
        - addColumn:
            tableName: report_dashboard
            columns:
              - column:
                  name: caveats
                  type: text
        - addColumn:
            tableName: metric
            columns:
              - column:
                  name: caveats
                  type: text
        - addColumn:
            tableName: segment
            columns:
              - column:
                  name: caveats
                  type: text
        ######################################## Add "how_is_this_calculated" to metric ########################################
        - addColumn:
            tableName: metric
            columns:
              - column:
                  name: how_is_this_calculated
                  type: text
        ######################################## Add "most important dashboard" (0 or 1 dashboards) ########################################
        - addColumn:
            tableName: report_dashboard
            columns:
              - column:
                  name: show_in_getting_started
                  type: boolean
                  defaultValueBoolean: false
                  constraints:
                    nullable: false
        - createIndex:
            tableName: report_dashboard
            indexName: idx_report_dashboard_show_in_getting_started
            columns:
              column:
                name: show_in_getting_started
        ######################################## Add "most important metrics" (0+ metrics) ########################################
        - addColumn:
            tableName: metric
            columns:
              - column:
                  name: show_in_getting_started
                  type: boolean
                  defaultValueBoolean: false
                  constraints:
                    nullable: false
        - createIndex:
            tableName: metric
            indexName: idx_metric_show_in_getting_started
            columns:
              column:
                name: show_in_getting_started
        ######################################## Add "most important tables (0+ tables) ########################################
        - addColumn:
            tableName: metabase_table
            columns:
              - column:
                  name: show_in_getting_started
                  type: boolean
                  defaultValueBoolean: false
                  constraints:
                    nullable: false
        - createIndex:
            tableName: metabase_table
            indexName: idx_metabase_table_show_in_getting_started
            columns:
              column:
                name: show_in_getting_started
        ######################################## Add "most important segments" (0+ segments) ########################################
        - addColumn:
            tableName: segment
            columns:
              - column:
                  name: show_in_getting_started
                  type: boolean
                  defaultValueBoolean: false
                  constraints:
                    nullable: false
        - createIndex:
            tableName: segment
            indexName: idx_segment_show_in_getting_started
            columns:
              column:
                name: show_in_getting_started
        ######################################## Add "metric_important_field" table ########################################
        - createTable:
            tableName: metric_important_field
            columns:
              - column:
                  name: id
                  type: int
                  autoIncrement: true
                  constraints:
                    primaryKey: true
                    nullable: false
              - column:
                  name: metric_id
                  type: int
                  constraints:
                    nullable: false
                    references: metric(id)
                    foreignKeyName: fk_metric_important_field_metric_id
              - column:
                  name: field_id
                  type: int
                  constraints:
                    nullable: false
                    references: metabase_field(id)
                    foreignKeyName: fk_metric_important_field_metabase_field_id
        - addUniqueConstraint:
            tableName: metric_important_field
            columnNames: metric_id, field_id
            constraintName: unique_metric_important_field_metric_id_field_id
        - createIndex:
            tableName: metric_important_field
            indexName: idx_metric_important_field_metric_id
            columns:
              column:
                name: metric_id
        - createIndex:
            tableName: metric_important_field
            indexName: idx_metric_important_field_field_id
            columns:
              column:
                name: field_id
  - changeSet:
      id: 39
      author: camsaul
      changes:
        - addColumn:
            tableName: core_user
            columns:
              - column:
                  name: google_auth
                  type: boolean
                  defaultValueBoolean: false
                  constraints:
                    nullable: false
  - changeSet:
      id: 40
      author: camsaul
      validCheckSum:
        - 8:231d66cf27fc4b4bc066172b435439b5
        - 8:ee7f50a264d6cf8d891bd01241eebd2c
      changes:
        ############################################################ add PermissionsGroup table ############################################################
        - createTable:
            tableName: permissions_group
            columns:
              - column:
                  name: id
                  type: int
                  autoIncrement: true
                  constraints:
                    primaryKey: true
                    nullable: false
              # TODO - it would be nice to make this a case-insensitive unique constraint / index?
              - column:
                  name: name
                  type: varchar(255)
                  constraints:
                    nullable: false
                    unique: true
                    uniqueConstraintName: unique_permissions_group_name
        - createIndex:
            tableName: permissions_group
            indexName: idx_permissions_group_name
            columns:
              column:
                name: name
        ############################################################ add PermissionsGroupMembership table ############################################################
        - createTable:
            tableName: permissions_group_membership
            columns:
              - column:
                  name: id
                  type: int
                  autoIncrement: true
                  constraints:
                    primaryKey: true
                    nullable: false
              - column:
                  name: user_id
                  type: int
                  constraints:
                    nullable: false
                    references: core_user(id)
                    foreignKeyName: fk_permissions_group_membership_user_id
              - column:
                  name: group_id
                  type: int
                  constraints:
                    nullable: false
                    references: permissions_group(id)
                    foreignKeyName: fk_permissions_group_group_id
        - addUniqueConstraint:
            tableName: permissions_group_membership
            columnNames: user_id, group_id
            constraintName: unique_permissions_group_membership_user_id_group_id
        # for things like all users in a given group
        - createIndex:
            tableName: permissions_group_membership
            indexName: idx_permissions_group_membership_group_id
            columns:
              column:
                name: group_id
        # for things like all groups a user belongs to
        - createIndex:
            tableName: permissions_group_membership
            indexName: idx_permissions_group_membership_user_id
            columns:
              column:
                name: user_id
        # for things like is given user a member of a given group (TODO - not sure we need this)
        - createIndex:
            tableName: permissions_group_membership
            indexName: idx_permissions_group_membership_group_id_user_id
            columns:
              - column:
                  name: group_id
              - column:
                  name: user_id
        ############################################################ add Permissions table ############################################################
        - createTable:
            tableName: permissions
            columns:
              - column:
                  name: id
                  type: int
                  autoIncrement: true
                  constraints:
                    primaryKey: true
                    nullable: false
              - column:
                  name: object
                  type: varchar(254)
                  constraints:
                    nullable: false
              - column:
                  name: group_id
                  type: int
                  constraints:
                    nullable: false
                    references: permissions_group(id)
                    foreignKeyName: fk_permissions_group_id
        - createIndex:
            tableName: permissions
            indexName: idx_permissions_group_id
            columns:
              column:
                name: group_id
        - createIndex:
            tableName: permissions
            indexName: idx_permissions_object
            columns:
              column:
                name: object
        - createIndex:
            tableName: permissions
            indexName: idx_permissions_group_id_object
            columns:
              - column:
                  name: group_id
              - column:
                  name: object
        - addUniqueConstraint:
            tableName: permissions
            columnNames: group_id, object
        ############################################################ Tweaks to metabase_table ############################################################
        # Modify the length of metabase_table.schema from 256 -> 254
        # It turns out MySQL InnoDB indices have to be 767 bytes or less (at least for older versions of MySQL)
        # and 'utf8' text columns can use up to 3 bytes per character in MySQL -- see http://stackoverflow.com/a/22515986/1198455
        # So 256 * 3 = 768 bytes (too large to index / add unique constraints)
        # Drop this to 254; 254 * 3 = 762, which should give us room to index it along with a 4-byte integer as well if need be
        # Hoping this doesn't break anyone's existing databases. Hopefully there aren't any schemas that are 255 or 256 bytes long out there; any longer
        # and it would have already broke; any shorter and there's not problem.
        # Anyway, better to break it now than to leave it as-is and have and break permissions where the columns have to be 254 characters wide
        - modifyDataType:
            tableName: metabase_table
            columnName: schema
            newDataType: varchar(254)
        # Add index: this is for doing things like getting all the tables that belong to a given schema
        - createIndex:
            tableName: metabase_table
            indexName: idx_metabase_table_db_id_schema
            columns:
              - column:
                  name: db_id
              - column:
                  name: schema
  - changeSet:
      id: 41
      author: camsaul
      changes:
        - dropColumn:
            tableName: metabase_field
            columnName: field_type
        - addDefaultValue:
            tableName: metabase_field
            columnName: active
            defaultValueBoolean: true
        - addDefaultValue:
            tableName: metabase_field
            columnName: preview_display
            defaultValueBoolean: true
        - addDefaultValue:
            tableName: metabase_field
            columnName: position
            defaultValueNumeric: 0
        - addDefaultValue:
            tableName: metabase_field
            columnName: visibility_type
            defaultValue: "normal"
  - changeSet:
      id: 42
      author: camsaul
      changes:
        - dropForeignKeyConstraint:
            baseTableName: query_queryexecution
            constraintName: fk_queryexecution_ref_query_id
        - dropColumn:
            tableName: query_queryexecution
            columnName: query_id
        - dropColumn:
            tableName: core_user
            columnName: is_staff
        - dropColumn:
            tableName: metabase_database
            columnName: organization_id
        - dropColumn:
            tableName: report_card
            columnName: organization_id
        - dropColumn:
            tableName: report_dashboard
            columnName: organization_id
        - dropTable:
            tableName: annotation_annotation
        - dropTable:
            tableName: core_permissionsviolation
        - dropTable:
            tableName: core_userorgperm
        - dropTable:
            tableName: core_organization
        - dropTable:
            tableName: metabase_foreignkey
        - dropTable:
            tableName: metabase_tablesegment
        - dropTable:
            tableName: query_query
        - dropTable:
            tableName: report_dashboardsubscription
        - dropTable:
            tableName: report_emailreport_recipients
        - dropTable:
            tableName: report_emailreportexecutions
        - dropTable:
            tableName: report_emailreport
  - changeSet:
      id: 43
      author: camsaul
      validCheckSum:
        - 7:b20750a949504e93efced32877a4488f
        - 7:dbc18c8ca697fc335869f0ed0eb5f4cb
      changes:
        - createTable:
            tableName: permissions_revision
            remarks: 'Used to keep track of changes made to permissions.'
            columns:
              - column:
                  name: id
                  type: int
                  autoIncrement: true
                  constraints:
                    primaryKey: true
                    nullable: false
              - column:
                  name: before
                  type: text
                  remarks: 'Serialized JSON of the permissions before the changes.'
                  constraints:
                    nullable: false
              - column:
                  name: after
                  type: text
                  remarks: 'Serialized JSON of the permissions after the changes.'
                  constraints:
                    nullable: false
              - column:
                  name: user_id
                  type: int
                  remarks: 'The ID of the admin who made this set of changes.'
                  constraints:
                    nullable: false
                    references: core_user(id)
                    foreignKeyName: fk_permissions_revision_user_id
              - column:
                  name: created_at
                  type: datetime
                  remarks: 'The timestamp of when these changes were made.'
                  constraints:
                    nullable: false
              - column:
                  name: remark
                  type: text
                  remarks: 'Optional remarks explaining why these changes were made.'
  - changeSet:
      id: 44
      author: camsaul
      changes:
        - dropColumn:
            tableName: report_card
            columnName: public_perms
        - dropColumn:
            tableName: report_dashboard
            columnName: public_perms
        - dropColumn:
            tableName: pulse
            columnName: public_perms
  - changeSet:
      id: 45
      author: tlrobinson
      changes:
        - addColumn:
            tableName: report_dashboardcard
            columns:
              - column:
                  name: visualization_settings
                  type: text
        - addNotNullConstraint:
            tableName: report_dashboardcard
            columnName: visualization_settings
            columnDataType: text
            defaultNullValue: '{}'
  - changeSet:
      id: 46
      author: camsaul
      objectQuotingStrategy: ${quote_strategy}
      changes:
        - addNotNullConstraint:
            tableName: report_dashboardcard
            columnName: row
            columnDataType: integer
            defaultNullValue: 0
        - addNotNullConstraint:
            tableName: report_dashboardcard
            columnName: col
            columnDataType: integer
            defaultNullValue: 0
        - addDefaultValue:
            tableName: report_dashboardcard
            columnName: row
            defaultValueNumeric: 0
        - addDefaultValue:
            tableName: report_dashboardcard
            columnName: col
            defaultValueNumeric: 0
  - changeSet:
      id: 47
      author: camsaul
      changes:
        ######################################## collection table ########################################
        - createTable:
            tableName: collection
            remarks: 'Collections are an optional way to organize Cards and handle permissions for them.'
            columns:
              - column:
                  name: id
                  type: int
                  autoIncrement: true
                  constraints:
                    primaryKey: true
                    nullable: false
              - column:
                  name: name
                  type: text
                  remarks: 'The unique, user-facing name of this Collection.'
                  constraints:
                    nullable: false
              - column:
                  name: slug
                  type: varchar(254)
                  remarks: 'URL-friendly, sluggified, indexed version of name.'
                  constraints:
                    nullable: false
                    unique: true
              - column:
                  name: description
                  type: text
                  remarks: 'Optional description for this Collection.'
              - column:
                  name: color
                  type: char(7)
                  remarks: 'Seven-character hex color for this Collection, including the preceding hash sign.'
                  constraints:
                    nullable: false
              - column:
                  name: archived
                  type: boolean
                  remarks: 'Whether this Collection has been archived and should be hidden from users.'
                  defaultValueBoolean: false
                  constraints:
                    nullable: false
        - createIndex:
            tableName: collection
            indexName: idx_collection_slug
            columns:
              column:
                name: slug
        ######################################## add collection_id to report_card ########################################
        - addColumn:
            tableName: report_card
            columns:
              - column:
                  name: collection_id
                  type: int
                  remarks: 'Optional ID of Collection this Card belongs to.'
                  constraints:
                    references: collection(id)
                    foreignKeyName: fk_card_collection_id
        - createIndex:
            tableName: report_card
            indexName: idx_card_collection_id
            columns:
              column:
                name: collection_id
  - changeSet:
      id: 48
      author: camsaul
      changes:
        - createTable:
            tableName: collection_revision
            remarks: 'Used to keep track of changes made to collections.'
            columns:
              - column:
                  name: id
                  type: int
                  autoIncrement: true
                  constraints:
                    primaryKey: true
                    nullable: false
              - column:
                  name: before
                  type: text
                  remarks: 'Serialized JSON of the collections graph before the changes.'
                  constraints:
                    nullable: false
              - column:
                  name: after
                  type: text
                  remarks: 'Serialized JSON of the collections graph after the changes.'
                  constraints:
                    nullable: false
              - column:
                  name: user_id
                  type: int
                  remarks: 'The ID of the admin who made this set of changes.'
                  constraints:
                    nullable: false
                    references: core_user(id)
                    foreignKeyName: fk_collection_revision_user_id
              - column:
                  name: created_at
                  type: datetime
                  remarks: 'The timestamp of when these changes were made.'
                  constraints:
                    nullable: false
              - column:
                  name: remark
                  type: text
                  remarks: 'Optional remarks explaining why these changes were made.'
  - changeSet:
      id: 49
      author: camsaul
      validCheckSum:
        - 8:56dcab086b21de1df002561efeac8bb6
        - 8:4508e7d5f6d4da3c4a2de3bf5e3c5851
      changes:
        ######################################## Card public_uuid & indices ########################################
        - addColumn:
            tableName: report_card
            columns:
              - column:
                  name: public_uuid
                  type: char(36)
                  remarks: 'Unique UUID used to in publically-accessible links to this Card.'
                  constraints:
                    unique: true
        - addColumn:
            tableName: report_card
            columns:
              - column:
                  name: made_public_by_id
                  type: int
                  remarks: 'The ID of the User who first publically shared this Card.'
                  constraints:
                    references: core_user(id)
                    foreignKeyName: fk_card_made_public_by_id
        - createIndex:
            tableName: report_card
            indexName: idx_card_public_uuid
            columns:
              column:
                name: public_uuid
        ######################################## Dashboard public_uuid & indices ########################################
        - addColumn:
            tableName: report_dashboard
            columns:
              - column:
                  name: public_uuid
                  type: char(36)
                  remarks: 'Unique UUID used to in publically-accessible links to this Dashboard.'
                  constraints:
                    unique: true
        - addColumn:
            tableName: report_dashboard
            columns:
              - column:
                  name: made_public_by_id
                  type: int
                  remarks: 'The ID of the User who first publically shared this Dashboard.'
                  constraints:
                    references: core_user(id)
                    foreignKeyName: fk_dashboard_made_public_by_id
        - createIndex:
            tableName: report_dashboard
            indexName: idx_dashboard_public_uuid
            columns:
              column:
                name: public_uuid
        ######################################## make query_queryexecution.executor_id nullable ########################################
        - dropNotNullConstraint:
            tableName: query_queryexecution
            columnName: executor_id
            columnDataType: int
  - changeSet:
      id: 50
      author: camsaul
      validCheckSum:
        - 8:388da4c48984aad647709514e4ba9204
        - 8:98a6ab6428ea7a589507464e34ade58a
      changes:
        ######################################## new Card columns ########################################
        - addColumn:
            tableName: report_card
            columns:
              - column:
                  name: enable_embedding
                  type: boolean
                  remarks: 'Is this Card allowed to be embedded in different websites (using a signed JWT)?'
                  defaultValueBoolean: false
                  constraints:
                    nullable: false
        - addColumn:
            tableName: report_card
            columns:
              - column:
                  name: embedding_params
                  type: text
                  remarks: 'Serialized JSON containing information about required parameters that must be supplied when embedding this Card.'
          ######################################## new Card columns ########################################
        - addColumn:
            tableName: report_dashboard
            columns:
              - column:
                  name: enable_embedding
                  type: boolean
                  remarks: 'Is this Dashboard allowed to be embedded in different websites (using a signed JWT)?'
                  defaultValueBoolean: false
                  constraints:
                    nullable: false
        - addColumn:
            tableName: report_dashboard
            columns:
              - column:
                  name: embedding_params
                  type: text
                  remarks: 'Serialized JSON containing information about required parameters that must be supplied when embedding this Dashboard.'
  - changeSet:
      id: 51
      author: camsaul
      validCheckSum:
        - 8:8491a72bd30aac2565c97daf8b84e515
        - 8:676d3f95358dcd572ccce47c950e8ed9
      changes:
        - createTable:
            tableName: query_execution
            remarks: 'A log of executed queries, used for calculating historic execution times, auditing, and other purposes.'
            columns:
              - column:
                  name: id
                  type: int
                  autoIncrement: true
                  constraints:
                    primaryKey: true
                    nullable: false
              - column:
                  name: hash
                  type: binary(32)
                  remarks: 'The hash of the query dictionary. This is a 256-bit SHA3 hash of the query.'
                  constraints:
                    nullable: false
              - column:
                  name: started_at
                  type: datetime
                  remarks: 'Timestamp of when this query started running.'
                  constraints:
                    nullable: false
              - column:
                  name: running_time
                  type: integer
                  remarks: 'The time, in milliseconds, this query took to complete.'
                  constraints:
                    nullable: false
              - column:
                  name: result_rows
                  type: integer
                  remarks: 'Number of rows in the query results.'
                  constraints:
                    nullable: false
              - column:
                  name: native
                  type: boolean
                  remarks: 'Whether the query was a native query, as opposed to an MBQL one (e.g., created with the GUI).'
                  constraints:
                    nullable: false
              - column:
                  name: context
                  type: varchar(32)
                  remarks: 'Short string specifying how this query was executed, e.g. in a Dashboard or Pulse.'
              - column:
                  name: error
                  type: text
                  remarks: 'Error message returned by failed query, if any.'
              # The following columns are foreign keys, but we don't keep FK constraints on them for a few reasons:
              # - We don't want to keep indexes on these columns since they wouldn't be generally useful and for size and performance reasons
              # - If a related object (e.g. a Dashboard) is deleted, we don't want to delete the related entries in the QueryExecution log.
              #   We could do something like make the constraint ON DELETE SET NULL, but that would require a full table scan to handle;
              #   If the QueryExecution log became tens of millions of rows large it would take a very long time to scan and update records
              - column:
                  name: executor_id
                  type: integer
                  remarks: 'The ID of the User who triggered this query execution, if any.'
              - column:
                  name: card_id
                  type: integer
                  remarks: 'The ID of the Card (Question) associated with this query execution, if any.'
              - column:
                  name: dashboard_id
                  type: integer
                  remarks: 'The ID of the Dashboard associated with this query execution, if any.'
              - column:
                  name: pulse_id
                  type: integer
                  remarks: 'The ID of the Pulse associated with this query execution, if any.'
        # For things like auditing recently executed queries
        - createIndex:
            tableName: query_execution
            indexName: idx_query_execution_started_at
            columns:
              column:
                name: started_at
        # For things like seeing the 10 most recent executions of a certain query
        - createIndex:
            tableName: query_execution
            indexName: idx_query_execution_query_hash_started_at
            columns:
              - column:
                  name: hash
              - column:
                  name: started_at
  - property:
        name: blob.type
        value: blob
        dbms: mysql,h2,mariadb
  - property:
      name: blob.type
      value: bytea
      dbms: postgresql
  - changeSet:
      id: 52
      author: camsaul
      changes:
        - createTable:
            tableName: query_cache
            remarks: 'Cached results of queries are stored here when using the DB-based query cache.'
            columns:
              - column:
                  name: query_hash
                  type: binary(32)
                  remarks: 'The hash of the query dictionary. (This is a 256-bit SHA3 hash of the query dict).'
                  constraints:
                    primaryKey: true
                    nullable: false
              - column:
                  name: updated_at
                  type: datetime
                  remarks: 'The timestamp of when these query results were last refreshed.'
                  constraints:
                    nullable: false
              - column:
                  name: results
                  type: ${blob.type}
                  remarks: 'Cached, compressed results of running the query with the given hash.'
                  constraints:
                    nullable: false
        - createIndex:
            tableName: query_cache
            indexName: idx_query_cache_updated_at
            columns:
              column:
                name: updated_at
        - addColumn:
            tableName: report_card
            columns:
              - column:
                  name: cache_ttl
                  type: int
                  remarks: 'The maximum time, in seconds, to return cached results for this Card rather than running a new query.'
  - changeSet:
      id: 53
      author: camsaul
      changes:
        - createTable:
            tableName: query
            remarks: 'Information (such as average execution time) for different queries that have been previously ran.'
            columns:
              - column:
                  name: query_hash
                  type: binary(32)
                  remarks: 'The hash of the query dictionary. (This is a 256-bit SHA3 hash of the query dict.)'
                  constraints:
                    primaryKey: true
                    nullable: false
              - column:
                  name: average_execution_time
                  type: int
                  remarks: 'Average execution time for the query, round to nearest number of milliseconds. This is updated as a rolling average.'
                  constraints:
                    nullable: false
  - changeSet:
      id: 54
      author: tlrobinson
      validCheckSum:
        - 7:695b12a78e897c62c21d41bfb04ab44b
        - 7:0857800db71a4757e7202aad4eaed48d
      changes:
        - addColumn:
            tableName: pulse
            columns:
              - column:
                  name: skip_if_empty
                  type: boolean
                  remarks: 'Skip a scheduled Pulse if none of its questions have any results'
                  defaultValueBoolean: false
                  constraints:
                    nullable: false
  - changeSet:
      id: 55
      author: camsaul
      validCheckSum:
        - 8:87c4becde5fe208ba2c356128df86fba
        - 8:11bbd199bfa57b908ea3b1a470197de9
      changes:
        - addColumn:
            tableName: report_dashboard
            columns:
              - column:
                  name: archived
                  type: boolean
                  remarks: 'Is this Dashboard archived (effectively treated as deleted?)'
                  defaultValueBoolean: false
                  constraints:
                    nullable: false
        - addColumn:
            tableName: report_dashboard
            columns:
              - column:
                  name: position
                  type: integer
                  remarks: 'The position this Dashboard should appear in the Dashboards list, lower-numbered positions appearing before higher numbered ones.'
        - createTable:
            tableName: dashboard_favorite
            remarks: 'Presence of a row here indicates a given User has favorited a given Dashboard.'
            columns:
              - column:
                  name: id
                  type: int
                  autoIncrement: true
                  constraints:
                    primaryKey: true
                    nullable: false
              - column:
                  name: user_id
                  type: int
                  remarks: 'ID of the User who favorited the Dashboard.'
                  constraints:
                    nullable: false
                    references: core_user(id)
                    foreignKeyName: fk_dashboard_favorite_user_id
                    deleteCascade: true
              - column:
                  name: dashboard_id
                  type: int
                  remarks: 'ID of the Dashboard favorited by the User.'
                  constraints:
                    nullable: false
                    references: report_dashboard(id)
                    foreignKeyName: fk_dashboard_favorite_dashboard_id
                    deleteCascade: true
        - addUniqueConstraint:
            tableName: dashboard_favorite
            columnNames: user_id, dashboard_id
            constraintName: unique_dashboard_favorite_user_id_dashboard_id
        - createIndex:
            tableName: dashboard_favorite
            indexName: idx_dashboard_favorite_user_id
            columns:
              - column:
                  name: user_id
        - createIndex:
            tableName: dashboard_favorite
            indexName: idx_dashboard_favorite_dashboard_id
            columns:
              - column:
                  name: dashboard_id
  - changeSet:
      id: 56
      author: wwwiiilll
      comment: 'Added 0.25.0'
      changes:
        - addColumn:
            tableName: core_user
            columns:
              - column:
                  name: ldap_auth
                  type: boolean
                  defaultValueBoolean: false
                  constraints:
                    nullable: false
  - changeSet:
      id: 57
      author: camsaul
      comment: 'Added 0.25.0'
      changes:
        - addColumn:
            tableName: report_card
            columns:
              - column:
                  name: result_metadata
                  type: text
                  remarks: 'Serialized JSON containing metadata about the result columns from running the query.'
  - changeSet:
      id: 58
      author: senior
      comment: 'Added 0.25.0'
      changes:
        - createTable:
            tableName: dimension
            remarks: 'Stores references to alternate views of existing fields, such as remapping an integer to a description, like an enum'
            columns:
              - column:
                  name: id
                  type: int
                  autoIncrement: true
                  constraints:
                    primaryKey: true
                    nullable: false
              - column:
                  name: field_id
                  type: int
                  remarks: 'ID of the field this dimension row applies to'
                  constraints:
                    deferrable: false
                    foreignKeyName: fk_dimension_ref_field_id
                    initiallyDeferred: false
                    nullable: false
                    references: metabase_field(id)
                    deleteCascade: true
              - column:
                  name: name
                  type: VARCHAR(254)
                  remarks: 'Short description used as the display name of this new column'
                  constraints:
                    nullable: false
              - column:
                  name: type
                  type: varchar(254)
                  remarks: 'Either internal for a user defined remapping or external for a foreign key based remapping'
                  constraints:
                    nullable: false
              - column:
                  name: human_readable_field_id
                  type: int
                  remarks: 'Only used with external type remappings. Indicates which field on the FK related table to use for display'
                  constraints:
                    deferrable: false
                    foreignKeyName: fk_dimension_displayfk_ref_field_id
                    initiallyDeferred: false
                    nullable: true
                    references: metabase_field(id)
                    deleteCascade: true
              - column:
                  name: created_at
                  type: DATETIME
                  remarks: 'The timestamp of when the dimension was created.'
                  constraints:
                    nullable: false
              - column:
                  name: updated_at
                  type: DATETIME
                  remarks: 'The timestamp of when these dimension was last updated.'
                  constraints:
                    nullable: false
        - addUniqueConstraint:
            tableName: dimension
            columnNames: field_id, name
            constraintName: unique_dimension_field_id_name
        - createIndex:
            tableName: dimension
            indexName: idx_dimension_field_id
            columns:
              - column:
                  name: field_id
  - changeSet:
      id: 59
      author: camsaul
      comment: 'Added 0.26.0'
      changes:
        - addColumn:
            tableName: metabase_field
            columns:
              - column:
                  name: fingerprint
                  type: text
                  remarks: 'Serialized JSON containing non-identifying information about this Field, such as min, max, and percent JSON. Used for classification.'
  - changeSet:
      id: 60
      author: camsaul
      validCheckSum:
        - 8:4f997b2cd3309882e900493892381f38
        - 8:2141162a1c99a5dd95e5a67c5595e6d7
      comment: 'Added 0.26.0'
      changes:
        - addColumn:
            tableName: metabase_database
            columns:
              - column:
                  name: metadata_sync_schedule
                  type: varchar(254)
                  remarks: 'The cron schedule string for when this database should undergo the metadata sync process (and analysis for new fields).'
                  defaultValue: '0 50 * * * ? *' # run at the end of every hour
                  constraints:
                    nullable: false
        - addColumn:
            tableName: metabase_database
            columns:
              - column:
                  name: cache_field_values_schedule
                  type: varchar(254)
                  remarks: 'The cron schedule string for when FieldValues for eligible Fields should be updated.'
                  defaultValue: '0 50 0 * * ? *' # run at 12:50 AM
                  constraints:
                    nullable: false
  - changeSet:
      id: 61
      author: camsaul
      comment: 'Added 0.26.0'
      changes:
        - addColumn:
            tableName: metabase_field
            columns:
              - column:
                  name: fingerprint_version
                  type: int
                  remarks: 'The version of the fingerprint for this Field. Used so we can keep track of which Fields need to be analyzed again when new things are added to fingerprints.'
                  defaultValue: 0
                  constraints:
                    nullable: false
  - changeSet:
      id: 62
      author: senior
      comment: 'Added 0.26.0'
      changes:
        - addColumn:
            tableName: metabase_database
            columns:
              - column:
                  name: timezone
                  type: VARCHAR(254)
                  remarks: 'Timezone identifier for the database, set by the sync process'
  - changeSet:
      id: 63
      author: camsaul
      comment: 'Added 0.26.0'
      changes:
        - addColumn:
            tableName: metabase_database
            columns:
              - column:
                  name: is_on_demand
                  type: boolean
                  remarks: 'Whether we should do On-Demand caching of FieldValues for this DB. This means FieldValues are updated when their Field is used in a Dashboard or Card param.'
                  defaultValue: false
                  constraints:
                    nullable: false
  - changeSet:
      id: 64
      author: senior
      comment: 'Added 0.26.0'
      changes:
      - dropForeignKeyConstraint:
          baseTableName: raw_table
          constraintName: fk_rawtable_ref_database
          remarks: 'This FK prevents deleting databases even though RAW_TABLE is no longer used. The table is still around to support downgrades, but the FK reference is no longer needed.'
# Changeset 65 was accidentally released in 0.26.0.RC2. The changeset has been removed from the migrations list so that
# users that haven't ran the migration (i.e. they didn't run 0.26.0.RC2) won't waste time running it just to have it
# reversed. For 0.26.0.RC2 users, the below changeset will remove those tables if they are present
  - changeSet:
      id: 66
      author: senior
      comment: 'Added 0.26.0'
      validCheckSum:
        - 7:e494c2c90fe5c377526da7a6e5ad63a2
        - 7:76d06b44a544105c2a613603b8bdf25f
      changes:
        - sql:
            sql: drop table if exists computation_job_result cascade
        - sql:
            sql: drop table if exists computation_job cascade
# NOTE Atte Keinänen 9/28/17: This was originally in changeset 65 as explained above
  - changeSet:
      id: 67
      author: attekei
      comment: 'Added 0.27.0'
      changes:
        - createTable:
            tableName: computation_job
            remarks: 'Stores submitted async computation jobs.'
            columns:
              - column:
                  name: id
                  type: int
                  autoIncrement: true
                  constraints:
                    primaryKey: true
                    nullable: false
              - column:
                  constraints:
                    deferrable: false
                    foreignKeyName: fk_computation_job_ref_user_id
                    initiallyDeferred: false
                    references: core_user(id)
                  name: creator_id
                  type: int
              - column:
                  name: created_at
                  type: DATETIME
                  constraints:
                    nullable: false
              - column:
                  name: updated_at
                  type: DATETIME
                  constraints:
                    nullable: false
              - column:
                  name: type
                  type: varchar(254)
                  constraints:
                    nullable: false
              - column:
                  name: status
                  type: varchar(254)
                  constraints:
                    nullable: false
        - createTable:
            tableName: computation_job_result
            remarks: 'Stores results of async computation jobs.'
            columns:
              - column:
                  name: id
                  type: int
                  autoIncrement: true
                  constraints:
                    primaryKey: true
                    nullable: false
              - column:
                  constraints:
                    deferrable: false
                    foreignKeyName: fk_computation_result_ref_job_id
                    initiallyDeferred: false
                    nullable: false
                    references: computation_job(id)
                  name: job_id
                  type: int
              - column:
                  name: created_at
                  type: DATETIME
                  constraints:
                    nullable: false
              - column:
                  name: updated_at
                  type: DATETIME
                  constraints:
                    nullable: false
              - column:
                  name: permanence
                  type: varchar(254)
                  constraints:
                    nullable: false
              - column:
                  name: payload
                  type: text
                  constraints:
                    nullable: false
  - changeSet:
      id: 68
      author: sbelak
      comment: 'Added 0.27.0'
      validCheckSum:
        - 8:ca201aeb20c1719a46c6bcc3fc95c81d
        - 8:b4ac06d133dfbdc6567d992c7e18c6ec
      changes:
        - addColumn:
            tableName: computation_job
            columns:
              - column:
                  name: context
                  type: text
        - addColumn:
            tableName: computation_job
            columns:
              - column:
                  name: ended_at
                  type: DATETIME
  - changeSet:
      id: 69
      author: senior
      validCheckSum:
        - 8:97b7768436b9e8d695bae984020d754c
        - 8:eadbe00e97eb53df4b3df60462f593f6
      comment: 'Added 0.27.0'
      remarks: 'Add columns to the pulse table for alerts'
      changes:
        - addColumn:
            tableName: pulse
            columns:
              - column:
                  name: alert_condition
                  type: varchar(254)
                  remarks: 'Condition (i.e. "rows" or "goal") used as a guard for alerts'
        - addColumn:
            tableName: pulse
            columns:
              - column:
                  name: alert_first_only
                  type: boolean
                  remarks: 'True if the alert should be disabled after the first notification'
        - addColumn:
            tableName: pulse
            columns:
              - column:
                  name: alert_above_goal
                  type: boolean
                  remarks: 'For a goal condition, alert when above the goal'
        # There is no name for an alert, so this column is only required for pulses
        - dropNotNullConstraint:
            tableName: pulse
            columnName: name
            columnDataType: varchar(254)
  - changeSet:
      id: 70
      author: camsaul
      comment: 'Added 0.28.0'
      changes:
        - addColumn:
            tableName: metabase_field
            columns:
              - column:
                  name: database_type
                  type: varchar(255)
                  remarks: 'The actual type of this column in the database. e.g. VARCHAR or TEXT.'
        # We want to enforce NOT NULL right away for all columns going forward so just put some sort of
        # placeholder in place for existing columns.
        - addNotNullConstraint:
            tableName: metabase_field
            columnName: database_type
            columnDataType: varchar(255)
            defaultNullValue: '?'
  - changeSet:
      id: 71
      author: camsaul
      comment: 'Added 0.28.0'
      changes:
        # drop the NOT NULL constraint on DashboardCard.card_id since we're now letting you add things other than Cards
        # to Dashboards, for example static text cards
        - dropNotNullConstraint:
            tableName: report_dashboardcard
            columnName: card_id
            columnDataType: int
  - changeSet:
      id: 72
      author: senior
      validCheckSum:
        - 8:ed16046dfa04c139f48e9068eb4faee4
        - 8:4dc6debdf779ab9273cf2158a84bb154
      comment: 'Added 0.28.0'
      changes:
        - addColumn:
            tableName: pulse_card
            columns:
              - column:
                  name: include_csv
                  type: boolean
                  defaultValueBoolean: false
                  remarks: 'True if a CSV of the data should be included for this pulse card'
                  constraints:
                    nullable: false
        - addColumn:
            tableName: pulse_card
            columns:
              - column:
                  name: include_xls
                  type: boolean
                  defaultValueBoolean: false
                  remarks: 'True if a XLS of the data should be included for this pulse card'
                  constraints:
                    nullable: false
  - changeSet:
      id: 73
      author: camsaul
      comment: 'Added 0.29.0'
      changes:
        # add a new 'options' (serialized JSON) column to Database to store things like whether we should default to
        # making string searches case-insensitive
        - addColumn:
            tableName: metabase_database
            columns:
              - column:
                  name: options
                  type: text
                  remarks: 'Serialized JSON containing various options like QB behavior.'
  - changeSet:
      id: 74
      author: camsaul
      comment: 'Added 0.29.0'
      changes:
        - addColumn:
            tableName: metabase_field
            columns:
              - column:
                  name: has_field_values
                  type: text
                  remarks: 'Whether we have FieldValues ("list"), should ad-hoc search ("search"), disable entirely ("none"), or infer dynamically (null)"'
  - changeSet:
      id: 75
      author: camsaul
      comment: 'Added 0.28.2'
      changes:
        - addColumn:
            tableName: report_card
            columns:
              - column:
                  name: read_permissions
                  type: text
                  remarks: 'Permissions required to view this Card and run its query.'
  - changeSet:
      id: 76
      author: senior
      comment: 'Added 0.30.0'
      changes:
        - addColumn:
            tableName: metabase_table
            columns:
              - column:
                  name: fields_hash
                  type: text
                  remarks: 'Computed hash of all of the fields associated to this table'
  - changeSet:
      id: 77
      author: senior
      comment: 'Added 0.30.0'
      changes:
        - addColumn:
            tableName: core_user
            columns:
              - column:
                  name: login_attributes
                  type: text
                  remarks: 'JSON serialized map with attributes used for row level permissions'
  - changeSet:
      id: 78
      author: camsaul
      comment: 'Added 0.30.0'
      changes:
        - createTable:
            tableName: group_table_access_policy
            remarks: 'Records that a given Card (Question) should automatically replace a given Table as query source for a given a Perms Group.'
            columns:
              - column:
                  name: id
                  type: int
                  autoIncrement: true
                  constraints:
                    primaryKey: true
                    nullable: false
              - column:
                  name: group_id
                  type: int
                  remarks: 'ID of the Permissions Group this policy affects.'
                  constraints:
                    nullable: false
                    references: permissions_group(id)
                    foreignKeyName: fk_gtap_group_id
                    deleteCascade: true
              - column:
                  name: table_id
                  type: int
                  remarks: 'ID of the Table that should get automatically replaced as query source for the Permissions Group.'
                  constraints:
                    nullable: false
                    references: metabase_table(id)
                    foreignKeyName: fk_gtap_table_id
                    deleteCascade: true
              - column:
                  name: card_id
                  type: int
                  remarks: 'ID of the Card (Question) to be used to replace the Table.'
                  constraints:
                    nullable: false
                    references: report_card(id)
                    foreignKeyName: fk_gtap_card_id
              - column:
                  name: attribute_remappings
                  type: text
                  remarks: 'JSON-encoded map of user attribute identifier to the param name used in the Card.'
              # TODO - do we also want to include `created_at` and `updated_at` columns here? We can add them later if needed
        # Add an index on table_id + group_id since that is what the Query Processor is going to be looking up 99% of
        # the time in order to get the corresponding Card ID for query-rewriting purposes
        #
        # TODO - do we want indexes on any of the other FKs? Are we going to be looking up all the GTAPs for a given
        # Table or for a given Group with enough regularity we would want to put indexes on those columns?
        - createIndex:
            indexName: idx_gtap_table_id_group_id
            tableName: group_table_access_policy
            columns:
              - column:
                  name: table_id
              - column:
                  name: group_id
        # There should only ever be one GTAP entry for a give Group + Table combination.
        - addUniqueConstraint:
            tableName: group_table_access_policy
            columnNames: table_id, group_id
            constraintName: unique_gtap_table_id_group_id
  - changeSet:
      id: 79
      author: camsaul
      comment: 'Added 0.30.0'
      changes:
        - addColumn:
            tableName: report_dashboard
            columns:
              - column:
                  name: collection_id
                  type: int
                  remarks: 'Optional ID of Collection this Dashboard belongs to.'
                  constraints:
                    references: collection(id)
                    foreignKeyName: fk_dashboard_collection_id
              # TODO - if someone deletes a collection, what should happen to the Dashboards that are in it? Should they
              # get deleted as well? Or should collection_id be cleared, effectively putting them in the so-called
              # "root" collection?
        - createIndex:
            tableName: report_dashboard
            indexName: idx_dashboard_collection_id
            columns:
              - column:
                  name: collection_id
        - addColumn:
            tableName: pulse
            columns:
              - column:
                  name: collection_id
                  type: int
                  remarks: 'Options ID of Collection this Pulse belongs to.'
                  constraints:
                    references: collection(id)
                    foreignKeyName: fk_pulse_collection_id
        - createIndex:
            tableName: pulse
            indexName: idx_pulse_collection_id
            columns:
              - column:
                  name: collection_id
  - changeSet:
      id: 80
      author: camsaul
      changes:
        - addColumn:
            tableName: collection
            columns:
              - column:
                  name: location
                  type: varchar(254)
                  remarks: 'Directory-structure path of ancestor Collections. e.g. "/1/2/" means our Parent is Collection 2, and their parent is Collection 1.'
                  constraints:
                    nullable: false
                  defaultValue: "/"
        - createIndex:
            tableName: collection
            indexName: idx_collection_location
            columns:
              - column:
                  name: location
  - changeSet:
      id: 81
      author: camsaul
      comment: 'Added 0.30.0'
      changes:
        - addColumn:
            tableName: report_dashboard
            columns:
              - column:
                  name: collection_position
                  type: smallint
                  remarks: 'Optional pinned position for this item in its Collection. NULL means item is not pinned.'
        - addColumn:
            tableName: report_card
            columns:
              - column:
                  name: collection_position
                  type: smallint
                  remarks: 'Optional pinned position for this item in its Collection. NULL means item is not pinned.'
        - addColumn:
            tableName: pulse
            columns:
              - column:
                  name: collection_position
                  type: smallint
                  remarks: 'Optional pinned position for this item in its Collection. NULL means item is not pinned.'
  - changeSet:
      id: 82
      author: senior
      comment: 'Added 0.30.0'
      changes:
        - addColumn:
            tableName: core_user
            columns:
              - column:
                  name: updated_at
                  type: datetime
                  remarks: 'When was this User last updated?'
        - sql:
            sql: update core_user set updated_at=date_joined
# Remove the GTAP card_id constraint. When not included, will default to querying against the GTAP table_id.
  - changeSet:
      id: 83
      author: senior
      comment: 'Added 0.30.0'
      changes:
        - dropNotNullConstraint:
            tableName: group_table_access_policy
            columnName: card_id
            columnDataType: int
# Switch the logic for metric/segment archiving to be more consistent with other entities in the model.
# Similarly, add the archived flag to pulses which doesn't have one.
  - changeSet:
      id: 84
      author: senior
      comment: 'Added 0.30.0'
      changes:
        - renameColumn:
            tableName: metric
            columnDataType: boolean
            newColumnName: archived
            oldColumnName: is_active
        - addDefaultValue:
            tableName: metric
            columnDataType: boolean
            columnName: archived
            defaultValueBoolean: false
        - renameColumn:
            tableName: segment
            columnDataType: boolean
            newColumnName: archived
            oldColumnName: is_active
        - addDefaultValue:
            tableName: segment
            columnDataType: boolean
            columnName: archived
            defaultValueBoolean: false
        - addColumn:
            tableName: pulse
            columns:
              - column:
                  name: archived
                  type: boolean
                  remarks: 'Has this pulse been archived?'
                  defaultValueBoolean: false
        # Before this change, metrics/segments had opposite logic, rather than marking something as archived
        # it was marked as active. Since the column is now an archived column, flip the boolean value
        #
        # As you may have noticed, we're not flipping the value for Metric here. @senior originally intended to do so,
        # but the YAML was off slightly. We have corrected this issue at a later date -- see migration #100
        - sql:
            sql: update segment set archived = not(archived)
  # Personal Collections, and removing Collection's unique constraint and index on slug
  - changeSet:
      id: 85
      author: camsaul
      comment: 'Added 0.30.0'
      changes:
        - addColumn:
            tableName: collection
            columns:
              - column:
                  name: personal_owner_id
                  type: int
                  remarks: 'If set, this Collection is a personal Collection, for exclusive use of the User with this ID.'
                  constraints:
                    references: core_user(id)
                    foreignKeyName: fk_collection_personal_owner_id
                    unique: true
                    uniqueConstraintName: unique_collection_personal_owner_id
                    deleteCascade: true
        # Needed so we can efficiently look up the Collection belonging to a User, and so we can efficiently enforce the
        # unique constraint
        - createIndex:
            tableName: collection
            indexName: idx_collection_personal_owner_id
            columns:
              - column:
                  name: personal_owner_id
        # We're no longer enforcing unique constraints on Collection slugs or using them directly in the URLs, so let's
        # go ahead and remove stuff related to that...
        #
        # It's easier to just copy the value of slug to a new column and drop the old one than to try to deduce what the
        # unique constraint is named locally across all of our different DBMSes
        # (For example see https://stackoverflow.com/questions/10008476/dropping-unique-constraint-for-column-in-h2)
        #
        # Here's the plan: add new column _slug; copy values of slug into _slug; remove slug; rename _slug to slug
        - addColumn:
            tableName: collection
            columns:
              - column:
                  name: _slug
                  type: varchar(254)
                  remarks: 'Sluggified version of the Collection name. Used only for display purposes in URL; not unique or indexed.'
        # I don't know of an easy way to copy existing values of slug to _slug with Liquibase as we create the column so
        # just have to do it this way instead
        - sql:
            sql: UPDATE collection SET _slug = slug
        - addNotNullConstraint:
            tableName: collection
            columnName: _slug
            columnDataType: varchar(254)
        - dropColumn:
            tableName: collection
            columnName: slug
        - renameColumn:
            tableName: collection
            oldColumnName: _slug
            newColumnName: slug
            columnDataType: varchar(254)
        # Let's try to make sure the comments on the name column of Collection actually reflect reality
        - sql:
            dbms: postgresql,h2
            sql: "COMMENT ON COLUMN collection.name IS 'The user-facing name of this Collection.'"
        - sql:
            dbms: mysql,mariadb
            sql: "ALTER TABLE `collection` CHANGE `name` `name` TEXT NOT NULL COMMENT 'The user-facing name of this Collection.'"

# In 0.30.0 we finally removed the long-deprecated native read permissions. Since they're no longer considered valid by
# our permissions code, remove any entries for them so they don't cause problems.
  - changeSet:
      id: 86
      author: camsaul
      comment: 'Added 0.30.0'
      changes:
        - sql:
            sql: DELETE FROM permissions WHERE object LIKE '%/native/read/'

# Time to finally get rid of the RawTable and RawColumn tables. Bye Felicia!
  - changeSet:
      id: 87
      author: camsaul
      comment: 'Added 0.30.0'
      changes:
        - dropTable:
            tableName: raw_column
        - dropTable:
            tableName: raw_table
  - changeSet:
      id: 88
      author: senior
      comment: 'Added 0.30.0'
      changes:
        - addColumn:
            tableName: core_user
            columns:
              - column:
                  name: saml_auth
                  type: boolean
                  defaultValueBoolean: false
                  constraints:
                    nullable: false
                  remarks: 'Boolean to indicate if this user is authenticated via SAML'

# The Quartz Task Scheduler can use a DB to 'cluster' tasks and make sure they are only ran by a single instance where
# using a multi-instance Metabase setup.

  - changeSet:
      id: 89
      author: camsaul
      comment: 'Added 0.30.0'
      changes:
        - createTable:
            tableName: QRTZ_JOB_DETAILS
            remarks: 'Used for Quartz scheduler.'
            columns:
              - column:
                  name: SCHED_NAME
                  type: varchar(120)
                  constraints:
                    nullable: false
              - column:
                  name: JOB_NAME
                  type: varchar(200)
                  constraints:
                    nullable: false
              - column:
                  name: JOB_GROUP
                  type: varchar(200)
                  constraints:
                    nullable: false
              - column:
                  name: DESCRIPTION
                  type: varchar(250)
              - column:
                  name: JOB_CLASS_NAME
                  type: varchar(250)
                  constraints:
                    nullable: false
              - column:
                  name: IS_DURABLE
                  type: bool
                  constraints:
                    nullable: false
              - column:
                  name: IS_NONCONCURRENT
                  type: bool
                  constraints:
                    nullable: false
              - column:
                  name: IS_UPDATE_DATA
                  type: bool
                  constraints:
                    nullable: false
              - column:
                  name: REQUESTS_RECOVERY
                  type: bool
                  constraints:
                    nullable: false
              - column:
                  name: JOB_DATA
                  type: ${blob.type}
        - addPrimaryKey:
            tableName: QRTZ_JOB_DETAILS
            columnNames: SCHED_NAME, JOB_NAME, JOB_GROUP
            constraintName: PK_QRTZ_JOB_DETAILS
        - createTable:
            tableName: QRTZ_TRIGGERS
            remarks: 'Used for Quartz scheduler.'
            columns:
              - column:
                  name: SCHED_NAME
                  type: varchar(120)
                  constraints:
                    nullable: false
              - column:
                  name: TRIGGER_NAME
                  type: varchar(200)
                  constraints:
                    nullable: false
              - column:
                  name: TRIGGER_GROUP
                  type: varchar(200)
                  constraints:
                    nullable: false
              - column:
                  name: JOB_NAME
                  type: varchar(200)
                  constraints:
                    nullable: false
              - column:
                  name: JOB_GROUP
                  type: varchar(200)
                  constraints:
                    nullable: false
              - column:
                  name: DESCRIPTION
                  type: varchar(250)
              - column:
                  name: NEXT_FIRE_TIME
                  type: bigint
              - column:
                  name: PREV_FIRE_TIME
                  type: bigint
              - column:
                  name: PRIORITY
                  type: integer
              - column:
                  name: TRIGGER_STATE
                  type: varchar(16)
                  constraints:
                    nullable: false
              - column:
                  name: TRIGGER_TYPE
                  type: varchar(8)
                  constraints:
                    nullable: false
              - column:
                  name: START_TIME
                  type: bigint
                  constraints:
                    nullable: false
              - column:
                  name: END_TIME
                  type: bigint
              - column:
                  name: CALENDAR_NAME
                  type: varchar(200)
              - column:
                  name: MISFIRE_INSTR
                  type: smallint
              - column:
                  name: JOB_DATA
                  type: ${blob.type}
        - addPrimaryKey:
            tableName: QRTZ_TRIGGERS
            columnNames: SCHED_NAME, TRIGGER_NAME, TRIGGER_GROUP
            constraintName: PK_QRTZ_TRIGGERS
        - addForeignKeyConstraint:
            baseTableName: QRTZ_TRIGGERS
            baseColumnNames: SCHED_NAME, JOB_NAME, JOB_GROUP
            referencedTableName: QRTZ_JOB_DETAILS
            referencedColumnNames: SCHED_NAME, JOB_NAME, JOB_GROUP
            constraintName: FK_QRTZ_TRIGGERS_JOB_DETAILS
        - createTable:
            tableName: QRTZ_SIMPLE_TRIGGERS
            remarks: 'Used for Quartz scheduler.'
            columns:
              - column:
                  name: SCHED_NAME
                  type: varchar(120)
                  constraints:
                    nullable: false
              - column:
                  name: TRIGGER_NAME
                  type: varchar(200)
                  constraints:
                    nullable: false
              - column:
                  name: TRIGGER_GROUP
                  type: varchar(200)
                  constraints:
                    nullable: false
              - column:
                  name: REPEAT_COUNT
                  type: bigint
                  constraints:
                    nullable: false
              - column:
                  name: REPEAT_INTERVAL
                  type: bigint
                  constraints:
                    nullable: false
              - column:
                  name: TIMES_TRIGGERED
                  type: bigint
                  constraints:
                    nullable: false
        - addPrimaryKey:
            tableName: QRTZ_SIMPLE_TRIGGERS
            columnNames: SCHED_NAME, TRIGGER_NAME, TRIGGER_GROUP
            constraintName: PK_QRTZ_SIMPLE_TRIGGERS
        - addForeignKeyConstraint:
            baseTableName: QRTZ_SIMPLE_TRIGGERS
            baseColumnNames: SCHED_NAME, TRIGGER_NAME, TRIGGER_GROUP
            referencedTableName: QRTZ_TRIGGERS
            referencedColumnNames: SCHED_NAME, TRIGGER_NAME, TRIGGER_GROUP
            constraintName: FK_QRTZ_SIMPLE_TRIGGERS_TRIGGERS
        - createTable:
            tableName: QRTZ_CRON_TRIGGERS
            remarks: 'Used for Quartz scheduler.'
            columns:
              - column:
                  name: SCHED_NAME
                  type: varchar(120)
                  constraints:
                    nullable: false
              - column:
                  name: TRIGGER_NAME
                  type: varchar(200)
                  constraints:
                    nullable: false
              - column:
                  name: TRIGGER_GROUP
                  type: varchar(200)
                  constraints:
                    nullable: false
              - column:
                  name: CRON_EXPRESSION
                  type: varchar(120)
                  constraints:
                    nullable: false
              - column:
                  name: TIME_ZONE_ID
                  type: varchar(80)
        - addPrimaryKey:
            tableName: QRTZ_CRON_TRIGGERS
            columnNames: SCHED_NAME, TRIGGER_NAME, TRIGGER_GROUP
            constraintName: PK_QRTZ_CRON_TRIGGERS
        - addForeignKeyConstraint:
            baseTableName: QRTZ_CRON_TRIGGERS
            baseColumnNames: SCHED_NAME, TRIGGER_NAME, TRIGGER_GROUP
            referencedTableName: QRTZ_TRIGGERS
            referencedColumnNames: SCHED_NAME, TRIGGER_NAME, TRIGGER_GROUP
            constraintName: FK_QRTZ_CRON_TRIGGERS_TRIGGERS
        - createTable:
            tableName: QRTZ_SIMPROP_TRIGGERS
            remarks: 'Used for Quartz scheduler.'
            columns:
              - column:
                  name: SCHED_NAME
                  type: varchar(120)
                  constraints:
                    nullable: false
              - column:
                  name: TRIGGER_NAME
                  type: varchar(200)
                  constraints:
                    nullable: false
              - column:
                  name: TRIGGER_GROUP
                  type: varchar(200)
                  constraints:
                    nullable: false
              - column:
                  name: STR_PROP_1
                  type: varchar(512)
              - column:
                  name: STR_PROP_2
                  type: varchar(512)
              - column:
                  name: STR_PROP_3
                  type: varchar(512)
              - column:
                  name: INT_PROP_1
                  type: int
              - column:
                  name: INT_PROP_2
                  type: int
              - column:
                  name: LONG_PROP_1
                  type: bigint
              - column:
                  name: LONG_PROP_2
                  type: bigint
              - column:
                  name: DEC_PROP_1
                  type: numeric(13,4)
              - column:
                  name: DEC_PROP_2
                  type: numeric(13,4)
              - column:
                  name: BOOL_PROP_1
                  type: bool
              - column:
                  name: BOOL_PROP_2
                  type: bool
        - addPrimaryKey:
            tableName: QRTZ_SIMPROP_TRIGGERS
            columnNames: SCHED_NAME, TRIGGER_NAME, TRIGGER_GROUP
            constraintName: PK_QRTZ_SIMPROP_TRIGGERS
        - addForeignKeyConstraint:
            baseTableName: QRTZ_SIMPROP_TRIGGERS
            baseColumnNames: SCHED_NAME, TRIGGER_NAME, TRIGGER_GROUP
            referencedTableName: QRTZ_TRIGGERS
            referencedColumnNames: SCHED_NAME, TRIGGER_NAME, TRIGGER_GROUP
            constraintName: FK_QRTZ_SIMPROP_TRIGGERS_TRIGGERS
        - createTable:
            tableName: QRTZ_BLOB_TRIGGERS
            remarks: 'Used for Quartz scheduler.'
            columns:
              - column:
                  name: SCHED_NAME
                  type: varchar(120)
                  constraints:
                    nullable: false
              - column:
                  name: TRIGGER_NAME
                  type: varchar(200)
                  constraints:
                    nullable: false
              - column:
                  name: TRIGGER_GROUP
                  type: varchar(200)
                  constraints:
                    nullable: false
              - column:
                  name: BLOB_DATA
                  type: ${blob.type}
        - addPrimaryKey:
            tableName: QRTZ_BLOB_TRIGGERS
            columnNames: SCHED_NAME, TRIGGER_NAME, TRIGGER_GROUP
            constraintName: PK_QRTZ_BLOB_TRIGGERS
        - addForeignKeyConstraint:
            baseTableName: QRTZ_BLOB_TRIGGERS
            baseColumnNames: SCHED_NAME, TRIGGER_NAME, TRIGGER_GROUP
            referencedTableName: QRTZ_TRIGGERS
            referencedColumnNames: SCHED_NAME, TRIGGER_NAME, TRIGGER_GROUP
            constraintName: FK_QRTZ_BLOB_TRIGGERS_TRIGGERS
        - createTable:
            tableName: QRTZ_CALENDARS
            remarks: 'Used for Quartz scheduler.'
            columns:
              - column:
                  name: SCHED_NAME
                  type: varchar(120)
                  constraints:
                    nullable: false
              - column:
                  name: CALENDAR_NAME
                  type: varchar(200)
                  constraints:
                    nullable: false
              - column:
                  name: CALENDAR
                  type: ${blob.type}
                  constraints:
                    nullable: false
        - addPrimaryKey:
            tableName: QRTZ_CALENDARS
            columnNames: SCHED_NAME, CALENDAR_NAME
            constraintName: PK_QRTZ_CALENDARS
        - createTable:
            tableName: QRTZ_PAUSED_TRIGGER_GRPS
            remarks: 'Used for Quartz scheduler.'
            columns:
              - column:
                  name: SCHED_NAME
                  type: varchar(120)
                  constraints:
                    nullable: false
              - column:
                  name: TRIGGER_GROUP
                  type: varchar(200)
                  constraints:
                    nullable: false
        - addPrimaryKey:
            tableName: QRTZ_PAUSED_TRIGGER_GRPS
            columnNames: SCHED_NAME, TRIGGER_GROUP
            constraintName: PK_SCHED_NAME
        - createTable:
            tableName: QRTZ_FIRED_TRIGGERS
            remarks: 'Used for Quartz scheduler.'
            columns:
              - column:
                  name: SCHED_NAME
                  type: varchar(120)
                  constraints:
                    nullable: false
              - column:
                  name: ENTRY_ID
                  type: varchar(95)
                  constraints:
                    nullable: false
              - column:
                  name: TRIGGER_NAME
                  type: varchar(200)
                  constraints:
                    nullable: false
              - column:
                  name: TRIGGER_GROUP
                  type: varchar(200)
                  constraints:
                    nullable: false
              - column:
                  name: INSTANCE_NAME
                  type: varchar(200)
                  constraints:
                    nullable: false
              - column:
                  name: FIRED_TIME
                  type: bigint
                  constraints:
                    nullable: false
# Note: this column is not used on Quartz 2.1.x; it is used in 2.2.x, which recommends making it NOT NULL. I've made it
# nullable since at the time of this migration we're still using 2.1.7; including it gives us an easy upgrade path in
# the future.
              - column:
                  name: SCHED_TIME
                  type: bigint
              - column:
                  name: PRIORITY
                  type: integer
                  constraints:
                    nullable: false
              - column:
                  name: STATE
                  type: varchar(16)
                  constraints:
                    nullable: false
              - column:
                  name: JOB_NAME
                  type: varchar(200)
              - column:
                  name: JOB_GROUP
                  type: varchar(200)
              - column:
                  name: IS_NONCONCURRENT
                  type: bool
              - column:
                  name: REQUESTS_RECOVERY
                  type: bool
        - addPrimaryKey:
            tableName: QRTZ_FIRED_TRIGGERS
            columnNames: SCHED_NAME, ENTRY_ID
            constraintName: PK_QRTZ_FIRED_TRIGGERS
        - createTable:
            tableName: QRTZ_SCHEDULER_STATE
            remarks: 'Used for Quartz scheduler.'
            columns:
              - column:
                  name: SCHED_NAME
                  type: varchar(120)
                  constraints:
                    nullable: false
              - column:
                  name: INSTANCE_NAME
                  type: varchar(200)
                  constraints:
                    nullable: false
              - column:
                  name: LAST_CHECKIN_TIME
                  type: bigint
                  constraints:
                    nullable: false
              - column:
                  name: CHECKIN_INTERVAL
                  type: bigint
                  constraints:
                    nullable: false
        - addPrimaryKey:
            tableName: QRTZ_SCHEDULER_STATE
            columnNames: SCHED_NAME, INSTANCE_NAME
            constraintName: PK_QRTZ_SCHEDULER_STATE
        - createTable:
            tableName: QRTZ_LOCKS
            remarks: 'Used for Quartz scheduler.'
            columns:
              - column:
                  name: SCHED_NAME
                  type: varchar(120)
                  constraints:
                    nullable: false
              - column:
                  name: LOCK_NAME
                  type: varchar(40)
                  constraints:
                    nullable: false
        - addPrimaryKey:
            tableName: QRTZ_LOCKS
            columnNames: SCHED_NAME, LOCK_NAME
            constraintName: PK_QRTZ_LOCKS
        - createIndex:
            indexName: IDX_QRTZ_J_REQ_RECOVERY
            tableName: QRTZ_JOB_DETAILS
            columns:
              - column:
                  name: SCHED_NAME
              - column:
                  name: REQUESTS_RECOVERY
        - createIndex:
            indexName: IDX_QRTZ_J_GRP
            tableName: QRTZ_JOB_DETAILS
            columns:
              - column:
                  name: SCHED_NAME
              - column:
                  name: JOB_GROUP
        - createIndex:
            indexName: IDX_QRTZ_T_J
            tableName: QRTZ_TRIGGERS
            columns:
              - column:
                  name: SCHED_NAME
              - column:
                  name: JOB_NAME
              - column:
                  name: JOB_GROUP
        - createIndex:
            indexName: IDX_QRTZ_T_JG
            tableName: QRTZ_TRIGGERS
            columns:
              - column:
                  name: SCHED_NAME
              - column:
                  name: JOB_GROUP
        - createIndex:
            indexName: IDX_QRTZ_T_C
            tableName: QRTZ_TRIGGERS
            columns:
              - column:
                  name: SCHED_NAME
              - column:
                  name: CALENDAR_NAME
        - createIndex:
            indexName: IDX_QRTZ_T_G
            tableName: QRTZ_TRIGGERS
            columns:
              - column:
                  name: SCHED_NAME
              - column:
                  name: TRIGGER_GROUP
        - createIndex:
            indexName: IDX_QRTZ_T_STATE
            tableName: QRTZ_TRIGGERS
            columns:
              - column:
                  name: SCHED_NAME
              - column:
                  name: TRIGGER_STATE
        - createIndex:
            indexName: IDX_QRTZ_T_N_STATE
            tableName: QRTZ_TRIGGERS
            columns:
              - column:
                  name: SCHED_NAME
              - column:
                  name: TRIGGER_NAME
              - column:
                  name: TRIGGER_GROUP
              - column:
                  name: TRIGGER_STATE
        - createIndex:
            indexName: IDX_QRTZ_T_N_G_STATE
            tableName: QRTZ_TRIGGERS
            columns:
              - column:
                  name: SCHED_NAME
              - column:
                  name: TRIGGER_GROUP
              - column:
                  name: TRIGGER_STATE
        - createIndex:
            indexName: IDX_QRTZ_T_NEXT_FIRE_TIME
            tableName: QRTZ_TRIGGERS
            columns:
              - column:
                  name: SCHED_NAME
              - column:
                  name: NEXT_FIRE_TIME
        - createIndex:
            indexName: IDX_QRTZ_T_NFT_ST
            tableName: QRTZ_TRIGGERS
            columns:
              - column:
                  name: SCHED_NAME
              - column:
                  name: TRIGGER_STATE
              - column:
                  name: NEXT_FIRE_TIME
        - createIndex:
            indexName: IDX_QRTZ_T_NFT_MISFIRE
            tableName: QRTZ_TRIGGERS
            columns:
              - column:
                  name: SCHED_NAME
              - column:
                  name: MISFIRE_INSTR
              - column:
                  name: NEXT_FIRE_TIME
        - createIndex:
            indexName: IDX_QRTZ_T_NFT_ST_MISFIRE
            tableName: QRTZ_TRIGGERS
            columns:
              - column:
                  name: SCHED_NAME
              - column:
                  name: MISFIRE_INSTR
              - column:
                  name: NEXT_FIRE_TIME
              - column:
                  name: TRIGGER_STATE
        - createIndex:
            indexName: IDX_QRTZ_T_NFT_ST_MISFIRE_GRP
            tableName: QRTZ_TRIGGERS
            columns:
              - column:
                  name: SCHED_NAME
              - column:
                  name: MISFIRE_INSTR
              - column:
                  name: NEXT_FIRE_TIME
              - column:
                  name: TRIGGER_GROUP
              - column:
                  name: TRIGGER_STATE
        - createIndex:
            indexName: IDX_QRTZ_FT_TRIG_INST_NAME
            tableName: QRTZ_FIRED_TRIGGERS
            columns:
              - column:
                  name: SCHED_NAME
              - column:
                  name: INSTANCE_NAME
        - createIndex:
            indexName: IDX_QRTZ_FT_INST_JOB_REQ_RCVRY
            tableName: QRTZ_FIRED_TRIGGERS
            columns:
              - column:
                  name: SCHED_NAME
              - column:
                  name: INSTANCE_NAME
              - column:
                  name: REQUESTS_RECOVERY
        - createIndex:
            indexName: IDX_QRTZ_FT_J_G
            tableName: QRTZ_FIRED_TRIGGERS
            columns:
              - column:
                  name: SCHED_NAME
              - column:
                  name: JOB_NAME
              - column:
                  name: JOB_GROUP
        - createIndex:
            indexName: IDX_QRTZ_FT_JG
            tableName: QRTZ_FIRED_TRIGGERS
            columns:
              - column:
                  name: SCHED_NAME
              - column:
                  name: JOB_GROUP
        - createIndex:
            indexName: IDX_QRTZ_FT_T_G
            tableName: QRTZ_FIRED_TRIGGERS
            columns:
              - column:
                  name: SCHED_NAME
              - column:
                  name: TRIGGER_NAME
              - column:
                  name: TRIGGER_GROUP
        - createIndex:
            indexName: IDX_QRTZ_FT_TG
            tableName: QRTZ_FIRED_TRIGGERS
            columns:
              - column:
                  name: SCHED_NAME
              - column:
                  name: TRIGGER_GROUP

  - changeSet:
      id: 90
      author: senior
      comment: 'Added 0.30.0'
      changes:
        - addColumn:
            tableName: core_user
            columns:
              - column:
                  name: sso_source
                  type: varchar(254)
                  remarks: 'String to indicate the SSO backend the user is from'
        - sql:
            sql: update core_user set sso_source='saml' where saml_auth=true
        - dropColumn:
            tableName: core_user
            columnName: saml_auth

# Forgot to get rid of the raw_table_id and raw_column_id columns when we dropped the tables they referenced in migration 87.

  - changeSet:
      id: 91
      author: camsaul
      comment: 'Added 0.30.0'
      changes:
        - dropColumn:
            tableName: metabase_table
            columnName: raw_table_id
        - dropColumn:
            tableName: metabase_field
            columnName: raw_column_id

# Add database_id column to query_execution

  - changeSet:
      id: 92
      author: camsaul
      comment: 'Added 0.31.0'
      validCheckSum:
        - 8:a875945f36824a0667c740888c00c37f
        - 8:83ded48e18fe8f70d6ec09add042124d
        - 8:1e5bc2d66778316ea640a561862c23b4
      changes:
        - addColumn:
            tableName: query_execution
            columns:
              - column:
                  name: database_id
                  type: integer
                  remarks: 'ID of the database this query was ran against.'

# Start recording the actual query dictionary that's been executed

  - changeSet:
      id: 93
      author: camsaul
      comment: 'Added 0.31.0'
      changes:
        - addColumn:
            tableName: query
            columns:
              - column:
                  name: query
                  type: text
                  remarks: 'The actual "query dictionary" for this query.'

# Create the TaskHistory table, intended to provide debugging info on our background/quartz processes
  - changeSet:
      id: 94
      author: senior
      comment: 'Added 0.31.0'
      changes:
        - createTable:
            tableName: task_history
            remarks: 'Timing and metadata info about background/quartz processes'
            columns:
              - column:
                  name: id
                  type: int
                  autoIncrement: true
                  constraints:
                    primaryKey: true
                    nullable: false
              - column:
                  name: task
                  type: VARCHAR(254)
                  remarks: 'Name of the task'
                  constraints:
                    nullable: false
              # The sync tasks all have a db_id, but there are others that won't, such as the pulses
              # task or task history cleanup. The way around this is to create a join table between
              # TASK_HISTORY and METABASE_DATABASE, but that doesn't seem worth it right now.
              - column:
                  name: db_id
                  type: integer
              - column:
                  name: started_at
                  type: datetime
                  constraints:
                    nullable: false
              - column:
                  name: ended_at
                  type: datetime
                  constraints:
                    nullable: false
              - column:
                  name: duration
                  type: int
                  constraints:
                    nullable: false
              - column:
                  name: task_details
                  remarks: 'JSON string with additional info on the task'
                  type: text
        - createIndex:
            indexName: idx_task_history_end_time
            tableName: task_history
            columns:
              - column:
                  name: ended_at
        - createIndex:
            indexName: idx_task_history_db_id
            tableName: task_history
            columns:
              - column:
                  name: db_id
# Before this changeset, the databasechangelog table didn't include any uniqueness constraing for the databasechangelog
# table. Not having anything that uniquely identifies a row can cause issues for database replication. In earlier
# versions of Liquibase the uniquenes constraint was (ID, AUTHOR, FILENAME) but that was dropped
# (https://liquibase.jira.com/browse/CORE-1909) as some as the combination of the three columns caused issues on some
# databases. We only support PostgreSQL, MySQL and H2 which doesn't have that issue. This changeset puts back that
# uniqueness constraint since the issue shouldn't affect us and it will allow replication without the user needed to
# add their own constraint.
  - changeSet:
      id: 95
      author: senior
      comment: 'Added 0.31.0'
      # Don't add the constraint if there are already duplicates in the database change log! Migrations will fail!
      # See #8909
      preConditions:
        - onFail: MARK_RAN
        # If we're dumping the migration as a SQL file or trying to force-migrate we can't check the preconditions
        # so just go ahead and skip the entire thing. This is a non-critical migration
        - onUpdateSQL: IGNORE
        - sqlCheck:
            expectedResult: 0
            sql: SELECT count(*) FROM (SELECT count(*) FROM DATABASECHANGELOG GROUP BY ID, AUTHOR, FILENAME HAVING count(*) > 1) t1
      changes:
        - addUniqueConstraint:
            columnNames: id, author, filename
            constraintName: idx_databasechangelog_id_author_filename
            tableName: DATABASECHANGELOG
#
# ADD Field.settings COLUMN
#
  - changeSet:
      id: 96
      author: camsaul
      comment: 'Added 0.31.0'
      changes:
        - addColumn:
            tableName: metabase_field
            columns:
              - column:
                  name: settings
                  type: text
                  remarks: 'Serialized JSON FE-specific settings like formatting, etc. Scope of what is stored here may increase in future.'
#
# Change MySQL/Maria's blob type to LONGBLOB to more closely match what H2 and PostgreSQL support for size limits
#
  - changeSet:
      id: 97
      author: senior
      comment: 'Added 0.32.0'
      preConditions:
        - onFail: MARK_RAN
        - dbms:
            type: mysql,mariadb
      changes:
        - modifyDataType:
            tableName: query_cache
            columnName: results
            newDataType: longblob

#
# Add unique constraints for (Field name + table_id + parent_id) and for (Table name + schema + db_id) unless for one
# reason or another those would-be constraints are already violated. This is to fix issue where sometimes the same Field
# or Table is synced more than once (see #669, #8950, #9048)
#
# Note that the SQL standard says unique constraints should not apply to columns with NULL values. Consider the following:
#
# INSERT INTO metabase_table (db_id, schema, name) VALUES (1, 'PUBLIC', 'my_table');
# INSERT INTO metabase_table (db_id, schema, name) VALUES (1, 'PUBLIC', 'my_table'); -- fails: violates UNIQUE constraint
#
# INSERT INTO metabase_table (db_id, schema, name) VALUES (1, NULL, 'my_table');
# INSERT INTO metabase_table (db_id, schema, name) VALUES (1, NULL, 'my_table'); -- succeeds: because schema is NULL constraint does not apply
#
# Thus these constraints won't work if the data warehouse DB in question doesn't use schemas (e.g. MySQL or MongoDB). It
# will work for other data warehouse types.
#
# Luckily Postgres (but not H2 or MySQL) supports constraints that only apply to columns matching conditions, so we can
# add additional constraints to properly handle those cases.
  - changeSet:
      id: 98
      author: camsaul
      comment: 'Added 0.32.0'
      preConditions:
        - onFail: MARK_RAN
        - onUpdateSQL: IGNORE
        - or:
            - and:
                - dbms:
                    type: mysql,mariadb
                - sqlCheck:
                    expectedResult: 0
                    sql: SELECT count(*) FROM (SELECT count(*) FROM `metabase_table` GROUP BY `db_id`, `schema`, `name` HAVING count(*) > 1) t1
            - and:
                - dbms:
                    type: h2,postgresql
                - sqlCheck:
                    expectedResult: 0
                    sql: SELECT count(*) FROM (SELECT count(*) FROM METABASE_TABLE GROUP BY DB_ID, SCHEMA, NAME HAVING count(*) > 1) t1
      changes:
        - addUniqueConstraint:
            tableName: metabase_table
            columnNames: db_id, schema, name
            constraintName: idx_uniq_table_db_id_schema_name
        # For Postgres, add additional constraint to apply if schema is NULL
        - sql:
            dbms: postgresql
            sql: CREATE UNIQUE INDEX idx_uniq_table_db_id_schema_name_2col ON "metabase_table" ("db_id", "name") WHERE "schema" IS NULL

  - changeSet:
      id: 99
      author: camsaul
      comment: 'Added 0.32.0'
      preConditions:
        - onFail: MARK_RAN
        - onUpdateSQL: IGNORE
        - or:
            - and:
                - dbms:
                    type: mysql,mariadb
                - sqlCheck:
                    expectedResult: 0
                    sql: SELECT count(*) FROM (SELECT count(*) FROM `metabase_field` GROUP BY `table_id`, `parent_id`, `name` HAVING count(*) > 1) t1
            - and:
                - dbms:
                    type: h2,postgresql
                - sqlCheck:
                    expectedResult: 0
                    sql: SELECT count(*) FROM (SELECT count(*) FROM METABASE_FIELD GROUP BY TABLE_ID, PARENT_ID, NAME HAVING count(*) > 1) t1
      changes:
        - addUniqueConstraint:
            tableName: metabase_field
            columnNames: table_id, parent_id, name
            constraintName: idx_uniq_field_table_id_parent_id_name
        # For Postgres, add additional constraint to apply if schema is NULL
        - sql:
            dbms: postgresql
            sql: CREATE UNIQUE INDEX idx_uniq_field_table_id_parent_id_name_2col ON "metabase_field" ("table_id", "name") WHERE "parent_id" IS NULL

#
# Migration 84 was written slightly incorrectly and did not correctly migrate the values of is_active -> archived for
# METRICS. If you look at the migration you will notice the raw SQL part is a `sql` map with 2 `sql` keys. The first key
# is ignored, and that statement was never ran.
#
# To fix this we will migrate any metrics that haven't been updated since that migration ran and fix their archived
# status
  - changeSet:
      id: 100
      author: camsaul
      comment: 'Added 0.32.0'
      preConditions:
        - onFail: MARK_RAN
        - onUpdateSQL: RUN
        - tableExists:
            tableName: databasechangelog
      changes:
        - sql:
            sql: >-
              UPDATE metric
              SET archived = NOT archived
              WHERE EXISTS (
                SELECT *
                FROM databasechangelog dbcl
                WHERE dbcl.id = '84'
                  AND metric.updated_at < dbcl.dateexecuted
              )

# Very helpful for performance reasons. See #9519
  - changeSet:
      id: 101
      author: camsaul
      comment: 'Added 0.32.0'
      changes:
        - createIndex:
            indexName: idx_field_parent_id
            tableName: metabase_field
            columns:
              - column:
                  name: parent_id

# A per-Database setting for the new Query Builder 3.0.
  - changeSet:
      id: 103
      author: camsaul
      comment: 'Added 0.32.10'
      changes:
        - addColumn:
            tableName: metabase_database
            columns:
              - column:
                  name: auto_run_queries
                  remarks: 'Whether to automatically run queries when doing simple filtering and summarizing in the Query Builder.'
                  type: boolean
                  constraints:
                    nullable: false
                  defaultValueBoolean: true


  # To fix EE full-app embedding without compromising security. Full-app embed sessions cannot have `SameSite` attributes in their cookies.
  - changeSet:
      id: 104
      author: camsaul
      comment: 'Added EE 1.1.6/CE 0.33.0'
      changes:
        - addColumn:
            tableName: core_session
            columns:
              - column:
                  name: anti_csrf_token
                  type: text
                  remarks: 'Anti-CSRF token for full-app embed sessions.'

#
# Change `metabase_field.database_type` to `text` to accomodate more exotic field types (enums in Clickhouse, rows in Presto, ...)
#
  - changeSet:
      id: 106
      author: sb
      comment: 'Added 0.33.5'
      changes:
        - modifyDataType:
            tableName: metabase_field
            columnName: database_type
            newDataType: text

#
#  Migrations 107-160 are used to convert a MySQL or MariaDB database to utf8mb4 on launch -- see #11753 for a detailed explanation of these migrations
#

  - changeSet:
        id: 107
        author: camsaul
        comment: Added 0.34.2
        # If this migration fails for any reason continue with the next migration; do not fail the entire process if this one fails
        failOnError: false
        preConditions:
          # If preconditions fail (i.e., dbms is not mysql or mariadb) then mark this migration as 'ran'
          - onFail: MARK_RAN
          # If we're generating SQL output for migrations instead of running via liquibase, fail the preconditions which means these migrations will be skipped
          - onSqlOutput: FAIL
          - or:
              - dbms:
                    type: mysql
              - dbms:
                    type: mariadb
        changes:
          - sql:
                sql: ALTER DATABASE CHARACTER SET = utf8mb4 COLLATE = utf8mb4_unicode_ci;
  - changeSet:
        id: 108
        author: camsaul
        comment: Added 0.34.2
        failOnError: false
        preConditions:
          - onFail: MARK_RAN
          - onSqlOutput: FAIL
          - or:
              - dbms:
                    type: mysql
              - dbms:
                    type: mariadb
        changes:
          - sql:
                sql: ALTER TABLE `DATABASECHANGELOG` CONVERT TO CHARACTER SET utf8mb4 COLLATE utf8mb4_unicode_ci;
  - changeSet:
        id: 109
        author: camsaul
        comment: Added 0.34.2
        failOnError: false
        preConditions:
          - onFail: MARK_RAN
          - onSqlOutput: FAIL
          - or:
              - dbms:
                    type: mysql
              - dbms:
                    type: mariadb
        changes:
          - sql:
                sql: ALTER TABLE `DATABASECHANGELOGLOCK` CONVERT TO CHARACTER SET utf8mb4 COLLATE utf8mb4_unicode_ci;
  - changeSet:
        id: 110
        author: camsaul
        comment: Added 0.34.2
        failOnError: false
        preConditions:
          - onFail: MARK_RAN
          - onSqlOutput: FAIL
          - or:
              - dbms:
                    type: mysql
              - dbms:
                    type: mariadb
        changes:
          - sql:
                sql: ALTER TABLE `QRTZ_CALENDARS` CONVERT TO CHARACTER SET utf8mb4 COLLATE utf8mb4_unicode_ci;
  - changeSet:
        id: 111
        author: camsaul
        comment: Added 0.34.2
        failOnError: false
        preConditions:
          - onFail: MARK_RAN
          - onSqlOutput: FAIL
          - or:
              - dbms:
                    type: mysql
              - dbms:
                    type: mariadb
        changes:
          - sql:
                sql: ALTER TABLE `QRTZ_FIRED_TRIGGERS` CONVERT TO CHARACTER SET utf8mb4 COLLATE utf8mb4_unicode_ci;
  - changeSet:
        id: 112
        author: camsaul
        comment: Added 0.34.2
        failOnError: false
        preConditions:
          - onFail: MARK_RAN
          - onSqlOutput: FAIL
          - or:
              - dbms:
                    type: mysql
              - dbms:
                    type: mariadb
        changes:
          - sql:
                sql: ALTER TABLE `QRTZ_JOB_DETAILS` CONVERT TO CHARACTER SET utf8mb4 COLLATE utf8mb4_unicode_ci;
  - changeSet:
        id: 113
        author: camsaul
        comment: Added 0.34.2
        failOnError: false
        preConditions:
          - onFail: MARK_RAN
          - onSqlOutput: FAIL
          - or:
              - dbms:
                    type: mysql
              - dbms:
                    type: mariadb
        changes:
          - sql:
                sql: ALTER TABLE `QRTZ_LOCKS` CONVERT TO CHARACTER SET utf8mb4 COLLATE utf8mb4_unicode_ci;
  - changeSet:
        id: 114
        author: camsaul
        comment: Added 0.34.2
        failOnError: false
        preConditions:
          - onFail: MARK_RAN
          - onSqlOutput: FAIL
          - or:
              - dbms:
                    type: mysql
              - dbms:
                    type: mariadb
        changes:
          - sql:
                sql: ALTER TABLE `QRTZ_PAUSED_TRIGGER_GRPS` CONVERT TO CHARACTER SET utf8mb4 COLLATE utf8mb4_unicode_ci;
  - changeSet:
        id: 115
        author: camsaul
        comment: Added 0.34.2
        failOnError: false
        preConditions:
          - onFail: MARK_RAN
          - onSqlOutput: FAIL
          - or:
              - dbms:
                    type: mysql
              - dbms:
                    type: mariadb
        changes:
          - sql:
                sql: ALTER TABLE `QRTZ_SCHEDULER_STATE` CONVERT TO CHARACTER SET utf8mb4 COLLATE utf8mb4_unicode_ci;
  - changeSet:
        id: 116
        author: camsaul
        comment: Added 0.34.2
        failOnError: false
        preConditions:
          - onFail: MARK_RAN
          - onSqlOutput: FAIL
          - or:
              - dbms:
                    type: mysql
              - dbms:
                    type: mariadb
        changes:
          - sql:
                sql: ALTER TABLE `core_user` CONVERT TO CHARACTER SET utf8mb4 COLLATE utf8mb4_unicode_ci;
  - changeSet:
        id: 117
        author: camsaul
        comment: Added 0.34.2
        failOnError: false
        preConditions:
          - onFail: MARK_RAN
          - onSqlOutput: FAIL
          - or:
              - dbms:
                    type: mysql
              - dbms:
                    type: mariadb
        changes:
          - sql:
                sql: ALTER TABLE `data_migrations` CONVERT TO CHARACTER SET utf8mb4 COLLATE utf8mb4_unicode_ci;
  - changeSet:
        id: 118
        author: camsaul
        comment: Added 0.34.2
        failOnError: false
        preConditions:
          - onFail: MARK_RAN
          - onSqlOutput: FAIL
          - or:
              - dbms:
                    type: mysql
              - dbms:
                    type: mariadb
        changes:
          - sql:
                sql: ALTER TABLE `dependency` CONVERT TO CHARACTER SET utf8mb4 COLLATE utf8mb4_unicode_ci;
  - changeSet:
        id: 119
        author: camsaul
        comment: Added 0.34.2
        failOnError: false
        preConditions:
          - onFail: MARK_RAN
          - onSqlOutput: FAIL
          - or:
              - dbms:
                    type: mysql
              - dbms:
                    type: mariadb
        changes:
          - sql:
                sql: ALTER TABLE `label` CONVERT TO CHARACTER SET utf8mb4 COLLATE utf8mb4_unicode_ci;
  - changeSet:
        id: 120
        author: camsaul
        comment: Added 0.34.2
        failOnError: false
        preConditions:
          - onFail: MARK_RAN
          - onSqlOutput: FAIL
          - or:
              - dbms:
                    type: mysql
              - dbms:
                    type: mariadb
        changes:
          - sql:
                sql: ALTER TABLE `metabase_database` CONVERT TO CHARACTER SET utf8mb4 COLLATE utf8mb4_unicode_ci;
  - changeSet:
        id: 121
        author: camsaul
        comment: Added 0.34.2
        failOnError: false
        preConditions:
          - onFail: MARK_RAN
          - onSqlOutput: FAIL
          - or:
              - dbms:
                    type: mysql
              - dbms:
                    type: mariadb
        changes:
          - sql:
                sql: ALTER TABLE `permissions_group` CONVERT TO CHARACTER SET utf8mb4 COLLATE utf8mb4_unicode_ci;
  - changeSet:
        id: 122
        author: camsaul
        comment: Added 0.34.2
        failOnError: false
        preConditions:
          - onFail: MARK_RAN
          - onSqlOutput: FAIL
          - or:
              - dbms:
                    type: mysql
              - dbms:
                    type: mariadb
        changes:
          - sql:
                sql: ALTER TABLE `query` CONVERT TO CHARACTER SET utf8mb4 COLLATE utf8mb4_unicode_ci;
  - changeSet:
        id: 123
        author: camsaul
        comment: Added 0.34.2
        failOnError: false
        preConditions:
          - onFail: MARK_RAN
          - onSqlOutput: FAIL
          - or:
              - dbms:
                    type: mysql
              - dbms:
                    type: mariadb
        changes:
          - sql:
                sql: ALTER TABLE `query_cache` CONVERT TO CHARACTER SET utf8mb4 COLLATE utf8mb4_unicode_ci;
  - changeSet:
        id: 124
        author: camsaul
        comment: Added 0.34.2
        failOnError: false
        preConditions:
          - onFail: MARK_RAN
          - onSqlOutput: FAIL
          - or:
              - dbms:
                    type: mysql
              - dbms:
                    type: mariadb
        changes:
          - sql:
                sql: ALTER TABLE `query_execution` CONVERT TO CHARACTER SET utf8mb4 COLLATE utf8mb4_unicode_ci;
  - changeSet:
        id: 125
        author: camsaul
        comment: Added 0.34.2
        failOnError: false
        preConditions:
          - onFail: MARK_RAN
          - onSqlOutput: FAIL
          - or:
              - dbms:
                    type: mysql
              - dbms:
                    type: mariadb
        changes:
          - sql:
                sql: ALTER TABLE `setting` CONVERT TO CHARACTER SET utf8mb4 COLLATE utf8mb4_unicode_ci;
  - changeSet:
        id: 126
        author: camsaul
        comment: Added 0.34.2
        failOnError: false
        preConditions:
          - onFail: MARK_RAN
          - onSqlOutput: FAIL
          - or:
              - dbms:
                    type: mysql
              - dbms:
                    type: mariadb
        changes:
          - sql:
                sql: ALTER TABLE `task_history` CONVERT TO CHARACTER SET utf8mb4 COLLATE utf8mb4_unicode_ci;
  - changeSet:
        id: 127
        author: camsaul
        comment: Added 0.34.2
        failOnError: false
        preConditions:
          - onFail: MARK_RAN
          - onSqlOutput: FAIL
          - or:
              - dbms:
                    type: mysql
              - dbms:
                    type: mariadb
        changes:
          - sql:
                sql: ALTER TABLE `QRTZ_TRIGGERS` CONVERT TO CHARACTER SET utf8mb4 COLLATE utf8mb4_unicode_ci;
  - changeSet:
        id: 128
        author: camsaul
        comment: Added 0.34.2
        failOnError: false
        preConditions:
          - onFail: MARK_RAN
          - onSqlOutput: FAIL
          - or:
              - dbms:
                    type: mysql
              - dbms:
                    type: mariadb
        changes:
          - sql:
                sql: ALTER TABLE `activity` CONVERT TO CHARACTER SET utf8mb4 COLLATE utf8mb4_unicode_ci;
  - changeSet:
        id: 129
        author: camsaul
        comment: Added 0.34.2
        failOnError: false
        preConditions:
          - onFail: MARK_RAN
          - onSqlOutput: FAIL
          - or:
              - dbms:
                    type: mysql
              - dbms:
                    type: mariadb
        changes:
          - sql:
                sql: ALTER TABLE `collection` CONVERT TO CHARACTER SET utf8mb4 COLLATE utf8mb4_unicode_ci;
  - changeSet:
        id: 130
        author: camsaul
        comment: Added 0.34.2
        failOnError: false
        preConditions:
          - onFail: MARK_RAN
          - onSqlOutput: FAIL
          - or:
              - dbms:
                    type: mysql
              - dbms:
                    type: mariadb
        changes:
          - sql:
                sql: ALTER TABLE `collection_revision` CONVERT TO CHARACTER SET utf8mb4 COLLATE utf8mb4_unicode_ci;
  - changeSet:
        id: 131
        author: camsaul
        comment: Added 0.34.2
        failOnError: false
        preConditions:
          - onFail: MARK_RAN
          - onSqlOutput: FAIL
          - or:
              - dbms:
                    type: mysql
              - dbms:
                    type: mariadb
        changes:
          - sql:
                sql: ALTER TABLE `computation_job` CONVERT TO CHARACTER SET utf8mb4 COLLATE utf8mb4_unicode_ci;
  - changeSet:
        id: 132
        author: camsaul
        comment: Added 0.34.2
        failOnError: false
        preConditions:
          - onFail: MARK_RAN
          - onSqlOutput: FAIL
          - or:
              - dbms:
                    type: mysql
              - dbms:
                    type: mariadb
        changes:
          - sql:
                sql: ALTER TABLE `core_session` CONVERT TO CHARACTER SET utf8mb4 COLLATE utf8mb4_unicode_ci;
  - changeSet:
        id: 133
        author: camsaul
        comment: Added 0.34.2
        failOnError: false
        preConditions:
          - onFail: MARK_RAN
          - onSqlOutput: FAIL
          - or:
              - dbms:
                    type: mysql
              - dbms:
                    type: mariadb
        changes:
          - sql:
                sql: ALTER TABLE `metabase_table` CONVERT TO CHARACTER SET utf8mb4 COLLATE utf8mb4_unicode_ci;
  - changeSet:
        id: 134
        author: camsaul
        comment: Added 0.34.2
        failOnError: false
        preConditions:
          - onFail: MARK_RAN
          - onSqlOutput: FAIL
          - or:
              - dbms:
                    type: mysql
              - dbms:
                    type: mariadb
        changes:
          - sql:
                sql: ALTER TABLE `permissions` CONVERT TO CHARACTER SET utf8mb4 COLLATE utf8mb4_unicode_ci;
  - changeSet:
        id: 135
        author: camsaul
        comment: Added 0.34.2
        failOnError: false
        preConditions:
          - onFail: MARK_RAN
          - onSqlOutput: FAIL
          - or:
              - dbms:
                    type: mysql
              - dbms:
                    type: mariadb
        changes:
          - sql:
                sql: ALTER TABLE `permissions_revision` CONVERT TO CHARACTER SET utf8mb4 COLLATE utf8mb4_unicode_ci;
  - changeSet:
        id: 136
        author: camsaul
        comment: Added 0.34.2
        failOnError: false
        preConditions:
          - onFail: MARK_RAN
          - onSqlOutput: FAIL
          - or:
              - dbms:
                    type: mysql
              - dbms:
                    type: mariadb
        changes:
          - sql:
                sql: ALTER TABLE `revision` CONVERT TO CHARACTER SET utf8mb4 COLLATE utf8mb4_unicode_ci;
  - changeSet:
        id: 137
        author: camsaul
        comment: Added 0.34.2
        failOnError: false
        preConditions:
          - onFail: MARK_RAN
          - onSqlOutput: FAIL
          - or:
              - dbms:
                    type: mysql
              - dbms:
                    type: mariadb
        changes:
          - sql:
                sql: ALTER TABLE `view_log` CONVERT TO CHARACTER SET utf8mb4 COLLATE utf8mb4_unicode_ci;
  - changeSet:
        id: 138
        author: camsaul
        comment: Added 0.34.2
        failOnError: false
        preConditions:
          - onFail: MARK_RAN
          - onSqlOutput: FAIL
          - or:
              - dbms:
                    type: mysql
              - dbms:
                    type: mariadb
        changes:
          - sql:
                sql: ALTER TABLE `QRTZ_BLOB_TRIGGERS` CONVERT TO CHARACTER SET utf8mb4 COLLATE utf8mb4_unicode_ci;
  - changeSet:
        id: 139
        author: camsaul
        comment: Added 0.34.2
        failOnError: false
        preConditions:
          - onFail: MARK_RAN
          - onSqlOutput: FAIL
          - or:
              - dbms:
                    type: mysql
              - dbms:
                    type: mariadb
        changes:
          - sql:
                sql: ALTER TABLE `QRTZ_CRON_TRIGGERS` CONVERT TO CHARACTER SET utf8mb4 COLLATE utf8mb4_unicode_ci;
  - changeSet:
        id: 140
        author: camsaul
        comment: Added 0.34.2
        failOnError: false
        preConditions:
          - onFail: MARK_RAN
          - onSqlOutput: FAIL
          - or:
              - dbms:
                    type: mysql
              - dbms:
                    type: mariadb
        changes:
          - sql:
                sql: ALTER TABLE `QRTZ_SIMPLE_TRIGGERS` CONVERT TO CHARACTER SET utf8mb4 COLLATE utf8mb4_unicode_ci;
  - changeSet:
        id: 141
        author: camsaul
        comment: Added 0.34.2
        failOnError: false
        preConditions:
          - onFail: MARK_RAN
          - onSqlOutput: FAIL
          - or:
              - dbms:
                    type: mysql
              - dbms:
                    type: mariadb
        changes:
          - sql:
                sql: ALTER TABLE `QRTZ_SIMPROP_TRIGGERS` CONVERT TO CHARACTER SET utf8mb4 COLLATE utf8mb4_unicode_ci;
  - changeSet:
        id: 142
        author: camsaul
        comment: Added 0.34.2
        failOnError: false
        preConditions:
          - onFail: MARK_RAN
          - onSqlOutput: FAIL
          - or:
              - dbms:
                    type: mysql
              - dbms:
                    type: mariadb
        changes:
          - sql:
                sql: ALTER TABLE `computation_job_result` CONVERT TO CHARACTER SET utf8mb4 COLLATE utf8mb4_unicode_ci;
  - changeSet:
        id: 143
        author: camsaul
        comment: Added 0.34.2
        failOnError: false
        preConditions:
          - onFail: MARK_RAN
          - onSqlOutput: FAIL
          - or:
              - dbms:
                    type: mysql
              - dbms:
                    type: mariadb
        changes:
          - sql:
                sql: ALTER TABLE `metabase_field` CONVERT TO CHARACTER SET utf8mb4 COLLATE utf8mb4_unicode_ci;
  - changeSet:
        id: 144
        author: camsaul
        comment: Added 0.34.2
        failOnError: false
        preConditions:
          - onFail: MARK_RAN
          - onSqlOutput: FAIL
          - or:
              - dbms:
                    type: mysql
              - dbms:
                    type: mariadb
        changes:
          - sql:
                sql: ALTER TABLE `permissions_group_membership` CONVERT TO CHARACTER SET utf8mb4 COLLATE utf8mb4_unicode_ci;
  - changeSet:
        id: 145
        author: camsaul
        comment: Added 0.34.2
        failOnError: false
        preConditions:
          - onFail: MARK_RAN
          - onSqlOutput: FAIL
          - or:
              - dbms:
                    type: mysql
              - dbms:
                    type: mariadb
        changes:
          - sql:
                sql: ALTER TABLE `pulse` CONVERT TO CHARACTER SET utf8mb4 COLLATE utf8mb4_unicode_ci;
  - changeSet:
        id: 146
        author: camsaul
        comment: Added 0.34.2
        failOnError: false
        preConditions:
          - onFail: MARK_RAN
          - onSqlOutput: FAIL
          - or:
              - dbms:
                    type: mysql
              - dbms:
                    type: mariadb
        changes:
          - sql:
                sql: ALTER TABLE `report_dashboard` CONVERT TO CHARACTER SET utf8mb4 COLLATE utf8mb4_unicode_ci;
  - changeSet:
        id: 147
        author: camsaul
        comment: Added 0.34.2
        failOnError: false
        preConditions:
          - onFail: MARK_RAN
          - onSqlOutput: FAIL
          - or:
              - dbms:
                    type: mysql
              - dbms:
                    type: mariadb
        changes:
          - sql:
                sql: ALTER TABLE `dashboard_favorite` CONVERT TO CHARACTER SET utf8mb4 COLLATE utf8mb4_unicode_ci;
  - changeSet:
        id: 148
        author: camsaul
        comment: Added 0.34.2
        failOnError: false
        preConditions:
          - onFail: MARK_RAN
          - onSqlOutput: FAIL
          - or:
              - dbms:
                    type: mysql
              - dbms:
                    type: mariadb
        changes:
          - sql:
                sql: ALTER TABLE `dimension` CONVERT TO CHARACTER SET utf8mb4 COLLATE utf8mb4_unicode_ci;
  - changeSet:
        id: 149
        author: camsaul
        comment: Added 0.34.2
        failOnError: false
        preConditions:
          - onFail: MARK_RAN
          - onSqlOutput: FAIL
          - or:
              - dbms:
                    type: mysql
              - dbms:
                    type: mariadb
        changes:
          - sql:
                sql: ALTER TABLE `metabase_fieldvalues` CONVERT TO CHARACTER SET utf8mb4 COLLATE utf8mb4_unicode_ci;
  - changeSet:
        id: 150
        author: camsaul
        comment: Added 0.34.2
        failOnError: false
        preConditions:
          - onFail: MARK_RAN
          - onSqlOutput: FAIL
          - or:
              - dbms:
                    type: mysql
              - dbms:
                    type: mariadb
        changes:
          - sql:
                sql: ALTER TABLE `metric` CONVERT TO CHARACTER SET utf8mb4 COLLATE utf8mb4_unicode_ci;
  - changeSet:
        id: 151
        author: camsaul
        comment: Added 0.34.2
        failOnError: false
        preConditions:
          - onFail: MARK_RAN
          - onSqlOutput: FAIL
          - or:
              - dbms:
                    type: mysql
              - dbms:
                    type: mariadb
        changes:
          - sql:
                sql: ALTER TABLE `pulse_channel` CONVERT TO CHARACTER SET utf8mb4 COLLATE utf8mb4_unicode_ci;
  - changeSet:
        id: 152
        author: camsaul
        comment: Added 0.34.2
        failOnError: false
        preConditions:
          - onFail: MARK_RAN
          - onSqlOutput: FAIL
          - or:
              - dbms:
                    type: mysql
              - dbms:
                    type: mariadb
        changes:
          - sql:
                sql: ALTER TABLE `segment` CONVERT TO CHARACTER SET utf8mb4 COLLATE utf8mb4_unicode_ci;
  - changeSet:
        id: 153
        author: camsaul
        comment: Added 0.34.2
        failOnError: false
        preConditions:
          - onFail: MARK_RAN
          - onSqlOutput: FAIL
          - or:
              - dbms:
                    type: mysql
              - dbms:
                    type: mariadb
        changes:
          - sql:
                sql: ALTER TABLE `pulse_channel_recipient` CONVERT TO CHARACTER SET utf8mb4 COLLATE utf8mb4_unicode_ci;
  - changeSet:
        id: 154
        author: camsaul
        comment: Added 0.34.2
        failOnError: false
        preConditions:
          - onFail: MARK_RAN
          - onSqlOutput: FAIL
          - or:
              - dbms:
                    type: mysql
              - dbms:
                    type: mariadb
        changes:
          - sql:
                sql: ALTER TABLE `report_card` CONVERT TO CHARACTER SET utf8mb4 COLLATE utf8mb4_unicode_ci;
  - changeSet:
        id: 155
        author: camsaul
        comment: Added 0.34.2
        failOnError: false
        preConditions:
          - onFail: MARK_RAN
          - onSqlOutput: FAIL
          - or:
              - dbms:
                    type: mysql
              - dbms:
                    type: mariadb
        changes:
          - sql:
                sql: ALTER TABLE `metric_important_field` CONVERT TO CHARACTER SET utf8mb4 COLLATE utf8mb4_unicode_ci;
  - changeSet:
        id: 156
        author: camsaul
        comment: Added 0.34.2
        failOnError: false
        preConditions:
          - onFail: MARK_RAN
          - onSqlOutput: FAIL
          - or:
              - dbms:
                    type: mysql
              - dbms:
                    type: mariadb
        changes:
          - sql:
                sql: ALTER TABLE `report_cardfavorite` CONVERT TO CHARACTER SET utf8mb4 COLLATE utf8mb4_unicode_ci;
  - changeSet:
        id: 157
        author: camsaul
        comment: Added 0.34.2
        failOnError: false
        preConditions:
          - onFail: MARK_RAN
          - onSqlOutput: FAIL
          - or:
              - dbms:
                    type: mysql
              - dbms:
                    type: mariadb
        changes:
          - sql:
                sql: ALTER TABLE `card_label` CONVERT TO CHARACTER SET utf8mb4 COLLATE utf8mb4_unicode_ci;
  - changeSet:
        id: 158
        author: camsaul
        comment: Added 0.34.2
        failOnError: false
        preConditions:
          - onFail: MARK_RAN
          - onSqlOutput: FAIL
          - or:
              - dbms:
                    type: mysql
              - dbms:
                    type: mariadb
        changes:
          - sql:
                sql: ALTER TABLE `pulse_card` CONVERT TO CHARACTER SET utf8mb4 COLLATE utf8mb4_unicode_ci;
  - changeSet:
        id: 159
        author: camsaul
        comment: Added 0.34.2
        failOnError: false
        preConditions:
          - onFail: MARK_RAN
          - onSqlOutput: FAIL
          - or:
              - dbms:
                    type: mysql
              - dbms:
                    type: mariadb
        changes:
          - sql:
                sql: ALTER TABLE `report_dashboardcard` CONVERT TO CHARACTER SET utf8mb4 COLLATE utf8mb4_unicode_ci;
  - changeSet:
        id: 160
        author: camsaul
        comment: Added 0.34.2
        failOnError: false
        preConditions:
          - onFail: MARK_RAN
          - onSqlOutput: FAIL
          - or:
              - dbms:
                    type: mysql
              - dbms:
                    type: mariadb
        changes:
          - sql:
                sql: ALTER TABLE `dashboardcard_series` CONVERT TO CHARACTER SET utf8mb4 COLLATE utf8mb4_unicode_ci;

# [161 has been removed. Superceded by 166]

# Drop the old query_queryexecution table if present. This was replaced by query_execution in 0.23.0. This was
# formerly a data migration but was converted to a Liquibase migration so people running migrations manually will
# still have the Table dropped.

  - changeSet:
      id: 162
      author: camsaul
      comment: 'Added 0.23.0 as a data migration; converted to Liquibase migration in 0.35.0'
      preConditions:
        - onFail: MARK_RAN
        - tableExists:
            tableName: query_queryexecution
      changes:
        - dropTable:
            tableName: query_queryexecution

# Drop Card.read_permissions. Prior to 0.30.0 Card permissions were always based on the Database/Table(s) being
# queried (i.e., the permissions model we use for ad-hoc queries). These permissions were calculated and stored in
# `read_permissions` for performance reasons. In 0.30.0, we switched to having Card permissions always be inherited
# from their parent Collection, and the column hasn't been used since then. Time to let it go.

  - changeSet:
      id: 163
      author: camsaul
      comment: 'Added 0.35.0'
      changes:
        - dropColumn:
            tableName: report_card
            columnName: read_permissions

# Add User `locale` -- when set, this User will see the Metabase in this Locale rather than the system default Locale
# (the `site-locale` Setting).

  - changeSet:
      id: 164
      author: camsaul
      comment: 'Added 0.35.0'
      changes:
        - addColumn:
            tableName: core_user
            columns:
              - column:
                  name: locale
                  remarks: 'Preferred ISO locale (language/country) code, e.g "en" or "en-US", for this User. Overrides site default.'
                  type: varchar(5)

# Add Field `database_position` to keep the order in which fields are ordered in the DB, `custom_position` for custom
# position; and Table `field_order` setting.

  - changeSet:
      id: 165
      author: sb
      comment: 'Added field_order to Table and database_position to Field'
      validCheckSum:
        - 8:474a357368a665d5e0701b9eb5f313f9
        - 8:8848644da9dd9e40924ae71ac4c7c370
      changes:
        - addColumn:
            tableName: metabase_field
            columns:
              - column:
                  name: database_position
                  type: int
                  defaultValueNumeric: 0
                  constraints:
                    nullable: false
        - addColumn:
            tableName: metabase_field
            columns:
              - column:
                  name: custom_position
                  type: int
                  defaultValueNumeric: 0
                  constraints:
                    nullable: false
        - addColumn:
            tableName: metabase_table
            columns:
              - column:
                  name: field_order
                  type: varchar(254)
                  defaultValue: database
                  constraints:
                    nullable: false
        - sql:
            sql: update metabase_field set database_position = id

# Change field_values.updated_at and query_cache.updated_at from datetime to timestamp [with time zone] to get >
# second resolution on MySQL.
#
# query_cache.updated_at was originally converted to a timestamp in 161, but we used `timestamp` instead of
# `timestamp(6)`. It is converted correctly here.

  - changeSet:
      id: 166
      author: camsaul
      comment: Added 0.36.0/1.35.4
      changes:
        - modifyDataType:
            tableName: metabase_fieldvalues
            columnName: updated_at
            newDataType: ${timestamp_type}
        - modifyDataType:
            tableName: query_cache
            columnName: updated_at
            newDataType: ${timestamp_type}

# Create the native query snippets table, intended to store snippets and their metadata
  - changeSet:
      id: 167
      author: walterl, camsaul
      comment: 'Added 0.36.0'
      changes:
        # If an older version of this Table was created locally (during dev) drop it, we have an updated definition
        - sql:
            sql: drop table if exists native_query_snippet
        - createTable:
            tableName: native_query_snippet
            remarks: 'Query snippets (raw text) to be substituted in native queries'
            columns:
              - column:
                  name: id
                  type: int
                  autoIncrement: true
                  constraints:
                    primaryKey: true
                    nullable: false
              - column:
                  name: name
                  type: VARCHAR(254)
                  remarks: 'Name of the query snippet'
                  constraints:
                    nullable: false
                    unique: true
              - column:
                  name: description
                  type: text
              - column:
                  name: content
                  type: text
                  remarks: 'Raw query snippet'
                  constraints:
                    nullable: false
              - column:
                  name: creator_id
                  type: int
                  constraints:
                    nullable: false
                    references: core_user(id)
                    foreignKeyName: fk_snippet_creator_id
                    # This primarily affects tests because under normal
                    # circumstances we don't delete Users, we just archive them
                    deleteCascade: true
              - column:
                  name: archived
                  type: boolean
                  defaultValueBoolean: false
                  constraints:
                    nullable: false
              - column:
                  name: created_at
                  type: ${timestamp_type}
                  # it seems like defaultValueComputed actaully just ends
                  # getting ignored anyway -- see
                  # https://stackoverflow.com/questions/58816496/force-liquibase-to-current-timestamp-instead-of-now
                  # We set a custom value for MySQL/MariaDB in MetabaseMySqlCreateTableSqlGenerator.java
                  defaultValueComputed: current_timestamp
                  constraints:
                    nullable: false
              - column:
                  name: updated_at
                  type: ${timestamp_type}
                  defaultValueComputed: current_timestamp
                  constraints:
                    nullable: false
        # Needed to efficiently enforce the unique constraint on name and so we can lookup by name as well.
        - createIndex:
            tableName: native_query_snippet
            indexName: idx_snippet_name
            columns:
              - column:
                  name: name

# Convert query execution from DATETIME to TIMESTAMP(6) so have normalize TZ
# offset and so MySQL/MariaDB has better than second precision

  - changeSet:
      id: 168
      author: camsaul
      comment: Added 0.36.0
      changes:
        - modifyDataType:
            tableName: query_execution
            columnName: started_at
            newDataType: ${timestamp_type}

# Remove `Table.rows`, which hasn't been used for years now. Older versions of Metabase used to store the row count in
# this column but we disabled it a long time ago for performance reasons. Now it's time to remove it entirely.

  - changeSet:
      id: 169
      author: camsaul
      comment: Added 0.36.0
      objectQuotingStrategy: ${quote_strategy}
      changes:
        - dropColumn:
            tableName: metabase_table
            columnName: rows

# Remove fields_hash from Table model, as we no longer skip sync steps if metadata
# hash hasn't changed.

  - changeSet:
      id: 170
      author: sb
      comment: Added 0.36.0
      changes:
        - dropColumn:
            tableName: metabase_table
            columnName: fields_hash

# In EE, NativeQuerySnippets have a permissions system based on "snippet folders" which are Collections under the
# hood. However, these Collections live in a separate "namespace" -- a completely separate hierarchy of Collections.

  - changeSet:
      id: 171
      author: camsaul
      comment: Added 0.36.0
      changes:
        - addColumn:
            tableName: native_query_snippet
            columns:
              - column:
                  name: collection_id
                  type: int
                  remarks: 'ID of the Snippet Folder (Collection) this Snippet is in, if any'
                  constraints:
                    nullable: true
                    references: collection(id)
                    foreignKeyName: fk_snippet_collection_id
                    deleteCascade: true
        - createIndex:
            tableName: native_query_snippet
            indexName: idx_snippet_collection_id
            columns:
              - column:
                  name: collection_id

  - changeSet:
      id: 172
      author: camsaul
      comment: Added 0.36.0
      changes:
        - addColumn:
            tableName: collection
            columns:
              - column:
                  name: namespace
                  type: varchar(254)
                  remarks: 'The namespace (hierachy) this Collection belongs to. NULL means the Collection is in the default namespace.'
                  constraints:
                    nullable: true

# These migrations convert various FK constraints in the DB to ones with ON DELETE CASCADE so the DB can handle this
# instead of relying on Toucan pre-delete methods to do it, which are subject to race conditions.

  # activity.user_id -> core_user.id
  - changeSet:
      id: 173
      author: camsaul
      comment: Added 0.36.0
      changes:
        - dropForeignKeyConstraint:
            baseTableName: activity
            constraintName: fk_activity_ref_user_id

  - changeSet:
      id: 174
      author: camsaul
      comment: Added 0.36.0
      changes:
        - addForeignKeyConstraint:
            baseTableName: activity
            baseColumnNames: user_id
            referencedTableName: core_user
            referencedColumnNames: id
            constraintName: fk_activity_ref_user_id
            onDelete: CASCADE

  # card_label.card_id -> report_card.id
  - changeSet:
      id: 175
      author: camsaul
      comment: Added 0.36.0
      changes:
        - dropForeignKeyConstraint:
            baseTableName: card_label
            constraintName: fk_card_label_ref_card_id

  - changeSet:
      id: 176
      author: camsaul
      comment: Added 0.36.0
      changes:
        - addForeignKeyConstraint:
            baseTableName: card_label
            baseColumnNames: card_id
            referencedTableName: report_card
            referencedColumnNames: id
            constraintName: fk_card_label_ref_card_id
            onDelete: CASCADE

  # card_label.label_id -> label.id
  - changeSet:
      id: 177
      author: camsaul
      comment: Added 0.36.0
      changes:
        - dropForeignKeyConstraint:
            baseTableName: card_label
            constraintName: fk_card_label_ref_label_id

  - changeSet:
      id: 178
      author: camsaul
      comment: Added 0.36.0
      changes:
        - addForeignKeyConstraint:
            baseTableName: card_label
            baseColumnNames: label_id
            referencedTableName: label
            referencedColumnNames: id
            constraintName: fk_card_label_ref_label_id
            onDelete: CASCADE

  # collection.personal_owner_id -> core_user.id
  - changeSet:
      id: 179
      author: camsaul
      comment: Added 0.36.0
      changes:
        - dropForeignKeyConstraint:
            baseTableName: collection
            constraintName: fk_collection_personal_owner_id

  - changeSet:
      id: 180
      author: camsaul
      comment: Added 0.36.0
      changes:
        - addForeignKeyConstraint:
            baseTableName: collection
            baseColumnNames: personal_owner_id
            referencedTableName: core_user
            referencedColumnNames: id
            constraintName: fk_collection_personal_owner_id
            onDelete: CASCADE

  # collection_revision.user_id -> core_user.id
  - changeSet:
      id: 181
      author: camsaul
      comment: Added 0.36.0
      changes:
        - dropForeignKeyConstraint:
            baseTableName: collection_revision
            constraintName: fk_collection_revision_user_id

  - changeSet:
      id: 182
      author: camsaul
      comment: Added 0.36.0
      changes:
        - addForeignKeyConstraint:
            baseTableName: collection_revision
            baseColumnNames: user_id
            referencedTableName: core_user
            referencedColumnNames: id
            constraintName: fk_collection_revision_user_id
            onDelete: CASCADE

  # computation_job.creator_id -> core_user.id
  - changeSet:
      id: 183
      author: camsaul
      comment: Added 0.36.0
      changes:
        - dropForeignKeyConstraint:
            baseTableName: computation_job
            constraintName: fk_computation_job_ref_user_id

  - changeSet:
      id: 184
      author: camsaul
      comment: Added 0.36.0
      changes:
        - addForeignKeyConstraint:
            baseTableName: computation_job
            baseColumnNames: creator_id
            referencedTableName: core_user
            referencedColumnNames: id
            constraintName: fk_computation_job_ref_user_id
            onDelete: CASCADE

  # computation_job_result.job_id -> computation_job.id
  - changeSet:
      id: 185
      author: camsaul
      comment: Added 0.36.0
      changes:
        - dropForeignKeyConstraint:
            baseTableName: computation_job_result
            constraintName: fk_computation_result_ref_job_id

  - changeSet:
      id: 186
      author: camsaul
      comment: Added 0.36.0
      changes:
        - addForeignKeyConstraint:
            baseTableName: computation_job_result
            baseColumnNames: job_id
            referencedTableName: computation_job
            referencedColumnNames: id
            constraintName: fk_computation_result_ref_job_id
            onDelete: CASCADE

  # core_session.user_id -> core_user.id
  - changeSet:
      id: 187
      author: camsaul
      comment: Added 0.36.0
      changes:
        - dropForeignKeyConstraint:
            baseTableName: core_session
            constraintName: fk_session_ref_user_id

  - changeSet:
      id: 188
      author: camsaul
      comment: Added 0.36.0
      changes:
        - addForeignKeyConstraint:
            baseTableName: core_session
            baseColumnNames: user_id
            referencedTableName: core_user
            referencedColumnNames: id
            constraintName: fk_session_ref_user_id
            onDelete: CASCADE

  # dashboardcard_series.card_id -> report_card.id
  - changeSet:
      id: 189
      author: camsaul
      comment: Added 0.36.0
      changes:
        - dropForeignKeyConstraint:
            baseTableName: dashboardcard_series
            constraintName: fk_dashboardcard_series_ref_card_id

  - changeSet:
      id: 190
      author: camsaul
      comment: Added 0.36.0
      changes:
        - addForeignKeyConstraint:
            baseTableName: dashboardcard_series
            baseColumnNames: card_id
            referencedTableName: report_card
            referencedColumnNames: id
            constraintName: fk_dashboardcard_series_ref_card_id
            onDelete: CASCADE

  # dashboardcard_series.dashboardcard_id -> report_dashboardcard.id
  - changeSet:
      id: 191
      author: camsaul
      comment: Added 0.36.0
      changes:
        - dropForeignKeyConstraint:
            baseTableName: dashboardcard_series
            constraintName: fk_dashboardcard_series_ref_dashboardcard_id

  - changeSet:
      id: 192
      author: camsaul
      comment: Added 0.36.0
      changes:
        - addForeignKeyConstraint:
            baseTableName: dashboardcard_series
            baseColumnNames: dashboardcard_id
            referencedTableName: report_dashboardcard
            referencedColumnNames: id
            constraintName: fk_dashboardcard_series_ref_dashboardcard_id
            onDelete: CASCADE

  # group_table_access_policy.card_id -> report_card.id
  - changeSet:
      id: 193
      author: camsaul
      comment: Added 0.36.0
      changes:
        - dropForeignKeyConstraint:
            baseTableName: group_table_access_policy
            constraintName: fk_gtap_card_id

  - changeSet:
      id: 194
      author: camsaul
      comment: Added 0.36.0
      changes:
        - addForeignKeyConstraint:
            baseTableName: group_table_access_policy
            baseColumnNames: card_id
            referencedTableName: report_card
            referencedColumnNames: id
            constraintName: fk_gtap_card_id
            onDelete: CASCADE

  # metabase_field.parent_id -> metabase_field.id
  - changeSet:
      id: 195
      author: camsaul
      comment: Added 0.36.0
      changes:
        - dropForeignKeyConstraint:
            baseTableName: metabase_field
            constraintName: fk_field_parent_ref_field_id

  - changeSet:
      id: 196
      author: camsaul
      comment: Added 0.36.0
      changes:
        - addForeignKeyConstraint:
            baseTableName: metabase_field
            baseColumnNames: parent_id
            referencedTableName: metabase_field
            referencedColumnNames: id
            constraintName: fk_field_parent_ref_field_id
            onDelete: CASCADE

  # metabase_field.table_id -> metabase_table.id
  - changeSet:
      id: 197
      author: camsaul
      comment: Added 0.36.0
      changes:
        - dropForeignKeyConstraint:
            baseTableName: metabase_field
            constraintName: fk_field_ref_table_id

  - changeSet:
      id: 198
      author: camsaul
      comment: Added 0.36.0
      changes:
        - addForeignKeyConstraint:
            baseTableName: metabase_field
            baseColumnNames: table_id
            referencedTableName: metabase_table
            referencedColumnNames: id
            constraintName: fk_field_ref_table_id
            onDelete: CASCADE

  # metabase_fieldvalues.field_id -> metabase_field.id
  - changeSet:
      id: 199
      author: camsaul
      comment: Added 0.36.0
      changes:
        - dropForeignKeyConstraint:
            baseTableName: metabase_fieldvalues
            constraintName: fk_fieldvalues_ref_field_id

  - changeSet:
      id: 200
      author: camsaul
      comment: Added 0.36.0
      changes:
        - addForeignKeyConstraint:
            baseTableName: metabase_fieldvalues
            baseColumnNames: field_id
            referencedTableName: metabase_field
            referencedColumnNames: id
            constraintName: fk_fieldvalues_ref_field_id
            onDelete: CASCADE

  # metabase_table.db_id -> metabase_database.id
  - changeSet:
      id: 201
      author: camsaul
      comment: Added 0.36.0
      changes:
        - dropForeignKeyConstraint:
            baseTableName: metabase_table
            constraintName: fk_table_ref_database_id

  - changeSet:
      id: 202
      author: camsaul
      comment: Added 0.36.0
      changes:
        - addForeignKeyConstraint:
            baseTableName: metabase_table
            baseColumnNames: db_id
            referencedTableName: metabase_database
            referencedColumnNames: id
            constraintName: fk_table_ref_database_id
            onDelete: CASCADE

  # metric.creator_id -> core_user.id
  - changeSet:
      id: 203
      author: camsaul
      comment: Added 0.36.0
      changes:
        - dropForeignKeyConstraint:
            baseTableName: metric
            constraintName: fk_metric_ref_creator_id

  - changeSet:
      id: 204
      author: camsaul
      comment: Added 0.36.0
      changes:
        - addForeignKeyConstraint:
            baseTableName: metric
            baseColumnNames: creator_id
            referencedTableName: core_user
            referencedColumnNames: id
            constraintName: fk_metric_ref_creator_id
            onDelete: CASCADE

  # metric.table_id -> metabase_table.id
  - changeSet:
      id: 205
      author: camsaul
      comment: Added 0.36.0
      changes:
        - dropForeignKeyConstraint:
            baseTableName: metric
            constraintName: fk_metric_ref_table_id

  - changeSet:
      id: 206
      author: camsaul
      comment: Added 0.36.0
      changes:
        - addForeignKeyConstraint:
            baseTableName: metric
            baseColumnNames: table_id
            referencedTableName: metabase_table
            referencedColumnNames: id
            constraintName: fk_metric_ref_table_id
            onDelete: CASCADE

  # metric_important_field.field_id -> metabase_field.id
  - changeSet:
      id: 207
      author: camsaul
      comment: Added 0.36.0
      changes:
        - dropForeignKeyConstraint:
            baseTableName: metric_important_field
            constraintName: fk_metric_important_field_metabase_field_id

  - changeSet:
      id: 208
      author: camsaul
      comment: Added 0.36.0
      changes:
        - addForeignKeyConstraint:
            baseTableName: metric_important_field
            baseColumnNames: field_id
            referencedTableName: metabase_field
            referencedColumnNames: id
            constraintName: fk_metric_important_field_metabase_field_id
            onDelete: CASCADE

  # metric_important_field.metric_id -> metric.id
  - changeSet:
      id: 209
      author: camsaul
      comment: Added 0.36.0
      changes:
        - dropForeignKeyConstraint:
            baseTableName: metric_important_field
            constraintName: fk_metric_important_field_metric_id

  - changeSet:
      id: 210
      author: camsaul
      comment: Added 0.36.0
      changes:
        - addForeignKeyConstraint:
            baseTableName: metric_important_field
            baseColumnNames: metric_id
            referencedTableName: metric
            referencedColumnNames: id
            constraintName: fk_metric_important_field_metric_id
            onDelete: CASCADE

  # native_query_snippet.collection_id -> collection.id
  - changeSet:
      id: 211
      author: camsaul
      comment: Added 0.36.0
      changes:
        - dropForeignKeyConstraint:
            baseTableName: native_query_snippet
            constraintName: fk_snippet_collection_id

  - changeSet:
      id: 212
      author: camsaul
      comment: Added 0.36.0
      changes:
        - addForeignKeyConstraint:
            baseTableName: native_query_snippet
            baseColumnNames: collection_id
            referencedTableName: collection
            referencedColumnNames: id
            constraintName: fk_snippet_collection_id
            onDelete: SET NULL

  # permissions.group_id -> permissions_group.id
  - changeSet:
      id: 213
      author: camsaul
      comment: Added 0.36.0
      changes:
        - dropForeignKeyConstraint:
            baseTableName: permissions
            constraintName: fk_permissions_group_id

  - changeSet:
      id: 214
      author: camsaul
      comment: Added 0.36.0
      changes:
        - addForeignKeyConstraint:
            baseTableName: permissions
            baseColumnNames: group_id
            referencedTableName: permissions_group
            referencedColumnNames: id
            constraintName: fk_permissions_group_id
            onDelete: CASCADE

  # permissions_group_membership.group_id -> permissions_group.id
  - changeSet:
      id: 215
      author: camsaul
      comment: Added 0.36.0
      changes:
        - dropForeignKeyConstraint:
            baseTableName: permissions_group_membership
            constraintName: fk_permissions_group_group_id

  - changeSet:
      id: 216
      author: camsaul
      comment: Added 0.36.0
      changes:
        - addForeignKeyConstraint:
            baseTableName: permissions_group_membership
            baseColumnNames: group_id
            referencedTableName: permissions_group
            referencedColumnNames: id
            constraintName: fk_permissions_group_group_id
            onDelete: CASCADE

  # permissions_group_membership.user_id -> core_user.id
  - changeSet:
      id: 217
      author: camsaul
      comment: Added 0.36.0
      changes:
        - dropForeignKeyConstraint:
            baseTableName: permissions_group_membership
            constraintName: fk_permissions_group_membership_user_id

  - changeSet:
      id: 218
      author: camsaul
      comment: Added 0.36.0
      changes:
        - addForeignKeyConstraint:
            baseTableName: permissions_group_membership
            baseColumnNames: user_id
            referencedTableName: core_user
            referencedColumnNames: id
            constraintName: fk_permissions_group_membership_user_id
            onDelete: CASCADE

  # permissions_revision.user_id -> core_user.id
  - changeSet:
      id: 219
      author: camsaul
      comment: Added 0.36.0
      changes:
        - dropForeignKeyConstraint:
            baseTableName: permissions_revision
            constraintName: fk_permissions_revision_user_id

  - changeSet:
      id: 220
      author: camsaul
      comment: Added 0.36.0
      changes:
        - addForeignKeyConstraint:
            baseTableName: permissions_revision
            baseColumnNames: user_id
            referencedTableName: core_user
            referencedColumnNames: id
            constraintName: fk_permissions_revision_user_id
            onDelete: CASCADE

  # pulse.collection_id -> collection.id
  - changeSet:
      id: 221
      author: camsaul
      comment: Added 0.36.0
      changes:
        - dropForeignKeyConstraint:
            baseTableName: pulse
            constraintName: fk_pulse_collection_id

  - changeSet:
      id: 222
      author: camsaul
      comment: Added 0.36.0
      changes:
        - addForeignKeyConstraint:
            baseTableName: pulse
            baseColumnNames: collection_id
            referencedTableName: collection
            referencedColumnNames: id
            constraintName: fk_pulse_collection_id
            onDelete: SET NULL

  # pulse.creator_id -> core_user.id
  - changeSet:
      id: 223
      author: camsaul
      comment: Added 0.36.0
      changes:
        - dropForeignKeyConstraint:
            baseTableName: pulse
            constraintName: fk_pulse_ref_creator_id

  - changeSet:
      id: 224
      author: camsaul
      comment: Added 0.36.0
      changes:
        - addForeignKeyConstraint:
            baseTableName: pulse
            baseColumnNames: creator_id
            referencedTableName: core_user
            referencedColumnNames: id
            constraintName: fk_pulse_ref_creator_id
            onDelete: CASCADE

  # pulse_card.card_id -> report_card.id
  - changeSet:
      id: 225
      author: camsaul
      comment: Added 0.36.0
      changes:
        - dropForeignKeyConstraint:
            baseTableName: pulse_card
            constraintName: fk_pulse_card_ref_card_id

  - changeSet:
      id: 226
      author: camsaul
      comment: Added 0.36.0
      changes:
        - addForeignKeyConstraint:
            baseTableName: pulse_card
            baseColumnNames: card_id
            referencedTableName: report_card
            referencedColumnNames: id
            constraintName: fk_pulse_card_ref_card_id
            onDelete: CASCADE

  # pulse_card.pulse_id -> pulse.id
  - changeSet:
      id: 227
      author: camsaul
      comment: Added 0.36.0
      changes:
        - dropForeignKeyConstraint:
            baseTableName: pulse_card
            constraintName: fk_pulse_card_ref_pulse_id

  - changeSet:
      id: 228
      author: camsaul
      comment: Added 0.36.0
      changes:
        - addForeignKeyConstraint:
            baseTableName: pulse_card
            baseColumnNames: pulse_id
            referencedTableName: pulse
            referencedColumnNames: id
            constraintName: fk_pulse_card_ref_pulse_id
            onDelete: CASCADE

  # pulse_channel.pulse_id -> pulse.id
  - changeSet:
      id: 229
      author: camsaul
      comment: Added 0.36.0
      changes:
        - dropForeignKeyConstraint:
            baseTableName: pulse_channel
            constraintName: fk_pulse_channel_ref_pulse_id

  - changeSet:
      id: 230
      author: camsaul
      comment: Added 0.36.0
      changes:
        - addForeignKeyConstraint:
            baseTableName: pulse_channel
            baseColumnNames: pulse_id
            referencedTableName: pulse
            referencedColumnNames: id
            constraintName: fk_pulse_channel_ref_pulse_id
            onDelete: CASCADE

  # pulse_channel_recipient.pulse_channel_id -> pulse_channel.id
  - changeSet:
      id: 231
      author: camsaul
      comment: Added 0.36.0
      changes:
        - dropForeignKeyConstraint:
            baseTableName: pulse_channel_recipient
            constraintName: fk_pulse_channel_recipient_ref_pulse_channel_id

  - changeSet:
      id: 232
      author: camsaul
      comment: Added 0.36.0
      changes:
        - addForeignKeyConstraint:
            baseTableName: pulse_channel_recipient
            baseColumnNames: pulse_channel_id
            referencedTableName: pulse_channel
            referencedColumnNames: id
            constraintName: fk_pulse_channel_recipient_ref_pulse_channel_id
            onDelete: CASCADE

  # pulse_channel_recipient.user_id -> core_user.id
  - changeSet:
      id: 233
      author: camsaul
      comment: Added 0.36.0
      changes:
        - dropForeignKeyConstraint:
            baseTableName: pulse_channel_recipient
            constraintName: fk_pulse_channel_recipient_ref_user_id

  - changeSet:
      id: 234
      author: camsaul
      comment: Added 0.36.0
      changes:
        - addForeignKeyConstraint:
            baseTableName: pulse_channel_recipient
            baseColumnNames: user_id
            referencedTableName: core_user
            referencedColumnNames: id
            constraintName: fk_pulse_channel_recipient_ref_user_id
            onDelete: CASCADE

  # report_card.collection_id -> collection.id
  - changeSet:
      id: 235
      author: camsaul
      comment: Added 0.36.0
      changes:
        - dropForeignKeyConstraint:
            baseTableName: report_card
            constraintName: fk_card_collection_id

  - changeSet:
      id: 236
      author: camsaul
      comment: Added 0.36.0
      changes:
        - addForeignKeyConstraint:
            baseTableName: report_card
            baseColumnNames: collection_id
            referencedTableName: collection
            referencedColumnNames: id
            constraintName: fk_card_collection_id
            onDelete: SET NULL

  # report_card.made_public_by_id -> core_user.id
  - changeSet:
      id: 237
      author: camsaul
      comment: Added 0.36.0
      changes:
        - dropForeignKeyConstraint:
            baseTableName: report_card
            constraintName: fk_card_made_public_by_id

  - changeSet:
      id: 238
      author: camsaul
      comment: Added 0.36.0
      changes:
        - addForeignKeyConstraint:
            baseTableName: report_card
            baseColumnNames: made_public_by_id
            referencedTableName: core_user
            referencedColumnNames: id
            constraintName: fk_card_made_public_by_id
            onDelete: CASCADE

  # report_card.creator_id -> core_user.id
  - changeSet:
      id: 239
      author: camsaul
      comment: Added 0.36.0
      changes:
        - dropForeignKeyConstraint:
            baseTableName: report_card
            constraintName: fk_card_ref_user_id

  - changeSet:
      id: 240
      author: camsaul
      comment: Added 0.36.0
      changes:
        - addForeignKeyConstraint:
            baseTableName: report_card
            baseColumnNames: creator_id
            referencedTableName: core_user
            referencedColumnNames: id
            constraintName: fk_card_ref_user_id
            onDelete: CASCADE

  # report_card.database_id -> metabase_database.id
  - changeSet:
      id: 241
      author: camsaul
      comment: Added 0.36.0
      changes:
        - dropForeignKeyConstraint:
            baseTableName: report_card
            constraintName: fk_report_card_ref_database_id

  - changeSet:
      id: 242
      author: camsaul
      comment: Added 0.36.0
      changes:
        - addForeignKeyConstraint:
            baseTableName: report_card
            baseColumnNames: database_id
            referencedTableName: metabase_database
            referencedColumnNames: id
            constraintName: fk_report_card_ref_database_id
            onDelete: CASCADE

  # report_card.table_id -> metabase_table.id
  - changeSet:
      id: 243
      author: camsaul
      comment: Added 0.36.0
      changes:
        - dropForeignKeyConstraint:
            baseTableName: report_card
            constraintName: fk_report_card_ref_table_id

  - changeSet:
      id: 244
      author: camsaul
      comment: Added 0.36.0
      changes:
        - addForeignKeyConstraint:
            baseTableName: report_card
            baseColumnNames: table_id
            referencedTableName: metabase_table
            referencedColumnNames: id
            constraintName: fk_report_card_ref_table_id
            onDelete: CASCADE

  # report_cardfavorite.card_id -> report_card.id
  - changeSet:
      id: 245
      author: camsaul
      comment: Added 0.36.0
      changes:
        - dropForeignKeyConstraint:
            baseTableName: report_cardfavorite
            constraintName: fk_cardfavorite_ref_card_id

  - changeSet:
      id: 246
      author: camsaul
      comment: Added 0.36.0
      changes:
        - addForeignKeyConstraint:
            baseTableName: report_cardfavorite
            baseColumnNames: card_id
            referencedTableName: report_card
            referencedColumnNames: id
            constraintName: fk_cardfavorite_ref_card_id
            onDelete: CASCADE

  # report_cardfavorite.owner_id -> core_user.id
  - changeSet:
      id: 247
      author: camsaul
      comment: Added 0.36.0
      changes:
        - dropForeignKeyConstraint:
            baseTableName: report_cardfavorite
            constraintName: fk_cardfavorite_ref_user_id

  - changeSet:
      id: 248
      author: camsaul
      comment: Added 0.36.0
      changes:
        - addForeignKeyConstraint:
            baseTableName: report_cardfavorite
            baseColumnNames: owner_id
            referencedTableName: core_user
            referencedColumnNames: id
            constraintName: fk_cardfavorite_ref_user_id
            onDelete: CASCADE

  # report_dashboard.collection_id -> collection.id
  - changeSet:
      id: 249
      author: camsaul
      comment: Added 0.36.0
      changes:
        - dropForeignKeyConstraint:
            baseTableName: report_dashboard
            constraintName: fk_dashboard_collection_id

  - changeSet:
      id: 250
      author: camsaul
      comment: Added 0.36.0
      changes:
        - addForeignKeyConstraint:
            baseTableName: report_dashboard
            baseColumnNames: collection_id
            referencedTableName: collection
            referencedColumnNames: id
            constraintName: fk_dashboard_collection_id
            onDelete: SET NULL

  # report_dashboard.made_public_by_id -> core_user.id
  - changeSet:
      id: 251
      author: camsaul
      comment: Added 0.36.0
      changes:
        - dropForeignKeyConstraint:
            baseTableName: report_dashboard
            constraintName: fk_dashboard_made_public_by_id

  - changeSet:
      id: 252
      author: camsaul
      comment: Added 0.36.0
      changes:
        - addForeignKeyConstraint:
            baseTableName: report_dashboard
            baseColumnNames: made_public_by_id
            referencedTableName: core_user
            referencedColumnNames: id
            constraintName: fk_dashboard_made_public_by_id
            onDelete: CASCADE

  # report_dashboard.creator_id -> core_user.id
  - changeSet:
      id: 253
      author: camsaul
      comment: Added 0.36.0
      changes:
        - dropForeignKeyConstraint:
            baseTableName: report_dashboard
            constraintName: fk_dashboard_ref_user_id

  - changeSet:
      id: 254
      author: camsaul
      comment: Added 0.36.0
      changes:
        - addForeignKeyConstraint:
            baseTableName: report_dashboard
            baseColumnNames: creator_id
            referencedTableName: core_user
            referencedColumnNames: id
            constraintName: fk_dashboard_ref_user_id
            onDelete: CASCADE

  # report_dashboardcard.card_id -> report_card.id
  - changeSet:
      id: 255
      author: camsaul
      comment: Added 0.36.0
      changes:
        - dropForeignKeyConstraint:
            baseTableName: report_dashboardcard
            constraintName: fk_dashboardcard_ref_card_id

  - changeSet:
      id: 256
      author: camsaul
      comment: Added 0.36.0
      changes:
        - addForeignKeyConstraint:
            baseTableName: report_dashboardcard
            baseColumnNames: card_id
            referencedTableName: report_card
            referencedColumnNames: id
            constraintName: fk_dashboardcard_ref_card_id
            onDelete: CASCADE

  # report_dashboardcard.dashboard_id -> report_dashboard.id
  - changeSet:
      id: 257
      author: camsaul
      comment: Added 0.36.0
      changes:
        - dropForeignKeyConstraint:
            baseTableName: report_dashboardcard
            constraintName: fk_dashboardcard_ref_dashboard_id

  - changeSet:
      id: 258
      author: camsaul
      comment: Added 0.36.0
      changes:
        - addForeignKeyConstraint:
            baseTableName: report_dashboardcard
            baseColumnNames: dashboard_id
            referencedTableName: report_dashboard
            referencedColumnNames: id
            constraintName: fk_dashboardcard_ref_dashboard_id
            onDelete: CASCADE

  # revision.user_id -> core_user.id
  - changeSet:
      id: 259
      author: camsaul
      comment: Added 0.36.0
      changes:
        - dropForeignKeyConstraint:
            baseTableName: revision
            constraintName: fk_revision_ref_user_id

  - changeSet:
      id: 260
      author: camsaul
      comment: Added 0.36.0
      changes:
        - addForeignKeyConstraint:
            baseTableName: revision
            baseColumnNames: user_id
            referencedTableName: core_user
            referencedColumnNames: id
            constraintName: fk_revision_ref_user_id
            onDelete: CASCADE

  # segment.creator_id -> core_user.id
  - changeSet:
      id: 261
      author: camsaul
      comment: Added 0.36.0
      changes:
        - dropForeignKeyConstraint:
            baseTableName: segment
            constraintName: fk_segment_ref_creator_id

  - changeSet:
      id: 262
      author: camsaul
      comment: Added 0.36.0
      changes:
        - addForeignKeyConstraint:
            baseTableName: segment
            baseColumnNames: creator_id
            referencedTableName: core_user
            referencedColumnNames: id
            constraintName: fk_segment_ref_creator_id
            onDelete: CASCADE

  # segment.table_id -> metabase_table.id
  - changeSet:
      id: 263
      author: camsaul
      comment: Added 0.36.0
      changes:
        - dropForeignKeyConstraint:
            baseTableName: segment
            constraintName: fk_segment_ref_table_id

  - changeSet:
      id: 264
      author: camsaul
      comment: Added 0.36.0
      changes:
        - addForeignKeyConstraint:
            baseTableName: segment
            baseColumnNames: table_id
            referencedTableName: metabase_table
            referencedColumnNames: id
            constraintName: fk_segment_ref_table_id
            onDelete: CASCADE

  # view_log.user_id -> core_user.id
  - changeSet:
      id: 265
      author: camsaul
      comment: Added 0.36.0
      changes:
        - dropForeignKeyConstraint:
            baseTableName: view_log
            constraintName: fk_view_log_ref_user_id

  - changeSet:
      id: 266
      author: camsaul
      comment: Added 0.36.0
      changes:
        - addForeignKeyConstraint:
            baseTableName: view_log
            baseColumnNames: user_id
            referencedTableName: core_user
            referencedColumnNames: id
            constraintName: fk_view_log_ref_user_id
            onDelete: CASCADE

# changesets 268-272 allow for handling user account emails in lowercase (GH issue 3047)
  - changeSet:
      id: 268
      author: rlotun
      comment: Added 0.37.0  # create index on lower(email), for performance reasons (not availble on h2 and only on more recent versions of mysql)
      failOnError: false
      preConditions:
        - onFail: MARK_RAN
        - and:
            - dbms:
                type: postgresql,mysql,mariadb
      changes:
        - createIndex:
            columns:
             - column:
                 name: lower(email)
                 type: varchar(254)
            tableName: core_user
            indexName: idx_lower_email
  - changeSet:
      id: 269
      author: rlotun
      comment: Added 0.37.0  # set email values to lower(email) but do so defensively and in a way that works on postgres and mysql - skip over those that would introduce duplicates (e.g. Reza@email.com and reza@email.com)
      changes:
        - sql :
            sql : UPDATE core_user SET email = lower(email) WHERE lower(email) NOT IN (SELECT * FROM (SELECT lower(email) FROM core_user GROUP BY lower(email) HAVING count(email) > 1) as e)
  - changeSet:
      id: 270
      author: rlotun
      comment: Added 0.37.0 # try to install citext extension on posgres (user requires privileges on postgres)
      failOnError: false
      preConditions:
        - onFail: MARK_RAN
        - or:
            - dbms:
                type: postgresql
      changes:
        - sql :
            sql : CREATE EXTENSION IF NOT EXISTS citext
  - changeSet:
      id: 271
      author: rlotun
      comment: Added 0.37.0 # try to convert email column to citext on postgres, if citext extension installed
      failOnError: false
      preConditions:
        - onFail: MARK_RAN
        - and:
            - dbms:
                type: postgresql
            - sqlCheck:
                expectedResult: 1
                sql: SELECT count(*) FROM pg_extension WHERE extname = 'citext'
      changes:
        - modifyDataType:
            tableName: core_user
            columnName: email
            newDataType: citext
  - changeSet:
      id: 272
      author: rlotun
      comment: Added 0.37.0 # for H2 convert column to VARCHAR_IGNORECASE
      failOnError: false
      preConditions:
         - or:
             - dbms:
                   type: h2
      changes:
        - modifyDataType:
            tableName: core_user
            columnName: email
            newDataType: varchar_ignorecase(254)

  - changeSet:
      id: 273
      author: camsaul
      comment: Added 0.37.1
      changes:
        - addDefaultValue:
            tableName: core_user
            columnName: is_superuser
            columnDataType: boolean
            defaultValueBoolean: false

  - changeSet:
      id: 274
      author: camsaul
      comment: Added 0.37.1
      changes:
        - addDefaultValue:
            tableName: core_user
            columnName: is_active
            columnDataType: boolean
            defaultValueBoolean: true

 # Add refingerprint to database to mark if fingerprinting or
 # not. Nullable in first pass so can be opt in and then in a
 # subsequent pass can be globally turned on where null, respecting
 # people who turned it on and then off.

  - changeSet:
      id: 275
      author: dpsutton
      comment: 'Added 0.38.0 refingerprint to Database'
      validCheckSum:
        - 8:b976d49f4eb84664649119f5f63465dd
        - 8:447d9e294f59dd1058940defec7e0f40
      changes:
        - addColumn:
            tableName: metabase_database
            columns:
              - column:
                  name: refingerprint
                  type: boolean
                  remarks: 'Whether or not to enable periodic refingerprinting for this Database.'
                  constraints:
                    nullable: true
  - changeSet:
      id: 276
      author: robroland
      comment: Added 0.38.0 - Dashboard subscriptions
      validCheckSum:
        - 8:dfe9b8333b600c739306caa85d95ad55
        - 8:59dd1fb0732c7a9b78bce896c0cff3c0
      changes:
        - addColumn:
            tableName: pulse_card
            columns:
            - column:
                name: dashboard_card_id
                type: int
                remarks: 'If this Pulse is a Dashboard subscription, the ID of the DashboardCard that corresponds to this PulseCard.'
                constraints:
                  nullable: true
                  references: report_dashboardcard(id)
                  foreignKeyName: fk_pulse_card_ref_pulse_card_id
                  deferrable: false
                  initiallyDeferred: false

  - changeSet:
      id: 277
      author: tsmacdonald
      comment: Added 0.38.0 - Dashboard subscriptions
      changes:
        - dropForeignKeyConstraint:
            baseTableName: pulse_card
            constraintName: fk_pulse_card_ref_pulse_card_id

  - changeSet:
      id: 278
      author: tsmacdonald
      comment: Added 0.38.0 - Dashboard subscrptions
      changes:
        - addForeignKeyConstraint:
            baseTableName: pulse_card
            baseColumnNames: dashboard_card_id
            referencedTableName: report_dashboardcard
            referencedColumnNames: id
            constraintName: fk_pulse_card_ref_pulse_card_id
            onDelete: CASCADE

  - changeSet:
      id: 279
      author: camsaul
      comment: Added 0.38.0 - Dashboard subscriptions
      changes:
        - addColumn:
            tableName: pulse
            columns:
              - column:
                  name: dashboard_id
                  type: int
                  remarks: 'ID of the Dashboard if this Pulse is a Dashboard Subscription.'

  # FK constraint is added separately because deleteCascade doesn't work in addColumn -- see #14321
  - changeSet:
      id: 280
      author: camsaul
      comment: Added 0.38.0 - Dashboard subscriptions
      changes:
        - addForeignKeyConstraint:
            baseTableName: pulse
            baseColumnNames: dashboard_id
            referencedTableName: report_dashboard
            referencedColumnNames: id
            constraintName: fk_pulse_ref_dashboard_id
            onDelete: CASCADE

  - changeSet:
      id: 281
      author: dpsutton
      comment: Added 0.39 - Semantic type system - rename special_type
      changes:
        - renameColumn:
            tableName: metabase_field
            oldColumnName: special_type
            newColumnName: semantic_type
            columnDataType: varchar(255)

  # Change the TaskHistory timestamp columns to higher-resolution columns: on MySQL, they previously only had *second*
  # resolution, which caused annoying test failures and made it hard to correctly sort tasks that happened in quick
  # succession.
  #
  # We have to give these columns default values as well, or MySQL is going to be very fussy about having two
  # NOT NULL timestamp columns without default values at the same time.
  #
  # This is done in raw SQL because AFAIK there's no way in Liquibase to change a column type and give it a default
  # value in a single statement, which we have to do to make MySQL happy.
  - changeSet:
      id: 282
      author: camsaul
      comment: Added 0.39.0
      changes:
        - sql:
            dbms: h2
            sql: |
              ALTER TABLE task_history
              ALTER COLUMN started_at timestamp with time zone DEFAULT current_timestamp NOT NULL;
        - sql:
            dbms: postgresql
            sql: |
              ALTER TABLE task_history
              ALTER COLUMN started_at TYPE timestamp with time zone,
              ALTER COLUMN started_at SET DEFAULT current_timestamp;
        - sql:
            dbms: mysql,mariadb
            sql: |
              ALTER TABLE task_history
              MODIFY started_at timestamp(6) DEFAULT current_timestamp(6) NOT NULL;

  - changeSet:
      id: 283
      author: camsaul
      comment: Added 0.39.0
      changes:
        - sql:
            dbms: h2
            sql: |
              ALTER TABLE task_history
              ALTER COLUMN ended_at timestamp with time zone DEFAULT current_timestamp NOT NULL;
        - sql:
            dbms: postgresql
            sql: |
              ALTER TABLE task_history
              ALTER COLUMN ended_at TYPE timestamp with time zone,
              ALTER COLUMN ended_at SET DEFAULT current_timestamp;
        - sql:
            dbms: mysql,mariadb
            sql: |
              ALTER TABLE task_history
              MODIFY ended_at timestamp(6) DEFAULT current_timestamp(6) NOT NULL;
  - changeSet:
      id: 284
      author: dpsutton
      comment: Added 0.39 - Semantic type system - add effective type
      changes:
        - addColumn:
            tableName: metabase_field
            columns:
              - column:
                  name: effective_type
                  type: varchar(255)
                  remarks: 'The effective type of the field after any coercions.'
  - changeSet:
      id: 285
      author: dpsutton
      comment: Added 0.39 - Semantic type system - add coercion column
      changes:
        - addColumn:
            tableName: metabase_field
            columns:
              - column:
                  name: coercion_strategy
                  type: varchar(255)
                  remarks: 'A strategy to coerce the base_type into the effective_type.'
  - changeSet:
      id: 286
      author: dpsutton
      comment: Added 0.39 - Semantic type system - set effective_type default
      changes:
        - sql:
            sql: UPDATE metabase_field set effective_type = base_type
  - changeSet:
      id: 287
      author: dpsutton
      comment: Added 0.39 - Semantic type system - migrate ISO8601 strings
      validCheckSum:
        - 8:ed47b08ec425a34cf66bd1e96c7b2446
        - 8:0679eedae767a8648383aac2f923e413
      changes:
        - sql:
            sql: >-
              UPDATE metabase_field
              SET effective_type    = (CASE semantic_type
                                         WHEN 'type/ISO8601DateTimeString' THEN 'type/DateTime'
                                         WHEN 'type/ISO8601TimeString'     THEN 'type/Time'
                                         WHEN 'type/ISO8601DateString'     THEN 'type/Date'
                                       END),
                  coercion_strategy = (CASE semantic_type
                                        WHEN 'type/ISO8601DateTimeString' THEN 'Coercion/ISO8601->DateTime'
                                        WHEN 'type/ISO8601TimeString'     THEN 'Coercion/ISO8601->Time'
                                        WHEN 'type/ISO8601DateString'     THEN 'Coercion/ISO8601->Date'
                                       END)
              WHERE semantic_type IN ('type/ISO8601DateTimeString',
                                      'type/ISO8601TimeString',
                                      'type/ISO8601DateString');
  ## This includes values 'timestamp_milliseconds' and 'timestamp_seconds'. These are old "special_types" that were
  ## migrated in a data migration for version 0.20. But these migrations occur after all liquibase migrations so
  ## it would be possible for another type/UNIXTimestampSeconds to pop up after this migration that supposedly
  ## got rid of them all
  - changeSet:
      id: 288
      author: dpsutton
      comment: Added 0.39 - Semantic type system - migrate unix timestamps
      validCheckSum:
        - 8:4fa37c8edede4a10c39bf5aca13bd1b5
        - 8:96af0fae84744857640d029cf4cd4bb6
        - 8:8a8b10ff335892c18394a6e00676a446
        - 8:943c6dd0c9339729fefcee9207227849
      changes:
        - sql:
              sql: >-
                UPDATE metabase_field
                set effective_type    = 'type/Instant',
                    coercion_strategy = (case semantic_type
                                          WHEN 'type/UNIXTimestampSeconds'      THEN 'Coercion/UNIXSeconds->DateTime'
                                          WHEN 'timestamp_seconds'              THEN 'Coercion/UNIXSeconds->DateTime'
                                          WHEN 'type/UNIXTimestampMilliSeconds' THEN 'Coercion/UNIXMilliSeconds->DateTime'
                                          WHEN 'timestamp_milliseconds'         THEN 'Coercion/UNIXMilliSeconds->DateTime'
                                          WHEN 'type/UNIXTimestampMicroSeconds' THEN 'Coercion/UNIXMicroSeconds->DateTime'
                                         END)
                WHERE semantic_type IN ('type/UNIXTimestampSeconds',
                                        'type/UNIXTimestampMilliSeconds',
                                        'type/UNIXTimestampMicroSeconds',
                                        'timestamp_seconds',
                                        'timestamp_milliseconds');

  - changeSet:
      id: 289
      author: dpsutton
      comment: Added 0.39 - Semantic type system - migrate unix timestamps (corrects typo- seconds was migrated correctly, not millis and micros)
      validCheckSum:
        - 8:c5398e06bc1bd497f9b56d3e8497b88a
        - 8:9f7f2e9bbf3236f204c644dc8ea7abef
      changes:
        - sql:
              sql: >-
                UPDATE metabase_field
                set effective_type    = 'type/Instant',
                    coercion_strategy = (case semantic_type
                                          WHEN 'type/UNIXTimestampMilliseconds' THEN 'Coercion/UNIXMilliSeconds->DateTime'
                                          WHEN 'type/UNIXTimestampMicroseconds' THEN 'Coercion/UNIXMicroSeconds->DateTime'
                                         END)
                WHERE semantic_type IN ('type/UNIXTimestampMilliseconds',
                                        'type/UNIXTimestampMicroseconds')

  - changeSet:
      id: 290
      author: dpsutton
      comment: Added 0.39 - Semantic type system - Clobber semantic_type where there was a coercion
      changes:
        - sql:
              sql: UPDATE metabase_field set semantic_type = null where coercion_strategy is not null

# 291-297 create the new login history Table

  - changeSet:
      id: 291
      author: camsaul
      comment: Added 0.39.0
      changes:
        - createTable:
            tableName: login_history
            remarks: "Keeps track of various logins for different users and additional info such as location and device"
            columns:
              - column:
                  name: id
                  type: int
                  autoIncrement: true
                  constraints:
                    primaryKey: true
                    nullable: false
              - column:
                  name: timestamp
                  type: ${timestamp_type}
                  remarks: "When this login occurred."
                  defaultValueComputed: current_timestamp
                  constraints:
                    nullable: false
              - column:
                  name: user_id
                  type: int
                  remarks: "ID of the User that logged in."
                  constraints:
                    foreignKeyName: fk_login_history_user_id
                    references: core_user(id)
                    nullable: false
                    deleteCascade: true
              # FK constraint is created later, because we can't create it inline with ON DELETE SET NULL
              - column:
                  name: session_id
                  type: varchar(254)
                  remarks: "ID of the Session created by this login if one is currently active. NULL if Session is no longer active."
              - column:
                  name: device_id
                  type: char(36)
                  remarks: "Cookie-based unique identifier for the device/browser the user logged in from."
                  constraints:
                    nullable: false
              - column:
                  name: device_description
                  type: text
                  remarks: "Description of the device that login happened from, for example a user-agent string, but this might be something different if we support alternative auth mechanisms in the future."
                  constraints:
                    nullable: false
              - column:
                  name: ip_address
                  type: text
                  remarks: "IP address of the device that login happened from, so we can geocode it and determine approximate location."
                  constraints:
                    nullable: false

  - changeSet:
      id: 292
      author: camsaul
      comment: Added 0.39.0
      changes:
        - createIndex:
            tableName: login_history
            indexName: idx_user_id
            columns:
              - column:
                  name: user_id

  - changeSet:
      id: 293
      author: camsaul
      comment: Added 0.39.0
      changes:
        - addForeignKeyConstraint:
            baseTableName: login_history
            baseColumnNames: session_id
            referencedTableName: core_session
            referencedColumnNames: id
            constraintName: fk_login_history_session_id
            onDelete: SET NULL

  - changeSet:
      id: 294
      author: camsaul
      comment: Added 0.39.0
      changes:
        - createIndex:
            tableName: login_history
            indexName: idx_session_id
            columns:
              - column:
                  name: session_id

  # index on login history timestamp -- so admin can see *all* recent logins, or we can delete login history after a certain age
  - changeSet:
      id: 295
      author: camsaul
      comment: Added 0.39.0
      changes:
        - createIndex:
            tableName: login_history
            indexName: idx_timestamp
            columns:
              - column:
                  name: timestamp

  # index on login history user_id + device_id -- so we can easily see if this is the first time a device is used
  - changeSet:
      id: 296
      author: camsaul
      comment: Added 0.39.0
      changes:
        - createIndex:
            tableName: login_history
            indexName: idx_user_id_device_id
            columns:
              - column:
                  name: session_id
              - column:
                  name: device_id

  # index on login history user_id + timestamp -- so we can easily see recent logins for a user
  - changeSet:
      id: 297
      author: camsaul
      comment: Added 0.39.0
      changes:
        - createIndex:
            tableName: login_history
            indexName: idx_user_id_timestamp
            columns:
              - column:
                  name: user_id
              - column:
                  name: timestamp

  # Add parameter columns to pulses so that dashboard subscriptions can have their own filters
  - changeSet:
      id: 298
      author: tsmacdonald
      comment: Added 0.39.0
      changes:
        - addColumn:
            tableName: pulse
            columns:
              - column:
                  name: parameters
                  type: text
                  remarks: "Let dashboard subscriptions have their own filters"
                  constraints:
                    nullable: true
                    deferrable: false
                    initiallyDeferred: false
  - changeSet:
      id: 299
      author: tsmacdonald
      comment: Added 0.39.0
      changes:
        - addNotNullConstraint:
            columnDataType: text
            columnName: parameters
            defaultNullValue: '[]'
            tableName: pulse
  - changeSet:
      id: 300
      author: dpsutton
      comment: Added 0.40.0
      changes:
        - renameTable:
            oldTableName: collection_revision
            newTableName: collection_permission_graph_revision
  - changeSet:
      id: 301
      author: dpsutton
      comment: Added 0.40.0 renaming collection_revision to collection_permission_graph_revision
      failOnError: false # mysql and h2 don't have this sequence
      preConditions:
        - onFail: MARK_RAN
        - dbms:
            type: postgresql
      changes:
        - sql:
            - sql: ALTER SEQUENCE collection_revision_id_seq RENAME TO collection_permission_graph_revision_id_seq

  - changeSet:
      id: 303
      author: tsmacdonald
      comment: Added 0.40.0
      changes:
        - createTable:
            tableName: moderation_review
            remarks: "Reviews (from moderators) for a given question/dashboard (BUCM)"
            columns:
              - column:
                  name: id
                  type: int
                  autoIncrement: true
                  constraints:
                    primaryKey: true
                    nullable: false
              - column:
                  name: updated_at
                  type: ${timestamp_type}
                  defaultValueComputed: current_timestamp
                  remarks: "most recent modification time"
                  constraints:
                    nullable: false
              - column:
                  name: created_at
                  type: ${timestamp_type}
                  defaultValueComputed: current_timestamp
                  remarks: "creation time"
                  constraints:
                    nullable: false
              - column:
                  name: status
                  type: varchar(255)
                  remarks: "verified, misleading, confusing, not_misleading, pending"
              - column:
                  name: text
                  type: text
                  remarks: "Explanation of the review"
                  # I don't think it needs to be non-nullable
              - column:
                  name: moderated_item_id
                  type: int
                  remarks: "either a document or question ID; the item that needs review"
                  constraints:
                    nullable: false
              - column:
                  name: moderated_item_type
                  type: varchar(255)
                  remarks: "whether it's a question or dashboard"
                  constraints:
                    nullable: false
              - column:
                  name: moderator_id
                  type: int
                  remarks: "ID of the user who did the review"
                  constraints:
                    nullable: false
              - column:
                  name: most_recent
                  type: boolean
                  remarks: "tag for most recent review"
                  constraints:
                    nullable: false

  - changeSet:
      id: 304
      author: camsaul
      comment: Added 0.40.0 (replaces a data migration dating back to 0.20.0)
      changes:
        - sql:
              sql: >-
                UPDATE metabase_field
                SET semantic_type = (CASE semantic_type
                                      WHEN 'avatar'    THEN 'type/AvatarURL'
                                      WHEN 'category'  THEN 'type/Category'
                                      WHEN 'city'      THEN 'type/City'
                                      WHEN 'country'   THEN 'type/Country'
                                      WHEN 'desc'      THEN 'type/Description'
                                      WHEN 'fk'        THEN 'type/FK'
                                      WHEN 'id'        THEN 'type/PK'
                                      WHEN 'image'     THEN 'type/ImageURL'
                                      WHEN 'json'      THEN 'type/SerializedJSON'
                                      WHEN 'latitude'  THEN 'type/Latitude'
                                      WHEN 'longitude' THEN 'type/Longitude'
                                      WHEN 'name'      THEN 'type/Name'
                                      WHEN 'number'    THEN 'type/Number'
                                      WHEN 'state'     THEN 'type/State'
                                      WHEN 'url'       THEN 'type/URL'
                                      WHEN 'zip_code'  THEN 'type/ZipCode'
                                     END)
                WHERE semantic_type IN ('avatar', 'category', 'city', 'country', 'desc', 'fk', 'id', 'image',
                                        'json', 'latitude', 'longitude', 'name', 'number', 'state', 'url',
                                        'zip_code');

  - changeSet:
      id: 305
      author: camsaul
      comment: Added 0.40.0 (replaces a data migration dating back to 0.20.0)
      changes:
        - sql:
            sql: >-
              UPDATE metabase_field
              SET base_type = (CASE base_type
                                WHEN 'ArrayField'      THEN 'type/Array'
                                WHEN 'BigIntegerField' THEN 'type/BigInteger'
                                WHEN 'BooleanField'    THEN 'type/Boolean'
                                WHEN 'CharField'       THEN 'type/Text'
                                WHEN 'DateField'       THEN 'type/Date'
                                WHEN 'DateTimeField'   THEN 'type/DateTime'
                                WHEN 'DecimalField'    THEN 'type/Decimal'
                                WHEN 'DictionaryField' THEN 'type/Dictionary'
                                WHEN 'FloatField'      THEN 'type/Float'
                                WHEN 'IntegerField'    THEN 'type/Integer'
                                WHEN 'TextField'       THEN 'type/Text'
                                WHEN 'TimeField'       THEN 'type/Time'
                                WHEN 'UUIDField'       THEN 'type/UUID'
                                WHEN 'UnknownField'    THEN 'type/*'
                               END)
              WHERE base_type IN ('ArrayField', 'BigIntegerField', 'BooleanField', 'CharField', 'DateField',
                                  'DateTimeField', 'DecimalField', 'DictionaryField', 'FloatField', 'IntegerField',
                                  'TextField', 'TimeField', 'UUIDField', 'UnknownField');
  - changeSet:
      id: 308
      author: howonlee
      comment: Added 0.40.0 Track cache hits in query_execution table
      changes:
        - addColumn:
            tableName: query_execution
            columns:
              - column:
                  name: cache_hit
                  type: boolean
                  remarks: "Cache hit on query execution"
                  constraints:
                    nullable: true


  - changeSet:
      id: 309
      author: dpsutton
      comment: 'Added 0.40.0 - Add type to collections'
      changes:
        - addColumn:
            tableName: collection
            columns:
              - column:
                  name: authority_level
                  type: varchar(255)
                  remarks: 'Nullable column to incidate collection''s authority level. Initially values are "official" and nil.'
                  constraints:
                    nullable: true


  - changeSet:
      id: 310
      author: howonlee
      comment: Added 0.40.0 Migrate friendly field names
      changes:
        - update:
            tableName: setting
            columns:
              - column:
                  name: value
                  value: 'simple'
            where: "'key'='humanization-strategy' AND value='advanced'"

  - changeSet:
      id: 311
      author: howonlee
      comment: Added 0.40.0 Migrate friendly field names, not noop
      changes:
        - sql:
            dbms: mariadb,mysql
            sql: |
                UPDATE setting SET value='simple' WHERE `key`='humanization-strategy'
                AND value='advanced'
        - sql:
            dbms: postgresql,h2
            sql: |
                UPDATE setting SET value='simple' WHERE key='humanization-strategy'
                AND value='advanced'

  - changeSet:
      id: 312
      author: noahmoss
      comment: Added 0.41.0 Backfill collection_id for dashboard subscriptions
      changes:
        - sql:
            dbms: mariadb,mysql
            sql: >-
              UPDATE pulse p
              INNER JOIN report_dashboard d
              ON p.dashboard_id = d.id
              SET p.collection_id = d.collection_id;
        - sql:
            dbms: postgresql
            sql: >-
              UPDATE pulse p
              SET collection_id = d.collection_id
              FROM report_dashboard d
              WHERE p.dashboard_id = d.id
              AND p.dashboard_id IS NOT NULL;
        - sql:
            dbms: h2
            sql: >-
              UPDATE pulse p
              SET collection_id = (
                SELECT d.collection_id
                FROM report_dashboard d
                WHERE d.id = p.dashboard_id
              )
              WHERE dashboard_id IS NOT NULL;

  - changeSet:
      id: 313
      author: jeff303
      comment: Added 0.42.0 - Secret domain object.
      validCheckSum:
        - 8:d60aa66f5909d37393ee711dea6996c7 # original checksum under #17649
        - 8:98f3ccbb3e8efc46f5766fcd51f39d0e # changed creator_id to nullable in #19398
        - 8:ccfed82cd5d09891c7a380b428e5fbc5 # no idea where these two values come from :(
        - 8:b4864fb1516837c753bf3a607a8ed655
      changes:
        - createTable:
            tableName: secret
            remarks: Storage for managed secrets (passwords, binary data, etc.)
            columns:
              - column:
                  autoIncrement: true
                  constraints:
                    nullable: false
                    primaryKey: true
                  name: id
                  remarks: Part of composite primary key for secret; this is the uniquely generted ID column
                  type: int
              - column:
                  constraints:
                    nullable: false
                    primaryKey: true
                  name: version
                  defaultValue: 1
                  remarks: Part of composite primary key for secret; this is the version column
                  type: int
              - column:
                  constraints:
                    deferrable: false
                    foreignKeyName: fk_secret_ref_user_id
                    initiallyDeferred: false
                    nullable: true
                    references: core_user(id)
                  name: creator_id
                  remarks: User ID who created this secret instance
                  type: int
              - column:
                  constraints:
                    nullable: false
                  name: created_at
                  remarks: Timestamp for when this secret instance was created
                  type: ${timestamp_type}
              - column:
                  constraints:
                    nullable: true
                  name: updated_at
                  remarks: >-
                    Timestamp for when this secret record was updated. Only relevant when non-value field changes
                    since a value change will result in a new version being inserted.
                  type: ${timestamp_type}
              - column:
                  constraints:
                    nullable: false
                  name: name
                  remarks: The name of this secret record.
                  type: varchar(254)
              - column:
                  constraints:
                    # TODO: do we want to constrain this field or leave open for extension? or separate table with FK?
                    nullable: false
                  name: kind
                  remarks: >-
                    The kind of secret this record represents; the value is interpreted as a Clojure keyword with a
                    hierarchy. Ex: 'bytes' means generic binary data, 'jks-keystore' extends 'bytes' but has a specific
                    meaning.
                  type: varchar(254)
              - column:
                  constraints:
                    # TODO: similar question to above?
                    nullable: true
                  name: source
                  remarks: >-
                    The source of secret record, which controls how Metabase interprets the value (ex: 'file-path'
                    means the 'simple_value' is not the real value, but a pointer to a file that contains the value).
                  type: varchar(254)
              - column:
                  constraints:
                    nullable: false
                  name: value
                  remarks: The base64 encoded binary value of this secret record. If encryption is enabled, this will
                    be the output of the encryption procedure on the plaintext. If not, it will be the base64 encoded
                    plaintext.
                  type: ${blob.type}

  - changeSet:
      id: 314
      author: howonlee
      comment: Added 0.41.0 Fine grained caching controls
      changes:
        - addColumn:
            tableName: metabase_database
            columns:
              - column:
                  name: cache_ttl
                  type: integer
                  remarks: "Granular cache TTL for specific database."
                  constraints:
                    nullable: true

  - changeSet:
      id: 315
      author: howonlee
      comment: Added 0.41.0 Fine grained caching controls, pt 2
      changes:
        - addColumn:
            tableName: report_dashboard
            columns:
              - column:
                  name: cache_ttl
                  type: integer
                  remarks: "Granular cache TTL for specific dashboard."
                  constraints:
                    nullable: true

  - changeSet:
      id: 316
      author: howonlee
      comment: Added 0.41.0 Fine grained caching controls, pt 3
      changes:
        - addColumn:
            tableName: view_log
            columns:
              - column:
                  name: metadata
                  type: text
                  remarks: "Serialized JSON corresponding to metadata for view."
                  constraints:
                    nullable: true

  - changeSet:
      id: 381
      author: camsaul
      comment: Added 0.41.2 Add index to QueryExecution card_id to fix performance issues (#18759)
      changes:
        - createIndex:
            tableName: query_execution
            indexName: idx_query_execution_card_id
            columns:
              - column:
                  name: card_id

  - changeSet:
      id: 382
      author: camsaul
      comment: Added 0.41.2 Add index to ModerationReview moderated_item_type + moderated_item_id to fix performance issues (#18759)
      changes:
        - createIndex:
            tableName: moderation_review
            indexName: idx_moderation_review_item_type_item_id
            columns:
              - column:
                  name: moderated_item_type
              - column:
                  name: moderated_item_id

  - changeSet:
      id: 383
      author: camsaul
      comment: Added 0.41.3 -- Add index to QueryExecution card_id + started_at to fix performance issue #19053
      changes:
        - createIndex:
            tableName: query_execution
            indexName: idx_query_execution_card_id_started_at
            columns:
              - column:
                  name: card_id
              - column:
                  name: started_at

  - changeSet:
      id: v42.00-000
      author: camsaul
      comment: Added 0.42.0 Remove unused column (#5240)
      # this migration was previously numbered 317 and merged into master before we adopted the 0.42.0+ migration ID
      # numbering scheme. See #18821 for more info.
      preConditions:
        - onFail: MARK_RAN
        - or:
            # For some insane reason databasechangelog is upper-case in MySQL and MariaDB.
            - and:
                - dbms:
                    type: postgresql,h2
                - sqlCheck:
                    expectedResult: 0
                    sql: SELECT count(*) FROM databasechangelog WHERE id = '317';
            - and:
                - dbms:
                    type: mysql,mariadb
                - sqlCheck:
                    expectedResult: 0
                    sql: SELECT count(*) FROM `DATABASECHANGELOG` WHERE id = '317';

      changes:
        - dropColumn:
            tableName: metabase_table
            columnName: entity_name


  - changeSet:
      id: v42.00-001
      author: camsaul
      comment: Added 0.42.0 Attempt to add Card.database_id (by parsing query) to rows that are missing it (#5999)
      # If this migration fails for any reason continue with the next migration; do not fail the entire process if this one fails
      failOnError: false
      # Don't run for H2 -- the version of H2 we're using doesn't support JSON stuff.
      preConditions:
        - onFail: MARK_RAN
        - dbms:
            type: postgresql,mysql,mariadb
      # The basic idea below is to parse the `database_id` from the JSON string query dictionary and use it to set the
      # database_id column as needed. We do an INNER JOIN against the Database table to make sure that Database
      # actually exists (so we don't attempt to set an invalid database_id)
      changes:
        - sql:
            dbms: postgresql
            sql: >-
              WITH c2 AS (
                SELECT *, (dataset_query::json->>'database')::integer AS query_database_id
                FROM report_card
              )
              UPDATE report_card c
              SET database_id = c2.query_database_id
              FROM c2
              INNER JOIN metabase_database db
                ON db.id = c2.query_database_id
              WHERE c.database_id IS NULL
                AND c.id = c2.id
                AND c2.query_database_id IS NOT NULL;
        # MySQL and MariaDB are exactly the same other than different function names: json_value (for MariaDB) vs
        # json_extract (for MySQL)
        - sql:
            dbms: mariadb
            sql: >-
              UPDATE report_card c
              JOIN (
                SELECT *, cast(json_value(dataset_query, '$.database') AS signed) AS query_database_id
                FROM report_card
                ) c2
                ON c.id = c2.id
              INNER JOIN metabase_database db ON c2.query_database_id = db.id
              SET c.database_id = c2.query_database_id
              WHERE c.database_id IS NULL
                AND c2.query_database_id IS NOT NULL;
        - sql:
            dbms: mysql
            sql: >-
              UPDATE report_card c
              JOIN (
                SELECT *, cast(json_extract(dataset_query, '$.database') AS signed) AS query_database_id
                FROM report_card
                ) c2
                ON c.id = c2.id
              INNER JOIN metabase_database db ON c2.query_database_id = db.id
              SET c.database_id = c2.query_database_id
              WHERE c.database_id IS NULL
                AND c2.query_database_id IS NOT NULL;

  - changeSet:
      id: v42.00-002
      author: camsaul
      comment: Added 0.42.0 Added constraint we should have had all along (#5999)
      preConditions:
        - onFail: MARK_RAN
        # If we're dumping the migration as a SQL file or trying to force-migrate we can't check the preconditions
        # so just go ahead and skip the entire thing. This is a non-critical migration
        - onUpdateSQL: IGNORE
        - sqlCheck:
            expectedResult: 0
            sql: SELECT count(*) FROM report_card WHERE database_id IS NULL
      changes:
        - addNotNullConstraint:
            columnDataType: int
            tableName: report_card
            columnName: database_id

  - changeSet:
      id: v42.00-003
      author: dpsutton
      comment: Added 0.42.0 Initial support for datasets based on questions
      # this migration was previously numbered 320 and merged into master before we adopted the 0.42.0+ migration ID
      # numbering scheme. See #18821 for more info.
      preConditions:
        - onFail: MARK_RAN
        - or:
            - and:
                - dbms:
                    type: postgresql,h2
                - sqlCheck:
                    expectedResult: 0
                    sql: SELECT count(*) FROM databasechangelog WHERE id = '320';
            - and:
                - dbms:
                    type: mysql,mariadb
                - sqlCheck:
                    expectedResult: 0
                    sql: SELECT count(*) FROM `DATABASECHANGELOG` WHERE id = '320';
      changes:
        - addColumn:
            tableName: report_card
            columns:
              - column:
                  name: dataset
                  type: boolean
                  remarks: "Indicate whether question is a dataset"
                  constraints:
                    nullable: false
                  defaultValue: false

  - changeSet:    # this one is run unconditionally so unify the type to ${text.type} across ALL dbs
      id: v42.00-004 # this differentiation was first done under changeSet 13 above
      author: jeff303
      comment: >-
        Added 0.42.0 - modify type of activity.details from text to ${text.type}
      changes:
        - modifyDataType:
            tableName: activity
            columnName: details
            newDataType: ${text.type}

  - changeSet:
      id: v42.00-005
      author: jeff303
      comment: >-
        Added 0.42.0 - modify type of collection.description from text to ${text.type}
        on mysql,mariadb
      changes:
        - modifyDataType:
            tableName: collection
            columnName: description
            newDataType: ${text.type}
      preConditions:
        - onFail: MARK_RAN
        - dbms:
            type: mysql,mariadb

  - changeSet:
      id: v42.00-006
      author: jeff303
      comment: >-
        Added 0.42.0 - modify type of collection.name from text to ${text.type}
        on mysql,mariadb
      changes:
        - modifyDataType:
            tableName: collection
            columnName: name
            newDataType: ${text.type}
      preConditions:
        - onFail: MARK_RAN
        - dbms:
            type: mysql,mariadb

  - changeSet:
      id: v42.00-007
      author: jeff303
      comment: >-
        Added 0.42.0 - modify type of computation_job.context from text to ${text.type}
        on mysql,mariadb
      changes:
        - modifyDataType:
            tableName: computation_job
            columnName: context
            newDataType: ${text.type}
      preConditions:
        - onFail: MARK_RAN
        - dbms:
            type: mysql,mariadb

  - changeSet:
      id: v42.00-008
      author: jeff303
      comment: >-
        Added 0.42.0 - modify type of computation_job_result.payload from text
        to ${text.type} on mysql,mariadb
      changes:
        - modifyDataType:
            tableName: computation_job_result
            columnName: payload
            newDataType: ${text.type}
      preConditions:
        - onFail: MARK_RAN
        - dbms:
            type: mysql,mariadb

  - changeSet:
      id: v42.00-009
      author: jeff303
      comment: >-
        Added 0.42.0 - modify type of core_session.anti_csrf_token from text
        to ${text.type} on mysql,mariadb
      changes:
        - modifyDataType:
            tableName: core_session
            columnName: anti_csrf_token
            newDataType: ${text.type}
      preConditions:
        - onFail: MARK_RAN
        - dbms:
            type: mysql,mariadb

  - changeSet:
      id: v42.00-010
      author: jeff303
      comment: >-
        Added 0.42.0 - modify type of core_user.login_attributes from text to
        ${text.type} on mysql,mariadb
      changes:
        - modifyDataType:
            tableName: core_user
            columnName: login_attributes
            newDataType: ${text.type}
      preConditions:
        - onFail: MARK_RAN
        - dbms:
            type: mysql,mariadb

  - changeSet:
      id: v42.00-011
      author: jeff303
      comment: >-
        Added 0.42.0 - modify type of group_table_access_policy.attribute_remappings
        from text to ${text.type} on mysql,mariadb
      changes:
        - modifyDataType:
            tableName: group_table_access_policy
            columnName: attribute_remappings
            newDataType: ${text.type}
      preConditions:
        - onFail: MARK_RAN
        - dbms:
            type: mysql,mariadb

  - changeSet:
      id: v42.00-012
      author: jeff303
      comment: >-
        Added 0.42.0 - modify type of login_history.device_description from text
        to ${text.type} on mysql,mariadb
      changes:
        - modifyDataType:
            tableName: login_history
            columnName: device_description
            newDataType: ${text.type}
      preConditions:
        - onFail: MARK_RAN
        - dbms:
            type: mysql,mariadb

  - changeSet:
      id: v42.00-013
      author: jeff303
      comment: >-
        Added 0.42.0 - modify type of login_history.ip_address from text to ${text.type}
        on mysql,mariadb
      changes:
        - modifyDataType:
            tableName: login_history
            columnName: ip_address
            newDataType: ${text.type}
      preConditions:
        - onFail: MARK_RAN
        - dbms:
            type: mysql,mariadb

  - changeSet:
      id: v42.00-014
      author: jeff303
      comment: >-
        Added 0.42.0 - modify type of metabase_database.caveats from text to
        ${text.type} on mysql,mariadb
      changes:
        - modifyDataType:
            tableName: metabase_database
            columnName: caveats
            newDataType: ${text.type}
      preConditions:
        - onFail: MARK_RAN
        - dbms:
            type: mysql,mariadb

  - changeSet:
      id: v42.00-015
      author: jeff303
      comment: >-
        Added 0.42.0 - modify type of metabase_database.description from text
        to ${text.type} on mysql,mariadb
      changes:
        - modifyDataType:
            tableName: metabase_database
            columnName: description
            newDataType: ${text.type}
      preConditions:
        - onFail: MARK_RAN
        - dbms:
            type: mysql,mariadb

  - changeSet:
      id: v42.00-016
      author: jeff303
      comment: >-
        Added 0.42.0 - modify type of metabase_database.details from text to
        ${text.type} on mysql,mariadb
      changes:
        - modifyDataType:
            tableName: metabase_database
            columnName: details
            newDataType: ${text.type}
      preConditions:
        - onFail: MARK_RAN
        - dbms:
            type: mysql,mariadb

  - changeSet:
      id: v42.00-017
      author: jeff303
      comment: >-
        Added 0.42.0 - modify type of metabase_database.options from text to
        ${text.type} on mysql,mariadb
      changes:
        - modifyDataType:
            tableName: metabase_database
            columnName: options
            newDataType: ${text.type}
      preConditions:
        - onFail: MARK_RAN
        - dbms:
            type: mysql,mariadb

  - changeSet:
      id: v42.00-018
      author: jeff303
      comment: >-
        Added 0.42.0 - modify type of metabase_database.points_of_interest from
        text to ${text.type} on mysql,mariadb
      changes:
        - modifyDataType:
            tableName: metabase_database
            columnName: points_of_interest
            newDataType: ${text.type}
      preConditions:
        - onFail: MARK_RAN
        - dbms:
            type: mysql,mariadb

  - changeSet:
      id: v42.00-019
      author: jeff303
      comment: >-
        Added 0.42.0 - modify type of metabase_field.caveats from text to ${text.type}
        on mysql,mariadb
      changes:
        - modifyDataType:
            tableName: metabase_field
            columnName: caveats
            newDataType: ${text.type}
      preConditions:
        - onFail: MARK_RAN
        - dbms:
            type: mysql,mariadb

  - changeSet:
      id: v42.00-020
      author: jeff303
      comment: >-
        Added 0.42.0 - modify type of metabase_field.database_type from text
        to ${text.type} on mysql,mariadb
      changes:
        - modifyDataType:
            tableName: metabase_field
            columnName: database_type
            newDataType: ${text.type}
      preConditions:
        - onFail: MARK_RAN
        - dbms:
            type: mysql,mariadb

  - changeSet:
      id: v42.00-021
      author: jeff303
      comment: >-
        Added 0.42.0 - modify type of metabase_field.description from text to
        ${text.type} on mysql,mariadb
      changes:
        - modifyDataType:
            tableName: metabase_field
            columnName: description
            newDataType: ${text.type}
      preConditions:
        - onFail: MARK_RAN
        - dbms:
            type: mysql,mariadb

  - changeSet:
      id: v42.00-022
      author: jeff303
      comment: >-
        Added 0.42.0 - modify type of metabase_field.fingerprint from text to
        ${text.type} on mysql,mariadb
      changes:
        - modifyDataType:
            tableName: metabase_field
            columnName: fingerprint
            newDataType: ${text.type}
      preConditions:
        - onFail: MARK_RAN
        - dbms:
            type: mysql,mariadb

  - changeSet:
      id: v42.00-023
      author: jeff303
      comment: >-
        Added 0.42.0 - modify type of metabase_field.has_field_values from text
        to ${text.type} on mysql,mariadb
      changes:
        - modifyDataType:
            tableName: metabase_field
            columnName: has_field_values
            newDataType: ${text.type}
      preConditions:
        - onFail: MARK_RAN
        - dbms:
            type: mysql,mariadb

  - changeSet:
      id: v42.00-024
      author: jeff303
      comment: >-
        Added 0.42.0 - modify type of metabase_field.points_of_interest from
        text to ${text.type} on mysql,mariadb
      changes:
        - modifyDataType:
            tableName: metabase_field
            columnName: points_of_interest
            newDataType: ${text.type}
      preConditions:
        - onFail: MARK_RAN
        - dbms:
            type: mysql,mariadb

  - changeSet:
      id: v42.00-025
      author: jeff303
      comment: >-
        Added 0.42.0 - modify type of metabase_field.settings from text to ${text.type}
        on mysql,mariadb
      changes:
        - modifyDataType:
            tableName: metabase_field
            columnName: settings
            newDataType: ${text.type}
      preConditions:
        - onFail: MARK_RAN
        - dbms:
            type: mysql,mariadb

  - changeSet:
      id: v42.00-026
      author: jeff303
      comment: >-
        Added 0.42.0 - modify type of metabase_fieldvalues.human_readable_values
        from text to ${text.type} on mysql,mariadb
      changes:
        - modifyDataType:
            tableName: metabase_fieldvalues
            columnName: human_readable_values
            newDataType: ${text.type}
      preConditions:
        - onFail: MARK_RAN
        - dbms:
            type: mysql,mariadb

  - changeSet:
      id: v42.00-027
      author: jeff303
      comment: >-
        Added 0.42.0 - modify type of metabase_fieldvalues.values from text to
        ${text.type} on mysql,mariadb
      changes:
        - modifyDataType:
            tableName: metabase_fieldvalues
            columnName: values
            newDataType: ${text.type}
      preConditions:
        - onFail: MARK_RAN
        - dbms:
            type: mysql,mariadb

  - changeSet:
      id: v42.00-028
      author: jeff303
      comment: >-
        Added 0.42.0 - modify type of metabase_table.caveats from text to ${text.type}
        on mysql,mariadb
      changes:
        - modifyDataType:
            tableName: metabase_table
            columnName: caveats
            newDataType: ${text.type}
      preConditions:
        - onFail: MARK_RAN
        - dbms:
            type: mysql,mariadb

  - changeSet:
      id: v42.00-029
      author: jeff303
      comment: >-
        Added 0.42.0 - modify type of metabase_table.description from text to
        ${text.type} on mysql,mariadb
      changes:
        - modifyDataType:
            tableName: metabase_table
            columnName: description
            newDataType: ${text.type}
      preConditions:
        - onFail: MARK_RAN
        - dbms:
            type: mysql,mariadb

  - changeSet:
      id: v42.00-030
      author: jeff303
      comment: >-
        Added 0.42.0 - modify type of metabase_table.points_of_interest from
        text to ${text.type} on mysql,mariadb
      changes:
        - modifyDataType:
            tableName: metabase_table
            columnName: points_of_interest
            newDataType: ${text.type}
      preConditions:
        - onFail: MARK_RAN
        - dbms:
            type: mysql,mariadb

  - changeSet:
      id: v42.00-031
      author: jeff303
      comment: >-
        Added 0.42.0 - modify type of metric.caveats from text to ${text.type}
        on mysql,mariadb
      changes:
        - modifyDataType:
            tableName: metric
            columnName: caveats
            newDataType: ${text.type}
      preConditions:
        - onFail: MARK_RAN
        - dbms:
            type: mysql,mariadb

  - changeSet:
      id: v42.00-032
      author: jeff303
      comment: >-
        Added 0.42.0 - modify type of metric.definition from text to ${text.type}
        on mysql,mariadb
      changes:
        - modifyDataType:
            tableName: metric
            columnName: definition
            newDataType: ${text.type}
      preConditions:
        - onFail: MARK_RAN
        - dbms:
            type: mysql,mariadb

  - changeSet:
      id: v42.00-033
      author: jeff303
      comment: >-
        Added 0.42.0 - modify type of metric.description from text to ${text.type}
        on mysql,mariadb
      changes:
        - modifyDataType:
            tableName: metric
            columnName: description
            newDataType: ${text.type}
      preConditions:
        - onFail: MARK_RAN
        - dbms:
            type: mysql,mariadb

  - changeSet:
      id: v42.00-034
      author: jeff303
      comment: >-
        Added 0.42.0 - modify type of metric.how_is_this_calculated from text
        to ${text.type} on mysql,mariadb
      changes:
        - modifyDataType:
            tableName: metric
            columnName: how_is_this_calculated
            newDataType: ${text.type}
      preConditions:
        - onFail: MARK_RAN
        - dbms:
            type: mysql,mariadb

  - changeSet:
      id: v42.00-035
      author: jeff303
      comment: >-
        Added 0.42.0 - modify type of metric.points_of_interest from text to
        ${text.type} on mysql,mariadb
      changes:
        - modifyDataType:
            tableName: metric
            columnName: points_of_interest
            newDataType: ${text.type}
      preConditions:
        - onFail: MARK_RAN
        - dbms:
            type: mysql,mariadb

  - changeSet:
      id: v42.00-036
      author: jeff303
      comment: >-
        Added 0.42.0 - modify type of moderation_review.text from text to ${text.type}
        on mysql,mariadb
      changes:
        - modifyDataType:
            tableName: moderation_review
            columnName: text
            newDataType: ${text.type}
      preConditions:
        - onFail: MARK_RAN
        - dbms:
            type: mysql,mariadb

  - changeSet:
      id: v42.00-037
      author: jeff303
      comment: >-
        Added 0.42.0 - modify type of native_query_snippet.content from text
        to ${text.type} on mysql,mariadb
      changes:
        - modifyDataType:
            tableName: native_query_snippet
            columnName: content
            newDataType: ${text.type}
      preConditions:
        - onFail: MARK_RAN
        - dbms:
            type: mysql,mariadb

  - changeSet:
      id: v42.00-038
      author: jeff303
      comment: >-
        Added 0.42.0 - modify type of native_query_snippet.description from text
        to ${text.type} on mysql,mariadb
      changes:
        - modifyDataType:
            tableName: native_query_snippet
            columnName: description
            newDataType: ${text.type}
      preConditions:
        - onFail: MARK_RAN
        - dbms:
            type: mysql,mariadb

  - changeSet:
      id: v42.00-039
      author: jeff303
      comment: >-
        Added 0.42.0 - modify type of pulse.parameters from text to ${text.type}
        on mysql,mariadb
      changes:
        - modifyDataType:
            tableName: pulse
            columnName: parameters
            newDataType: ${text.type}
      preConditions:
        - onFail: MARK_RAN
        - dbms:
            type: mysql,mariadb

  - changeSet:
      id: v42.00-040
      author: jeff303
      comment: >-
        Added 0.42.0 - modify type of pulse_channel.details from text to ${text.type}
        on mysql,mariadb
      changes:
        - modifyDataType:
            tableName: pulse_channel
            columnName: details
            newDataType: ${text.type}
      preConditions:
        - onFail: MARK_RAN
        - dbms:
            type: mysql,mariadb

  - changeSet:
      id: v42.00-041
      author: jeff303
      comment: >-
        Added 0.42.0 - modify type of query.query from text to ${text.type} on
        mysql,mariadb
      changes:
        - modifyDataType:
            tableName: query
            columnName: query
            newDataType: ${text.type}
      preConditions:
        - onFail: MARK_RAN
        - dbms:
            type: mysql,mariadb

  - changeSet:
      id: v42.00-042
      author: jeff303
      comment: >-
        Added 0.42.0 - modify type of query_execution.error from text to ${text.type}
        on mysql,mariadb
      changes:
        - modifyDataType:
            tableName: query_execution
            columnName: error
            newDataType: ${text.type}
      preConditions:
        - onFail: MARK_RAN
        - dbms:
            type: mysql,mariadb

  - changeSet:
      id: v42.00-043
      author: jeff303
      comment: >-
        Added 0.42.0 - modify type of report_card.dataset_query from text to
        ${text.type} on mysql,mariadb
      changes:
        - modifyDataType:
            tableName: report_card
            columnName: dataset_query
            newDataType: ${text.type}
      preConditions:
        - onFail: MARK_RAN
        - dbms:
            type: mysql,mariadb

  - changeSet:
      id: v42.00-044
      author: jeff303
      comment: >-
        Added 0.42.0 - modify type of report_card.description from text to ${text.type}
        on mysql,mariadb
      changes:
        - modifyDataType:
            tableName: report_card
            columnName: description
            newDataType: ${text.type}
      preConditions:
        - onFail: MARK_RAN
        - dbms:
            type: mysql,mariadb

  - changeSet:
      id: v42.00-045
      author: jeff303
      comment: >-
        Added 0.42.0 - modify type of report_card.embedding_params from text
        to ${text.type} on mysql,mariadb
      changes:
        - modifyDataType:
            tableName: report_card
            columnName: embedding_params
            newDataType: ${text.type}
      preConditions:
        - onFail: MARK_RAN
        - dbms:
            type: mysql,mariadb

  - changeSet:
      id: v42.00-046
      author: jeff303
      comment: >-
        Added 0.42.0 - modify type of report_card.result_metadata from text to
        ${text.type} on mysql,mariadb
      changes:
        - modifyDataType:
            tableName: report_card
            columnName: result_metadata
            newDataType: ${text.type}
      preConditions:
        - onFail: MARK_RAN
        - dbms:
            type: mysql,mariadb

  - changeSet:
      id: v42.00-047
      author: jeff303
      comment: >-
        Added 0.42.0 - modify type of report_card.visualization_settings from
        text to ${text.type} on mysql,mariadb
      changes:
        - modifyDataType:
            tableName: report_card
            columnName: visualization_settings
            newDataType: ${text.type}
      preConditions:
        - onFail: MARK_RAN
        - dbms:
            type: mysql,mariadb

  - changeSet:
      id: v42.00-048
      author: jeff303
      comment: >-
        Added 0.42.0 - modify type of report_dashboard.caveats from text to ${text.type}
        on mysql,mariadb
      changes:
        - modifyDataType:
            tableName: report_dashboard
            columnName: caveats
            newDataType: ${text.type}
      preConditions:
        - onFail: MARK_RAN
        - dbms:
            type: mysql,mariadb

  - changeSet:
      id: v42.00-049
      author: jeff303
      comment: >-
        Added 0.42.0 - modify type of report_dashboard.description from text
        to ${text.type} on mysql,mariadb
      changes:
        - modifyDataType:
            tableName: report_dashboard
            columnName: description
            newDataType: ${text.type}
      preConditions:
        - onFail: MARK_RAN
        - dbms:
            type: mysql,mariadb

  - changeSet:
      id: v42.00-050
      author: jeff303
      comment: >-
        Added 0.42.0 - modify type of report_dashboard.embedding_params from
        text to ${text.type} on mysql,mariadb
      changes:
        - modifyDataType:
            tableName: report_dashboard
            columnName: embedding_params
            newDataType: ${text.type}
      preConditions:
        - onFail: MARK_RAN
        - dbms:
            type: mysql,mariadb

  - changeSet:
      id: v42.00-051
      author: jeff303
      comment: >-
        Added 0.42.0 - modify type of report_dashboard.parameters from text to
        ${text.type} on mysql,mariadb
      changes:
        - modifyDataType:
            tableName: report_dashboard
            columnName: parameters
            newDataType: ${text.type}
      preConditions:
        - onFail: MARK_RAN
        - dbms:
            type: mysql,mariadb

  - changeSet:
      id: v42.00-052
      author: jeff303
      comment: >-
        Added 0.42.0 - modify type of report_dashboard.points_of_interest from
        text to ${text.type} on mysql,mariadb
      changes:
        - modifyDataType:
            tableName: report_dashboard
            columnName: points_of_interest
            newDataType: ${text.type}
      preConditions:
        - onFail: MARK_RAN
        - dbms:
            type: mysql,mariadb

  - changeSet:
      id: v42.00-053
      author: jeff303
      comment: >-
        Added 0.42.0 - modify type of report_dashboardcard.parameter_mappings
        from text to ${text.type} on mysql,mariadb
      changes:
        - modifyDataType:
            tableName: report_dashboardcard
            columnName: parameter_mappings
            newDataType: ${text.type}
      preConditions:
        - onFail: MARK_RAN
        - dbms:
            type: mysql,mariadb

  - changeSet:
      id: v42.00-054
      author: jeff303
      comment: >-
        Added 0.42.0 - modify type of report_dashboardcard.visualization_settings
        from text to ${text.type} on mysql,mariadb
      changes:
        - modifyDataType:
            tableName: report_dashboardcard
            columnName: visualization_settings
            newDataType: ${text.type}
      preConditions:
        - onFail: MARK_RAN
        - dbms:
            type: mysql,mariadb

  - changeSet:
      id: v42.00-055
      author: jeff303
      comment: >-
        Added 0.42.0 - modify type of revision.message from text to ${text.type}
        on mysql,mariadb
      changes:
        - modifyDataType:
            tableName: revision
            columnName: message
            newDataType: ${text.type}
      preConditions:
        - onFail: MARK_RAN
        - dbms:
            type: mysql,mariadb

  - changeSet:    # this one is run unconditionally so unify the type to ${text.type} across ALL dbs
      id: v42.00-056 # this differentiation was first done under changeSet 10 above
      author: jeff303
      comment: >-
        Added 0.42.0 - modify type of revision.object from text to ${text.type}
      changes:
        - modifyDataType:
            tableName: revision
            columnName: object
            newDataType: ${text.type}

  - changeSet:
      id: v42.00-057
      author: jeff303
      comment: >-
        Added 0.42.0 - modify type of segment.caveats from text to ${text.type}
        on mysql,mariadb
      changes:
        - modifyDataType:
            tableName: segment
            columnName: caveats
            newDataType: ${text.type}
      preConditions:
        - onFail: MARK_RAN
        - dbms:
            type: mysql,mariadb

  - changeSet:
      id: v42.00-058
      author: jeff303
      comment: >-
        Added 0.42.0 - modify type of segment.definition from text to ${text.type}
        on mysql,mariadb
      changes:
        - modifyDataType:
            tableName: segment
            columnName: definition
            newDataType: ${text.type}
      preConditions:
        - onFail: MARK_RAN
        - dbms:
            type: mysql,mariadb

  - changeSet:
      id: v42.00-059
      author: jeff303
      comment: >-
        Added 0.42.0 - modify type of segment.description from text to ${text.type}
        on mysql,mariadb
      changes:
        - modifyDataType:
            tableName: segment
            columnName: description
            newDataType: ${text.type}
      preConditions:
        - onFail: MARK_RAN
        - dbms:
            type: mysql,mariadb

  - changeSet:
      id: v42.00-060
      author: jeff303
      comment: >-
        Added 0.42.0 - modify type of segment.points_of_interest from text to
        ${text.type} on mysql,mariadb
      changes:
        - modifyDataType:
            tableName: segment
            columnName: points_of_interest
            newDataType: ${text.type}
      preConditions:
        - onFail: MARK_RAN
        - dbms:
            type: mysql,mariadb

  - changeSet:
      id: v42.00-061
      author: jeff303
      comment: >-
        Added 0.42.0 - modify type of setting.value from text to ${text.type}
        on mysql,mariadb
      changes:
        - modifyDataType:
            tableName: setting
            columnName: value
            newDataType: ${text.type}
      preConditions:
        - onFail: MARK_RAN
        - dbms:
            type: mysql,mariadb

  - changeSet:
      id: v42.00-062
      author: jeff303
      comment: >-
        Added 0.42.0 - modify type of task_history.task_details from text to
        ${text.type} on mysql,mariadb
      changes:
        - modifyDataType:
            tableName: task_history
            columnName: task_details
            newDataType: ${text.type}
      preConditions:
        - onFail: MARK_RAN
        - dbms:
            type: mysql,mariadb

  - changeSet:
      id: v42.00-063
      author: jeff303
      comment: >-
        Added 0.42.0 - modify type of view_log.metadata from text to ${text.type}
        on mysql,mariadb
      changes:
        - modifyDataType:
            tableName: view_log
            columnName: metadata
            newDataType: ${text.type}
      preConditions:
        - onFail: MARK_RAN
        - dbms:
            type: mysql,mariadb

  - changeSet:
      id: v42.00-064
      author: jeff303
      comment: "Added 0.42.0 - fix type of query_cache.results on upgrade (in case changeSet 97 was run before #16095)"
      preConditions:
        - onFail: MARK_RAN
        - dbms:
            type: mysql,mariadb
      changes:
        - modifyDataType:
            tableName: query_cache
            columnName: results
            newDataType: longblob

  - changeSet:
      id: v42.00-065
      author: dpsutton
      comment: >-
        Added 0.42.0 - Another modal dismissed state on user. Retaining the same suffix and boolean style to ease an
        eventual migration.
      changes:
        - addColumn:
            tableName: core_user
            columns:
              - column:
                  name: is_datasetnewb
                  type: boolean
                  remarks: "Boolean flag to indicate if the dataset info modal has been dismissed."
                  defaultValueBoolean: true
                  constraints:
                    nullable: false

  - changeSet:
      id: v42.00-066
      author: noahmoss
      comment: >-
        Added 0.42.0 - new columns for initial DB sync progress UX. Indicates whether a database has succesfully synced
        at least one time.
      changes:
        - addColumn:
            tableName: metabase_database
            columns:
              - column:
                  name: initial_sync_status
                  type: varchar(32)
                  remarks: "String indicating whether a database has completed its initial sync and is ready to use"
                  defaultValue: "complete"
                  constraints:
                    nullable: false

  - changeSet:
      id: v42.00-067
      author: noahmoss
      comment: >-
        Added 0.42.0 - new columns for initial DB sync progress UX. Indicates whether a table has succesfully synced
        at least one time.
      changes:
        - addColumn:
            tableName: metabase_table
            columns:
              - column:
                  name: initial_sync_status
                  type: varchar(32)
                  remarks: "String indicating whether a table has completed its initial sync and is ready to use"
                  defaultValue: "complete"
                  constraints:
                    nullable: false

  - changeSet:
      id: v42.00-068
      author: noahmoss
      comment: >-
        Added 0.42.0 - new columns for initial DB sync progress UX. Records the ID of the admin who added a database.
        May be null for the sample dataset, or for databases added prior to 0.42.0.
      changes:
        - addColumn:
            tableName: metabase_database
            columns:
              - column:
                  name: creator_id
                  type: int
                  remarks: "ID of the admin who added the database"
                  constraints:
                    nullable: true

  - changeSet:
      id: v42.00-069
      author: noahmoss
      comment: >-
        Added 0.42.0 - adds FK constraint for creator_id column, containing the ID of the admin who added a database.
      changes:
        - addForeignKeyConstraint:
            baseTableName: metabase_database
            baseColumnNames: creator_id
            referencedTableName: core_user
            referencedColumnNames: id
            constraintName: fk_database_creator_id
            onDelete: SET NULL

  - changeSet:
      id: v42.00-070
      author: camsaul
      comment: >-
        Added 0.42.0 - add Database.settings column to implement Database-local Settings
      # This migration was originally misnumbered, so now that it has a correct number it may get triggered a second
      # time. That's fine
      preConditions:
        - onFail: MARK_RAN
        - not:
            - columnExists:
                tableName: metabase_database
                columnName: settings
      changes:
        - addColumn:
            tableName: metabase_database
            columns:
              - column:
                  name: settings
                  type: ${text.type}
                  remarks: "Serialized JSON containing Database-local Settings for this Database"

  - changeSet:
      id: v42.00-071
      author: noahmoss
      comment: >-
        Added 0.42.0 - migrates the Sample Dataset to the name "Sample Database"
      changes:
        - sql:
            sql: UPDATE metabase_database SET name='Sample Database' WHERE is_sample=true

  - changeSet:
      id: v43.00-001
      author: jeff303
      comment: >-
        Added 0.43.0 - migrates any Database using the old bigquery driver to bigquery-cloud-sdk instead
      changes:
        - sql:
            sql: UPDATE metabase_database SET engine = 'bigquery-cloud-sdk' WHERE engine = 'bigquery'

  #
  # The next few migrations replace metabase.db.data-migrations/add-users-to-default-permissions-groups from 0.20.0
  #

  # Create the magic Permissions Groups if they don't already exist.

  # [add-users-to-default-permissions-groups 1 of 4]
  - changeSet:
      id: v43.00-002
      author: camsaul
      comment: >-
        Added 0.43.0. Create magic 'All Users' Permissions Group if it does not already exist.
      preConditions:
        - onFail: MARK_RAN
        - sqlCheck:
            expectedResult: 0
            sql: >-
              SELECT count(*) FROM permissions_group WHERE name = 'All Users';
      changes:
        - sql:
            sql: >-
              INSERT INTO permissions_group (name)
              VALUES
              ('All Users')

  # [add-users-to-default-permissions-groups 2 of 4]
  - changeSet:
      id: v43.00-003
      author: camsaul
      comment: >-
        Added 0.43.0. Create magic 'Administrators' Permissions Group if it does not already exist.
      preConditions:
        - onFail: MARK_RAN
        - sqlCheck:
            expectedResult: 0
            sql: >-
              SELECT count(*) FROM permissions_group WHERE name = 'Administrators';
      changes:
        - sql:
            sql: >-
              INSERT INTO permissions_group (name)
              VALUES
              ('Administrators')

  # Add existing Users to the magic Permissions Groups if needed.

  # [add-users-to-default-permissions-groups 3 of 4]
  - changeSet:
      id: v43.00-004
      author: camsaul
      comment: >-
        Added 0.43.0. Add existing Users to 'All Users' magic Permissions Group if needed.
      changes:
        - sql:
            sql: >-
              INSERT INTO permissions_group_membership (user_id, group_id)
              SELECT
                u.id AS user_id,
                all_users_group.id AS group_id
                FROM core_user u
                LEFT JOIN (
                  SELECT *
                  FROM permissions_group
                  WHERE name = 'All Users'
                ) all_users_group
                  ON true
                LEFT JOIN permissions_group_membership pgm
                       ON u.id = pgm.user_id
                      AND all_users_group.id = pgm.group_id
                WHERE pgm.id IS NULL;

  # [add-users-to-default-permissions-groups 4 of 4]
  - changeSet:
      id: v43.00-005
      author: camsaul
      comment: >-
        Added 0.43.0. Add existing Users with 'is_superuser' flag to 'Administrators' magic Permissions Group if needed.
      changes:
        - sql:
            sql: >-
              INSERT INTO permissions_group_membership (user_id, group_id)
              SELECT
                u.id AS user_id,
                admin_group.id AS group_id
                FROM core_user u
                LEFT JOIN (
                  SELECT *
                  FROM permissions_group
                  WHERE name = 'Administrators'
                ) admin_group
                  ON true
                LEFT JOIN permissions_group_membership pgm
                       ON u.id = pgm.user_id
                      AND admin_group.id = pgm.group_id
                WHERE u.is_superuser = true
                  AND pgm.id IS NULL;

  #
<<<<<<< HEAD
  # The following migration replaces metabase.db.data-migrations/add-databases-to-magic-permissions-groups, added 0.20.0
  #

  # Add permissions entries for 'All Users' for all Databases created BEFORE we created the 'All Users' Permissions
  # Group. This replaces the old 'add-databases-to-magic-permissions-groups' Clojure-land data migration. Only run
  # this migration if that one hasn't been run yet.
  - changeSet:
      id: v43.00-007
      author: camsaul
      comment: >-
        Added 0.43.0. Grant permissions for existing Databases to 'All Users' permissions group.
      preConditions:
        - onFail: MARK_RAN
        - sqlCheck:
            expectedResult: 0
            sql: >-
              SELECT count(*)
              FROM data_migrations
              WHERE id = 'add-databases-to-magic-permissions-groups';
      changes:
        - sql:
            sql: >-
              INSERT INTO permissions (object, group_id)
              SELECT db.object, all_users.id AS group_id
              FROM (
                SELECT concat('/db/', id, '/') AS object
                FROM metabase_database
              ) db
              LEFT JOIN (
                SELECT id
                FROM permissions_group
                WHERE name = 'All Users'
              ) all_users
                ON true
              LEFT JOIN permissions p
                     ON p.group_id = all_users.id
                    AND db.object = p.object
=======
  # This migration replaces metabase.db.data-migrations/add-admin-group-root-entry, added 0.20.0
  #
  # Create root permissions entry for admin magic Permissions Group. Admin Group has a single entry that lets it
  # access to everything
  - changeSet:
      id: v43.00-006
      author: camsaul
      comment: >-
        Added 0.43.0. Create root '/' permissions entry for the 'Administrators' magic Permissions Group if needed.
      changes:
        - sql:
            sql: >-
              INSERT INTO permissions (group_id, object)
              SELECT
                admin_group.id AS group_id,
                '/' AS object
              FROM (
                SELECT id
                FROM permissions_group
                WHERE name = 'Administrators'
              ) admin_group
              LEFT JOIN permissions p
                     ON admin_group.id = p.group_id
                    AND p.object = '/'
>>>>>>> 8f0c6a62
              WHERE p.object IS NULL;

  #
  # The following migration replaces metabase.db.migrations/copy-site-url-setting-and-remove-trailing-slashes, added 0.23.0
  #
  # Copy the value of the old setting `-site-url` to the new `site-url` if applicable. (`site-url` used to be stored
  # internally as `-site-url`; this was confusing, see #4188 for details.) Make sure `site-url` has no trailing slashes
  # originally fixed in #4123.
  - changeSet:
      id: v43.00-008
      author: camsaul
      comment: >-
        Added 0.43.0. Migrate legacy '-site-url' Setting to 'site-url'. Trim trailing slashes.
      preConditions:
        - onFail: MARK_RAN
        - or:
            - and:
                - dbms:
                    type: postgresql,h2
                - sqlCheck:
                    expectedResult: 0
                    sql: SELECT count(*) FROM setting WHERE key = 'site-url';
            - and:
                - dbms:
                    type: mysql,mariadb
                - sqlCheck:
                    expectedResult: 0
                    sql: SELECT count(*) FROM setting WHERE `key` = 'site-url';
      changes:
        - sql:
            dbms: h2,postgresql
            sql: >-
              INSERT INTO setting (key, value)
              SELECT
                'site-url' AS key,
                regexp_replace(value, '/$', '') AS value
              FROM setting
              WHERE key = '-site-url';
        - sql:
            dbms: mysql,mariadb
            # MySQL 5.7 doesn't support regexp_replace :(
            # 'key' has to be quoted in MySQL
            sql: >-
              INSERT INTO setting (`key`, value)
              SELECT
                'site-url' AS `key`,
                CASE
                  WHEN value LIKE '%/'
                    THEN substring(value, 1, length(value) - 1)
                  ELSE
                    value
                  END
                AS value
              FROM setting
              WHERE `key` = '-site-url';

  #
  # The following migration replaces metabase.db.migrations/ensure-protocol-specified-in-site-url, added in 0.25.1
  #
  # There's a window on in the 0.23.0 and 0.23.1 releases that the site-url could be persisted without a protocol
  # specified. Other areas of the application expect that site-url will always include http/https. This migration
  # ensures that if we have a site-url stored it has the current defaulting logic applied to it
  - changeSet:
      id: v43.00-009
      author: camsaul
      comment: >-
        Added 0.43.0. Make sure 'site-url' Setting includes protocol.
      changes:
        - sql:
            dbms: h2,postgresql
            sql: >-
              UPDATE setting
              SET value = concat('http://', value)
              WHERE key = 'site-url'
                AND value NOT LIKE 'http%';
        - sql:
            dbms: mysql,mariadb
            sql: >-
              UPDATE setting
              SET value = concat('http://', value)
              WHERE `key` = 'site-url'
                AND value NOT LIKE 'http%';

  #
  # The following migrations replace metabase.db.migrations/migrate-humanization-setting, added in 0.28.0
  #
  # Prior to version 0.28.0 humanization was configured using the boolean setting `enable-advanced-humanization`.
  # `true` meant "use advanced humanization", while `false` meant "use simple humanization". In 0.28.0, this Setting
  # was replaced by the `humanization-strategy` Setting, which (at the time of this writing) allows for a choice
  # between three options: advanced, simple, or none. Migrate any values of the old Setting, if set, to the new one.

  # [migrate-humanization-setting part 1 of 2]
  - changeSet:
      id: v43.00-010
      author: camsaul
      comment: >-
        Added 0.43.0. Migrates value of legacy enable-advanced-humanization Setting to humanization-strategy Setting added in 0.28.0.
      preConditions:
        - onFail: MARK_RAN
        - or:
            - and:
                - dbms:
                    type: postgresql,h2
                - sqlCheck:
                    expectedResult: 0
                    sql: SELECT count(*) FROM setting WHERE key = 'humanization-strategy';
            - and:
                - dbms:
                    type: mysql,mariadb
                - sqlCheck:
                    expectedResult: 0
                    sql: SELECT count(*) FROM setting WHERE `key` = 'humanization-strategy';
      changes:
        - sql:
            dbms: h2,postgresql
            sql: >-
              INSERT INTO setting (key, value)
              SELECT
                'humanization-strategy'                                      AS key,
                (CASE WHEN value = 'true' THEN 'advanced' ELSE 'simple' END) AS value
              FROM setting
              WHERE key = 'enable-advanced-humanization';
        # key has to be quoted in MySQL/MariaDB
        - sql:
            dbms: mysql,mariadb
            sql: >-
              INSERT INTO setting (`key`, value)
              SELECT
                'humanization-strategy'                                      AS `key`,
                (CASE WHEN value = 'true' THEN 'advanced' ELSE 'simple' END) AS value
              FROM setting
              WHERE `key` = 'enable-advanced-humanization';

  # [migrate-humanization-setting part 2 of 2]
  - changeSet:
      id: v43.00-011
      author: camsaul
      comment: >-
        Added 0.43.0. Remove legacy enable-advanced-humanization Setting.
      changes:
        - sql:
            dbms: h2,postgresql
            sql: >-
              DELETE FROM setting WHERE key = 'enable-advanced-humanization';
        # key has to be quoted in MySQL/MariaDB
        - sql:
            dbms: mysql,mariadb
            sql: >-
              DELETE FROM setting WHERE `key` = 'enable-advanced-humanization';

  #
  # The following migration replaces metabase.db.migrations/mark-category-fields-as-list, added in 0.29.0
  #
  # Starting in version 0.29.0 we switched the way we decide which Fields should get FieldValues. Prior to 29, Fields
  # would be marked as special type Category if they should have FieldValues. In 29+, the Category special type no
  # longer has any meaning as far as the backend is concerned. Instead, we use the new `has_field_values` column to
  # keep track of these things. Fields whose value for `has_field_values` is `list` is the equiavalent of the old
  # meaning of the Category special type.
  #
  # Note that in 0.39.0 special type was renamed to semantic type
  - changeSet:
      id: v43.00-012
      author: camsaul
      comment: >-
        Added 0.43.0. Set Field.has_field_values to 'list' if semantic_type derives from :type/Category.
      preConditions:
        - onFail: MARK_RAN
        - sqlCheck:
            expectedResult: 0
            sql: >-
              SELECT count(*)
              FROM data_migrations
              WHERE id = 'mark-category-fields-as-list';
      changes:
        - sql:
            # This is a snapshot of all the descendants of `:type/Category` at the time this migration was written. We
            # don't need to worry about new types being added in the future, since the purpose of this migration is
            # only to update old columns.
            sql: >-
              UPDATE metabase_field
              SET has_field_values = 'list'
              WHERE has_field_values IS NULL
                AND active = true
                AND semantic_type IN (
                  'type/Category',
                  'type/City',
                  'type/Company',
                  'type/Country',
                  'type/Name',
                  'type/Product',
                  'type/Source',
                  'type/State',
                  'type/Subscription',
                  'type/Title'
                );

# >>>>>>>>>> DO NOT ADD NEW MIGRATIONS BELOW THIS LINE! ADD THEM ABOVE <<<<<<<<<<

########################################################################################################################
#
# ADVICE:
#
# 1) Run ./bin/lint-migrations-file.sh to run core.spec checks against any changes you make here. Liquibase is pretty
#    forgiving and won't complain if you accidentally mix up things like deleteCascade and onDelete: CASCADE. CI runs
#    this check but it's nicer to know now instead of waiting for CI.
#
# 2) Please post a message in the Metabase Slack #migrations channel to let others know you are creating a new
#    migration so someone else doesn't steal your ID number
#
# 3) Migrations IDs should follow the format
#
#    vMM.mm-NNN
#
#    where
#
#    M = major version
#    m = minor version
#    N = migration number relative to that major+minor version
#
#   e.g. the first migration added to 0.42.0 should be numbered v42.00-000 and the second migration should be numbered
#   v42.00-001. The first migration for 0.42.1 should be numbered v42.01-000, and so forth.
#
#   This numbering scheme was adopted beginning with version 0.42.0 so that we could go back and add migrations to patch
#   releases without the ID sequence getting wildly out of order. See PR #18821 for more information.
#
# 3) Migrations IDs should follow the format
#
#    vMM.mm-NNN
#
#    where
#
#    M = major version
#    m = minor version
#    N = migration number relative to that major+minor version
#
#   e.g. the first migration added to 0.42.0 should be numbered v42.00-000 and the second migration should be numbered
#   v42.00-001. The first migration for 0.42.1 should be numbered v42.01-000, and so forth.
#
#   This numbering scheme was adopted beginning with version 0.42.0 so that we could go back and add migrations to patch
#   releases without the ID sequence getting wildly out of order. See PR #18821 for more information.
#
# PLEASE KEEP THIS MESSAGE AT THE BOTTOM OF THIS FILE!!!!! Add new migrations above the message.
#
########################################################################################################################<|MERGE_RESOLUTION|>--- conflicted
+++ resolved
@@ -10005,7 +10005,33 @@
                   AND pgm.id IS NULL;
 
   #
-<<<<<<< HEAD
+  # This migration replaces metabase.db.data-migrations/add-admin-group-root-entry, added 0.20.0
+  #
+  # Create root permissions entry for admin magic Permissions Group. Admin Group has a single entry that lets it
+  # access to everything
+  - changeSet:
+      id: v43.00-006
+      author: camsaul
+      comment: >-
+        Added 0.43.0. Create root '/' permissions entry for the 'Administrators' magic Permissions Group if needed.
+      changes:
+        - sql:
+            sql: >-
+              INSERT INTO permissions (group_id, object)
+              SELECT
+                admin_group.id AS group_id,
+                '/' AS object
+              FROM (
+                SELECT id
+                FROM permissions_group
+                WHERE name = 'Administrators'
+              ) admin_group
+              LEFT JOIN permissions p
+                     ON admin_group.id = p.group_id
+                    AND p.object = '/'
+              WHERE p.object IS NULL;
+
+  #
   # The following migration replaces metabase.db.data-migrations/add-databases-to-magic-permissions-groups, added 0.20.0
   #
 
@@ -10043,32 +10069,6 @@
               LEFT JOIN permissions p
                      ON p.group_id = all_users.id
                     AND db.object = p.object
-=======
-  # This migration replaces metabase.db.data-migrations/add-admin-group-root-entry, added 0.20.0
-  #
-  # Create root permissions entry for admin magic Permissions Group. Admin Group has a single entry that lets it
-  # access to everything
-  - changeSet:
-      id: v43.00-006
-      author: camsaul
-      comment: >-
-        Added 0.43.0. Create root '/' permissions entry for the 'Administrators' magic Permissions Group if needed.
-      changes:
-        - sql:
-            sql: >-
-              INSERT INTO permissions (group_id, object)
-              SELECT
-                admin_group.id AS group_id,
-                '/' AS object
-              FROM (
-                SELECT id
-                FROM permissions_group
-                WHERE name = 'Administrators'
-              ) admin_group
-              LEFT JOIN permissions p
-                     ON admin_group.id = p.group_id
-                    AND p.object = '/'
->>>>>>> 8f0c6a62
               WHERE p.object IS NULL;
 
   #
