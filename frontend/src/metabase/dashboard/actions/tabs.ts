import { createAction, createReducer } from "@reduxjs/toolkit";
import type { Draft } from "@reduxjs/toolkit";
import { t } from "ttag";
import { arrayMove } from "@dnd-kit/sortable";

import {
  DashCardId,
  DashboardId,
  DashboardOrderedCard,
  DashboardOrderedTab,
  DashboardTabId,
} from "metabase-types/api";
import { DashboardState, TabDeletionId } from "metabase-types/store";

import { INITIAL_DASHBOARD_STATE } from "../constants";

type CreateNewTabPayload = { tabId: DashboardTabId };
type DeleteTabPayload = {
  tabId: DashboardTabId | null;
  tabDeletionId: TabDeletionId;
};
type UndoDeleteTabPayload = {
  tabDeletionId: TabDeletionId;
};
type RenameTabPayload = { tabId: DashboardTabId | null; name: string };
type MoveTabPayload = {
  sourceTabId: DashboardTabId;
  destTabId: DashboardTabId;
};
type SelectTabPayload = { tabId: DashboardTabId | null };
type SaveCardsAndTabsPayload = {
  cards: DashboardOrderedCard[];
  ordered_tabs: DashboardOrderedTab[];
};

const CREATE_NEW_TAB = "metabase/dashboard/CREATE_NEW_TAB";
const DELETE_TAB = "metabase/dashboard/DELETE_TAB";
const UNDO_DELETE_TAB = "metabase/dashboard/UNDO_DELETE_TAB";
const RENAME_TAB = "metabase/dashboard/RENAME_TAB";
const MOVE_TAB = "metabase/dashboard/MOVE_TAB";
const SELECT_TAB = "metabase/dashboard/SELECT_TAB";
const SAVE_CARDS_AND_TABS = "metabase/dashboard/SAVE_CARDS_AND_TABS";
const INIT_TABS = "metabase/dashboard/INIT_TABS";

const createNewTabAction = createAction<CreateNewTabPayload>(CREATE_NEW_TAB);

let tempTabId = -2;
// Needed for testing
export function resetTempTabId() {
  tempTabId = -2;
}

export function createNewTab() {
  // Decrement by 2 to leave space for two new tabs if dash doesn't have tabs already
  const tabId = tempTabId;
  tempTabId -= 2;

  return createNewTabAction({ tabId });
}

export const deleteTab = createAction<DeleteTabPayload>(DELETE_TAB);

export const undoDeleteTab =
  createAction<UndoDeleteTabPayload>(UNDO_DELETE_TAB);

export const renameTab = createAction<RenameTabPayload>(RENAME_TAB);

export const moveTab = createAction<MoveTabPayload>(MOVE_TAB);

export const selectTab = createAction<SelectTabPayload>(SELECT_TAB);

export const saveCardsAndTabs =
  createAction<SaveCardsAndTabsPayload>(SAVE_CARDS_AND_TABS);

export const initTabs = createAction(INIT_TABS);

function getPrevDashAndTabs({
  state,
  filterRemovedTabs = false,
}: {
  state: Draft<DashboardState>;
  filterRemovedTabs?: boolean;
}) {
  const dashId = state.dashboardId;
  const prevDash = dashId ? state.dashboards[dashId] : null;
  const prevTabs =
    prevDash?.ordered_tabs?.filter(t => !filterRemovedTabs || !t.isRemoved) ??
    [];

  return { dashId, prevDash, prevTabs };
}

export function getDefaultTab({
  tabId,
  dashId,
  name,
}: {
  tabId: DashboardTabId;
  dashId: DashboardId;
  name: string;
}) {
  return {
    id: tabId,
    dashboard_id: dashId,
    name,
    entity_id: "",
    created_at: "",
    updated_at: "",
  };
}

export const tabsReducer = createReducer<DashboardState>(
  INITIAL_DASHBOARD_STATE,
  builder => {
    builder.addCase<typeof createNewTabAction>(
      createNewTabAction,
      (state, { payload: { tabId } }) => {
        const { dashId, prevDash, prevTabs } = getPrevDashAndTabs({ state });
        if (!dashId || !prevDash) {
          throw Error(
            `CREATE_NEW_TAB was dispatched but either dashId (${dashId}) or prevDash (${prevDash}) are null`,
          );
        }

        // Case 1: Dashboard already has tabs
        if (prevTabs.length !== 0) {
          // 1. Create new tab, add to dashboard
          const newTab = getDefaultTab({
            tabId,
            dashId,
<<<<<<< HEAD
            name: t`Tab ${prevTabs.length + 1}`,
=======
            name: t`Page ${prevTabs.filter(t => !t.isRemoved).length + 1}`,
>>>>>>> 036eae5e
          });
          prevDash.ordered_tabs = [...prevTabs, newTab];

          // 2. Select new tab
          state.selectedTabId = tabId;
          return;
        }

        // Case 2: Dashboard doesn't have tabs

        // 1. Create two new tabs, add to dashboard
        const firstTabId = tabId + 1;
        const secondTabId = tabId;
        const newTabs = [
          getDefaultTab({ tabId: firstTabId, dashId, name: t`Tab 1` }),
          getDefaultTab({ tabId: secondTabId, dashId, name: t`Tab 2` }),
        ];
        prevDash.ordered_tabs = [...prevTabs, ...newTabs];

        // 2. Select second tab
        state.selectedTabId = secondTabId;

        // 3. Assign existing dashcards to first tab
        prevDash.ordered_cards.forEach(id => {
          state.dashcards[id] = {
            ...state.dashcards[id],
            isDirty: true,
            dashboard_tab_id: firstTabId,
          };
        });
      },
    );

    builder.addCase(
      deleteTab,
      (state, { payload: { tabId, tabDeletionId } }) => {
        const { prevDash, prevTabs } = getPrevDashAndTabs({
          state,
          filterRemovedTabs: true,
        });
        const tabToRemove = prevTabs.find(({ id }) => id === tabId);
        if (!prevDash || !tabToRemove) {
          throw Error(
            `DELETE_TAB was dispatched but either prevDash (${prevDash}), or tabToRemove (${tabToRemove}) is null/undefined`,
          );
        }

        // 1. Select a different tab if needed
        if (state.selectedTabId === tabToRemove.id) {
          const tabToRemoveIndex = prevTabs.findIndex(
            ({ id }) => id === tabToRemove.id,
          );
          const targetIndex = tabToRemoveIndex === 0 ? 1 : tabToRemoveIndex - 1;
          state.selectedTabId = prevTabs[targetIndex].id;
        }

        // 2. Mark the tab as removed
        tabToRemove.isRemoved = true;

        // 3. Mark dashcards on removed tab as removed
        const removedDashCardIds: DashCardId[] = [];
        prevDash.ordered_cards.forEach(id => {
          if (state.dashcards[id].dashboard_tab_id === tabToRemove.id) {
            state.dashcards[id].isRemoved = true;
            removedDashCardIds.push(id);
          }
        });

        // 4. Add deletion to history to allow undoing
        state.tabDeletions[tabDeletionId] = {
          id: tabDeletionId,
          tabId: tabToRemove.id,
          removedDashCardIds,
        };
      },
    );

    builder.addCase(undoDeleteTab, (state, { payload: { tabDeletionId } }) => {
      const { prevTabs } = getPrevDashAndTabs({ state });
      const { tabId, removedDashCardIds } = state.tabDeletions[tabDeletionId];
      const removedTab = prevTabs.find(({ id }) => id === tabId);
      if (!removedTab) {
        throw Error(
          `UNDO_DELETE_TAB was dispatched but tab with id ${tabId} was not found`,
        );
      }

      // 1. Unmark tab as removed
      removedTab.isRemoved = false;

      // 2. Unmark dashcards as removed
      removedDashCardIds.forEach(id => (state.dashcards[id].isRemoved = false));

      // 3. Remove deletion from history
      delete state.tabDeletions[tabDeletionId];
    });

    builder.addCase(renameTab, (state, { payload: { tabId, name } }) => {
      const { prevTabs } = getPrevDashAndTabs({ state });
      const tabToRenameIndex = prevTabs.findIndex(({ id }) => id === tabId);

      if (tabToRenameIndex === -1) {
        throw Error(
          `RENAME_TAB was dispatched but tabToRenameIndex (${tabToRenameIndex}) is invalid`,
        );
      }

      prevTabs[tabToRenameIndex].name = name;
    });

    builder.addCase(
      moveTab,
      (state, { payload: { sourceTabId, destTabId } }) => {
        const { prevDash, prevTabs } = getPrevDashAndTabs({ state });
        const sourceTabIndex = prevTabs.findIndex(
          ({ id }) => id === sourceTabId,
        );
        const destTabIndex = prevTabs.findIndex(({ id }) => id === destTabId);

        if (!prevDash || sourceTabIndex === -1 || destTabIndex === -1) {
          throw Error(
            `MOVE_TAB was dispatched but either prevDash (${JSON.stringify(
              prevDash,
            )}), sourceTabIndex (${sourceTabIndex}) or destTabIndex (${destTabIndex}) is invalid`,
          );
        }

        prevDash.ordered_tabs = arrayMove(
          prevTabs,
          sourceTabIndex,
          destTabIndex,
        );
      },
    );

    builder.addCase(selectTab, (state, { payload: { tabId } }) => {
      state.selectedTabId = tabId;
    });

    builder.addCase(
      saveCardsAndTabs,
      (state, { payload: { cards: newCards, ordered_tabs: newTabs } }) => {
        const { prevDash, prevTabs } = getPrevDashAndTabs({ state });
        if (!prevDash) {
          throw Error(
            `SAVE_CARDS_AND_TABS was dispatched but prevDash (${prevDash}) is null`,
          );
        }

        // 1. Replace temporary with real dashcard ids
        const prevCards = prevDash.ordered_cards.filter(
          id => !state.dashcards[id].isRemoved,
        );
        prevCards.forEach((oldId, index) => {
          state.dashcardData[newCards[index].id] = state.dashcardData[oldId];
        });

        // 2. Re-select the currently selected tab with its real id
        const selectedTabIndex = prevTabs.findIndex(
          tab => tab.id === state.selectedTabId,
        );
        state.selectedTabId = newTabs[selectedTabIndex]?.id ?? null;
      },
    );

    builder.addCase(initTabs, state => {
      const { prevTabs } = getPrevDashAndTabs({ state });
      state.selectedTabId = prevTabs[0]?.id ?? null;
    });
  },
);<|MERGE_RESOLUTION|>--- conflicted
+++ resolved
@@ -128,11 +128,7 @@
           const newTab = getDefaultTab({
             tabId,
             dashId,
-<<<<<<< HEAD
-            name: t`Tab ${prevTabs.length + 1}`,
-=======
-            name: t`Page ${prevTabs.filter(t => !t.isRemoved).length + 1}`,
->>>>>>> 036eae5e
+            name: t`Tab ${prevTabs.filter(t => !t.isRemoved).length + 1}`,
           });
           prevDash.ordered_tabs = [...prevTabs, newTab];
 
