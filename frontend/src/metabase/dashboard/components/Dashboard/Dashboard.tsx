import type { Location } from "history";
import type { ReactNode } from "react";
import { useCallback, useEffect, useMemo, useState } from "react";
import type { Route } from "react-router";
import { usePrevious, useUnmount } from "react-use";
import _ from "underscore";

import { deletePermanently } from "metabase/archive/actions";
import { ArchivedEntityBanner } from "metabase/archive/components/ArchivedEntityBanner";
import {
  type NewDashCardOpts,
  type SetDashboardAttributesOpts,
  type navigateToNewCardFromDashboard,
  setArchivedDashboard,
  moveDashboardToCollection,
} from "metabase/dashboard/actions";
import { DashboardHeader } from "metabase/dashboard/components/DashboardHeader";
import { DashboardControls } from "metabase/dashboard/hoc/DashboardControls";
import type { DashboardControlsPassedProps } from "metabase/dashboard/hoc/types";
import type {
  FetchDashboardResult,
  SuccessfulFetchDashboardResult,
} from "metabase/dashboard/types";
import Dashboards from "metabase/entities/dashboards";
import { getMainElement } from "metabase/lib/dom";
import { useDispatch } from "metabase/lib/redux";
import type { EmbeddingParameterVisibility } from "metabase/public/lib/types";
import type Metadata from "metabase-lib/v1/metadata/Metadata";
import type {
  Dashboard as IDashboard,
  DashboardCard,
  DashboardId,
  CardId,
  DashboardTabId,
  DashCardDataMap,
  DashCardId,
  Database,
  DatabaseId,
  ParameterId,
  ParameterMappingOptions,
  ParameterValueOrArray,
  RowValue,
  ValuesQueryType,
  ValuesSourceConfig,
  ValuesSourceType,
  VisualizationSettings,
} from "metabase-types/api";
import type {
  DashboardSidebarName,
  SelectedTabId,
  State,
  StoreDashcard,
} from "metabase-types/store";

import { DASHBOARD_PDF_EXPORT_ROOT_ID, SIDEBAR_NAME } from "../../constants";
import { DashboardGridConnected } from "../DashboardGrid";
import { DashboardParameterPanel } from "../DashboardParameterPanel";
import { DashboardSidebars } from "../DashboardSidebars";

import {
  CardsContainer,
  DashboardBody,
  DashboardHeaderContainer,
<<<<<<< HEAD
  DashboardLoadingAndErrorWrapper,
  DashboardStyled,
  FixedWidthContainer,
  ParametersAndCardsContainer,
  ParametersFixedWidthContainer,
  ParametersWidgetContainer,
=======
  ParametersAndCardsContainer,
>>>>>>> 2145b3cf
} from "./Dashboard.styled";
import {
  DashboardEmptyState,
  DashboardEmptyStateWithoutAddPrompt,
} from "./DashboardEmptyState/DashboardEmptyState";

export type DashboardProps = {
  route: Route;
  params: { slug: string };
  children?: ReactNode;
  canManageSubscriptions: boolean;
  isAdmin: boolean;
  isNavbarOpen: boolean;
  isEditing: boolean;
  isSharing: boolean;
  dashboardBeforeEditing: IDashboard | null;
  isEditingParameter: boolean;
  isDirty: boolean;
  dashboard: IDashboard | null;
  dashcardData: DashCardDataMap;
  slowCards: Record<DashCardId, boolean>;
  databases: Record<DatabaseId, Database>;
  parameterValues: Record<ParameterId, ParameterValueOrArray>;
  draftParameterValues: Record<ParameterId, ParameterValueOrArray | null>;
  metadata: Metadata;
  loadingStartTime: number | null;
  clickBehaviorSidebarDashcard: StoreDashcard | null;
  isAddParameterPopoverOpen: boolean;
  sidebar: State["dashboard"]["sidebar"];
  pageFavicon: string | null;
  documentTitle: string | undefined;
  isRunning: boolean;
  isLoadingComplete: boolean;
  isHeaderVisible: boolean;
  isAdditionalInfoVisible: boolean;
  selectedTabId: SelectedTabId;
  isAutoApplyFilters: boolean;
  isNavigatingBackToDashboard: boolean;
  addCardOnLoad?: DashCardId;
  editingOnLoad?: string | string[];

  initialize: (opts?: { clearCache?: boolean }) => void;
  fetchDashboardCardMetadata: () => Promise<void>;
  cancelFetchDashboardCardData: () => void;
  addCardToDashboard: (opts: {
    dashId: DashboardId;
    cardId: CardId;
    tabId: DashboardTabId | null;
  }) => void;
  addHeadingDashCardToDashboard: (opts: NewDashCardOpts) => void;
  addMarkdownDashCardToDashboard: (opts: NewDashCardOpts) => void;
  addLinkDashCardToDashboard: (opts: NewDashCardOpts) => void;

  setEditingDashboard: (dashboard: IDashboard | null) => void;
  setDashboardAttributes: (opts: SetDashboardAttributesOpts) => void;
  setSharing: (isSharing: boolean) => void;
  toggleSidebar: (sidebarName: DashboardSidebarName) => void;
  closeSidebar: () => void;

  closeNavbar: () => void;
  setErrorPage: (error: unknown) => void;
  onChangeLocation: (location: Location) => void;

  addParameter: (option: ParameterMappingOptions) => void;
  setParameterName: (id: ParameterId, name: string) => void;
  setParameterType: (id: ParameterId, type: string) => void;
  navigateToNewCardFromDashboard: typeof navigateToNewCardFromDashboard;
  setParameterDefaultValue: (id: ParameterId, value: RowValue) => void;
  setParameterRequired: (id: ParameterId, value: boolean) => void;
  setParameterIsMultiSelect: (id: ParameterId, isMultiSelect: boolean) => void;
  setParameterQueryType: (id: ParameterId, queryType: ValuesQueryType) => void;
  setParameterSourceType: (
    id: ParameterId,
    sourceType: ValuesSourceType,
  ) => void;
  setParameterSourceConfig: (
    id: ParameterId,
    config: ValuesSourceConfig,
  ) => void;
  setParameterFilteringParameters: (parameters: ParameterId[]) => void;
  showAddParameterPopover: () => void;
  removeParameter: (id: ParameterId) => void;

  onReplaceAllDashCardVisualizationSettings: (
    id: DashCardId,
    settings: Partial<VisualizationSettings>,
  ) => void;
  onUpdateDashCardVisualizationSettings: (
    id: DashCardId,
    settings: Partial<VisualizationSettings>,
  ) => void;
  onUpdateDashCardColumnSettings: (
    id: DashCardId,
    columnKey: string,
    settings?: Record<string, unknown> | null,
  ) => void;
  getEmbeddedParameterVisibility: (
    slug: string,
  ) => EmbeddingParameterVisibility | null;
  updateDashboardAndCards: () => void;

  setSidebar: (opts: { name: DashboardSidebarName }) => void;
  hideAddParameterPopover: () => void;

  fetchDashboard: (opts: {
    dashId: DashboardId;
    queryParams?: Record<string, unknown>;
    options?: {
      clearCache?: boolean;
      preserveParameters?: boolean;
    };
  }) => Promise<FetchDashboardResult>;

  fetchDashboardCardData: (opts?: {
    isRefreshing?: boolean;
    reload?: boolean;
    clearCache?: boolean;
  }) => void;
} & DashboardControlsPassedProps;

function DashboardInner(props: DashboardProps) {
  const {
    addCardOnLoad,
    addCardToDashboard,
    addParameter,
    cancelFetchDashboardCardData,
    closeNavbar,
    dashboard,
    dashboardId,
    editingOnLoad,
    fetchDashboard,
    fetchDashboardCardData,
    fetchDashboardCardMetadata,
    initialize,
    isEditing,
    isFullscreen,
    isNavigatingBackToDashboard,
    isNightMode,
    isSharing,
    onRefreshPeriodChange,
    parameterValues,
    selectedTabId,
    setDashboardAttributes,
    setEditingDashboard,
    setErrorPage,
    setSharing,
    toggleSidebar,
    queryParams,
    location,
  } = props;

  const dispatch = useDispatch();

  const [isInitialized, setIsInitialized] = useState(false);
  const [error, setError] = useState<unknown>(null);
  const [hasScroll, setHasScroll] = useState(getMainElement()?.scrollTop > 0);

  const previousDashboard = usePrevious(dashboard);
  const previousDashboardId = usePrevious(dashboardId);
  const previousTabId = usePrevious(selectedTabId);
  const previousParameterValues = usePrevious(parameterValues);

  const currentTabDashcards = useMemo(() => {
    if (!dashboard || !Array.isArray(dashboard.dashcards)) {
      return [];
    }
    if (!selectedTabId) {
      return dashboard.dashcards;
    }
    return dashboard.dashcards.filter(
      (dc: DashboardCard) => dc.dashboard_tab_id === selectedTabId,
    );
  }, [dashboard, selectedTabId]);

  const canWrite = Boolean(dashboard?.can_write);
  const canRestore = Boolean(dashboard?.can_restore);
  const tabHasCards = currentTabDashcards.length > 0;
<<<<<<< HEAD
  const dashboardHasCards = dashboard && dashboard.dashcards.length > 0;
  const hasVisibleParameters = visibleParameters.length > 0;
=======
  const dashboardHasCards = dashboard?.dashcards.length > 0;
>>>>>>> 2145b3cf

  const shouldRenderAsNightMode = isNightMode && isFullscreen;

  const handleSetDashboardAttribute = useCallback(
    <Key extends keyof IDashboard>(attribute: Key, value: IDashboard[Key]) => {
      if (dashboard) {
        setDashboardAttributes({
          id: dashboard.id,
          attributes: { [attribute]: value },
        });
      }
    },
    [dashboard, setDashboardAttributes],
  );

  const handleSetEditing = useCallback(
    (dashboard: IDashboard | null) => {
      onRefreshPeriodChange(null);
      setEditingDashboard(dashboard);
    },
    [onRefreshPeriodChange, setEditingDashboard],
  );

  const handleAddQuestion = useCallback(() => {
    handleSetEditing(dashboard);
    toggleSidebar(SIDEBAR_NAME.addQuestion);
  }, [dashboard, toggleSidebar, handleSetEditing]);

  const handleToggleSharing = useCallback(() => {
    setSharing(!isSharing);
  }, [isSharing, setSharing]);

  const handleLoadDashboard = useCallback(
    async (dashboardId: DashboardId) => {
      initialize({ clearCache: !isNavigatingBackToDashboard });

      const result = await fetchDashboard({
        dashId: dashboardId,
        queryParams,
        options: {
          clearCache: !isNavigatingBackToDashboard,
          preserveParameters: isNavigatingBackToDashboard,
        },
      });

      if (!isSuccessfulFetchDashboardResult(result)) {
        setErrorPage(result.payload);
        return;
      }

      try {
        const dashboard = result.payload.dashboard;
        if (editingOnLoad) {
          handleSetEditing(dashboard);
        }
        if (addCardOnLoad != null) {
          addCardToDashboard({
            dashId: dashboardId,
            cardId: addCardOnLoad,
            tabId: dashboard.tabs?.[0]?.id ?? null,
          });
        }
      } catch (error) {
        if (error instanceof Response && error.status === 404) {
          setErrorPage({ ...error, context: "dashboard" });
        } else {
          console.error(error);
          setError(error);
        }
      }
    },
    [
      addCardOnLoad,
      addCardToDashboard,
      editingOnLoad,
      fetchDashboard,
      handleSetEditing,
      initialize,
      isNavigatingBackToDashboard,
      queryParams,
      setErrorPage,
    ],
  );

  useEffect(() => {
    if (previousDashboardId !== dashboardId) {
      handleLoadDashboard(dashboardId).then(() => {
        setIsInitialized(true);
      });
      return;
    }

    if (previousTabId !== selectedTabId && dashboard) {
      fetchDashboardCardData();
      fetchDashboardCardMetadata();
      return;
    }
    const didDashboardLoad = !previousDashboard && dashboard;
    const didParameterValuesChange = !_.isEqual(
      previousParameterValues,
      parameterValues,
    );
    if (didDashboardLoad || didParameterValuesChange) {
      fetchDashboardCardData({ reload: false, clearCache: true });
    }
  }, [
    dashboard,
    dashboardId,
    fetchDashboardCardData,
    fetchDashboardCardMetadata,
    handleLoadDashboard,
    isInitialized,
    parameterValues,
    previousDashboard,
    previousDashboardId,
    previousParameterValues,
    previousTabId,
    selectedTabId,
  ]);

  useEffect(() => {
    if (!isInitialized) {
      return;
    }

    const node = getMainElement();

    const handleScroll = (event: any) => {
      setHasScroll(event.target.scrollTop > 0);
    };

    node.addEventListener("scroll", handleScroll, {
      capture: false,
      passive: true,
    });

    return () => node.removeEventListener("scroll", handleScroll);
  }, [isInitialized]);

  useUnmount(() => {
    cancelFetchDashboardCardData();
  });

  const renderContent = () => {
    if (!dashboard) {
      return null;
    }

    if (!dashboardHasCards && !canWrite) {
      return (
        <DashboardEmptyStateWithoutAddPrompt
          isNightMode={shouldRenderAsNightMode}
        />
      );
    }
    if (!dashboardHasCards) {
      return (
        <DashboardEmptyState
          dashboard={dashboard}
          isNightMode={shouldRenderAsNightMode}
          addQuestion={handleAddQuestion}
          closeNavbar={closeNavbar}
        />
      );
    }
    if (dashboardHasCards && !tabHasCards) {
      return (
        <DashboardEmptyStateWithoutAddPrompt
          isNightMode={shouldRenderAsNightMode}
        />
      );
    }
    return (
      <DashboardGridConnected
        clickBehaviorSidebarDashcard={props.clickBehaviorSidebarDashcard}
        metadata={props.metadata}
        isNightMode={shouldRenderAsNightMode}
        isFullscreen={props.isFullscreen}
        isEditingParameter={props.isEditingParameter}
        isEditing={props.isEditing}
        dashcardData={props.dashcardData}
        dashboard={dashboard}
        slowCards={props.slowCards}
        navigateToNewCardFromDashboard={props.navigateToNewCardFromDashboard}
        selectedTabId={selectedTabId}
        onEditingChange={handleSetEditing}
      />
    );
  };

<<<<<<< HEAD
  const parametersWidget = useMemo(
    () => (
      <SyncedParametersList
        parameters={getValuePopulatedParameters({
          parameters,
          values: isAutoApplyFilters ? parameterValues : draftParameterValues,
        })}
        editingParameter={editingParameter}
        hideParameters={hiddenParameterSlugs}
        dashboard={dashboard}
        isFullscreen={isFullscreen}
        isNightMode={shouldRenderAsNightMode}
        isEditing={isEditing}
        setParameterValue={setParameterValue}
        setParameterIndex={setParameterIndex}
        setEditingParameter={setEditingParameter}
        setParameterValueToDefault={setParameterValueToDefault}
        enableParameterRequiredBehavior
      />
    ),
    [
      dashboard,
      draftParameterValues,
      editingParameter,
      hiddenParameterSlugs,
      isAutoApplyFilters,
      isEditing,
      isFullscreen,
      parameterValues,
      parameters,
      setEditingParameter,
      setParameterIndex,
      setParameterValue,
      setParameterValueToDefault,
      shouldRenderAsNightMode,
    ],
  );

  const renderParameterList = useCallback(() => {
    if (!hasVisibleParameters) {
      return null;
    }

    if (isEditing) {
      return (
        <ParametersWidgetContainer
          hasScroll
          isSticky
          isFullscreen={isFullscreen}
          isNightMode={shouldRenderAsNightMode}
          data-testid="edit-dashboard-parameters-widget-container"
        >
          <FixedWidthContainer
            isFixedWidth={dashboard?.width === "fixed"}
            data-testid="fixed-width-filters"
          >
            {parametersWidget}
          </FixedWidthContainer>
        </ParametersWidgetContainer>
      );
    }

    return (
      <ParametersWidgetContainer
        hasScroll={hasScroll}
        isFullscreen={isFullscreen}
        isNightMode={shouldRenderAsNightMode}
        isSticky={isParametersWidgetContainersSticky(visibleParameters.length)}
        data-testid="dashboard-parameters-widget-container"
      >
        <ParametersFixedWidthContainer
          isFixedWidth={dashboard?.width === "fixed"}
          data-testid="fixed-width-filters"
        >
          {parametersWidget}
          <FilterApplyButton />
        </ParametersFixedWidthContainer>
      </ParametersWidgetContainer>
    );
  }, [
    dashboard?.width,
    hasScroll,
    hasVisibleParameters,
    isEditing,
    isFullscreen,
    parametersWidget,
    shouldRenderAsNightMode,
    visibleParameters.length,
  ]);

=======
>>>>>>> 2145b3cf
  return (
    <DashboardLoadingAndErrorWrapper
      isFullHeight={isEditing || isSharing}
      isFullscreen={isFullscreen}
      isNightMode={shouldRenderAsNightMode}
      loading={!dashboard}
      error={error}
    >
<<<<<<< HEAD
      {() => {
        if (!dashboard) {
          return null;
        }

        return (
          <DashboardStyled>
            {dashboard.archived && (
              <ArchivedEntityBanner
                name={dashboard.name}
                entityType="dashboard"
                canWrite={canWrite}
                canRestore={canRestore}
                onUnarchive={() => dispatch(setArchivedDashboard(false))}
                onMove={({ id }) => dispatch(moveDashboardToCollection({ id }))}
                onDeletePermanently={() => {
                  const { id } = dashboard;
                  const deleteAction = Dashboards.actions.delete({ id });
                  dispatch(deletePermanently(deleteAction));
                }}
              />
            )}

            <DashboardHeaderContainer
              data-element-id="dashboard-header-container"
              id="Dashboard-Header-Container"
=======
      {() => (
        <DashboardStyled>
          {dashboard.archived && (
            <ArchivedEntityBanner
              name={dashboard.name}
              entityType="dashboard"
              canWrite={canWrite}
              canRestore={canRestore}
              onUnarchive={() => dispatch(setArchivedDashboard(false))}
              onMove={({ id }) => dispatch(moveDashboardToCollection({ id }))}
              onDeletePermanently={() => {
                const { id } = dashboard;
                const deleteAction = Dashboards.actions.delete({ id });
                dispatch(deletePermanently(deleteAction));
              }}
            />
          )}

          <DashboardHeaderContainer
            data-element-id="dashboard-header-container"
            id="Dashboard-Header-Container"
            isFullscreen={isFullscreen}
            isNightMode={shouldRenderAsNightMode}
          >
            {/**
             * Do not conditionally render `<DashboardHeader />` as it calls
             * `useDashboardTabs` under the hood. This hook sets `selectedTabId`
             * in Redux state which kicks off a fetch for the dashboard cards.
             */}
            <DashboardHeader
              dashboardId={dashboardId}
              isEditing={isEditing}
              location={location}
              dashboard={dashboard}
              isNightMode={shouldRenderAsNightMode}
>>>>>>> 2145b3cf
              isFullscreen={isFullscreen}
              isNightMode={shouldRenderAsNightMode}
            >
<<<<<<< HEAD
              {/**
               * Do not conditionally render `<DashboardHeader />` as it calls
               * `useDashboardTabs` under the hood. This hook sets `selectedTabId`
               * in Redux state which kicks off a fetch for the dashboard cards.
               */}
              <DashboardHeader
                dashboardId={dashboardId}
                isEditing={isEditing}
                location={location}
                dashboard={dashboard}
                isNightMode={shouldRenderAsNightMode}
                parametersWidget={parametersWidget}
                isFullscreen={isFullscreen}
                fetchDashboard={fetchDashboard}
                onEditingChange={handleSetEditing}
                setDashboardAttribute={handleSetDashboardAttribute}
                addParameter={addParameter}
                onSharingClick={handleToggleSharing}
                addCardToDashboard={addCardToDashboard}
                onRefreshPeriodChange={onRefreshPeriodChange}
                addMarkdownDashCardToDashboard={
                  props.addMarkdownDashCardToDashboard
                }
                addHeadingDashCardToDashboard={
                  props.addHeadingDashCardToDashboard
                }
                addLinkDashCardToDashboard={props.addLinkDashCardToDashboard}
                updateDashboardAndCards={props.updateDashboardAndCards}
                dashboardBeforeEditing={props.dashboardBeforeEditing}
                isDirty={props.isDirty}
                onFullscreenChange={props.onFullscreenChange}
                sidebar={props.sidebar}
                setSidebar={props.setSidebar}
                closeSidebar={props.closeSidebar}
                databases={props.databases}
                isAddParameterPopoverOpen={props.isAddParameterPopoverOpen}
                showAddParameterPopover={props.showAddParameterPopover}
                hideAddParameterPopover={props.hideAddParameterPopover}
                isAdditionalInfoVisible={props.isAdditionalInfoVisible}
                isAdmin={props.isAdmin}
                canManageSubscriptions={props.canManageSubscriptions}
                hasNightModeToggle={props.hasNightModeToggle}
                onNightModeChange={props.onNightModeChange}
                refreshPeriod={props.refreshPeriod}
                setRefreshElapsedHook={props.setRefreshElapsedHook}
              />
            </DashboardHeaderContainer>

            <DashboardBody isEditingOrSharing={isEditing || isSharing}>
              <ParametersAndCardsContainer
                id={DASHBOARD_PDF_EXPORT_ROOT_ID}
                data-element-id="dashboard-parameters-and-cards"
                data-testid="dashboard-parameters-and-cards"
                shouldMakeDashboardHeaderStickyAfterScrolling={
                  !isFullscreen && (isEditing || isSharing)
                }
              >
                {renderParameterList()}
                <CardsContainer data-element-id="dashboard-cards-container">
                  {renderContent()}
                </CardsContainer>
              </ParametersAndCardsContainer>

              <DashboardSidebars
                dashboard={dashboard}
                parameters={parameters}
                showAddParameterPopover={props.showAddParameterPopover}
                removeParameter={props.removeParameter}
                addCardToDashboard={props.addCardToDashboard}
                editingParameter={props.editingParameter}
                clickBehaviorSidebarDashcard={
                  props.clickBehaviorSidebarDashcard
                }
                onReplaceAllDashCardVisualizationSettings={
                  props.onReplaceAllDashCardVisualizationSettings
                }
                onUpdateDashCardVisualizationSettings={
                  props.onUpdateDashCardVisualizationSettings
                }
                onUpdateDashCardColumnSettings={
                  props.onUpdateDashCardColumnSettings
                }
                setParameterName={props.setParameterName}
                setParameterType={props.setParameterType}
                setParameterDefaultValue={props.setParameterDefaultValue}
                setParameterIsMultiSelect={props.setParameterIsMultiSelect}
                setParameterQueryType={props.setParameterQueryType}
                setParameterSourceType={props.setParameterSourceType}
                setParameterSourceConfig={props.setParameterSourceConfig}
                setParameterFilteringParameters={
                  props.setParameterFilteringParameters
                }
                setParameterRequired={props.setParameterRequired}
                dashcardData={props.dashcardData}
                isFullscreen={props.isFullscreen}
                params={props.params}
                sidebar={props.sidebar}
                closeSidebar={props.closeSidebar}
                selectedTabId={props.selectedTabId}
                getEmbeddedParameterVisibility={
                  props.getEmbeddedParameterVisibility
                }
                setDashboardAttribute={handleSetDashboardAttribute}
                onCancel={() => setSharing(false)}
              />
            </DashboardBody>
          </DashboardStyled>
        );
      }}
=======
              <DashboardParameterPanel
                isFullscreen={isFullscreen}
                hasScroll={hasScroll}
              />
              <CardsContainer data-element-id="dashboard-cards-container">
                {renderContent()}
              </CardsContainer>
            </ParametersAndCardsContainer>

            <DashboardSidebars
              dashboard={dashboard}
              showAddParameterPopover={props.showAddParameterPopover}
              removeParameter={props.removeParameter}
              addCardToDashboard={props.addCardToDashboard}
              clickBehaviorSidebarDashcard={props.clickBehaviorSidebarDashcard}
              onReplaceAllDashCardVisualizationSettings={
                props.onReplaceAllDashCardVisualizationSettings
              }
              onUpdateDashCardVisualizationSettings={
                props.onUpdateDashCardVisualizationSettings
              }
              onUpdateDashCardColumnSettings={
                props.onUpdateDashCardColumnSettings
              }
              setParameterName={props.setParameterName}
              setParameterType={props.setParameterType}
              setParameterDefaultValue={props.setParameterDefaultValue}
              setParameterIsMultiSelect={props.setParameterIsMultiSelect}
              setParameterQueryType={props.setParameterQueryType}
              setParameterSourceType={props.setParameterSourceType}
              setParameterSourceConfig={props.setParameterSourceConfig}
              setParameterFilteringParameters={
                props.setParameterFilteringParameters
              }
              setParameterRequired={props.setParameterRequired}
              dashcardData={props.dashcardData}
              isFullscreen={props.isFullscreen}
              params={props.params}
              sidebar={props.sidebar}
              closeSidebar={props.closeSidebar}
              selectedTabId={props.selectedTabId}
              getEmbeddedParameterVisibility={
                props.getEmbeddedParameterVisibility
              }
              setDashboardAttribute={handleSetDashboardAttribute}
              onCancel={() => setSharing(false)}
            />
          </DashboardBody>
        </DashboardStyled>
      )}
>>>>>>> 2145b3cf
    </DashboardLoadingAndErrorWrapper>
  );
}

function isSuccessfulFetchDashboardResult(
  result: FetchDashboardResult,
): result is SuccessfulFetchDashboardResult {
  const hasError = "error" in result;
  return !hasError;
}

export const Dashboard = DashboardControls(DashboardInner);<|MERGE_RESOLUTION|>--- conflicted
+++ resolved
@@ -61,16 +61,9 @@
   CardsContainer,
   DashboardBody,
   DashboardHeaderContainer,
-<<<<<<< HEAD
   DashboardLoadingAndErrorWrapper,
   DashboardStyled,
-  FixedWidthContainer,
   ParametersAndCardsContainer,
-  ParametersFixedWidthContainer,
-  ParametersWidgetContainer,
-=======
-  ParametersAndCardsContainer,
->>>>>>> 2145b3cf
 } from "./Dashboard.styled";
 import {
   DashboardEmptyState,
@@ -94,7 +87,6 @@
   slowCards: Record<DashCardId, boolean>;
   databases: Record<DatabaseId, Database>;
   parameterValues: Record<ParameterId, ParameterValueOrArray>;
-  draftParameterValues: Record<ParameterId, ParameterValueOrArray | null>;
   metadata: Metadata;
   loadingStartTime: number | null;
   clickBehaviorSidebarDashcard: StoreDashcard | null;
@@ -107,7 +99,6 @@
   isHeaderVisible: boolean;
   isAdditionalInfoVisible: boolean;
   selectedTabId: SelectedTabId;
-  isAutoApplyFilters: boolean;
   isNavigatingBackToDashboard: boolean;
   addCardOnLoad?: DashCardId;
   editingOnLoad?: string | string[];
@@ -248,12 +239,7 @@
   const canWrite = Boolean(dashboard?.can_write);
   const canRestore = Boolean(dashboard?.can_restore);
   const tabHasCards = currentTabDashcards.length > 0;
-<<<<<<< HEAD
   const dashboardHasCards = dashboard && dashboard.dashcards.length > 0;
-  const hasVisibleParameters = visibleParameters.length > 0;
-=======
-  const dashboardHasCards = dashboard?.dashcards.length > 0;
->>>>>>> 2145b3cf
 
   const shouldRenderAsNightMode = isNightMode && isFullscreen;
 
@@ -444,99 +430,6 @@
     );
   };
 
-<<<<<<< HEAD
-  const parametersWidget = useMemo(
-    () => (
-      <SyncedParametersList
-        parameters={getValuePopulatedParameters({
-          parameters,
-          values: isAutoApplyFilters ? parameterValues : draftParameterValues,
-        })}
-        editingParameter={editingParameter}
-        hideParameters={hiddenParameterSlugs}
-        dashboard={dashboard}
-        isFullscreen={isFullscreen}
-        isNightMode={shouldRenderAsNightMode}
-        isEditing={isEditing}
-        setParameterValue={setParameterValue}
-        setParameterIndex={setParameterIndex}
-        setEditingParameter={setEditingParameter}
-        setParameterValueToDefault={setParameterValueToDefault}
-        enableParameterRequiredBehavior
-      />
-    ),
-    [
-      dashboard,
-      draftParameterValues,
-      editingParameter,
-      hiddenParameterSlugs,
-      isAutoApplyFilters,
-      isEditing,
-      isFullscreen,
-      parameterValues,
-      parameters,
-      setEditingParameter,
-      setParameterIndex,
-      setParameterValue,
-      setParameterValueToDefault,
-      shouldRenderAsNightMode,
-    ],
-  );
-
-  const renderParameterList = useCallback(() => {
-    if (!hasVisibleParameters) {
-      return null;
-    }
-
-    if (isEditing) {
-      return (
-        <ParametersWidgetContainer
-          hasScroll
-          isSticky
-          isFullscreen={isFullscreen}
-          isNightMode={shouldRenderAsNightMode}
-          data-testid="edit-dashboard-parameters-widget-container"
-        >
-          <FixedWidthContainer
-            isFixedWidth={dashboard?.width === "fixed"}
-            data-testid="fixed-width-filters"
-          >
-            {parametersWidget}
-          </FixedWidthContainer>
-        </ParametersWidgetContainer>
-      );
-    }
-
-    return (
-      <ParametersWidgetContainer
-        hasScroll={hasScroll}
-        isFullscreen={isFullscreen}
-        isNightMode={shouldRenderAsNightMode}
-        isSticky={isParametersWidgetContainersSticky(visibleParameters.length)}
-        data-testid="dashboard-parameters-widget-container"
-      >
-        <ParametersFixedWidthContainer
-          isFixedWidth={dashboard?.width === "fixed"}
-          data-testid="fixed-width-filters"
-        >
-          {parametersWidget}
-          <FilterApplyButton />
-        </ParametersFixedWidthContainer>
-      </ParametersWidgetContainer>
-    );
-  }, [
-    dashboard?.width,
-    hasScroll,
-    hasVisibleParameters,
-    isEditing,
-    isFullscreen,
-    parametersWidget,
-    shouldRenderAsNightMode,
-    visibleParameters.length,
-  ]);
-
-=======
->>>>>>> 2145b3cf
   return (
     <DashboardLoadingAndErrorWrapper
       isFullHeight={isEditing || isSharing}
@@ -545,7 +438,6 @@
       loading={!dashboard}
       error={error}
     >
-<<<<<<< HEAD
       {() => {
         if (!dashboard) {
           return null;
@@ -572,47 +464,9 @@
             <DashboardHeaderContainer
               data-element-id="dashboard-header-container"
               id="Dashboard-Header-Container"
-=======
-      {() => (
-        <DashboardStyled>
-          {dashboard.archived && (
-            <ArchivedEntityBanner
-              name={dashboard.name}
-              entityType="dashboard"
-              canWrite={canWrite}
-              canRestore={canRestore}
-              onUnarchive={() => dispatch(setArchivedDashboard(false))}
-              onMove={({ id }) => dispatch(moveDashboardToCollection({ id }))}
-              onDeletePermanently={() => {
-                const { id } = dashboard;
-                const deleteAction = Dashboards.actions.delete({ id });
-                dispatch(deletePermanently(deleteAction));
-              }}
-            />
-          )}
-
-          <DashboardHeaderContainer
-            data-element-id="dashboard-header-container"
-            id="Dashboard-Header-Container"
-            isFullscreen={isFullscreen}
-            isNightMode={shouldRenderAsNightMode}
-          >
-            {/**
-             * Do not conditionally render `<DashboardHeader />` as it calls
-             * `useDashboardTabs` under the hood. This hook sets `selectedTabId`
-             * in Redux state which kicks off a fetch for the dashboard cards.
-             */}
-            <DashboardHeader
-              dashboardId={dashboardId}
-              isEditing={isEditing}
-              location={location}
-              dashboard={dashboard}
-              isNightMode={shouldRenderAsNightMode}
->>>>>>> 2145b3cf
               isFullscreen={isFullscreen}
               isNightMode={shouldRenderAsNightMode}
             >
-<<<<<<< HEAD
               {/**
                * Do not conditionally render `<DashboardHeader />` as it calls
                * `useDashboardTabs` under the hood. This hook sets `selectedTabId`
@@ -624,7 +478,6 @@
                 location={location}
                 dashboard={dashboard}
                 isNightMode={shouldRenderAsNightMode}
-                parametersWidget={parametersWidget}
                 isFullscreen={isFullscreen}
                 fetchDashboard={fetchDashboard}
                 onEditingChange={handleSetEditing}
@@ -670,7 +523,10 @@
                   !isFullscreen && (isEditing || isSharing)
                 }
               >
-                {renderParameterList()}
+                <DashboardParameterPanel
+                  isFullscreen={isFullscreen}
+                  hasScroll={hasScroll}
+                />
                 <CardsContainer data-element-id="dashboard-cards-container">
                   {renderContent()}
                 </CardsContainer>
@@ -678,11 +534,9 @@
 
               <DashboardSidebars
                 dashboard={dashboard}
-                parameters={parameters}
                 showAddParameterPopover={props.showAddParameterPopover}
                 removeParameter={props.removeParameter}
                 addCardToDashboard={props.addCardToDashboard}
-                editingParameter={props.editingParameter}
                 clickBehaviorSidebarDashcard={
                   props.clickBehaviorSidebarDashcard
                 }
@@ -722,58 +576,6 @@
           </DashboardStyled>
         );
       }}
-=======
-              <DashboardParameterPanel
-                isFullscreen={isFullscreen}
-                hasScroll={hasScroll}
-              />
-              <CardsContainer data-element-id="dashboard-cards-container">
-                {renderContent()}
-              </CardsContainer>
-            </ParametersAndCardsContainer>
-
-            <DashboardSidebars
-              dashboard={dashboard}
-              showAddParameterPopover={props.showAddParameterPopover}
-              removeParameter={props.removeParameter}
-              addCardToDashboard={props.addCardToDashboard}
-              clickBehaviorSidebarDashcard={props.clickBehaviorSidebarDashcard}
-              onReplaceAllDashCardVisualizationSettings={
-                props.onReplaceAllDashCardVisualizationSettings
-              }
-              onUpdateDashCardVisualizationSettings={
-                props.onUpdateDashCardVisualizationSettings
-              }
-              onUpdateDashCardColumnSettings={
-                props.onUpdateDashCardColumnSettings
-              }
-              setParameterName={props.setParameterName}
-              setParameterType={props.setParameterType}
-              setParameterDefaultValue={props.setParameterDefaultValue}
-              setParameterIsMultiSelect={props.setParameterIsMultiSelect}
-              setParameterQueryType={props.setParameterQueryType}
-              setParameterSourceType={props.setParameterSourceType}
-              setParameterSourceConfig={props.setParameterSourceConfig}
-              setParameterFilteringParameters={
-                props.setParameterFilteringParameters
-              }
-              setParameterRequired={props.setParameterRequired}
-              dashcardData={props.dashcardData}
-              isFullscreen={props.isFullscreen}
-              params={props.params}
-              sidebar={props.sidebar}
-              closeSidebar={props.closeSidebar}
-              selectedTabId={props.selectedTabId}
-              getEmbeddedParameterVisibility={
-                props.getEmbeddedParameterVisibility
-              }
-              setDashboardAttribute={handleSetDashboardAttribute}
-              onCancel={() => setSharing(false)}
-            />
-          </DashboardBody>
-        </DashboardStyled>
-      )}
->>>>>>> 2145b3cf
     </DashboardLoadingAndErrorWrapper>
   );
 }
