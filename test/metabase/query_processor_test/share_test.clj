--- conflicted
+++ resolved
@@ -4,7 +4,8 @@
    [clojure.test :refer :all]
    [metabase.driver :as driver]
    [metabase.test :as mt]
-   [metabase.test.data.interface :as tx]))
+   [metabase.test.data.interface :as tx]
+   [toucan2.tools.with-temp :as t2.with-temp]))
 
 (deftest ^:parallel basic-test
   (mt/test-drivers (mt/normal-drivers-with-feature :basic-aggregations)
@@ -91,15 +92,9 @@
 (deftest ^:parallel segment-test
   (mt/test-drivers (mt/normal-drivers-with-feature :basic-aggregations)
     (testing "Share containing a Segment"
-<<<<<<< HEAD
-      (mt/with-temp [Segment {segment-id :id} {:table_id   (mt/id :venues)
-                                               :definition {:source-table (mt/id :venues)
-                                                            :filter       [:< [:field (mt/id :venues :price) nil] 4]}}]
-=======
       (t2.with-temp/with-temp [:model/Segment {segment-id :id} {:table_id   (mt/id :venues)
                                                                 :definition {:source-table (mt/id :venues)
                                                                              :filter       [:< [:field (mt/id :venues :price) nil] 4]}}]
->>>>>>> 8d23fd74
         (is (= [[0.94]]
                (mt/formatted-rows
                 [2.0]
@@ -109,17 +104,10 @@
 (deftest ^:parallel metric-test
   (mt/test-drivers (mt/normal-drivers-with-feature :basic-aggregations)
     (testing "Share inside a Metric"
-<<<<<<< HEAD
-      (mt/with-temp [Card {metric-id :id} {:dataset_query (mt/mbql-query venues
-                                                            {:aggregation [:share [:< $price 4]]
-                                                             :source-table $$venues})
-                                           :type :metric}]
-=======
       (t2.with-temp/with-temp [:model/Card {metric-id :id} {:dataset_query (mt/mbql-query venues
                                                                              {:aggregation [:share [:< $price 4]]
                                                                               :source-table $$venues})
                                                             :type :metric}]
->>>>>>> 8d23fd74
         (is (= [[0.94]]
                (mt/formatted-rows
                 [2.0]
