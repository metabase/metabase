import {
  Dataset,
  DatasetColumn,
  DatasetData,
  ResultsMetadata,
  TemplateTag,
} from "metabase-types/api/dataset";

export const createMockColumn = (
<<<<<<< HEAD
  data?: Partial<DatasetColumn>,
=======
  data: Partial<DatasetColumn> = {},
>>>>>>> a1d06000
): DatasetColumn => {
  return {
    id: 1,
    display_name: "Column",
    source: "native",
    name: "column",
    description: null,
<<<<<<< HEAD
    coercion_strategy: null,
    visibility_type: "normal",
    table_id: 1,
    fingerprint: null,
=======
>>>>>>> a1d06000
    ...data,
  };
};

export const createMockDatasetData = (
  opts?: Partial<DatasetData>,
): DatasetData => ({
  rows: [],
  cols: [
    createMockColumn({
      display_name: "NAME",
      source: "native",
      name: "NAME",
    }),
  ],
  rows_truncated: 0,
  ...opts,
});

export type MockDatasetOpts = Partial<Omit<Dataset, "data">> & {
  data?: Partial<DatasetData>;
};

export const createMockDatasetData = (
  columns: DatasetColumn[] = [createMockColumn()],
  opts?: Partial<DatasetData>,
) => {
  return {
    rows: [],
    cols: columns,
    rows_truncated: 0,
    results_metadata: createMockResultsMetadata(columns),
    ...opts,
  };
};

export const createMockDataset = ({
  data = {},
  ...opts
<<<<<<< HEAD
}: MockDatasetOpts = {}) => ({
  data: createMockDatasetData(data),
  database_id: 1,
  row_count: 0,
  running_time: 1000,
  ...opts,
});
=======
}: MockDatasetOpts = {}) => {
  const columns: DatasetColumn[] = data.cols ?? [createMockColumn()];

  return {
    data: createMockDatasetData(columns),
    database_id: 1,
    row_count: 0,
    running_time: 1000,
    ...opts,
  };
};
>>>>>>> a1d06000

export const createMockTemplateTag = (
  opts?: Partial<TemplateTag>,
): TemplateTag => ({
  id: "abc",
  name: "tag",
  "display-name": "Tag",
  type: "text",
  ...opts,
});

export const createMockResultsMetadata = (
  columns: DatasetColumn[] = [createMockColumn()],
  opts?: Partial<ResultsMetadata>,
): ResultsMetadata => ({
  columns,
  ...opts,
});<|MERGE_RESOLUTION|>--- conflicted
+++ resolved
@@ -7,11 +7,7 @@
 } from "metabase-types/api/dataset";
 
 export const createMockColumn = (
-<<<<<<< HEAD
-  data?: Partial<DatasetColumn>,
-=======
   data: Partial<DatasetColumn> = {},
->>>>>>> a1d06000
 ): DatasetColumn => {
   return {
     id: 1,
@@ -19,29 +15,28 @@
     source: "native",
     name: "column",
     description: null,
-<<<<<<< HEAD
     coercion_strategy: null,
     visibility_type: "normal",
     table_id: 1,
     fingerprint: null,
-=======
->>>>>>> a1d06000
     ...data,
   };
 };
 
-export const createMockDatasetData = (
-  opts?: Partial<DatasetData>,
-): DatasetData => ({
-  rows: [],
-  cols: [
+export const createMockDatasetData = ({
+  cols = [
     createMockColumn({
       display_name: "NAME",
       source: "native",
       name: "NAME",
     }),
   ],
+  ...opts
+}: Partial<DatasetData>): DatasetData => ({
+  rows: [],
+  cols,
   rows_truncated: 0,
+  results_metadata: createMockResultsMetadata(cols),
   ...opts,
 });
 
@@ -49,23 +44,9 @@
   data?: Partial<DatasetData>;
 };
 
-export const createMockDatasetData = (
-  columns: DatasetColumn[] = [createMockColumn()],
-  opts?: Partial<DatasetData>,
-) => {
-  return {
-    rows: [],
-    cols: columns,
-    rows_truncated: 0,
-    results_metadata: createMockResultsMetadata(columns),
-    ...opts,
-  };
-};
-
 export const createMockDataset = ({
   data = {},
   ...opts
-<<<<<<< HEAD
 }: MockDatasetOpts = {}) => ({
   data: createMockDatasetData(data),
   database_id: 1,
@@ -73,19 +54,6 @@
   running_time: 1000,
   ...opts,
 });
-=======
-}: MockDatasetOpts = {}) => {
-  const columns: DatasetColumn[] = data.cols ?? [createMockColumn()];
-
-  return {
-    data: createMockDatasetData(columns),
-    database_id: 1,
-    row_count: 0,
-    running_time: 1000,
-    ...opts,
-  };
-};
->>>>>>> a1d06000
 
 export const createMockTemplateTag = (
   opts?: Partial<TemplateTag>,
