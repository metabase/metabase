--- conflicted
+++ resolved
@@ -446,11 +446,7 @@
     (->> (map #(assoc %2 :dataset_query %1) queries-parsed rows)
          upload/model-hydrate-based-on-upload
          (map #(assoc %2 :dataset_query %1) queries-before)
-<<<<<<< HEAD
-         (post-process-collection-children collection :card))))
-=======
          (post-process-collection-children :card collection))))
->>>>>>> e9e0ab6e
 
 (defn- fully-parameterized-text?
   "Decide if `text`, usually (a part of) a query, is fully parameterized given the parameter types
