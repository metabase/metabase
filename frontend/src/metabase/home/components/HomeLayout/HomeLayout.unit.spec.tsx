--- conflicted
+++ resolved
@@ -1,8 +1,3 @@
-<<<<<<< HEAD
-import React from "react";
-=======
-import { renderWithProviders, screen } from "__support__/ui";
->>>>>>> 1f7e261e
 import { User } from "metabase-types/api";
 import { renderWithProviders, screen } from "__support__/ui";
 import { createMockUser } from "metabase-types/api/mocks";
