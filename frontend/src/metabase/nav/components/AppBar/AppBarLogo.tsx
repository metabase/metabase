--- conflicted
+++ resolved
@@ -27,18 +27,6 @@
 }: AppBarLogoProps): JSX.Element => {
   return (
     <LogoRoot>
-<<<<<<< HEAD
-      <LogoLink to="/" onClick={onLogoClick} data-metabase-event="Navbar;Logo">
-        <LogoIcon height={32} />
-
-        <DadosferaLogo>
-          <span>Accelerated By</span>
-          <img src="app/img/ddf-d.svg"></img>
-        </DadosferaLogo>
-      </LogoLink>
-      {isToggleVisible && (
-        <ToggleContainer>
-=======
       {isLogoVisible && (
         <LogoLink
           isNavBarEnabled={isNavBarEnabled}
@@ -47,11 +35,14 @@
           data-metabase-event="Navbar;Logo"
         >
           <LogoIcon height={32} />
+          <DadosferaLogo>
+            <span>Accelerated By</span>
+            <img src="app/img/ddf-d.svg"></img>
+          </DadosferaLogo>
         </LogoLink>
       )}
       {isNavBarEnabled && (
         <ToggleContainer isLogoVisible={isLogoVisible}>
->>>>>>> 0ca7df37
           <AppBarToggle
             isSmallAppBar={isSmallAppBar}
             isNavBarEnabled={isNavBarEnabled}
