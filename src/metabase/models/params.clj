--- conflicted
+++ resolved
@@ -22,6 +22,7 @@
    [metabase.models.params.field-values :as params.field-values]
    [metabase.util :as u]
    [metabase.util.i18n :refer [tru]]
+   [metabase.util.log :as log]
    [metabase.util.malli :as mu]
    [metabase.util.malli.schema :as ms]
    [toucan2.core :as t2]))
@@ -112,14 +113,6 @@
   [target card]
   (let [target (mbql.normalize/normalize target)]
     (when (mbql.u/is-clause? :dimension target)
-<<<<<<< HEAD
-      (let [[_ dimension] target
-            field-form    (if (mbql.u/is-clause? :template-tag dimension)
-                            (template-tag->field-form dimension card)
-                            dimension)]
-        (when (some? field-form)
-          (unwrap-field-or-expression-clause field-form))))))
-=======
       (let [[_ dimension] target]
         (try
           (unwrap-field-or-expression-clause
@@ -128,7 +121,6 @@
              dimension))
           (catch Throwable e
             (log/error e "Could not find matching Field ID for target:" target)))))))
->>>>>>> f21c4385
 
 (defn- pk-fields
   "Return the `fields` that are PK Fields."
