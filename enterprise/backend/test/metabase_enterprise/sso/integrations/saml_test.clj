--- conflicted
+++ resolved
@@ -1,18 +1,11 @@
 (ns metabase-enterprise.sso.integrations.saml-test
   (:require
-   [buddy.core.codecs :as codecs]
-   [buddy.core.nonce :as nonce]
    [clojure.set :as set]
    [clojure.string :as str]
    [clojure.test :refer :all]
-   [java-time.api :as t]
    [metabase-enterprise.sso.integrations.saml :as saml.mt]
-<<<<<<< HEAD
-   [metabase-enterprise.sso.integrations.sso-settings :as sso-settings]
    [metabase-enterprise.sso.integrations.token-utils :as token-utils]
-=======
    [metabase-enterprise.sso.settings :as sso-settings]
->>>>>>> d40df5ea
    [metabase.appearance.settings :as appearance.settings]
    [metabase.premium-features.token-check :as token-check]
    [metabase.request.core :as request]
