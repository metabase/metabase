databaseChangeLog:
  - objectQuotingStrategy: QUOTE_ALL_OBJECTS
  - changeSet:
      id: v58.2025-10-30T09:03:00
      author: sanex3339
      comment: Add embedding_type column to report_dashboard table
      changes:
        - addColumn:
            tableName: report_dashboard
            columns:
              - column:
                  name: embedding_type
                  type: varchar(50)
                  remarks: The type of embedding for this dashboard
                  constraints:
                    nullable: true
      rollback:
        - dropColumn:
            tableName: report_dashboard
            columnName: embedding_type

  - changeSet:
      id: v58.2025-10-30T09:03:01
      author: sanex3339
      comment: Add embedding_type column to report_card table
      changes:
        - addColumn:
            tableName: report_card
            columns:
              - column:
                  name: embedding_type
                  type: varchar(50)
                  remarks: The type of embedding for this card
                  constraints:
                    nullable: true
      rollback:
        - dropColumn:
            tableName: report_card
            columnName: embedding_type

  - changeSet:
      id: v58.2025-11-04T23:09:49
      author: edpaget
      comment: Create auth_identity table for multi-authentication support
      changes:
        - createTable:
            tableName: auth_identity
            remarks: Stores authentication credentials for users. A user can have multiple auth identities.
            columns:
              - column:
                  name: id
                  type: int
                  remarks: Integer primary key
                  autoIncrement: true
                  constraints:
                    primaryKey: true
                    nullable: false
              - column:
                  name: user_id
                  type: int
                  remarks: Foreign key to core_user
                  constraints:
                    nullable: false
              - column:
                  name: provider
                  type: varchar(50)
                  remarks: Authentication provider type (password, google, ldap, saml, jwt, support)
                  constraints:
                    nullable: false
              - column:
                  name: credentials
                  type: ${text.type}
                  remarks: JSON object containing provider-specific credentials
                  constraints:
                    nullable: true
              - column:
                  name: metadata
                  type: ${text.type}
                  remarks: JSON object containing provider-specific metadata
                  constraints:
                    nullable: true
              - column:
                  name: provider_id
                  type: varchar(255)
                  remarks: Provider-specific identifier (email for password/Google, DN for LDAP, subject for SAML/JWT)
                  constraints:
                    nullable: true
              - column:
                  name: last_used_at
                  type: ${timestamp_type}
                  remarks: Timestamp of last successful authentication
                  constraints:
                    nullable: true
              - column:
                  name: expires_at
                  type: ${timestamp_type}
                  remarks: Timestamp when this authentication method expires (null = never expires)
                  constraints:
                    nullable: true
              - column:
                  name: created_at
                  type: ${timestamp_type}
                  remarks: Timestamp when this identity was created
                  constraints:
                    nullable: false
              - column:
                  name: updated_at
                  type: ${timestamp_type}
                  remarks: Timestamp when this identity was last updated
                  constraints:
                    nullable: false
      rollback:
        - dropTable:
            tableName: auth_identity

  - changeSet:
      id: v58.2025-11-04T23:09:58
      author: edpaget
      comment: Add user_id index to auth_identity table
      changes:
        - createIndex:
            tableName: auth_identity
            indexName: idx_auth_identity_user_id
            columns:
              - column:
                  name: user_id
      rollback:
        - dropIndex:
            tableName: auth_identity
            indexName: idx_auth_identity_user_id

  - changeSet:
      id: v58.2025-11-04T23:10:00
      author: edpaget
      comment: Add provider index to auth_identity table
      changes:
        - createIndex:
            tableName: auth_identity
            indexName: idx_auth_identity_provider
            columns:
              - column:
                  name: provider
      rollback:
        - dropIndex:
            tableName: auth_identity
            indexName: idx_auth_identity_provider

  - changeSet:
      id: v58.2025-11-04T23:10:01
      author: edpaget
      comment: Add unique constraint to auth_identity table
      changes:
        - addUniqueConstraint:
            tableName: auth_identity
            columnNames: user_id, provider
            constraintName: unique_auth_identity_user_provider
      rollback:
        - dropUniqueConstraint:
            tableName: auth_identity
            constraintName: unique_auth_identity_user_provider

  - changeSet:
      id: v58.2025-11-06T15:00:43
      author: edpaget
      comment: Create support_access_grant_log table for tracking support access grants
      changes:
        - createTable:
            tableName: support_access_grant_log
            remarks: Store support access grant requests and their lifecycle for audit purposes
            columns:
              - column:
                  name: id
                  type: int
                  autoIncrement: true
                  remarks: Unique identifier for the grant
                  constraints:
                    primaryKey: true
                    nullable: false
              - column:
                  name: user_id
                  type: int
                  remarks: ID of the admin user who created this grant
                  constraints:
                    nullable: true
              - column:
                  name: ticket_number
                  type: varchar(100)
                  remarks: Support ticket number associated with this grant
                  constraints:
                    nullable: true
              - column:
                  name: notes
                  type: varchar(255)
                  remarks: Additional notes associated with this grant
                  constraints:
                    nullable: true
              - column:
                  name: grant_start_timestamp
                  type: ${timestamp_type}
                  remarks: When the grant becomes active (UTC)
                  constraints:
                    nullable: false
              - column:
                  name: grant_end_timestamp
                  type: ${timestamp_type}
                  remarks: When the grant expires (UTC)
                  constraints:
                    nullable: false
              - column:
                  name: revoked_at
                  type: ${timestamp_type}
                  remarks: When the grant was manually revoked (UTC), null if not revoked
                  constraints:
                    nullable: true
              - column:
                  name: revoked_by_user_id
                  type: int
                  remarks: ID of the admin user who revoked this grant
                  constraints:
                    nullable: true
              - column:
                  name: created_at
                  type: ${timestamp_type}
                  defaultValueComputed: current_timestamp
                  remarks: When this record was created (UTC)
                  constraints:
                    nullable: false
              - column:
                  name: updated_at
                  type: ${timestamp_type}
                  defaultValueComputed: current_timestamp
                  remarks: When this record was last updated (UTC)
                  constraints:
                    nullable: false
      rollback:
        - dropTable:
            tableName: support_access_grant_log

  - changeSet:
      id: v58.2025-11-06T15:01:00
      author: edpaget
      comment: Add index for finding support access grants by user
      changes:
        - createIndex:
            indexName: idx_support_access_grant_log_user_id
            tableName: support_access_grant_log
            columns:
              - column:
                  name: user_id

  - changeSet:
      id: v58.2025-11-06T15:01:01
      author: edpaget
      comment: Add index for finding support access grants by revoked_by_user_id
      changes:
        - createIndex:
            indexName: idx_support_access_grant_log_revoked_by_user_id
            tableName: support_access_grant_log
            columns:
              - column:
                  name: revoked_by_user_id

  - changeSet:
      id: v58.2025-11-06T15:01:02
      author: edpaget
      comment: Add foreign key constraint from support_access_grant_log.user_id to core_user with SET NULL on delete
      changes:
        - addForeignKeyConstraint:
            baseTableName: support_access_grant_log
            baseColumnNames: user_id
            constraintName: fk_support_access_grant_log_user_id
            referencedTableName: core_user
            referencedColumnNames: id
            onDelete: SET NULL
      rollback:
        - dropForeignKeyConstraint:
            baseTableName: support_access_grant_log
            constraintName: fk_support_access_grant_log_user_id

  - changeSet:
      id: v58.2025-11-06T15:01:03
      author: edpaget
      comment: Add foreign key constraint from support_access_grant_log.revoked_by_user_id to core_user with SET NULL on delete
      changes:
        - addForeignKeyConstraint:
            baseTableName: support_access_grant_log
            baseColumnNames: revoked_by_user_id
            constraintName: fk_support_access_grant_log_revoked_by_user_id
            referencedTableName: core_user
            referencedColumnNames: id
            onDelete: SET NULL
      rollback:
        - dropForeignKeyConstraint:
            baseTableName: support_access_grant_log
            constraintName: fk_support_access_grant_log_revoked_by_user_id

  - changeSet:
      id: v58.2025-11-06T15:01:04
      author: edpaget
      comment: Add index for finding active support access grants
      changes:
        - createIndex:
            indexName: idx_support_access_grant_log_active
            tableName: support_access_grant_log
            columns:
              - column:
                  name: grant_end_timestamp
              - column:
                  name: revoked_at
            where: revoked_at IS NULL

  - changeSet:
      id: v58.2025-11-10T14:39:00
      author: wotbrew
      comment: Add published_table_id to report_card
      changes:
        - addColumn:
            tableName: report_card
            columns:
              - column:
                  name: published_table_id
                  type: int
                  remarks: The table id that is 'published' by this model
                  constraints:
                    nullable: true

  - changeSet:
      id: v58.2025-11-10T14:39:01
      author: wotbrew
      comment: Add index for report_card.published_table_id
      changes:
        - createIndex:
            tableName: report_card
            indexName: idx_report_card_published_table_id
            columns:
              - column:
                  name: published_table_id

  - changeSet:
      id: v58.2025-11-10T14:39:02
      author: wotbrew
      comment: Add foreign key report_card(published_table_id) to metabase_table(id)
      changes:
        - addForeignKeyConstraint:
            baseTableName: report_card
            baseColumnNames: published_table_id
            referencedTableName: metabase_table
            referencedColumnNames: id
            constraintName: fk_report_card_published_table
            onDelete: SET NULL

  - changeSet:
      id: v58.2025-11-12T00:00:00
      author: edpaget
      comment: Add index on provider_id for efficient lookups
      changes:
        - createIndex:
            tableName: auth_identity
            indexName: idx_auth_identity_provider_id
            columns:
              - column:
                  name: provider_id
      rollback:
        - dropIndex:
            tableName: auth_identity
            indexName: idx_auth_identity_provider_id

  - changeSet:
      id: v58.2025-11-12T00:00:01
      author: edpaget
      comment: Add composite index on (provider, provider_id) for efficient lookups
      changes:
        - createIndex:
            tableName: auth_identity
            indexName: idx_auth_identity_provider_provider_id
            columns:
              - column:
                  name: provider
              - column:
                  name: provider_id
      rollback:
        - dropIndex:
            tableName: auth_identity
            indexName: idx_auth_identity_provider_provider_id

  - changeSet:
      id: v58.2025-11-12T00:00:02
      author: edpaget
      comment: Add foreign key constraint from auth_identity to core_user
      changes:
        - addForeignKeyConstraint:
            baseTableName: auth_identity
            baseColumnNames: user_id
            constraintName: fk_auth_identity_core_user_id
            referencedTableName: core_user
            referencedColumnNames: id
            onDelete: CASCADE
      rollback:
        - dropForeignKeyConstraint:
            baseTableName: auth_identity
            constraintName: fk_auth_identity_core_user_id

  - changeSet:
      id: v58.2025-11-12T00:00:07
      author: edpaget
      comment: Add auth_identity_id columns to core_session table
      changes:
        - addColumn:
            tableName: core_session
            columns:
              - column:
                  name: auth_identity_id
                  type: int
                  remarks: Foreign key to auth_identity - tracks which auth method was used for login
                  constraints:
                    nullable: true
      rollback:
        - dropColumn:
            tableName: core_session
            columnName: auth_identity_id

  - changeSet:
      id: v58.2025-11-12T00:00:08
      author: edpaget
      comment: Add expires_at columns to core_session table
      changes:
        - addColumn:
            tableName: core_session
            columns:
              - column:
                  name: expires_at
                  type: ${timestamp_type}
                  remarks: Timestamp when this session expires (from auth_identity or calculated)
                  constraints:
                    nullable: true
      rollback:
        - dropColumn:
            tableName: core_session
            columnName: expires_at

  - changeSet:
      id: v58.2025-11-12T00:00:09
      author: edpaget
      comment: Add index on core_session.auth_identity_id
      changes:
        - createIndex:
            tableName: core_session
            indexName: idx_core_session_auth_identity_id
            columns:
              - column:
                  name: auth_identity_id
      rollback:
        - dropIndex:
            tableName: core_session
            indexName: idx_core_session_auth_identity_id

  - changeSet:
      id: v58.2025-11-12T00:00:10
      author: edpaget
      comment: Add foreign key constraint from core_session to auth_identity
      changes:
        - addForeignKeyConstraint:
            baseTableName: core_session
            baseColumnNames: auth_identity_id
            constraintName: fk_session_auth_identity
            referencedTableName: auth_identity
            referencedColumnNames: id
            onDelete: CASCADE
      rollback:
        - dropForeignKeyConstraint:
            baseTableName: core_session
            constraintName: fk_session_auth_identity

  - changeSet:
      id: v58.2025-11-12T00:00:11
      author: edpaget
      comment: Migrate password authentication to auth_identity table
      changes:
        - sql:
            dbms: postgresql
            sql: >-
              INSERT INTO auth_identity (user_id, provider, provider_id, credentials, metadata, created_at, updated_at)
              SELECT
                id,
                'password',
                LEFT(email, 255),
                json_build_object('password_hash', password, 'password_salt', password_salt)::text,
                NULL,
                COALESCE(date_joined, now()),
                now()
              FROM core_user
              WHERE password IS NOT NULL
              ON CONFLICT (user_id, provider) DO NOTHING;
        - sql:
            dbms: mysql,mariadb
            sql: >-
              INSERT IGNORE INTO auth_identity (user_id, provider, provider_id, credentials, metadata, created_at, updated_at)
              SELECT
                id,
                'password',
                LEFT(email, 255),
                json_object('password_hash', password, 'password_salt', password_salt),
                NULL,
                COALESCE(date_joined, now()),
                now()
              FROM core_user
              WHERE password IS NOT NULL;
        - sql:
            dbms: h2
            sql: >-
              INSERT INTO auth_identity (user_id, provider, provider_id, credentials, metadata, created_at, updated_at)
              SELECT
                id,
                'password',
                LEFT(email, 255),
                CONCAT('{"password_hash":"', password, '","password_salt":"', password_salt, '"}'),
                NULL,
                COALESCE(date_joined, now()),
                now()
              FROM core_user
              WHERE password IS NOT NULL
                AND NOT EXISTS (
                  SELECT 1 FROM auth_identity ai
                  WHERE ai.user_id = core_user.id AND ai.provider = 'password'
                );
      rollback:
        - sql: DELETE FROM auth_identity WHERE provider = 'password';

  - changeSet:
      id: v58.2025-11-12T00:00:12
      author: edpaget
      comment: Migrate LDAP authentication to auth_identity table
      changes:
        - sql:
            dbms: postgresql
            sql: >-
              INSERT INTO auth_identity (user_id, provider, provider_id, credentials, metadata, created_at, updated_at)
              SELECT
                id,
                'ldap',
                LEFT(email, 255),
                NULL,
                json_build_object('login_attributes', login_attributes)::text,
                COALESCE(date_joined, now()),
                now()
              FROM core_user
              WHERE sso_source = 'ldap'
              ON CONFLICT (user_id, provider) DO NOTHING;
        - sql:
            dbms: mysql,mariadb
            sql: >-
              INSERT IGNORE INTO auth_identity (user_id, provider, provider_id, credentials, metadata, created_at, updated_at)
              SELECT
                id,
                'ldap',
                LEFT(email, 255),
                NULL,
                json_object('login_attributes', login_attributes),
                COALESCE(date_joined, now()),
                now()
              FROM core_user
              WHERE sso_source = 'ldap';
        - sql:
            dbms: h2
            sql: >-
              INSERT INTO auth_identity (user_id, provider, provider_id, credentials, metadata, created_at, updated_at)
              SELECT
                id,
                'ldap',
                LEFT(email, 255),
                NULL,
                CONCAT('{"login_attributes":', COALESCE(login_attributes, 'null'), '}'),
                COALESCE(date_joined, now()),
                now()
              FROM core_user
              WHERE sso_source = 'ldap'
                AND NOT EXISTS (
                  SELECT 1 FROM auth_identity ai
                  WHERE ai.user_id = core_user.id AND ai.provider = 'ldap'
                );
      rollback:
        - sql: DELETE FROM auth_identity WHERE provider = 'ldap';

  - changeSet:
      id: v58.2025-11-12T00:00:13
      author: edpaget
      comment: Migrate Google SSO authentication to auth_identity table
      changes:
        - sql:
            dbms: postgresql
            sql: >-
              INSERT INTO auth_identity (user_id, provider, provider_id, credentials, metadata, created_at, updated_at)
              SELECT
                id,
                'google',
                LEFT(email, 255),
                NULL,
                json_build_object('sso_source', 'google', 'login_attributes', login_attributes)::text,
                COALESCE(date_joined, now()),
                now()
              FROM core_user
              WHERE sso_source = 'google'
              ON CONFLICT (user_id, provider) DO NOTHING;
        - sql:
            dbms: mysql,mariadb
            sql: >-
              INSERT IGNORE INTO auth_identity (user_id, provider, provider_id, credentials, metadata, created_at, updated_at)
              SELECT
                id,
                'google',
                LEFT(email, 255),
                NULL,
                json_object('sso_source', 'google', 'login_attributes', login_attributes),
                COALESCE(date_joined, now()),
                now()
              FROM core_user
              WHERE sso_source = 'google';
        - sql:
            dbms: h2
            sql: >-
              INSERT INTO auth_identity (user_id, provider, provider_id, credentials, metadata, created_at, updated_at)
              SELECT
                id,
                'google',
                LEFT(email, 255),
                NULL,
                CONCAT('{"sso_source":"google","login_attributes":', COALESCE(login_attributes, 'null'), '}'),
                COALESCE(date_joined, now()),
                now()
              FROM core_user
              WHERE sso_source = 'google'
                AND NOT EXISTS (
                  SELECT 1 FROM auth_identity ai
                  WHERE ai.user_id = core_user.id AND ai.provider = 'google'
                );
      rollback:
        - sql: DELETE FROM auth_identity WHERE provider = 'google';

  - changeSet:
      id: v58.2025-11-12T00:00:14
      author: edpaget
      comment: Migrate SAML and JWT authentication to auth_identity table
      changes:
        - sql:
            dbms: postgresql
            sql: >-
              INSERT INTO auth_identity (user_id, provider, provider_id, credentials, metadata, created_at, updated_at)
              SELECT
                id,
                sso_source,
                LEFT(email, 255),
                NULL,
                json_build_object('sso_source', sso_source, 'login_attributes', login_attributes, 'jwt_attributes', jwt_attributes)::text,
                COALESCE(date_joined, now()),
                now()
              FROM core_user
              WHERE sso_source IN ('saml', 'jwt')
              ON CONFLICT (user_id, provider) DO NOTHING;
        - sql:
            dbms: mysql,mariadb
            sql: >-
              INSERT IGNORE INTO auth_identity (user_id, provider, provider_id, credentials, metadata, created_at, updated_at)
              SELECT
                id,
                sso_source,
                LEFT(email, 255),
                NULL,
                json_object('sso_source', sso_source, 'login_attributes', login_attributes, 'jwt_attributes', jwt_attributes),
                COALESCE(date_joined, now()),
                now()
              FROM core_user
              WHERE sso_source IN ('saml', 'jwt');
        - sql:
            dbms: h2
            sql: >-
              INSERT INTO auth_identity (user_id, provider, provider_id, credentials, metadata, created_at, updated_at)
              SELECT
                id,
                sso_source,
                LEFT(email, 255),
                NULL,
                CONCAT('{"sso_source":"', sso_source, '","login_attributes":', COALESCE(login_attributes, 'null'), ',"jwt_attributes":', COALESCE(jwt_attributes, 'null'), '}'),
                COALESCE(date_joined, now()),
                now()
              FROM core_user
              WHERE sso_source IN ('saml', 'jwt')
                AND NOT EXISTS (
                  SELECT 1 FROM auth_identity ai
                  WHERE ai.user_id = core_user.id AND ai.provider = core_user.sso_source
                );
      rollback:
        - sql: DELETE FROM auth_identity WHERE provider IN ('saml', 'jwt');

  - changeSet:
      id: v58.2025-11-12T11:57:00
      author: wotbrew
      comment: Add data_source column to metabase_table
      changes:
        - addColumn:
            tableName: metabase_table
            columns:
              - column:
                  name: data_source
                  type: varchar(254)
                  remarks: The origin type of the data (e.g. metabase-transform)
                  constraints:
                    nullable: true

  - changeSet:
      id: v58.2025-11-12T11:57:02
      author: wotbrew
      comment: Add data_layer column to metabase_table
      changes:
        - addColumn:
            tableName: metabase_table
            columns:
              - column:
                  name: data_layer
                  type: varchar(254)
                  remarks: The (new) enum for visibility class
                  constraints:
                    nullable: true

  - changeSet:
      id: v58.2025-11-12T11:57:03
      author: wotbrew
      comment: Add owner_email column to metabase_table
      changes:
        - addColumn:
            tableName: metabase_table
            columns:
              - column:
                  name: owner_email
                  type: ${text.type}
                  remarks: An optional email address of the 'owner' of this table, exclusive with owner_user_id.
                  constraints:
                    nullable: true

  - changeSet:
      id: v58.2025-11-12T11:57:04
      author: wotbrew
      comment: Add owner_user_id column to metabase_table
      changes:
        - addColumn:
            tableName: metabase_table
            columns:
              - column:
                  name: owner_user_id
                  type: int
                  remarks: An (metabase) user id of the 'owner' of this table, exclusive with owner_email.
                  constraints:
                    nullable: true

  - changeSet:
      id: v58.2025-11-13T10:00:00
      author: qnkhuat
      comment: Backfill data_layer from visibility_type
      changes:
        - sql: >-
            UPDATE metabase_table
            SET data_layer = CASE
              WHEN visibility_type IN ('hidden', 'retired', 'sensitive', 'technical', 'cruft') THEN 'copper'
              ELSE 'bronze'
            END
      rollback:
        - sql: >-
            UPDATE metabase_table
            SET visibility_type = CASE
              WHEN data_layer = 'copper' THEN 'hidden'
              ELSE NULL
            END
        - sql: >-
            UPDATE metabase_table
            SET data_layer = NULL

  - changeSet:
      id: v58.2025-11-19T00:00:00
      author: edpaget
      comment: Add is_remote_synced boolean column to collection table
      changes:
        - addColumn:
            tableName: collection
            columns:
              - column:
                  name: is_remote_synced
                  type: ${boolean.type}
                  remarks: Indicates if this collection is synced from a remote source
                  defaultValueBoolean: false
                  constraints:
                    nullable: true
      rollback:
        - dropColumn:
            tableName: collection
            columnName: is_remote_synced

  - changeSet:
      id: v58.2025-11-19T00:00:01
      author: edpaget
      comment: Migrate existing remote-synced collections to use is_remote_synced column
      changes:
        - sql:
            sql: UPDATE collection SET is_remote_synced = true WHERE type = 'remote-synced'
      rollback:
        - sql:
            sql: UPDATE collection SET is_remote_synced = false WHERE type = 'remote-synced'

  - changeSet:
      id: v58.2025-11-19T00:00:02
      author: edpaget
      comment: Clear remote-synced type value (replaced by is_remote_synced column)
      changes:
        - sql:
            sql: UPDATE collection SET type = NULL WHERE type = 'remote-synced'
      rollback:
        - sql:
            sql: UPDATE collection SET type = 'remote-synced' WHERE is_remote_synced = true

  - changeSet:
<<<<<<< HEAD
      id: v58.2025-12-05T00:00:00
      author: nmezzopera
      comment: Usage analytics; Add entity_type, visibility_type, estimated_row_count, view_count, owner_email, owner_user_id to tables
      changes:
        - sqlFile:
            dbms: postgresql
            path: instance_analytics_views/tables/v3/postgres-tables.sql
            relativeToChangelogFile: true
        - sqlFile:
            dbms: mysql,mariadb
            path: instance_analytics_views/tables/v3/mysql-tables.sql
            relativeToChangelogFile: true
        - sqlFile:
            dbms: h2
            path: instance_analytics_views/tables/v3/h2-tables.sql
            relativeToChangelogFile: true
      rollback:
        - sqlFile:
            dbms: postgresql
            path: instance_analytics_views/tables/v1/postgres-tables.sql
            relativeToChangelogFile: true
        - sqlFile:
            dbms: mysql,mariadb
            path: instance_analytics_views/tables/v2/mysql-tables.sql
            relativeToChangelogFile: true
        - sqlFile:
            dbms: h2
            path: instance_analytics_views/tables/v1/h2-tables.sql
            relativeToChangelogFile: true

=======
      id: v58.2025-11-25T17:04:00
      author: dependencies
      comment: Add dependency_analysis_version to segment table for tracking dependency changes
      changes:
        - addColumn:
            tableName: segment
            columns:
              - column:
                  name: dependency_analysis_version
                  type: integer
                  defaultValueNumeric: 0
                  remarks: Version number for dependency analysis to track when dependencies need recalculation
                  constraints:
                    nullable: false
      rollback:
        - dropColumn:
            tableName: segment
            columnName: dependency_analysis_version

  - changeSet:
      id: v58.2025-11-25T17:41:50
      author: metamben
      comment: Add collection_id column to metabase_table for publishing tables to collections
      changes:
        - addColumn:
            tableName: metabase_table
            columns:
              - column:
                  name: collection_id
                  type: int
                  remarks: The collection this table is published to (null if not published or published to root)
                  constraints:
                    nullable: true

  - changeSet:
      id: v58.2025-11-25T17:41:51
      author: metamben
      comment: Add index on metabase_table.collection_id
      changes:
        - createIndex:
            tableName: metabase_table
            indexName: idx_metabase_table_collection_id
            columns:
              - column:
                  name: collection_id

  - changeSet:
      id: v58.2025-11-25T17:41:52
      author: metamben
      comment: Add foreign key constraint from metabase_table.collection_id to collection.id
      changes:
        - addForeignKeyConstraint:
            baseTableName: metabase_table
            baseColumnNames: collection_id
            constraintName: fk_metabase_table_collection_id
            referencedTableName: collection
            referencedColumnNames: id

  - changeSet:
      id: v58.2025-11-25T17:41:53
      author: metamben
      comment: Add is_published column to metabase_table
      changes:
        - addColumn:
            tableName: metabase_table
            columns:
              - column:
                  name: is_published
                  type: ${boolean.type}
                  remarks: Whether this table is published
                  defaultValueBoolean: false
                  constraints:
                    nullable: false

  - changeSet:
      id: v58.2025-12-05T17:41:51
      author: ranquild
      comment: Drop fk_report_card_published_table
      changes:
        - dropForeignKeyConstraint:
            baseTableName: report_card
            constraintName: fk_report_card_published_table
      rollback:
        - addForeignKeyConstraint:
            baseTableName: report_card
            baseColumnNames: published_table_id
            referencedTableName: metabase_table
            referencedColumnNames: id
            constraintName: fk_report_card_published_table
            onDelete: SET NULL

  - changeSet:
      id: v58.2025-12-05T17:41:52
      author: ranquild
      comment: Drop idx_report_card_published_table_id
      changes:
        - dropIndex:
            tableName: report_card
            indexName: idx_report_card_published_table_id
      rollback:
        - createIndex:
            tableName: report_card
            indexName: idx_report_card_published_table_id
            columns:
              - column:
                  name: published_table_id

  - changeSet:
      id: v58.2025-12-05T17:41:53
      author: ranquild
      comment: Drop report_card.published_table_id
      changes:
        - dropColumn:
            tableName: report_card
            columnName: published_table_id
      rollback:
        - addColumn:
            tableName: report_card
            columns:
              - column:
                  name: published_table_id
                  type: int
                  remarks: The table id that is 'published' by this model
                  constraints:
                    nullable: true


  - changeSet:
      id: v58.2025-12-05T17:41:54
      author: ranquild
      comment: Rename collection.type 'library-models' to 'library-data'
      changes:
        - update:
            tableName: collection
            columns:
              - column:
                  name: type
                  value: 'library-data'
            where: type = 'library-models'
      rollback:
        - update:
            tableName: collection
            columns:
              - column:
                  name: type
                  value: 'library-models'
            where: type = 'library-data'
>>>>>>> 72dedf0c

# >>>>>>>>>> DO NOT ADD NEW MIGRATIONS BELOW THIS LINE! ADD THEM ABOVE <<<<<<<<<<

########################################################################################################################
#
# ADVICE:
#
# 1) Think through some of these points when writing a migration, learn from our past mistakes:
#    - Do you really need a migration? Could the feature work without it? Prefer not to if possible.
#      Data in the wild can be vastly different from what you expect, and it's hard to get right.
#    - Make sure your migration is backward compatible: it might not be possible to add a constraint back
#      if you drop it in a migration.
#    - Postgres, MySQL and H2 have their differences. Make sure your migration works for all.
#    - Database encryption is a major issue:
#      - Fields like `metabase_database.details` or `setting.value` can be encrypted, so you need to decrypt them in
#        your migration. See #42617, #44048.
#      - Database could be partially encrypted, see https://www.notion.so/72575933ef2a446bafd16909e05a7387
#    - Custom migrations:
#      - Prefer SQL migrations when possible.
#      - Never use application code: it can change and *will* break your migration.
#      - Do not use Toucan models - refer table names directly.
#      - If it's a big change, consider using Quartz, see #42279
#      - More in `metabase.app_db.custom_migrations` namespace doc.
#    - Never delete a migration: users won't be able to downgrade. If you really need to, see #44908
#    - Migration id (`vXX.<date>`) must match its earliest released version:
#      - Do not backport `v51....` to version 50, Metabase will try to downgrade it.
#      - Instead, write a migration with an oldest target you plan to backport to in mind.
#
# 2) Migrations should go in the ###_update_migrations.yaml file for the target version.
#
# 3) Run mage lint-migrations to run core.spec checks against any changes you make here. Liquibase is pretty
#    forgiving and won't complain if you accidentally mix up things like deleteCascade and onDelete: CASCADE. CI runs
#    this check but it's nicer to know now instead of waiting for CI.
#
# 3) Migration IDs should follow the format
#
#    vMM.TIMESTAMP
#
#    Where
#
#    M         = major version
#    TIMESTAMP = the current timestamp with format `yyyy-MM-dd'T'HH:mm:ss`
#                To get this timestamp, evaluate this in your REPL: `(dev/migration-timestamp)`
#
#    E.g: You're adding a new migration for version 49, And it's 10:30:00AM on April 1, 2023 (UTC),
#    your migration id should be: `v49.2023-04-01T10:30:00`.
#
# PLEASE KEEP THIS MESSAGE AT THE BOTTOM OF THIS FILE!!!!! Add new migrations above the message.
#
########################################################################################################################<|MERGE_RESOLUTION|>--- conflicted
+++ resolved
@@ -816,8 +816,156 @@
             sql: UPDATE collection SET type = 'remote-synced' WHERE is_remote_synced = true
 
   - changeSet:
-<<<<<<< HEAD
-      id: v58.2025-12-05T00:00:00
+      id: v58.2025-11-25T17:04:00
+      author: dependencies
+      comment: Add dependency_analysis_version to segment table for tracking dependency changes
+      changes:
+        - addColumn:
+            tableName: segment
+            columns:
+              - column:
+                  name: dependency_analysis_version
+                  type: integer
+                  defaultValueNumeric: 0
+                  remarks: Version number for dependency analysis to track when dependencies need recalculation
+                  constraints:
+                    nullable: false
+      rollback:
+        - dropColumn:
+            tableName: segment
+            columnName: dependency_analysis_version
+
+  - changeSet:
+      id: v58.2025-11-25T17:41:50
+      author: metamben
+      comment: Add collection_id column to metabase_table for publishing tables to collections
+      changes:
+        - addColumn:
+            tableName: metabase_table
+            columns:
+              - column:
+                  name: collection_id
+                  type: int
+                  remarks: The collection this table is published to (null if not published or published to root)
+                  constraints:
+                    nullable: true
+
+  - changeSet:
+      id: v58.2025-11-25T17:41:51
+      author: metamben
+      comment: Add index on metabase_table.collection_id
+      changes:
+        - createIndex:
+            tableName: metabase_table
+            indexName: idx_metabase_table_collection_id
+            columns:
+              - column:
+                  name: collection_id
+
+  - changeSet:
+      id: v58.2025-11-25T17:41:52
+      author: metamben
+      comment: Add foreign key constraint from metabase_table.collection_id to collection.id
+      changes:
+        - addForeignKeyConstraint:
+            baseTableName: metabase_table
+            baseColumnNames: collection_id
+            constraintName: fk_metabase_table_collection_id
+            referencedTableName: collection
+            referencedColumnNames: id
+
+  - changeSet:
+      id: v58.2025-11-25T17:41:53
+      author: metamben
+      comment: Add is_published column to metabase_table
+      changes:
+        - addColumn:
+            tableName: metabase_table
+            columns:
+              - column:
+                  name: is_published
+                  type: ${boolean.type}
+                  remarks: Whether this table is published
+                  defaultValueBoolean: false
+                  constraints:
+                    nullable: false
+
+  - changeSet:
+      id: v58.2025-12-05T17:41:51
+      author: ranquild
+      comment: Drop fk_report_card_published_table
+      changes:
+        - dropForeignKeyConstraint:
+            baseTableName: report_card
+            constraintName: fk_report_card_published_table
+      rollback:
+        - addForeignKeyConstraint:
+            baseTableName: report_card
+            baseColumnNames: published_table_id
+            referencedTableName: metabase_table
+            referencedColumnNames: id
+            constraintName: fk_report_card_published_table
+            onDelete: SET NULL
+
+  - changeSet:
+      id: v58.2025-12-05T17:41:52
+      author: ranquild
+      comment: Drop idx_report_card_published_table_id
+      changes:
+        - dropIndex:
+            tableName: report_card
+            indexName: idx_report_card_published_table_id
+      rollback:
+        - createIndex:
+            tableName: report_card
+            indexName: idx_report_card_published_table_id
+            columns:
+              - column:
+                  name: published_table_id
+
+  - changeSet:
+      id: v58.2025-12-05T17:41:53
+      author: ranquild
+      comment: Drop report_card.published_table_id
+      changes:
+        - dropColumn:
+            tableName: report_card
+            columnName: published_table_id
+      rollback:
+        - addColumn:
+            tableName: report_card
+            columns:
+              - column:
+                  name: published_table_id
+                  type: int
+                  remarks: The table id that is 'published' by this model
+                  constraints:
+                    nullable: true
+
+
+  - changeSet:
+      id: v58.2025-12-05T17:41:54
+      author: ranquild
+      comment: Rename collection.type 'library-models' to 'library-data'
+      changes:
+        - update:
+            tableName: collection
+            columns:
+              - column:
+                  name: type
+                  value: 'library-data'
+            where: type = 'library-models'
+      rollback:
+        - update:
+            tableName: collection
+            columns:
+              - column:
+                  name: type
+                  value: 'library-models'
+            where: type = 'library-data'
+     
+  - changeSet:
+      id: v58.2025-12-09T00:00:00
       author: nmezzopera
       comment: Usage analytics; Add entity_type, visibility_type, estimated_row_count, view_count, owner_email, owner_user_id to tables
       changes:
@@ -847,155 +995,6 @@
             path: instance_analytics_views/tables/v1/h2-tables.sql
             relativeToChangelogFile: true
 
-=======
-      id: v58.2025-11-25T17:04:00
-      author: dependencies
-      comment: Add dependency_analysis_version to segment table for tracking dependency changes
-      changes:
-        - addColumn:
-            tableName: segment
-            columns:
-              - column:
-                  name: dependency_analysis_version
-                  type: integer
-                  defaultValueNumeric: 0
-                  remarks: Version number for dependency analysis to track when dependencies need recalculation
-                  constraints:
-                    nullable: false
-      rollback:
-        - dropColumn:
-            tableName: segment
-            columnName: dependency_analysis_version
-
-  - changeSet:
-      id: v58.2025-11-25T17:41:50
-      author: metamben
-      comment: Add collection_id column to metabase_table for publishing tables to collections
-      changes:
-        - addColumn:
-            tableName: metabase_table
-            columns:
-              - column:
-                  name: collection_id
-                  type: int
-                  remarks: The collection this table is published to (null if not published or published to root)
-                  constraints:
-                    nullable: true
-
-  - changeSet:
-      id: v58.2025-11-25T17:41:51
-      author: metamben
-      comment: Add index on metabase_table.collection_id
-      changes:
-        - createIndex:
-            tableName: metabase_table
-            indexName: idx_metabase_table_collection_id
-            columns:
-              - column:
-                  name: collection_id
-
-  - changeSet:
-      id: v58.2025-11-25T17:41:52
-      author: metamben
-      comment: Add foreign key constraint from metabase_table.collection_id to collection.id
-      changes:
-        - addForeignKeyConstraint:
-            baseTableName: metabase_table
-            baseColumnNames: collection_id
-            constraintName: fk_metabase_table_collection_id
-            referencedTableName: collection
-            referencedColumnNames: id
-
-  - changeSet:
-      id: v58.2025-11-25T17:41:53
-      author: metamben
-      comment: Add is_published column to metabase_table
-      changes:
-        - addColumn:
-            tableName: metabase_table
-            columns:
-              - column:
-                  name: is_published
-                  type: ${boolean.type}
-                  remarks: Whether this table is published
-                  defaultValueBoolean: false
-                  constraints:
-                    nullable: false
-
-  - changeSet:
-      id: v58.2025-12-05T17:41:51
-      author: ranquild
-      comment: Drop fk_report_card_published_table
-      changes:
-        - dropForeignKeyConstraint:
-            baseTableName: report_card
-            constraintName: fk_report_card_published_table
-      rollback:
-        - addForeignKeyConstraint:
-            baseTableName: report_card
-            baseColumnNames: published_table_id
-            referencedTableName: metabase_table
-            referencedColumnNames: id
-            constraintName: fk_report_card_published_table
-            onDelete: SET NULL
-
-  - changeSet:
-      id: v58.2025-12-05T17:41:52
-      author: ranquild
-      comment: Drop idx_report_card_published_table_id
-      changes:
-        - dropIndex:
-            tableName: report_card
-            indexName: idx_report_card_published_table_id
-      rollback:
-        - createIndex:
-            tableName: report_card
-            indexName: idx_report_card_published_table_id
-            columns:
-              - column:
-                  name: published_table_id
-
-  - changeSet:
-      id: v58.2025-12-05T17:41:53
-      author: ranquild
-      comment: Drop report_card.published_table_id
-      changes:
-        - dropColumn:
-            tableName: report_card
-            columnName: published_table_id
-      rollback:
-        - addColumn:
-            tableName: report_card
-            columns:
-              - column:
-                  name: published_table_id
-                  type: int
-                  remarks: The table id that is 'published' by this model
-                  constraints:
-                    nullable: true
-
-
-  - changeSet:
-      id: v58.2025-12-05T17:41:54
-      author: ranquild
-      comment: Rename collection.type 'library-models' to 'library-data'
-      changes:
-        - update:
-            tableName: collection
-            columns:
-              - column:
-                  name: type
-                  value: 'library-data'
-            where: type = 'library-models'
-      rollback:
-        - update:
-            tableName: collection
-            columns:
-              - column:
-                  name: type
-                  value: 'library-models'
-            where: type = 'library-data'
->>>>>>> 72dedf0c
 
 # >>>>>>>>>> DO NOT ADD NEW MIGRATIONS BELOW THIS LINE! ADD THEM ABOVE <<<<<<<<<<
 
