import moment from "moment-timezone"; // eslint-disable-line no-restricted-imports -- deprecated usage
import { t } from "ttag";

import MetabaseSettings from "metabase/lib/settings";
import type { DatetimeUnit } from "metabase-types/api/query";

addAbbreviatedLocale();

// NOTE for developer:
// this file is deprecated, do not modify it unless it is really necessary
// use ./time-dayjs.ts instead

const TIME_FORMAT_24_HOUR = "HH:mm";

const TEXT_UNIT_FORMATS = {
  "day-of-week": (value: string) => {
    const day = moment.parseZone(value, "ddd").startOf("day");
    return day.isValid() ? day : moment.parseZone(value).startOf("day");
  },
};

const NUMERIC_UNIT_FORMATS = {
  // workaround for https://github.com/metabase/metabase/issues/1992
  "minute-of-hour": (value: number) => moment().minute(value).startOf("minute"),
  "hour-of-day": (value: number) => moment().hour(value).startOf("hour"),
  "day-of-week": (value: number) =>
    moment()
      .weekday(value - 1)
      .startOf("day"),
  "day-of-month": (value: number) =>
    moment("2016-01-01") // initial date must be in month with 31 days to format properly
      .date(value)
      .startOf("day"),
  "day-of-year": (value: number) =>
    moment("2016-01-01") // initial date must be in leap year to format properly
      .dayOfYear(value)
      .startOf("day"),
  "week-of-year": (value: number) =>
    moment("2016-01-01") // initial date must be in a year with 53 iso weeks to format properly
      .isoWeek(value) // set the iso week number to not depend on the first day of week
      .startOf("isoWeek"),
  "month-of-year": (value: number) =>
    moment()
      .month(value - 1)
      .startOf("month"),
  "quarter-of-year": (value: number) =>
    moment().quarter(value).startOf("quarter"),
  year: (value: number) => moment().year(value).startOf("year"),
};

// when you define a custom locale, moment automatically makes it the active global locale,
// so we need to return to the user's initial locale.
// also, you can't define a custom locale on a local instance
function addAbbreviatedLocale() {
  const initialLocale = moment.locale();

  moment.locale("en-abbreviated", {
    relativeTime: {
      future: "in %s",
      past: "%s",
      s: t`just now`,
      ss: t`just now`,
      m: "%d m",
      mm: "%d m",
      h: "%d h",
      hh: "%d h",
      d: "%d d",
      dd: "%d d",
      w: "%d wk",
      ww: "%d wks",
      M: "a mth",
      MM: "%d mths",
      y: "%d y",
      yy: "%d y",
    },
  });

  moment.locale(initialLocale);
}

<<<<<<< HEAD
function getTimeStyleFromSettings() {
=======
export function getTimeStyleFromSettings() {
>>>>>>> d786ffbf
  const customFormattingSettings = MetabaseSettings.get("custom-formatting");
  return customFormattingSettings?.["type/Temporal"]?.time_style;
}

export function has24HourModeSetting() {
  const timeStyle = getTimeStyleFromSettings();
  return timeStyle === TIME_FORMAT_24_HOUR;
}

<<<<<<< HEAD
=======
export function parseTime(value: moment.Moment | string) {
  if (moment.isMoment(value)) {
    return value;
  } else if (typeof value === "string") {
    // removing the timezone part if it exists, so we can parse the time correctly
    return moment(value.split(/[+-]/)[0], [
      "HH:mm:ss.SSSZ",
      "HH:mm:ss.SSS",
      "HH:mm:ss",
      "HH:mm:ss",
      "HH:mm",
    ]);
  }

  return moment.utc(value);
}

>>>>>>> d786ffbf
type NUMERIC_UNIT_FORMATS_KEY_TYPE =
  | "minute-of-hour"
  | "hour-of-day"
  | "day-of-week"
  | "day-of-month"
  | "day-of-year"
  | "week-of-year"
  | "month-of-year"
  | "quarter-of-year"
  | "year";

// only attempt to parse the timezone if we're sure we have one (either Z or ±hh:mm or +-hhmm)
// moment normally interprets the DD in YYYY-MM-DD as an offset :-/
/**
 * @deprecated use dayjs version from ./time-dayjs.ts
 */
export function parseTimestamp(
  value: any,
  unit: DatetimeUnit | null = null,
  isLocal = false,
) {
  let m: any;
  if (moment.isMoment(value)) {
    m = value;
  } else if (typeof value === "string" && /(Z|[+-]\d\d:?\d\d)$/.test(value)) {
    m = moment.parseZone(value);
  } else if (unit && unit in TEXT_UNIT_FORMATS && typeof value === "string") {
    m = TEXT_UNIT_FORMATS[unit as "day-of-week"](value);
  } else if (unit && unit in NUMERIC_UNIT_FORMATS && typeof value == "number") {
    m = NUMERIC_UNIT_FORMATS[unit as NUMERIC_UNIT_FORMATS_KEY_TYPE](value);
  } else if (typeof value === "number") {
    m = moment.utc(value, moment.ISO_8601);
  } else {
    m = moment.utc(value);
  }
  return isLocal ? m.local() : m;
}<|MERGE_RESOLUTION|>--- conflicted
+++ resolved
@@ -78,11 +78,7 @@
   moment.locale(initialLocale);
 }
 
-<<<<<<< HEAD
 function getTimeStyleFromSettings() {
-=======
-export function getTimeStyleFromSettings() {
->>>>>>> d786ffbf
   const customFormattingSettings = MetabaseSettings.get("custom-formatting");
   return customFormattingSettings?.["type/Temporal"]?.time_style;
 }
@@ -92,8 +88,6 @@
   return timeStyle === TIME_FORMAT_24_HOUR;
 }
 
-<<<<<<< HEAD
-=======
 export function parseTime(value: moment.Moment | string) {
   if (moment.isMoment(value)) {
     return value;
@@ -111,7 +105,6 @@
   return moment.utc(value);
 }
 
->>>>>>> d786ffbf
 type NUMERIC_UNIT_FORMATS_KEY_TYPE =
   | "minute-of-hour"
   | "hour-of-day"
