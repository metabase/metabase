--- conflicted
+++ resolved
@@ -84,12 +84,7 @@
       H.popover()
         .filter(":contains('Add filter')")
         .within(() => {
-<<<<<<< HEAD
           H.fieldValuesInput().blur();
-          cy.button("Add filter").click();
-=======
-          H.multiAutocompleteInput().blur();
->>>>>>> 6c933f2d
         });
 
       H.popover().button("Add filter").click();
@@ -161,12 +156,7 @@
       H.popover()
         .filter(":contains('Add filter')")
         .within(() => {
-<<<<<<< HEAD
           H.fieldValuesInput().blur();
-          cy.button("Add filter").click();
-=======
-          H.multiAutocompleteInput().blur();
->>>>>>> 6c933f2d
         });
       H.popover().button("Add filter").click();
 
@@ -212,12 +202,7 @@
       H.popover()
         .filter(":contains('Add filter')")
         .within(() => {
-<<<<<<< HEAD
           H.fieldValuesInput().blur();
-          cy.button("Add filter").click();
-=======
-          H.multiAutocompleteInput().blur();
->>>>>>> 6c933f2d
         });
 
       H.popover().button("Add filter").click();
@@ -262,12 +247,7 @@
       H.popover()
         .filter(":contains('Add filter')")
         .within(() => {
-<<<<<<< HEAD
           H.fieldValuesInput().blur();
-          cy.button("Add filter").click();
-=======
-          H.multiAutocompleteInput().blur();
->>>>>>> 6c933f2d
         });
       H.popover().button("Add filter").click();
 
@@ -305,12 +285,7 @@
       H.popover()
         .filter(":contains('Add filter')")
         .within(() => {
-<<<<<<< HEAD
           H.fieldValuesInput().blur();
-          cy.button("Add filter").click();
-=======
-          H.multiAutocompleteInput().blur();
->>>>>>> 6c933f2d
         });
       H.popover().button("Add filter").click();
 
