--- conflicted
+++ resolved
@@ -6,6 +6,7 @@
    [metabase.lib.convert :as lib.convert]
    [metabase.lib.core :as lib]
    [metabase.lib.metadata :as lib.metadata]
+   [metabase.lib.metadata.calculation :as lib.metadata.calculation]
    [metabase.lib.metadata.result-metadata :as result-metadata]
    [metabase.lib.schema :as lib.schema]
    [metabase.lib.test-metadata :as meta]
@@ -209,24 +210,6 @@
 
 (deftest ^:parallel col-info-field-literals-test
   (testing "field literals should get the information from the matching `:source-metadata` if it was supplied"
-<<<<<<< HEAD
-    (let [query {:database (meta/id)
-                 :lib/type :mbql/query
-                 :lib/metadata meta/metadata-provider
-                 :stages   [{:lib/type           :mbql.stage/native
-                             :lib/stage-metadata {:columns [{:lib/type :metadata/column
-                                                             :name          "abc"
-                                                             :display-name  "another Field"
-                                                             :base-type     :type/Integer
-                                                             :semantic-type :type/FK}
-                                                            {:lib/type :metadata/column
-                                                             :name          "sum"
-                                                             :display-name  "sum of User ID"
-                                                             :base-type     :type/Integer
-                                                             :semantic-type :type/FK}]}}
-                            {:lib/type :mbql.stage/mbql
-                             :fields   [[:field {:lib/uuid (str (random-uuid)), :base-type :type/Integer} "sum"]]}]}]
-=======
     (let [query (lib/query
                  meta/metadata-provider
                  {:database (meta/id)
@@ -244,7 +227,6 @@
                                                               :semantic-type :type/FK}]}}
                              {:lib/type :mbql.stage/mbql
                               :fields   [[:field {:lib/uuid (str (random-uuid)), :base-type :type/Integer} "sum"]]}]})]
->>>>>>> 427982c9
       (is (=? {:name          "sum"
                :display-name  "sum of User ID"
                :base-type     :type/Integer
@@ -749,23 +731,6 @@
                           :breakout     [!year.date]})
           metadata-provider (lib.tu/metadata-provider-with-cards-for-queries
                              meta/metadata-provider
-<<<<<<< HEAD
-                             [source-query])]
-      (let [[date-col count-col] (for [col (result-metadata/expected-cols (lib/query meta/metadata-provider source-query))]
-                                   (as-> col col
-                                     (assoc col :source :fields)
-                                     (dissoc col :position :aggregation_index)
-                                     (m/filter-keys simple-keyword? col)))]
-        ;; since the bucketing is happening in the source query rather than at this level, the field ref should
-        ;; return temporal unit `:default` rather than the upstream bucketing unit. You wouldn't want to re-apply
-        ;; the `:year` bucketing if you used this query in another subsequent query, so the field ref doesn't
-        ;; include the unit; however `:unit` is still `:year` so the frontend can use the correct formatting to
-        ;; display values of the column.
-        (is (=? [(assoc date-col  :field-ref [:field "DATE" {:base-type :type/Date}], :unit :year)
-                 (assoc count-col :field-ref [:field "count" {:base-type :type/Integer}])]
-                (result-metadata/expected-cols
-                 (lib/query metadata-provider (lib.metadata/card metadata-provider 1)))))))))
-=======
                              [source-query])
           [date-col count-col] (for [col (result-metadata/returned-columns (lib/query meta/metadata-provider source-query))]
                                  (as-> col col
@@ -1101,5 +1066,4 @@
                     (as-> query (lib/remove-field query -1 (first (lib/fieldable-columns query -1)))))]
       (is (=? [{:name "CREATED_AT_2", :display-name "Created At: Month", :field-ref [:field "CREATED_AT_2" {}]}
                {:name "count", :display-name "Count", :field-ref [:field "count" {}]}]
-              (result-metadata/returned-columns query))))))
->>>>>>> 427982c9
+              (result-metadata/returned-columns query))))))