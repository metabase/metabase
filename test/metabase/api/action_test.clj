(ns ^:mb/driver-tests metabase.api.action-test
  (:require
   [clojure.set :as set]
   [clojure.test :refer :all]
   [metabase.analytics.snowplow-test :as snowplow-test]
   [metabase.api.action :as api.action]
   [metabase.models.collection :as collection]
   [metabase.test :as mt]
   [metabase.test.fixtures :as fixtures]
   [metabase.util :as u]
   [metabase.util.json :as json]
   [metabase.util.malli.schema :as ms]
   [toucan2.core :as t2]))

(set! *warn-on-reflection* true)

(use-fixtures
  :once
  (fixtures/initialize :db :web-server))

(comment api.action/keep-me)

(def ^:private DefaultUser
  [:map {:closed true}
   [:id           ms/PositiveInt]
   [:email        ms/NonBlankString]
   [:first_name   ms/NonBlankString]
   [:last_name    ms/NonBlankString]
   [:common_name  ms/NonBlankString]
   [:last_login   :any]
   [:date_joined  :any]
   [:is_qbnewb    :boolean]
   [:is_superuser :boolean]])

(def ^:private ExpectedGetQueryActionAPIResponse
  "Expected schema for a query action as it should appear in the response for an API request to one of the GET endpoints."
  [:map
   [:id                     ms/PositiveInt]
   [:type                   [:= "query"]]
   [:model_id               ms/PositiveInt]
   [:database_id            ms/PositiveInt]
   [:dataset_query          [:map
                             [:database ms/PositiveInt]
                             [:type     [:= "native"]]
                             [:native   [:map
                                         [:query :string]]]]]
   [:parameters             :any]
   [:parameter_mappings     :any]
   [:visualization_settings :map]
   [:public_uuid            [:maybe ms/UUIDString]]
   [:made_public_by_id      [:maybe ms/PositiveInt]]
   [:creator_id             ms/PositiveInt]
   [:creator                DefaultUser]])

(defn all-actions-default
  [card-id]
  [{:name            "Get example"
    :description     "A dummy HTTP action"
    :type            "http"
    :model_id        card-id
    :template        {:method "GET"
                      :url    "https://example.com/{{x}}"}
    :parameters      [{:id "x" :type "text"}]
    :response_handle ".body"
    :error_handle    ".status >= 400"}
   {:name          "Query example"
    :description   "A simple update query action"
    :type          "query"
    :model_id      card-id
    :dataset_query (update (mt/native-query {:query "update users set name = 'foo' where id = {{x}}"})
                           :type name)
    :database_id   (t2/select-one-fn :database_id :model/Card :id card-id)
    :parameters    [{:id "x" :type "type/biginteger"}]}
   {:name       "Implicit example"
    :type       "implicit"
    :model_id   card-id
    :kind       "row/create"
    :parameters [{:id "nonexistent" :special "shouldbeignored"} {:id "id" :special "hello"}]}])

(deftest list-actions-test
  (mt/with-actions-enabled
    (mt/with-non-admin-groups-no-root-collection-perms
      (mt/with-actions-test-data-tables #{"users"}
        (mt/with-actions [{card-id :id} {:type :model :dataset_query (mt/mbql-query users)}
                          action-1 {:name              "Get example"
                                    :type              :http
                                    :model_id          card-id
                                    :template          {:method "GET"
                                                        :url "https://example.com/{{x}}"}
                                    :parameters        [{:id "x" :type "text"}]
                                    :public_uuid       (str (random-uuid))
                                    :made_public_by_id (mt/user->id :crowberto)
                                    :response_handle   ".body"
                                    :error_handle      ".status >= 400"}
                          action-2 {:name                   "Query example"
                                    :type                   :query
                                    :model_id               card-id
                                    :dataset_query          (update (mt/native-query {:query "update venues set name = 'foo' where id = {{x}}"})
                                                                    :type name)
                                    :database_id            (mt/id)
                                    :parameters             [{:id "x" :type "number"}]
                                    :visualization_settings {:position "top"}}
                          action-3 {:name       "Implicit example"
                                    :type       :implicit
                                    :model_id   card-id
                                    :kind       "row/create"
                                    :parameters [{:id "x" :type "number"}]}
                          archived {:name                   "Archived example"
                                    :type                   :query
                                    :model_id               card-id
                                    :dataset_query          (update (mt/native-query {:query "update venues set name = 'foo' where id = {{x}}"})
                                                                    :type name)
                                    :database_id            (mt/id)
                                    :parameters             [{:id "x" :type "number"}]
                                    :visualization_settings {:position "top"}
                                    :archived               true}]
          (let [response (mt/user-http-request :crowberto :get 200 (str "action?model-id=" card-id))]
            (is (= (map :action-id [action-1 action-2 action-3])
                   (map :id response)))
            (doseq [action response
                    :when (= (:type action) "query")]
              (testing "Should return a query action deserialized (#23201)"
                (is (malli= ExpectedGetQueryActionAPIResponse
                            action)))))
          (testing "Should not be allowed to list actions without permission on the model"
            (is (= "You don't have permissions to do that."
                   (mt/user-http-request :rasta :get 403 (str "action?model-id=" card-id)))
                "Should not be able to list actions without read permission on the model"))
          (testing "Can list all actions"
            (let [response (mt/user-http-request :crowberto :get 200 "action")
                  action-ids (into #{} (map :id) response)]
              (is (set/subset? (into #{} (map :action-id) [action-1 action-2 action-3])
                               action-ids))
              (doseq [action response
                      :when (= (:type action) "query")]
                (testing "Should return a query action deserialized (#23201)"
                  (is (malli= ExpectedGetQueryActionAPIResponse
                              action))))
              (testing "Does not have archived actions"
                (is (not (contains? action-ids (:id archived)))))
              (testing "Does not return actions on models without permissions"
                (let [rasta-list (mt/user-http-request :rasta :get 200 "action")]
                  (is (empty? (set/intersection (into #{} (map :action-id) [action-1 action-2 action-3])
                                                (into #{} (map :id) rasta-list)))))))))))))

(deftest get-action-test
  (testing "GET /api/action/:id"
    (mt/with-actions-enabled
      (mt/with-non-admin-groups-no-root-collection-perms
        (mt/with-actions [{:keys [action-id]} {}]
          (let [action (mt/user-http-request :crowberto :get 200 (format "action/%d" action-id))]
            (testing "Should return a query action deserialized (#23201)"
              (is (malli= ExpectedGetQueryActionAPIResponse
                          action))))
          (testing "Should not be allowed to get the action without permission on the model"
            (is (= "You don't have permissions to do that."
                   (mt/user-http-request :rasta :get 403 (format "action/%d" action-id))))))))))

(deftest action-model-db-disagree-test
  (let [cross-db-action (fn cross-db-action [model-id other-db-id]
                          {:type :query
                           :model_id model-id       ;; model against one-db
                           :database_id other-db-id ;; action against test-data
                           :name "cross db action"
                           :dataset_query
                           {:native
                            {:query "update people
                                       set source = {{source}}
                                     where id = {{id}}",
                             :template-tags {:source {:id "source",
                                                      :name "source",
                                                      :display-name "Source",
                                                      :type "text"},
                                             :id {:id "id",
                                                  :name "id",
                                                  :display-name "Id",
                                                  :type "number"}}},
                            :database other-db-id
                            :type "native"}
                           :parameters [{:id "id"
                                         :slug "id"
                                         :type :number
                                         :target [:variable
                                                  [:template-tag "id"]]}
                                        {:id "source"
                                         :slug "source"
                                         :type :text
                                         :required false
                                         :target [:variable
                                                  [:template-tag "source"]]}]})]
    (testing "when action's database and model's database disagree"
      (testing "Both dbs are checked for actions enabled at creation"
        (mt/dataset time-test-data
          (let [test-data-id (mt/id)]
            (mt/dataset test-data
              (mt/with-actions-enabled
                (is (not= (mt/id) test-data-id))
                (mt/with-temp [:model/Card model {:type :model
                                                  :dataset_query
                                                  (mt/native-query
                                                    {:query "select * from checkins limit 1"})}]
                  (let [action (cross-db-action (:id model) test-data-id)
                        response (mt/user-http-request :rasta :post 400 "action"
                                                       action)]
                    (testing "Checks both databases for actions enabled"
                      (is (partial= {:message "Actions are not enabled."
                                     :data {:database-id test-data-id}}
                                    response))))))))))
      (testing "When executing, both dbs are checked for enabled"
        (mt/dataset time-test-data
          (let [test-data-id (mt/id)]
            (mt/with-actions-test-data-and-actions-enabled
              (mt/with-actions [{model-id :id} {:type :model
                                                :dataset_query (mt/mbql-query categories)}
                                {action-on-other-id :action-id} (cross-db-action model-id
                                                                                 test-data-id)]
                (is (partial= {:message "Actions are not enabled."
                               :data {:database-id test-data-id}}
                              (mt/user-http-request :crowberto
                                                    :post 400
                                                    (format "action/%s/execute" action-on-other-id)
                                                    ;; Twitter is the current value so effectively a no-op
                                                    {:parameters {:id 1 :source "Twitter"}})))))))))))

(deftest unified-action-create-test
  (mt/test-helpers-set-global-values!
    (mt/with-actions-enabled
      (mt/with-non-admin-groups-no-root-collection-perms
        (mt/with-actions-test-data-tables #{"users" "categories"}
          (mt/with-actions [{card-id :id} {:type :model :dataset_query (mt/mbql-query users)}
                            {exiting-implicit-action-id :action-id} {:type :implicit :kind "row/update"}]
            (doseq [initial-action (all-actions-default card-id)]
              (let [update-fn      (fn [m]
                                     (cond-> (assoc m :name "New name")
                                       (= (:type initial-action) "implicit")
                                       (assoc :kind "row/update" :description "A new description")

                                       (= (:type initial-action) "query")
                                       (assoc :dataset_query (update (mt/native-query {:query "update users set name = 'bar' where id = {{x}}"})
                                                                     :type name))

                                       (= (:type initial-action) "http")
                                       (-> (assoc :response_handle ".body.result"  :description nil))))
                    expected-fn    (fn [m]
                                     (cond-> m
                                       (= (:type initial-action) "implicit")
                                       (assoc :database_id (mt/id)
                                              :parameters (if (= "row/create" (:kind initial-action))
                                                            []
                                                            [{:id "id" :type "type/BigInteger" :special "hello"}]))))
                    updated-action (update-fn initial-action)]
                (testing "Create fails with"
                  (testing "no permission"
                    (is (= "You don't have permissions to do that."
                           (mt/user-http-request :rasta :post 403 "action" initial-action))))
                  (testing "actions disabled"
                    (mt/with-actions-disabled
                      (is (= "Actions are not enabled."
                             (:cause
                              (mt/user-http-request :crowberto :post 400 "action" initial-action))))))
                  (testing "a plain card instead of a model"
<<<<<<< HEAD
                    (mt/with-temp [Card {plain-card-id :id} {:dataset_query (mt/mbql-query users)}]
=======
                    (t2.with-temp/with-temp [:model/Card {plain-card-id :id} {:dataset_query (mt/mbql-query users)}]
>>>>>>> 8d23fd74
                      (is (= "Actions must be made with models, not cards."
                             (mt/user-http-request :crowberto :post 400 "action" (assoc initial-action :model_id plain-card-id)))))))
                (let [created-action (mt/user-http-request :crowberto :post 200 "action" initial-action)
                      action-path    (str "action/" (:id created-action))]
                  (testing "Create"
                    (testing "works with acceptable params"
                      (is (partial= (expected-fn initial-action) created-action))))
                  (testing "Update"
                    (is (partial= (expected-fn updated-action)
                                  (mt/user-http-request :crowberto :put 200 action-path (update-fn {}))))
                    (testing "Update fails with"
                      (testing "no permission"
                        (is (= "You don't have permissions to do that."
                               (mt/user-http-request :rasta :put 403 action-path (update-fn {})))))
                      (testing "actions disabled"
                        (mt/with-actions-disabled
                          (is (= "Actions are not enabled."
                                 (:cause
                                  (mt/user-http-request :crowberto :put 400 action-path (update-fn {}))))))))
                    (testing "Get"
                      (is (partial= (expected-fn updated-action)
                                    (mt/user-http-request :crowberto :get 200 action-path)))
                      (testing "Should not be possible without permission"
                        (is (= "You don't have permissions to do that."
                               (mt/user-http-request :rasta :get 403 action-path))))
                      (testing "Should still work if actions are disabled"
                        (mt/with-actions-disabled
                          (is (partial= (expected-fn updated-action)
                                        (mt/user-http-request :crowberto :get 200 action-path))))))
                    (testing "Get All"
                      (is (partial= [{:id exiting-implicit-action-id, :type "implicit", :kind "row/update"}
                                     (expected-fn updated-action)]
                                    (mt/user-http-request :crowberto :get 200 (str "action?model-id=" card-id))))
                      (testing "Should not be possible without permission"
                        (is (= "You don't have permissions to do that."
                               (mt/user-http-request :rasta :get 403 (str "action?model-id=" card-id)))))
                      (testing "Should still work if actions are disabled"
                        (mt/with-actions-disabled
                          (is (partial= [{:id exiting-implicit-action-id, :type "implicit", :kind "row/update"}
                                         (expected-fn updated-action)]
                                        (mt/user-http-request :crowberto :get 200 (str "action?model-id=" card-id))))))))
                  (testing "Delete"
                    (testing "Should not be possible without permission"
                      (is (= "You don't have permissions to do that."
                             (mt/user-http-request :rasta :delete 403 action-path))))
                    (is (nil? (mt/user-http-request :crowberto :delete 204 action-path)))
                    (is (= "Not found." (mt/user-http-request :crowberto :get 404 action-path)))))))))))))

(deftest implicit-actions-on-non-raw-model-test
  (testing "Implicit actions are not supported on models that have clauses (aggregation, sort, breakout, ...)"
    (mt/with-actions-enabled
<<<<<<< HEAD
      (mt/with-temp [Card {model-id :id} {:dataset_query (mt/mbql-query users {:aggregation [[:count]]})
                                          :type          :model}]
=======
      (t2.with-temp/with-temp [:model/Card {model-id :id} {:dataset_query (mt/mbql-query users {:aggregation [[:count]]})
                                                           :type          :model}]
>>>>>>> 8d23fd74
        (is (= "Implicit actions are not supported for models with clauses."
               (mt/user-http-request :crowberto :post 400 "action"
                                     {:name       "Implicit example"
                                      :type       "implicit"
                                      :model_id   model-id
                                      :kind       "row/create"
                                      :parameters [{:id "nonexistent" :special "shouldbeignored"} {:id "id" :special "hello"}]})))))))

(deftest snowplow-test
  (snowplow-test/with-fake-snowplow-collector
    (mt/with-actions-enabled
      (testing "Should send a snowplow event when"
<<<<<<< HEAD
        (mt/with-temp
          [Card {card-id :id} {:type :model :dataset_query (mt/mbql-query users)}]
=======
        (t2.with-temp/with-temp
          [:model/Card {card-id :id} {:type :model :dataset_query (mt/mbql-query users)}]
>>>>>>> 8d23fd74
          (doseq [{:keys [type parameters] :as action} (all-actions-default card-id)]
            (let [new-action (mt/user-http-request :crowberto :post 200 "action" action)]
              (testing (format "adding an action of type %s" type)
                (is (=? {:user-id (str (mt/user->id :crowberto))
                         :data    {"action_id"      (:id new-action)
                                   "event"          "action_created"
                                   "num_parameters" (count parameters)
                                   "type"           type}}
                        (last (snowplow-test/pop-event-data-and-user-id!)))))

              (testing (format "update an action of type %s" type)
                (let [updated-action (mt/user-http-request :crowberto :put 200 (str "action/" (:id new-action)) {:name "new name"})]
                  (is (=? {:user-id (str (mt/user->id :crowberto))
                           :data    {"action_id"      (:id updated-action)
                                     "event"          "action_updated"
                                     "type"           type}}
                          (last (snowplow-test/pop-event-data-and-user-id!))))))

              (testing (format "delete an action of type %s" type)
                (mt/user-http-request :crowberto :delete 204 (str "action/" (:id new-action)))
                (is (=? {:user-id (str (mt/user->id :crowberto))
                         :data    {"action_id"      (:id new-action)
                                   "event"          "action_deleted"
                                   "type"           type}}
                        (last (snowplow-test/pop-event-data-and-user-id!))))))))))))

(deftest action-parameters-test
  (mt/with-actions-enabled
    (mt/with-temp [:model/Card {card-id :id} {:type :model}]
      (mt/with-model-cleanup [:model/Action]
        (let [initial-action {:name "Get example"
                              :type "http"
                              :model_id card-id
                              :template {:method "GET"
                                         :url "https://example.com/{{x}}"
                                         :parameters [{:id "x" :type "text"}]}
                              :response_handle ".body"
                              :error_handle ".status >= 400"}
              created-action (mt/user-http-request :crowberto :post 200 "action" initial-action)
              action-id      (u/the-id created-action)
              action-path    (str "action/" action-id)]
          (testing "Archiving"
            (mt/user-http-request :crowberto :put 200 action-path {:archived true})
            (is (true? (t2/select-one-fn :archived :model/Action :id action-id)))
            (mt/user-http-request :crowberto :put 200 action-path {:archived false})
            (is (false? (t2/select-one-fn :archived :model/Action :id action-id))))
          (testing "Validate POST"
            (testing "Required fields"
              (is (partial= {:errors {:name "string"},
                             :specific-errors {:name ["should be a string, received: nil"]}}
                            (mt/user-http-request :crowberto :post 400 "action" {:type "http"})))
              (is (partial= {:errors {:model_id "value must be an integer greater than zero."}
                             :specific-errors {:model_id ["value must be an integer greater than zero., received: nil"]}}
                            (mt/user-http-request :crowberto :post 400 "action" {:type "http" :name "test"}))))
            (testing "Handles need to be valid jq"
              (is (partial= {:errors {:response_handle "nullable string, and must be a valid json-query, something like '.item.title'"}
                             :specific-errors {:response_handle ["must be a valid json-query, something like '.item.title', received: \"body\""]}}
                            (mt/user-http-request :crowberto :post 400 "action" (assoc initial-action :response_handle "body"))))
              (is (partial= {:errors {:error_handle "nullable string, and must be a valid json-query, something like '.item.title'"}
                             :specific-errors {:error_handle ["must be a valid json-query, something like '.item.title', received: \"x\""]}}
                            (mt/user-http-request :crowberto :post 400 "action" (assoc initial-action :error_handle "x"))))))
          (testing "Validate PUT"
            (testing "Template needs method and url"
              (is (partial= {:errors {:action "map where {:archived (optional) -> <nullable boolean>, :database_id (optional) -> <nullable value must be an integer greater than zero.>, :dataset_query (optional) -> <nullable map>, :description (optional) -> <nullable string>, :error_handle (optional) -> <nullable string, and must be a valid json-query, something like '.item.title'>, :kind (optional) -> <nullable Unsupported implicit action kind>, :model_id (optional) -> <nullable value must be an integer greater than zero.>, :name (optional) -> <nullable string>, :parameter_mappings (optional) -> <nullable map>, :parameters (optional) -> <nullable sequence of map>, :response_handle (optional) -> <nullable string, and must be a valid json-query, something like '.item.title'>, :template (optional) -> <nullable map where {:method -> <enum of GET, POST, PUT, DELETE, PATCH>, :url -> <string with length >= 1>, :body (optional) -> <nullable string>, :headers (optional) -> <nullable string>, :parameters (optional) -> <nullable sequence of map>, :parameter_mappings (optional) -> <nullable map>} with no other keys>, :type (optional) -> <nullable Unsupported action type>, :visualization_settings (optional) -> <nullable map>}"},
                             :specific-errors {:action {:template {:method ["missing required key, received: nil"] :url ["missing required key, received: nil"]}}}}
                            (mt/user-http-request :crowberto :put 400 action-path {:type "http" :template {}}))))
            (testing "Handles need to be valid jq"
              (is (partial= {:errors {:action "map where {:archived (optional) -> <nullable boolean>, :database_id (optional) -> <nullable value must be an integer greater than zero.>, :dataset_query (optional) -> <nullable map>, :description (optional) -> <nullable string>, :error_handle (optional) -> <nullable string, and must be a valid json-query, something like '.item.title'>, :kind (optional) -> <nullable Unsupported implicit action kind>, :model_id (optional) -> <nullable value must be an integer greater than zero.>, :name (optional) -> <nullable string>, :parameter_mappings (optional) -> <nullable map>, :parameters (optional) -> <nullable sequence of map>, :response_handle (optional) -> <nullable string, and must be a valid json-query, something like '.item.title'>, :template (optional) -> <nullable map where {:method -> <enum of GET, POST, PUT, DELETE, PATCH>, :url -> <string with length >= 1>, :body (optional) -> <nullable string>, :headers (optional) -> <nullable string>, :parameters (optional) -> <nullable sequence of map>, :parameter_mappings (optional) -> <nullable map>} with no other keys>, :type (optional) -> <nullable Unsupported action type>, :visualization_settings (optional) -> <nullable map>}"},
                             :specific-errors {:action {:response_handle ["must be a valid json-query, something like '.item.title', received: \"body\""]}}}
                            (mt/user-http-request :crowberto :put 400 action-path (assoc initial-action :response_handle "body"))))
              (is (partial= {:errors {:action "map where {:archived (optional) -> <nullable boolean>, :database_id (optional) -> <nullable value must be an integer greater than zero.>, :dataset_query (optional) -> <nullable map>, :description (optional) -> <nullable string>, :error_handle (optional) -> <nullable string, and must be a valid json-query, something like '.item.title'>, :kind (optional) -> <nullable Unsupported implicit action kind>, :model_id (optional) -> <nullable value must be an integer greater than zero.>, :name (optional) -> <nullable string>, :parameter_mappings (optional) -> <nullable map>, :parameters (optional) -> <nullable sequence of map>, :response_handle (optional) -> <nullable string, and must be a valid json-query, something like '.item.title'>, :template (optional) -> <nullable map where {:method -> <enum of GET, POST, PUT, DELETE, PATCH>, :url -> <string with length >= 1>, :body (optional) -> <nullable string>, :headers (optional) -> <nullable string>, :parameters (optional) -> <nullable sequence of map>, :parameter_mappings (optional) -> <nullable map>} with no other keys>, :type (optional) -> <nullable Unsupported action type>, :visualization_settings (optional) -> <nullable map>}"},
                             :specific-errors {:action {:error_handle ["must be a valid json-query, something like '.item.title', received: \"x\""]}}}
                            (mt/user-http-request :crowberto :put 400 action-path (assoc initial-action :error_handle "x")))))))))))

;;; +----------------------------------------------------------------------------------------------------------------+
;;; |                                            PUBLIC SHARING ENDPOINTS                                            |
;;; +----------------------------------------------------------------------------------------------------------------+

(def ^:private unshared-action-opts
  {:public_uuid       nil
   :made_public_by_id nil})

(defn- shared-action-opts []
  {:public_uuid       (str (random-uuid))
   :made_public_by_id (mt/user->id :crowberto)})

(deftest fetch-public-actions-test
  (testing "GET /api/action/public"
    (mt/with-temporary-setting-values [enable-public-sharing true]
      (let [action-opts (assoc (shared-action-opts) :name "Test action")]
        (mt/with-actions [{:keys [action-id model-id]} action-opts]
          (testing "Test that it requires superuser"
            (is (= "You don't have permissions to do that."
                   (mt/user-http-request :rasta :get 403 "action/public"))))
          (testing "Test that superusers can fetch a list of publicly-accessible actions"
            (is (= [{:name "Test action" :id action-id :public_uuid (:public_uuid action-opts) :model_id model-id}]
                   (filter #(= (:id %) action-id) (mt/user-http-request :crowberto :get 200 "action/public"))))))
        (testing "We cannot fetch an archived action"
          (mt/with-actions [{} (assoc action-opts :archived true)]
            (is (= []
                   (mt/user-http-request :crowberto :get 200 "action/public")))))))))

(deftest share-action-test
  (testing "POST /api/action/:id/public_link"
    (mt/with-temporary-setting-values [enable-public-sharing true]
      (mt/with-actions-enabled
        (mt/with-non-admin-groups-no-root-collection-perms
          (testing "We can share an action"
            (mt/with-actions [{:keys [action-id]} unshared-action-opts]
              (let [uuid (:uuid (mt/user-http-request :crowberto :post 200
                                                      (format "action/%d/public_link" action-id)))]
                (is (t2/exists? :model/Action :id action-id, :public_uuid uuid))
                (testing "Test that if an Action has already been shared we reuse the existing UUID"
                  (is (= uuid
                         (:uuid (mt/user-http-request :crowberto :post 200
                                                      (format "action/%d/public_link" action-id)))))))))

          (testing "We cannot share an archived action"
            (mt/with-actions [{:keys [action-id]} (assoc unshared-action-opts :archived true)]
              (is (= "Not found."
                     (mt/user-http-request :crowberto :post 404
                                           (format "action/%d/public_link" action-id))))))
          (mt/with-actions [{:keys [action-id]} {}]
            (testing "We *cannot* share a Action if the setting is disabled"
              (mt/with-temporary-setting-values [enable-public-sharing false]
                (is (= "Public sharing is not enabled."
                       (mt/user-http-request :crowberto :post 400 (format "action/%d/public_link" action-id))))))

            (testing "We *cannot* share an action if actions are disabled"
              (mt/with-actions-disabled
                (is (= "Actions are not enabled."
                       (:cause
                        (mt/user-http-request :crowberto :post 400 (format "action/%d/public_link" action-id)))))))

            (testing "We get a 404 if the Action doesn't exist"
              (is (= "Not found."
                     (mt/user-http-request :crowberto :post 404 (format "action/%d/public_link" Integer/MAX_VALUE)))))))

        (testing "We *cannot* share an action if we aren't admins"
          (mt/with-actions [{:keys [action-id]} unshared-action-opts]
            (is (= "You don't have permissions to do that."
                   (mt/user-http-request :rasta :post 403 (format "action/%d/public_link" action-id))))))))))

(deftest disable-sharing-action-test
  (testing "DELETE /api/action/:id/public_link"
    (mt/with-temporary-setting-values [enable-public-sharing true]
      (mt/with-actions-enabled
        (let [action-opts (shared-action-opts)]
          (mt/with-actions [{:keys [action-id]} action-opts]
            (testing "We *cannot* unshare an action if actions are disabled"
              (mt/with-actions-disabled
                (is (= "Actions are not enabled."
                       (:cause
                        (mt/user-http-request :crowberto :delete 400 (format "action/%d/public_link" action-id)))))))
            (testing "Test that we can unshare an action"
              (mt/user-http-request :crowberto :delete 204 (format "action/%d/public_link" action-id))
              (is (= false
                     (t2/exists? :model/Action :id action-id, :public_uuid (:public_uuid action-opts)))))))

        (testing "Test that we cannot unshare an action if it's archived"
          (let [action-opts (merge {:archived true} (shared-action-opts))]
            (mt/with-actions [{:keys [action-id]} action-opts]
              (is (= "Not found."
                     (mt/user-http-request :crowberto :delete 404 (format "action/%d/public_link" action-id)))))))

        (testing "Test that we *cannot* unshare a action if we are not admins"
          (let [action-opts (shared-action-opts)]
            (mt/with-actions [{:keys [action-id]} action-opts]
              (is (= "You don't have permissions to do that."
                     (mt/user-http-request :rasta :delete 403 (format "action/%d/public_link" action-id)))))))

        (testing "Test that we get a 404 if Action isn't shared"
          (mt/with-actions [{:keys [action-id]} unshared-action-opts]
            (is (= "Not found."
                   (mt/user-http-request :crowberto :delete 404 (format "action/%d/public_link" action-id))))))

        (testing "Test that we get a 404 if Action doesn't exist"
          (is (= "Not found."
                 (mt/user-http-request :crowberto :delete 404 (format "action/%d/public_link" Integer/MAX_VALUE)))))))))

(deftest execute-action-test
  (mt/with-actions-test-data-and-actions-enabled
    (mt/with-actions [{:keys [action-id]} unshared-action-opts]
      (testing "Action execution"
        (snowplow-test/with-fake-snowplow-collector
          (is (=? {:rows-affected 1}
                  (mt/user-http-request :crowberto
                                        :post 200
                                        (format "action/%s/execute" action-id)
                                        {:parameters {:id 1 :name "European"}})))
          (testing "send a snowplow event"
            (is (= {:data {"action_id" action-id
                           "event"     "action_executed"
                           "source"    "model_detail"
                           "type"      "query"}
                    :user-id (str (mt/user->id :crowberto))}
                   (last (snowplow-test/pop-event-data-and-user-id!))))))))))

(deftest execute-action-test-2
  (mt/with-actions-test-data-and-actions-enabled
    (mt/with-actions [{:keys [action-id]} (assoc unshared-action-opts :archived true)]
      (testing "Check that we get a 404 if the action is archived"
        (is (= "Not found."
               (mt/user-http-request :crowberto
                                     :post 404
                                     (format "action/%s/execute" action-id)
                                     {:parameters {:id 1 :name "European"}})))))))

(deftest execute-action-test-3
  (mt/with-actions-test-data-and-actions-enabled
    (mt/with-actions [{:keys [action-id]} unshared-action-opts]
      (let [nonexistent-id (inc (t2/select-one-pk :model/Action {:order-by [[:id :desc]]}))]
        (testing "Check that we get a 404 if the action doesn't exist"
          (is (= "Not found."
                 (mt/user-http-request :crowberto
                                       :post 404
                                       (format "action/%s/execute" nonexistent-id)
                                       {:parameters {:id 1 :name "European"}})))))
      (testing "Check that we get a 400 if actions are disabled for the database."
        (mt/with-temp-vals-in-db :model/Database (mt/id) {:settings {:database-enable-actions false}}
          (is (= "Actions are not enabled."
                 (:cause
                  (mt/user-http-request :crowberto
                                        :post 400
                                        (format "action/%s/execute" action-id)
                                        {:parameters {:id 1 :name "European"}})))))))))

(deftest parameter-ignore-test
  (mt/with-actions-test-data-tables #{"users"}
    (mt/with-actions-test-data-and-actions-enabled
      (mt/with-actions [_ {:type :model :dataset_query (mt/mbql-query users)}
                        {action-id :action-id} {:type :implicit :kind "row/update"}]
        (testing "It strips out nil values"
          (let [run-action! #(mt/user-http-request :crowberto
                                                   :post 200
                                                   (format "action/%s/execute" action-id)
                                                   {:parameters {:id 1 :name % :last_login nil}})]
            (run-action! "Darth Vader")
            (let [[new-name last-login] (first (mt/rows (mt/run-mbql-query users {:breakout [$name $last_login] :filter [:= $id 1]})))]
              (is (= "Darth Vader" new-name))
              (is (some? last-login)))))))))

(deftest parameter-default-test
  (mt/with-actions-test-data-tables #{"users"}
    (mt/with-actions-test-data-and-actions-enabled
      (mt/with-actions-enabled
        (mt/with-actions [_ {:type :model :dataset_query (mt/mbql-query users)}
                          {action-id :action-id} {:type :implicit :kind "row/update"
                                                  :visualization_settings {:fields {"last_login" {:id           "last_login"
                                                                                                  :defaultValue "2023-04-01T00:00:00Z"}}}}]
          (testing "Missing parameters should be filled in with default values"
            (let [run-action! #(mt/user-http-request :crowberto
                                                     :post 200
                                                     (format "action/%s/execute" action-id)
                                                     {:parameters (merge {:id 1} %)})]
              (run-action! {:name "Darth Vader"})
              (let [[new-name last-login] (first (mt/rows (mt/run-mbql-query users {:breakout [$name $last_login] :filter [:= $id 1]})))]
                (is (= "Darth Vader" new-name))
                (is (= "2023-04-01T00:00:00Z" last-login)))))
          (testing "{<param-id>: null} means a parameter is missing, and should not be replaced with a default value"
            (let [run-action! #(mt/user-http-request :crowberto
                                                     :post 200
                                                     (format "action/%s/execute" action-id)
                                                     {:parameters (merge {:id 1} %)})]
              (run-action! {:name "Darth Vader" :last_login nil})
              (let [[new-name last-login] (first (mt/rows (mt/run-mbql-query users {:breakout [$name $last_login] :filter [:= $id 1]})))]
                (is (= "Darth Vader" new-name))
                (is (= "2023-04-01T00:00:00Z" last-login))))))))))

(deftest hidden-parameter-test
  (mt/with-actions-test-data-tables #{"users"}
    (mt/with-actions-enabled
      (mt/with-actions [_ {:type :model :dataset_query (mt/mbql-query users)}
                        {:keys [action-id]} {:type :implicit :kind "row/update"
                                             :visualization_settings {:fields {"name" {:id     "name"
                                                                                       :hidden true}}}}]
        (testing "Hidden parameter should fail gracefully"
          (testing "GET /api/action/:id/execute"
            (is (partial= {:message "No destination parameter found for #{\"name\"}. Found: #{\"last_login\" \"id\"}"}
                          (mt/user-http-request :crowberto :post 400 (format "action/%s/execute" action-id)
                                                {:parameters {:name "Darth Vader"}})))))))))

(deftest fetch-implicit-action-default-values-test
  (mt/test-drivers (mt/normal-drivers-with-feature :actions)
    (mt/with-actions-enabled
      (mt/with-actions [_                             {:type :model :dataset_query (mt/mbql-query venues {:fields [$id $name]})
                                                       :collection_id (:id (collection/user->personal-collection (mt/user->id :crowberto)))}
                        {create-action-id :action-id} {:type :implicit :kind "row/create"}
                        {update-action-id :action-id} {:type :implicit :kind "row/update"}
                        {delete-action-id :action-id} {:type :implicit :kind "row/delete"}
                        {http-action-id :action-id}   {:type :http}
                        {query-action-id :action-id}  {:type :query}]
        (testing "403 if user does not have permission to view the action"
          (is (= "You don't have permissions to do that."
                 (mt/user-http-request :rasta :get 403 (format "action/%d/execute" update-action-id) :parameters (json/encode {:id 1})))))

        (testing "404 if id does not exist"
          (is (= "Not found."
                 (mt/user-http-request :rasta :get 404 (format "action/%d/execute" Integer/MAX_VALUE) :parameters (json/encode {:id 1})))))

        (testing "returns empty map for actions that are not implicit"
          (is (= {}
                 (mt/user-http-request :crowberto :get 200 (format "action/%d/execute" http-action-id) :parameters (json/encode {:id 1}))))

          (is (= {}
                 (mt/user-http-request :crowberto :get 200 (format "action/%d/execute" query-action-id) :parameters (json/encode {:id 1})))))

        (testing "Can't fetch for create action"
          (is (= "Values can only be fetched for actions that require a Primary Key."
                 (mt/user-http-request :crowberto :get 400 (format "action/%d/execute" create-action-id) :parameters (json/encode {:id 1})))))

        (testing "fetch for update action return name and id"
          (is (= {:id 1 :name "Red Medicine"}
                 (mt/user-http-request :crowberto :get 200 (format "action/%d/execute" update-action-id) :parameters (json/encode {:id 1})))))

        (testing "fetch for delete action returns the id only"
          (is (= {:id 1}
                 (mt/user-http-request :crowberto :get 200 (format "action/%d/execute" delete-action-id) :parameters (json/encode {:id 1})))))

        (mt/with-actions-disabled
          (testing "error if actions is disabled"
            (is (= "Actions are not enabled."
                   (:message (mt/user-http-request :crowberto :get 400 (format "action/%d/execute" delete-action-id) :parameters (json/encode {:id 1})))))))))))

;; This is just to test the flow, a comprehensive tests for error type ares in
;; [[metabase.driver.sql-jdbc.actions-test/action-error-handling-test]]
(deftest action-error-handling-test
  (mt/test-drivers (mt/normal-drivers-with-feature :actions)
    (mt/with-actions-enabled
      (mt/with-current-user (mt/user->id :crowberto)
        (mt/with-actions [{_card-id :id}           {:dataset_query (mt/mbql-query checkins) :type :model}
                          {update-action :action-id} {:type :implicit
                                                      :kind "row/update"}]
          (testing "an error in SQL will be caught and parsed to a readable erorr message"

            (is (= {:message "Unable to update the record."
                    :errors {:user_id "This User_id does not exist."}}
                   (mt/user-http-request :rasta :post 400 (format "action/%d/execute" update-action)
                                         {:parameters {"id" 1 "user_id" 99999}})))))))))<|MERGE_RESOLUTION|>--- conflicted
+++ resolved
@@ -10,7 +10,8 @@
    [metabase.util :as u]
    [metabase.util.json :as json]
    [metabase.util.malli.schema :as ms]
-   [toucan2.core :as t2]))
+   [toucan2.core :as t2]
+   [toucan2.tools.with-temp :as t2.with-temp]))
 
 (set! *warn-on-reflection* true)
 
@@ -259,11 +260,7 @@
                              (:cause
                               (mt/user-http-request :crowberto :post 400 "action" initial-action))))))
                   (testing "a plain card instead of a model"
-<<<<<<< HEAD
-                    (mt/with-temp [Card {plain-card-id :id} {:dataset_query (mt/mbql-query users)}]
-=======
                     (t2.with-temp/with-temp [:model/Card {plain-card-id :id} {:dataset_query (mt/mbql-query users)}]
->>>>>>> 8d23fd74
                       (is (= "Actions must be made with models, not cards."
                              (mt/user-http-request :crowberto :post 400 "action" (assoc initial-action :model_id plain-card-id)))))))
                 (let [created-action (mt/user-http-request :crowberto :post 200 "action" initial-action)
@@ -315,13 +312,8 @@
 (deftest implicit-actions-on-non-raw-model-test
   (testing "Implicit actions are not supported on models that have clauses (aggregation, sort, breakout, ...)"
     (mt/with-actions-enabled
-<<<<<<< HEAD
-      (mt/with-temp [Card {model-id :id} {:dataset_query (mt/mbql-query users {:aggregation [[:count]]})
-                                          :type          :model}]
-=======
       (t2.with-temp/with-temp [:model/Card {model-id :id} {:dataset_query (mt/mbql-query users {:aggregation [[:count]]})
                                                            :type          :model}]
->>>>>>> 8d23fd74
         (is (= "Implicit actions are not supported for models with clauses."
                (mt/user-http-request :crowberto :post 400 "action"
                                      {:name       "Implicit example"
@@ -334,13 +326,8 @@
   (snowplow-test/with-fake-snowplow-collector
     (mt/with-actions-enabled
       (testing "Should send a snowplow event when"
-<<<<<<< HEAD
-        (mt/with-temp
-          [Card {card-id :id} {:type :model :dataset_query (mt/mbql-query users)}]
-=======
         (t2.with-temp/with-temp
           [:model/Card {card-id :id} {:type :model :dataset_query (mt/mbql-query users)}]
->>>>>>> 8d23fd74
           (doseq [{:keys [type parameters] :as action} (all-actions-default card-id)]
             (let [new-action (mt/user-http-request :crowberto :post 200 "action" action)]
               (testing (format "adding an action of type %s" type)
