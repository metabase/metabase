--- conflicted
+++ resolved
@@ -15,15 +15,6 @@
   getCollection: () => Partial<Collection>;
 }
 
-<<<<<<< HEAD
-export const SearchFilterKeys = {
-  Type: "type",
-  CreatedBy: "created_by",
-  CreatedAt: "created_at",
-} as const;
-
-=======
->>>>>>> 190e676d
 export type TypeFilterProps = SearchModelType[];
 export type CreatedByFilterProps = string[];
 export type CreatedAtFilterProps = string[];
