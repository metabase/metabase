--- conflicted
+++ resolved
@@ -4351,21 +4351,6 @@
       rollback: # no change
 
   - changeSet:
-<<<<<<< HEAD
-      id: v49.00-011
-      author: qnkhuat
-      comment: 'metabase_table.database_require_filter'
-      changes:
-        - addColumn:
-            tableName: metabase_table
-            columns:
-              - column:
-                  name: database_require_filter
-                  type: boolean
-                  constraints:
-                    nullable: true
-                  remarks: 'If true, the table requires a filter to be able to query it'
-=======
       id: v49.00-010
       author: johnswanson
       comment: Add a name to API Keys
@@ -4380,7 +4365,21 @@
                     nullable: false
                     unique: true
                   remarks: 'The user-defined name of the API key.'
->>>>>>> 9bca2f2f
+
+  - changeSet:
+      id: v49.00-011
+      author: qnkhuat
+      comment: Add metabase_table.database_require_filter
+      changes:
+        - addColumn:
+            tableName: metabase_table
+            columns:
+              - column:
+                  name: database_require_filter
+                  type: boolean
+                  constraints:
+                    nullable: true
+                  remarks: 'If true, the table requires a filter to be able to query it'
 
   # >>>>>>>>>> DO NOT ADD NEW MIGRATIONS BELOW THIS LINE! ADD THEM ABOVE <<<<<<<<<<
 
