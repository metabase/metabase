import { PLUGIN_IS_EE_BUILD } from "metabase/plugins";

// SETTINGS OVERRIDES:
PLUGIN_IS_EE_BUILD.isEEBuild = () => true;

import "./shared";

// PLUGINS THAT DON'T USE hasPremiumFeature (imported immediately):
import "./license";

// PLUGINS THAT USE hasPremiumFeature (import initialization functions):
import { initializePlugin as initializeAdvancedPermissions } from "./advanced_permissions";
import { initializePlugin as initializeAiEntityAnalysis } from "./ai-entity-analysis";
import { initializePlugin as initializeAiSqlFixer } from "./ai-sql-fixer";
import { initializePlugin as initializeApplicationPermissions } from "./application_permissions";
import { initializePlugin as initializeAuditApp } from "./audit_app";
import { initializePlugin as initializeAuth } from "./auth";
import { initializePlugin as initializeCaching } from "./caching";
import { initializePlugin as initializeCleanUp } from "./clean_up";
import { initializePlugin as initializeCollections } from "./collections";
import { initializePlugin as initializeContentTranslation } from "./content_translation";
import { initializePlugin as initializeContentVerification } from "./content_verification";
import { initializePlugin as initializeDatabaseReplication } from "./database_replication";
import { initializePlugin as initializeDatabaseRouting } from "./database_routing";
import { initializePlugin as initializeDependencies } from "./dependencies";
import { initializePlugin as initializeDocuments } from "./documents";
import { initializePlugin as initializeEmbedding } from "./embedding";
import { initializePlugin as initializeEmbeddingSdk } from "./embedding-sdk";
import { initializePlugin as initializeEmbeddingIframeSdkSetup } from "./embedding_iframe_sdk_setup";
import { initializePlugin as initializeFeatureLevelPermissions } from "./feature_level_permissions";
import { initializePlugin as initializeGroupManagers } from "./group_managers";
import { initializePlugin as initializeMetabot } from "./metabot";
import { initializePlugin as initializeModelPersistence } from "./model_persistence";
import { initializePlugin as initializeModeration } from "./moderation";
import { initializePlugin as initializePublicSharing } from "./public-sharing";
import { initializePlugin as initializeRemoteSync } from "./remote_sync";
import { initializePlugin as initializeResourceDownloads } from "./resource_downloads";
import { initializePlugin as initializeSandboxes } from "./sandboxes";
import { initializePlugin as initializeSemanticSearch } from "./semantic_search";
import { initializePlugin as initializeSharing } from "./sharing";
import { initializePlugin as initializeSmtpOverride } from "./smtp-override";
import { initializePlugin as initializeSnippets } from "./snippets";
import { initializePlugin as initializeSupport } from "./support";
import { initializePlugin as initializeTableEditing } from "./table-editing";
import { initializePlugin as initializeTools } from "./tools";
import { initializePlugin as initializeTransforms } from "./transforms";
import { initializePlugin as initializeTransformsPython } from "./transforms-python";
import { initializePlugin as initializeUploadManagement } from "./upload_management";
import { initializePlugin as initializeUserProvisioning } from "./user_provisioning";
import { initializePlugin as initializeWhitelabel } from "./whitelabel";
import { initializePlugin as initializeTenants } from "./tenants";

/**
 * Initialize all enterprise plugins that use hasPremiumFeature.
 * Must be called after token features are available.
 */
export function initializePlugins() {
  initializeTools?.();
  initializeSandboxes?.();
  initializeAuth?.();
  initializeCaching?.();
  initializeCollections?.();
  initializeContentTranslation?.();
  initializeContentVerification?.();
  initializeDatabaseRouting?.();
  initializeRemoteSync?.();
  initializeWhitelabel?.();
  initializeEmbedding?.();
  initializeEmbeddingSdk?.();
  initializeEmbeddingIframeSdkSetup?.();
  initializeSnippets?.();
  initializeSmtpOverride?.();
  initializeSharing?.();
  initializeModeration?.();
  initializeAdvancedPermissions?.();
  initializeAiSqlFixer?.();
  initializeAiEntityAnalysis?.();
  initializeAuditApp?.();
  initializeModelPersistence?.();
  initializeFeatureLevelPermissions?.();
  initializeApplicationPermissions?.();
  initializeGroupManagers?.();
  initializeUploadManagement?.();
  initializeResourceDownloads?.();
  initializeUserProvisioning?.();
  initializeCleanUp?.();
  initializeMetabot?.();
  initializeDatabaseReplication?.();
  initializeTableEditing?.();
  initializeDependencies?.();
  initializeDocuments?.();
  initializeSemanticSearch?.();
  initializeTransforms?.();
  initializeTransformsPython?.();
  initializePublicSharing?.();
<<<<<<< HEAD
  initializeTenants?.();
=======
  initializeSupport?.();
>>>>>>> 74b8adab
}<|MERGE_RESOLUTION|>--- conflicted
+++ resolved
@@ -42,13 +42,13 @@
 import { initializePlugin as initializeSnippets } from "./snippets";
 import { initializePlugin as initializeSupport } from "./support";
 import { initializePlugin as initializeTableEditing } from "./table-editing";
+import { initializePlugin as initializeTenants } from "./tenants";
 import { initializePlugin as initializeTools } from "./tools";
 import { initializePlugin as initializeTransforms } from "./transforms";
 import { initializePlugin as initializeTransformsPython } from "./transforms-python";
 import { initializePlugin as initializeUploadManagement } from "./upload_management";
 import { initializePlugin as initializeUserProvisioning } from "./user_provisioning";
 import { initializePlugin as initializeWhitelabel } from "./whitelabel";
-import { initializePlugin as initializeTenants } from "./tenants";
 
 /**
  * Initialize all enterprise plugins that use hasPremiumFeature.
@@ -93,9 +93,6 @@
   initializeTransforms?.();
   initializeTransformsPython?.();
   initializePublicSharing?.();
-<<<<<<< HEAD
+  initializeSupport?.();
   initializeTenants?.();
-=======
-  initializeSupport?.();
->>>>>>> 74b8adab
 }