(ns metabase.metabot-test
  (:require
   [clojure.string :as str]
   [clojure.test :refer :all]
   [metabase.metabot :as metabot]
   [metabase.metabot.client :as metabot-client]
   [metabase.metabot.util :as metabot-util]
   [metabase.models :refer [Card Database]]
   [metabase.test :as mt]
   [toucan2.core :as t2]
   [toucan2.tools.with-temp :as t2.with-temp]))

(def test-prompt-templates
<<<<<<< HEAD
  {:infer_sql        {:latest {:prompt_template "infer_sql",
                               :version         "0001",
                               :messages        [{:role "system", :content "The system prompt"}
                                                 {:role "assistant", :content "%%MODEL:SQL_NAME%%"}
                                                 {:role "assistant", :content "%%MODEL:CREATE_TABLE_DDL%%"}
                                                 {:role "user", :content "A '%%USER_PROMPT%%'"}]}}
   :infer_model      {:latest {:prompt_template "infer_model",
                               :version         "0001",
                               :messages        [{:role "system", :content "The system prompt"}
                                                 {:role "assistant", :content "%%DATABASE:MODEL_JSON_SUMMARY%%"}
                                                 {:role "user", :content "A '%%USER_PROMPT%%'"}]}}
   :infer_native_sql {:latest {:prompt_template "infer_native_sql",
                               :version         "0001",
                               :messages        [{:role "system", :content "The system prompt"}
                                                 {:role "assistant", :content "%%DATABASE:CREATE_DATABASE_DDL%%"}
                                                 {:role "user", :content "%%USER_PROMPT%%"}]}}})
=======
  {:infer_sql   {:latest {:prompt_template "infer_sql",
                          :version         "0001",
                          :messages        [{:role "system", :content "The system prompt"}
                                            {:role "assistant", :content "%%MODEL:SQL_NAME%%"}
                                            {:role "assistant", :content "%%MODEL:CREATE_TABLE_DDL%%"}
                                            {:role "user", :content "A '%%USER_PROMPT%%'"}]}}
   :infer_model {:latest {:prompt_template "infer_model",
                          :version         "0001",
                          :messages        [{:role "system", :content "The system prompt"}
                                            {:role "assistant", :content "%%DATABASE:MODEL_JSON_SUMMARY%%"}
                                            {:role "user", :content "A '%%USER_PROMPT%%'"}]}}
   :infer_viz   {:latest {:prompt_template "infer_viz",
                          :version         "0001",
                          :messages        [{:role "system", :content "The system prompt"}
                                            {:role "assistant", :content "The assistant prompt"}
                                            {:role "user", :content "The user prompt"}]}}})
>>>>>>> e0e4505c

(defn test-bot-endpoint-single-message [bot-message]
  (fn [_ auth]
    (when (seq auth)
      {:choices [{:message {:content bot-message}}]})))

(deftest infer-sql-test
  (testing "Test the 'plumbing' of the infer-sql function. The actual invocation of the remote bot is dynamically rebound."
    (mt/with-temporary-setting-values [is-metabot-enabled true]
      (mt/dataset sample-dataset
        (t2.with-temp/with-temp
         [Card model {:dataset_query
                      {:database (mt/id)
                       :type     :query
                       :query    {:source-table (mt/id :orders)}}
                      :dataset true}]
         (let [bot-sql (format "SELECT * FROM %s" (:name model))]
           (with-redefs [metabot-client/*bot-endpoint*   (test-bot-endpoint-single-message bot-sql)
                         metabot-util/*prompt-templates* (constantly test-prompt-templates)]
             (let [{:keys [inner_query] :as denormalized-model} (metabot-util/denormalize-model model)
                   user_prompt   "Show me all of my data"
                   context       {:model       denormalized-model
                                  :user_prompt user_prompt
                                  :prompt_task :infer_sql}
                   result        (metabot/infer-sql context)
                   generated-sql (get-in result [:card :dataset_query :native :query])]
               (is (true? (str/includes? generated-sql inner_query)))
               (is (true? (str/ends-with?
                           (str/replace generated-sql #"\W+" "")
                           (str/replace bot-sql #"\W+" ""))))))))))))

(deftest infer-model-test
  (testing "Test the 'plumbing' of the infer-model function. The actual invocation of the remote bot is dynamically rebound."
    (mt/with-temporary-setting-values [is-metabot-enabled true]
      (mt/dataset sample-dataset
        (t2.with-temp/with-temp
         [Card orders-model {:name    "Orders Model"
                             :dataset_query
                             {:database (mt/id)
                              :type     :query
                              :query    {:source-table (mt/id :orders)}}
                             :dataset true}
          Card _people-model {:name    "People Model"
                              :dataset_query
                              {:database (mt/id)
                               :type     :query
                               :query    {:source-table (mt/id :people)}}
                              :dataset true}
          Card _products-model {:name    "Products Model"
                                :dataset_query
                                {:database (mt/id)
                                 :type     :query
                                 :query    {:source-table (mt/id :products)}}
                                :dataset true}]
         (let [user_prompt        "Show me all of my orders data"
               db                 (t2/select-one Database :id (mt/id))
               {:keys [models] :as denormalized-db} (metabot-util/denormalize-database db)
               denormalized-model (first (filter (comp #{"Orders Model"} :name) models))
               context            {:database    denormalized-db
                                   :user_prompt user_prompt
                                   :prompt_task :infer_model}
               bot-message        (format "The best model is probably %s" (:id orders-model))]
           (with-redefs [metabot-client/*bot-endpoint*   (test-bot-endpoint-single-message bot-message)
                         metabot-util/*prompt-templates* (constantly test-prompt-templates)]
             (is
              (= denormalized-model
                 (dissoc
                  (metabot/infer-model context)
                  :prompt_template_versions))))))))))<|MERGE_RESOLUTION|>--- conflicted
+++ resolved
@@ -11,7 +11,6 @@
    [toucan2.tools.with-temp :as t2.with-temp]))
 
 (def test-prompt-templates
-<<<<<<< HEAD
   {:infer_sql        {:latest {:prompt_template "infer_sql",
                                :version         "0001",
                                :messages        [{:role "system", :content "The system prompt"}
@@ -23,29 +22,16 @@
                                :messages        [{:role "system", :content "The system prompt"}
                                                  {:role "assistant", :content "%%DATABASE:MODEL_JSON_SUMMARY%%"}
                                                  {:role "user", :content "A '%%USER_PROMPT%%'"}]}}
+   :infer_viz   {:latest {:prompt_template "infer_viz",
+                          :version         "0001",
+                          :messages        [{:role "system", :content "The system prompt"}
+                                            {:role "assistant", :content "The assistant prompt"}
+                                            {:role "user", :content "The user prompt"}]}}
    :infer_native_sql {:latest {:prompt_template "infer_native_sql",
                                :version         "0001",
                                :messages        [{:role "system", :content "The system prompt"}
                                                  {:role "assistant", :content "%%DATABASE:CREATE_DATABASE_DDL%%"}
                                                  {:role "user", :content "%%USER_PROMPT%%"}]}}})
-=======
-  {:infer_sql   {:latest {:prompt_template "infer_sql",
-                          :version         "0001",
-                          :messages        [{:role "system", :content "The system prompt"}
-                                            {:role "assistant", :content "%%MODEL:SQL_NAME%%"}
-                                            {:role "assistant", :content "%%MODEL:CREATE_TABLE_DDL%%"}
-                                            {:role "user", :content "A '%%USER_PROMPT%%'"}]}}
-   :infer_model {:latest {:prompt_template "infer_model",
-                          :version         "0001",
-                          :messages        [{:role "system", :content "The system prompt"}
-                                            {:role "assistant", :content "%%DATABASE:MODEL_JSON_SUMMARY%%"}
-                                            {:role "user", :content "A '%%USER_PROMPT%%'"}]}}
-   :infer_viz   {:latest {:prompt_template "infer_viz",
-                          :version         "0001",
-                          :messages        [{:role "system", :content "The system prompt"}
-                                            {:role "assistant", :content "The assistant prompt"}
-                                            {:role "user", :content "The user prompt"}]}}})
->>>>>>> e0e4505c
 
 (defn test-bot-endpoint-single-message [bot-message]
   (fn [_ auth]
