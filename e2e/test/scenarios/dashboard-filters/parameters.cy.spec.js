--- conflicted
+++ resolved
@@ -1174,28 +1174,17 @@
       H.undoToast().should("not.exist");
     });
 
-<<<<<<< HEAD
-    it("should work correctly in public dashboards", () => {
-=======
     it("should duplicate filters when duplicating a dashcard", () => {
       cy.intercept("PUT", "/api/dashboard/*").as("updateDashboard");
 
->>>>>>> 9d5fcadd
       H.createQuestionAndDashboard({
         questionDetails: ordersCountByCategory,
         dashboardDetails: {
           parameters: [categoryParameter],
         },
       }).then(({ body: dashcard }) => {
-<<<<<<< HEAD
-        const dashboardId = dashcard.dashboard_id;
-
-        H.updateDashboardCards({
-          dashboard_id: dashboardId,
-=======
         H.updateDashboardCards({
           dashboard_id: dashcard.dashboard_id,
->>>>>>> 9d5fcadd
           cards: [
             createMockHeadingDashboardCard({
               inline_parameters: [categoryParameter.id],
@@ -1222,21 +1211,6 @@
           ],
         });
 
-<<<<<<< HEAD
-        H.visitPublicDashboard(dashboardId);
-      });
-
-      H.getDashboardCard(1).within(() => {
-        cy.findByText("Doohickey").should("be.visible");
-        cy.findByText("Gizmo").should("be.visible");
-        cy.findByText("Gadget").should("be.visible");
-        cy.findByText("Widget").should("be.visible");
-      });
-
-      H.getDashboardCard(0).findByText("Category").click();
-      H.popover().within(() => {
-        cy.findByText("Gadget").click();
-=======
         H.visitDashboard(dashcard.dashboard_id);
         H.editDashboard();
       });
@@ -1267,216 +1241,10 @@
       H.getDashboardCard(0).findByText("Category").click();
       H.popover().within(() => {
         cy.findByText("Doohickey").click();
->>>>>>> 9d5fcadd
         cy.button("Add filter").click();
       });
 
       H.getDashboardCard(1).within(() => {
-<<<<<<< HEAD
-        cy.findByText("Gadget").should("be.visible");
-        cy.findByText("Doohickey").should("not.exist");
-        cy.findByText("Gizmo").should("not.exist");
-        cy.findByText("Widget").should("not.exist");
-      });
-
-      cy.location().should(({ search }) => {
-        expect(search).to.eq("?category=Gadget");
-      });
-
-      // Verify filter doesn't show up in the dashboard header
-      H.dashboardParametersContainer().should("not.exist");
-    });
-
-    describe("embedded dashboards", () => {
-      it("should work correctly when parameter is enabled", () => {
-        H.createQuestionAndDashboard({
-          questionDetails: ordersCountByCategory,
-          dashboardDetails: {
-            parameters: [categoryParameter],
-            enable_embedding: true,
-            embedding_params: {
-              [categoryParameter.slug]: "enabled",
-            },
-          },
-        }).then(({ body: dashcard }) => {
-          const dashboardId = dashcard.dashboard_id;
-
-          H.updateDashboardCards({
-            dashboard_id: dashboardId,
-            cards: [
-              createMockHeadingDashboardCard({
-                inline_parameters: [categoryParameter.id],
-                size_x: 24,
-                size_y: 1,
-              }),
-              {
-                id: dashcard.id,
-                row: 1,
-                size_x: 12,
-                size_y: 6,
-                parameter_mappings: [
-                  {
-                    parameter_id: categoryParameter.id,
-                    card_id: dashcard.card_id,
-                    target: [
-                      "dimension",
-                      categoryFieldRef,
-                      { "stage-number": 0 },
-                    ],
-                  },
-                ],
-              },
-            ],
-          });
-
-          H.visitEmbeddedPage({
-            resource: { dashboard: dashboardId },
-            params: {},
-          });
-        });
-
-        H.getDashboardCard(1).within(() => {
-          cy.findByText("Doohickey").should("be.visible");
-          cy.findByText("Gizmo").should("be.visible");
-          cy.findByText("Gadget").should("be.visible");
-          cy.findByText("Widget").should("be.visible");
-        });
-
-        H.getDashboardCard(0).findByText("Category").click();
-        H.popover().within(() => {
-          cy.findByText("Gadget").click();
-          cy.button("Add filter").click();
-        });
-
-        H.getDashboardCard(1).within(() => {
-          cy.findByText("Gadget").should("be.visible");
-          cy.findByText("Doohickey").should("not.exist");
-          cy.findByText("Gizmo").should("not.exist");
-          cy.findByText("Widget").should("not.exist");
-        });
-
-        cy.location().should(({ search }) => {
-          expect(search).to.eq("?category=Gadget");
-        });
-
-        // Verify filter doesn't show up in the dashboard header
-        H.dashboardParametersContainer().should("not.exist");
-      });
-
-      it("should work correctly when parameter is disabled", () => {
-        H.createQuestionAndDashboard({
-          questionDetails: ordersCountByCategory,
-          dashboardDetails: {
-            parameters: [categoryParameter],
-            enable_embedding: true,
-            embedding_params: {
-              [categoryParameter.slug]: "disabled",
-            },
-          },
-        }).then(({ body: dashcard }) => {
-          const dashboardId = dashcard.dashboard_id;
-
-          H.updateDashboardCards({
-            dashboard_id: dashboardId,
-            cards: [
-              createMockHeadingDashboardCard({
-                inline_parameters: [categoryParameter.id],
-                size_x: 24,
-                size_y: 1,
-              }),
-              {
-                id: dashcard.id,
-                row: 1,
-                size_x: 12,
-                size_y: 6,
-                parameter_mappings: [
-                  {
-                    parameter_id: categoryParameter.id,
-                    card_id: dashcard.card_id,
-                    target: [
-                      "dimension",
-                      categoryFieldRef,
-                      { "stage-number": 0 },
-                    ],
-                  },
-                ],
-              },
-            ],
-          });
-
-          H.visitEmbeddedPage({
-            resource: { dashboard: dashboardId },
-            params: {},
-          });
-        });
-
-        H.getDashboardCard(0).within(() => {
-          cy.findByText("Heading Text").should("exist");
-          cy.findByText("Category").should("not.exist");
-        });
-      });
-
-      it("should work correctly when parameter is locked", () => {
-        H.createQuestionAndDashboard({
-          questionDetails: ordersCountByCategory,
-          dashboardDetails: {
-            parameters: [categoryParameter],
-            enable_embedding: true,
-            embedding_params: {
-              [categoryParameter.slug]: "locked",
-            },
-          },
-        }).then(({ body: dashcard }) => {
-          const dashboardId = dashcard.dashboard_id;
-
-          H.updateDashboardCards({
-            dashboard_id: dashboardId,
-            cards: [
-              createMockHeadingDashboardCard({
-                inline_parameters: [categoryParameter.id],
-                size_x: 24,
-                size_y: 1,
-              }),
-              {
-                id: dashcard.id,
-                row: 1,
-                size_x: 12,
-                size_y: 6,
-                parameter_mappings: [
-                  {
-                    parameter_id: categoryParameter.id,
-                    card_id: dashcard.card_id,
-                    target: [
-                      "dimension",
-                      categoryFieldRef,
-                      { "stage-number": 0 },
-                    ],
-                  },
-                ],
-              },
-            ],
-          });
-
-          H.visitEmbeddedPage({
-            resource: { dashboard: dashboardId },
-            params: {
-              [categoryParameter.slug]: ["Gadget", "Widget"],
-            },
-          });
-        });
-
-        H.getDashboardCard(0).within(() => {
-          cy.findByText("Heading Text").should("exist");
-          cy.findByText("Category").should("not.exist");
-        });
-
-        H.getDashboardCard(1).within(() => {
-          cy.findByText("Gadget").should("be.visible");
-          cy.findByText("Widget").should("be.visible");
-          cy.findByText("Doohickey").should("not.exist");
-          cy.findByText("Gizmo").should("not.exist");
-        });
-=======
         cy.findByText("Doohickey").should("exist");
         cy.findByText("Gizmo").should("not.exist");
       });
@@ -1574,7 +1342,266 @@
 
       cy.location().should(({ search }) => {
         expect(search).to.eq("?category=Gadget");
->>>>>>> 9d5fcadd
+      });
+    });
+
+    it("should work correctly in public dashboards", () => {
+      H.createQuestionAndDashboard({
+        questionDetails: ordersCountByCategory,
+        dashboardDetails: {
+          parameters: [categoryParameter],
+        },
+      }).then(({ body: dashcard }) => {
+        const dashboardId = dashcard.dashboard_id;
+
+        H.updateDashboardCards({
+          dashboard_id: dashboardId,
+          cards: [
+            createMockHeadingDashboardCard({
+              inline_parameters: [categoryParameter.id],
+              size_x: 24,
+              size_y: 1,
+            }),
+            {
+              id: dashcard.id,
+              row: 1,
+              size_x: 12,
+              size_y: 6,
+              parameter_mappings: [
+                {
+                  parameter_id: categoryParameter.id,
+                  card_id: dashcard.card_id,
+                  target: [
+                    "dimension",
+                    categoryFieldRef,
+                    { "stage-number": 0 },
+                  ],
+                },
+              ],
+            },
+          ],
+        });
+
+        H.visitPublicDashboard(dashboardId);
+      });
+
+      H.getDashboardCard(1).within(() => {
+        cy.findByText("Doohickey").should("be.visible");
+        cy.findByText("Gizmo").should("be.visible");
+        cy.findByText("Gadget").should("be.visible");
+        cy.findByText("Widget").should("be.visible");
+      });
+
+      H.getDashboardCard(0).findByText("Category").click();
+      H.popover().within(() => {
+        cy.findByText("Gadget").click();
+        cy.button("Add filter").click();
+      });
+
+      H.getDashboardCard(1).within(() => {
+        cy.findByText("Gadget").should("be.visible");
+        cy.findByText("Doohickey").should("not.exist");
+        cy.findByText("Gizmo").should("not.exist");
+        cy.findByText("Widget").should("not.exist");
+      });
+
+      cy.location().should(({ search }) => {
+        expect(search).to.eq("?category=Gadget");
+      });
+
+      // Verify filter doesn't show up in the dashboard header
+      H.dashboardParametersContainer().should("not.exist");
+    });
+
+    describe("embedded dashboards", () => {
+      it("should work correctly when parameter is enabled", () => {
+        H.createQuestionAndDashboard({
+          questionDetails: ordersCountByCategory,
+          dashboardDetails: {
+            parameters: [categoryParameter],
+            enable_embedding: true,
+            embedding_params: {
+              [categoryParameter.slug]: "enabled",
+            },
+          },
+        }).then(({ body: dashcard }) => {
+          const dashboardId = dashcard.dashboard_id;
+
+          H.updateDashboardCards({
+            dashboard_id: dashboardId,
+            cards: [
+              createMockHeadingDashboardCard({
+                inline_parameters: [categoryParameter.id],
+                size_x: 24,
+                size_y: 1,
+              }),
+              {
+                id: dashcard.id,
+                row: 1,
+                size_x: 12,
+                size_y: 6,
+                parameter_mappings: [
+                  {
+                    parameter_id: categoryParameter.id,
+                    card_id: dashcard.card_id,
+                    target: [
+                      "dimension",
+                      categoryFieldRef,
+                      { "stage-number": 0 },
+                    ],
+                  },
+                ],
+              },
+            ],
+          });
+
+          H.visitEmbeddedPage({
+            resource: { dashboard: dashboardId },
+            params: {},
+          });
+        });
+
+        H.getDashboardCard(1).within(() => {
+          cy.findByText("Doohickey").should("be.visible");
+          cy.findByText("Gizmo").should("be.visible");
+          cy.findByText("Gadget").should("be.visible");
+          cy.findByText("Widget").should("be.visible");
+        });
+
+        H.getDashboardCard(0).findByText("Category").click();
+        H.popover().within(() => {
+          cy.findByText("Gadget").click();
+          cy.button("Add filter").click();
+        });
+
+        H.getDashboardCard(1).within(() => {
+          cy.findByText("Gadget").should("be.visible");
+          cy.findByText("Doohickey").should("not.exist");
+          cy.findByText("Gizmo").should("not.exist");
+          cy.findByText("Widget").should("not.exist");
+        });
+
+        cy.location().should(({ search }) => {
+          expect(search).to.eq("?category=Gadget");
+        });
+
+        // Verify filter doesn't show up in the dashboard header
+        H.dashboardParametersContainer().should("not.exist");
+      });
+
+      it("should work correctly when parameter is disabled", () => {
+        H.createQuestionAndDashboard({
+          questionDetails: ordersCountByCategory,
+          dashboardDetails: {
+            parameters: [categoryParameter],
+            enable_embedding: true,
+            embedding_params: {
+              [categoryParameter.slug]: "disabled",
+            },
+          },
+        }).then(({ body: dashcard }) => {
+          const dashboardId = dashcard.dashboard_id;
+
+          H.updateDashboardCards({
+            dashboard_id: dashboardId,
+            cards: [
+              createMockHeadingDashboardCard({
+                inline_parameters: [categoryParameter.id],
+                size_x: 24,
+                size_y: 1,
+              }),
+              {
+                id: dashcard.id,
+                row: 1,
+                size_x: 12,
+                size_y: 6,
+                parameter_mappings: [
+                  {
+                    parameter_id: categoryParameter.id,
+                    card_id: dashcard.card_id,
+                    target: [
+                      "dimension",
+                      categoryFieldRef,
+                      { "stage-number": 0 },
+                    ],
+                  },
+                ],
+              },
+            ],
+          });
+
+          H.visitEmbeddedPage({
+            resource: { dashboard: dashboardId },
+            params: {},
+          });
+        });
+
+        H.getDashboardCard(0).within(() => {
+          cy.findByText("Heading Text").should("exist");
+          cy.findByText("Category").should("not.exist");
+        });
+      });
+
+      it("should work correctly when parameter is locked", () => {
+        H.createQuestionAndDashboard({
+          questionDetails: ordersCountByCategory,
+          dashboardDetails: {
+            parameters: [categoryParameter],
+            enable_embedding: true,
+            embedding_params: {
+              [categoryParameter.slug]: "locked",
+            },
+          },
+        }).then(({ body: dashcard }) => {
+          const dashboardId = dashcard.dashboard_id;
+
+          H.updateDashboardCards({
+            dashboard_id: dashboardId,
+            cards: [
+              createMockHeadingDashboardCard({
+                inline_parameters: [categoryParameter.id],
+                size_x: 24,
+                size_y: 1,
+              }),
+              {
+                id: dashcard.id,
+                row: 1,
+                size_x: 12,
+                size_y: 6,
+                parameter_mappings: [
+                  {
+                    parameter_id: categoryParameter.id,
+                    card_id: dashcard.card_id,
+                    target: [
+                      "dimension",
+                      categoryFieldRef,
+                      { "stage-number": 0 },
+                    ],
+                  },
+                ],
+              },
+            ],
+          });
+
+          H.visitEmbeddedPage({
+            resource: { dashboard: dashboardId },
+            params: {
+              [categoryParameter.slug]: ["Gadget", "Widget"],
+            },
+          });
+        });
+
+        H.getDashboardCard(0).within(() => {
+          cy.findByText("Heading Text").should("exist");
+          cy.findByText("Category").should("not.exist");
+        });
+
+        H.getDashboardCard(1).within(() => {
+          cy.findByText("Gadget").should("be.visible");
+          cy.findByText("Widget").should("be.visible");
+          cy.findByText("Doohickey").should("not.exist");
+          cy.findByText("Gizmo").should("not.exist");
+        });
       });
     });
   });
