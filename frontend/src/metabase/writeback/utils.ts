import type {
  ActionDashboardCard,
  BaseDashboardOrderedCard,
<<<<<<< HEAD
  Dashboard,
  Database as IDatabase,
  WritebackAction,
} from "metabase-types/api";
import type { SavedCard } from "metabase-types/types/Card";
import type { DashCard } from "metabase-types/types/Dashboard";
import type { Parameter } from "metabase-types/types/Parameter";

=======
  Card,
  Database as IDatabase,
  WritebackAction,
} from "metabase-types/api";
>>>>>>> 0c894937
import { TYPE } from "metabase-lib/types/constants";
import type Database from "metabase-lib/metadata/Database";
import type Field from "metabase-lib/metadata/Field";

const DB_WRITEBACK_FEATURE = "actions";
const DB_WRITEBACK_SETTING = "database-enable-actions";

export const isDatabaseWritebackEnabled = (database?: IDatabase | null) =>
  !!database?.settings?.[DB_WRITEBACK_SETTING];

export const isWritebackSupported = (database?: Database | null) =>
  !!database?.hasFeature(DB_WRITEBACK_FEATURE);

const AUTOMATIC_DATE_TIME_FIELDS = [
  TYPE.CreationDate,
  TYPE.CreationTemporal,
  TYPE.CreationTime,
  TYPE.CreationTimestamp,

  TYPE.DeletionDate,
  TYPE.DeletionTemporal,
  TYPE.DeletionTime,
  TYPE.DeletionTimestamp,

  TYPE.UpdatedDate,
  TYPE.UpdatedTemporal,
  TYPE.UpdatedTime,
  TYPE.UpdatedTimestamp,
];

const isAutomaticDateTimeField = (field: Field) => {
  return AUTOMATIC_DATE_TIME_FIELDS.includes(field.semantic_type);
};

export const isEditableField = (field: Field, parameter: Parameter) => {
  const isRealField = typeof field.id === "number";
  if (!isRealField) {
    // Filters out custom, aggregated columns, etc.
    return false;
  }

  if (field.isPK()) {
    // Most of the time PKs are auto-generated,
    // but there are rare cases when they're not
    // In this case they're marked as `required`
    return parameter.required;
  }

  if (isAutomaticDateTimeField(field)) {
    return parameter.required;
  }

  return true;
};

export const isActionCard = (card: Card) => card?.display === "action";

export function isActionDashCard(
  dashCard: BaseDashboardOrderedCard,
): dashCard is ActionDashboardCard {
  const virtualCard = dashCard?.visualization_settings?.virtual_card;
  return isActionCard(virtualCard as Card);
}

export const isButtonLinkDashCard = (dashCard: BaseDashboardOrderedCard) =>
  isActionDashCard(dashCard) &&
  dashCard.visualization_settings?.click_behavior?.type === "link";

/**
 * Checks if a dashboard card is an explicit action (has associated WritebackAction).
 *
 * @param {BaseDashboardOrderedCard} dashboard card
 *
 * @returns {boolean} true if the button has an associated action.
 * False for implicit actions using click behavior, and in case a button has no action attached
 */
export function isMappedExplicitActionButton(
  dashCard: BaseDashboardOrderedCard,
): dashCard is ActionDashboardCard {
  const isAction = isActionDashCard(dashCard);
  return (
    isAction && typeof dashCard.visualization_settings.action_slug === "string"
  );
}

export function getActionButtonLabel(dashCard: ActionDashboardCard) {
  const label = dashCard.visualization_settings?.["button.label"];
  return label || "";
}

export const hasImplicitActions = (actions: WritebackAction[]): boolean =>
  actions.some(isImplicitAction);

export const isImplicitAction = (action: WritebackAction): boolean =>
  action.type === "implicit";

export const shouldPrefetchValues = (action: WritebackAction) => {
  // in the future there should be a setting to configure this
  // for custom actions
  return action.slug === "update";
};

const VIZ_TYPES_TO_HIDE_HEADER = ["object"];
const VIZ_TYPES_TO_HIDE_HEADER_IN_APPS = ["object", "list"];

export const shouldHideDashcardHeader = (
  dashboard: Dashboard,
  dashcard: DashCard,
): boolean => {
  const headerHiddenVizTypes = dashboard.is_app_page
    ? VIZ_TYPES_TO_HIDE_HEADER_IN_APPS
    : VIZ_TYPES_TO_HIDE_HEADER;

  const dashcardDisplayType = dashcard?.card?.display ?? "";

  return headerHiddenVizTypes.includes(dashcardDisplayType);
};<|MERGE_RESOLUTION|>--- conflicted
+++ resolved
@@ -1,21 +1,14 @@
 import type {
   ActionDashboardCard,
   BaseDashboardOrderedCard,
-<<<<<<< HEAD
+  DashboardOrderedCard,
+  Card,
   Dashboard,
   Database as IDatabase,
   WritebackAction,
 } from "metabase-types/api";
-import type { SavedCard } from "metabase-types/types/Card";
-import type { DashCard } from "metabase-types/types/Dashboard";
 import type { Parameter } from "metabase-types/types/Parameter";
 
-=======
-  Card,
-  Database as IDatabase,
-  WritebackAction,
-} from "metabase-types/api";
->>>>>>> 0c894937
 import { TYPE } from "metabase-lib/types/constants";
 import type Database from "metabase-lib/metadata/Database";
 import type Field from "metabase-lib/metadata/Field";
@@ -123,7 +116,7 @@
 
 export const shouldHideDashcardHeader = (
   dashboard: Dashboard,
-  dashcard: DashCard,
+  dashcard: DashboardOrderedCard,
 ): boolean => {
   const headerHiddenVizTypes = dashboard.is_app_page
     ? VIZ_TYPES_TO_HIDE_HEADER_IN_APPS
