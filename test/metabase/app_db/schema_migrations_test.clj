--- conflicted
+++ resolved
@@ -31,12 +31,7 @@
    [metabase.cmd.load-from-h2 :as load-from-h2]
    [metabase.cmd.load-from-h2-test :as load-from-h2-test]
    [metabase.collections.models.collection :as collection]
-<<<<<<< HEAD
    [metabase.config.core :as config]
-   [metabase.models.interface :as mi]
-=======
-   [metabase.config :as config]
->>>>>>> 6d3d404d
    [metabase.permissions.core :as perms]
    [metabase.permissions.models.permissions-group :as perms-group]
    [metabase.search.ingestion :as search.ingestion]
