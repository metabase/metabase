--- conflicted
+++ resolved
@@ -15,11 +15,7 @@
    [metabase.content-verification.models.moderation-review :as moderation-review]
    [metabase.driver :as driver]
    [metabase.driver.sql-jdbc.execute :as sql-jdbc.execute]
-<<<<<<< HEAD
-=======
-   [metabase.http-client :as client]
    [metabase.lib-be.metadata.jvm :as lib.metadata.jvm]
->>>>>>> 6d3d404d
    [metabase.lib.convert :as lib.convert]
    [metabase.lib.core :as lib]
    [metabase.lib.metadata :as lib.metadata]
