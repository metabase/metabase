import { WRITABLE_DB_ID } from "e2e/support/cypress_data";
import { SAMPLE_DATABASE } from "e2e/support/cypress_sample_database";
import {
  ORDERS_COUNT_QUESTION_ID,
  ORDERS_MODEL_ID,
  SECOND_COLLECTION_ID,
} from "e2e/support/cypress_sample_instance_data";
import {
  join,
  type StructuredQuestionDetails,
  createQuestion,
  entityPickerModal,
  entityPickerModalItem,
  entityPickerModalLevel,
  entityPickerModalTab,
  openNotebook,
  openQuestionActions,
  openReviewsTable,
  popover,
  resetTestTable,
  restore,
  resyncDatabase,
  saveQuestion,
  onlyOnOSS,
  startNewQuestion,
  shouldDisplayTabs,
  tabsShouldBe,
  visitModel,
  visitQuestion,
  visualize,
  openOrdersTable,
  queryBuilderMain,
} from "e2e/support/helpers";
import { checkNotNull } from "metabase/lib/types";

const { REVIEWS_ID } = SAMPLE_DATABASE;

describe("scenarios > notebook > data source", () => {
  describe("empty app db", () => {
    beforeEach(() => {
      restore("setup");
      cy.signInAsAdmin();
    });

    it(
      "should display tables from the only existing database by default",
      { tags: "@OSS" },
      () => {
        onlyOnOSS();
        cy.visit("/");
        cy.findByTestId("app-bar").findByText("New").click();
        popover().findByTextEnsureVisible("Question").click();
        cy.findByTestId("data-step-cell").should(
          "have.text",
          "Pick your starting data",
        );

        entityPickerModal().within(() => {
          cy.log("Should not have Recents tab");
          cy.findAllByRole("tab").should("have.length", 0);

          entityPickerModalLevel(0).should("not.exist");
          entityPickerModalLevel(1).should("not.exist");
          entityPickerModalLevel(2)
            .get("[data-index]")
            .should("have.length", 8);
          assertDataPickerEntityNotSelected(2, "Accounts");
          assertDataPickerEntityNotSelected(2, "Analytic Events");
          assertDataPickerEntityNotSelected(2, "Feedback");
          assertDataPickerEntityNotSelected(2, "Invoices");
          assertDataPickerEntityNotSelected(2, "Orders");
          assertDataPickerEntityNotSelected(2, "People");
          assertDataPickerEntityNotSelected(2, "Products");
          assertDataPickerEntityNotSelected(2, "Reviews");
        });
      },
    );

    it("should not show saved questions if only models exist (metabase#25142)", () => {
      createQuestion({
        name: "GUI Model",
        query: { "source-table": REVIEWS_ID, limit: 1 },
        display: "table",
        type: "model",
      });

      startNewQuestion();
      entityPickerModal().within(() => {
        cy.findAllByRole("tab").should("have.length", 2);
        entityPickerModalTab("Models").should("exist");
        entityPickerModalTab("Tables").should("exist");
        entityPickerModalTab("Saved questions").should("not.exist");
      });
    });

    it("should not show models if only saved questions exist", () => {
      createQuestion({
        name: "GUI Question",
        query: { "source-table": REVIEWS_ID, limit: 1 },
        display: "table",
      });

      startNewQuestion();

      entityPickerModal().within(() => {
        shouldDisplayTabs(["Tables", "Saved questions"]);
        entityPickerModalTab("Models").should("not.exist");
      });
    });
  });

  describe("table as a source", () => {
    beforeEach(() => {
      restore();
      cy.signInAsAdmin();
    });

    it("should correctly display the source data for ad-hoc questions", () => {
      openReviewsTable();
      openNotebook();
      cy.findByTestId("data-step-cell").should("have.text", "Reviews").click();
      entityPickerModal().within(() => {
        tabsShouldBe("Tables", [
          "Recents",
          "Models",
          "Tables",
          "Saved questions",
        ]);
        // should not show databases step if there's only 1 database
        entityPickerModalLevel(0).should("not.exist");
        // should not show schema step if there's only 1 schema
        entityPickerModalLevel(1).should("not.exist");
        assertDataPickerEntitySelected(2, "Reviews");
      });
    });

    it("should correctly display the source data for a simple saved question", () => {
      visitQuestion(ORDERS_COUNT_QUESTION_ID);
      openNotebook();
      cy.findByTestId("data-step-cell").should("have.text", "Orders").click();
      entityPickerModal().within(() => {
        tabsShouldBe("Tables", [
          "Recents",
          "Models",
          "Tables",
          "Saved questions",
        ]);
        // should not show databases step if there's only 1 database
        entityPickerModalLevel(0).should("not.exist");
        // should not show schema step if there's only 1 schema
        entityPickerModalLevel(1).should("not.exist");
        assertDataPickerEntitySelected(2, "Orders");
      });
    });

    it(
      "should correctly display a table from a multi-schema database (metabase#39807,metabase#11958)",
      { tags: "@external" },
      () => {
        const dialect = "postgres";
        const testTable1 = "multi_schema";
        const testTable2 = "many_data_types";

        const dbName = "Writable Postgres12";
        const schemaName = "Wild";
        const tableName = "Animals";

        resetTestTable({ type: dialect, table: testTable1 });
        resetTestTable({ type: dialect, table: testTable2 });
        restore(`${dialect}-writable`);

        cy.signInAsAdmin();

        resyncDatabase({
          dbId: WRITABLE_DB_ID,
        });

        startNewQuestion();
        entityPickerModal().within(() => {
          entityPickerModalTab("Tables").click();
          cy.findByText(dbName).click();
          cy.findByText(schemaName).click();
          cy.findByText(tableName).click();
        });
        visualize();
        saveQuestion("Beasts");

        openNotebook();
        cy.findByTestId("data-step-cell").should("contain", tableName).click();
        entityPickerModal().within(() => {
          assertDataPickerEntitySelected(0, dbName);
          assertDataPickerEntitySelected(1, schemaName);
          assertDataPickerEntitySelected(2, tableName);

          entityPickerModalTab("Recents").click();
          cy.contains("button", "Animals")
            .should("exist")
            .and("contain.text", tableName)
            .and("have.attr", "aria-selected", "true");

          entityPickerModalTab("Tables").click();
          cy.findByText(dbName).click();
          cy.findByText(schemaName).click();
          cy.findByText(tableName).click();
        });

        cy.log("select a table from the second schema");
        join();
        entityPickerModal().within(() => {
          entityPickerModalTab("Tables").click();
          cy.findByText("Public").click();
          cy.findByText("Many Data Types").click();
        });
        popover().findByText("Name").click();
        popover().findByText("Text").click();

        cy.log("select a table from the third schema");
        join();
        entityPickerModal().within(() => {
          entityPickerModalTab("Tables").click();
          cy.findByText("Domestic").click();
          cy.findByText("Animals").click();
        });
        popover().findByText("Name").click();
        popover().findByText("Name").click();
      },
    );

    it("should correctly display a table as the model's source when editing simple model's query", () => {
      cy.visit(`/model/${ORDERS_MODEL_ID}/query`);

      cy.findByTestId("data-step-cell").should("have.text", "Orders").click();
      entityPickerModal().within(() => {
        entityPickerModalTab("Tables").should(
          "have.attr",
          "aria-selected",
          "true",
        );
        // should not show databases step if there's only 1 database
        entityPickerModalLevel(0).should("not.exist");
        // should not show schema step if there's only 1 schema
        entityPickerModalLevel(1).should("not.exist");
        assertDataPickerEntitySelected(2, "Orders");
      });
    });
  });

  describe("saved entity as a source (aka the virtual table)", () => {
    const modelDetails: StructuredQuestionDetails = {
      name: "GUI Model",
      query: { "source-table": REVIEWS_ID, limit: 1 },
      display: "table",
      type: "model",
      collection_id: SECOND_COLLECTION_ID,
    };

    beforeEach(() => {
      restore();
      cy.signInAsAdmin();
    });

    it("data selector should properly show a model as the source (metabase#39699)", () => {
      createQuestion(modelDetails, { visitQuestion: true });
      openNotebook();
      cy.findByTestId("data-step-cell")
        .should("have.text", modelDetails.name)
        .click();

      entityPickerModal().within(() => {
        shouldDisplayTabs(["Models", "Tables", "Saved questions"]);

        assertDataPickerEntitySelected(0, "Our analytics");
        assertDataPickerEntitySelected(1, "First collection");
        assertDataPickerEntitySelected(2, "Second collection");
        assertDataPickerEntitySelected(3, checkNotNull(modelDetails.name));

        cy.findByText(checkNotNull(modelDetails.name))
          .should("exist")
          .and("contain.text", checkNotNull(modelDetails.name));
      });
    });

    it("moving the model to another collection should immediately be reflected in the data selector (metabase#39812-1)", () => {
      visitModel(ORDERS_MODEL_ID);
      openNotebook();

      openDataSelector();
      entityPickerModal().within(() => {
        entityPickerModalTab("Models").should(
          "have.attr",
          "aria-selected",
          "true",
        );
        assertDataPickerEntitySelected(0, "Our analytics");
        assertDataPickerEntitySelected(1, "Orders Model");

        cy.button("Close").click();
      });

      moveToCollection("First collection");

      openDataSelector();
      entityPickerModal().within(() => {
        entityPickerModalTab("Models").should(
          "have.attr",
          "aria-selected",
          "true",
        );
        assertDataPickerEntitySelected(0, "Our analytics");
        assertDataPickerEntitySelected(1, "First collection");
        assertDataPickerEntitySelected(2, "Orders Model");
      });
    });

    it("moving the source question should immediately reflect in the data selector for the nested question that depends on it (metabase#39812-2)", () => {
      const SOURCE_QUESTION_ID = ORDERS_COUNT_QUESTION_ID;
      // Rename the source question to make assertions more explicit
      const sourceQuestionName = "Source Question";
      cy.request("PUT", `/api/card/${ORDERS_COUNT_QUESTION_ID}`, {
        name: sourceQuestionName,
      });

      const nestedQuestionDetails = {
        name: "Nested Question",
        query: { "source-table": `card__${SOURCE_QUESTION_ID}` },
      };

      createQuestion(nestedQuestionDetails, {
        wrapId: true,
        idAlias: "nestedQuestionId",
      });

      cy.log("see nested question in our analytics");

      visitQuestion("@nestedQuestionId");
      openNotebook();
      openDataSelector();
      entityPickerModal().within(() => {
        entityPickerModalTab("Saved questions").should(
          "have.attr",
          "aria-selected",
          "true",
        );
        assertDataPickerEntitySelected(0, "Our analytics");
        assertDataPickerEntitySelected(1, sourceQuestionName);

        cy.button("Close").click();
      });

      cy.log("Move the source question to another collection");
      visitQuestion(SOURCE_QUESTION_ID);
      openNotebook();
      moveToCollection("First collection");

      cy.log("Make sure the source change is reflected in a nested question");
      visitQuestion("@nestedQuestionId");
      openNotebook();

      openDataSelector();
      entityPickerModal().within(() => {
        entityPickerModalTab("Saved questions").should(
          "have.attr",
          "aria-selected",
          "true",
        );
        assertDataPickerEntitySelected(0, "Our analytics");
        assertDataPickerEntitySelected(1, "First collection");
        assertDataPickerEntitySelected(2, sourceQuestionName);
      });
    });
  });
});

describe("scenarios > notebook > data source", { tags: "@OSS" }, () => {
  beforeEach(() => {
    onlyOnOSS();
    restore("setup");
    cy.signInAsAdmin();
  });

  it("should not show saved questions if only models exist (metabase#25142)", () => {
    createQuestion({
      name: "GUI Model",
      query: { "source-table": REVIEWS_ID, limit: 1 },
      display: "table",
      type: "model",
    });
    startNewQuestion();
    entityPickerModal().within(() => {
      cy.findAllByRole("tab").should("have.length", 2);
      entityPickerModalTab("Tables").should("be.visible");
      entityPickerModalTab("Models").should("be.visible");
      entityPickerModalTab("Saved questions").should("not.exist");
    });
  });
});

<<<<<<< HEAD
describe("issue 34350", { tags: "@external" }, () => {
  beforeEach(() => {
    restore("postgres-writable");
    cy.signInAsNormalUser();
  });

  it("works after changing question's source table to a one from a different database (metabase#34350)", () => {
    openOrdersTable({ mode: "notebook" });
    openDataSelector();
    entityPickerModal().within(() => {
      cy.findByText("Writable Postgres12").click();
      cy.findByText("Scoreboard Actions").click();
    });

    visualize();

    queryBuilderMain()
      .findByText("There was a problem with your question")
      .should("not.exist");
    cy.findAllByTestId("cell-data").should("contain", "Amorous Aardvarks");
  });
=======
describe("issue 28106", () => {
  beforeEach(() => {
    const dialect = "postgres";

    resetTestTable({ type: dialect, table: "many_schemas" });
    restore(`${dialect}-writable`);
    cy.signInAsAdmin();

    resyncDatabase({ dbId: WRITABLE_DB_ID });
  });

  it(
    "should not jump to the top of schema list when scrolling (metabase#28106)",
    { tags: "@external" },
    () => {
      startNewQuestion();
      entityPickerModal().within(() => {
        entityPickerModalTab("Tables").click();
        cy.findByText("Writable Postgres12").click();

        entityPickerModalLevel(1)
          .findByTestId("scroll-container")
          .as("schemasList");

        // the list is virtualized and the scrollbar height changes during scrolling (metabase#44966)
        // that's why we need to scroll twice and wait
        cy.get("@schemasList").scrollTo("bottom");
        cy.wait(100);
        cy.get("@schemasList").scrollTo("bottom");

        // assert scrolling worked and the last item is visible
        entityPickerModalItem(1, "Public").should("be.visible");

        // simulate scrolling up using mouse wheel 3 times
        cy.get("@schemasList").realMouseWheel({ deltaY: -100 });
        cy.wait(100);
        cy.get("@schemasList").realMouseWheel({ deltaY: -100 });
        cy.wait(100);
        cy.get("@schemasList").realMouseWheel({ deltaY: -100 });
        cy.wait(100);

        // assert first item does not exist - this means the list has not been scrolled to the top
        cy.findByText("Domestic").should("not.exist");
        cy.get("@schemasList").should(([$element]) => {
          expect($element.scrollTop).to.be.greaterThan(0);
        });
      });
    },
  );
>>>>>>> 781c9484
});

function moveToCollection(collection: string) {
  cy.intercept("GET", "/api/collection/tree**").as("updateCollectionTree");

  openQuestionActions();
  popover().findByTextEnsureVisible("Move").click();

  entityPickerModal().within(() => {
    cy.findByText(collection).click();
    cy.button("Move").click();
    cy.wait("@updateCollectionTree");
  });
}

function openDataSelector() {
  cy.findByTestId("data-step-cell").click();
}

function assertDataPickerEntitySelected(level: number, name: string) {
  entityPickerModalItem(level, name).should("have.attr", "data-active", "true");
}

function assertDataPickerEntityNotSelected(level: number, name: string) {
  entityPickerModalItem(level, name).should("not.have.attr", "data-active");
}<|MERGE_RESOLUTION|>--- conflicted
+++ resolved
@@ -395,7 +395,6 @@
   });
 });
 
-<<<<<<< HEAD
 describe("issue 34350", { tags: "@external" }, () => {
   beforeEach(() => {
     restore("postgres-writable");
@@ -417,8 +416,9 @@
       .should("not.exist");
     cy.findAllByTestId("cell-data").should("contain", "Amorous Aardvarks");
   });
-=======
-describe("issue 28106", () => {
+});
+
+describe("issue 28106", { tags: "@external" }, () => {
   beforeEach(() => {
     const dialect = "postgres";
 
@@ -429,45 +429,40 @@
     resyncDatabase({ dbId: WRITABLE_DB_ID });
   });
 
-  it(
-    "should not jump to the top of schema list when scrolling (metabase#28106)",
-    { tags: "@external" },
-    () => {
-      startNewQuestion();
-      entityPickerModal().within(() => {
-        entityPickerModalTab("Tables").click();
-        cy.findByText("Writable Postgres12").click();
-
-        entityPickerModalLevel(1)
-          .findByTestId("scroll-container")
-          .as("schemasList");
-
-        // the list is virtualized and the scrollbar height changes during scrolling (metabase#44966)
-        // that's why we need to scroll twice and wait
-        cy.get("@schemasList").scrollTo("bottom");
-        cy.wait(100);
-        cy.get("@schemasList").scrollTo("bottom");
-
-        // assert scrolling worked and the last item is visible
-        entityPickerModalItem(1, "Public").should("be.visible");
-
-        // simulate scrolling up using mouse wheel 3 times
-        cy.get("@schemasList").realMouseWheel({ deltaY: -100 });
-        cy.wait(100);
-        cy.get("@schemasList").realMouseWheel({ deltaY: -100 });
-        cy.wait(100);
-        cy.get("@schemasList").realMouseWheel({ deltaY: -100 });
-        cy.wait(100);
-
-        // assert first item does not exist - this means the list has not been scrolled to the top
-        cy.findByText("Domestic").should("not.exist");
-        cy.get("@schemasList").should(([$element]) => {
-          expect($element.scrollTop).to.be.greaterThan(0);
-        });
-      });
-    },
-  );
->>>>>>> 781c9484
+  it("should not jump to the top of schema list when scrolling (metabase#28106)", () => {
+    startNewQuestion();
+    entityPickerModal().within(() => {
+      entityPickerModalTab("Tables").click();
+      cy.findByText("Writable Postgres12").click();
+
+      entityPickerModalLevel(1)
+        .findByTestId("scroll-container")
+        .as("schemasList");
+
+      // the list is virtualized and the scrollbar height changes during scrolling (metabase#44966)
+      // that's why we need to scroll twice and wait
+      cy.get("@schemasList").scrollTo("bottom");
+      cy.wait(100);
+      cy.get("@schemasList").scrollTo("bottom");
+
+      // assert scrolling worked and the last item is visible
+      entityPickerModalItem(1, "Public").should("be.visible");
+
+      // simulate scrolling up using mouse wheel 3 times
+      cy.get("@schemasList").realMouseWheel({ deltaY: -100 });
+      cy.wait(100);
+      cy.get("@schemasList").realMouseWheel({ deltaY: -100 });
+      cy.wait(100);
+      cy.get("@schemasList").realMouseWheel({ deltaY: -100 });
+      cy.wait(100);
+
+      // assert first item does not exist - this means the list has not been scrolled to the top
+      cy.findByText("Domestic").should("not.exist");
+      cy.get("@schemasList").should(([$element]) => {
+        expect($element.scrollTop).to.be.greaterThan(0);
+      });
+    });
+  });
 });
 
 function moveToCollection(collection: string) {
