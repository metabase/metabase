(ns metabase.settings.models.setting-test
  (:require
   [clojure.string :as str]
   [clojure.test :refer :all]
   [clojure.walk :as walk]
   [environ.core :as env]
   [medley.core :as m]
   [metabase.app-db.connection :as mdb.connection]
   [metabase.app-db.core :as mdb]
<<<<<<< HEAD
   [metabase.config :as config]
=======
   [metabase.app-db.query :as mdb.query]
   [metabase.config.core :as config]
>>>>>>> 8749431e
   [metabase.models.serialization :as serdes]
   [metabase.settings.models.setting :as setting :refer [defsetting]]
   [metabase.settings.models.setting.cache :as setting.cache]
   [metabase.test :as mt]
   [metabase.test.fixtures :as fixtures]
   [metabase.test.util :as tu]
   [metabase.util :as u]
   [metabase.util.encryption :as encryption]
   [metabase.util.encryption-test :as encryption-test]
   [metabase.util.i18n :refer [deferred-tru]]
   [metabase.util.log :as log]
   [toucan2.core :as t2]))

(use-fixtures :once (fixtures/initialize :db))

;; ## TEST SETTINGS DEFINITIONS

(defsetting test-setting-1
  "Test setting - this only shows up in dev (1)"
  :encryption :when-encryption-key-set)

(defsetting test-setting-2
  "Test setting - this only shows up in dev (2)"
  :default "[Default Value]"
  :encryption :when-encryption-key-set)

(defsetting test-setting-3
  "Test setting - this only shows up in dev (3)"
  :visibility :internal
  :encryption :when-encryption-key-set)

(defsetting test-boolean-setting
  "Test setting - this only shows up in dev (3)"
  :visibility :internal
  :type :boolean)

(defsetting test-json-setting
  "Test setting - this only shows up in dev (4)"
  :type :json
  :encryption :when-encryption-key-set)

(defsetting test-csv-setting
  "Test setting - this only shows up in dev (5)"
  :visibility :internal
  :type :csv
  :encryption :when-encryption-key-set)

(defsetting ^:private test-csv-setting-with-default
  "Test setting - this only shows up in dev (6)"
  :visibility :internal
  :type :csv
  :default ["A" "B" "C"]
  :encryption :when-encryption-key-set)

(defsetting test-env-setting
  "Test setting - this only shows up in dev (7)"
  :visibility :internal
  :encryption :when-encryption-key-set)

(defsetting toucan-name
  "Name for the Metabase Toucan mascot."
  :visibility :internal
  :encryption :when-encryption-key-set)

(defsetting test-setting-calculated-getter
  "Test setting - this only shows up in dev (8)"
  :type       :boolean
  :setter     :none
  :getter     (constantly true))

(defsetting test-setting-custom-init
  "Test setting - this only shows up in dev (0)"
  :type       :string
  :init       (comp str random-uuid)
  :encryption :when-encryption-key-set)

(def ^:private ^:dynamic *enabled?* false)

(defsetting test-enabled-setting-no-default
  "Setting to test the `:enabled?` property of settings. This only shows up in dev."
  :visibility :internal
  :type       :string
  :enabled?   (fn [] *enabled?*)
  :encryption :when-encryption-key-set)

(defsetting test-enabled-setting-default
  "Setting to test the `:enabled?` property of settings. This only shows up in dev."
  :visibility :internal
  :type       :string
  :default    "setting-default"
  :enabled?   (fn [] *enabled?*)
  :encryption :when-encryption-key-set)

(defsetting test-feature-setting
  "Setting to test the `:feature` property of settings. This only shows up in dev."
  :visibility :internal
  :type       :string
  :default    "setting-default"
  :feature    :test-feature
  :encryption :when-encryption-key-set)

(defsetting test-never-encrypted-setting
  "Setting to test the `:encryption` property of settings. This only shows up in dev."
  :visibility :internal
  :type       :string
  :encryption :no
  :feature    :test-feature)

(defsetting test-boolean-encrypted-setting
  "Setting to test that a boolean setting can be encrypted, even though the default is not to. This only shows up in dev."
  :visibility :internal
  :type       :boolean
  :encryption :when-encryption-key-set
  :feature    :test-feature)

(defsetting test-setting-that-doesnt-allow-env
  "Setting to test that a setting can be configured to disallow setting it via an environment variable."
  :can-read-from-env? false
  :visibility :internal
  :type :string
  :encryption :no
  :default "the default value")

(defsetting test-setting-that-is-not-included-when-listing-in-api
  "Setting to test that a setting can marked as excluded from API list operations"
  :encryption :no
  :include-in-list? false)

;; ## HELPER FUNCTIONS

(defn db-fetch-setting
  "Fetch `Setting` value from the DB to verify things work as we expect."
  [setting-name]
  (t2/select-one-fn :value :model/Setting, :key (name setting-name)))

(defn setting-exists-in-db?
  "Returns a boolean indicating whether a setting has a value stored in the application DB."
  [setting-name]
  (boolean (t2/select-one :model/Setting :key (name setting-name))))

(defn- test-assert-setting-has-tag [setting-var expected-tag]
  (let [{:keys [tag arglists]} (meta setting-var)]
    (testing "There should not be a tag on the var itself"
      (is (nil? tag)))
    (testing "Arglists should be tagged\n"
      (doseq [arglist arglists]
        (testing (binding [*print-meta* true] (pr-str arglist))
          (is (= expected-tag
                 (:tag (meta arglist)))))))))

(deftest preserve-metadata-test
  (testing "defsetting should preserve metadata on the setting symbol in the getter/setter functions"
    (doseq [varr [#'test-csv-setting-with-default #'test-csv-setting-with-default!]]
      (testing (format "\nvar = %s" (pr-str varr))
        (is (:private (meta varr)))))))

(deftest string-tag-test
  (testing "String vars defined by `defsetting` should have correct `:tag` metadata\n"
    (doseq [varr [#'test-setting-1 #'test-setting-1!]]
      (testing (format "\nVar = %s" (pr-str varr))
        (test-assert-setting-has-tag varr 'java.lang.String)))))

(deftest defsetting-getter-fn-test
  (testing "Test defsetting getter fn. Should return the value from env var MB_TEST_ENV_SETTING"
    (test-env-setting! nil)
    (is (= "ABCDEFG"
           (test-env-setting))))

  (testing "Test getting a default value -- if you clear the value of a Setting it should revert to returning the default value"
    (test-setting-2! nil)
    (is (= "[Default Value]"
           (test-setting-2)))))

(deftest user-facing-value-test
  (testing "`user-facing-value` should return `nil` for a Setting that is using the default value"
    (test-setting-2! nil)
    (is (= nil
           (setting/user-facing-value :test-setting-2))))
  (testing "`user-facing-value` should work correctly for calculated Settings (no underlying value)"
    (is (true?
         (test-setting-calculated-getter)))
    (is (true?
         (setting/user-facing-value :test-setting-calculated-getter))))

  (testing "`user-facing-value` will initialize pending values"
    (mt/discard-setting-changes [:test-setting-custom-init]
      (is (some? (setting/user-facing-value :test-setting-custom-init))))))

(deftest do-not-define-setter-function-for-setter-none-test
  (testing "Settings with `:setter` `:none` should not have a setter function defined"
    (testing "Sanity check: getter should be defined"
      (is (some? (resolve `test-setting-calculated-getter))))
    (is (not (resolve `test-setting-calculated-getter!)))))

;; TODO: I suspect we're seeing stale values in CI due to parallel tests or state persisting between runs
;;  We should at least make this an error when running locally without parallelism.
(defn- clear-setting-if-leak! []
  (when-let [existing-value (some? (#'setting/read-setting :test-setting-custom-init))]
    (log/warn "Test environment corrupted, perhaps due to parallel tests or state kept between runs" existing-value)
    (setting/set! :test-setting-custom-init nil :bypass-read-only? true)))

(deftest setting-initialization-test
  (testing "The value will be initialized and saved"
    (clear-setting-if-leak!)
    (mt/discard-setting-changes [:test-setting-custom-init]
      (let [val (setting/get :test-setting-custom-init)]
        (is (some? val))
        (is (= val (test-setting-custom-init)))
        (is (= val (#'setting/read-setting :test-setting-custom-init)))))))

(deftest validate-without-initialization-test
  (testing "Validation does not initialize the setting"
    (clear-setting-if-leak!)
    (setting/validate-settings-formatting!)
    (is (= nil (#'setting/read-setting :test-setting-custom-init)))))

(deftest init-requires-db-test
  (testing "We will fail instead of implicitly initializing a setting if the db is not ready"
    (mt/discard-setting-changes [:test-setting-custom-init]
      (clear-setting-if-leak!)
      (binding [mdb.connection/*application-db* {:status (atom @#'mdb.connection/initial-db-status)}]
        (is (= false (mdb/db-is-set-up?)))
        (is (thrown-with-msg?
             clojure.lang.ExceptionInfo
             #"Cannot initialize setting before the db is set up"
             (test-setting-custom-init)))
        (is (thrown-with-msg?
             clojure.lang.ExceptionInfo
             #"Cannot initialize setting before the db is set up"
             (setting/get :test-setting-custom-init)))))))

(def ^:private base-options
  {:setter   :none
   :default  "totally-basic"})

(defsetting test-no-default-with-base-setting
  "Setting to test the `:base` property of settings. This only shows up in dev."
  :visibility :internal
  :base       base-options
  :encryption :when-encryption-key-set)

(defsetting test-default-with-base-setting
  "Setting to test the `:base` property of settings. This only shows up in dev."
  :visibility :internal
  :base       base-options
  :default    "fully-bespoke"
  :encryption :when-encryption-key-set)

(deftest ^:parallel defsetting-with-base-test
  (testing "A setting which specifies some base options"
    (testing "Uses base options when no top-level options are specified"
      (let [without-override (setting/resolve-setting :test-no-default-with-base-setting)]
        (is (= "totally-basic" (:default without-override)))
        (is (= "totally-basic" (test-no-default-with-base-setting)))))
    (testing "Uses top-level options when they are specified"
      (let [with-override (setting/resolve-setting :test-default-with-base-setting)]
        (is (= "fully-bespoke" (:default with-override)))
        (is (= "fully-bespoke" (test-default-with-base-setting)))))))

;; Avoid a false positive from `deftest-check-parallel` due to referencing the setter function.
;; Even though we only resolve the (non-existent) setter, and don't call anything, the linter flags it.
#_{:clj-kondo/ignore [:metabase/validate-deftest]}
(deftest ^:parallel defsetting-with-setter-in-base-test
  (testing "A setting which inherits :setter from the base options"
    (let [setting (setting/resolve-setting :test-default-with-base-setting)]
      (testing "Does not generate a setter"
        (is (= :none (:setter setting)))
        (is (nil? (resolve 'test-default-with-base-setting!)))))))

(deftest defsetting-setter-fn-test
  (test-setting-2! "FANCY NEW VALUE <3")
  (is (= "FANCY NEW VALUE <3"
         (test-setting-2)))
  (is (= "FANCY NEW VALUE <3"
         (db-fetch-setting :test-setting-2))))

(deftest set!-test
  (setting/set! :test-setting-2 "WHAT A NICE VALUE <3")
  (is (= "WHAT A NICE VALUE <3"
         (test-setting-2)))
  (is (= "WHAT A NICE VALUE <3"
         (db-fetch-setting :test-setting-2))))

(deftest set-many!-test
  (testing "should be able to set multiple settings at one time"
    (setting/set-many! {:test-setting-1 "I win!"
                        :test-setting-2 "For realz"})
    (is (= "I win!"
           (db-fetch-setting :test-setting-1)))
    (is (= "For realz"
           (db-fetch-setting :test-setting-2))))

  (testing "if one change fails, the entire set of changes should be reverted"
    (mt/with-temporary-setting-values [test-setting-1 "123"
                                       test-setting-2 "123"]
      (let [orig  setting/set!
            calls (atom 0)]
        ;; allow the first Setting change to succeed, then throw an Exception after that
        (with-redefs [setting/set! (fn [& args]
                                     (if (zero? @calls)
                                       (do
                                         (swap! calls inc)
                                         (apply orig args))
                                       (throw (ex-info "Oops!" {}))))]
          (is (thrown-with-msg?
               Throwable
               #"Oops"
               (setting/set-many! {:test-setting-1 "ABC", :test-setting-2 "DEF"})))
          (testing "changes should be reverted"
            (is (= "123"
                   (test-setting-1)))
            (is (= "123"
                   (test-setting-2)))))))))

(deftest delete-test
  (testing "delete"
    (testing "w/o default value"
      (test-setting-1! "COOL")
      (is (= "COOL"
             (test-setting-1)))
      (is (true?
           (setting-exists-in-db? :test-setting-1)))
      (test-setting-1! nil)
      (is (= nil
             (test-setting-1)))
      (is (= nil
             (setting/get :test-setting-1)))
      (is (= false
             (setting-exists-in-db? :test-setting-1))))

    (testing "w/ default value"
      (test-setting-2! "COOL")
      (is (= "COOL"
             (test-setting-2)))
      (is (true?
           (setting-exists-in-db? :test-setting-2)))
      (test-setting-2! nil)
      (is (= "[Default Value]"
             (test-setting-2))
          "default value should get returned if none is set")
      (is (= false
             (setting-exists-in-db? :test-setting-2))
          "setting still shouldn't exist in the DB"))))

;;; --------------------------------------------- all & user-facing-info ---------------------------------------------

;; these tests are to check that settings get returned with the correct information; these functions are what feed
;; into the API

(defn- user-facing-info-with-db-and-env-var-values! [setting db-value env-var-value]
  (tu/do-with-temporary-setting-value!
   setting db-value
   (fn []
     (tu/do-with-temp-env-var-value!
      (setting/setting-env-map-name (keyword setting))
      env-var-value
      (fn []
        (dissoc (#'setting/user-facing-info (#'setting/resolve-setting setting))
                :key :description))))))

(deftest user-facing-info-test
  (testing "user-facing info w/ no db value, no env var value, no default value"
    (is (= {:value nil, :is_env_setting false, :env_name "MB_TEST_SETTING_1", :default nil}
           (user-facing-info-with-db-and-env-var-values! :test-setting-1 nil nil))))

  (testing "user-facing info w/ no db value, no env var value, default value"
    (is (= {:value nil, :is_env_setting false, :env_name "MB_TEST_SETTING_2", :default "[Default Value]"}
           (user-facing-info-with-db-and-env-var-values! :test-setting-2 nil nil))))

  (testing "user-facing info w/ no db value, env var value, no default value -- shouldn't leak env var value"
    (is (= {:value nil, :is_env_setting true, :env_name "MB_TEST_SETTING_1", :default "Using value of env var $MB_TEST_SETTING_1"}
           (user-facing-info-with-db-and-env-var-values! :test-setting-1 nil "TOUCANS"))))

  (testing "user-facing info w/ no db value, env var value, default value"
    (is (= {:value nil, :is_env_setting true, :env_name "MB_TEST_SETTING_2", :default "Using value of env var $MB_TEST_SETTING_2"}
           (user-facing-info-with-db-and-env-var-values! :test-setting-2 nil "TOUCANS"))))

  (testing "user-facing info w/ db value, no env var value, no default value"
    (is (= {:value "WOW", :is_env_setting false, :env_name "MB_TEST_SETTING_1", :default nil}
           (user-facing-info-with-db-and-env-var-values! :test-setting-1 "WOW" nil))))

  (testing "user-facing info w/ db value, no env var value, default value"
    (is (= {:value "WOW", :is_env_setting false, :env_name "MB_TEST_SETTING_2", :default "[Default Value]"}
           (user-facing-info-with-db-and-env-var-values! :test-setting-2 "WOW" nil))))

  (testing "user-facing info w/ db value, env var value, no default value -- the env var should take precedence over the db value, but should be obfuscated"
    (is (= {:value nil, :is_env_setting true, :env_name "MB_TEST_SETTING_1", :default "Using value of env var $MB_TEST_SETTING_1"}
           (user-facing-info-with-db-and-env-var-values! :test-setting-1 "WOW" "ENV VAR"))))

  (testing "user-facing info w/ db value, env var value, default value -- env var should take precedence over default, but should be obfuscated"
    (is (= {:value nil, :is_env_setting true, :env_name "MB_TEST_SETTING_2", :default "Using value of env var $MB_TEST_SETTING_2"}
           (user-facing-info-with-db-and-env-var-values! :test-setting-2 "WOW" "ENV VAR")))))

(deftest writable-settings-test
  (testing `setting/writable-settings
    (mt/with-test-user :crowberto
      (test-setting-1! nil)
      (test-setting-2! "TOUCANS")
      (is (= {:key            :test-setting-2
              :value          "TOUCANS"
              :description    "Test setting - this only shows up in dev (2)"
              :is_env_setting false
              :env_name       "MB_TEST_SETTING_2"
              :default        "[Default Value]"}
             (some (fn [setting]
                     (when (re-find #"^test-setting-2$" (name (:key setting)))
                       setting))
                   (setting/writable-settings))))

      (testing "with a custom getter"
        (test-setting-1! nil)
        (test-setting-2! "TOUCANS")
        (is (= {:key            :test-setting-2
                :value          7
                :description    "Test setting - this only shows up in dev (2)"
                :is_env_setting false
                :env_name       "MB_TEST_SETTING_2"
                :default        "[Default Value]"}
               (some (fn [setting]
                       (when (re-find #"^test-setting-2$" (name (:key setting)))
                         setting))
                     (setting/writable-settings :getter (comp count (partial setting/get-value-of-type :string)))))))

      ;; TODO -- probably don't need both this test and the "TOUCANS" test above, we should combine them
      (testing "test settings"
        (test-setting-1! nil)
        (test-setting-2! "S2")
        (is (= [{:key            :test-setting-1
                 :value          nil
                 :is_env_setting false
                 :env_name       "MB_TEST_SETTING_1"
                 :description    "Test setting - this only shows up in dev (1)"
                 :default        nil}
                {:key            :test-setting-2
                 :value          "S2"
                 :is_env_setting false
                 :env_name       "MB_TEST_SETTING_2"
                 :description    "Test setting - this only shows up in dev (2)"
                 :default        "[Default Value]"}]
               (for [setting (setting/writable-settings)
                     :when   (re-find #"^test-setting-\d$" (name (:key setting)))]
                 setting)))))))

(defsetting test-i18n-setting
  (deferred-tru "Test setting - with i18n")
  :encryption :when-encryption-key-set)

(deftest validate-description-test
  (testing "Validate setting description with i18n string"
    (mt/with-test-user :crowberto
      (mt/with-mock-i18n-bundles! {"zz" {:messages {"Test setting - with i18n" "TEST SETTING - WITH I18N"}}}
        (letfn [(description []
                  (some (fn [{:keys [key description]}]
                          (when (= :test-i18n-setting key)
                            description))
                        (setting/writable-settings)))]
          (is (= "Test setting - with i18n"
                 (description)))
          (mt/with-user-locale "zz"
            (is (= "TEST SETTING - WITH I18N"
                   (description)))))))))

(defsetting test-dynamic-i18n-setting
  (deferred-tru "Test setting - with i18n: {0}" (test-i18n-setting))
  :encryption :when-encryption-key-set)

(deftest dynamic-description-test
  (testing "Descriptions with i18n string should update if it depends on another setting's value."
    (mt/with-test-user :crowberto
      (mt/with-mock-i18n-bundles! {"zz" {:messages {"Test setting - with i18n: {0}" "TEST SETTING - WITH I18N: {0}"}}}
        (letfn [(description []
                  (some (fn [{:keys [key description]}]
                          (when (= :test-dynamic-i18n-setting key)
                            description))
                        (setting/admin-writable-site-wide-settings)))]
          (test-i18n-setting! "test-setting-value!")
          (is (= "Test setting - with i18n: test-setting-value!"
                 (description)))
          (mt/with-user-locale "zz"
            (is (= "TEST SETTING - WITH I18N: test-setting-value!"
                   (description))))
          (test-i18n-setting! nil))))))

;;; ------------------------------------------------ BOOLEAN SETTINGS ------------------------------------------------

(deftest boolean-settings-tag-test
  (testing "Boolean settings should have correct `:tag` metadata"
    (test-assert-setting-has-tag #'test-boolean-setting 'java.lang.Boolean)))

(deftest boolean-setting-user-facing-info-test
  (is (= {:value nil, :is_env_setting false, :env_name "MB_TEST_BOOLEAN_SETTING", :default nil}
         (user-facing-info-with-db-and-env-var-values! :test-boolean-setting nil nil))))

(deftest boolean-setting-env-vars-test
  (testing "values set by env vars should never be shown to the User"
    (let [expected {:value          nil
                    :is_env_setting true
                    :env_name       "MB_TEST_BOOLEAN_SETTING"
                    :default        "Using value of env var $MB_TEST_BOOLEAN_SETTING"}]
      (is (= expected
             (user-facing-info-with-db-and-env-var-values! :test-boolean-setting nil "true")))

      (testing "env var values should be case-insensitive"
        (is (= expected
               (user-facing-info-with-db-and-env-var-values! :test-boolean-setting nil "TRUE"))))))

  (testing "if value isn't true / false"
    (testing "getter should throw exception"
      (is (thrown-with-msg?
           Exception
           #"Invalid value for string: must be either \"true\" or \"false\" \(case-insensitive\)"
           (test-boolean-setting! "X"))))

    (testing "user-facing info should just return `nil` instead of failing entirely"
      (is (= {:value          nil
              :is_env_setting true
              :env_name       "MB_TEST_BOOLEAN_SETTING"
              :default        "Using value of env var $MB_TEST_BOOLEAN_SETTING"}
             (user-facing-info-with-db-and-env-var-values! :test-boolean-setting nil "X"))))))

(deftest set-boolean-setting-test
  (testing "should be able to set value with a string..."
    (is (= "false"
           (test-boolean-setting! "FALSE")))
    (is (= false
           (test-boolean-setting)))

    (testing "... or a boolean"
      (is (= "false"
             (test-boolean-setting! false)))
      (is (= false
             (test-boolean-setting))))))

;;; ------------------------------------------------- JSON SETTINGS --------------------------------------------------

(deftest set-json-setting-test
  (is (= "{\"a\":100,\"b\":200}"
         (test-json-setting! {:a 100, :b 200})))
  (is (= {:a 100, :b 200}
         (test-json-setting))))

;;; -------------------------------------------------- CSV Settings --------------------------------------------------

(defn- fetch-csv-setting-value! [v]
  (with-redefs [setting/db-or-cache-value (constantly v)]
    (test-csv-setting)))

(deftest get-csv-setting-test
  (testing "should be able to fetch a simple CSV setting"
    (is (= ["A" "B" "C"]
           (fetch-csv-setting-value! "A,B,C"))))

  (testing "should also work if there are quoted values that include commas in them"
    (is  (= ["A" "B" "C1,C2" "ddd"]
            (fetch-csv-setting-value! "A,B,\"C1,C2\",ddd")))))

(defn- set-and-fetch-csv-setting-value! [v]
  (test-csv-setting! v)
  {:db-value     (t2/select-one-fn :value :model/Setting :key "test-csv-setting")
   :parsed-value (test-csv-setting)})

(deftest csv-setting-test
  (testing "should be able to correctly set a simple CSV setting"
    (is (= {:db-value "A,B,C", :parsed-value ["A" "B" "C"]}
           (set-and-fetch-csv-setting-value! ["A" "B" "C"]))))

  (testing "should be a able to set a CSV setting with a value that includes commas"
    (is (= {:db-value "A,B,C,\"D1,D2\"", :parsed-value ["A" "B" "C" "D1,D2"]}
           (set-and-fetch-csv-setting-value! ["A" "B" "C" "D1,D2"]))))

  (testing "should be able to set a CSV setting with a value that includes spaces"
    (is (= {:db-value "A,B,C, D ", :parsed-value ["A" "B" "C" " D "]}
           (set-and-fetch-csv-setting-value! ["A" "B" "C" " D "]))))

  (testing "should be a able to set a CSV setting when the string is already CSV-encoded"
    (is (= {:db-value "A,B,C", :parsed-value ["A" "B" "C"]}
           (set-and-fetch-csv-setting-value! "A,B,C"))))

  (testing "should be able to set nil CSV setting"
    (is (= {:db-value nil, :parsed-value nil}
           (set-and-fetch-csv-setting-value! nil))))

  (testing "default values for CSV settings should work"
    (test-csv-setting-with-default! nil)
    (is (= ["A" "B" "C"]
           (test-csv-setting-with-default)))))

(deftest csv-setting-user-facing-value-test
  (testing "`user-facing-value` should be `nil` for CSV Settings with default values"
    (test-csv-setting-with-default! nil)
    (is (= nil
           (setting/user-facing-value :test-csv-setting-with-default)))))

;;; ----------------------------------------------- Encrypted Settings -----------------------------------------------

(defn- actual-value-in-db [setting-key]
  (-> (mdb/query {:select [:value]
                  :from   [:setting]
                  :where  [:= :key (name setting-key)]})
      first :value))

(deftest encrypted-settings-test
  (testing "If encryption is *enabled*, make sure Settings get saved as encrypted!"
    (encryption-test/with-secret-key "ABCDEFGH12345678"
      (toucan-name! "Sad Can")
      (is (u/base64-string? (actual-value-in-db :toucan-name)))

      (testing "make sure it can be decrypted as well..."
        (is (= "Sad Can"
               (toucan-name)))))

    (testing "But if encryption is not enabled, of course Settings shouldn't get saved as encrypted."
      (encryption-test/with-secret-key nil
        (toucan-name! "Sad Can")
        (is (= "Sad Can"
               (actual-value-in-db :toucan-name)))))))

(deftest previously-encrypted-settings-test
  (testing "Make sure settings that were encrypted don't cause `user-facing-info` to blow up if encyrption key changed"
    (mt/discard-setting-changes [test-json-setting]
      (encryption-test/with-secret-key "0B9cD6++AME+A7/oR7Y2xvPRHX3cHA2z7w+LbObd/9Y="
        (test-json-setting! {:abc 123})
        (is (not= "{\"abc\":123}"
                  (actual-value-in-db :test-json-setting))))
      (testing (str "If fetching the Setting fails (e.g. because key changed) `user-facing-info` should return `nil` "
                    "rather than failing entirely")
        (encryption-test/with-secret-key nil
          (is (= {:key            :test-json-setting
                  :value          nil
                  :is_env_setting false
                  :env_name       "MB_TEST_JSON_SETTING"
                  :description    "Test setting - this only shows up in dev (4)"
                  :default        nil}
                 (#'setting/user-facing-info (setting/resolve-setting :test-json-setting)))))))))

;;; ----------------------------------------------- TIMESTAMP SETTINGS -----------------------------------------------

(defsetting test-timestamp-setting
  "Test timestamp setting"
  :visibility :internal
  :type :timestamp)

(deftest timestamp-settings-test
  (test-assert-setting-has-tag #'test-timestamp-setting 'java.time.temporal.Temporal)

  (testing "make sure we can set & fetch the value and that it gets serialized/deserialized correctly"
    (test-timestamp-setting! #t "2018-07-11T09:32:00.000Z")
    (is (= #t "2018-07-11T09:32:00.000Z"
           (test-timestamp-setting)))))

;;; ----------------------------------------------- Uncached Settings ------------------------------------------------

(defn clear-settings-last-updated-value-in-db!
  "Deletes the timestamp for the last updated setting from the DB."
  []
  (t2/delete! (t2/table-name :model/Setting) :key setting.cache/settings-last-updated-key))

(defn settings-last-updated-value-in-db
  "Fetches the timestamp of the last updated setting."
  []
  (t2/select-one-fn :value :model/Setting :key setting.cache/settings-last-updated-key))

(defsetting uncached-setting
  "A test setting that should *not* be cached."
  :visibility :internal
  :cache? false
  :encryption :when-encryption-key-set)

(deftest uncached-settings-test
  (encryption-test/with-secret-key nil
    (testing "make sure uncached setting still saves to the DB"
      (uncached-setting! "ABCDEF")
      (is (= "ABCDEF"
             (actual-value-in-db "uncached-setting"))))

    (testing "make sure that fetching the Setting always fetches the latest value from the DB"
      (uncached-setting! "ABCDEF")
      (t2/update! :model/Setting {:key "uncached-setting"}
                  {:value "123456"})
      (is (= "123456"
             (uncached-setting))))

    (testing "make sure that updating the setting doesn't update the last-updated timestamp in the cache $$"
      (clear-settings-last-updated-value-in-db!)
      (uncached-setting! "abcdef")
      (is (= nil
             (settings-last-updated-value-in-db))))))

;;; ---------------------------------------------- Runtime Setting Options ----------------------------------------------

(def my-setter :none)

(defsetting test-dynamic-setting
  (deferred-tru "This is a sample sensitive Setting.")
  :type       :integer
  :setter     my-setter
  :visibility (if (some? my-setter) :internal :public))

(deftest var-value-test
  (let [setting-definition (setting/resolve-setting :test-dynamic-setting)]
    (testing "The defsetting macro allows references to vars for inputs"
      (is (= :none (:setter setting-definition)))
      (testing "And these options are used everywhere as expected"
        (is (not (resolve `test-dynamic-setting!)))))
    (testing "The defsetting macro allows arbitrary code forms for values"
      (is (= :internal (:visibility setting-definition))))))

;;; ----------------------------------------------- Sensitive Settings -----------------------------------------------

(defsetting test-sensitive-setting
  (deferred-tru "This is a sample sensitive Setting.")
  :sensitive? true)

(deftest sensitive-settings-test
  (testing "`user-facing-value` should obfuscate sensitive settings"
    (test-sensitive-setting! "ABC123")
    (is (=  "**********23"
            (setting/user-facing-value "test-sensitive-setting"))))

  (testing "Attempting to set a sensitive setting to an obfuscated value should be ignored -- it was probably done accidentally"
    (test-sensitive-setting! "123456")
    (test-sensitive-setting! "**********56")
    (is (= "123456"
           (test-sensitive-setting)))))

;;; ------------------------------------------------- CACHE SYNCING --------------------------------------------------

(deftest cache-sync-test
  (testing "make sure that if for some reason the cache gets out of sync it will reset so we can still set new settings values (#4178)"
    ;; clear out any existing values of `toucan-name`
    (t2/delete! (t2/table-name :model/Setting) :key "toucan-name")
    ;; restore the cache
    (setting.cache/restore-cache-if-needed!)
    ;; now set a value for the `toucan-name` setting the wrong way
    (t2/insert! :model/Setting {:key "toucan-name", :value "Reggae"})
    ;; ok, now try to set the Setting the correct way
    (toucan-name! "Banana Beak")
    ;; ok, make sure the setting was set
    (is (= "Banana Beak"
           (toucan-name)))))

;;; ------------------------------------------------- Setting Visibility ------------------------------------------------

(defsetting test-internal-setting
  "test Setting"
  :visibility :internal
  :encryption :when-encryption-key-set)

(defsetting test-public-setting
  (deferred-tru "test Setting")
  :visibility :public
  :encryption :when-encryption-key-set)

(defsetting test-authenticated-setting
  (deferred-tru "test Setting")
  :visibility :authenticated
  :encryption :when-encryption-key-set)

(defsetting test-settings-manager-setting
  (deferred-tru "test Setting")
  :visibility :settings-manager
  :encryption :when-encryption-key-set)

(defsetting test-admin-setting
  (deferred-tru "test Setting")
  :visibility :admin
  :encryption :when-encryption-key-set)

(deftest can-read-setting-test
  (testing "no authenticated user"
    (mt/with-current-user nil
      (doseq [[setting expected] {:test-public-setting           true
                                  :test-authenticated-setting    false
                                  :test-settings-manager-setting false
                                  :test-admin-setting            false}]
        (testing setting
          (is (= expected (setting/can-read-setting? setting (setting/current-user-readable-visibilities))))))))
  (testing "authenticated non-admin user"
    (mt/with-current-user (mt/user->id :rasta)
      (doseq [[setting expected] {:test-public-setting           true
                                  :test-authenticated-setting    true
                                  :test-settings-manager-setting false
                                  :test-admin-setting            false}]
        (testing setting
          (is (= expected (setting/can-read-setting? setting (setting/current-user-readable-visibilities))))))))
  (testing "non-admin user with advanced setting access"
    (with-redefs [setting/has-advanced-setting-access? (constantly true)]
      (mt/with-current-user (mt/user->id :rasta)
        (doseq [[setting expected] {:test-public-setting           true
                                    :test-authenticated-setting    true
                                    :test-settings-manager-setting true
                                    :test-admin-setting            false}]
          (testing setting
            (is (= expected (setting/can-read-setting? setting (setting/current-user-readable-visibilities)))))))))
  (testing "admin user"
    (mt/with-current-user (mt/user->id :crowberto)
      (doseq [[setting expected] {:test-public-setting           true
                                  :test-authenticated-setting    true
                                  :test-settings-manager-setting true
                                  :test-admin-setting            true}]
        (testing setting
          (is (= expected (setting/can-read-setting? setting (setting/current-user-readable-visibilities)))))))))

;;; ------------------------------------------------- DB-local Settings ------------------------------------------------

(defsetting ^:private test-database-local-only-setting
  "test Setting"
  :visibility     :internal
  :type           :integer
  :database-local :only
  :encryption :when-encryption-key-set)

(defsetting ^:private test-database-local-allowed-setting
  (deferred-tru "test Setting")
  :visibility     :authenticated
  :type           :integer
  :database-local :allowed
  :encryption :when-encryption-key-set)

(defsetting ^:private test-database-local-never-setting
  "test Setting"
  :visibility :internal
  :type       :integer
  :encryption :when-encryption-key-set) ; `:no` should be the default for `:database-local`

(deftest database-local-settings-test
  (doseq [[database-local-type {:keys [setting-name setting-getter-fn setting-setter-fn returns]}]
          {:only    {:setting-name      :test-database-local-only-setting
                     :setting-getter-fn test-database-local-only-setting
                     :setting-setter-fn test-database-local-only-setting!
                     :returns           [:database-local]}
           :allowed {:setting-name      :test-database-local-allowed-setting
                     :setting-getter-fn test-database-local-allowed-setting
                     :setting-setter-fn test-database-local-allowed-setting!
                     :returns           [:database-local :site-wide]}
           :never   {:setting-name      :test-database-local-never-setting
                     :setting-getter-fn test-database-local-never-setting
                     :setting-setter-fn test-database-local-never-setting!
                     :returns           [:site-wide]}}]
    (testing (format "A Setting with :database-local = %s" database-local-type)
      (doseq [site-wide-value         [1 nil]
              database-local-value    [2 nil]
              do-with-site-wide-value [(fn [thunk]
                                         (testing "\nsite-wide value set in application DB"
                                           ;; Set the setting directly instead of using
                                           ;; [[mt/with-temporary-setting-values]] because that blows up when the
                                           ;; Setting is Database-local-only
                                           (t2/delete! :model/Setting :key (name setting-name))
                                           (when site-wide-value
                                             (t2/insert! :model/Setting :key (name setting-name), :value (str site-wide-value)))
                                           (setting.cache/restore-cache!)
                                           (try
                                             (thunk)
                                             (finally
                                               (t2/delete! :model/Setting :key (name setting-name))
                                               (setting.cache/restore-cache!)))))
                                       (fn [thunk]
                                         (tu/do-with-temp-env-var-value!
                                          (setting/setting-env-map-name setting-name)
                                          site-wide-value
                                          thunk))]]
        ;; clear out Setting if it was already set for some reason (except for `:only` where this is explicitly
        ;; disallowed)
        (when-not (= database-local-type :only)
          (setting-setter-fn nil))
        ;; now set the Site-wide value
        (testing (format "\nSite-wide value = %s\nDatabase-local value = %s"
                         (pr-str site-wide-value) (pr-str database-local-value))
          (do-with-site-wide-value
           (fn []
             ;; set the database-local-value
             (binding [setting/*database-local-values* {setting-name (some-> database-local-value str)}]
               ;; now fetch the value
               (let [[expected-value-type expected-value] (some (fn [return-value-type]
                                                                  (when-let [value ({:database-local database-local-value
                                                                                     :site-wide      site-wide-value}
                                                                                    return-value-type)]
                                                                    [return-value-type value]))
                                                                returns)]
                 (testing (format "\nShould return %s value %s" (pr-str expected-value-type) (pr-str expected-value))
                   (is (= expected-value
                          (setting-getter-fn)))))))))))))

(defsetting ^:private test-boolean-database-local-setting
  "test Setting"
  :visibility     :internal
  :type           :boolean
  :database-local :allowed)

(deftest boolean-database-local-settings-test
  (testing "Boolean Database-local Settings\n"
    (testing "Site-wide value is `true`"
      (test-boolean-database-local-setting! true)
      (is (true?
           (test-boolean-database-local-setting))))
    (testing "Site-wide value is `false`"
      (test-boolean-database-local-setting! false)
      (is (= false
             (test-boolean-database-local-setting)))
      (testing "Database-local value is `true`"
        (binding [setting/*database-local-values* {:test-boolean-database-local-setting "true"}]
          (is (true?
               (test-boolean-database-local-setting)))))
      (testing "Database-local value is explicitly set to `nil` -- fall back to site-wide value"
        (binding [setting/*database-local-values* {:test-boolean-database-local-setting nil}]
          (is (= false
                 (test-boolean-database-local-setting))))))))

(defsetting ^:private test-database-local-only-setting-with-default
  (deferred-tru "test Setting")
  :visibility     :authenticated
  :database-local :only
  :default        "DEFAULT"
  :encryption     :when-encryption-key-set)

(deftest database-local-only-settings-test
  (testing "Disallow setting Database-local-only Settings"
    (is (thrown-with-msg?
         clojure.lang.ExceptionInfo
         #"Site-wide values are not allowed for Setting :test-database-local-only-setting"
         (test-database-local-only-setting! 2))))

  (testing "Default values should be allowed for Database-local-only Settings"
    (is (= "DEFAULT"
           (test-database-local-only-setting-with-default)))
    (binding [setting/*database-local-values* {:test-database-local-only-setting-with-default "WOW"}]
      (is (= "WOW"
             (test-database-local-only-setting-with-default))))))

(deftest database-local-settings-api-functions-test
  ;; we'll use `::not-present` below to signify that the Setting isn't returned AT ALL (as opposed to being returned
  ;; with a `nil` value)
  (mt/with-test-user :crowberto
    (doseq [[fn-name f] {`setting/writable-settings
                         (fn [k]
                           (let [m (into {} (map (juxt :key :value)) (setting/writable-settings))]
                             (get m k ::not-present)))

                         `setting/user-readable-values-map
                         (fn [k]
                           (get (setting/user-readable-values-map #{:authenticated}) k ::not-present))}]
      (testing fn-name
        (testing "should return Database-local-allowed Settings (site-wide-value only)"
          (mt/with-temporary-setting-values [test-database-local-allowed-setting 2]
            (binding [setting/*database-local-values* {:test-database-local-allowed-setting "1"}]
              (is (= 2
                     (f :test-database-local-allowed-setting))))))
        (testing "should not return Database-local-only Settings regardless of visibility even if they have a default value"
          (is (= ::not-present
                 (f :test-database-local-only-setting-with-default))))))))

;;; ------------------------------------------------- User-local Settings ----------------------------------------------

(defsetting test-user-local-only-setting
  (deferred-tru  "test Setting")
  :visibility :authenticated
  :user-local :only
  :encryption :when-encryption-key-set)

(defsetting test-user-local-allowed-setting
  (deferred-tru "test Setting")
  :visibility :authenticated
  :user-local :allowed
  :encryption :when-encryption-key-set)

(defsetting ^:private test-user-local-never-setting
  (deferred-tru "test Setting")
  :visibility :internal
  :encryption :when-encryption-key-set) ; `:no` should be the default for `:user-local`

(deftest user-local-settings-test
  (testing "Reading and writing a user-local-only setting in the context of a user uses the user-local value"
    (mt/with-current-user (mt/user->id :rasta)
      (test-user-local-only-setting! "ABC")
      (is (= "ABC" (test-user-local-only-setting))))
    (mt/with-current-user (mt/user->id :crowberto)
      (test-user-local-only-setting! "DEF")
      (is (= "DEF" (test-user-local-only-setting))))
    (mt/with-current-user (mt/user->id :rasta)
      (is (= "ABC" (test-user-local-only-setting)))))

  (testing "A user-local-only setting cannot have a site-wide value"
    (is (thrown-with-msg? Throwable #"Site-wide values are not allowed" (test-user-local-only-setting! "ABC"))))

  (testing "Reading and writing a user-local-allowed setting in the context of a user uses the user-local value"
    ;; TODO: mt/with-temporary-setting-values only affects site-wide value, we should figure out whether it should also
    ;; affect user-local settings.
    (mt/with-temporary-setting-values [test-user-local-allowed-setting nil]
      (mt/with-current-user (mt/user->id :rasta)
        (test-user-local-allowed-setting! "ABC")
        (is (= "ABC" (test-user-local-allowed-setting))))
      (mt/with-current-user (mt/user->id :crowberto)
        (test-user-local-allowed-setting! "DEF")
        (is (= "DEF" (test-user-local-allowed-setting))))
      (mt/with-current-user (mt/user->id :rasta)
        (is (= "ABC" (test-user-local-allowed-setting))))
      ;; Calling the setter when not in the context of a user should set the site-wide value
      (is (nil? (test-user-local-allowed-setting)))
      (test-user-local-allowed-setting! "GHI")
      (mt/with-current-user (mt/user->id :crowberto)
        (is (= "DEF" (test-user-local-allowed-setting))))
      (mt/with-current-user (mt/user->id :rasta)
        (is (= "ABC" (test-user-local-allowed-setting))))))

  (testing "Reading and writing a user-local-never setting in the context of a user uses the site-wide value"
    (mt/with-current-user (mt/user->id :rasta)
      (test-user-local-never-setting! "ABC")
      (is (= "ABC" (test-user-local-never-setting))))
    (mt/with-current-user (mt/user->id :crowberto)
      (test-user-local-never-setting! "DEF")
      (is (= "DEF" (test-user-local-never-setting))))
    (mt/with-current-user (mt/user->id :rasta)
      (is (= "DEF" (test-user-local-never-setting))))
    (is (= "DEF" (test-user-local-never-setting))))

  (testing "A setting cannot be defined to allow both user-local and database-local values"
    (is (thrown-with-msg?
         Throwable
         #"Setting .* allows both user-local and database-local values; this is not supported"
         (defsetting test-user-local-and-db-local-setting
           (deferred-tru "test Setting")
           :user-local     :allowed
           :database-local :allowed
           :encryption     :when-encryption-key-set)))))

(deftest identity-hash-test
  (testing "Settings are hashed based on the key"
    (mt/with-temporary-setting-values [test-setting-1 "123"
                                       test-setting-2 "123"]
      (is (= "5f7f150c"
             (serdes/raw-hash ["test-setting-1"])
             (serdes/identity-hash (t2/select-one :model/Setting :key "test-setting-1")))))))

(deftest enabled?-test
  (testing "Settings can be disabled"
    (testing "With no default returns nil"
      (is (nil? (test-enabled-setting-no-default)))
      (testing "Updating the value throws an exception"
        (is (thrown-with-msg?
             clojure.lang.ExceptionInfo
             #"Setting test-enabled-setting-no-default is not enabled"
             (test-enabled-setting-no-default! "a value")))))
    (testing "Returns default value"
      (is (= "setting-default" (test-enabled-setting-default)))
      (testing "Updating the value throws an exception"
        (is (thrown-with-msg?
             clojure.lang.ExceptionInfo
             #"Setting test-enabled-setting-default is not enabled"
             (test-enabled-setting-default! "a value"))))))
  (testing "When enabled, the setting can be read and written as normal"
    (binding [*enabled?* true]
      (test-enabled-setting-default! "custom")
      (test-enabled-setting-no-default! "custom")
      (is (= "custom" (test-enabled-setting-default)))
      (is (= "custom" (test-enabled-setting-no-default))))))

(deftest feature-test
  (testing "Settings can be assigned an Enterprise feature flag, required for them to be enabled"
    (mt/with-premium-features #{:test-feature}
      (test-feature-setting! "custom")
      (is (= "custom" (test-feature-setting))))

    (mt/with-premium-features #{}
      (is (thrown-with-msg?
           clojure.lang.ExceptionInfo
           #"Setting test-feature-setting is not enabled because feature :test-feature is not available"
           (test-feature-setting! "custom 2")))
      (is (= "setting-default" (test-feature-setting)))))

  (testing "A setting cannot have both the :enabled? and :feature options at once"
    (is (thrown-with-msg?
         clojure.lang.ExceptionInfo
         #"Setting :test-enabled-and-feature uses both :enabled\? and :feature options, which are mutually exclusive"
         (defsetting test-enabled-and-feature
           "Setting with both :enabled? and :feature options"
           :visibility :internal
           :type       :string
           :default    "setting-default"
           :enabled?   (fn [] false)
           :feature    :test-feature
           :encryption :when-encryption-key-set)))))

;;; ------------------------------------------------- Misc tests -------------------------------------------------------

(defsetting ^:private test-no-default-setting
  "Setting with a falsey default"
  :visibility :internal
  :type       :boolean)

(defsetting ^:private test-falsey-default-setting
  "Setting with a falsey default"
  :visibility :internal
  :type       :boolean
  :default    false)

(deftest ^:parallel falsey-default-setting-test
  (testing "We should use default values even if they are falsey"
    (is (= false (test-falsey-default-setting))))
  (testing "We should return no value for an uninitialized setting with no default or initializer"
    (is (= nil (test-no-default-setting)))))

(defsetting ^:private test-integer-setting
  "test Setting"
  :visibility :internal
  :type       :integer
  :encryption :when-encryption-key-set)

(deftest integer-setting-test
  (testing "Should be able to set integer setting with a string"
    (test-integer-setting! "100")
    (is (= 100
           (test-integer-setting)))
    (testing "should be able to set to a negative number (thanks Howon for spotting this)"
      (test-integer-setting! "-2")
      (is (= -2
             (test-integer-setting))))))

(deftest retired-settings-test
  (testing "Should not be able to define a setting with a retired name"
    (with-redefs [setting/retired-setting-names #{"retired-setting"}]
      (try
        (defsetting retired-setting (deferred-tru "A retired setting name") :encryption :when-encryption-key-set)
        (catch Exception e
          (is (= "Setting name 'retired-setting' is retired; use a different name instead"
                 (ex-message e))))))))

(deftest duplicated-setting-name
  (testing "can re-register a setting in the same ns (redefining or reloading ns)"
    (is (defsetting foo (deferred-tru "A testing setting") :visibility :public :encryption :when-encryption-key-set))
    (is (defsetting foo (deferred-tru "A testing setting") :visibility :public :encryption :when-encryption-key-set)))
  (testing "if attempt to register in a different ns throws an error"
    (let [current-ns (ns-name *ns*)]
      (try
        (ns nested-setting-test
          (:require
           [metabase.settings.models.setting :refer [defsetting]]
           [metabase.util.i18n :as i18n :refer [deferred-tru]]))
        (defsetting foo (deferred-tru "A testing setting") :visibility :public :encryption :when-encryption-key-set)
        (catch Exception e
          (is (=? {:existing-setting
                   {:description (deferred-tru "A testing setting")
                    :name        :foo
                    :munged-name "foo"
                    :type        :string
                    :sensitive?  false
                    :tag         'java.lang.String
                    :namespace   current-ns
                    :visibility  :public}}
                  (ex-data e)))
          (is (= (str "Setting :foo already registered in " current-ns)
                 (ex-message e))))
        (finally (in-ns current-ns))))))

(defsetting test-setting-with-question-mark?
  "Test setting - this only shows up in dev (6)"
  :visibility :internal
  :encryption :when-encryption-key-set)

(deftest munged-setting-name-test
  (testing "Only valid characters used for environment lookup"
    (is (nil? (test-setting-with-question-mark?)))
    ;; note now question mark on the environmental setting
    (with-redefs [env/env {:mb-test-setting-with-question-mark "resolved"}]
      (binding [config/*disable-setting-cache* false]
        (is (= "resolved" (test-setting-with-question-mark?))))))
  (testing "Setting a setting that would munge the same throws an error"
    (is (= {:existing-setting
            {:name :test-setting-with-question-mark?
             :munged-name "test-setting-with-question-mark"}
            :new-setting
            {:name :test-setting-with-question-mark????
             :munged-name "test-setting-with-question-mark"}}
           (m/map-vals #(select-keys % [:name :munged-name])
                       (try (defsetting test-setting-with-question-mark????
                              "Test setting - this only shows up in dev (6)"
                              :visibility :internal
                              :encryption :when-encryption-key-set)
                            (catch Exception e (ex-data e)))))))
  (testing "Munge collision on first definition"
    (defsetting test-setting-normal
      "Test setting - this only shows up in dev (6)"
      :visibility :internal
      :encryption :when-encryption-key-set)
    (is (= {:existing-setting {:name :test-setting-normal, :munged-name "test-setting-normal"},
            :new-setting {:name :test-setting-normal??, :munged-name "test-setting-normal"}}
           (m/map-vals #(select-keys % [:name :munged-name])
                       (try (defsetting test-setting-normal??
                              "Test setting - this only shows up in dev (6)"
                              :visibility :internal
                              :encryption :when-encryption-key-set)
                            (catch Exception e (ex-data e)))))))
  (testing "Munge collision on second definition"
    (defsetting test-setting-normal-1??
      "Test setting - this only shows up in dev (6)"
      :visibility :internal
      :encryption :when-encryption-key-set)
    (is (= {:new-setting {:munged-name "test-setting-normal-1", :name :test-setting-normal-1},
            :existing-setting {:munged-name "test-setting-normal-1", :name :test-setting-normal-1??}}
           (m/map-vals #(select-keys % [:name :munged-name])
                       (try (defsetting test-setting-normal-1
                              "Test setting - this only shows up in dev (6)"
                              :visibility :internal
                              :encryption :when-encryption-key-set)
                            (catch Exception e (ex-data e)))))))
  (testing "Removes characters not-compliant with shells"
    (is (= "aa1aa-b2b_cc3c"
           (#'setting/munge-setting-name "aa1'aa@#?-b2@b_cc'3?c?")))))

(deftest validate-default-value-for-type-test
  (letfn [(validate [tag default]
            (@#'setting/validate-default-value-for-type
             {:tag tag, :default default, :name :a-setting, :type :fake-type}))]
    (testing "No default value"
      (is (nil? (validate `String nil))))
    (testing "No tag"
      (is (nil? (validate nil "abc"))))
    (testing "tag is not a symbol or string"
      (is (thrown-with-msg?
           AssertionError
           #"Setting :tag should be a symbol or string, got: \^clojure\.lang\.Keyword :string"
           (validate :string "Green Friend"))))
    (doseq [[tag valid-tag?]     {"String"           false
                                  "java.lang.String" true
                                  'STRING            false
                                  `str               false
                                  `String            true}
            [value valid-value?] {"Green Friend" true
                                  :green-friend  false}]
      (testing (format "Tag = %s (valid = %b)" (pr-str tag) valid-tag?)
        (testing (format "Value = %s (valid = %b)" (pr-str value) valid-value?)
          (cond
            (and valid-tag? valid-value?)
            (is (nil? (validate tag value)))

            (not valid-tag?)
            (is (thrown-with-msg?
                 Exception
                 #"Cannot resolve :tag .+ to a class"
                 (validate tag value)))

            (not valid-value?)
            (is (thrown-with-msg?
                 Exception
                 #"Wrong :default type: got \^clojure\.lang\.Keyword :green-friend, but expected a java\.lang\.String"
                 (validate tag value)))))))))

(deftest validate-description-translation-test
  (with-redefs [setting/ns-in-test? (constantly false)]
    (testing "When not in a test, defsetting descriptions must be i18n'ed"
      (try
        (walk/macroexpand-all
         `(defsetting ~'test-asdf-asdf-asdf
            "untranslated description"
            :encryption :when-encryption-key-set))
        (catch Exception e
          (is (re-matches #"defsetting docstrings must be a \*deferred\* i18n form.*"
                          (:cause (Throwable->map e)))))))))

(defsetting test-setting-audit-never
  "Test setting with no auditing"
  :audit :never
  :encryption :when-encryption-key-set)

(defsetting test-setting-audit-raw-value
  "Test setting with auditing raw values"
  :type  :integer
  :audit :raw-value)

(defsetting test-setting-audit-getter
  "Test setting with auditing values returned from getter"
  :type       :string
  :getter     (constantly "GETTER VALUE")
  :audit      :getter
  :encryption :when-encryption-key-set)

(defsetting test-sensitive-setting-audit
  "Test that a sensitive setting has its value obfuscated before being audited"
  :type       :string
  :sensitive? true
  :audit      :getter
  :encryption :when-encryption-key-set)

(deftest setting-audit-test
  (mt/with-premium-features #{:audit-app}
    (let [last-audit-event-fn #(t2/select-one [:model/AuditLog :topic :user_id :model :details]
                                              :topic :setting-update
                                              {:order-by [[:id :desc]]})]
      (testing "Settings are audited by default without their value included"
        (mt/with-test-user :rasta
          (test-setting-1! "DON'T INCLUDE THIS VALUE"))
        (is (= {:topic   :setting-update
                :user_id  (mt/user->id :rasta)
                :model   "Setting"
                :details {:key "test-setting-1"}}
               (last-audit-event-fn))))

      (testing "Auditing can be disabled with `:audit :never`"
        (test-setting-audit-never! "DON'T AUDIT")
        (is (not= "test-setting-audit-never"
                  (-> (last-audit-event-fn) :details :key))))

      (testing "Raw values (as stored in the DB) can be logged with `:audit :raw-value`"
        (mt/with-temporary-setting-values [test-setting-audit-raw-value 99]
          (test-setting-audit-raw-value! 100)
          (is (= {:topic   :setting-update
                  :user_id  nil
                  :model   "Setting"
                  :details {:key            "test-setting-audit-raw-value"
                            :previous-value "99"
                            :new-value      "100"}}
                 (last-audit-event-fn)))))

      (testing "Values returned from the setting's getter can be logged with `:audit :getter`"
        (mt/with-temporary-setting-values [test-setting-audit-getter "PREVIOUS VALUE"]
          (test-setting-audit-getter! "NEW RAW VALUE")
          (is (= {:topic   :setting-update
                  :user_id  nil
                  :model   "Setting"
                  :details {:key            "test-setting-audit-getter"
                            :previous-value "GETTER VALUE"
                            :new-value      "GETTER VALUE"}}
                 (last-audit-event-fn)))))

      (testing "Sensitive settings have their values obfuscated automatically"
        (mt/with-temporary-setting-values [test-sensitive-setting-audit nil]
          (test-sensitive-setting-audit! "old password")
          (test-sensitive-setting-audit! "new password")
          (is (= {:topic   :setting-update
                  :user_id  nil
                  :model   "Setting"
                  :details {:key            "test-sensitive-setting-audit"
                            :previous-value "**********rd"
                            :new-value      "**********rd"}}
                 (last-audit-event-fn))))))))

(defsetting test-user-local-only-audited-setting
  (deferred-tru  "Audited user-local setting")
  :visibility :authenticated
  :user-local :only
  :encryption :when-encryption-key-set
  :audit      :raw-value)

(deftest user-local-settings-audit-test
  (mt/with-premium-features #{:audit-app}
    (testing "User-local settings are not audited by default"
      (mt/with-test-user :rasta
        (test-user-local-only-setting! "DON'T AUDIT"))
      (is (not= "test-user-local-only-setting"
                (-> (mt/latest-audit-log-entry :setting-update) :details :key))))

    (testing "User-local settings can be audited"
      (mt/with-test-user :rasta
        (mt/with-temporary-setting-values [test-user-local-only-audited-setting nil]
          (test-user-local-only-audited-setting! "AUDIT ME")
          (is (= {:topic   :setting-update
                  :user_id  (mt/user->id :rasta)
                  :model_id nil
                  :model   "Setting"
                  :details {:key            "test-user-local-only-audited-setting"
                            :previous-value nil
                            :new-value      "AUDIT ME"}}
                 (mt/latest-audit-log-entry :setting-update))))))))

(defsetting exported-setting
  "This setting would be serialized"
  :export? true
  :encryption :when-encryption-key-set
  ;; make sure it's internal so it doesn't interfere with export test
  :visibility :internal)

(defsetting non-exported-setting
  "This setting would not be serialized"
  :encryption :when-encryption-key-set
  :export? false)

(deftest export?-test
  (testing "The :export? property is exposed"
    (is (#'setting/export? :exported-setting))
    (is (not (#'setting/export? :non-exported-setting))))

  (testing "By default settings are not exported"
    (is (not (#'setting/export? :test-setting-1)))))

(deftest realize-throwing-test
  (testing "The realize function ensures all nested lazy values are calculated"
    (let [ok (lazy-seq (cons 1 (lazy-seq (list 2))))
          ok-deep (lazy-seq (cons 1 (lazy-seq (list (lazy-seq (list 2))))))
          shallow (lazy-seq (cons 1 (throw (ex-info "Surprise!" {}))))
          deep (lazy-seq (cons 1 (cons 2 (list (lazy-seq (throw (ex-info "Surprise!" {})))))))]
      (is (= '(1 2) (#'setting/realize ok)))
      (is (= '(1 (2)) (#'setting/realize ok-deep)))
      (doseq [x [shallow deep]]
        (is (thrown-with-msg?
             clojure.lang.ExceptionInfo
             #"^Surprise!$"
             (#'setting/realize x)))))))

(defn- validation-setting-symbol [format]
  (symbol (str "test-" (name format) "-validation-setting")))

(defmacro define-setting-for-type [format]
  `(defsetting ~(validation-setting-symbol format)
     "Setting to test validation of this format - this only shows up in dev"
     :type ~(keyword (name format))
     :encryption :when-encryption-key-set))

(defmacro get-parse-exception [format raw-value]
  `(mt/with-temp-env-var-value! [~(symbol (str "mb-" (validation-setting-symbol format))) ~raw-value]
     (try
       (setting/validate-settings-formatting!)
       nil
       (catch java.lang.Exception e# e#))))

(defn- assert-parser-exception! [format-type ex cause-message]
  (is (= (format "Invalid %s configuration for setting: %s"
                 (u/upper-case-en (name format-type))
                 (validation-setting-symbol format-type))
         (ex-message ex)))
  (is (= cause-message (ex-message (ex-cause ex)))))

(define-setting-for-type :json)

(deftest valid-json-setting-test
  (testing "Validation is a no-op if the JSON is valid"
    (is (nil? (get-parse-exception :json "[1, 2]")))))

(deftest invalid-json-setting-test
  (testing "Validation will throw an exception if a setting has invalid JSON via an environment variable"
    (let [ex (get-parse-exception :json "[1, 2,")]
      (assert-parser-exception!
       :json ex
        ;; TODO it would be safe to expose the raw Jackson exception here, we could improve redaction logic
       #_(str "Unexpected end-of-input within/between Array entries\n"
              " at [Source: REDACTED (`StreamReadFeature.INCLUDE_SOURCE_IN_LOCATION` disabled); line: 1, column: 7]")
       "Error of type class com.fasterxml.jackson.core.JsonParseException thrown while parsing a setting"))))

(deftest sensitive-data-redacted-test
  (testing "The exception thrown by validation will not contain sensitive info from the config"
    (let [password "$ekr3t"
          ex (get-parse-exception :json (str "[" password))]
      (is (not (str/includes? (pr-str ex) password)))
      (assert-parser-exception!
       :json ex "Error of type class com.fasterxml.jackson.core.JsonParseException thrown while parsing a setting"))))

(deftest safe-exceptions-not-redacted-test
  (testing "An exception known not to contain sensitive info will not be redacted"
    (let [password "123abc"
          ex (get-parse-exception :json "{\"a\": \"123abc\", \"b\": 2")]
      (is (not (str/includes? (pr-str ex) password)))
      (assert-parser-exception!
       :json ex
       (str "Unexpected end-of-input: expected close marker for Object (start marker at [Source: REDACTED"
            " (`StreamReadFeature.INCLUDE_SOURCE_IN_LOCATION` disabled); line: 1, column: 1])\n"
            " at [Source: REDACTED (`StreamReadFeature.INCLUDE_SOURCE_IN_LOCATION` disabled); line: 1, column: 23]")))))

(define-setting-for-type :csv)

(deftest valid-csv-setting-test
  (testing "Validation is a no-op if the CSV is valid"
    (is (nil? (get-parse-exception :csv "1, 2")))))

(deftest invalid-csv-setting-eof-test
  (testing "Validation will throw an exception if a setting has invalid CSV via an environment variable"
    (let [ex (get-parse-exception :csv "1,2,2,\",,")]
      (assert-parser-exception!
       :csv ex "CSV error (unexpected end of file)"))))

(deftest invalid-csv-setting-char-test
  (testing "Validation will throw an exception if a setting has invalid CSV via an environment variable"
    (let [ex (get-parse-exception :csv "\"1\"$ekr3t")]
      (assert-parser-exception!
       :csv ex
        ;; we don't expose the raw exception here, as it would give away the first character of the secret
       #_"CSV error (unexpected character: $)"
       "Error of type class java.lang.Exception thrown while parsing a setting"))))

(define-setting-for-type :boolean)

(deftest valid-boolean-setting-test
  (testing "Validation is a no-op if the string represents a boolean"
    (is (nil? (get-parse-exception :boolean "")))
    (is (nil? (get-parse-exception :boolean "true")))
    (is (nil? (get-parse-exception :boolean "false")))))

(deftest invalid-boolean-setting-test
  (doseq [raw-value ["0" "1" "2" "a" ":b" "[true]"]]
    (testing (format "Validation will throw an exception when trying to parse %s as a boolean" raw-value)
      (let [ex (get-parse-exception :boolean raw-value)]
        (assert-parser-exception!
         :boolean ex "Invalid value for string: must be either \"true\" or \"false\" (case-insensitive).")))))

(define-setting-for-type :double)

(deftest valid-double-setting-test
  (testing "Validation is a no-op if the string represents a double"
    (is (nil? (get-parse-exception :double "1")))
    (is (nil? (get-parse-exception :double "-1")))
    (is (nil? (get-parse-exception :double "2.4")))
    (is (nil? (get-parse-exception :double "1e9")))))

(deftest invalid-double-setting-test
  (doseq [raw-value ["a" "1.2.3" "0x3" "[2]"]]
    (testing (format "Validation will throw an exception when trying to parse %s as a double" raw-value)
      (let [ex (get-parse-exception :double raw-value)]
        (assert-parser-exception!
         #_"For input string: \"{raw-value}\""
         :double ex "Error of type class java.lang.NumberFormatException thrown while parsing a setting")))))

(define-setting-for-type :keyword)

(deftest valid-keyword-setting-test
  (testing "Validation is a no-op if the string represents a keyword"
    (is (nil? (get-parse-exception :keyword "1")))
    (is (nil? (get-parse-exception :keyword "a")))
    (is (nil? (get-parse-exception :keyword "a/b")))
    ;; [[keyword]] actually accepts any string without complaint, there is no way to have a parse failure
    (is (nil? (get-parse-exception :keyword ":a/b")))
    (is (nil? (get-parse-exception :keyword "a/b/c")))
    (is (nil? (get-parse-exception :keyword "\"")))))

(define-setting-for-type :integer)

(deftest valid-integer-setting-test
  (testing "Validation is a no-op if the string represents a integer"
    (is (nil? (get-parse-exception :integer "1")))
    (is (nil? (get-parse-exception :integer "-1")))))

(deftest invalid-integer-setting-test
  (doseq [raw-value ["a" "2.4" "1e9" "1.2.3" "0x3" "[2]"]]
    (testing (format "Validation will throw an exception when trying to parse %s as a integer" raw-value)
      (let [ex (get-parse-exception :integer raw-value)]
        (assert-parser-exception!
         #_"For input string: \"{raw-value}\""
         :integer ex "Error of type class java.lang.NumberFormatException thrown while parsing a setting")))))

(define-setting-for-type :positive-integer)

(deftest valid-positive-integer-setting-test
  (testing "Validation is a no-op if the string represents a positive-integer"
    (is (nil? (get-parse-exception :positive-integer "1")))
    ;; somewhat un-intuitively this is legal input, and parses to nil
    (is (nil? (get-parse-exception :positive-integer "-1")))))

(deftest invalid-positive-integer-setting-test
  (doseq [raw-value ["a" "2.4" "1e9" "1.2.3" "0x3" "[2]"]]
    (testing (format "Validation will throw an exception when trying to parse %s as a positive-integer" raw-value)
      (let [ex (get-parse-exception :positive-integer raw-value)]
        (assert-parser-exception!
         #_"For input string: \"{raw-value}\""
         :positive-integer ex "Error of type class java.lang.NumberFormatException thrown while parsing a setting")))))

(define-setting-for-type :timestamp)

(deftest valid-timestamp-setting-test
  (testing "Validation is a no-op if the string represents a timestamp"
    (is (nil? (get-parse-exception :timestamp "2024-01-01")))))

(deftest invalid-timestamp-setting-test
  (testing "Validation will throw an exception when trying to parse an invalid timestamp"
    (let [ex (get-parse-exception :timestamp "2024-01-48")]
      (assert-parser-exception!
       #_"Text '{raw-value}' could not be parsed, unparsed text found at index 0"
       :timestamp ex "Error of type class java.time.format.DateTimeParseException thrown while parsing a setting"))))

(defn ns-validation-setting-symbol [format]
  (symbol "metabase.settings.models.setting-test" (name (validation-setting-symbol format))))

(deftest validation-completeness-test
  (let [formats-to-check (disj (set (keys (methods setting/get-value-of-type))) :string)]
    (testing "Every settings format has its redaction predicate defined"
      (doseq [format formats-to-check]
        (testing (format "We have defined a redaction multimethod for the %s format" format)
          (is (some? (format (methods setting/may-contain-raw-token?)))))))
    (testing "Every settings format has tests for its validation"
      (doseq [format formats-to-check]
        ;; We operate on trust that tests are added along with this var
        (testing (format "We have defined a setting for the %s validation tests" format)
          (is (var? (resolve (ns-validation-setting-symbol format)))))))))

(deftest migrate-encrypted-settings!-works
  (testing "It works when a secret key is set"
    (encryption-test/with-secret-key "ABCDEFGH12345678"
      (t2/delete! :model/Setting :key "test-never-encrypted-setting")
      (t2/insert! :setting {:key "test-never-encrypted-setting" :value (encryption/maybe-encrypt "foobar")})
      ;; Sanity check: the value is encrypted
      (is (not= "foobar" (actual-value-in-db :test-never-encrypted-setting)))
      (setting/migrate-encrypted-settings!)
      (is (= "foobar" (actual-value-in-db :test-never-encrypted-setting)))
      (setting/migrate-encrypted-settings!)
      (is (= "foobar" (actual-value-in-db :test-never-encrypted-setting)))))
  (testing "It doesn't do anything when the secret key is not set"
    (encryption-test/with-secret-key "ABCDEFGH12345678"
      (t2/delete! :model/Setting :key "test-never-encrypted-setting")
      (t2/insert! :setting {:key "test-never-encrypted-setting" :value (encryption/maybe-encrypt "foobar")}))
    (encryption-test/with-secret-key nil
      (is (not= "foobar" (actual-value-in-db :test-never-encrypted-setting)))
      (setting/migrate-encrypted-settings!)
      (is (not= "foobar" (actual-value-in-db :test-never-encrypted-setting))))))

(deftest boolean-settings-default-to-never-encrypted
  (testing "Boolean settings default to never encrypted"
    (is (= :no (:encryption (setting/resolve-setting :test-boolean-setting)))))
  (testing "Boolean settings can be encrypted"
    (is (= :when-encryption-key-set (:encryption (setting/resolve-setting :test-boolean-encrypted-setting))))))

(deftest settings-can-disallow-being-set-via-env-vars
  (test-setting-that-doesnt-allow-env! nil)
  (is (= "the default value" (test-setting-that-doesnt-allow-env)))
  (with-redefs [env/env {:mb-test-setting-that-doesnt-allow-env "doesn't work"}]
    (is (= "the default value" (test-setting-that-doesnt-allow-env))))
  (testing "You can set them normally though"
    (test-setting-that-doesnt-allow-env! "this works")
    (is (= "this works" (test-setting-that-doesnt-allow-env)))))

(deftest hide-settings-from-list-test
  ;; we'll use `::not-present` below to signify that the Setting isn't returned AT ALL (as opposed to being returned
  ;; with a `nil` value)
  (mt/with-test-user :crowberto
    (doseq [[fn-name f] {`setting/writable-settings
                         (fn [k]
                           (let [m (into {} (map (juxt :key :value)) (setting/writable-settings))]
                             (get m k ::not-present)))

                         `setting/user-readable-values-map
                         (fn [k]
                           (get (setting/user-readable-values-map #{:authenticated}) k ::not-present))}]
      (testing fn-name
        (testing "should not return settings that are excluded from being listed"
          (mt/with-temporary-setting-values [test-setting-that-is-not-included-when-listing-in-api "fun-times"]
            (is (= ::not-present
                   (f :test-setting-that-is-not-included-when-listing-in-api)))))))))<|MERGE_RESOLUTION|>--- conflicted
+++ resolved
@@ -7,12 +7,7 @@
    [medley.core :as m]
    [metabase.app-db.connection :as mdb.connection]
    [metabase.app-db.core :as mdb]
-<<<<<<< HEAD
-   [metabase.config :as config]
-=======
-   [metabase.app-db.query :as mdb.query]
    [metabase.config.core :as config]
->>>>>>> 8749431e
    [metabase.models.serialization :as serdes]
    [metabase.settings.models.setting :as setting :refer [defsetting]]
    [metabase.settings.models.setting.cache :as setting.cache]
