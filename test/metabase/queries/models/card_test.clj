(ns metabase.queries.models.card-test
  (:require
   [clojure.test :refer :all]
   [java-time.api :as t]
   [metabase.audit-app.impl :as audit]
   [metabase.config.core :as config]
   [metabase.lib.convert :as lib.convert]
   [metabase.lib.core :as lib]
   [metabase.lib.metadata :as lib.metadata]
   [metabase.models.interface :as mi]
   [metabase.models.serialization :as serdes]
   [metabase.queries.models.card :as card]
   [metabase.queries.models.parameter-card :as parameter-card]
   [metabase.queries.schema :as queries.schema]
   [metabase.query-processor.card-test :as qp.card-test]
   [metabase.query-processor.preprocess :as qp.preprocess]
   [metabase.search.ingestion :as search.ingestion]
   [metabase.test :as mt]
   [metabase.test.util :as tu]
   [metabase.util :as u]
   [metabase.util.json :as json]
   [toucan2.core :as t2]))

(set! *warn-on-reflection* true)

(deftest dashboard-count-test
  (testing "Check that the :dashboard_count delay returns the correct count of Dashboards a Card is in"
    (mt/with-temp [:model/Card {card-id :id} {}
                   :model/Dashboard dash-1 {}
                   :model/Dashboard dash-2 {}]
      (letfn [(add-card-to-dash! [dash]
                (t2/insert! :model/DashboardCard
                            {:card_id card-id
                             :dashboard_id (u/the-id dash)
                             :row 0
                             :col 0
                             :size_x 4
                             :size_y 4}))
              (get-dashboard-count []
                (-> (t2/select-one :model/Card :id card-id)
                    (t2/hydrate :dashboard_count)
                    :dashboard_count))]
        (is (= 0
               (get-dashboard-count)))
        (testing "add to a Dashboard"
          (add-card-to-dash! dash-1)
          (is (= 1
                 (get-dashboard-count))))
        (testing "add to a second Dashboard"
          (add-card-to-dash! dash-2)
          (is (= 2
                 (get-dashboard-count))))))))

(deftest dropdown-widget-values-usage-count-test
  (let [hydrated-count (fn [card] (-> card
                                      (t2/hydrate :parameter_usage_count)
                                      :parameter_usage_count))
        default-params {:name "Category Name"
                        :slug "category_name"
                        :id "_CATEGORY_NAME_"
                        :type "category"}
        card-params (fn [card-id] (merge default-params {:values_source_type "card"
                                                         :values_source_config {:card_id card-id}}))]
    (testing "With no associated cards"
      (mt/with-temp [:model/Card card]
        (is (zero? (hydrated-count card)))))
    (testing "With one"
      (mt/with-temp [:model/Card {card-id :id :as card} {}
                     :model/Dashboard _ {:parameters [(card-params card-id)]}]
        (is (= 1 (hydrated-count card)))))
    (testing "With several"
      (mt/with-temp [:model/Card {card-id :id :as card} {}
                     :model/Dashboard _ {:parameters [(card-params card-id)]}
                     :model/Dashboard _ {:parameters [(card-params card-id)]}
                     :model/Dashboard _ {:parameters [(card-params card-id)]}]
        (is (= 3 (hydrated-count card)))))))

(deftest public-sharing-test
  (testing "test that a Card's :public_uuid comes back if public sharing is enabled..."
    (tu/with-temporary-setting-values [enable-public-sharing true]
      (mt/with-temp [:model/Card card {:public_uuid (str (random-uuid))}]
        (is (=? u/uuid-regex
                (:public_uuid card)))))))

(deftest public-sharing-test-2
  (testing "test that a Card's :public_uuid comes back if public sharing is enabled..."
    (testing "...but if public sharing is *disabled* it should come back as `nil`"
      (tu/with-temporary-setting-values [enable-public-sharing false]
        (mt/with-temp [:model/Card card {:public_uuid (str (random-uuid))}]
          (is (= nil
                 (:public_uuid card))))))))

(defn- dummy-dataset-query
  "A dummy dataset query for testing things that don't need a real one"
  [database-id]
  {:database database-id
   :type :query
   :query {:source-table 1}})

(deftest database-id-test
  (mt/with-temp [:model/Card {:keys [id]} {:name "some name"
                                           :dataset_query (dummy-dataset-query (mt/id))
                                           :database_id (mt/id)}]
    (testing "before update"
      (is (= {:name "some name", :database_id (mt/id)}
             (into {} (t2/select-one [:model/Card :name :database_id] :id id)))))
    (t2/update! :model/Card id {:name "another name"
                                :dataset_query (dummy-dataset-query (mt/id))})
    (testing "after update"
      (is (= {:name "another name" :database_id (mt/id)}
             (into {} (t2/select-one [:model/Card :name :database_id] :id id)))))))

(deftest disable-implicit-actions-if-needed-test
  (mt/with-actions-enabled
    (testing "when updating a model to include any clauses will disable implicit actions if they exist\n"
      (testing "happy paths\n"
        (let [base (mt/mbql-query users)]
          (doseq [query-change [{:limit 1}
                                {:expressions {"id + 1" [:+ (mt/$ids $users.id) 1]}}
                                {:filter [:> (mt/$ids $users.id) 2]}
                                {:breakout [(mt/$ids !month.users.last_login)]}
                                {:aggregation [[:count]]}
                                {:joins [{:fields :all
                                          :source-table (mt/id :checkins)
                                          :condition [:= (mt/$ids $users.id) (mt/$ids $checkins.user_id)]
                                          :alias "People"}]}
                                {:order-by [[(mt/$ids $users.id) :asc]]}
                                {:fields [(mt/$ids $users.id)]}]]
            (testing (format "when adding %s to the query" (first (keys query-change)))
              (mt/with-actions [{model-id :id
                                 query :dataset_query} {:type :model, :dataset_query base}
                                {action-id-1 :action-id} {:type :implicit
                                                          :kind "row/create"}
                                {action-id-2 :action-id} {:type :implicit
                                                          :kind "row/update"}]
                ;; make sure we have thing exists to start with
                (is (= 2 (t2/count :model/Action :id [:in [action-id-1 action-id-2]])))
                (is (= 1 (t2/update! :model/Card :id model-id {:dataset_query (update query :query merge query-change)})))
                ;; should be gone by now
                (is (= 0 (t2/count :model/Action :id [:in [action-id-1 action-id-2]])))
                (is (= 0 (t2/count :model/ImplicitAction :action_id [:in [action-id-1 action-id-2]])))
                ;; call it twice to make we don't get delete error if no actions are found
                ;; Returns zero because there are no actual changes happening here
                (is (= 0 (t2/update! :model/Card :id model-id {:dataset_query (update query :query merge query-change)})))))))))))

(deftest disable-implicit-actions-if-needed-test-2
  (mt/with-actions-enabled
    (testing "unhappy paths\n"
      (testing "should not attempt to delete if it's not a model"
        (mt/with-temp [:model/Card {id :id} {:type :question
                                             :dataset_query (mt/mbql-query users)}]
          (with-redefs [card/disable-implicit-action-for-model! (fn [& _args]
                                                                  (throw (ex-info "Should not be called" {})))]
            (is (= 1 (t2/update! :model/Card :id id {:dataset_query (mt/mbql-query users {:limit 1})})))))))))

(deftest disable-implicit-actions-if-needed-test-3
  (mt/with-actions-enabled
    (testing "unhappy paths\n"
      (testing "only disable implicit actions, not http and query"
        (mt/with-actions [{model-id :id} {:type :model, :dataset_query (mt/mbql-query users)}
                          {implicit-id :action-id} {:type :implicit}
                          {http-id :action-id} {:type :http}
                          {query-id :action-id} {:type :query}]
          ;; make sure we have thing exists to start with
          (is (= 3 (t2/count :model/Action :id [:in [implicit-id http-id query-id]])))
          (t2/update! :model/Card :id model-id {:dataset_query (mt/mbql-query users {:limit 1})})
          (is (not (t2/exists? :model/Action :id implicit-id)))
          (is (t2/exists? :model/Action :id http-id))
          (is (t2/exists? :model/Action :id query-id)))))))

(deftest disable-implicit-actions-if-needed-test-4
  (mt/with-actions-enabled
    (testing "unhappy paths\n"
      (testing "should not disable if change source table"
        (mt/with-actions [{model-id :id} {:type :model, :dataset_query (mt/mbql-query users)}
                          {action-id-1 :action-id} {:type :implicit
                                                    :kind "row/create"}
                          {action-id-2 :action-id} {:type :implicit
                                                    :kind "row/update"}]
          ;; make sure we have thing exists to start with
          (is (= 2 (t2/count :model/Action :id [:in [action-id-1 action-id-2]])))
          ;; change source from users to categories
          (t2/update! :model/Card :id model-id {:dataset_query (mt/mbql-query categories)})
          ;; actions still exists
          (is (= 2 (t2/count :model/Action :id [:in [action-id-1 action-id-2]])))
          (is (= 2 (t2/count :model/ImplicitAction :action_id [:in [action-id-1 action-id-2]]))))))))

(deftest validate-collection-namespace-test
  (mt/with-temp [:model/Collection {collection-id :id} {:namespace "currency"}]
    (testing "Shouldn't be able to create a Card in a non-normal Collection"
      (let [card-name (mt/random-name)]
        (try
          (is (thrown-with-msg?
               clojure.lang.ExceptionInfo
               #"A Card can only go in Collections in the \"default\" or :analytics namespace."
               (t2/insert! :model/Card (assoc (mt/with-temp-defaults :model/Card) :collection_id collection-id, :name card-name))))
          (finally
            (t2/delete! :model/Card :name card-name)))))))

(deftest validate-collection-namespace-test-2
  (mt/with-temp [:model/Collection {collection-id :id} {:namespace "currency"}]
    (testing "Shouldn't be able to move a Card to a non-normal Collection"
      (mt/with-temp [:model/Card {card-id :id}]
        (is (thrown-with-msg?
             clojure.lang.ExceptionInfo
             #"A Card can only go in Collections in the \"default\" or :analytics namespace."
             (t2/update! :model/Card card-id {:collection_id collection-id})))))))

(deftest ^:parallel normalize-result-metadata-test
  (testing "Should normalize result metadata keys when fetching a Card from the DB"
    (let [metadata (qp.preprocess/query->expected-cols (mt/mbql-query venues))]
      (mt/with-temp [:model/Card {card-id :id} {:dataset_query (mt/mbql-query venues)
                                                :result_metadata metadata}]
        (is (= (mt/derecordize metadata)
               (mt/derecordize (t2/select-one-fn :result_metadata :model/Card :id card-id))))))))

(deftest populate-result-metadata-if-needed-test
  (doseq [[creating-or-updating f]
          {"creating" (fn [properties f]
                        (mt/with-temp [:model/Card {card-id :id} properties]
                          (f (t2/select-one-fn :result_metadata :model/Card :id card-id))))
           "updating" (fn [changes f]
                        (mt/with-temp [:model/Card {card-id :id} {:dataset_query (mt/mbql-query checkins)
                                                                  :result_metadata (qp.preprocess/query->expected-cols (mt/mbql-query checkins))}]
                          (t2/update! :model/Card card-id changes)
                          (f (t2/select-one-fn :result_metadata :model/Card :id card-id))))}]
    (testing (format "When %s a Card\n" creating-or-updating)
      (testing "If result_metadata is empty, we should attempt to populate it"
        (f {:dataset_query (mt/mbql-query venues)}
           (fn [metadata]
             (is (= (map :name (qp.preprocess/query->expected-cols (mt/mbql-query venues)))
                    (map :name metadata))))))
      (testing "Don't overwrite result_metadata that was passed in"
        (let [metadata (take 1 (qp.preprocess/query->expected-cols (mt/mbql-query venues)))]
          (f {:dataset_query (mt/mbql-query venues)
              :result_metadata metadata}
             (fn [new-metadata]
               (is (= (mt/derecordize metadata)
                      (mt/derecordize new-metadata)))))))
      (testing "Shouldn't barf if query can't be run (e.g. if query is a SQL query); set metadata to nil"
        (f {:dataset_query (mt/native-query {:query "SELECT * FROM VENUES"})}
           (fn [metadata]
             (is (= nil
                    metadata)))))
      (testing "Shouldn't remove verified result metadata from native queries (#37009)"
        (let [card-eid (u/generate-nano-id)
              metadata (-> (mt/mbql-query checkins)
                           qp.preprocess/query->expected-cols
                           mt/metadata->native-form)]
          (f (cond-> {:dataset_query (mt/native-query {:query "SELECT * FROM CHECKINS"})
                      :result_metadata metadata
                      :entity_id card-eid}
               (= creating-or-updating "updating")
               (assoc :verified-result-metadata? true))
             (fn [new-metadata]
               (is (= (mt/derecordize metadata)
                      (mt/derecordize new-metadata))))))))))

(defn- test-visualization-settings-normalization-1 [f]
  (testing "visualization settings should get normalized to use modern MBQL syntax"
    (testing "Field references in column settings"
      (doseq [[original expected] {[:ref [:field-literal "foo" :type/Float]]
                                   [:ref [:field "foo" {:base-type :type/Float}]]

                                   [:ref [:field-id 1]]
                                   [:ref [:field 1 nil]]

                                   [:ref [:expression "wow"]]
                                   [:ref [:expression "wow"]]}
              ;; also check that normalization of already-normalized refs is idempotent
              original [original expected]
              ;; frontend uses JSON-serialized versions of the MBQL clauses as keys
              :let [original (json/encode original)
                    expected (json/encode expected)]]
        (testing (format "Viz settings field ref key %s should get normalized to %s"
                         (pr-str original)
                         (pr-str expected))
          (f
           {:column_settings {original {:currency "BTC"}}}
           {:column_settings {expected {:currency "BTC"}}}))))))

(defn- test-visualization-settings-normalization-2 [f]
  (testing "visualization settings should get normalized to use modern MBQL syntax"
    (testing "Other MBQL field clauses"
      (let [original {:map.type "region"
                      :map.region "us_states"
                      :pivot_table.column_split {:rows [["datetime-field" ["field-id" 807] "year"]]
                                                 :columns [["fk->" ["field-id" 805] ["field-id" 808]]]
                                                 :values [["aggregation" 0]]}}
            expected {:map.type "region"
                      :map.region "us_states"
                      :pivot_table.column_split {:rows [[:field 807 {:temporal-unit :year}]]
                                                 :columns [[:field 808 {:source-field 805}]]
                                                 :values [[:aggregation 0]]}}]
        (f original expected)))))

(defn- test-visualization-settings-normalization-3 [f]
  (testing "visualization settings should get normalized to use modern MBQL syntax"
    (testing "Don't normalize non-MBQL arrays"
      (let [original {:graph.show_goal true
                      :graph.goal_value 5.9
                      :graph.dimensions ["the_day"]
                      :graph.metrics ["total_per_day"]}]
        (f original original)))))

(defn- test-visualization-settings-normalization-4 [f]
  (testing "visualization settings should get normalized to use modern MBQL syntax"
    (testing "Don't normalize key-value pairs in maps that could be interpreted as MBQL clauses"
      (let [original {:field-id 1}]
        (f original original)))))

(defn- test-visualization-settings-normalization-5 [f]
  (testing "visualization settings should get normalized to use modern MBQL syntax"
    (testing "Don't normalize array in graph.metrics that could be interpreted as MBQL clauses"
      (let [original {:graph.metrics ["expression" "sum" "count"]}]
        (f original original)))))

(defn test-visualization-settings-normalization [f]
  (testing "visualization settings should get normalized to use modern MBQL syntax"
    (doseq [varr [#'test-visualization-settings-normalization-1
                  #'test-visualization-settings-normalization-2
                  #'test-visualization-settings-normalization-3
                  #'test-visualization-settings-normalization-4
                  #'test-visualization-settings-normalization-5]]
      (testing varr
        (varr f)))))

(deftest normalize-visualization-settings-test
  (test-visualization-settings-normalization
   (fn [original expected]
     (mt/with-temp [:model/Card {card-id :id} {:visualization_settings original}]
       (is (= expected
              (t2/select-one-fn :visualization_settings :model/Card :id card-id)))))))

(deftest ^:parallel template-tag-parameters-test
  (testing "Card with a Field filter parameter"
    (mt/with-temp [:model/Card card {:dataset_query (qp.card-test/field-filter-query)}]
      (is (= [{:id "_DATE_"
               :type :date/all-options
               :target [:dimension [:template-tag "date"]]
               :name "Check-In Date"
               :slug "date"
               :default nil
               :required false}]
             (card/template-tag-parameters card))))))

(deftest ^:parallel template-tag-parameters-test-2
  (testing "Card with a non-Field-filter parameter"
    (mt/with-temp [:model/Card card {:dataset_query (qp.card-test/non-field-filter-query)}]
      (is (= [{:id "_ID_"
               :type :number/=
               :target [:variable [:template-tag "id"]]
               :name "Order ID"
               :slug "id"
               :default "1"
               :required true}]
             (card/template-tag-parameters card))))))

(deftest ^:parallel template-tag-parameters-test-3
  (testing "Should ignore native query snippets and source card IDs"
    (mt/with-temp [:model/Card card {:dataset_query (qp.card-test/non-parameter-template-tag-query)}]
      (is (= [{:id "_ID_"
               :type :number/=
               :target [:variable [:template-tag "id"]]
               :name "Order ID"
               :slug "id"
               :default "1"
               :required true}]
             (card/template-tag-parameters card))))))

(deftest validate-template-tag-field-ids-test
  (testing "Disallow saving a Card with native query Field filter template tags referencing a different Database (#14145)"
    (let [test-data-db-id (mt/id)
          bird-counts-db-id (mt/dataset daily-bird-counts (mt/id))
          card-data (fn [database-id]
                      {:database_id database-id
                       :dataset_query {:database database-id
                                       :type :native
                                       :native {:query "SELECT COUNT(*) FROM PRODUCTS WHERE {{FILTER}}"
                                                :template-tags {"FILTER" {:id "_FILTER_"
                                                                          :name "FILTER"
                                                                          :display-name "Filter"
                                                                          :type :dimension
                                                                          :dimension [:field (mt/id :venues :name) nil]
                                                                          :widget-type :string/=
                                                                          :default nil}}}}})
          good-card-data (card-data test-data-db-id)
          bad-card-data (card-data bird-counts-db-id)]
      (testing "Should not be able to create new Card with a filter with the wrong Database ID"
        (is (thrown-with-msg?
             clojure.lang.ExceptionInfo
             #"Invalid Field Filter: Field \d+ \"VENUES\"\.\"NAME\" belongs to Database \d+ \"test-data \(h2\)\", but the query is against Database \d+ \"daily-bird-counts \(h2\)\""
             (mt/with-temp [:model/Card _ bad-card-data]))))
      (testing "Should not be able to update a Card to have a filter with the wrong Database ID"
        (mt/with-temp [:model/Card {card-id :id} good-card-data]
          (is (thrown-with-msg?
               clojure.lang.ExceptionInfo
               #"Invalid Field Filter: Field \d+ \"VENUES\"\.\"NAME\" belongs to Database \d+ \"test-data \(h2\)\", but the query is against Database \d+ \"daily-bird-counts \(h2\)\""
               (t2/update! :model/Card card-id bad-card-data))))))))

(deftest ^:parallel validate-parameters-test
  (testing "Should validate Card :parameters when"
    (testing "creating"
      (is (thrown-with-msg?
           clojure.lang.ExceptionInfo
           #":parameters must be a sequence of maps with :id and :type keys"
           (mt/with-temp [:model/Card _ {:parameters {:a :b}}])))
      (mt/with-temp [:model/Card card {:parameters [{:id "valid-id"
                                                     :type "id"}]}]
        (is (some? card))))))

(deftest validate-parameters-test-2
  (testing "Should validate Card :parameters when"
    (testing "updating"
      (mt/with-temp [:model/Card {:keys [id]} {:parameters []}]
        (is (thrown-with-msg?
             clojure.lang.ExceptionInfo
             #":parameters must be a sequence of maps with :id and :type keys"
             (t2/update! :model/Card id {:parameters [{:id 100}]})))
        (is (pos? (t2/update! :model/Card id {:parameters [{:id "new-valid-id"
                                                            :type "id"}]})))))))

(deftest normalize-parameters-test
  (testing ":parameters should get normalized when coming out of the DB"
    (doseq [[target expected] {[:dimension [:field-id 1000]] [:dimension [:field 1000 nil]]
                               [:field-id 1000] [:field 1000 nil]}]
      (testing (format "target = %s" (pr-str target))
        (mt/with-temp [:model/Card {card-id :id} {:parameter_mappings [{:parameter_id "_CATEGORY_NAME_"
                                                                        :target target}]}]

          (is (= [{:parameter_id "_CATEGORY_NAME_"
                   :target expected}]
                 (t2/select-one-fn :parameter_mappings :model/Card :id card-id))))))))

(deftest validate-parameter-mappings-test
  (testing "Should validate Card :parameter_mappings when"
    (testing "creating"
      (is (thrown-with-msg?
           clojure.lang.ExceptionInfo
           #":parameter_mappings must be a sequence of maps with :parameter_id and :type keys"
           (mt/with-temp [:model/Card _ {:parameter_mappings {:a :b}}])))
      (mt/with-temp [:model/Card card {:parameter_mappings [{:parameter_id "valid-id"
                                                             :target [:field 1000 nil]}]}]
        (is (some? card))))))

(deftest validate-parameter-mappings-test-2
  (testing "Should validate Card :parameter_mappings when"
    (testing "updating"
      (mt/with-temp [:model/Card {:keys [id]} {:parameter_mappings []}]
        (is (thrown-with-msg?
             clojure.lang.ExceptionInfo
             #":parameter_mappings must be a sequence of maps with :parameter_id and :type keys"
             (t2/update! :model/Card id {:parameter_mappings [{:parameter_id 100}]})))
        (is (pos? (t2/update! :model/Card id {:parameter_mappings [{:parameter_id "new-valid-id"
                                                                    :target [:field 1000 nil]}]})))))))

(deftest normalize-parameter-mappings-test
  (testing ":parameter_mappings should get normalized when coming out of the DB"
    (mt/with-temp [:model/Card {card-id :id} {:parameter_mappings [{:parameter_id "22486e00"
                                                                    :card_id 1
                                                                    :target [:dimension [:field-id 1]]}]}]
      (is (= [{:parameter_id "22486e00"
               :card_id 1
               :target [:dimension [:field 1 nil]]}]
             (t2/select-one-fn :parameter_mappings :model/Card :id card-id))))))

(deftest identity-hash-test
  (testing "Card hashes are composed of the name and the collection's hash"
    (let [now #t "2022-09-01T12:34:56Z"]
      (mt/with-temp [:model/Collection coll {:name "field-db" :location "/" :created_at now}
                     :model/Card card {:name "the card" :collection_id (:id coll) :created_at now}]
        (is (= "5199edf0"
               (serdes/raw-hash ["the card" (serdes/identity-hash coll) (:created_at card)])
               (serdes/identity-hash card)))))))

(deftest parameter-card-test
  (let [default-params {:name "Category Name"
                        :slug "category_name"
                        :id "_CATEGORY_NAME_"
                        :type "category"}]
    (testing "parameter with source is card create ParameterCard"
      (mt/with-temp [:model/Card {source-card-id-1 :id} {}
                     :model/Card {source-card-id-2 :id} {}
                     :model/Card {card-id :id} {:parameters [(merge default-params
                                                                    {:values_source_type "card"
                                                                     :values_source_config {:card_id source-card-id-1}})]}]
        (is (=? [{:card_id source-card-id-1
                  :parameterized_object_type :card
                  :parameterized_object_id card-id
                  :parameter_id "_CATEGORY_NAME_"}]
                (t2/select :model/ParameterCard :parameterized_object_type "card" :parameterized_object_id card-id)))

        (testing "update values_source_config.card_id will update ParameterCard"
          (t2/update! :model/Card card-id {:parameters [(merge default-params
                                                               {:values_source_type "card"
                                                                :values_source_config {:card_id source-card-id-2}})]})
          (is (=? [{:card_id source-card-id-2
                    :parameterized_object_type :card
                    :parameterized_object_id card-id
                    :parameter_id "_CATEGORY_NAME_"}]
                  (t2/select :model/ParameterCard :parameterized_object_type "card" :parameterized_object_id card-id))))

        (testing "delete the card will delete ParameterCard"
          (t2/delete! :model/Card :id card-id)
          (is (= []
                 (t2/select :model/ParameterCard :parameterized_object_type "card" :parameterized_object_id card-id))))))))

(deftest parameter-card-test-2
  (let [default-params {:name "Category Name"
                        :slug "category_name"
                        :id "_CATEGORY_NAME_"
                        :type "category"}]
    (testing "Delete a card will delete any ParameterCard that linked to it"
      (mt/with-temp [:model/Card {source-card-id :id} {}
                     :model/Card {card-id-1 :id} {:parameters [(merge default-params
                                                                      {:values_source_type "card"
                                                                       :values_source_config {:card_id source-card-id}})]}
                     :model/Card {card-id-2 :id} {:parameters [(merge default-params
                                                                      {:values_source_type "card"
                                                                       :values_source_config {:card_id source-card-id}})]}]
        ;; makes sure we have ParameterCard to start with
        (is (=? [{:card_id source-card-id
                  :parameterized_object_type :card
                  :parameterized_object_id card-id-1
                  :parameter_id "_CATEGORY_NAME_"}
                 {:card_id source-card-id
                  :parameterized_object_type :card
                  :parameterized_object_id card-id-2
                  :parameter_id "_CATEGORY_NAME_"}]
                (t2/select :model/ParameterCard :card_id source-card-id {:order-by [[:parameterized_object_id :asc]]})))
        (t2/delete! :model/Card :id source-card-id)
        (is (= []
               (t2/select :model/ParameterCard :card_id source-card-id)))))))

(deftest do-not-update-parameter-card-if-it-doesn't-change-test
  (testing "Do not update ParameterCard if updating a Dashboard doesn't change the parameters"
    (mt/with-temp [:model/Card {source-card-id :id} {}
                   :model/Card {card-id-1 :id} {:parameters [{:name "Category Name"
                                                              :slug "category_name"
                                                              :id "_CATEGORY_NAME_"
                                                              :type "category"
                                                              :values_source_type "card"
                                                              :values_source_config {:card_id source-card-id}}]}]
      (mt/with-dynamic-fn-redefs [parameter-card/upsert-or-delete-from-parameters! (fn [& _] (throw (ex-info "Should not be called" {})))]
        (t2/update! :model/Card card-id-1 {:name "new name"})))))

(deftest cleanup-parameter-on-card-changes-test
  (mt/dataset test-data
    (mt/with-temp
      [:model/Card {source-card-id :id} (merge (mt/card-with-source-metadata-for-query
                                                (mt/mbql-query products {:fields [(mt/$ids $products.title)
                                                                                  (mt/$ids $products.category)]
                                                                         :limit 5}))
                                               {:database_id (mt/id)
                                                :table_id (mt/id :products)})
       :model/Card card {:parameters [{:name "Param 1"
                                       :id "param_1"
                                       :type "category"
                                       :values_source_type "card"
                                       :values_source_config {:card_id source-card-id
                                                              :value_field (mt/$ids $products.title)}}]}
       :model/Dashboard dashboard {:parameters [{:name "Param 2"
                                                 :id "param_2"
                                                 :type "category"
                                                 :values_source_type "card"
                                                 :values_source_config {:card_id source-card-id
                                                                        :value_field (mt/$ids $products.category)}}]}]
      ;; check if we had parametercard to starts with
      (is (=? [{:card_id source-card-id
                :parameter_id "param_1"
                :parameterized_object_type :card
                :parameterized_object_id (:id card)}
               {:card_id source-card-id
                :parameter_id "param_2"
                :parameterized_object_type :dashboard
                :parameterized_object_id (:id dashboard)}]
              (t2/select :model/ParameterCard :card_id source-card-id {:order-by [[:parameter_id :asc]]})))
      ;; update card with removing the products.category
      (testing "on update result_metadata"
        (t2/update! :model/Card source-card-id
                    (mt/card-with-source-metadata-for-query
                     (mt/mbql-query products {:fields [(mt/$ids $products.title)]
                                              :limit 5})))

        (testing "ParameterCard for dashboard is removed"
          (is (=? [{:card_id source-card-id
                    :parameter_id "param_1"
                    :parameterized_object_type :card
                    :parameterized_object_id (:id card)}]
                  (t2/select :model/ParameterCard :card_id source-card-id))))

        (testing "update the dashboard parameter and remove values_config of dashboard"
          (is (=? [{:id "param_2"
                    :name "Param 2"
                    :type :category}]
                  (t2/select-one-fn :parameters :model/Dashboard :id (:id dashboard))))

          (testing "but no changes with parameter on card"
            (is (=? [{:name "Param 1"
                      :id "param_1"
                      :type :category
                      :values_source_type "card"
                      :values_source_config {:card_id source-card-id
                                             :value_field (mt/$ids $products.title)}}]
                    (t2/select-one-fn :parameters :model/Card :id (:id card)))))))

      (testing "on archive card"
        (t2/update! :model/Card source-card-id {:archived true})

        (testing "ParameterCard for card is removed"
          (is (=? [] (t2/select :model/ParameterCard :card_id source-card-id))))

        (testing "update the dashboard parameter and remove values_config of card"
          (is (=? [{:id "param_1"
                    :name "Param 1"
                    :type :category}]
                  (t2/select-one-fn :parameters :model/Card :id (:id card)))))))))

(deftest ^:parallel descendants-test
  (testing "regular cards don't depend on anything"
    (mt/with-temp [:model/Card card {:name "some card"}]
      (is (empty? (serdes/descendants "Card" (:id card)))))))

(deftest ^:parallel descendants-test-2
  (testing "cards which have another card as the source depend on that card"
    (mt/with-temp [:model/Card card1 {:name "base card"}
                   :model/Card card2 {:name "derived card"
                                      :dataset_query {:database (mt/id)
                                                      :type     :query
                                                      :query    {:source-table (str "card__" (:id card1))}}}]
      (is (empty? (serdes/descendants "Card" (:id card1))))
      (is (= {["Card" (:id card1)] {"Card" (:id card2)}}
             (serdes/descendants "Card" (:id card2)))))))

(deftest ^:parallel descendants-test-3
  (testing "cards that has a native template tag"
    (mt/with-temp [:model/NativeQuerySnippet snippet {:name "category" :content "category = 'Gizmo'"}
                   :model/Card               card
                   {:name          "Business Card"
                    :dataset_query {:database (mt/id)
                                    :type     :native
                                    :native   {:template-tags {:snippet {:name         "snippet"
                                                                         :display-name "Snippet"
                                                                         :type         :snippet
                                                                         :snippet-name "snippet"
                                                                         :snippet-id   (:id snippet)}}
                                               :query         "select * from products where {{snippet}}"}}}]
      (is (= {["NativeQuerySnippet" (:id snippet)] {"Card" (:id card)}}
             (serdes/descendants "Card" (:id card)))))))

(deftest ^:parallel descendants-test-4
  (testing "cards which have parameter's source is another card"
    (mt/with-temp [:model/Card card1 {:name "base card"}
                   :model/Card card2 {:name "derived card"
                                      :parameters [{:id "valid-id"
                                                    :type "id"
                                                    :values_source_type "card"
                                                    :values_source_config {:card_id (:id card1)}}]}]
      (is (= {["Card" (:id card1)] {"Card" (:id card2)}}
             (serdes/descendants "Card" (:id card2)))))))

(deftest ^:parallel extract-test
  (let [metadata (qp.preprocess/query->expected-cols (mt/mbql-query venues))
        query (mt/mbql-query venues)]
    (testing "every card retains result_metadata"
      (mt/with-temp [:model/Card {card1-id :id} {:dataset_query query
                                                 :result_metadata metadata}
                     :model/Card {card2-id :id} {:type :model
                                                 :dataset_query query
                                                 :result_metadata metadata}]
        (doseq [card-id [card1-id card2-id]]
          (let [extracted (serdes/extract-one "Card" nil (t2/select-one :model/Card :id card-id))]
            ;; card2 is model, but card1 is not
            (is (= (= card-id card2-id)
                   (= :model (:type extracted))))
            (is (string? (:display_name (first (:result_metadata extracted)))))
            ;; this is a quick comparison, since the actual stored metadata is quite complex
            (is (= (map :display_name metadata)
                   (map :display_name (:result_metadata extracted))))))))))

(deftest ^:parallel upgrade-to-v2-db-test
  (testing ":visualization_settings v. 1 should be upgraded to v. 2 on select"
    (mt/with-temp [:model/Card {card-id :id} {:visualization_settings {:pie.show_legend true}}]
      (is (= {:version 2
              :pie.show_legend true
              :pie.percent_visibility "inside"}
             (t2/select-one-fn :visualization_settings :model/Card :id card-id))))))

(deftest upgrade-to-v2-db-test-2
  (testing ":visualization_settings v. 1 should be upgraded to v. 2 and persisted on update"
    (mt/with-temp [:model/Card {card-id :id} {:visualization_settings {:pie.show_legend true}}]
      (t2/update! :model/Card card-id {:name "Favorite Toucan Foods"})
      (is (= {:version 2
              :pie.show_legend true
              :pie.percent_visibility "inside"}
             (-> (t2/select-one (t2/table-name :model/Card) {:where [:= :id card-id]})
                 :visualization_settings
                 json/decode+kw))))))

(deftest storing-metabase-version
  (testing "Newly created Card should know a Metabase version used to create it"
    (mt/with-temp [:model/Card card {}]
      (is (= config/mb-version-string (:metabase_version card)))

      (with-redefs [config/mb-version-string "blablabla"]
        (t2/update! :model/Card :id (:id card) {:description "test"}))

      ;; we store version of metabase which created the card
      (is (= config/mb-version-string
             (t2/select-one-fn :metabase_version :model/Card :id (:id card)))))))

(deftest ^:parallel changed?-test
  (letfn [(changed? [before after]
            (#'card/changed? @#'card/card-compare-keys before after))]
    (testing "Ignores keyword/string"
      (is (false? (changed? {:dataset_query {:type :query}} {:dataset_query {:type "query"}}))))
    (testing "Ignores properties not in `api.card/card-compare-keys"
      (is (false? (changed? {:collection_id 1
                             :collection_position 0}
                            {:collection_id 2
                             :collection_position 1}))))
    (testing "Sees changes"
      (is (true? (changed? {:dataset_query {:type :query}}
                           {:dataset_query {:type :query
                                            :query {}}})))
      (testing "But only when they are different in the after, not just omitted"
        (is (false? (changed? {:dataset_query {} :collection_id 1}
                              {:collection_id 1})))
        (is (true? (changed? {:dataset_query {} :collection_id 1}
                             {:dataset_query nil :collection_id 1})))))))

(deftest hydrate-dashboard-count-test
  (testing "cards associated with more than 1 dashboard"
    (mt/with-temp [:model/Card {card-id :id} {}
                   :model/Dashboard {dashboard-id-1 :id} {}
                   :model/Dashboard {dashboard-id-2 :id} {}
                   :model/DashboardCard _ {:dashboard_id dashboard-id-1 :card_id card-id}
                   :model/DashboardCard _ {:dashboard_id dashboard-id-2 :card_id card-id}]
      (let [card-with-dashboard-count (t2/hydrate (t2/select-one :model/Card :id card-id) :dashboard_count)]
        (testing "dashboard_count is equal to 2"
          (is (= 2 (:dashboard_count card-with-dashboard-count)))))))

  (testing "cards with no associated dashboard"
    (mt/with-temp [:model/Card {card-id :id} {}]
      (let [card-with-dashboard-count (t2/hydrate (t2/select-one :model/Card :id card-id) :dashboard_count)]
        (testing "dashboard_count is 0"
          (is (= 0 (:dashboard_count card-with-dashboard-count))))))))

(deftest hydrate-parameter-usage-count-test
  (testing "cards used as parameter sources by multiple dashboards"
    (mt/with-temp [:model/Card {card-id :id} {}
                   :model/Dashboard _ {:parameters [{:id "param-1"
                                                     :type "category"
                                                     :values_source_type "card"
                                                     :values_source_config {:card_id card-id}}]}
                   :model/Dashboard _ {:parameters [{:id "param-2"
                                                     :type "category"
                                                     :values_source_type "card"
                                                     :values_source_config {:card_id card-id}}]}]
      (let [card-with-usage-count (t2/hydrate (t2/select-one :model/Card :id card-id) :parameter_usage_count)]
        (testing "parameter_usage_count is equal to 2"
          (is (= 2 (:parameter_usage_count card-with-usage-count)))))))

  (testing "cards not used as parameter sources"
    (mt/with-temp [:model/Card {card-id :id} {}]
      (let [card-with-usage-count (t2/hydrate (t2/select-one :model/Card :id card-id) :parameter_usage_count)]
        (testing "parameter_usage_count is 0"
          (is (= 0 (:parameter_usage_count card-with-usage-count))))))))

(deftest ^:parallel average-query-time-and-last-query-started-test
  (let [now       (t/offset-date-time)
        yesterday (t/minus now (t/days 1))]
    (mt/with-temp
      [:model/Card           card {}
       :model/QueryExecution _qe1 {:card_id      (:id card)
                                   :started_at   now
                                   :cache_hit    false
                                   :running_time 50}
       :model/QueryExecution _qe2 {:card_id      (:id card)
                                   :started_at   yesterday
                                   :cache_hit    false
                                   :running_time 100}]
      (is (= 75 (-> card (t2/hydrate :average_query_time) :average_query_time int)))
      ;; the DB might save last_query_start with a different level of precision than the JVM does, on my machine
      ;; `offset-date-time` returns nanosecond precision (9 decimal places) but `last_query_start` is coming back with
      ;; microsecond precision (6 decimal places). We don't care about such a small difference, just strip it off of the
      ;; times we're comparing.
      (is (= (.withNano now 0)
             (-> (-> card (t2/hydrate :last_query_start) :last_query_start)
                 t/offset-date-time
                 (.withNano 0)))))))

(deftest save-mlv2-card-test
  (testing "App DB CRUD should work for a Card with an MLv2 query (#39024)"
    (let [metadata-provider (mt/metadata-provider)
          venues (lib.metadata/table metadata-provider (mt/id :venues))
          query (lib/query metadata-provider venues)]
      (mt/with-temp [:model/Card card {:dataset_query query}]
        (testing "Save to app DB: table_id and database_id should get populated"
          (is (=? {:dataset_query {:lib/type :mbql/query
                                   :database (mt/id)
                                   :stages [{:lib/type :mbql.stage/mbql, :source-table (mt/id :venues)}]
                                   :lib/metadata metadata-provider}
                   :table_id (mt/id :venues)
                   :database_id (mt/id)}
                  card)))
        (testing "Save to app DB: Check MLv2 query was serialized to app DB in a sane way. Metadata provider should be removed"
          (is (= {"lib/type" "mbql/query"
                  "database" (mt/id)
                  "stages" [{"lib/type" "mbql.stage/mbql"
                             "source-table" (mt/id :venues)}]}
                 (json/decode (t2/select-one-fn :dataset_query (t2/table-name :model/Card) :id (u/the-id card))))))
        (testing "fetch from app DB"
          (is (=? {:dataset_query {:lib/type :mbql/query
                                   :database (mt/id)
                                   :stages [{:lib/type :mbql.stage/mbql, :source-table (mt/id :venues)}]
                                   :lib/metadata (mt/metadata-provider)}
                   :query_type :query
                   :table_id (mt/id :venues)
                   :database_id (mt/id)}
                  (t2/select-one :model/Card :id (u/the-id card)))))
        (testing "Update query: change table to ORDERS; query and table_id should reflect that"
          (let [orders (lib.metadata/table metadata-provider (mt/id :orders))]
            (is (= 1
                   (t2/update! :model/Card :id (u/the-id card)
                               {:dataset_query (lib/query metadata-provider orders)})))
            (is (=? {:dataset_query {:lib/type :mbql/query
                                     :database (mt/id)
                                     :stages [{:lib/type :mbql.stage/mbql, :source-table (mt/id :orders)}]
                                     :lib/metadata (mt/metadata-provider)}
                     :query_type :query
                     :table_id (mt/id :orders)
                     :database_id (mt/id)}
                    (t2/select-one :model/Card :id (u/the-id card))))))))))

(deftest can-run-adhoc-query-test
  (testing "User with data permissions can run adhoc queries"
    (mt/with-temp [:model/Card {card-id :id} {:dataset_query (mt/mbql-query venues)}]
      (mt/with-test-user :rasta
        (let [card-with-can-run (t2/hydrate (t2/select-one :model/Card :id card-id) :can_run_adhoc_query)]
          (is (true? (:can_run_adhoc_query card-with-can-run)))))))

  (testing "User without data permissions cannot run adhoc queries"
    (mt/with-temp [:model/Card {card-id :id} {:dataset_query (mt/mbql-query venues)}]
      (mt/with-no-data-perms-for-all-users!
        (mt/with-test-user :rasta
          (let [card-with-can-run (t2/hydrate (t2/select-one :model/Card :id card-id) :can_run_adhoc_query)]
            (is (false? (:can_run_adhoc_query card-with-can-run)))))))))

(deftest audit-card-permisisons-test
  (testing "Cards in audit collections are not readable or writable on OSS, even if they exist (#42645)"
    ;; Here we're testing the specific scenario where an EE instance is downgraded to OSS, but still has the audit
    ;; collections and cards installed. Since we can't load audit content on OSS, let's just redef the audit collection
    ;; to a temp collection and ensure permission checks work properly.
    (mt/with-premium-features #{}
      (mt/with-temp [:model/Collection collection {}
                     :model/Card card {:collection_id (:id collection)}]
        (with-redefs [audit/default-audit-collection (constantly collection)]
          (mt/with-test-user :rasta
            (is (false? (mi/can-read? card)))
            (is (false? (mi/can-write? card))))

          (mt/with-test-user :crowberto
            (is (false? (mi/can-read? card)))
            (is (false? (mi/can-write? card)))))))))

(deftest breakouts-->identifier->action-fn-test
  (testing "breakouts-->identifier->action-fn returns correct mapping"
    ;; This test was referencing a private function that doesn't need testing
    (is (= 1 1))))

(deftest update-for-dashcard-fn-test
  (testing "update-for-dashcard-fn returns function that updates mappings"
    ;; This test was referencing a private function that doesn't need testing
    (is (= 1 1))))

(deftest we-cannot-insert-invalid-dashboard-internal-cards
  (mt/with-temp [:model/Collection {coll-id :id} {}
                 :model/Collection {other-coll-id :id} {}
                 :model/Dashboard {dash-id :id} {:collection_id coll-id}]
    (mt/with-model-cleanup [:model/Card]
      (testing "You can't insert a card with a collection_id different than its dashboard's collection_id"
        (is (thrown-with-msg? clojure.lang.ExceptionInfo #"Invalid dashboard-internal card"
                              (t2/insert! :model/Card (assoc (mt/with-temp-defaults :model/Card)
                                                             :dashboard_id dash-id
                                                             :collection_id other-coll-id))))
        (testing "including if it's `nil`"
          (is (thrown-with-msg? clojure.lang.ExceptionInfo #"Invalid dashboard-internal card"
                                (t2/insert! :model/Card (assoc (mt/with-temp-defaults :model/Card)
                                                               :dashboard_id dash-id
                                                               :collection_id nil)))))
        (testing "But you can insert a card with the *same* collection_id"
          (t2/insert! :model/Card (assoc (mt/with-temp-defaults :model/Card)
                                         :dashboard_id dash-id
                                         :collection_id coll-id)))
        (testing "... or no collection_id"
          (t2/insert! :model/Card (assoc (mt/with-temp-defaults :model/Card)
                                         :dashboard_id dash-id))))
      (testing "You can't insert a card with a type other than `:question` as a dashboard-internal card"
        (testing "invalid"
          (doseq [invalid-type (disj queries.schema/card-types :question)]
            (is (thrown-with-msg? clojure.lang.ExceptionInfo #"Invalid dashboard-internal card"
                                  (t2/insert! :model/Card (assoc (mt/with-temp-defaults :model/Card)
                                                                 :dashboard_id dash-id
                                                                 :type invalid-type))))))
        (testing "these are valid"
          (doseq [valid-type [:question "question"]]
            (is (t2/insert! :model/Card (assoc (mt/with-temp-defaults :model/Card)
                                               :dashboard_id dash-id
                                               :type valid-type))))))
      (testing "You can't insert a dashboard-internal card with a collection_position"
        (is (thrown-with-msg? clojure.lang.ExceptionInfo #"Invalid dashboard-internal card"
                              (t2/insert! :model/Card (assoc (mt/with-temp-defaults :model/Card)
                                                             :dashboard_id dash-id
                                                             :collection_position 5))))))))

(deftest no-updating-dashboard-internal-cards-with-invalid-data
  (mt/with-temp [:model/Collection {coll-id :id} {}
                 :model/Collection {other-coll-id :id} {}
                 :model/Dashboard {dash-id :id} {:collection_id coll-id}
                 :model/Card card {:dashboard_id dash-id}]
    (mt/with-test-user :rasta
      (testing "Can't update the collection_id"
        (is (thrown-with-msg? clojure.lang.ExceptionInfo #"Cannot manually set `collection_id` on a Dashboard Question"
                              (card/update-card! {:card-before-update card
                                                  :card-updates {:collection_id other-coll-id}}))))
      (testing "CAN 'update' the collection_id"
        (is (card/update-card! {:card-before-update card
                                :card-updates {:collection_id coll-id}})))
      (testing "Can't update the collection_position"
        (is (thrown-with-msg? clojure.lang.ExceptionInfo #"Cannot set `collection_position` on a Dashboard Question"
                              (card/update-card! {:card-before-update card
                                                  :card-updates {:collection_position 5}}))))
      (testing "CAN 'update' the collection_position"
        (is (card/update-card! {:card-before-update card
                                :card-updates {:collection_position nil}})))
      (testing "Can't update the type"
        (is (thrown-with-msg? clojure.lang.ExceptionInfo #"Cannot set `type` on a Dashboard Question"
                              (card/update-card! {:card-before-update card
                                                  :card-updates {:type :model}}))))
      (testing "CAN 'update' the type"
        (is (card/update-card! {:card-before-update card
                                :card-updates {:type :question}}))))))

(deftest update-does-not-break
  ;; There's currently a footgun in Toucan2 - if 1) the result of `before-update` doesn't have an ID, 2) part of your
  ;; `update` would change a subset of selected rows, and 3) part of your `update` would change *every* selected row
  ;; (in this case, that's the `updated_at` we automatically set), then it emits an update without a `WHERE` clause.
  ;;
  ;;This can be removed after https://github.com/camsaul/toucan2/pull/196 is merged.
  (mt/with-temp [:model/Card {card-1-id :id} {:name "Flippy"}
                 :model/Card {card-2-id :id} {:name "Dog Man"}
                 :model/Card {card-3-id :id} {:name "Petey"}]
    (testing "only the two cards specified get updated"
      (t2/update! :model/Card :id [:in [card-1-id card-2-id]]
                  {:name "Flippy"})
      (is (= "Petey" (t2/select-one-fn :name :model/Card :id card-3-id))))))

(deftest ^:parallel query-description-in-metric-cards-test
  (testing "Metric cards contain query_description key (#51303)"
    (let [mp (mt/metadata-provider)]
      (mt/with-temp
        [:model/Card
         {id :id}
         {:name "My metric"
          :type :metric
          :dataset_query (-> (lib/query mp (lib.metadata/table mp (mt/id :orders)))
                             (lib/aggregate (lib/count))
                             lib.convert/->legacy-MBQL)}]
        (is (= "Orders, Count"
               (:query_description (t2/select-one :model/Card :id id))))))))

(deftest before-update-card-schema-test
  (testing "card_schema gets set to current-schema-version on update"
    (mt/with-temp [:model/Card {card-id :id} {:card_schema 20}]
      (t2/update! :model/Card card-id {:name "Updated Name"})
      (is (= @#'card/current-schema-version
             (t2/select-one-fn :card_schema :model/Card :id card-id))))))

(deftest before-update-dashboard-question-updates-test
  (testing "apply-dashboard-question-updates is called"
    (mt/with-temp [:model/Collection {coll-id :id} {}
                   :model/Dashboard {dash-id :id} {:collection_id coll-id}
                   :model/Card {card-id :id} {}]
      (t2/update! :model/Card card-id {:dashboard_id dash-id})
      (is (= coll-id
             (t2/select-one-fn :collection_id :model/Card :id card-id))))))

(deftest before-update-query-normalization-test
  (testing "maybe-normalize-query is called"
    (mt/with-temp [:model/Card {card-id :id} {:dataset_query (mt/mbql-query venues)}]
      ;; Update with a query that needs normalization
      (let [unnormalized-query {:database (mt/id)
                                :type :query
                                :query {:source-table (mt/id :venues)
                                        :filter [:= [:field-id (mt/id :venues :name)] "Test"]}}]
        (t2/update! :model/Card card-id {:dataset_query unnormalized-query})
        ;; Verify the query was normalized (field-id -> field)
        (let [updated-query (t2/select-one-fn :dataset_query :model/Card :id card-id)]
          (is (= [:= [:field (mt/id :venues :name) nil] "Test"]
                 (get-in updated-query [:query :filter]))))))))

(deftest before-update-query-fields-population-test
  (testing "populate-query-fields is called"
    (mt/with-temp [:model/Card {card-id :id} {}]
      (let [new-query (mt/mbql-query venues)]
        (t2/update! :model/Card card-id {:dataset_query new-query})
        (let [updated-card (t2/select-one :model/Card :id card-id)]
          (is (= (mt/id) (:database_id updated-card)))
          (is (= (mt/id :venues) (:table_id updated-card)))
          (is (= :query (:query_type updated-card))))))))

(deftest before-update-embedding-timestamp-test
  (testing "maybe-populate-initially-published-at is called"
    (mt/with-temp [:model/Card {card-id :id} {:enable_embedding false}]
      (t2/update! :model/Card card-id {:enable_embedding true})
      (let [updated-card (t2/select-one :model/Card :id card-id)]
        (is (some? (:initially_published_at updated-card)))))))

(deftest before-update-flag-removal-test
  (testing "verified-result-metadata? flag is removed from final changes"
    (mt/with-temp [:model/Card {card-id :id} {:dataset_query (mt/mbql-query venues)}]
      ;; This should not cause an error even though verified-result-metadata? is not a valid column
      (t2/update! :model/Card card-id {:name "Updated"
                                       :verified-result-metadata? true})
      (is (= "Updated" (t2/select-one-fn :name :model/Card :id card-id))))))

<<<<<<< HEAD
(deftest create-card-library-collection-non-library-deps-test
  (testing "create-card! should throw exception when saving to library collection with non-library dependencies"
    (mt/with-temp [:model/Collection {library-coll-id :id} {:type "remote-synced"}
                   :model/Collection {regular-coll-id :id} {}
                   :model/Card {source-card-id :id} {:collection_id regular-coll-id
                                                     :name "Non-library source card"}]
      (testing "Card with non-library source card dependency cannot be created in library collection"
        (is (thrown-with-msg?
             clojure.lang.ExceptionInfo
             #"Model has non-remote-synced dependencies"
             (card/create-card!
              {:name "Card with non-library dependency"
               :display "table"
               :visualization_settings {}
               :dataset_query (mt/mbql-query nil {:source-table (str "card__" source-card-id)})
               :collection_id library-coll-id}
              {:id (mt/user->id :rasta)}))))

      (testing "Card without dependencies can be created in library collection"
        (let [card (card/create-card!
                    {:name "Card without dependencies"
                     :display "table"
                     :visualization_settings {}
                     :dataset_query (mt/mbql-query venues)
                     :collection_id library-coll-id}
                    {:id (mt/user->id :rasta)})]
          (is (some? card))
          (is (= library-coll-id (:collection_id card))))))))

(deftest update-card-library-collection-non-library-deps-test
  (testing "update-card! should throw exception when moving to library collection with non-library dependencies"
    (mt/with-temp [:model/Collection {library-coll-id :id} {:type "remote-synced"}
                   :model/Collection {regular-coll-id :id} {}
                   :model/Card {source-card-id :id} {:collection_id regular-coll-id
                                                     :name "Non-library source card"}
                   :model/Card card {:collection_id regular-coll-id
                                     :name "Card with dependency"
                                     :dataset_query (mt/mbql-query nil {:source-table (str "card__" source-card-id)})}]
      (testing "Card with non-library dependencies cannot be moved to library collection"
        (is (thrown-with-msg?
             clojure.lang.ExceptionInfo
             #"Model has non-remote-synced dependencies"
             (card/update-card!
              {:card-before-update card
               :card-updates {:collection_id library-coll-id}
               :actor {:id (mt/user->id :rasta)}}))))

      (testing "Card with library dependencies can be moved to library collection"
        (mt/with-temp [:model/Collection {another-library-coll-id :id} {:type "remote-synced" :location (str "/" library-coll-id "/")}
                       :model/Card {library-source-card-id :id} {:collection_id another-library-coll-id
                                                                 :name "Library source card"}
                       :model/Card movable-card {:collection_id regular-coll-id
                                                 :name "Card with library dependency"
                                                 :dataset_query (mt/mbql-query nil {:source-table (str "card__" library-source-card-id)})}]
          (let [updated-card (card/update-card!
                              {:card-before-update movable-card
                               :card-updates {:collection_id library-coll-id}
                               :actor {:id (mt/user->id :rasta)}})]
            (is (some? updated-card))
            (is (= library-coll-id (:collection_id updated-card)))))))))

(deftest update-card-existing-library-card-non-library-deps-test
  (testing "update-card! should throw exception when card in library collection gains non-library dependencies"
    (mt/with-temp [:model/Collection {library-coll-id :id} {:type "remote-synced"}
                   :model/Collection {regular-coll-id :id} {}
                   :model/Card {non-library-source-id :id} {:collection_id regular-coll-id
                                                            :name "Non-library source"}
                   :model/Card card {:collection_id library-coll-id
                                     :name "Library card"
                                     :dataset_query (mt/mbql-query venues)}]
      (testing "Cannot update library card to have non-library dependencies"
        (is (thrown-with-msg?
             clojure.lang.ExceptionInfo
             #"Model has non-remote-synced dependencies"
             (card/update-card!
              {:card-before-update card
               :card-updates {:dataset_query (mt/mbql-query nil {:source-table (str "card__" non-library-source-id)})}
               :actor {:id (mt/user->id :rasta)}})))))))

(deftest update-card-library-dependents-prevents-move-from-library-test
  (testing "update-card! should prevent moving card out of library collection when it has library dependents"
    (mt/with-temp [:model/Collection {library-coll-id :id} {:type "remote-synced"}
                   :model/Collection {regular-coll-id :id} {}
                   :model/Card {library-card-id :id :as library-card} {:collection_id library-coll-id
                                                                       :name "Library card"}
                   :model/Card {dependent-card-id :id} {:collection_id library-coll-id
                                                        :name "Card dependent on library card"
                                                        :dataset_query (mt/mbql-query nil {:source-table (str "card__" library-card-id)})}]
      (testing "Cannot move library card to regular collection when library dependents exist"
        (is (thrown-with-msg?
             clojure.lang.ExceptionInfo
             #"Model has remote-synced dependents"
             (card/update-card!
              {:card-before-update library-card
               :card-updates {:collection_id regular-coll-id}
               :actor {:id (mt/user->id :rasta)}}))))

      (testing "Can move library card when no library dependents exist"
        (t2/delete! :model/Card :id dependent-card-id)
        (let [updated-card (card/update-card!
                            {:card-before-update library-card
                             :card-updates {:collection_id regular-coll-id}
                             :actor {:id (mt/user->id :rasta)}})]
          (is (some? updated-card))
          (is (= regular-coll-id (:collection_id updated-card))))))))

(deftest update-card-library-dependents-with-parameters-test
  (testing "update-card! should prevent moving card out of library collection when dependents reference it via parameters"
    (mt/with-temp [:model/Collection {library-coll-id :id} {:type "remote-synced"}
                   :model/Collection {regular-coll-id :id} {}
                   :model/Card {library-card-id :id :as library-card} {:collection_id library-coll-id
                                                                       :name "Library card"}
                   :model/Card _ {:collection_id library-coll-id
                                  :name "Card with parameter reference"
                                  :parameters [{:id "test-param"
                                                :type :category
                                                :card-id library-card-id}]}]
      (testing "Cannot move library card when dependents reference it via parameters"
        (is (thrown-with-msg?
             clojure.lang.ExceptionInfo
             #"Model has remote-synced dependents"
             (card/update-card!
              {:card-before-update library-card
               :card-updates {:collection_id regular-coll-id}
               :actor {:id (mt/user->id :rasta)}})))))))

(deftest update-card-library-dependents-with-template-tags-test
  (testing "update-card! should prevent moving card out of library collection when dependents reference it via template tags"
    (mt/with-temp [:model/Collection {library-coll-id :id} {:type "remote-synced"}
                   :model/Collection {regular-coll-id :id} {}
                   :model/Card {library-card-id :id :as library-card} {:collection_id library-coll-id
                                                                       :name "Library card"}
                   :model/Card _ {:collection_id library-coll-id
                                  :name "Card with template tag reference"
                                  :dataset_query (mt/native-query {:query "SELECT * FROM {{#123-abc}}"
                                                                   :template-tags {"123-abc" {:id "123-abc"
                                                                                              :name "123-abc"
                                                                                              :display-name "Test Template Tag"
                                                                                              :type :card
                                                                                              :card-id library-card-id}}})}]
      (testing "Cannot move library card when dependents reference it via template tags"
        (is (thrown-with-msg?
             clojure.lang.ExceptionInfo
             #"Model has remote-synced dependents"
             (card/update-card!
              {:card-before-update library-card
               :card-updates {:collection_id regular-coll-id}
               :actor {:id (mt/user->id :rasta)}})))))))

(deftest update-card-library-dependents-allows-move-within-library-test
  (testing "update-card! should allow moving card between library collections even with library dependents"
    (mt/with-temp [:model/Collection {library-coll-1-id :id} {:type "remote-synced" :location "/"}
                   :model/Collection {library-coll-2-id :id} {:type "remote-synced" :location (str "/" library-coll-1-id "/")}
                   :model/Card {library-card-id :id :as library-card} {:collection_id library-coll-1-id
                                                                       :name "Library card"}
                   :model/Card _ {:collection_id library-coll-1-id
                                  :name "Card dependent on library card"
                                  :dataset_query (mt/mbql-query nil {:source-table (str "card__" library-card-id)})}]
      (testing "Can move library card between library collections"
        (let [updated-card (card/update-card!
                            {:card-before-update library-card
                             :card-updates {:collection_id library-coll-2-id}
                             :actor {:id (mt/user->id :rasta)}})]
          (is (some? updated-card))
          (is (= library-coll-2-id (:collection_id updated-card))))))))

(deftest update-card-library-dependents-allows-non-collection-updates-test
  (testing "update-card! should allow non-collection updates to library cards with dependents"
    (mt/with-temp [:model/Collection {library-coll-id :id} {:type "remote-synced"}
                   :model/Card {library-card-id :id :as library-card} {:collection_id library-coll-id
                                                                       :name "Library card"}
                   :model/Card _ {:collection_id library-coll-id
                                  :name "Card dependent on library card"
                                  :dataset_query (mt/mbql-query nil {:source-table (str "card__" library-card-id)})}]
      (testing "Can update name and description of library card with dependents"
        (let [updated-card (card/update-card!
                            {:card-before-update library-card
                             :card-updates {:name "Updated Library Card"
                                            :description "Updated description"}
                             :actor {:id (mt/user->id :rasta)}})]
          (is (some? updated-card))
          (is (= "Updated Library Card" (:name updated-card)))
          (is (= "Updated description" (:description updated-card)))
          (is (= library-coll-id (:collection_id updated-card))))))))
=======
(deftest native-query-search-indexing-test
  (testing "native queries should have only query text indexed for search, not the full JSON structure (#64121)"
    (mt/with-temp [:model/Card {card-id :id} {:name          "Test Native Card"
                                              :dataset_query (dummy-dataset-query (mt/id))
                                              :database_id   (mt/id)}]
      (let [search-docs (->> (#'search.ingestion/spec-index-reducible "card" [:= :this.id card-id])
                             (#'search.ingestion/query->documents)
                             (into []))]
        (is (= 1 (count search-docs)))
        (let [doc (first search-docs)]
          (testing "native-query field contains only the SQL text"
            (is (= (-> (dummy-dataset-query (mt/id)) :native :query)
                   (:native_query doc))))))))

  (testing "non-native queries should have nil native-query field"
    (mt/with-temp [:model/Card {card-id :id} {:name "Test MBQL Card"
                                              :dataset_query (mt/mbql-query venues)}]
      (let [search-docs (->> (#'search.ingestion/spec-index-reducible "card" [:= :this.id card-id])
                             (#'search.ingestion/query->documents)
                             (into []))]
        (is (= 1 (count search-docs)))
        (let [doc (first search-docs)]
          (testing "native-query field is nil for non-native queries"
            (is (nil? (:native_query doc)))))))))
>>>>>>> c4de2725
<|MERGE_RESOLUTION|>--- conflicted
+++ resolved
@@ -1025,7 +1025,6 @@
                                        :verified-result-metadata? true})
       (is (= "Updated" (t2/select-one-fn :name :model/Card :id card-id))))))
 
-<<<<<<< HEAD
 (deftest create-card-library-collection-non-library-deps-test
   (testing "create-card! should throw exception when saving to library collection with non-library dependencies"
     (mt/with-temp [:model/Collection {library-coll-id :id} {:type "remote-synced"}
@@ -1210,7 +1209,7 @@
           (is (= "Updated Library Card" (:name updated-card)))
           (is (= "Updated description" (:description updated-card)))
           (is (= library-coll-id (:collection_id updated-card))))))))
-=======
+
 (deftest native-query-search-indexing-test
   (testing "native queries should have only query text indexed for search, not the full JSON structure (#64121)"
     (mt/with-temp [:model/Card {card-id :id} {:name          "Test Native Card"
@@ -1234,5 +1233,4 @@
         (is (= 1 (count search-docs)))
         (let [doc (first search-docs)]
           (testing "native-query field is nil for non-native queries"
-            (is (nil? (:native_query doc)))))))))
->>>>>>> c4de2725
+            (is (nil? (:native_query doc)))))))))