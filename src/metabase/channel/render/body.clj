(ns metabase.channel.render.body
  (:require
   [clojure.string :as str]
   [hiccup.core :refer [h]]
   [medley.core :as m]
   [metabase.channel.render.image-bundle :as image-bundle]
   [metabase.channel.render.js.color :as js.color]
   [metabase.channel.render.js.svg :as js.svg]
   [metabase.channel.render.style :as style]
   [metabase.channel.render.table :as table]
   [metabase.formatter :as formatter]
   [metabase.models.visualization-settings :as mb.viz]
   [metabase.public-settings :as public-settings]
   [metabase.query-processor.streaming :as qp.streaming]
   [metabase.query-processor.streaming.common :as streaming.common]
   [metabase.timeline.core :as timeline]
   [metabase.types :as types]
   [metabase.util :as u]
   [metabase.util.i18n :refer [deferred-trs trs tru]]
   [metabase.util.malli :as mu]
   [metabase.util.malli.registry :as mr]
   [metabase.util.malli.schema :as ms])
  (:import
   (java.net URL)
   (java.text DecimalFormat DecimalFormatSymbols)))

(set! *warn-on-reflection* true)

(def ^:private card-error-rendered-info
  "Default rendered-info map when there is an error running a card on the card run.
  Is a delay due to the call to `trs`."
  (delay {:attachments
          nil

          :content
          [:div {:style (style/style
                         (style/font-style)
                         {:color       style/color-error
                          :font-weight 700
                          :padding     :16px})}
           (trs "There was a problem with this question.")]}))

(def ^:private error-rendered-message (deferred-trs "An error occurred while displaying this card."))

(def ^:private error-rendered-info
  "Default rendered-info map when there is an error displaying a card on the static viz side.
  Is a delay due to the call to `trs`."
  (delay {:attachments
          nil

          :content
          [:div {:style (style/style
                         (style/font-style)
                         {:color       style/color-error
                          :font-weight 700
                          :padding     :16px})}
           error-rendered-message]}))

;; NOTE: hiccup does not escape content by default so be sure to use "h" to escape any user-controlled content :-/

;;; +----------------------------------------------------------------------------------------------------------------+
;;; |                                                   Helper Fns                                                   |
;;; +----------------------------------------------------------------------------------------------------------------+

(defn show-in-table?
  "Should this column be shown in a rendered table in a Pulse?"
  [{:keys [visibility_type] :as _column}]
  (not (contains? #{:details-only :retired :sensitive} visibility_type)))

;;; --------------------------------------------------- Formatting ---------------------------------------------------

(mu/defn- format-cell
  [timezone-id :- [:maybe :string] value col visualization-settings]
  (cond
    (types/temporal-field? col)
    ((formatter/make-temporal-str-formatter timezone-id col {}) value)

    (number? value)
    (formatter/format-number value col visualization-settings)

    :else
    (str value)))

;;; --------------------------------------------------- Rendering ----------------------------------------------------

(defn- create-remapping-lookup
  "Creates a map with from column names to a column index. This is used to figure out what a given column name or value
  should be replaced with"
  [cols]
  (into {}
        (for [[col-idx {:keys [remapped_from]}] (map vector (range) cols)
              :when remapped_from]
          [remapped_from col-idx])))

(defn- column-name
  "Returns first column name from a hierarchy of possible column names"
  [card col]
  (let [col-settings (-> (mb.viz/db->norm (:visualization_settings card))
                         ::mb.viz/column-settings
                         ;; field-ref keys can come in with additional stuff like :meta-data or unit maps,
                         ;; so we select only those keys we CAN use to match with by using select-keys
                         (update-keys #(select-keys % [::mb.viz/column-name ::mb.viz/field-id])))]
    (name (or (when-let [[_ id] (:field_ref col)]
                (get-in col-settings [{::mb.viz/field-id id} ::mb.viz/column-title]))
              (get-in col-settings [{::mb.viz/column-name (:name col)} ::mb.viz/column-title])
              (:display_name col)
              (:name col)))))

(defn- query-results->header-row
  "Returns a row structure with header info from `cols`. These values are strings that are ready to be rendered as HTML"
  [remapping-lookup card cols]
  {:row
   (for [maybe-remapped-col cols
         :when              (show-in-table? maybe-remapped-col)
         :let               [col (if (:remapped_to maybe-remapped-col)
                                   (nth cols (get remapping-lookup (:name maybe-remapped-col)))
                                   maybe-remapped-col)
                             col-name (column-name card col)]
         ;; If this column is remapped from another, it's already
         ;; in the output and should be skipped
         :when              (not (:remapped_from maybe-remapped-col))]
     (if (isa? ((some-fn :effective_type :base_type) col) :type/Number)
       (formatter/map->NumericWrapper {:num-str col-name :num-value col-name})
       col-name))})

(mu/defn- query-results->row-seq
  "Returns a seq of stringified formatted rows that can be rendered into HTML"
  [timezone-id :- [:maybe :string] remapping-lookup cols rows viz-settings]
  (let [formatters (into [] (map #(formatter/create-formatter timezone-id % viz-settings)) cols)]
    (for [row rows]
      {:row (for [[maybe-remapped-col maybe-remapped-row-cell fmt-fn] (map vector cols row formatters)
                  :when (and (not (:remapped_from maybe-remapped-col))
                             (show-in-table? maybe-remapped-col))
                  :let [[_formatter row-cell] (if (:remapped_to maybe-remapped-col)
                                                (let [remapped-index (get remapping-lookup (:name maybe-remapped-col))]
                                                  [(nth formatters remapped-index)
                                                   (nth row remapped-index)])
                                                [fmt-fn maybe-remapped-row-cell])]]
              (fmt-fn row-cell))})))

(mu/defn- prep-for-html-rendering
  "Convert the query results (`cols` and `rows`) into a formatted seq of rows (list of strings) that can be rendered as
  HTML"
  ([timezone-id :- [:maybe :string]
    card
    {:keys [cols rows viz-settings], :as _data}]
   (let [remapping-lookup (create-remapping-lookup cols)
         row-limit        (min (public-settings/attachment-table-row-limit) 100)]
     (cons
      (query-results->header-row remapping-lookup card cols)
      (query-results->row-seq timezone-id remapping-lookup cols (take row-limit rows) viz-settings)))))

(defn- strong-limit-text [number]
  [:strong {:style (style/style {:color style/color-gray-3})} (h (formatter/format-number number))])

(defn- render-truncation-warning
  [row-limit row-count]
  (let [over-row-limit (> row-count row-limit)]
    (when over-row-limit
      [:div {:style (style/style {:padding-top :16px})}
       [:div {:style (style/style {:color          style/color-gray-2
                                   :padding-bottom :10px})}
        "Showing " (strong-limit-text row-limit)
        " of "     (strong-limit-text row-count)
        " rows."]])))

(defn attached-results-text
  "Returns hiccup structures to indicate truncated results are available as an attachment"
  [render-type {:keys [include_csv include_xls]}]
  (when (and (not= :inline render-type)
             (or include_csv include_xls))
    [:div {:style (style/style {:color         style/color-gray-2
                                :margin-bottom :16px})}
     (trs "Results have been included as a file attachment")]))

;;; +----------------------------------------------------------------------------------------------------------------+
;;; |                                                     render                                                     |
;;; +----------------------------------------------------------------------------------------------------------------+

(mr/def ::RenderedPartCard
  "Schema used for functions that operate on pulse card contents and their attachments"
  [:map
   [:attachments                  [:maybe [:map-of :string (ms/InstanceOfClass URL)]]]
   [:content                      [:sequential :any]]
   [:render/text {:optional true} [:maybe :string]]])

(defmulti render
  "Render a Part as `chart-type` (e.g. `:bar`, `:scalar`, etc.) and `render-type` (either `:inline` or `:attachment`)."
  {:arglists '([chart-type render-type timezone-id card dashcard data])}
  (fn [chart-type _render-type _timezone-id _card _dashcard _data]
    chart-type))

(defn- order-data [data viz-settings]
  (if (some? (::mb.viz/table-columns viz-settings))
    (let [[ordered-cols output-order] (qp.streaming/order-cols (:cols data) viz-settings)
          keep-filtered-idx           (fn [row] (if output-order
                                                  (let [row-v (into [] row)]
                                                    (for [i output-order] (row-v i)))
                                                  row))
          ordered-rows                (map keep-filtered-idx (:rows data))]
      [ordered-cols ordered-rows])
    [(:cols data) (:rows data)]))

(defn- minibar-columns
  "Return a list of column definitions for which minibar charts are enabled"
  [cols viz-settings]
  (filter
   (fn [col] (get-in viz-settings [::mb.viz/column-settings
                                   {::mb.viz/column-name (:name col)}
                                   ::mb.viz/show-mini-bar]))
   cols))

(mu/defmethod render :table :- ::RenderedPartCard
  [_chart-type
   _render-type
   timezone-id :- [:maybe :string]
   card
   _dashcard
   {:keys [rows viz-settings format-rows?] :as unordered-data}]
  (let [[ordered-cols ordered-rows] (order-data unordered-data viz-settings)
        data                        (-> unordered-data
                                        (assoc :rows ordered-rows)
                                        (assoc :cols ordered-cols))
        filtered-cols               (filter show-in-table? ordered-cols)
        minibar-cols                (minibar-columns (get-in unordered-data [:results_metadata :columns] []) viz-settings)
        table-body                  [:div
                                     (table/render-table
                                      (js.color/make-color-selector unordered-data viz-settings)
                                      {:cols-for-color-lookup (mapv :name filtered-cols)
                                       :col-names             (streaming.common/column-titles filtered-cols (::mb.viz/column-settings viz-settings) format-rows?)}
                                      (prep-for-html-rendering timezone-id card data)
<<<<<<< HEAD
                                      viz-settings)
=======
                                      filtered-cols
                                      viz-settings
                                      minibar-cols)
>>>>>>> 50e1b0de
                                     (render-truncation-warning (public-settings/attachment-table-row-limit) (count rows))]]
    {:content     table-body
     :attachments nil}))

(def ^:private default-date-styles
  {:year "YYYY"
   :quarter "[Q]Q - YYYY"
   :minute-of-hour "m"
   :day-of-week "dddd"
   :day-of-month "d"
   :day-of-year "DDD"
   :week-of-year "wo"
   :month-of-year "MMMM"
   :quarter-of-year "[Q]Q"})

(def ^:private override-date-styles
  {"M/D/YYYY" {:month "M/YYYY"}
   "D/M/YYYY" {:month "M/YYYY"}
   "YYYY/M/D" {:month "YYYY/M"
               :quarter "YYYY - [Q]Q"}
   "MMMM D, YYYY" {:month "MMMM, YYYY"}
   "D MMMM, YYYY" {:month "MMMM, YYYY"}
   "dddd, MMMM D, YYYY" {:day "EEEE, MMMM d, YYYY"
                         :week "MMMM d, YYYY"
                         :month "MMMM, YYYY"}})

(defn- update-date-style
  [date-style unit {::mb.viz/keys [date-abbreviate date-separator]}]
  (let [unit (or unit :default)]
    (cond-> (or (get-in override-date-styles [date-style unit])
                (get default-date-styles unit)
                date-style)
      date-separator
      (str/replace #"/" date-separator)

      date-abbreviate
      (-> (str/replace #"MMMM" "MMM")
          (str/replace #"EEEE" "E")))))

(defn- backfill-currency
  [{:keys [number_style currency] :as settings}]
  (cond-> settings
    (and (= number_style "currency") (nil? currency))
    (assoc :currency "USD")))

(defn- update-col-for-js
  [col-settings col]
  (-> (m/map-keys (fn [k] (-> k name (str/replace #"-" "_") keyword)) col-settings)
      (backfill-currency)
      (u/update-if-exists :date_style update-date-style (:unit col) col-settings)))

(defn- settings-from-column
  [col column-settings]
  (-> (or (get column-settings {::mb.viz/field-id (:id col)})
          (get column-settings {::mb.viz/column-name (:name col)}))
      (update-col-for-js col)))

(defn- ->js-viz
  "Include viz settings for js.

  - there are some date overrides done from lib/formatting.js
  - chop off and underscore the nasty keys in our map
  - backfill currency to the default of USD if not present"
  [x-col y-col {::mb.viz/keys [column-settings] :as viz-settings}]
  (let [x-col-settings (settings-from-column x-col column-settings)
        y-col-settings (settings-from-column y-col column-settings)]
    (cond-> {:colors (public-settings/application-colors)
             :visualization_settings (or viz-settings {})}
      x-col-settings
      (assoc :x x-col-settings)
      y-col-settings
      (assoc :y y-col-settings))))

(defn format-percentage
  "Format a percentage which includes site settings for locale. The first arg is a numeric value to format. The second
  is an optional string of decimal and grouping symbols to be used, ie \".,\". There will soon be a values.clj file
  that will handle this but this is here in the meantime."
  ([value]
   (format-percentage value (get-in (public-settings/custom-formatting) [:type/Number :number_separators])))
  ([value [decimal grouping]]
   (let [base "#,###.##%"
         fmt (if (or decimal grouping)
               (DecimalFormat. base (doto (DecimalFormatSymbols.)
                                      (cond-> decimal (.setDecimalSeparator decimal))
                                      (cond-> grouping (.setGroupingSeparator grouping))))
               (DecimalFormat. base))]
     (.format fmt value))))

(mu/defmethod render :progress :- ::RenderedPartCard
  [_chart-type
   render-type
   _timezone-id
   _card
   _dashcard
   {:keys [cols rows viz-settings] :as _data}]
  (let [value        (ffirst rows)
        goal         (:progress.goal viz-settings)
        color        (:progress.color viz-settings)
        settings     (assoc
                      (->js-viz (first cols) (first cols) viz-settings)
                      :color color)
        ;; ->js-viz fills in our :x but we actually want that under :format key
        settings     (assoc settings :format (:x settings))
        image-bundle (image-bundle/make-image-bundle
                      render-type
                      (js.svg/progress value goal settings))]
    {:attachments
     (when image-bundle
       (image-bundle/image-bundle->attachment image-bundle))

     :content
     [:div
      [:img {:style (style/style {:display :block :width :100%})
             :src   (:image-src image-bundle)}]]}))

(defn- add-dashcard-timeline-events
  "If there's a timeline associated with this card, add its events in."
  [card-with-data]
  (if-some [timeline-events (seq (timeline/dashcard-timeline-events card-with-data))]
    (assoc card-with-data :timeline_events timeline-events)
    card-with-data))

(mu/defmethod render :gauge :- ::RenderedPartCard
  [_chart-type render-type _timezone-id :- [:maybe :string] card _dashcard data]
  (let [image-bundle (image-bundle/make-image-bundle
                      render-type
                      (js.svg/gauge card data))]
    {:attachments
     (when image-bundle
       (image-bundle/image-bundle->attachment image-bundle))

     :content
     [:div
      [:img {:style (style/style {:display :block :width :100%})
             :src   (:image-src image-bundle)}]]}))

(mu/defmethod render :row :- ::RenderedPartCard
  [_chart-type render-type _timezone-id card _dashcard {:keys [rows cols] :as _data}]
  (let [viz-settings (get card :visualization_settings)
        data {:rows rows
              :cols cols}
        image-bundle   (image-bundle/make-image-bundle
                        render-type
                        (js.svg/row-chart viz-settings data))]
    {:attachments
     (when image-bundle
       (image-bundle/image-bundle->attachment image-bundle))

     :content
     [:div
      [:img {:style (style/style {:display :block :width :100%})
             :src   (:image-src image-bundle)}]]}))

(defn- get-col-by-name
  [cols col-name]
  (->> (map-indexed (fn [idx m] [idx m]) cols)
       (some (fn [[idx col]]
               (when (= col-name (:name col))
                 [idx col])))))

(mu/defmethod render :scalar :- ::RenderedPartCard
  [_chart-type _render-type timezone-id _card _dashcard {:keys [cols rows viz-settings]}]
  (let [field-name    (:scalar.field viz-settings)
        [row-idx col] (or (when field-name
                            (get-col-by-name cols field-name))
                          [0 (first cols)])
        row           (first rows)
        raw-value     (get row row-idx)
        value         (format-cell timezone-id raw-value col viz-settings)]
    {:attachments
     nil

     :content
     [:div {:style (style/style (style/scalar-style))}
      (h value)]
     :render/text (str value)}))

(defn- raise-data-one-level
  "Raise the :data key inside the given result map up to the top level. This is the expected shape of `add-dashcard-timeline`."
  [{:keys [result] :as m}]
  (-> m
      (assoc :data (:data result))
      (dissoc :result)))

;; the `:javascript_visualization` render method
;; is and will continue to handle more and more 'isomorphic' chart types.
;; Isomorphic in this context just means the frontend Code is mostly shared between the app and the static-viz
;; As of 2024-03-21, isomorphic chart types include: line, area, bar (LAB), and trend charts
;; Because this effort began with LAB charts, this method is written to handle multi-series dashcards.
;; Trend charts were added more recently and will not have multi-series.
(mu/defmethod render :javascript_visualization :- ::RenderedPartCard
  [_chart-type render-type _timezone-id card dashcard data]
  (let [series-cards-results                   (:series-results dashcard)
        cards-with-data                        (->> series-cards-results
                                                    (map raise-data-one-level)
                                                    (cons {:card card :data data})
                                                    (map add-dashcard-timeline-events)
                                                    (m/distinct-by #(get-in % [:card :id])))
        viz-settings                           (or (get dashcard :visualization_settings)
                                                   (get card :visualization_settings))
        {rendered-type :type content :content} (js.svg/javascript-visualization cards-with-data viz-settings)]
    (case rendered-type
      :svg
      (let [image-bundle (image-bundle/make-image-bundle
                          render-type
                          (js.svg/svg-string->bytes content))]
        {:attachments
         (when image-bundle
           (image-bundle/image-bundle->attachment image-bundle))

         :content
         [:div
          [:img {:style (style/style {:display :block :width :100%})
                 :src   (:image-src image-bundle)}]]})
      :html
      {:content [:div content] :attachments nil})))

(defn- smart-scalar-comparison-statement
  [unit value]
  (case unit
    :minute  (tru "vs. previous minute: {0}" value)
    :hour    (tru "vs. previous hour: {0}" value)
    :day     (tru "vs. previous day: {0}" value)
    :week    (tru "vs. previous week: {0}" value)
    :month   (tru "vs. previous month: {0}" value)
    :quarter (tru "vs. previous quarter: {0}" value)
    :year    (tru "vs. previous year: {0}" value)
    (tru "vs. previous {0}: {1}" (str/replace (name unit) "-" " ") value)))

(mu/defmethod render :smartscalar :- ::RenderedPartCard
  [_chart-type _render-type timezone-id _card _dashcard {:keys [cols insights viz-settings]}]
  (letfn [(col-of-type [t c] (or (isa? (:effective_type c) t)
                                 ;; computed and agg columns don't have an effective type
                                 (isa? (:base_type c) t)))
          (where [f coll] (some #(when (f %) %) coll))
          (percentage [arg] (if (number? arg)
                              (format-percentage arg)
                              " - "))]
    (let [[_time-col metric-col] (if (col-of-type :type/Temporal (first cols)) cols (reverse cols))

          {:keys [last-value previous-value unit last-change] :as _insight}
          (where (comp #{(:name metric-col)} :col) insights)]
      (if (and last-value previous-value unit last-change)
        (let [value                (format-cell timezone-id last-value metric-col viz-settings)
              previous             (format-cell timezone-id previous-value metric-col viz-settings)
              delta-statement      (cond
                                     (= last-value previous-value)
                                     (tru "No change")

                                     (pos? last-change)
                                     (tru "Up {0}" (percentage last-change))

                                     (neg? last-change)
                                     (tru "Down {0}" (percentage last-change)))
              comparison-statement (smart-scalar-comparison-statement unit previous)
              statement            (str delta-statement " " comparison-statement)]
          {:attachments nil
           :content     [:div
                         [:div {:style (style/style (style/scalar-style))}
                          (h value)]
                         [:p {:style (style/style {:color         style/color-text-medium
                                                   :font-size     :16px
                                                   :font-weight   700
                                                   :padding-right :16px})}
                          statement]]

           :render/text (str value "\n" statement)})
        ;; In other words, defaults to plain scalar if we don't have actual changes
        {:attachments nil
         :content     [:div
                       [:div {:style (style/style (style/scalar-style))}
                        (h last-value)]
                       [:p {:style (style/style {:color         style/color-text-medium
                                                 :font-size     :16px
                                                 :font-weight   700
                                                 :padding-right :16px})}
                        (trs "Nothing to compare to.")]]
         :render/text (str (format-cell timezone-id last-value metric-col viz-settings)
                           "\n" (trs "Nothing to compare to."))}))))

(defn- all-unique?
  [funnel-rows]
  (let [ks (into #{} (map :key) funnel-rows)]
    (= (count ks) (count funnel-rows))))

(defn- funnel-rows
  "Creates the expected row form for the javascript side of our funnel rendering.
  If funnel-viz exists, we want to use the value in :key as the first elem in the row.

  Eg. funnel-viz -> [{:key \"asdf\" :name \"Asdf\" :enabled true}
                     {:key \"wasd\" :name \"Wasd\" :enabled true}]
        raw-rows -> [[1 234] [2 5678]]

  Should become: [[\"asdf\" 234]
                  [\"wasd\" 5678]]

  Additionally, raw-rows can come in with strings already. In this case we want simply to re-order
  The raw-rows based on the order of the funnel-rows.

  Eg. funnel-viz -> [{:key \"wasd\" :name \"Wasd\" :enabled true}
                     {:key \"asdf\" :name \"Asdf\" :enabled true}]
        raw-rows ->  [[\"asdf\" 234] [\"wasd\" 5678]]

  Should become: [[\"wasd\" 5678]
                  [\"asdf\" 234]]"
  [funnel-viz raw-rows]
  (if (string? (ffirst raw-rows))
    ;; re-create the rows with the order/visibility specified in the funnel-viz
    (let [rows (into {} (vec raw-rows))]
      (for [{k        :key
             enabled? :enabled} funnel-viz
            :when               enabled?]
        [k (get rows k)]))
    ;; re-create the rows with the label/visibilty specified in the funnel-viz
    (let [rows-data (map (fn [{k :key enabled? :enabled} [_ value]]
                           (when enabled?
                             [k value])) funnel-viz raw-rows)]
      (remove nil? rows-data))))

(mu/defmethod render :funnel_normal :- ::RenderedPartCard
  [_chart-type render-type _timezone-id card _dashcard {:keys [rows cols viz-settings] :as data}]
  (let [[x-axis-rowfn
         y-axis-rowfn] (formatter/graphing-column-row-fns card data)
        funnel-viz    (:funnel.rows viz-settings)
        raw-rows       (map (juxt x-axis-rowfn y-axis-rowfn)
                            (formatter/row-preprocess x-axis-rowfn y-axis-rowfn rows))
        rows          (if (and funnel-viz (all-unique? funnel-viz))
                        (funnel-rows funnel-viz raw-rows)
                        raw-rows)
        [x-col y-col] cols
        settings      (as-> (->js-viz x-col y-col viz-settings) jsviz-settings
                        (assoc jsviz-settings :step    {:name   (:display_name x-col)
                                                        :format (:x jsviz-settings)}
                               :measure {:format (:y jsviz-settings)}))
        svg           (js.svg/funnel rows settings)
        image-bundle  (image-bundle/make-image-bundle render-type svg)]
    {:attachments
     (image-bundle/image-bundle->attachment image-bundle)

     :content
     [:div
      [:img {:style (style/style {:display :block :width :100%})
             :src   (:image-src image-bundle)}]]}))

(mu/defmethod render :funnel :- ::RenderedPartCard
  [_chart-type render-type timezone-id card dashcard data]
  (let [viz-settings (get card :visualization_settings)]
    (if (= (get viz-settings :funnel.type) "bar")
      (render :javascript_visualization render-type timezone-id card dashcard data)
      (render :funnel_normal render-type timezone-id card dashcard data))))

(mu/defmethod render :empty :- ::RenderedPartCard
  [_chart-type render-type _timezone-id _card _dashcard _data]
  (let [image-bundle (image-bundle/no-results-image-bundle render-type)]
    {:attachments
     (image-bundle/image-bundle->attachment image-bundle)

     :content
     [:div {:style (style/style {:text-align :center})}
      [:img {:style (style/style {:width :104px})
             :src   (:image-src image-bundle)}]
      [:div {:style (style/style
                     (style/font-style)
                     {:margin-top :8px
                      :color      style/color-text-light})}
       (trs "No results")]]
     :render/text (trs "No results")}))

(mu/defmethod render :attached :- ::RenderedPartCard
  [_chart-type render-type _timezone-id _card _dashcard _data]
  (let [image-bundle (image-bundle/attached-image-bundle render-type)]
    {:attachments
     (image-bundle/image-bundle->attachment image-bundle)

     :content
     [:div {:style (style/style {:text-align :center})}
      [:img {:style (style/style {:width :30px})
             :src   (:image-src image-bundle)}]
      [:div {:style (style/style
                     (style/font-style)
                     {:margin-top :8px
                      :color      style/color-gray-4})}
       (trs "This question has been included as a file attachment")]]}))

(mu/defmethod render :unknown :- ::RenderedPartCard
  [_chart-type _render-type _timezone-id _card _dashcard _data]
  {:attachments
   nil

   :content
   [:div {:style (style/style
                  (style/font-style)
                  {:color       style/color-gold
                   :font-weight 700})}
    (trs "We were unable to display this Pulse.")
    [:br]
    (trs "Please view this card in Metabase.")]})

(mu/defmethod render :card-error :- ::RenderedPartCard
  [_chart-type _render-type _timezone-id _card _dashcard _data]
  @card-error-rendered-info)

(mu/defmethod render :render-error :- ::RenderedPartCard
  [_chart-type _render-type _timezone-id _card _dashcard _data]
  @error-rendered-info)<|MERGE_RESOLUTION|>--- conflicted
+++ resolved
@@ -229,13 +229,9 @@
                                       {:cols-for-color-lookup (mapv :name filtered-cols)
                                        :col-names             (streaming.common/column-titles filtered-cols (::mb.viz/column-settings viz-settings) format-rows?)}
                                       (prep-for-html-rendering timezone-id card data)
-<<<<<<< HEAD
-                                      viz-settings)
-=======
                                       filtered-cols
                                       viz-settings
                                       minibar-cols)
->>>>>>> 50e1b0de
                                      (render-truncation-warning (public-settings/attachment-table-row-limit) (count rows))]]
     {:content     table-body
      :attachments nil}))
