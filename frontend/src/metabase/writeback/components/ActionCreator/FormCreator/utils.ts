import { t } from "ttag";
import _ from "underscore";

import validate from "metabase/lib/validate";
import { slugify } from "metabase/lib/formatting";

import type {
  ActionFormSettings,
  WritebackAction,
  FieldSettings,
  ParameterId,
  WritebackParameter,
  ActionFormOption,
  ActionFormProps,
  ActionFormFieldProps,
  InputType,
} from "metabase-types/api";

<<<<<<< HEAD
=======
import validate from "metabase/lib/validate";
import { humanize } from "metabase/lib/formatting";

>>>>>>> dd86821b
import type { Parameter } from "metabase-types/types/Parameter";
import type { TemplateTag } from "metabase-types/types/Query";

import { isEditableField } from "metabase/writeback/utils";
import Field from "metabase-lib/lib/metadata/Field";
import { TYPE } from "metabase-lib/lib/types/constants";

import { shouldShowConfirmation } from "../../ActionViz/utils";

export const getDefaultFormSettings = (
  overrides: Partial<ActionFormSettings> = {},
): ActionFormSettings => ({
  name: "",
  type: "button",
  description: "",
  fields: {},
  confirmMessage: "",
  ...overrides,
});

const getOptionsFromArray = (
  options: (number | string)[],
): ActionFormOption[] => options.map(o => ({ name: o, value: o }));

export const getDefaultFieldSettings = (
  overrides: Partial<FieldSettings> = {},
): FieldSettings => ({
  name: "",
  title: "",
  description: "",
  placeholder: "",
  order: 0,
  fieldType: "string",
  inputType: "string",
  required: true,
  hidden: false,
  width: "medium",
  ...overrides,
});

const getSampleOptions = () => [
  { name: t`Option One`, value: 1 },
  { name: t`Option Two`, value: 2 },
  { name: t`Option Three`, value: 3 },
];

type FieldPropTypeMap = Record<InputType, string>;

const fieldPropsTypeMap: FieldPropTypeMap = {
  string: "input",
  text: "text",
  date: "date",
  datetime: "date",
  monthyear: "date",
  quarteryear: "date",
  email: "email",
  password: "password",
  number: "integer", // this input type is badly named, it works for floats too
  boolean: "boolean",
  category: "categoryPillOrSearch",
  dropdown: "select",
  radio: "radio",
};

const inputTypeHasOptions = (fieldSettings: FieldSettings) =>
  ["dropdown", "radio"].includes(fieldSettings.inputType);

export const getFormField = (
  parameter: Parameter | TemplateTag,
  fieldSettings: FieldSettings,
) => {
  if (
    fieldSettings.fieldInstance &&
    !isEditableField(fieldSettings.fieldInstance)
  ) {
    return undefined;
  }

  const fieldProps: ActionFormFieldProps = {
    name: parameter.id,
    type: fieldPropsTypeMap[fieldSettings?.inputType] ?? "input",
    title: fieldSettings.title ?? fieldSettings.name,
    description: fieldSettings.description ?? "",
    placeholder: fieldSettings?.placeholder,
    validate: fieldSettings.required ? validate.required() : _.noop,
    fieldInstance: fieldSettings.fieldInstance,
  };

  if (inputTypeHasOptions(fieldSettings)) {
    fieldProps.options = fieldSettings.valueOptions?.length
      ? getOptionsFromArray(fieldSettings.valueOptions)
      : getSampleOptions();
  }

  if (fieldProps.type === "date") {
    fieldProps.values = {};
  }

  return fieldProps;
};

export const getForm = (
  parameters: WritebackParameter[],
  fieldSettings: Record<string, FieldSettings>,
): ActionFormProps => {
  return {
    fields: parameters
      ?.map(param => getFormField(param, fieldSettings[param.id] ?? {}))
      .filter(Boolean) as ActionFormFieldProps[],
  };
};

export const getFormTitle = (action: WritebackAction): string => {
  let title =
    action.visualization_settings?.name ||
    action.name ||
    humanize(action.slug ?? "") ||
    "Action form";

  if (shouldShowConfirmation(action)) {
    title += "?";
  }

  return title;
};

export const getSubmitButtonColor = (action: WritebackAction): string => {
  if (action.slug === "delete") {
    return "danger";
  }
  return action.visualization_settings?.submitButtonColor ?? "primary";
};

export const getSubmitButtonLabel = (action: WritebackAction): string => {
  if (action.visualization_settings?.submitButtonLabel) {
    return action.visualization_settings.submitButtonLabel;
  }

  if (action.slug === "delete") {
    return t`Delete`;
  }

  if (action.slug === "update") {
    return t`Update`;
  }

  return t`Save`;
};

export const generateFieldSettingsFromParameters = (
  params: Parameter[],
  fields?: Field[],
) => {
  const fieldSettings: Record<ParameterId, FieldSettings> = {};

  const fieldMetadataMap = Object.fromEntries(
    fields?.map(f => [slugify(f.name), f]) ?? [],
  );

  params.forEach(param => {
    const field = fieldMetadataMap[param.id]
      ? new Field(fieldMetadataMap[param.id])
      : undefined;

    const name = param.name ?? param.id;
    const displayName = field?.displayName?.() ?? name;

    fieldSettings[param.id] = getDefaultFieldSettings({
      name,
      title: displayName,
      placeholder: displayName,
      required: !!field?.database_required,
      description: field?.description ?? "",
      fieldType: getFieldType(param),
      inputType: getInputType(param, field),
      fieldInstance: field ?? undefined,
    });
  });
  return fieldSettings;
};

const getFieldType = (param: Parameter): "number" | "string" => {
  return isNumericParameter(param) ? "number" : "string";
};

const isNumericParameter = (param: Parameter): boolean =>
  /integer|float/gi.test(param.type);

export const getInputType = (param: Parameter, field?: Field) => {
  if (!field) {
    return isNumericParameter(param) ? "number" : "string";
  }

  if (field.isFK()) {
    return field.isNumeric() ? "number" : "string";
  }
  if (field.isNumeric()) {
    return "number";
  }
  if (field.isBoolean()) {
    return "boolean";
  }
  if (field.isDate()) {
    return "date";
  }
  if (field.semantic_type === TYPE.Email) {
    return "email";
  }
  if (
    field.semantic_type === TYPE.Description ||
    field.semantic_type === TYPE.Comment ||
    field.base_type === TYPE.Structured
  ) {
    return "text";
  }
  if (field.semantic_type === TYPE.Title) {
    return "string";
  }
  if (field.isCategory() && field.semantic_type !== TYPE.Name) {
    return "category";
  }
  return "string";
};<|MERGE_RESOLUTION|>--- conflicted
+++ resolved
@@ -2,7 +2,7 @@
 import _ from "underscore";
 
 import validate from "metabase/lib/validate";
-import { slugify } from "metabase/lib/formatting";
+import { humanize, slugify } from "metabase/lib/formatting";
 
 import type {
   ActionFormSettings,
@@ -16,12 +16,6 @@
   InputType,
 } from "metabase-types/api";
 
-<<<<<<< HEAD
-=======
-import validate from "metabase/lib/validate";
-import { humanize } from "metabase/lib/formatting";
-
->>>>>>> dd86821b
 import type { Parameter } from "metabase-types/types/Parameter";
 import type { TemplateTag } from "metabase-types/types/Query";
 
