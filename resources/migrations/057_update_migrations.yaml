--- conflicted
+++ resolved
@@ -121,7 +121,6 @@
                     nullable: false
 
   - changeSet:
-<<<<<<< HEAD
       id: v57.2025-08-15T10:00:00
       author: qnkhuat
       comment: Add metabase_table.is_writable
@@ -141,7 +140,8 @@
                   remarks: true if current connection can insert, update and delete rows from this table
                   constraints:
                     nullable: true
-=======
+
+  - changeSet:
       id: v57.2025-08-21T12:00:00
       author: edpaget
       comment: Create document table
@@ -1042,7 +1042,6 @@
               WHERE
                 job_id IN (SELECT id FROM transform_job WHERE built_in_type IS NOT NULL) AND
                 tag_id IN (SELECT id FROM transform_tag WHERE built_in_type IS NOT NULL);
->>>>>>> 56e4ed86
 
 # >>>>>>>>>> DO NOT ADD NEW MIGRATIONS BELOW THIS LINE! ADD THEM ABOVE <<<<<<<<<<
 
