--- conflicted
+++ resolved
@@ -174,11 +174,7 @@
 
     try {
       await fetchDashboard(dashboardId, location.query, {
-<<<<<<< HEAD
-        preserveDashboard: isNavigatingBackToDashboard,
-=======
         clearCache: !isNavigatingBackToDashboard,
->>>>>>> c9b1147a
       });
       if (editingOnLoad) {
         this.setEditing(this.props.dashboard);
