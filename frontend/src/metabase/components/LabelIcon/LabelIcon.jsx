/* eslint "react/prop-types": "warn" */
import cx from "classnames";
import PropTypes from "prop-types";

import { Icon } from "metabase/ui";
<<<<<<< HEAD
import S from "./LabelIcon.module.css";
=======

import S from "./LabelIcon.css";
>>>>>>> e8133575

const LabelIcon = ({ icon, size = 16, className, style }) =>
  icon.charAt(0) === "#" ? (
    <span
      className={cx(S.icon, S.colorIcon, className)}
      style={{ backgroundColor: icon, width: size, height: size }}
    />
  ) : (
    <Icon className={cx(S.icon, className)} name={icon} />
  );

LabelIcon.propTypes = {
  className: PropTypes.string,
  style: PropTypes.object,
  icon: PropTypes.string,
  size: PropTypes.number,
};

export default LabelIcon;<|MERGE_RESOLUTION|>--- conflicted
+++ resolved
@@ -3,12 +3,8 @@
 import PropTypes from "prop-types";
 
 import { Icon } from "metabase/ui";
-<<<<<<< HEAD
+
 import S from "./LabelIcon.module.css";
-=======
-
-import S from "./LabelIcon.css";
->>>>>>> e8133575
 
 const LabelIcon = ({ icon, size = 16, className, style }) =>
   icon.charAt(0) === "#" ? (
