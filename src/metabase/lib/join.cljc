--- conflicted
+++ resolved
@@ -623,17 +623,13 @@
 (defn- mark-selected-column [query stage-number existing-column-or-nil columns]
   (if-not existing-column-or-nil
     columns
-<<<<<<< HEAD
-    (lib.equality/mark-selected-columns query stage-number columns [existing-column-or-nil])))
-=======
     (mapv (fn [column]
             (if (:selected? column)
               (lib.temporal-bucket/with-temporal-bucket
                 column
                 (lib.temporal-bucket/temporal-bucket existing-column-or-nil))
               column))
-          (lib.equality/mark-selected-columns metadata-providerable columns [existing-column-or-nil]))))
->>>>>>> 5d9f2bf6
+          (lib.equality/mark-selected-columns query stage-number columns [existing-column-or-nil]))))
 
 (mu/defn join-condition-lhs-columns :- [:sequential lib.metadata/ColumnMetadata]
   "Get a sequence of columns that can be used as the left-hand-side (source column) in a join condition. This column
