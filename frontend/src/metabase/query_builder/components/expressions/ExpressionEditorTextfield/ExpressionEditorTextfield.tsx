--- conflicted
+++ resolved
@@ -161,13 +161,9 @@
   componentDidUpdate() {
     const { textAreaId } = this.props;
     if (this.input.current && textAreaId) {
-<<<<<<< HEAD
-      this.input.current.editor.textInput.getElement().id = textAreaId;
-=======
       // @ts-expect-error — getElement is missing in ace types
       const textArea = this.input.current.editor.textInput.getElement?.();
       textArea?.setAttribute?.("id", textAreaId);
->>>>>>> ec3f5c7e
     }
   }
 
