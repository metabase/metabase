--- conflicted
+++ resolved
@@ -7,6 +7,7 @@
 
 import type { Card, CardId } from "./card";
 import type { Dataset } from "./dataset";
+import type { WritebackAction } from "./writeback";
 
 export type DashboardId = number;
 
@@ -47,12 +48,8 @@
   card_id: CardId;
   card: Card;
   parameter_mappings?: DashboardParameterMapping[] | null;
-<<<<<<< HEAD
-  series?: SavedCard[];
+  series?: Card[];
   action?: WritebackAction;
-=======
-  series?: Card[];
->>>>>>> 0c894937
 };
 
 export type DashboardParameterMapping = {
