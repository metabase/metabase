--- conflicted
+++ resolved
@@ -7,13 +7,9 @@
 
 import { QueryDefinition } from "metabase/admin/datamodel/components/QueryDefinition";
 import { fetchTableMetadata } from "metabase/redux/metadata";
-<<<<<<< HEAD
-import S from "./Formula.module.css";
-=======
 import { Icon } from "metabase/ui";
 
-import S from "./Formula.css";
->>>>>>> e8133575
+import S from "./Formula.module.css";
 
 const mapDispatchToProps = {
   fetchTableMetadata,
