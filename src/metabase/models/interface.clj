(ns metabase.models.interface
  (:require [cheshire.core :as json]
            [clojure.core.memoize :as memoize]
            [clojure.tools.logging :as log]
            [metabase.mbql.normalize :as normalize]
            [metabase.util :as u]
            [metabase.util
             [cron :as cron-util]
             [date :as du]
             [encryption :as encryption]
             [i18n :refer [trs tru]]]
            [potemkin.types :as p.types]
            [schema.core :as s]
            [taoensso.nippy :as nippy]
            [toucan.models :as models])
  (:import [java.io BufferedInputStream ByteArrayInputStream DataInputStream]
           java.sql.Blob
           java.util.zip.GZIPInputStream))

;;; +----------------------------------------------------------------------------------------------------------------+
;;; |                                               Toucan Extensions                                                |
;;; +----------------------------------------------------------------------------------------------------------------+

(models/set-root-namespace! 'metabase.models)


;;; types

(defn json-in
<<<<<<< HEAD
  "Serializes clojure object `obj` to a JSON string"
=======
  "Default in function for columns given a Toucan type `:json`. Serializes object as JSON."
>>>>>>> bbd268b2
  [obj]
  (if (string? obj)
    obj
    (json/generate-string obj)))

(defn- json-out [obj keywordize-keys?]
  (let [s (u/jdbc-clob->str obj)]
    (if (string? s)
      (try
        (json/parse-string s keywordize-keys?)
        (catch Throwable e
          (log/error e (str (trs "Error parsing JSON")))
          s))
      obj)))

(defn json-out-with-keywordization
<<<<<<< HEAD
  "Deserialize JSON string `obj` to a clojure object"
=======
  "Default out function for columns given a Toucan type `:json`. Parses serialized JSON string and keywordizes keys."
>>>>>>> bbd268b2
  [obj]
  (json-out obj true))

(defn json-out-without-keywordization
  "Out function for columns given a Toucan type `:json-no-keywordization`. Similar to `:json-out` but does leaves keys
  as strings."
  [obj]
  (json-out obj false))

(models/add-type! :json
  :in  json-in
  :out json-out-with-keywordization)

(models/add-type! :json-no-keywordization
  :in  json-in
  :out json-out-without-keywordization)

;; `metabase-query` type is for *outer* queries like Card.dataset_query. Normalizes them on the way in & out
(defn- maybe-normalize [query]
  (when query
    (normalize/normalize query)))

(defn- catch-normalization-exceptions
  "Wraps normalization fn `f` and returns a version that gracefully handles Exceptions during normalization. When
  invalid queries (etc.) come out of the Database, it's best we handle normalization failures gracefully rather than
  letting the Exception cause the entire API call to fail because of one bad object. (See #8914 for more details.)"
  [f]
  (fn [query]
    (try
      (doall (f query))
      (catch Throwable e
        (log/error e (tru "Unable to normalize:") "\n"
                   (u/pprint-to-str 'red query))
        nil))))

(models/add-type! :metabase-query
  :in  (comp json-in maybe-normalize)
  :out (comp (catch-normalization-exceptions maybe-normalize) json-out-with-keywordization))

;; `metric-segment-definition` is, predictably, for Metric/Segment `:definition`s, which are just the inner MBQL query
(defn- normalize-metric-segment-definition [definition]
  (when definition
    (normalize/normalize-fragment [:query] definition)))

;; For inner queries like those in Metric definitions
(models/add-type! :metric-segment-definition
  :in  (comp json-in normalize-metric-segment-definition)
  :out (comp (catch-normalization-exceptions normalize-metric-segment-definition) json-out-with-keywordization))

;; For DashCard parameter lists
(defn- normalize-parameter-mapping-targets [parameter-mappings]
  (or (normalize/normalize-fragment [:parameters] parameter-mappings)
      []))

(models/add-type! :parameter-mappings
  :in  (comp json-in normalize-parameter-mapping-targets)
  :out (comp (catch-normalization-exceptions normalize-parameter-mapping-targets) json-out-with-keywordization))


;; json-set is just like json but calls `set` on it when coming out of the DB. Intended for storing things like a
;; permissions set
(models/add-type! :json-set
  :in  json-in
  :out #(some-> % json-out-with-keywordization set))

(models/add-type! :clob
  :in  identity
  :out u/jdbc-clob->str)

(def ^:private encrypted-json-in  (comp encryption/maybe-encrypt json-in))
(def ^:private encrypted-json-out (comp json-out-with-keywordization encryption/maybe-decrypt))

;; cache the decryption/JSON parsing because it's somewhat slow (~500µs vs ~100µs on a *fast* computer)
;; cache the decrypted JSON for one hour
(def ^:private cached-encrypted-json-out (memoize/ttl encrypted-json-out :ttl/threshold (* 60 60 1000)))

(models/add-type! :encrypted-json
  :in  encrypted-json-in
  :out (comp cached-encrypted-json-out u/jdbc-clob->str))

(models/add-type! :encrypted-text
  :in  encryption/maybe-encrypt
  :out (comp encryption/maybe-decrypt u/jdbc-clob->str))

(defn decompress
  "Decompress `compressed-bytes`."
  [compressed-bytes]
  (if (instance? Blob compressed-bytes)
    (recur (.getBytes ^Blob compressed-bytes 0 (.length ^Blob compressed-bytes)))
    (with-open [bis     (ByteArrayInputStream. compressed-bytes)
                bif     (BufferedInputStream. bis)
                gz-in   (GZIPInputStream. bif)
                data-in (DataInputStream. gz-in)]
      (nippy/thaw-from-in! data-in))))

(models/add-type! :compressed
  :in  identity
  :out decompress)

(defn- validate-cron-string [s]
  (s/validate (s/maybe cron-util/CronScheduleString) s))

(models/add-type! :cron-string
  :in  validate-cron-string
  :out identity)

;; Toucan ships with a Keyword type, but on columns that are marked 'TEXT' it doesn't work properly since the values
;; might need to get de-CLOB-bered first. So replace the default Toucan `:keyword` implementation with one that
;; handles those cases.
(models/add-type! :keyword
  :in  u/qualified-name
  :out (comp keyword u/jdbc-clob->str))


;;; properties

(defn- add-created-at-timestamp [obj & _]
  (assoc obj :created_at (du/new-sql-timestamp)))

(defn- add-updated-at-timestamp [obj & _]
  (assoc obj :updated_at (du/new-sql-timestamp)))

(models/add-property! :timestamped?
  :insert (comp add-created-at-timestamp add-updated-at-timestamp)
  :update add-updated-at-timestamp)

;; like `timestamped?`, but for models that only have an `:updated_at` column
(models/add-property! :updated-at-timestamped?
  :insert add-updated-at-timestamp
  :update add-updated-at-timestamp)


;;; +----------------------------------------------------------------------------------------------------------------+
;;; |                                             New Permissions Stuff                                              |
;;; +----------------------------------------------------------------------------------------------------------------+

(p.types/defprotocol+ IObjectPermissions
  "Methods for determining whether the current user has read/write permissions for a given object."

  (perms-objects-set [this, ^clojure.lang.Keyword read-or-write]
    "Return a set of permissions object paths that a user must have access to in order to access this object. This
    should be something like #{\"/db/1/schema/public/table/20/\"}. READ-OR-WRITE will be either `:read` or `:write`,
    depending on which permissions set we're fetching (these will be the same sets for most models; they can ignore
    this param).")

  (can-read? ^Boolean [instance], ^Boolean [entity, ^Integer id]
    "Return whether `*current-user*` has *read* permissions for an object. You should use one of these implmentations:

     *  `(constantly true)`
     *  `superuser?`
     *  `(partial current-user-has-full-permissions? :read)` (you must also implement `perms-objects-set` to use this)
     *  `(partial current-user-has-partial-permissions? :read)` (you must also implement `perms-objects-set` to use
        this)")

  (^{:hydrate :can_write} can-write? ^Boolean [instance], ^Boolean [entity, ^Integer id]
   "Return whether `*current-user*` has *write* permissions for an object. You should use one of these implmentations:

     *  `(constantly true)`
     *  `superuser?`
     *  `(partial current-user-has-full-permissions? :write)` (you must also implement `perms-objects-set` to use this)
     *  `(partial current-user-has-partial-permissions? :write)` (you must also implement `perms-objects-set` to use
        this)")

  (^{:added "0.32.0"} can-create? ^Boolean [entity m]
    "NEW! Check whether or not current user is allowed to CREATE a new instance of `entity` with properties in map
    `m`.

    Because this method was added YEARS after `can-read?` and `can-write?`, most models do not have an implementation
    for this method, and instead `POST` API endpoints themselves contain the appropriate permissions logic (ick).
    Implement this method as you come across models that are missing it."))

(def IObjectPermissionsDefaults
  "Default implementations for `IObjectPermissions`."
  {:perms-objects-set
   (constantly nil)

   :can-create?
   (fn [entity _]
     (throw
      (NoSuchMethodException.
       (format "%s does not yet have an implementation for `can-create?`. Feel free to add one!" (name entity)))))})

(defn superuser?
  "Is `*current-user*` is a superuser? Ignores args.
   Intended for use as an implementation of `can-read?` and/or `can-write?`."
  [& _]
  @(resolve 'metabase.api.common/*is-superuser?*))


(defn- current-user-permissions-set []
  @@(resolve 'metabase.api.common/*current-user-permissions-set*))

(defn- current-user-has-root-permissions? ^Boolean []
  (contains? (current-user-permissions-set) "/"))

(defn- make-perms-check-fn [perms-check-fn-symb]
  (fn -has-perms?
    ([read-or-write entity object-id]
     (or (current-user-has-root-permissions?)
         (-has-perms? read-or-write (entity object-id))))
    ([read-or-write object]
     (and object
          (-has-perms? (perms-objects-set object read-or-write))))
    ([perms-set]
     ((resolve perms-check-fn-symb) (current-user-permissions-set) perms-set))))

(def ^{:arglists '([read-or-write entity object-id] [read-or-write object] [perms-set])}
  ^Boolean current-user-has-full-permissions?
  "Implementation of `can-read?`/`can-write?` for the old permissions system. `true` if the current user has *full*
  permissions for the paths returned by its implementation of `perms-objects-set`. (READ-OR-WRITE is either `:read` or
  `:write` and passed to `perms-objects-set`; you'll usually want to partially bind it in the implementation map)."
  (make-perms-check-fn 'metabase.models.permissions/set-has-full-permissions-for-set?))

(def ^{:arglists '([read-or-write entity object-id] [read-or-write object] [perms-set])}
  ^Boolean current-user-has-partial-permissions?
  "Implementation of `can-read?`/`can-write?` for the old permissions system. `true` if the current user has *partial*
  permissions for the paths returned by its implementation of `perms-objects-set`. (READ-OR-WRITE is either `:read` or
  `:write` and passed to `perms-objects-set`; you'll usually want to partially bind it in the implementation map)."
  (make-perms-check-fn 'metabase.models.permissions/set-has-partial-permissions-for-set?))<|MERGE_RESOLUTION|>--- conflicted
+++ resolved
@@ -27,11 +27,7 @@
 ;;; types
 
 (defn json-in
-<<<<<<< HEAD
-  "Serializes clojure object `obj` to a JSON string"
-=======
   "Default in function for columns given a Toucan type `:json`. Serializes object as JSON."
->>>>>>> bbd268b2
   [obj]
   (if (string? obj)
     obj
@@ -48,11 +44,7 @@
       obj)))
 
 (defn json-out-with-keywordization
-<<<<<<< HEAD
-  "Deserialize JSON string `obj` to a clojure object"
-=======
   "Default out function for columns given a Toucan type `:json`. Parses serialized JSON string and keywordizes keys."
->>>>>>> bbd268b2
   [obj]
   (json-out obj true))
 
