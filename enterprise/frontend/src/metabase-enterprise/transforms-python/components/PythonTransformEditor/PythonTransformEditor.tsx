import { useHotkeys } from "@mantine/hooks";

import type { PythonTransformEditorProps } from "metabase/plugins";
import { Flex, Stack } from "metabase/ui";
import { EditorHeader } from "metabase-enterprise/transforms/components/TransformEditor/EditorHeader";
import type { PythonTransformTableAliases, Table } from "metabase-types/api";

import { PythonDataPicker } from "./PythonDataPicker";
import { PythonEditorBody } from "./PythonEditorBody";
import { PythonEditorResults } from "./PythonEditorResults";
import { useTestPythonTransform } from "./hooks";
import {
  getValidationResult,
  isPythonTransformSource,
  updateTransformSignature,
} from "./utils";

export function PythonTransformEditor({
  name,
  source,
  proposedSource,
  isNew = false,
  isDirty = false,
  isSaving = false,
  onChangeSource,
  onSave,
  onCancel,
  onAcceptProposed,
  onRejectProposed,
}: PythonTransformEditorProps) {
<<<<<<< HEAD
  const [source, setSource] = useState(initialSource);
  const saveSource = proposedSource ?? source;
  const [isSourceDirty, setIsSourceDirty] = useState(false);

  const [testRunner, setTestRunner] = useState<"pyodide" | "api">("pyodide");

  const { isRunning, cancel, run, executionResult } = useTestPythonTransform(
    source,
    testRunner,
  );
  useRegisterMetabotTransformContext(transform, proposedSource ?? source);
=======
  const { isRunning, cancel, run, executionResult } =
    useTestPythonTransform(source);
>>>>>>> 619d9350

  const handleScriptChange = (body: string) => {
    const newSource = {
      ...source,
      body,
    };
    onChangeSource(newSource);
  };

  const handleDataChange = (
    database: number,
    sourceTables: PythonTransformTableAliases,
    tableInfo: Table[],
  ) => {
    const updatedScript = updateTransformSignature(
      source.body,
      sourceTables,
      tableInfo,
    );

    const newSource = {
      ...source,
      body: updatedScript,
      "source-database": database,
      "source-tables": sourceTables,
    };
    onChangeSource(newSource);
  };

<<<<<<< HEAD
  const handleSave = () => {
    if (isPythonTransformSource(saveSource)) {
      onSave(saveSource);
    }
  };

  const handleAcceptProposed =
    proposedSource && onAcceptProposed
      ? () => {
          setSource(proposedSource);
          setIsSourceDirty(true);
          onAcceptProposed(proposedSource);
        }
      : undefined;
=======
  const showDebugger = useShouldShowPythonDebugger();
>>>>>>> 619d9350

  const handleCmdEnter = () => {
    if (isRunning) {
      cancel();
    } else if (isPythonTransformSource(source)) {
      run();
    }
  };

  useHotkeys([["mod+Enter", handleCmdEnter]], []);

  const validationResult = getValidationResult(source);

  return (
    <Stack
      w="100%"
      h="100%"
      bg="bg-white"
      data-testid="transform-query-editor"
      gap={0}
    >
      <EditorHeader
        name={name}
        validationResult={validationResult}
        isNew={isNew}
        isDirty={isDirty}
        isSaving={isSaving}
        onSave={onSave}
        onCancel={onCancel}
      />
      <Flex h="100%" w="100%">
        <PythonDataPicker
          database={source["source-database"]}
          tables={source["source-tables"]}
          onChange={handleDataChange}
        />
        <Stack w="100%" h="100%" gap={0}>
          <PythonEditorBody
            isRunnable={isPythonTransformSource(source)}
            isRunning={isRunning}
            isDirty
            onRun={run}
            onCancel={cancel}
            source={source.body}
            proposedSource={proposedSource?.body}
            onChange={handleScriptChange}
<<<<<<< HEAD
            withDebugger
            onAcceptProposed={handleAcceptProposed}
=======
            withDebugger={showDebugger}
            onAcceptProposed={onAcceptProposed}
>>>>>>> 619d9350
            onRejectProposed={onRejectProposed}
          />
          <PythonEditorResults
            isRunning={isRunning}
            executionResult={executionResult}
            testRunner={testRunner}
            onTestRunnerChange={setTestRunner}
          />
        </Stack>
      </Flex>
    </Stack>
  );
}<|MERGE_RESOLUTION|>--- conflicted
+++ resolved
@@ -1,4 +1,5 @@
 import { useHotkeys } from "@mantine/hooks";
+import { useState } from "react";
 
 import type { PythonTransformEditorProps } from "metabase/plugins";
 import { Flex, Stack } from "metabase/ui";
@@ -28,22 +29,9 @@
   onAcceptProposed,
   onRejectProposed,
 }: PythonTransformEditorProps) {
-<<<<<<< HEAD
-  const [source, setSource] = useState(initialSource);
-  const saveSource = proposedSource ?? source;
-  const [isSourceDirty, setIsSourceDirty] = useState(false);
-
   const [testRunner, setTestRunner] = useState<"pyodide" | "api">("pyodide");
-
-  const { isRunning, cancel, run, executionResult } = useTestPythonTransform(
-    source,
-    testRunner,
-  );
-  useRegisterMetabotTransformContext(transform, proposedSource ?? source);
-=======
   const { isRunning, cancel, run, executionResult } =
-    useTestPythonTransform(source);
->>>>>>> 619d9350
+    useTestPythonTransform(source, testRunner);
 
   const handleScriptChange = (body: string) => {
     const newSource = {
@@ -72,25 +60,6 @@
     };
     onChangeSource(newSource);
   };
-
-<<<<<<< HEAD
-  const handleSave = () => {
-    if (isPythonTransformSource(saveSource)) {
-      onSave(saveSource);
-    }
-  };
-
-  const handleAcceptProposed =
-    proposedSource && onAcceptProposed
-      ? () => {
-          setSource(proposedSource);
-          setIsSourceDirty(true);
-          onAcceptProposed(proposedSource);
-        }
-      : undefined;
-=======
-  const showDebugger = useShouldShowPythonDebugger();
->>>>>>> 619d9350
 
   const handleCmdEnter = () => {
     if (isRunning) {
@@ -137,13 +106,8 @@
             source={source.body}
             proposedSource={proposedSource?.body}
             onChange={handleScriptChange}
-<<<<<<< HEAD
             withDebugger
-            onAcceptProposed={handleAcceptProposed}
-=======
-            withDebugger={showDebugger}
             onAcceptProposed={onAcceptProposed}
->>>>>>> 619d9350
             onRejectProposed={onRejectProposed}
           />
           <PythonEditorResults
