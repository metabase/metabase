;; -*- comment-column: 80; -*-
{:deps
 ;; !!!!!!!!!!!!!!!!!!!!!!!!!!!!!!!!!!!!!!!!!!!!!!!!!!!!!!!!!!!!!!!!!!!!!!!!!!!!!!!!!!!!!!!!!!!!!!!!!!!!!!!!!!!!!!!!!!!
 ;; !!                                   PLEASE KEEP THESE ORGANIZED ALPHABETICALLY                                  !!
 ;; !!                                   AND ADD A COMMENT EXPLAINING THEIR PURPOSE                                  !!
 ;; !!!!!!!!!!!!!!!!!!!!!!!!!!!!!!!!!!!!!!!!!!!!!!!!!!!!!!!!!!!!!!!!!!!!!!!!!!!!!!!!!!!!!!!!!!!!!!!!!!!!!!!!!!!!!!!!!!!
 {amalloy/ring-buffer                       {:mvn/version "1.3.1"               ; fixed length queue implementation, used in log buffering
                                             :exclusions  [org.clojure/clojure
                                                           org.clojure/clojurescript]}
  amalloy/ring-gzip-middleware              {:mvn/version "0.1.4"}              ; Ring middleware to GZIP responses if client can handle it
  bigml/histogram                           {:mvn/version "4.1.4"}              ; Histogram data structure
  buddy/buddy-core                          {:mvn/version "1.10.413"            ; various cryptographic functions
                                             :exclusions  [commons-codec/commons-codec
                                                           org.bouncycastle/bcpkix-jdk15on
                                                           org.bouncycastle/bcprov-jdk15on]}
  buddy/buddy-sign                          {:mvn/version "3.4.333"}            ; JSON Web Tokens; High-Level message signing library
  camel-snake-kebab/camel-snake-kebab       {:mvn/version "0.4.3"}              ; util functions for converting between camel, snake, and kebob case
  cheshire/cheshire                         {:mvn/version "5.10.2"}             ; fast JSON encoding (used by Ring JSON middleware)
  clj-commons/iapetos                       {:mvn/version "0.1.12"}             ; prometheus metrics
  clj-http/clj-http                         {:mvn/version "3.12.3"              ; HTTP client
                                             :exclusions  [commons-codec/commons-codec
                                                           commons-io/commons-io
                                                           slingshot/slingshot]}
  clojurewerkz/quartzite                    {:mvn/version "2.1.0"               ; scheduling library
                                             :exclusions  [c3p0/c3p0
                                                           org.quartz-scheduler/quartz]}
  colorize/colorize                         {:mvn/version "0.1.1"               ; string output with ANSI color codes (for logging)
                                             :exclusions  [org.clojure/clojure]}
  com.clearspring.analytics/stream          {:mvn/version "2.9.8"               ; Various sketching algorithms
                                             :exclusions  [it.unimi.dsi/fastutil
                                                           org.slf4j/slf4j-api]}
  com.draines/postal                        {:mvn/version "2.0.5"}              ; SMTP library
  com.google.guava/guava                    {:mvn/version "31.0.1-jre"}         ; dep for BigQuery, Spark, and GA. Require here rather than letting different dep versions stomp on each other — see comments on #9697
  com.fasterxml.jackson.core/jackson-databind
<<<<<<< HEAD
                                            {:mvn/version "2.13.4.2"}           ; JSON processor used by snowplow-java-tracker
=======
                                            {:mvn/version "2.13.2.2"}           ; JSON processor used by snowplow-java-tracker (pinned version due to CVE-2020-36518)
  com.fasterxml.woodstox/woodstox-core      {:mvn/version "6.4.0"}              ; trans dep of commons-codec (pinned version due to CVE-2022-40151)
>>>>>>> 84df58aa
  com.h2database/h2                         {:mvn/version "1.4.197"}            ; embedded SQL database
  com.snowplowanalytics/snowplow-java-tracker
                                            {:mvn/version "0.12.0"              ; Snowplow analytics
                                             :exclusions [com.fasterxml.jackson.core/jackson-databind]}
  com.taoensso/nippy                        {:mvn/version "3.1.1"}              ; Fast serialization (i.e., GZIP) library for Clojure
  com.vladsch.flexmark/flexmark             {:mvn/version "0.64.0"}             ; Markdown parsing
  com.vladsch.flexmark/flexmark-ext-autolink
                                            {:mvn/version "0.64.0"}             ; Flexmark extension for auto-linking bare URLs
  commons-codec/commons-codec               {:mvn/version "1.15"}               ; Apache Commons -- useful codec util fns
  commons-io/commons-io                     {:mvn/version "2.11.0"}             ; Apache Commons -- useful IO util fns
  commons-validator/commons-validator       {:mvn/version "1.7"                 ; Apache Commons -- useful validation util fns
                                             :exclusions  [commons-beanutils/commons-beanutils
                                                           commons-digester/commons-digester
                                                           commons-logging/commons-logging]}
  compojure/compojure                       {:mvn/version "1.6.2"               ; HTTP Routing library built on Ring
                                             :exclusions  [ring/ring-codec]}
  crypto-random/crypto-random               {:mvn/version "1.2.1"}              ; library for generating cryptographically secure random bytes and strings
  dk.ative/docjure                          {:mvn/version "1.17.0"              ; excel export
                                             :exclusions  [org.apache.poi/poi
                                                           org.apache.poi/poi-ooxml]}
  environ/environ                           {:mvn/version "1.2.0"}              ; env vars/Java properties abstraction
  hiccup/hiccup                             {:mvn/version "1.0.5"}              ; HTML templating
  honeysql/honeysql                         {:mvn/version "1.0.461"             ; Transform Clojure data structures to SQL
                                             :exclusions  [org.clojure/clojurescript]}
  instaparse/instaparse                     {:mvn/version "1.4.12"}             ; Make your own parser
  io.forward/yaml                           {:mvn/version "1.0.11"              ; Clojure wrapper for YAML library SnakeYAML. Don't upgrade yet, new version doesn't support Java 8 (see https://github.com/owainlewis/yaml/issues/37)
                                             :exclusions  [org.clojure/clojure
                                                           org.flatland/ordered
                                                           org.yaml/snakeyaml]}
  io.github.resilience4j/resilience4j-retry {:mvn/version "1.7.1"}              ; Support for retrying operations
  io.prometheus/simpleclient_hotspot        {:mvn/version "0.16.0"}             ; prometheus jvm collector
  io.prometheus/simpleclient_jetty          {:mvn/version "0.16.0"}             ; prometheus jetty collector
  joda-time/joda-time                       {:mvn/version "2.10.13"}
  kixi/stats                                {:mvn/version "0.4.4"               ; Various statistic measures implemented as transducers
                                             :exclusions  [org.clojure/data.avl]}
  me.raynes/fs                              {:mvn/version "1.4.6"               ; Filesystem tools
                                             :exclusions  [org.apache.commons/commons-compress]}
  medley/medley                             {:mvn/version "1.4.0"}              ; lightweight lib of useful functions
  metabase/connection-pool                  {:mvn/version "1.2.0"}              ; simple wrapper around C3P0. JDBC connection pools
  metabase/saml20-clj                       {:mvn/version "2.0.2"}              ; EE SAML integration
  metabase/throttle                         {:mvn/version "1.0.2"}              ; Tools for throttling access to API endpoints and other code pathways
  nano-id/nano-id                           {:mvn/version "1.0.0"}              ; NanoID generator for generating entity_ids
  net.cgrand/macrovich                      {:mvn/version "0.2.1"}              ; utils for writing macros for both Clojure & ClojureScript
  net.i2p.crypto/eddsa                      {:mvn/version "0.3.0"}              ; ED25519 key support (optional dependency for org.apache.sshd/sshd-core)
  net.redhogs.cronparser/cron-parser-core   {:mvn/version "3.5"                 ; describe Cron schedule in human-readable language
                                             :exclusions  [joda-time/joda-time  ; exclude joda time 2.3 which has outdated timezone information
                                                           org.slf4j/slf4j-api]}
  net.sf.cssbox/cssbox                      {:mvn/version "5.0.0"               ; HTML / CSS rendering
                                             :exclusions  [org.slf4j/slf4j-api]}
  net.thisptr/jackson-jq                    {:mvn/version "1.0.0-preview.20210928"} ; Java implementation of the JQ json query language
  org.apache.commons/commons-compress       {:mvn/version "1.21"}               ; compression utils
  org.apache.commons/commons-lang3          {:mvn/version "3.12.0"}             ; helper methods for working with java.lang stuff
  org.apache.logging.log4j/log4j-1.2-api    {:mvn/version "2.18.0"}             ; apache logging framework
  org.apache.logging.log4j/log4j-api        {:mvn/version "2.18.0"}             ; add compatibility with log4j 1.2
  org.apache.logging.log4j/log4j-core       {:mvn/version "2.18.0"}             ; apache logging framework
  org.apache.logging.log4j/log4j-jcl        {:mvn/version "2.18.0"}             ; allows the commons-logging API to work with log4j 2
  org.apache.logging.log4j/log4j-jul        {:mvn/version "2.18.0"}             ; java.util.logging (JUL) -> Log4j2 adapter
  org.apache.logging.log4j/log4j-slf4j-impl {:mvn/version "2.18.0"}             ; allows the slf4j API to work with log4j 2
  org.apache.poi/poi                        {:mvn/version "5.2.2"}              ; Work with Office documents (e.g. Excel spreadsheets) -- newer version than one specified by Docjure
  org.apache.poi/poi-ooxml                  {:mvn/version "5.2.2"
                                             :exclusions  [org.bouncycastle/bcpkix-jdk15on
                                                           org.bouncycastle/bcprov-jdk15on]}
  org.apache.sshd/sshd-core                 {:mvn/version "2.9.1"}              ; ssh tunneling and test server
  org.apache.xmlgraphics/batik-all          {:mvn/version "1.14"}               ; SVG -> image
  org.clojars.pntblnk/clj-ldap              {:mvn/version "0.0.17"}             ; LDAP client
  org.bouncycastle/bcpkix-jdk15on           {:mvn/version "1.70"}               ; Bouncy Castle crypto library -- explicit version of BC specified to resolve illegal reflective access errors
  org.bouncycastle/bcprov-jdk15on           {:mvn/version "1.70"}
  org.clojure/clojure                       {:mvn/version "1.11.1"}
  org.clojure/core.async                    {:mvn/version "1.5.648"
                                             :exclusions  [org.clojure/tools.reader]}
  org.clojure/core.logic                    {:mvn/version "1.0.1"}              ; optimized pattern matching library for Clojure
  org.clojure/core.match                    {:mvn/version "1.0.0"}
  org.clojure/core.memoize                  {:mvn/version "1.0.257"}            ; useful FIFO, LRU, etc. caching mechanisms
  org.clojure/data.csv                      {:mvn/version "1.0.1"}              ; CSV parsing / generation
  org.clojure/java.classpath                {:mvn/version "1.0.0"}              ; examine the Java classpath from Clojure programs
  org.clojure/java.jdbc                     {:mvn/version "0.7.12"}             ; basic JDBC access from Clojure
  org.clojure/java.jmx                      {:mvn/version "1.0.0"}              ; JMX bean library, for exporting diagnostic info
  org.clojure/math.combinatorics            {:mvn/version "0.1.6"}              ; combinatorics functions
  org.clojure/math.numeric-tower            {:mvn/version "0.0.5"}              ; math functions like `ceil`
  org.clojure/tools.logging                 {:mvn/version "1.2.4"}              ; logging framework
  org.clojure/tools.namespace               {:mvn/version "1.3.0"}
  org.clojure/tools.reader                  {:mvn/version "1.3.6"}
  org.clojure/tools.trace                   {:mvn/version "0.7.11"}             ; function tracing
  org.eclipse.jetty/jetty-server            {:mvn/version "9.4.48.v20220622"}   ; web server
  org.flatland/ordered                      {:mvn/version "1.15.10"}            ; ordered maps & sets
  org.graalvm.js/js                         {:mvn/version "22.1.0"}             ; JavaScript engine
  org.liquibase/liquibase-core              {:mvn/version "4.10.0"              ; migration management (Java lib)
                                             :exclusions  [ch.qos.logback/logback-classic]}
  org.mariadb.jdbc/mariadb-java-client      {:mvn/version "2.7.6"}              ; MySQL/MariaDB driver
  org.mindrot/jbcrypt                       {:mvn/version "0.4"}                ; Crypto library
  org.postgresql/postgresql                 {:mvn/version "42.5.0"}             ; Postgres driver
  org.quartz-scheduler/quartz               {:mvn/version "2.3.2"}              ; Quartz job scheduler, provided by quartzite but this is a newer version.
  org.slf4j/slf4j-api                       {:mvn/version "1.7.36"}             ; abstraction for logging frameworks -- allows end user to plug in desired logging framework at deployment time
  org.tcrawley/dynapath                     {:mvn/version "1.1.0"}              ; Dynamically add Jars (e.g. Oracle or Vertica) to classpath
  org.threeten/threeten-extra               {:mvn/version "1.7.0"}              ; extra Java 8 java.time classes like DayOfMonth and Quarter
  org.yaml/snakeyaml                        {:mvn/version "1.30"}               ; YAML parser
  potemkin/potemkin                         {:mvn/version "0.4.5"               ; utility macros & fns
                                             :exclusions  [riddley/riddley]}
  pretty/pretty                             {:mvn/version "1.0.5"}              ; protocol for defining how custom types should be pretty printed
  prismatic/schema                          {:mvn/version "1.2.1"}              ; Data schema declaration and validation library
  redux/redux                               {:mvn/version "0.1.4"}              ; Utility functions for building and composing transducers
  riddley/riddley                           {:mvn/version "0.2.0"}              ; code walking lib -- used interally by Potemkin, manifold, etc.
  ring/ring-core                            {:mvn/version "1.9.5"}              ; web server (Jetty wrapper)
  ring/ring-jetty-adapter                   {:mvn/version "1.9.5"}              ; Ring adapter using Jetty webserver
  ring/ring-json                            {:mvn/version "0.5.1"}              ; Ring middleware for reading/writing JSON automatically
  robdaemon/clojure.java-time               {:mvn/version "0.3.3-SNAPSHOT"}     ; Java 8 java.time wrapper. Use this fork until https://github.com/dm3/clojure.java-time/issues/77 is fixed upstream
  slingshot/slingshot                       {:mvn/version "0.12.2"}             ; enhanced throw/catch, used by other deps
  stencil/stencil                           {:mvn/version "0.5.0"}              ; Mustache templates for Clojure
  toucan/toucan                             {:mvn/version "1.18.0"              ; Model layer, hydration, and DB utilities
                                             :exclusions  [honeysql/honeysql
                                                           org.clojure/java.jdbc
                                                           org.clojure/tools.logging
                                                           org.clojure/tools.namespace]}
  user-agent/user-agent                     {:mvn/version "0.1.0"}              ; User-Agent string parser, for Login History page & elsewhere
  weavejester/dependency                    {:mvn/version "0.2.1"}}             ; Dependency graphs and topological sorting

 ;; !!!!!!!!!!!!!!!!!!!!!!!!!!!!!!!!!!!!!!!!!!!!!!!!!!!!!!!!!!!!!!!!!!!!!!!!!!!!!!!!!!!!!!!!!!!!!!!!!!!!!!!!!!!!!!!!!!!
 ;; !!         PLEASE KEEP NEW DEPENDENCIES ABOVE ALPHABETICALLY ORGANIZED AND ADD COMMENTS EXPLAINING THEM.         !!
 ;; !!                            *PLEASE DO NOT* ADD NEW ONES TO THE BOTTOM OF THE LIST.                            !!
 ;; !!!!!!!!!!!!!!!!!!!!!!!!!!!!!!!!!!!!!!!!!!!!!!!!!!!!!!!!!!!!!!!!!!!!!!!!!!!!!!!!!!!!!!!!!!!!!!!!!!!!!!!!!!!!!!!!!!!


 :paths
 ["src" "shared/src" "resources"]

 :aliases
 {
;;; Local Dev & test profiles

  ;; for local development: start a REPL with
  ;;
  ;;    clojure -A:dev (basic dev REPL that includes test namespaces)
  ;;    clojure -A:dev:drivers:drivers-dev (dev REPL w/ drivers + tests)
  ;;    clojure -A:dev:ee:ee-dev (dev REPL w/ EE code including tests)
  ;;
  ;; You can start a web server from this REPL with
  ;;
  ;;    (require 'dev)
  ;;    (dev/start!)
  :dev
  {:extra-deps
   {clj-http-fake/clj-http-fake                           {:mvn/version "1.0.3"
                                                           :exclusions  [slingshot/slingshot]}
    clj-kondo/clj-kondo                                   {:mvn/version "2022.08.03"} ; this is not for RUNNING kondo, but so we can hack on custom hooks code from the REPL.
    cloverage/cloverage                                   {:mvn/version "1.2.2"}
    djblue/portal                                         {:mvn/version "0.30.0"}
    eftest/eftest                                         {:mvn/version "0.5.9"}
    io.github.camsaul/humane-are                          {:mvn/version "1.0.2"}
    jonase/eastwood                                       {:mvn/version "1.2.2"}
    pjstadig/humane-test-output                           {:mvn/version "0.11.0"}
    reifyhealth/specmonstah                               {:mvn/version "2.0.0"
                                                           :exclusions  [org.clojure/clojure
                                                                         org.clojure/clojurescript]}
    ring/ring-mock                                        {:mvn/version "0.4.0"}
    talltale/talltale                                     {:mvn/version "0.5.8"}
    lambdaisland/deep-diff2                               {:mvn/version "2.3.127"}}

   :extra-paths ["dev/src" "local/src" "test" "shared/test" "test_resources"]
   :jvm-opts    ["-Dmb.run.mode=dev"
                 "-Dmb.field.filter.operators.enabled=true"
                 "-Dmb.test.env.setting=ABCDEFG"
                 "-Duser.timezone=UTC"
                 "-Dfile.encoding=UTF-8"
                 "-Duser.language=en"
                 "-Duser.country=US"
                 ;; set the logging properties set in metabase.bootstrap. calling (dev) will load it but putting here to be sure
                 "-Dlog4j2.contextSelector=org.apache.logging.log4j.core.selector.BasicContextSelector"
                 "-Dclojure.tools.logging.factory=clojure.tools.logging.impl/log4j2-factory"
                 ;; If Clojure fails to start (e.g. because of a compilation error somewhere) print the error
                 ;; report/stacktrace to stderr rather than to a random EDN file in /tmp/
                 "-Dclojure.main.report=stderr"
                 ;; Exceptions that get thrown repeatedly are created without stacktraces as a performance
                 ;; optimization in newer Java versions. This makes debugging pretty hard when working on stuff
                 ;; locally -- prefer debuggability over performance for local dev work.
                 "-XX:-OmitStackTraceInFastThrow"
                 ;; prevent Java icon from randomly popping up in macOS dock
                 "-Djava.awt.headless=true"]}

  ;; includes test code as source paths. Run tests with clojure -X:dev:test
  :test
  {:extra-paths ["test_config"]
   :exec-fn     metabase.test-runner/run-tests
   :jvm-opts    ["-Dmb.run.mode=test"
                 "-Dmb.db.in.memory=true"
                 "-Dmb.jetty.join=false"
                 "-Dmb.field.filter.operators.enabled=true"
                 "-Dmb.api.key=test-api-key"
                 ;; Different port from normal `:dev` so you can run tests on a different server.
                 ;; TODO -- figure out how to do a random port like in the old project.clj?
                 "-Dmb.jetty.port=3001"]}

  ;; run the dev server with
  ;; clojure -M:run
  ;; clojure -M:run:drivers (include all drivers)
  ;; clojure -M:run:ee (include EE code)
  :run
  {:main-opts ["-m" "metabase.bootstrap"]
   :jvm-opts  ["-Dmb.run.mode=dev"
               "-Djava.awt.headless=true"                   ; prevent Java icon from randomly popping up in macOS dock
               "-Dmb.jetty.port=3000"]}

  ;; alias for CI-specific options.
  :ci
  {:jvm-opts ["-Xmx2g"
              ;; normally CircleCI sets `CI` as an env var, so this is mostly to replicate that locally.
              "-Dci=TRUE"]}

  ;; include EE source code.
  :ee
  {:extra-paths ["enterprise/backend/src"]}

  ;; Include EE tests.
  ;; for ee dev: :dev:ee:ee-dev
  ;; for ee tests: clojure -X:dev:ee:ee-dev:test
  :ee-dev
  {:extra-paths ["enterprise/backend/test"]}

  ;; these aliases exist for symmetry with the ee aliases. Empty for now.
  :oss
  {}

  :oss-dev
  {}

  ;; for local dev -- include the drivers locally with :dev:drivers
  :drivers
  {:extra-deps
   {metabase/driver-modules {:local/root "modules/drivers"}}}

  ;; for local dev: include drivers as well as their tests.
  ;;
  ;;    clojure -X:dev:drivers:drivers-dev:test
  ;;
  ;; or
  ;;
  ;;    clojure -X:dev:ee:ee-dev:drivers:drivers-dev:test (for EE)
  :drivers-dev
  {:extra-paths
   ["modules/drivers/bigquery/test"
    "modules/drivers/bigquery-cloud-sdk/test"
    "modules/drivers/druid/test"
    "modules/drivers/googleanalytics/test"
    "modules/drivers/mongo/test"
    "modules/drivers/oracle/test"
    "modules/drivers/presto/test"
    "modules/drivers/presto-common/test"
    "modules/drivers/presto-jdbc/test"
    "modules/drivers/redshift/test"
    "modules/drivers/snowflake/test"
    "modules/drivers/sparksql/test"
    "modules/drivers/sqlite/test"
    "modules/drivers/sqlserver/test"
    "modules/drivers/vertica/test"]}

;;; Linters

  ;; clojure -M:dev:ee:ee-dev:drivers:drivers-dev:check
  :check
  {:extra-deps {athos/clj-check {:git/url "https://github.com/athos/clj-check.git"
                                 :sha     "518d5a1cbfcd7c952f548e6dbfcb9a4a5faf9062"}}
   :main-opts  ["-m" "clj-check.check"]}

  ;; clojure -X:dev:ee:ee-dev:drivers:drivers-dev:test:eastwood
  :eastwood
  {:exec-fn   metabase.linters.eastwood/eastwood
   :exec-args {;; manually specify the source paths for the time being (exclude test paths) until we fix Eastwood
               ;; errors in the test paths (once PR #17193 is merged)
               :source-paths    ["src"
                                 "shared/src"
                                 "enterprise/backend/src"
                                 "modules/drivers/bigquery/src"
                                 "modules/drivers/bigquery-cloud-sdk/src"
                                 "modules/drivers/druid/src"
                                 "modules/drivers/googleanalytics/src"
                                 "modules/drivers/mongo/src"
                                 "modules/drivers/oracle/src"
                                 "modules/drivers/presto/src"
                                 "modules/drivers/presto-common/src"
                                 "modules/drivers/presto-jdbc/src"
                                 "modules/drivers/redshift/src"
                                 "modules/drivers/snowflake/src"
                                 "modules/drivers/sparksql/src"
                                 "modules/drivers/sqlite/src"
                                 "modules/drivers/sqlserver/src"
                                 "modules/drivers/vertica/src"]
               :add-linters     [:unused-private-vars
                                 ;; These linters are pretty useful but give a few false
                                 ;; positives and can't be selectively disabled (yet)
                                 ;;
                                 ;; For example see https://github.com/jonase/eastwood/issues/193
                                 ;;
                                 ;; It's still useful to re-enable them and run them every once
                                 ;; in a while because they catch a lot of actual errors too.
                                 ;; Keep an eye on the issue above and re-enable them if we can
                                 ;; get them to work
                                 #_:unused-fn-args
                                 #_:unused-locals]
               :exclude-linters [ ;; Turn this off temporarily until we finish removing
                                 ;; self-deprecated functions & macros
                                 :deprecations
                                 ;; this has a fit in libs that use Potemkin `import-vars` such
                                 ;; as `java-time`
                                 :implicit-dependencies
                                 ;; too many false positives for now
                                 :unused-ret-vals]}}

  ;; clojure -T:whitespace-linter
  :whitespace-linter
  {:deps       {com.github.camsaul/whitespace-linter {:sha "912644a2b9cc91edcce31a6fa997c46479341a1d"}}
   :ns-default whitespace-linter
   :exec-fn    whitespace-linter/lint
   :exec-args  {:paths            ["./.dir-locals.el"
                                   "./deps.edn"
                                   "./package.json"
                                   "./shadow-cljs.edn"
                                   ".circleci"
                                   ".clj-kondo"
                                   ".github"
                                   "bin"
                                   "enterprise"
                                   "frontend"
                                   "resources"
                                   "shared"
                                   "src"
                                   "test"]
                :include-patterns ["\\.clj.?$"
                                   "\\.edn$"
                                   "\\.el$"
                                   "\\.html$"
                                   "\\.json$"
                                   "\\.jsx?$"
                                   "\\.sh$"
                                   "\\.yaml$"
                                   "\\.yml$"]
                :exclude-patterns ["resources/i18n/.*\\.edn$"
                                   "resources/frontend_client"
                                   "resources/frontend_shared"
                                   "resources/html-entities.edn"
                                   "frontend/src/cljs"
                                   "frontend/test/metabase/lib/urls\\.unit\\.spec\\.js$"
                                   "frontend/test/metabase/lib/formatting\\.unit\\.spec\\.js$"
                                   "shared/src/metabase/shared/util/currency\\.cljc$"
                                   "#.+#$"
                                   "\\.transit\\.json$"]}}

  ;; clojure -X:dev:ee:ee-dev:test:cloverage
  :cloverage
  {:exec-fn   metabase.cloverage-runner/run-project
   :exec-args {:fail-threshold 69
               :codecov?       true
               ;; don't instrument logging forms, since they won't get executed as part of tests anyway
               ;; log calls expand to these
               :exclude-call
               [clojure.tools.logging/logf
                clojure.tools.logging/logp]

               :src-ns-path
               ["src" "enterprise/backend/src" "shared/src"]

               :test-ns-path
               ["test" "enterprise/backend/test" "shared/test"]

               :ns-regex
               ["^metabase.*" "^metabase-enterprise.*"]

               ;; don't instrument Postgres/MySQL driver namespaces, because we don't current run tests for them
               ;; as part of recording test coverage, which means they can give us false positives.
               ;;
               ;; regex literals aren't allowed in EDN. We parse them in `./test/cloverage.clj`
               :ns-exclude-regex
               ["metabase\\.driver\\.mysql" "metabase\\.driver\\.postgres"]}
   ;; different port from `:test` so you can run it at the same time as `:test`.
   :jvm-opts ["-Dmb.jetty.port=3002"]}

;;; building Uberjar

  ;; clojure -T:build uberjar
  ;; clojure -T:build uberjar :edition :ee
  :build
  {:deps       {io.github.clojure/tools.build   {:git/tag "v0.7.5" :git/sha "2526f58"}
                com.github.seancorfield/depstar {:mvn/version "2.1.303"}
                metabase/build.common           {:local/root "bin/common"}
                metabase/buid-mb                {:local/root "bin/build-mb"}}
   :ns-default build}

;;; Other misc convenience aliases

  ;; Profile Metabase start time with clojure -M:profile
  :profile
  {:main-opts ["-m" "metabase.core" "profile"]
   :jvm-opts  ["-XX:+CITime" ; print time spent in JIT compiler
               "-XX:+PrintGC"]}

  ;; get the H2 shell with clojure -X:h2
  :h2
  {:extra-paths ["dev/src"]
   :exec-fn     dev.h2-shell/shell
   :java-opts   ["-Dfile.encoding=UTF-8"]}

  ;; clojure -M:generate-automagic-dashboards-pot
  :generate-automagic-dashboards-pot
  {:main-opts ["-m" "metabase.automagic-dashboards.rules"]}

  ;; Start a Network REPL (nrepl) that you can connect your editor to.
  ;;
  ;; clojure -M:dev:nrepl (etc.)
  :nrepl
  {:extra-deps {nrepl/nrepl {:mvn/version "0.9.0"}}
   :main-opts  ["-m" "nrepl.cmdline"]}

  ;; Liquibase CLI:
  ;;
  ;;    clojure -M:liquibase <command>
  ;;
  ;; e.g.
  ;;
  ;;    clojure -M:liquibase dbDoc target/liquibase
  :liquibase
  {:extra-deps  {ch.qos.logback/logback-classic {:mvn/version "1.2.10"}}
   :extra-paths ["dev/src"]
   :main-opts   ["-m" "dev.liquibase"]}}}

  ;; TODO -- consider creating an alias that includes the `./bin` build-drivers & release code as well so we can work
  ;; on them all from a single REPL process.<|MERGE_RESOLUTION|>--- conflicted
+++ resolved
@@ -32,12 +32,8 @@
   com.draines/postal                        {:mvn/version "2.0.5"}              ; SMTP library
   com.google.guava/guava                    {:mvn/version "31.0.1-jre"}         ; dep for BigQuery, Spark, and GA. Require here rather than letting different dep versions stomp on each other — see comments on #9697
   com.fasterxml.jackson.core/jackson-databind
-<<<<<<< HEAD
                                             {:mvn/version "2.13.4.2"}           ; JSON processor used by snowplow-java-tracker
-=======
-                                            {:mvn/version "2.13.2.2"}           ; JSON processor used by snowplow-java-tracker (pinned version due to CVE-2020-36518)
   com.fasterxml.woodstox/woodstox-core      {:mvn/version "6.4.0"}              ; trans dep of commons-codec (pinned version due to CVE-2022-40151)
->>>>>>> 84df58aa
   com.h2database/h2                         {:mvn/version "1.4.197"}            ; embedded SQL database
   com.snowplowanalytics/snowplow-java-tracker
                                             {:mvn/version "0.12.0"              ; Snowplow analytics
