;; # Metabase Backend Developer Documentation
;;
;; Welcome to Metabase! Here are links to useful resources.
;;
;; ## Project Management
;;
;; - [Engineering and Product Playbook](https://www.notion.so/metabase/Engineering-and-Product-Playbook-cd4bc1c0b8744470bebc0b979f8f5268)
;; - [Weekly Tactical Board: how to](https://www.notion.so/metabase/Weekly-Tactical-Board-how-to-6e81f994a792493ba7ae430f2afa1673)
;; - [The Escalations Process](https://www.notion.so/Escalating-a-bug-b876f78c801345f3bda8504d4a63ba80)
;;
;; ## Dev Environment
;;
;; - [Getting started with backend development](https://github.com/metabase/metabase/blob/master/docs/developers-guide/devenv.md#backend-development)
;; - [Additional notes on using tools.deps](https://github.com/metabase/metabase/wiki/Migrating-from-Leiningen-to-tools.deps)
;; - [Use the dev-scripts repo to run various local DBs](https://github.com/metabase/dev-scripts)
;; - If you're on a Mac and need a VM to run Windows or Linux, [check out UTM](https://mac.getutm.app/)
;;
;; ## Important Parts of the Codebase
;;
;; - [API Endpoints](#metabase.api.common)
;; - [Drivers](#metabase.driver)
;; - [Permissions](#metabase.models.permissions)
;; - [The Query Processor](#metabase.query-processor)
;; - [Application Settings](#metabase.models.setting)
;;
;; ## Important Libraries
;;
;; - [Toucan 2](https://github.com/camsaul/toucan2/) to work with models
;; - [Honey SQL](https://github.com/seancorfield/honeysql) (version 2) for SQL queries
;; - [Liquibase](https://docs.liquibase.com/concepts/changelogs/changeset.html) for database migrations
;; - [Compojure](https://github.com/weavejester/compojure) on top of [Ring](https://github.com/ring-clojure/ring) for our API
;;
;; ## Other Helpful Things
;;
;; [Tips on our Github wiki](https://github.com/metabase/metabase/wiki/Metabase-Backend-Dev-Secrets)
;;
;; ### The Dev Debug Page
;; If you want an easy way to GET/POST to an endpoint and display the results in a webpage, check out the [Dev Debug
;; Page](https://github.com/metabase/metabase/pull/40580). Cherry-pick the commit from that PR, modify `DevDebug.jsx` as
;; you see fit ([here](https://github.com/metabase/metabase/commit/4c5723f44424dca2a68a753b83e31ec8129da0fb) is an
;; example from the ParseSQL project), and then play with the results at `/dev_debug`. *Don't forget to remove the
;; commit before merging to `master`!*
;;
;; ### Lifecycle of a Query
;; Dan wrote a nice guide [here](https://www.notion.so/metabase/Lifecycle-of-a-query-58e212402b7e444d937aba7757f9ec06?pvs=4)
;;
;; <hr />


(ns dev
  "Put everything needed for REPL development within easy reach"
  (:require
   [clojure.core.async :as a]
   [clojure.string :as str]
   [clojure.test]
   [dev.debug-qp :as debug-qp]
   [dev.explain :as dev.explain]
   [dev.migration :as dev.migration]
   [dev.model-tracking :as model-tracking]
   [hashp.core :as hashp]
   [honey.sql :as sql]
   [java-time.api :as t]
   [malli.dev :as malli-dev]
   [metabase.api.common :as api]
   [metabase.config :as config]
   [metabase.core :as mbc]
   [metabase.db :as mdb]
   [metabase.db.env :as mdb.env]
   [metabase.driver :as driver]
   [metabase.driver.sql-jdbc.connection :as sql-jdbc.conn]
   [metabase.driver.sql-jdbc.execute :as sql-jdbc.execute]
   [metabase.models.database :refer [Database]]
   [metabase.query-processor.compile :as qp.compile]
   [metabase.query-processor.timezone :as qp.timezone]
   [metabase.server :as server]
   [metabase.server.handler :as handler]
   [metabase.sync :as sync]
   [metabase.test :as mt]
   [metabase.test-runner]
   [metabase.test.data.impl :as data.impl]
   [metabase.util :as u]
   [metabase.util.log :as log]
   [methodical.core :as methodical]
   [potemkin :as p]
   [toucan2.connection :as t2.connection]
   [toucan2.core :as t2]
   [toucan2.pipeline :as t2.pipeline]
   [toucan2.tools.hydrate :as t2.hydrate]))

(set! *warn-on-reflection* true)

(comment
  debug-qp/keep-me
  model-tracking/keep-me)

#_:clj-kondo/ignore
(defn tap>-spy [x]
  (doto x tap>))

(p/import-vars
 [debug-qp
  pprint-sql]
 [dev.explain
  explain-query]
 [dev.migration
  migrate!
  rollback!]
 [model-tracking
  track!
  untrack!
  untrack-all!
  reset-changes!
  changes]
 [mt
  set-ns-log-level!])

(def initialized?
  "Was Metabase already initialized? Used in `init!` to prevent calling `core/init!`
   more than once (during `start!`, for example)."
  (atom nil))

(defn init!
  "Trigger general initialization, but only once."
  []
  (when-not @initialized?
    (mbc/init!)
    (reset! initialized? true)))

(defn migration-timestamp
  "Returns a UTC timestamp in format `yyyy-MM-dd'T'HH:mm:ss` that you can used to postfix for migration ID."
  []
  (t/format (t/formatter "yyyy-MM-dd'T'HH:mm:ss") (t/zoned-date-time (t/zone-id "UTC"))))

(defn deleted-inmem-databases
  "Finds in-memory Databases for which the underlying in-mem h2 db no longer exists."
  []
  (let [h2-dbs (t2/select :model/Database :engine :h2)
        in-memory? (fn [db] (some-> db :details :db (str/starts-with? "mem:")))
        can-connect? (fn [db]
                       #_:clj-kondo/ignore
                       (binding [metabase.driver.h2/*allow-testing-h2-connections* true]
                         (try
                           (driver/can-connect? :h2 (:details db))
                           (catch org.h2.jdbc.JdbcSQLNonTransientConnectionException _
                             false)
                           (catch Exception e
                             (log/error e "Error checking in-memory database for deletion")
                             ;; we don't want to delete these, so just pretend we could connect
                             true))))]
    (remove can-connect? (filter in-memory? h2-dbs))))

(defn prune-deleted-inmem-databases!
  "Delete any in-memory Databases to which we can't connect (in order to trigger cleanup of their related tasks, which
  will otherwise spam logs)."
  []
  (when-let [outdated-ids (seq (map :id (deleted-inmem-databases)))]
    (t2/delete! :model/Database :id [:in outdated-ids])))

(defn start!
  "Start Metabase"
  []
  (server/start-web-server! #'handler/app)
  (init!)
  (when config/is-dev?
    (prune-deleted-inmem-databases!)
    (with-out-str (malli-dev/start!))))

(defn stop!
  "Stop Metabase"
  []
  (malli-dev/stop!)
  (server/stop-web-server!))

(defn restart!
  "Restart Metabase"
  []
  (stop!)
  (start!))

(defn ns-unmap-all
  "Unmap all interned vars in a namespace. Reset the namespace to a blank slate! Perfect for when you rename everything
  and want to make sure you didn't miss a reference or when you redefine a multimethod.

    (ns-unmap-all *ns*)"
  ([]
   (ns-unmap-all *ns*))

  ([a-namespace]
   (doseq [[symb] (ns-interns a-namespace)]
     (ns-unmap a-namespace symb))
   (doseq [[symb varr] (ns-refers a-namespace)
           :when (not= (the-ns (:ns (meta varr)))
                       (the-ns 'clojure.core))]
     (ns-unmap a-namespace symb))))

(defn ns-unalias-all
  "Remove all aliases for other namespaces from the current namespace.

    (ns-unalias-all *ns*)"
  ([]
   (ns-unalias-all *ns*))

  ([a-namespace]
   (doseq [[symb] (ns-aliases a-namespace)]
     (ns-unalias a-namespace symb))))

(defmacro require-model
  "Rather than requiring all models in the ns declaration, make it easy to require the ones you need for your current
  session"
  [model-sym]
  `(require [(symbol (str "metabase.models." (quote ~model-sym))) :as (quote ~model-sym)]))

(defmacro with-permissions
  "Execute the body with the given permissions."
  [permissions & body]
  `(binding [api/*current-user-permissions-set* (delay ~permissions)]
     ~@body))

(defn query-jdbc-db
  "Execute a SQL query against a JDBC database. Useful for testing SQL syntax locally.

    (query-jdbc-db :oracle SELECT to_date('1970-01-01', 'YYYY-MM-DD') FROM dual\")

  `sql-args` can be either a SQL string or a tuple with a SQL string followed by any prepared statement args. By
  default this method uses the same methods to set prepared statement args and read columns from results as used by
  the `:sql-jdbc` Query Processor, but you pass the optional third arg `options`, as `nil` to use the driver's default
  behavior.

  You can query against a dataset other than the default test data DB by passing in a `[driver dataset]` tuple as the
  first arg:

    (dev/query-jdbc-db
     [:sqlserver 'time-test-data]
     [\"SELECT * FROM dbo.users WHERE dbo.users.last_login_time > ?\" (java-time/offset-time \"16:00Z\")])"
  {:arglists '([driver sql]            [[driver dataset] sql]
               [driver honeysql-form]  [[driver dataset] honeysql-form]
               [driver [sql & params]] [[driver dataset] [sql & params]])}
  [driver-or-driver+dataset sql-args]
  (let [[driver dataset] (u/one-or-many driver-or-driver+dataset)
        [sql & params]   (if (map? sql-args)
                           (sql/format sql-args)
                           (u/one-or-many sql-args))
        canceled-chan    (a/promise-chan)]
    (try
      (driver/with-driver driver
        (letfn [(thunk []
                  (let [db (mt/db)]
                    (sql-jdbc.execute/do-with-connection-with-options
                     driver
                     db
                     {:session-timezone (qp.timezone/report-timezone-id-if-supported driver db)}
                     (fn [conn]
                       (with-open [stmt (sql-jdbc.execute/prepared-statement driver conn sql params)
                                   rs   (sql-jdbc.execute/execute-prepared-statement! driver stmt)]
                         (let [rsmeta (.getMetaData rs)]
                           {:cols (sql-jdbc.execute/column-metadata driver rsmeta)
                            :rows (reduce conj [] (sql-jdbc.execute/reducible-rows driver rs rsmeta canceled-chan))}))))))]
          (if dataset
            (data.impl/do-with-dataset (data.impl/resolve-dataset-definition *ns* dataset) thunk)
            (thunk))))
      (catch InterruptedException e
        (a/>!! canceled-chan :cancel)
        (throw e)))))

<<<<<<< HEAD
=======
(defn migrate!
  "Run migrations for the Metabase application database. Possible directions are `:up` (default), `:force`, `:down`, and
  `:release-locks`. When migrating `:down` pass along a version to migrate to (44+)."
  ([]
   (migrate! :up))
  ([direction & [version]]
   (mdb/migrate! (mdb/data-source) direction version)))

>>>>>>> 337dbbe0
(methodical/defmethod t2.connection/do-with-connection :model/Database
  "Support running arbitrary queries against data warehouse DBs for easy REPL debugging. Only works for SQL+JDBC drivers
  right now!

    ;; use Honey SQL
    (t2/query (t2/select-one Database :engine :postgres, :name \"test-data\")
              {:select [:*], :from [:venues]})

    ;; use it with `select`
    (t2/select :conn (t2/select-one Database :engine :postgres, :name \"test-data\")
               \"venues\")

    ;; use it with raw SQL
    (t2/query (t2/select-one Database :engine :postgres, :name \"test-data\")
              \"SELECT * FROM venues;\")"
  [database f]
  (t2.connection/do-with-connection (sql-jdbc.conn/db->pooled-connection-spec database) f))

(methodical/defmethod t2.pipeline/build [#_query-type     :default
                                         #_model          :default
                                         #_resolved-query :mbql]
  [_query-type _model _parsed-args resolved-query]
  resolved-query)

(methodical/defmethod t2.pipeline/compile [#_query-type  :default
                                           #_model       :default
                                           #_built-query :mbql]
  "Run arbitrary MBQL queries. Only works for SQL right now!

    ;; Run a query against a Data warehouse DB
    (t2/query (t2/select-one Database :name \"test-data\")
              (mt/mbql-query venues))

    ;; Run MBQL queries against the application database
    (t2/query (dev/with-app-db (mt/mbql-query core_user {:aggregation [[:min [:get-year $date_joined]]]})))
    =>
    [{:min 2023}]"
  [_query-type _model built-query]
  ;; make sure we use the application database when compiling the query and not something goofy like a connection for a
  ;; Data warehouse DB, if we're using this in combination with a Database as connectable
  (let [{:keys [query params]} (binding [t2.connection/*current-connectable* nil]
                                 (qp.compile/compile built-query))]
    (into [query] params)))

(methodical/defmethod t2.hydrate/hydrate-with-strategy :around ::t2.hydrate/multimethod-simple
  "Throws an error if do simple hydrations that make DB call on a sequence."
  [model strategy k instances]
  (if (or config/is-prod?
          (< (count instances) 2)
          ;; we skip checking these keys because most of the times its call count
          ;; are from deferencing metabase.api.common/*current-user-permissions-set*
          (#{:can_write :can_read} k))
    (next-method model strategy k instances)
    (t2/with-call-count [call-count]
      (let [res (next-method model strategy k instances)
            ;; if it's a lazy-seq then we need to realize it so call-count is counted
            res (if (instance? clojure.lang.LazySeq res)
                  (doall res)
                  res)]
        ;; only throws an exception if the simple hydration makes a DB call
        (when (pos-int? (call-count))
          (throw (ex-info (format "N+1 hydration detected!!! Model %s, key %s]" (pr-str model) k)
                          {:model model :strategy strategy :k k :items-count (count instances) :db-calls (call-count)})))
        res))))

(defn app-db-as-data-warehouse
  "Add the application database as a Database. Currently only works if your app DB uses broken-out details!"
  []
  (binding [t2.connection/*current-connectable* nil]
    (or (t2/select-one Database :name "Application Database")
        #_:clj-kondo/ignore
        (let [details (#'metabase.db.env/broken-out-details
                       (mdb/db-type)
                       @#'metabase.db.env/env)
              app-db  (first (t2/insert-returning-instances! Database
                                                             {:name    "Application Database"
                                                              :engine  (mdb/db-type)
                                                              :details details}))]
          (sync/sync-database! app-db)
          app-db))))

(defmacro with-app-db
  "Use the app DB as a `Database` and bind it so [[metabase.test/db]], [[metabase.test/mbql-query]], and the like use
  it."
  [& body]
  `(let [db# (app-db-as-data-warehouse)]
     (mt/with-driver (:engine db#)
       (mt/with-db db#
         ~@body))))

(defmacro p
  "#p, but to use in pipelines like `(-> 1 inc dev/p inc)`.

  See https://github.com/weavejester/hashp"
  [form]
  (hashp/p* form))

(defn- tests-in-var-ns [test-var]
  (->> test-var meta :ns ns-interns vals
       (filter (comp :test meta))))

(defn find-root-test-failure!
  "Sometimes tests fail due to another test not cleaning up after itself properly (e.g. leaving permissions in a dirty
  state). This is a common cause of tests failing in CI, or when run via `find-and-run-tests`, but not when run alone.

  This helper allows you to pass in a test var for a test that fails only after other tests run. It finds and runs all
  tests, running your passed test after each.

  When the passed test starts failing, it throws an exception notifying you of the test that caused it to start
  failing. At that point, you can start investigating what pleasant surprises that test is leaving behind in the
  database."
  [failing-test-var & {:keys [scope] :or {scope :same-ns}}]
  (let [failed? (fn []
                  (not= [0 0] ((juxt :fail :error) (clojure.test/run-test-var failing-test-var))))]
    (when (failed?)
      (throw (ex-info "Test is already failing! Better go fix it." {:failed-test failing-test-var})))
    (let [tests (case scope
                  :same-ns (tests-in-var-ns failing-test-var)
                  :full-suite (metabase.test-runner/find-tests))]
      (doseq [test tests]
        (clojure.test/run-test-var test)
        (when (failed?)
          (throw (ex-info (format "Test failed after running: `%s`" test)
                          {:test test})))))))<|MERGE_RESOLUTION|>--- conflicted
+++ resolved
@@ -262,17 +262,6 @@
         (a/>!! canceled-chan :cancel)
         (throw e)))))
 
-<<<<<<< HEAD
-=======
-(defn migrate!
-  "Run migrations for the Metabase application database. Possible directions are `:up` (default), `:force`, `:down`, and
-  `:release-locks`. When migrating `:down` pass along a version to migrate to (44+)."
-  ([]
-   (migrate! :up))
-  ([direction & [version]]
-   (mdb/migrate! (mdb/data-source) direction version)))
-
->>>>>>> 337dbbe0
 (methodical/defmethod t2.connection/do-with-connection :model/Database
   "Support running arbitrary queries against data warehouse DBs for easy REPL debugging. Only works for SQL+JDBC drivers
   right now!
