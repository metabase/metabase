// @ts-expect-error There is no type definition
import createAsyncCallback from "@loki/create-async-callback";
<<<<<<< HEAD
import type { StoryFn } from "@storybook/react";
import { HttpResponse, http } from "msw";
=======
import type { StoryContext, StoryFn } from "@storybook/react";
>>>>>>> 0452a740
import { useEffect, useMemo } from "react";
import _ from "underscore";

import { getStore } from "__support__/entities-store";
import { createWaitForResizeToStopDecorator } from "__support__/storybook";
import { getNextId } from "__support__/utils";
import { NumberColumn, StringColumn } from "__support__/visualizations";
import { Api } from "metabase/api";
import { MetabaseReduxProvider } from "metabase/lib/redux";
import {
  MockDashboardContext,
  type MockDashboardContextProps,
} from "metabase/public/containers/PublicOrEmbeddedDashboard/mock-context";
import { publicReducers } from "metabase/reducers-public";
import { Box, Card, Popover, Text, Tooltip } from "metabase/ui";
import { registerVisualization } from "metabase/visualizations";
import { BarChart } from "metabase/visualizations/visualizations/BarChart";
import ObjectDetail from "metabase/visualizations/visualizations/ObjectDetail";
import Table from "metabase/visualizations/visualizations/Table/Table";
import TABLE_RAW_SERIES from "metabase/visualizations/visualizations/Table/stories-data/orders-with-people.json";
import type { Dashboard, DashboardCard } from "metabase-types/api";
import {
  createMockCard,
  createMockColumn,
  createMockDashboard,
  createMockDashboardCard,
  createMockDatabase,
  createMockDataset,
  createMockDatasetData,
  createMockParameter,
} from "metabase-types/api/mocks";
import {
  createMockDashboardState,
  createMockSettingsState,
  createMockState,
} from "metabase-types/store/mocks";

import { PublicOrEmbeddedDashboardView } from "./PublicOrEmbeddedDashboardView";

// @ts-expect-error: incompatible prop types with registerVisualization
registerVisualization(Table);
// @ts-expect-error: incompatible prop types with registerVisualization
registerVisualization(BarChart);

export default {
  title: "App/Embed/PublicOrEmbeddedDashboardView",
  component: PublicOrEmbeddedDashboardView,
  decorators: [
    ReduxDecorator,
    createWaitForResizeToStopDecorator(),
    MockIsEmbeddingDecorator,
  ],
  parameters: {
    layout: "fullscreen",
    msw: {
      handlers: [
        http.get("*/api/database", () =>
          HttpResponse.json(createMockDatabase()),
        ),
      ],
    },
  },
};

function ReduxDecorator(Story: StoryFn, context: StoryContext) {
  const dashboard = (context.args.dashboard as Dashboard) ?? createDashboard();
  const initialState = createMockState({
    currentUser: null,
    settings: createMockSettingsState({
      "hide-embed-branding?": false,
    }),
    dashboard: createMockDashboardState({
      dashboardId: dashboard.id,
      dashboards: {
        [dashboard.id]: {
          ...dashboard,
          dashcards: dashboard.dashcards.map((dashcard) => dashcard.id),
        },
      },
      dashcards: _.indexBy(dashboard.dashcards, "id"),
      dashcardData: {
        [DASHCARD_BAR_ID]: {
          [CARD_BAR_ID]: createMockDataset({
            data: createMockDatasetData({
              cols: [
                createMockColumn(StringColumn({ name: "Dimension" })),
                createMockColumn(NumberColumn({ name: "Count" })),
              ],
              rows: [
                ["foo", 1],
                ["bar", 2],
              ],
            }),
          }),
        },
        [DASHCARD_TABLE_ID]: {
          // Couldn't really figure out the type here.
          [CARD_TABLE_ID]: createMockDataset(TABLE_RAW_SERIES[0] as any),
        },
      },
    }),
  });
  const store = getStore(publicReducers, initialState, [Api.middleware]);
  return (
    <MetabaseReduxProvider store={store}>
      <Story />
    </MetabaseReduxProvider>
  );
}

declare global {
  interface Window {
    overrideIsWithinIframe?: boolean;
  }
}
function MockIsEmbeddingDecorator(Story: StoryFn) {
  window.overrideIsWithinIframe = true;
  return <Story />;
}

const DASHBOARD_ID = getNextId();
const DASHCARD_BAR_ID = getNextId();
const DASHCARD_TABLE_ID = getNextId();
const CARD_BAR_ID = getNextId();
const CARD_TABLE_ID = getNextId();
const TAB_ID = getNextId();
const PARAMETER_ID = "param-hex";

interface CreateDashboardOpts {
  hasScroll?: boolean;
  dashcards?: DashboardCard[];
}
function createDashboard({ hasScroll, dashcards }: CreateDashboardOpts = {}) {
  return createMockDashboard({
    id: DASHBOARD_ID,
    name: "My dashboard",
    width: "full",
    parameters: [createMockParameter({ id: PARAMETER_ID })],
    dashcards: dashcards ?? [
      createMockDashboardCard({
        id: DASHCARD_BAR_ID,
        dashboard_tab_id: TAB_ID,
        card: createMockCard({ id: CARD_BAR_ID, name: "Bar", display: "bar" }),
        size_x: 12,
        size_y: 8,
        parameter_mappings: [
          {
            card_id: CARD_BAR_ID,
            parameter_id: PARAMETER_ID,
            target: [
              "dimension",
              ["field", "Dimension", { "base-type": "type/Text" }],
            ],
          },
        ],
      }),
      createMockDashboardCard({
        id: DASHCARD_TABLE_ID,
        dashboard_tab_id: TAB_ID,
        card: createMockCard({
          id: CARD_TABLE_ID,
          name: "Table",
          display: "table",
        }),
        ...(!hasScroll ? { col: 12 } : { row: 8 }),
        size_x: 12,
        size_y: 8,
      }),
    ],
  });
}

const Template: StoryFn<MockDashboardContextProps> = (
  args: MockDashboardContextProps,
) => (
  <MockDashboardContext
    {...args}
    dashboardId={args.dashboardId ?? args.dashboard?.id}
  >
    <PublicOrEmbeddedDashboardView />
  </MockDashboardContext>
);
const defaultArgs: Partial<MockDashboardContextProps> = {
  dashboard: createDashboard(),
  downloadsEnabled: { pdf: true, results: true },
  titled: true,
  bordered: true,
  background: true,
  slowCards: {},
  selectedTabId: TAB_ID,
  withFooter: true,
};

export const LightThemeDefault = {
  render: Template,
  args: defaultArgs,
};

export const LightThemeNoResults = {
  render: Template,
  args: {
    ...defaultArgs,
    dashboard: createDashboard({ dashcards: [] }),
  },
};

export const LightThemeScroll = {
  render: Template,

  args: {
    ...defaultArgs,
    dashboard: createDashboard({ hasScroll: true }),
  },

  decorators: [ScrollDecorator],
};

export const LightThemeNoBackgroundDefault = {
  render: Template,

  args: {
    ...defaultArgs,
    background: false,
  },
};

export const LightThemeNoBackgroundScroll = {
  render: Template,

  args: {
    ...defaultArgs,
    background: false,
    dashboard: createDashboard({ hasScroll: true }),
  },

  decorators: [ScrollDecorator],
};

export const DarkThemeDefault = {
  render: Template,

  args: {
    ...defaultArgs,
    theme: "night",
  },

  decorators: [DarkBackgroundDecorator],
};

export const DarkThemeScroll = {
  render: Template,

  args: {
    ...defaultArgs,
    theme: "night",
    dashboard: createDashboard({ hasScroll: true }),
  },

  decorators: [DarkBackgroundDecorator, ScrollDecorator],
};

export const DarkThemeNoBackgroundDefault = {
  render: Template,

  args: {
    ...defaultArgs,
    theme: "night",
    background: false,
  },

  decorators: [DarkBackgroundDecorator],
};

export const DarkThemeNoBackgroundScroll = {
  render: Template,

  args: {
    ...defaultArgs,
    theme: "night",
    background: false,
    dashboard: createDashboard({ hasScroll: true }),
  },

  decorators: [DarkBackgroundDecorator, ScrollDecorator],
};

export const TransparentThemeDefault = {
  render: Template,

  args: {
    ...defaultArgs,
    theme: "transparent",
  },

  decorators: [LightBackgroundDecorator],
};

export const TransparentThemeScroll = {
  render: Template,

  args: {
    ...defaultArgs,
    theme: "transparent",
    dashboard: createDashboard({ hasScroll: true }),
  },

  decorators: [LightBackgroundDecorator, ScrollDecorator],
};

export const TransparentThemeNoBackgroundDefault = {
  render: Template,

  args: {
    ...defaultArgs,
    theme: "transparent",
    background: false,
  },

  decorators: [LightBackgroundDecorator],
};

export const TransparentThemeNoBackgroundScroll = {
  render: Template,

  args: {
    ...defaultArgs,
    theme: "transparent",
    background: false,
    dashboard: createDashboard({ hasScroll: true }),
  },

  decorators: [LightBackgroundDecorator, ScrollDecorator],
};

// Other components compatibility test
export function ComponentCompatibility() {
  return (
    // Loki doesn't take into account the tooltips and dropdowns dimensions.
    // This padding is to make sure we cover the area of all of them.
    <Box pb="50px">
      <Tooltip
        label={
          <Text size="sm" c="var(--mb-color-text-primary)">
            Label
          </Text>
        }
        opened
      >
        <Card withBorder display="inline-block">
          Mantine Tooltip
        </Card>
      </Tooltip>
      <Popover withArrow shadow="md" opened>
        <Popover.Target>
          <Card withBorder display="inline-block">
            Mantine Popover
          </Card>
        </Popover.Target>
        <Popover.Dropdown>
          <Text size="sm" c="var(--mb-color-text-primary)">
            Dropdown
          </Text>
        </Popover.Dropdown>
      </Popover>
    </Box>
  );
}

// Card visualizations

// @ts-expect-error: incompatible prop types with registerVisualization
registerVisualization(ObjectDetail);

export const CardVisualizationsLightTheme = {
  render: Template,

  args: {
    ...defaultArgs,
    dashboard: createDashboard({
      dashcards: [
        createMockDashboardCard({
          id: DASHCARD_TABLE_ID,
          dashboard_tab_id: TAB_ID,
          card: createMockCard({
            id: CARD_TABLE_ID,
            name: "Table detail",
            display: "object",
          }),
          size_x: 12,
          size_y: 8,
        }),
      ],
    }),
  },
};

export const CardVisualizationsDarkTheme = {
  render: Template,

  args: {
    ...CardVisualizationsLightTheme.args,
    theme: "night",
  },
};

function ScrollDecorator(Story: StoryFn) {
  const asyncCallback = useMemo(() => createAsyncCallback(), []);

  useEffect(() => {
    const scrollContainer = document.querySelector("[data-testid=embed-frame]");
    const intervalId = setInterval(() => {
      const contentHeight = scrollContainer?.scrollHeight ?? 0;
      if (contentHeight > 1000) {
        scrollContainer?.scrollBy(0, 9999);
        clearInterval(intervalId);
        asyncCallback();
      }
    }, 100);

    return () => {
      clearInterval(intervalId);
    };
  }, [asyncCallback]);

  return <Story />;
}

function DarkBackgroundDecorator(Story: StoryFn) {
  return (
    <Box bg="#434e56" mih="100vh">
      <Story />
    </Box>
  );
}

function LightBackgroundDecorator(Story: StoryFn) {
  return (
    <Box bg="#ddd" mih="100vh">
      <Story />
    </Box>
  );
}<|MERGE_RESOLUTION|>--- conflicted
+++ resolved
@@ -1,11 +1,7 @@
 // @ts-expect-error There is no type definition
 import createAsyncCallback from "@loki/create-async-callback";
-<<<<<<< HEAD
-import type { StoryFn } from "@storybook/react";
+import type { StoryContext, StoryFn } from "@storybook/react";
 import { HttpResponse, http } from "msw";
-=======
-import type { StoryContext, StoryFn } from "@storybook/react";
->>>>>>> 0452a740
 import { useEffect, useMemo } from "react";
 import _ from "underscore";
 
