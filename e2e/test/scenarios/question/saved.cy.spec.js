--- conflicted
+++ resolved
@@ -466,7 +466,6 @@
 
     const HIDDEN_TYPES = ["hidden", "technical", "cruft"];
 
-<<<<<<< HEAD
     function hideTable({ name, id, visibilityType }) {
       // Since v56 it's no longer possible to specify the reason (e.g. "technical" or "cruft")
       // for hiding the table via UI.
@@ -481,18 +480,6 @@
         H.DataModel.TablePicker.getDatabase("Sample Database").click();
         H.DataModel.TablePicker.getTable(name).click();
         H.DataModel.TablePicker.getTable(name).button("Hide table").click();
-=======
-    function hideTable(name, visibilityType) {
-      H.DataModel.visit();
-      H.sidebar().findByText(name).click();
-      H.main().findByText("Hidden").click();
-
-      if (visibilityType === "technical") {
-        H.main().findByText("Technical Data").click();
-      }
-      if (visibilityType === "cruft") {
-        H.main().findByText("Irrelevant/Cruft").click();
->>>>>>> 5ca401bc
       }
     }
 
