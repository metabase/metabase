(ns metabase.lib.join-test
  (:require
   [clojure.test :refer [are deftest is testing]]
   [metabase.lib.convert :as lib.convert]
   [metabase.lib.core :as lib]
   [metabase.lib.join :as lib.join]
   [metabase.lib.metadata :as lib.metadata]
   [metabase.lib.metadata.calculation :as lib.metadata.calculation]
   [metabase.lib.metadata.composed-provider :as lib.metadata.composed-provider]
   [metabase.lib.options :as lib.options]
   [metabase.lib.test-metadata :as meta]
   [metabase.lib.test-util :as lib.tu]
   [metabase.util :as u]
   #?@(:cljs ([metabase.test-runner.assert-exprs.approximately-equal]))))

#?(:cljs (comment metabase.test-runner.assert-exprs.approximately-equal/keep-me))

(deftest ^:parallel resolve-join-test
  (let [query       lib.tu/venues-query
        join-clause (-> (lib/join-clause
                         (meta/table-metadata :categories)
                         [(lib/=
                           (meta/field-metadata :venues :category-id)
                           (lib/with-join-alias (meta/field-metadata :categories :id) "CATEGORIES__via__CATEGORY_ID"))])
                        (lib/with-join-alias "CATEGORIES__via__CATEGORY_ID"))
        query       (lib/join query join-clause)]
    (is (= join-clause
           (lib.join/resolve-join query -1 "CATEGORIES__via__CATEGORY_ID")))))

(deftest ^:parallel join-test
  (is (=? {:lib/type :mbql/query
           :database (meta/id)
           :stages   [{:lib/type     :mbql.stage/mbql
                       :source-table (meta/id :venues)
                       :joins        [{:lib/type    :mbql/join
                                       :lib/options {:lib/uuid string?}
                                       :alias       "Categories"
                                       :stages      [{:lib/type     :mbql.stage/mbql
                                                      :source-table (meta/id :categories)}]
                                       :conditions  [[:=
                                                      {:lib/uuid string?}
                                                      [:field
                                                       {:lib/uuid string?
                                                        :join-alias (symbol "nil #_\"key is not present.\"")}
                                                       (meta/id :venues :category-id)]
                                                      [:field
                                                       {:lib/uuid string?
                                                        :join-alias "Categories"}
                                                       (meta/id :categories :id)]]]
                                       :fields      :all}]}]}
          (let [q lib.tu/venues-query
                j (lib/query meta/metadata-provider (meta/table-metadata :categories))]
            (lib/join q (lib/join-clause j [{:lib/type :lib/external-op
                                             :operator :=
                                             :args     [(lib/ref (meta/field-metadata :venues :category-id))
                                                        (lib/ref (meta/field-metadata :categories :id))]}]))))))

(deftest ^:parallel join-clause-test
  (testing "Should have :fields :all by default (#32419)"
    (is (=? {:lib/type    :mbql/join
             :stages      [{:lib/type     :mbql.stage/mbql
                            :lib/options  {:lib/uuid string?}
                            :source-table (meta/id :orders)}]
             :lib/options {:lib/uuid string?}
             :fields      :all}
            (lib/join-clause (meta/table-metadata :orders)))))
  (testing "source-card"
    (let [query {:lib/type :mbql/query
                 :lib/metadata lib.tu/metadata-provider-with-mock-cards
                 :database (meta/id)
                 :stages [{:lib/type :mbql.stage/mbql
                           :source-card (:id (lib.tu/mock-cards :orders))}]}
          product-card (lib.tu/mock-cards :products)
          [_ orders-product-id] (lib/join-condition-lhs-columns query product-card nil nil)
          [products-id] (lib/join-condition-rhs-columns query product-card orders-product-id nil)]
      (is (=? {:stages [{:joins [{:stages [{:source-card (:id product-card)}]}]}]}
          (lib/join query (lib/join-clause product-card [(lib/= orders-product-id products-id)]))))))
  (testing "source-table"
    (let [query {:lib/type :mbql/query
                 :lib/metadata lib.tu/metadata-provider-with-mock-cards
                 :database (meta/id)
                 :stages [{:lib/type :mbql.stage/mbql
                           :source-card (:id (lib.tu/mock-cards :orders))}]}
          product-table (meta/table-metadata :products)
          [_ orders-product-id] (lib/join-condition-lhs-columns query product-table nil nil)
          [products-id] (lib/join-condition-rhs-columns query product-table orders-product-id nil)]
      (is (=? {:stages [{:joins [{:stages [{:source-table (:id product-table)}]}]}]}
              (lib/join query (lib/join-clause product-table [(lib/= orders-product-id products-id)])))))))

(deftest ^:parallel join-saved-question-test
  (is (=? {:lib/type :mbql/query
           :database (meta/id)
           :stages   [{:lib/type     :mbql.stage/mbql
                       :source-table (meta/id :categories)
                       :joins        [{:lib/type    :mbql/join
                                       :lib/options {:lib/uuid string?}
                                       :alias       "Venues"
                                       :stages      [{:lib/type     :mbql.stage/mbql
                                                      :source-table (meta/id :venues)}]
                                       :conditions  [[:=
                                                      {:lib/uuid string?}
                                                      [:field
                                                       {:lib/uuid string?
                                                        :join-alias (symbol "nil #_\"key is not present.\"")}
                                                       (meta/id :categories :id)]
                                                      [:field
                                                       {:lib/uuid string?
                                                        :join-alias "Venues"}
                                                       (meta/id :venues :category-id)]]]}]}]}
          (-> (lib/query meta/metadata-provider (meta/table-metadata :categories))
              (lib/join (lib/join-clause
                         (lib/saved-question-query meta/metadata-provider meta/saved-question)
                         [(lib/= (meta/field-metadata :categories :id)
                                 (meta/field-metadata :venues :category-id))]))
              (dissoc :lib/metadata)))))

(deftest ^:parallel join-condition-field-metadata-test
  (testing "Should be able to use raw Field metadatas in the join condition"
    (let [q1                          (lib/query meta/metadata-provider (meta/table-metadata :categories))
          q2                          (lib/saved-question-query meta/metadata-provider meta/saved-question)
          venues-category-id-metadata (meta/field-metadata :venues :category-id)
          categories-id-metadata      (lib.metadata/stage-column q2 "ID")]
      (let [clause (lib/join-clause q2 [(lib/= categories-id-metadata venues-category-id-metadata)])]
        (is (=? {:lib/type    :mbql/join
                 :lib/options {:lib/uuid string?}
                 :stages      [{:lib/type     :mbql.stage/mbql
                                :source-table (meta/id :venues)}]
                 :conditions  [[:=
                                {:lib/uuid string?}
                                [:field {:base-type :type/BigInteger, :lib/uuid string?} "ID"]
                                [:field {:lib/uuid string?} (meta/id :venues :category-id)]]]}
                clause)))
      (is (=? {:database (meta/id)
               :stages   [{:source-table (meta/id :categories)
                           :joins        [{:lib/type    :mbql/join
                                           :lib/options {:lib/uuid string?}
                                           :alias       "Venues"
                                           :stages      [{:source-table (meta/id :venues)}]
                                           :conditions  [[:=
                                                          {:lib/uuid string?}
                                                          [:field
                                                           {:base-type :type/BigInteger
                                                            :lib/uuid string?
                                                            :join-alias (symbol "nil #_\"key is not present.\"")}
                                                           "ID"]
                                                          [:field
                                                           {:lib/uuid string?
                                                            :join-alias "Venues"}
                                                           (meta/id :venues :category-id)]]]}]}]}
              (-> q1
                  (lib/join (lib/join-clause q2 [(lib/= categories-id-metadata venues-category-id-metadata)]))
                  (dissoc :lib/metadata)))))))

(deftest ^:parallel col-info-implicit-join-test
  (testing (str "when a `:field` with `:source-field` (implicit join) is used, we should add in `:fk-field-id` "
                "info about the source Field")
    (let [query (lib/query
                 meta/metadata-provider
                 (lib.convert/->pMBQL
                  {:database (meta/id)
                   :type     :query
                   :query    {:source-table (meta/id :venues)
                              :fields       [[:field (meta/id :categories :name) {:source-field (meta/id :venues :category-id)}]]}}))]
      (is (=? [{:name        "NAME"
                :id          (meta/id :categories :name)
                :fk-field-id (meta/id :venues :category-id)
                :lib/source  :source/fields}]
              (lib.metadata.calculation/returned-columns query -1 query))))))

(deftest ^:parallel col-info-explicit-join-test
  (testing "Display name for a joined field should include a nice name for the join; include other info like :source-alias"
    (let [query {:lib/type     :mbql/query
                 :stages       [{:lib/type     :mbql.stage/mbql
                                 :lib/options  {:lib/uuid "fdcfaa06-8e65-471d-be5a-f1e821022482"}
                                 :source-table (meta/id :venues)
                                 :fields       [[:field
                                                 {:join-alias "CATEGORIES__via__CATEGORY_ID"
                                                  :lib/uuid   "8704e09b-496e-4045-8148-1eef28e96b51"}
                                                 (meta/id :categories :name)]]
                                 :joins        [{:lib/type    :mbql/join
                                                 :lib/options {:lib/uuid "490a5abb-54c2-4e62-9196-7e9e99e8d291"}
                                                 :alias       "CATEGORIES__via__CATEGORY_ID"
                                                 :conditions  [[:=
                                                                {:lib/uuid "cc5f6c43-1acb-49c2-aeb5-e3ff9c70541f"}
                                                                (lib.tu/field-clause :venues :category-id)
                                                                (lib.tu/field-clause :categories :id {:join-alias "CATEGORIES__via__CATEGORY_ID"})]]
                                                 :strategy    :left-join
                                                 :fk-field-id (meta/id :venues :category-id)
                                                 :stages      [{:lib/type     :mbql.stage/mbql
                                                                :lib/options  {:lib/uuid "bbbae500-c972-4550-b100-e0584eb72c4d"}
                                                                :source-table (meta/id :categories)}]}]}]
                 :database     (meta/id)
                 :lib/metadata meta/metadata-provider}]
      (let [metadata (lib.metadata.calculation/returned-columns query)]
        (is (=? [(merge (meta/field-metadata :categories :name)
                        {:display-name         "Name"
                         :lib/source           :source/fields
                         ::lib.join/join-alias "CATEGORIES__via__CATEGORY_ID"})]
                metadata))
        (is (=? "CATEGORIES__via__CATEGORY_ID"
                (lib.join/current-join-alias (first metadata))))
        (is (=? [:field
                 {:lib/uuid string?, :join-alias "CATEGORIES__via__CATEGORY_ID"}
                 (meta/id :categories :name)]
                (lib/ref (first metadata))))))))

(deftest ^:parallel join-against-source-card-metadata-test
  (let [card-1            {:name          "My Card"
                           :id            1
                           :dataset-query {:database (meta/id)
                                           :type     :query
                                           :query    {:source-table (meta/id :checkins)
                                                      :aggregation  [[:count]]
                                                      :breakout     [[:field (meta/id :checkins :user-id) nil]]}}}
        metadata-provider (lib.metadata.composed-provider/composed-metadata-provider
                           meta/metadata-provider
                           (lib.tu/mock-metadata-provider
                            {:cards [card-1]}))
        join              {:lib/type    :mbql/join
                           :lib/options {:lib/uuid "d7ebb6bd-e7ac-411a-9d09-d8b18329ad46"}
                           :stages      [{:lib/type    :mbql.stage/mbql
                                          :source-card 1}]
                           :alias       "checkins_by_user"
                           :conditions  [[:=
                                          {:lib/uuid "1cb124b0-757f-4717-b8ee-9cf12a7c3f62"}
                                          [:field
                                           {:lib/uuid "a2eb96a0-420b-4465-817d-f3c9f789eff4"}
                                           (meta/id :users :id)]
                                          [:field
                                           {:base-type  :type/Integer
                                            :join-alias "checkins_by_user"
                                            :lib/uuid   "b23a769d-774a-4eb5-8fb8-1f6a33c9a8d5"}
                                           "USER_ID"]]]
                           :fields      :all}
        query             {:lib/type     :mbql/query
                           :lib/metadata metadata-provider
                           :database     (meta/id)
                           :stages       [{:lib/type     :mbql.stage/mbql
                                           :source-table (meta/id :checkins)
                                           :joins        [join]}]}]
    (is (=? [{:id                       (meta/id :checkins :user-id)
              :name                     "USER_ID"
              :lib/source               :source/joins
              :lib/source-column-alias  "USER_ID"
              :lib/desired-column-alias "checkins_by_user__USER_ID"}
             {:name                     "count"
              :lib/source               :source/joins
              :lib/source-column-alias  "count"
              :lib/desired-column-alias "checkins_by_user__count"}]
            (lib.metadata.calculation/returned-columns query -1 join)))
    (is (= (assoc card-1 :lib/type :metadata/card)
           (lib.join/joined-thing query join)))))

(deftest ^:parallel joins-source-and-desired-aliases-test
  (let [query (-> lib.tu/venues-query
                  (lib/join (-> (lib/join-clause
                                 (meta/table-metadata :categories)
                                 [(lib/=
                                   (meta/field-metadata :venues :category-id)
                                   (lib/with-join-alias (meta/field-metadata :categories :id) "Cat"))])
                                (lib/with-join-alias "Cat")
                                (lib/with-join-fields :all)))
                  (lib/with-fields [(meta/field-metadata :venues :id)
                                    (lib/with-join-alias (meta/field-metadata :categories :id) "Cat")]))]
    (is (=? [{:name                     "ID"
              :lib/source-column-alias  "ID"
              :lib/desired-column-alias "ID"
              :lib/source               :source/fields}
             {:name                     "ID"
              :lib/source-column-alias  "ID"
              :lib/desired-column-alias "Cat__ID"
              ::lib.join/join-alias     "Cat"
              :lib/source               :source/fields}
             {:name                     "NAME"
              :lib/source-column-alias  "NAME"
              :lib/desired-column-alias "Cat__NAME"
              ::lib.join/join-alias     "Cat"
              :lib/source               :source/joins}]
            (lib.metadata.calculation/returned-columns query)))
    (is (=? {:lib/type :metadata/table
             :db-id (meta/id)
             :name "CATEGORIES"
             :id (meta/id :categories)
             :display-name "Categories"}
            (lib.join/joined-thing query (first (lib/joins query)))))
    (is (=? [{:table             {:name              "VENUES"
                                  :display-name      "Venues"
                                  :long-display-name "Venues"
                                  :is-source-table   true}
              :effective-type    :type/BigInteger
              :long-display-name "ID"
              :display-name      "ID"}
             {:table             {:name              "CATEGORIES"
                                  :display-name      "Categories"
                                  :long-display-name "Categories"
                                  :is-source-table   false}
              :effective-type    :type/BigInteger
              :long-display-name "Cat → ID"
              :display-name      "ID"}
             {:table             {:name              "CATEGORIES"
                                  :display-name      "Categories"
                                  :long-display-name "Categories"
                                  :is-source-table   false}
              :effective-type    :type/Text
              :long-display-name "Cat → Name"
              :display-name      "Name"}]
            (map #(lib/display-info query %)
                 (lib.metadata.calculation/returned-columns query))))
    (testing "Introduce a new stage"
      (let [query' (lib/append-stage query)]
        (is (=? [{:name                     "ID"
                  :lib/source-column-alias  "ID"
                  :lib/desired-column-alias "ID"
                  :lib/source               :source/previous-stage}
                 {:name                     "ID"
                  :lib/source-column-alias  "Cat__ID"
                  :lib/desired-column-alias "Cat__ID"
                  :lib/source               :source/previous-stage}
                 {:name                     "NAME"
                  :lib/source-column-alias  "Cat__NAME"
                  :lib/desired-column-alias "Cat__NAME"
                  :lib/source               :source/previous-stage}]
                (lib.metadata.calculation/returned-columns query')))))))

(deftest ^:parallel default-columns-added-by-joins-deduplicate-names-test
  (let [join-alias "abcdefghijklmnopqrstuvwxyzABCDEFGHIJKLMNOPQRSTUVWXYZ0123456789"
        query      {:lib/type     :mbql/query
                    :lib/metadata meta/metadata-provider
                    :database     (meta/id)
                    :stages       [{:lib/type     :mbql.stage/mbql
                                    :source-table (meta/id :categories)
                                    :joins        [{:lib/type    :mbql/join
                                                    :lib/options {:lib/uuid "10ee93eb-6749-41ed-a48b-93c66427eb49"}
                                                    :alias       join-alias
                                                    :fields      [[:field
                                                                   {:join-alias join-alias
                                                                    :lib/uuid   "87ad4bf3-a00b-462a-b9cc-3dde44945d66"}
                                                                   (meta/id :categories :id)]]
                                                    :conditions  [[:=
                                                                   {:lib/uuid "dc8e675c-dc5f-43a1-a0c9-ff7f0a222fdc"}
                                                                   [:field
                                                                    {:lib/uuid "a2220121-04e0-4df0-8c67-7d17530e90e9"}
                                                                    (meta/id :categories :id)]
                                                                   [:field
                                                                    {:lib/uuid "c5203ef8-d56d-474c-b176-2853a3f017b0"}
                                                                    (meta/id :categories :id)]]]
                                                    :stages      [{:lib/type     :mbql.stage/mbql
                                                                   :lib/options  {:lib/uuid "e8888108-22a7-4f97-8315-ff63503634d7"}
                                                                   :source-table (meta/id :categories)}]}]}]}]
    (is (=? [{:name                     "ID"
              :display-name             "ID"
              :lib/source-column-alias  "ID"
              :lib/desired-column-alias "ID"}
             {:name                     "NAME"
              :display-name             "Name"
              :lib/source-column-alias  "NAME"
              :lib/desired-column-alias "NAME"}
             {:name                     "ID"
              :display-name             "ID"
              :lib/source-column-alias  "ID"
              :lib/desired-column-alias "abcdefghijklmnopqrstuvwxyzABCDEFGHIJKLMNOPQRSTUVWXY_bfaf4e7b"}]
            (lib.metadata.calculation/returned-columns query)))))

(deftest ^:parallel join-strategy-test
  (let [query  lib.tu/query-with-join
        [join] (lib/joins query)]
    (testing "join without :strategy"
      (is (= :left-join
             (lib/raw-join-strategy join)))
      (is (= {:lib/type :option/join.strategy, :strategy :left-join, :default true}
             (lib/join-strategy join))))
    (testing "join with explicit :strategy"
      (let [join' (lib/with-join-strategy join :right-join)]
        (is (=? {:strategy :right-join}
                join'))
        (is (= :right-join
               (lib/raw-join-strategy join')))
        (is (= {:lib/type :option/join.strategy, :strategy :right-join}
               (lib/join-strategy join')))))))

(deftest ^:parallel with-join-strategy-test
  (are [strategy] (=? {:stages [{:joins [{:conditions [[:=
                                                        {}
                                                        [:field
                                                         {:join-alias (symbol "nil #_\"key is not present.\"")}
                                                         (meta/id :venues :category-id)]
                                                        [:field
                                                         {:join-alias "Categories"}
                                                         (meta/id :categories :id)]]]
                                          :strategy :right-join
                                          :alias "Categories"}]}]}
                      (-> lib.tu/venues-query
                          (lib/join (-> (lib/join-clause (meta/table-metadata :categories)
                                                         [(lib/=
                                                           (meta/field-metadata :venues :category-id)
                                                           (lib/with-join-alias (meta/field-metadata :categories :id) "Cat"))])
                                        (lib/with-join-strategy strategy)))))
    :right-join
    {:lib/type :option/join.strategy, :strategy :right-join}))

(deftest ^:parallel available-join-strategies-test
  (is (= [{:lib/type :option/join.strategy, :strategy :left-join, :default true}
          {:lib/type :option/join.strategy, :strategy :right-join}
          {:lib/type :option/join.strategy, :strategy :inner-join}]
         (lib/available-join-strategies lib.tu/query-with-join))))

(deftest ^:parallel join-strategy-display-name-test
  (let [query lib.tu/query-with-join]
    (is (= ["Left outer join" "Right outer join" "Inner join"]
           (map (partial lib.metadata.calculation/display-name query)
                (lib/available-join-strategies query))))))

(deftest ^:parallel join-strategy-display-info-test
  (let [query lib.tu/query-with-join]
    (is (= [{:short-name "left-join", :display-name "Left outer join", :default true}
            {:short-name "right-join", :display-name "Right outer join"}
            {:short-name "inner-join", :display-name "Inner join"}]
           (map (partial lib.metadata.calculation/display-info query)
                (lib/available-join-strategies query))))))

(deftest ^:parallel with-join-alias-update-fields-test
  (testing "with-join-alias should update the alias of columns in :fields"
    (let [query  lib.tu/query-with-join-with-explicit-fields
          [join] (lib/joins query)]
      (is (=? {:alias  "Cat"
               :fields [[:field {:join-alias "Cat"} (meta/id :categories :name)]]}
              join))
      (let [join' (lib/with-join-alias join "New Alias")]
        (is (=? {:alias  "New Alias"
                 :fields [[:field {:join-alias "New Alias"} (meta/id :categories :name)]]}
                join'))))))

(deftest ^:parallel with-join-alias-update-condition-rhs-test
  (testing "with-join-alias should update the alias of the RHS column(s) in the condition(s)"
    (let [query  lib.tu/query-with-join
          [join] (lib/joins query)]
      (is (=? {:conditions [[:= {}
                             [:field {} (meta/id :venues :category-id)]
                             [:field {:join-alias "Cat"} (meta/id :categories :id)]]]
               :alias      "Cat"}
              join))
      (let [join' (lib/with-join-alias join "New Alias")]
        (is (=? {:conditions [[:= {}
                               [:field {} (meta/id :venues :category-id)]
                               [:field {:join-alias "New Alias"} (meta/id :categories :id)]]]
                 :alias      "New Alias"}
                join'))))))

(deftest ^:parallel with-join-alias-update-condition-rhs-set-alias-for-first-time-test
  (testing "with-join-alias should set the alias of the RHS column(s) when setting the alias for the first time"
    (let [query  lib.tu/query-with-join
          [join] (lib/joins query)
          join   (-> join
                     (dissoc :alias)
                     (update :conditions (fn [conditions]
                                           (mapv (fn [[operator opts lhs rhs :as _condition]]
                                                   [operator opts lhs (lib/with-join-alias rhs nil)])
                                                 conditions))))]
      (is (=? {:conditions [[:= {}
                             [:field {} (meta/id :venues :category-id)]
                             [:field {:join-alias (symbol "nil #_\"key is not present.\"")} (meta/id :categories :id)]]]
               :alias      (symbol "nil #_\"key is not present.\"")}
              join))
      (let [join' (lib/with-join-alias join "New Alias")]
        (is (=? {:conditions [[:= {}
                               [:field {} (meta/id :venues :category-id)]
                               [:field {:join-alias "New Alias"} (meta/id :categories :id)]]]
                 :alias      "New Alias"}
                join'))))))

(deftest ^:parallel with-join-conditions-empty-test
  (let [query  lib.tu/query-with-join
        [join] (lib/joins query)]
    (are [new-conditions] (nil? (lib/join-conditions (lib/with-join-conditions join new-conditions)))
      nil
      [])))

(deftest ^:parallel with-join-conditions-add-alias-test
  (testing "with-join-conditions should add join alias to RHS of conditions (#32558)"
    (let [query      lib.tu/query-with-join
          [join]     (lib/joins query)
          conditions (lib/join-conditions join)]
      (is (=? [[:= {}
                [:field {} (meta/id :venues :category-id)]
                [:field {:join-alias "Cat"} (meta/id :categories :id)]]]
              conditions))
      (testing "Replace conditions; should add join alias"
        (let [new-conditions [(lib/=
                               (meta/field-metadata :venues :id)
                               (meta/field-metadata :categories :id))
                              (lib/=
                               (meta/field-metadata :venues :category-id)
                               (meta/field-metadata :categories :id))]]
          ;; test with both one new condition and with multiple new conditions.
          (doseq [new-conditions [(take 1 new-conditions)
                                  new-conditions]
                  ;; test with both normal MBQL clauses and with external-op representations.
                  new-conditions [new-conditions
                                  (mapv lib/external-op new-conditions)]]
            (testing (str "\nconditions =\n" (u/pprint-to-str new-conditions))
              (is (=? (concat
                       [[:= {}
                         [:field {} (meta/id :venues :id)]
                         [:field {:join-alias "Cat"} (meta/id :categories :id)]]]
                       (when (= (count new-conditions) 2)
                         [[:= {}
                           [:field {} (meta/id :venues :category-id)]
                           [:field {:join-alias "Cat"} (meta/id :categories :id)]]]))
                      (lib/join-conditions (lib/with-join-conditions join new-conditions)))))))))))

(deftest ^:parallel with-join-conditions-do-not-add-alias-when-already-present-test
  (testing "with-join-conditions should not replace an existing join alias (don't second guess explicit aliases)"
    (let [query  lib.tu/query-with-join
          [join] (lib/joins query)]
      (let [new-conditions [(lib/=
                             (meta/field-metadata :venues :id)
                             (-> (meta/field-metadata :categories :id)
                                 (lib/with-join-alias "My Join")))]]
        (is (=? [[:= {}
                  [:field {} (meta/id :venues :id)]
                  [:field {:join-alias "My Join"} (meta/id :categories :id)]]]
                (lib/join-conditions (lib/with-join-conditions join new-conditions))))))))

(deftest ^:parallel with-join-conditions-join-has-no-alias-yet-test
  (testing "with-join-conditions should work if join doesn't yet have an alias"
    (let [query  lib.tu/query-with-join
          [join] (lib/joins query)
          join   (lib/with-join-alias join nil)]
      (is (nil? (lib.join/current-join-alias join)))
      (let [new-conditions [(lib/=
                             (meta/field-metadata :venues :id)
                             (meta/field-metadata :categories :id))]
            join' (lib/with-join-conditions join new-conditions)]
        (is (=? [[:= {}
                  [:field {} (meta/id :venues :id)]
                  [:field {:join-alias (symbol "nil #_\"key is not present.\"")} (meta/id :categories :id)]]]
                (lib/join-conditions join')))
        (testing "Adding an alias later with lib/with-join-alias should update conditions that are missing aliases"
          (let [join'' (lib/with-join-alias join' "New Alias")]
            (is (=? [[:= {}
                      [:field {} (meta/id :venues :id)]
                      [:field {:join-alias "New Alias"} (meta/id :categories :id)]]]
                    (lib/join-conditions join'')))))))))

(deftest ^:parallel with-join-conditions-do-not-add-alias-to-complex-conditions
  (testing "with-join-conditions should not add aliases to non-binary filter clauses"
    (let [query  lib.tu/query-with-join
          [join] (lib/joins query)]
      (testing :between
        (let [new-conditions [(lib/between
                               (meta/field-metadata :venues :id)
                               (meta/field-metadata :categories :id)
                               1)]
              conditions' (lib/join-conditions (lib/with-join-conditions join new-conditions))]
          (is (=? [[:between {}
                    [:field {} (meta/id :venues :id)]
                    [:field {:join-alias (symbol "nil #_\"key is not present.\"")}
                     (meta/id :categories :id)]
                    1]]
                  conditions'))))
      (testing :and
        (let [new-conditions [(lib/and
                               (lib/=
                                (meta/field-metadata :venues :id)
                                (meta/field-metadata :categories :id))
                               (lib/=
                                (meta/field-metadata :venues :category-id)
                                (meta/field-metadata :categories :id)))]
              conditions' (lib/join-conditions (lib/with-join-conditions join new-conditions))]
          (is (=? [[:and {}
                    [:= {}
                     [:field {} (meta/id :venues :id)]
                     [:field {:join-alias (symbol "nil #_\"key is not present.\"")} (meta/id :categories :id)]]
                    [:= {}
                     [:field {} (meta/id :venues :category-id)]
                     [:field {:join-alias (symbol "nil #_\"key is not present.\"")} (meta/id :categories :id)]]]]
                  conditions')))))))

(defn- test-with-join-fields [input expected]
  (testing (pr-str (list 'with-join-fields 'query input))
    (let [query (-> lib.tu/venues-query
                    (lib/join (-> (lib/join-clause
                                   (meta/table-metadata :categories)
                                   [(lib/=
                                     (meta/field-metadata :venues :category-id)
                                     (lib/with-join-alias (meta/field-metadata :categories :id) "Cat"))])
                                  (lib/with-join-alias "Cat")
                                  (lib/with-join-fields input))))]
      (is (=? {:stages [{:joins [(merge
                                  {:alias      "Cat"
                                   :conditions [[:= {}
                                                 [:field {} (meta/id :venues :category-id)]
                                                 [:field {:join-alias "Cat"} (meta/id :categories :id)]]]}
                                  expected)]}]}
              query))
      (let [[join] (lib/joins query)]
        (is (some? join))
        (is (= (:fields expected)
               (lib/join-fields join)))))))

(deftest ^:parallel with-join-fields-test
  (doseq [{:keys [input expected]}
          [{:input :all, :expected {:fields :all}}
           {:input :none, :expected {:fields :none}}
           ;; (with-join-fields ... []) should set :fields to :none
           {:input [], :expected {:fields :none}}
           {:input nil, :expected nil}]]
    (test-with-join-fields input expected)))

(deftest ^:parallel with-join-fields-explicit-fields-test
  (let [categories-id [:field {:lib/uuid   (str (random-uuid))
                               :join-alias "Cat"}
                       (meta/id :categories :id)]]
    (test-with-join-fields
     [categories-id]
     {:fields [categories-id]})))

(deftest ^:parallel with-join-fields-update-join-aliases-test
  (testing "explicit :fields should change join alias for fields that have a different alias (#32437)"
    (let [categories-id [:field {:lib/uuid (str (random-uuid))} (meta/id :categories :id)]]
      (test-with-join-fields
       [(lib/with-join-alias categories-id "Hat")]
       {:fields [(lib/with-join-alias categories-id "Cat")]}))))

(deftest ^:parallel with-join-fields-add-missing-aliases-test
  (testing "explicit :fields should add join alias to fields missing it (#32437)"
    (let [categories-id [:field {:lib/uuid (str (random-uuid))} (meta/id :categories :id)]]
      (test-with-join-fields
       [categories-id]
       {:fields [(lib/with-join-alias categories-id "Cat")]}))))

(deftest ^:parallel join-condition-lhs-columns-test
  (let [query lib.tu/venues-query]
    (doseq [rhs [nil (lib/with-join-alias (lib.metadata/field query (meta/id :venues :category-id)) "Cat")]]
      (testing (str "rhs = " (pr-str rhs))
        ;; sort PKs then FKs then everything else
        (is (=? [{:lib/desired-column-alias "ID"}
                 {:lib/desired-column-alias "CATEGORY_ID"}
                 {:lib/desired-column-alias "NAME"}
                 {:lib/desired-column-alias "LATITUDE"}
                 {:lib/desired-column-alias "LONGITUDE"}
                 {:lib/desired-column-alias "PRICE"}]
                (lib/join-condition-lhs-columns query nil nil rhs)))))))

(deftest ^:parallel join-condition-lhs-columns-with-previous-join-test
  (testing "Include columns from previous join(s)"
    (let [query lib.tu/query-with-join-with-explicit-fields]
      (doseq [rhs [nil (lib/with-join-alias (lib.metadata/field query (meta/id :users :id)) "User")]]
        (testing (str "rhs = " (pr-str rhs))
          (is (=? [{:lib/desired-column-alias "ID"}
                   {:lib/desired-column-alias "Cat__ID"}
                   {:lib/desired-column-alias "CATEGORY_ID"}
                   {:lib/desired-column-alias "NAME"}
                   {:lib/desired-column-alias "LATITUDE"}
                   {:lib/desired-column-alias "LONGITUDE"}
                   {:lib/desired-column-alias "PRICE"}
                   {:lib/desired-column-alias "Cat__NAME"}]
                  (lib/join-condition-lhs-columns query nil nil rhs)))
          (is (= (lib/join-condition-lhs-columns query nil nil rhs)
                 (lib/join-condition-lhs-columns query -1 nil nil rhs))))))))

(deftest ^:parallel join-condition-lhs-columns-exclude-columns-from-existing-join-test
  (testing "Ignore columns added by a join or any subsequent joins (#32005)"
    (let [query                  (-> lib.tu/query-with-join
                                     (lib.tu/add-joins "C2" "C3"))
          [join-1 join-2 join-3] (lib/joins query)]
      (is (=? {:lib/type :mbql/join
               :alias    "Cat"}
              join-1))
      (is (=? {:lib/type :mbql/join
               :alias    "C2"}
              join-2))
      (is (=? {:lib/type :mbql/join
               :alias    "C3"}
              join-3))
      (are [join expected] (= expected
                              (map :lib/desired-column-alias (lib/join-condition-lhs-columns query join nil nil)))
        nil
        ["ID" "Cat__ID" "C2__ID" "C3__ID" "CATEGORY_ID" "NAME" "LATITUDE" "LONGITUDE" "PRICE" "Cat__NAME" "C2__NAME" "C3__NAME"]

        join-1
        ["ID" "CATEGORY_ID" "NAME" "LATITUDE" "LONGITUDE" "PRICE"]

        join-2
        ["ID" "Cat__ID" "CATEGORY_ID" "NAME" "LATITUDE" "LONGITUDE" "PRICE" "Cat__NAME"]

        join-3
        ["ID" "Cat__ID" "C2__ID" "CATEGORY_ID" "NAME" "LATITUDE" "LONGITUDE" "PRICE" "Cat__NAME" "C2__NAME"]))))

(def ^:private join-for-query-with-join
  (first (lib/joins lib.tu/query-with-join)))

(def ^:private condition-for-query-with-join
  (first (lib/join-conditions join-for-query-with-join)))

(def ^:private lhs-for-query-with-join
  (first (:args (lib/external-op condition-for-query-with-join))))

(def ^:private rhs-for-query-with-join
  (second (:args (lib/external-op condition-for-query-with-join))))

(deftest ^:parallel condition-for-query-with-join-test
  (is (=? [:= {}
           [:field {} (meta/id :venues :category-id)]
           [:field {} (meta/id :categories :id)]]
          condition-for-query-with-join))
  (is (=? [:field {} (meta/id :venues :category-id)]
          lhs-for-query-with-join))
  (is (=? [:field {} (meta/id :categories :id)]
          rhs-for-query-with-join)))

(deftest ^:parallel join-condition-lhs-columns-mark-selected-test
  (testing "#32438"
    (is (=? [{:long-display-name "ID"}
             {:long-display-name "Category ID", :selected true}
             {:long-display-name "Name"}
             {:long-display-name "Latitude"}
             {:long-display-name "Longitude"}
             {:long-display-name "Price"}]
            (map (partial lib/display-info lib.tu/query-with-join)
                 (lib/join-condition-lhs-columns lib.tu/query-with-join
                                                 join-for-query-with-join
                                                 lhs-for-query-with-join
                                                 rhs-for-query-with-join))))))

(deftest ^:parallel join-condition-rhs-columns-join-table-test
  (testing "RHS columns when building a join against a Table"
    (doseq [query [lib.tu/venues-query
                   lib.tu/query-with-join]]
      (let [cols (lib/join-condition-rhs-columns query (meta/table-metadata :categories) nil nil)]
        (is (=? [{:display-name "ID", :lib/source :source/joins, :table-id (meta/id :categories)}
                 {:display-name "Name", :lib/source :source/joins, :table-id (meta/id :categories)}]
                cols))
        (is (=? [{:display-name "ID", :is-from-join true}
                 {:display-name "Name", :is-from-join true}]
                (for [col cols]
                  (lib/display-info query col))))))))

(deftest ^:parallel join-condition-rhs-columns-join-card-test
  (testing "RHS columns when building a join against"
    (doseq [query            [lib.tu/venues-query
                              lib.tu/query-with-join]
            [card-type card] {"Native" lib.tu/categories-native-card
                              "MBQL"   lib.tu/categories-mbql-card}]
      (testing (str "a " card-type " Card")
        (let [cols (lib/join-condition-rhs-columns query card nil nil)]
          (is (=? [{:display-name "ID", :lib/source :source/joins, :lib/card-id 1}
                   {:display-name "Name", :lib/source :source/joins, :lib/card-id 1}]
                  cols))
          (is (=? [{:display-name "ID", :is-from-join true}
                   {:display-name "Name", :is-from-join true}]
                  (for [col cols]
                    (lib/display-info query col)))))))))

(deftest ^:parallel join-condition-rhs-columns-existing-join-test
  (testing "RHS columns for existing join"
    (let [cols (lib/join-condition-rhs-columns lib.tu/query-with-join join-for-query-with-join nil nil)]
      (is (=? [{:display-name "ID",   :lib/source :source/joins, ::lib.join/join-alias "Cat"}
               {:display-name "Name", :lib/source :source/joins, ::lib.join/join-alias "Cat"}]
              cols))
      (testing `lib/display-info
        (is (=? [{:display-name "ID", :is-from-join true}
                 {:display-name "Name", :is-from-join true}]
                (for [col cols]
                  (lib/display-info lib.tu/query-with-join col))))))))

(deftest ^:parallel join-condition-rhs-columns-test-2
  (let [query lib.tu/venues-query]
    (doseq [lhs          [nil (lib.metadata/field query (meta/id :venues :id))]
            joined-thing [(meta/table-metadata :venues)
                          meta/saved-question-CardMetadata]]
      (testing (str "lhs = " (pr-str lhs)
                    "\njoined-thing = " (pr-str joined-thing))
        (is (=? [{:lib/desired-column-alias "ID"}
                 {:lib/desired-column-alias "CATEGORY_ID"}
                 {:lib/desired-column-alias "NAME"}
                 {:lib/desired-column-alias "LATITUDE"}
                 {:lib/desired-column-alias "LONGITUDE"}
                 {:lib/desired-column-alias "PRICE"}]
                (lib/join-condition-rhs-columns query joined-thing lhs nil)))))))

(deftest ^:parallel join-condition-rhs-columns-mark-selected-test
  (testing "#32438"
    (is (=? [{:display-name "ID", :selected true}
             {:display-name "Name"}]
            (map (partial lib/display-info lib.tu/query-with-join)
                 (lib/join-condition-rhs-columns lib.tu/query-with-join
                                                 join-for-query-with-join
                                                 lhs-for-query-with-join
                                                 rhs-for-query-with-join))))))

(deftest ^:parallel join-condition-operators-test
  ;; just make sure that this doesn't barf and returns the expected output given any combination of LHS or RHS fields
  ;; for now until we actually implement filtering there
  (let [query lib.tu/venues-query]
    (doseq [lhs [nil (lib.metadata/field query (meta/id :categories :id))]
            rhs [nil (lib.metadata/field query (meta/id :venues :category-id))]]
      (testing (pr-str (list `lib/join-condition-operators `lib.tu/venues-query lhs rhs))
        (is (=? [{:short :=, :default true}
                 {:short :>}
                 {:short :<}
                 {:short :>=}
                 {:short :<=}
                 {:short :!=}]
                (lib/join-condition-operators lib.tu/venues-query lhs rhs)))
        (is (=? [{:short-name "=", :display-name "=", :long-display-name "Is"}
                 {:short-name ">", :display-name ">", :long-display-name "Greater than"}
                 {:short-name "<", :display-name "<", :long-display-name "Less than"}
                 {:short-name ">=", :display-name "≥", :long-display-name "Greater than or equal to"}
                 {:short-name "<=", :display-name "≤", :long-display-name "Less than or equal to"}
                 {:short-name "!=", :display-name "≠", :long-display-name "Is not"}]
                (map (partial lib/display-info query)
                     (lib/join-condition-operators lib.tu/venues-query lhs rhs))))
        (is (= (lib/join-condition-operators lib.tu/venues-query lhs rhs)
               (lib/join-condition-operators lib.tu/venues-query -1 lhs rhs))))
      (testing `lib/display-info
        (is (=? [{:short-name "=", :default true}
                 {:short-name ">"}
                 {:short-name "<"}
                 {:short-name ">="}
                 {:short-name "<="}
                 {:short-name "!="}]
                (map (partial lib/display-info query)
                     (lib/join-condition-operators lib.tu/venues-query lhs rhs))))))))

(deftest ^:parallel join-alias-single-table-multiple-times-test
  (testing "joining the same table twice results in different join aliases"
    (is (=? [{:alias "Checkins"}
             {:alias "Checkins_2"}]
            (-> (lib/query meta/metadata-provider (meta/table-metadata :users))
                (lib/join (-> (lib/join-clause (meta/table-metadata :checkins)
                                               [(lib/=
                                                 (meta/field-metadata :users :id)
                                                 (meta/field-metadata :checkins :user-id))])))
                (lib/join (-> (lib/join-clause (meta/table-metadata :checkins)
                                               [(lib/=
                                                 (meta/field-metadata :users :id)
                                                 (meta/field-metadata :checkins :user-id))])))
                :stages first :joins)))))

(deftest ^:parallel suggested-join-condition-test
  (testing "DO suggest a join condition for an FK -> PK relationship"
    (are [query] (=? [:=
                      {}
                      [:field {} (meta/id :venues :category-id)]
                      [:field {} (meta/id :categories :id)]]
                     (lib/suggested-join-condition
                      query
                      (meta/table-metadata :categories)))
      ;; plain query
      lib.tu/venues-query

      ;; query with an aggregation (FK column is not exported, but is still "visible")
      (-> lib.tu/venues-query
          (lib/aggregate (lib/count))))))

(deftest ^:parallel suggested-join-condition-pk->fk-test
  ;; this is to preserve the existing behavior from MLv1, it doesn't necessarily make sense, but we don't want to have
  ;; to update a million tests, right? Once v1-compatible joins lands then maybe we can go in and make this work,
  ;; since it seems like it SHOULD work.
  (testing "Don't suggest join conditions for a PK -> FK relationship"
    (is (nil?
         (lib/suggested-join-condition
          (lib/query meta/metadata-provider (meta/table-metadata :categories))
          (meta/table-metadata :venues))))))

(deftest ^:parallel suggested-join-condition-fk-from-join-test
  (testing "DO suggest join conditions for a FK -> PK relationship if the FK comes from a join"
    (is (=? [:=
             {}
             [:field {:join-alias "Venues"} (meta/id :venues :category-id)]
             [:field {} (meta/id :categories :id)]]
            (lib/suggested-join-condition
             (-> (lib/query meta/metadata-provider (meta/table-metadata :checkins))
                 (lib/join (-> (lib/join-clause
                                (meta/table-metadata :venues)
                                [(lib/= (meta/field-metadata :checkins :venue-id)
                                        (-> (meta/field-metadata :venues :id)
                                            (lib/with-join-alias "Venues")))])
                               (lib/with-join-alias "Venues"))))
             (meta/table-metadata :categories))))))

(deftest ^:parallel join-conditions-test
  (let [joins (lib/joins lib.tu/query-with-join)]
    (is (= 1
           (count joins)))
    (is (=? [[:=
              {}
              [:field {} (meta/id :venues :category-id)]
              [:field {:join-alias "Cat"} (meta/id :categories :id)]]]
            (lib/join-conditions (first joins))))))

(deftest ^:parallel joinable-columns-test
  (are [table-or-card] (=? [{:lib/type :metadata/column, :name "ID"}
                            {:lib/type :metadata/column, :name "NAME"}
                            {:lib/type :metadata/column, :name "CATEGORY_ID"}
                            {:lib/type :metadata/column, :name "LATITUDE"}
                            {:lib/type :metadata/column, :name "LONGITUDE"}
                            {:lib/type :metadata/column, :name "PRICE"}]
                           (lib/joinable-columns lib.tu/venues-query -1 table-or-card))
    (meta/table-metadata :venues)
    meta/saved-question-CardMetadata))

(deftest ^:parallel joinable-columns-join-test
  (let [query           lib.tu/query-with-join
        [original-join] (lib/joins query)]
    (is (=? {:lib/type :mbql/join, :alias "Cat", :fields :all}
            original-join))
    (doseq [{:keys [fields id-selected? name-selected?]} [{:fields         :all
                                                           :id-selected?   true
                                                           :name-selected? true}
                                                          {:fields         :none
                                                           :id-selected?   false
                                                           :name-selected? false}
                                                          {:fields         nil
                                                           :id-selected?   false
                                                           :name-selected? false}
                                                          {:fields         [[:field {:lib/uuid   (str (random-uuid))
                                                                                     :join-alias "Cat"}
                                                                             (meta/id :categories :id)]]
                                                           :id-selected?   true
                                                           :name-selected? false}]]
      (testing (str "fields = " (pr-str fields))
        (let [join  (lib/with-join-fields original-join fields)
              ;; FIXME -- joins replacement broken -- #32026
              ;; query (lib/replace-clause query original-join join)
              query (assoc-in query [:stages 0 :joins] [join])
              cols  (lib/joinable-columns query -1 join)]
          (is (=? [{:name                         "ID"
                    :metabase.lib.join/join-alias "Cat"
                    :lib/source-column-alias      "ID"
                    :lib/desired-column-alias     "Cat__ID"
                    :selected?                    id-selected?}
                   {:name                         "NAME"
                    :metabase.lib.join/join-alias "Cat"
                    :lib/source-column-alias      "NAME"
                    :lib/desired-column-alias     "Cat__NAME"
                    :selected?                    name-selected?}]
                  cols))
          (testing `lib/display-info
            (is (=? [{:display-name "ID", :long-display-name "Cat → ID", :selected id-selected?}
                     {:display-name "Name", :long-display-name "Cat → Name", :selected name-selected?}]
                    (map (partial lib/display-info query) cols))))
          (testing `lib/with-join-fields
            (is (=? {:lib/type :mbql/join
                     ;; TODO -- these should probably be using string names rather than integer IDs, see #29763. Okay for
                     ;; now since the QP will do the right thing.
                     :fields   [[:field
                                 {:lib/uuid string?, :join-alias "Cat"}
                                 (meta/id :categories :id)]
                                [:field
                                 {:lib/uuid string?, :join-alias "Cat"}
                                 (meta/id :categories :name)]]}
                    (lib/with-join-fields join cols)))))))))

(deftest ^:parallel join-lhs-display-name-test
  (doseq [[source-table? query]                {true  lib.tu/venues-query
                                                false lib.tu/query-with-source-card}
          [num-existing-joins query]           {0 query
                                                1 (lib.tu/add-joins query "J1")
                                                2 (lib.tu/add-joins query "J1" "J2")}
          [first-join? join? join-or-joinable] (list*
                                                [(zero? num-existing-joins) false (meta/table-metadata :venues)]
                                                [(zero? num-existing-joins) false meta/saved-question-CardMetadata]
                                                [(zero? num-existing-joins) false nil]
                                                (when-let [[first-join & more] (not-empty (lib/joins query))]
                                                  (cons [true true first-join]
                                                        (for [join more]
                                                          [false true join]))))
          [num-stages query]                   {1 query
                                                2 (lib/append-stage query)}]
    (testing (str "query w/ source table?" source-table?                                              \newline
                  "num-existing-joins = "  num-existing-joins                                         \newline
                  "num-stages = "          num-stages                                                 \newline
                  "join =\n"               (u/pprint-to-str join-or-joinable)                         \newline
                  "existing joins = "      (u/pprint-to-str (map lib.options/uuid (lib/joins query))) \newline
                  "first join? "           first-join?)
<<<<<<< HEAD
      (is (= (if (and source-table?
                      (= num-stages 1)
                      first-join?)
               "Venues"
               "Previous results")
             (lib/join-lhs-display-name query join-or-joinable))))))

(deftest ^:parallel join-condition-update-temporal-bucketing-test
  (let [query (lib/query meta/metadata-provider (meta/table-metadata :orders))
        products-created-at (meta/field-metadata :products :created-at)
        orders-created-at (meta/field-metadata :orders :created-at)]
    (is (=? [:= {}
             [:field {:temporal-unit :year} (meta/id :orders :created-at)]
             [:field {:temporal-unit :year} (meta/id :products :created-at)]]
            (lib.join/join-condition-update-temporal-bucketing
              query
              -1
              (lib/= orders-created-at
                     products-created-at)
              :year)))
    (is (=? [:= {}
             [:field (complement :temporal-unit) (meta/id :orders :id)]
             [:field {:temporal-unit :year} (meta/id :products :created-at)]]
            (lib.join/join-condition-update-temporal-bucketing
              query
              -1
              (lib/= (meta/field-metadata :orders :id)
                     products-created-at)
              :year)))
    (testing "removing with nil"
      (is (=? [:= {}
               [:field (complement :temporal-unit) (meta/id :orders :created-at)]
               [:field (complement :temporal-unit) (meta/id :products :created-at)]]
              (lib.join/join-condition-update-temporal-bucketing
                query
                -1
                (lib.join/join-condition-update-temporal-bucketing
                  query
                  -1
                  (lib/= orders-created-at
                         products-created-at)
                  :year)
                nil))))
    (is (thrown-with-msg?
          #?(:clj AssertionError :cljs :default)
          #"Non-standard join condition."
          (lib.join/join-condition-update-temporal-bucketing
            query
            -1
            (lib/= (lib/+ (meta/field-metadata :orders :id) 1)
                   products-created-at)
            :year)))))
=======
      (testing "When passing an explicit LHS column, use display name for its `:table`"
        (is (= "Orders"
               (lib/join-lhs-display-name query join-or-joinable (meta/field-metadata :orders :product-id)))))
      (testing "existing join should use the display name for condition LHS"
        (when join?
          (is (= "Venues"
                 (lib/join-lhs-display-name query join-or-joinable)))))
      (testing "The first join should use the display name of the query `:source-table` without explicit LHS"
        (when (and source-table?
                   (= num-stages 1)
                   first-join?)
          (is (= "Venues"
                 (lib/join-lhs-display-name query join-or-joinable)))))
      (testing "When *building* a join that is not the first join, if query does not use `:source-table`, use 'Previous results'"
        (when (and (not join?)
                   (or (not source-table?)
                       (not first-join?)
                       (> num-stages 1)))
          (is (= "Previous results"
                 (lib/join-lhs-display-name query join-or-joinable))))))))
>>>>>>> c99b56ff
<|MERGE_RESOLUTION|>--- conflicted
+++ resolved
@@ -975,13 +975,26 @@
                   "join =\n"               (u/pprint-to-str join-or-joinable)                         \newline
                   "existing joins = "      (u/pprint-to-str (map lib.options/uuid (lib/joins query))) \newline
                   "first join? "           first-join?)
-<<<<<<< HEAD
-      (is (= (if (and source-table?
-                      (= num-stages 1)
-                      first-join?)
-               "Venues"
-               "Previous results")
-             (lib/join-lhs-display-name query join-or-joinable))))))
+      (testing "When passing an explicit LHS column, use display name for its `:table`"
+        (is (= "Orders"
+               (lib/join-lhs-display-name query join-or-joinable (meta/field-metadata :orders :product-id)))))
+      (testing "existing join should use the display name for condition LHS"
+        (when join?
+          (is (= "Venues"
+                 (lib/join-lhs-display-name query join-or-joinable)))))
+      (testing "The first join should use the display name of the query `:source-table` without explicit LHS"
+        (when (and source-table?
+                   (= num-stages 1)
+                   first-join?)
+          (is (= "Venues"
+                 (lib/join-lhs-display-name query join-or-joinable)))))
+      (testing "When *building* a join that is not the first join, if query does not use `:source-table`, use 'Previous results'"
+        (when (and (not join?)
+                   (or (not source-table?)
+                       (not first-join?)
+                       (> num-stages 1)))
+          (is (= "Previous results"
+                 (lib/join-lhs-display-name query join-or-joinable))))))))
 
 (deftest ^:parallel join-condition-update-temporal-bucketing-test
   (let [query (lib/query meta/metadata-provider (meta/table-metadata :orders))
@@ -1027,26 +1040,4 @@
             -1
             (lib/= (lib/+ (meta/field-metadata :orders :id) 1)
                    products-created-at)
-            :year)))))
-=======
-      (testing "When passing an explicit LHS column, use display name for its `:table`"
-        (is (= "Orders"
-               (lib/join-lhs-display-name query join-or-joinable (meta/field-metadata :orders :product-id)))))
-      (testing "existing join should use the display name for condition LHS"
-        (when join?
-          (is (= "Venues"
-                 (lib/join-lhs-display-name query join-or-joinable)))))
-      (testing "The first join should use the display name of the query `:source-table` without explicit LHS"
-        (when (and source-table?
-                   (= num-stages 1)
-                   first-join?)
-          (is (= "Venues"
-                 (lib/join-lhs-display-name query join-or-joinable)))))
-      (testing "When *building* a join that is not the first join, if query does not use `:source-table`, use 'Previous results'"
-        (when (and (not join?)
-                   (or (not source-table?)
-                       (not first-join?)
-                       (> num-stages 1)))
-          (is (= "Previous results"
-                 (lib/join-lhs-display-name query join-or-joinable))))))))
->>>>>>> c99b56ff
+            :year)))))