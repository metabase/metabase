--- conflicted
+++ resolved
@@ -405,11 +405,7 @@
     org.clojars.mmb90/cljs-cache       {:mvn/version "0.1.4"}
     refactor-nrepl/refactor-nrepl      {:mvn/version "3.11.0"}
     ;; keep it in sync with package.json
-<<<<<<< HEAD
     thheller/shadow-cljs               {:mvn/version "3.0.4"}}}
-=======
-    thheller/shadow-cljs               {:mvn/version "2.28.23"}}}
->>>>>>> be86f32a
 
   ;; for local dev -- include the drivers locally with :dev:drivers
   :drivers
