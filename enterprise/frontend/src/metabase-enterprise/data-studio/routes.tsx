--- conflicted
+++ resolved
@@ -20,11 +20,8 @@
 import { getDataStudioGlossaryRoutes } from "./glossary/routes";
 import { getDataStudioMetricRoutes } from "./metrics/routes";
 import { getDataStudioSnippetRoutes } from "./snippets/routes";
-<<<<<<< HEAD
+import { getDataStudioTableRoutes } from "./tables/routes";
 import { getDataStudioWorkspaceRoutes } from "./workspaces/routes";
-=======
-import { getDataStudioTableRoutes } from "./tables/routes";
->>>>>>> 9e62f8c2
 
 export function getDataStudioRoutes(
   store: Store<State>,
