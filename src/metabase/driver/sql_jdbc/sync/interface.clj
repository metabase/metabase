(ns metabase.driver.sql-jdbc.sync.interface
  (:require
   [honey.sql :as sql]
   [metabase.driver :as driver]
   [metabase.driver.sql.query-processor :as sql.qp]))

(defmulti active-tables
  "Return a reducible sequence of maps containing information about the active tables/views, collections, or equivalent
  that currently exist in a database. Each map should contain the key `:name`, which is the string name of the table.
  For databases that have a concept of schemas, this map should also include the string name of the table's `:schema`.

  Two different implementations are provided in this namespace: `fast-active-tables` (the default), and
  `post-filtered-active-tables`. You should be fine using the default, but refer to the documentation for those
  functions for more details on the differences."
  {:added "0.37.1"
   :arglists '([driver
                ^java.sql.Connection connection
                ^String schema-inclusion-filters
                ^String schema-exclusion-filters])}
  driver/dispatch-on-initialized-driver
  :hierarchy #'driver/hierarchy)

(defmulti excluded-schemas
  "Return set of string names of schemas to skip syncing tables from."
  {:added "0.37.1" :arglists '([driver])}
  driver/dispatch-on-initialized-driver
  :hierarchy #'driver/hierarchy)

(defmulti have-select-privilege?
  "Check if we have SELECT privileges for given `table`.

  Default impl is in [[metabase.driver.sql-jdbc.sync.describe-database]]."
  {:added "0.37.1" :arglists '([driver ^java.sql.Connection connection ^String table-schema ^String table-name])}
  driver/dispatch-on-initialized-driver
  :hierarchy #'driver/hierarchy)

(defmulti filtered-syncable-schemas
  "Return a reducible sequence of string names of schemas that should be synced for the given database. Schemas for
  which the current DB user has no `SELECT` permissions should be filtered out. The default implementation will fetch
  a sequence of all schema names from the JDBC database metadata and filter out any schemas in `excluded-schemas`, along
  with any that shouldn't be included based on the given inclusion and exclusion patterns (see the
  `metabase.driver.sync` namespace for full explanation)."
  {:changelog-test/ignore true
   :added "0.43.0"
   :arglists '([driver
                ^java.sql.Connection connection
                ^java.sql.DatabaseMetaData metadata
                ^String schema-inclusion-patterns
                ^String schema-exclusion-patterns])}
  driver/dispatch-on-initialized-driver
  :hierarchy #'driver/hierarchy)

(defmulti database-type->base-type
  "Given a native DB column type (as a keyword), return the corresponding `Field` `base-type`, which should derive from
  `:type/*`. You can use `pattern-based-database-type->base-type` in this namespace to implement this using regex
  patterns."
  {:added "0.37.1" :arglists '([driver database-type])}
  driver/dispatch-on-initialized-driver
  :hierarchy #'driver/hierarchy)

(defmulti column->semantic-type
  "Attempt to determine the semantic-type of a field given the column name and native type. For example, the Postgres
  driver can mark Postgres JSON type columns as `:type/SerializedJSON` semantic type.

  `database-type` and `column-name` will be strings."
  {:added "0.37.1" :arglists '([driver database-type column-name])}
  driver/dispatch-on-initialized-driver
  :hierarchy #'driver/hierarchy)

(defmulti fallback-metadata-query
  "SELECT columns from a given table so we can get column metadata. By default doesn't return any rows. This can be
  overriden because SQLite is silly and only returns column information for views if the query returns a non-zero
  number of rows.

    (fallback-metadata-query :postgres \"my_database\" \"public\" \"my_table\")
    ;; -> [\"SELECT * FROM my_database.public.my_table WHERE 1 <> 1 LIMIT 0\"]"
  {:added "0.37.1" :arglists '([driver db-name-or-nil schema-name table-name])}
  driver/dispatch-on-initialized-driver
  :hierarchy #'driver/hierarchy)

(defmulti db-default-timezone
  "JDBC-specific version of of [[metabase.driver/db-default-timezone]] that takes a [[clojure.java.jdbc]] connection
  spec rather than a set of DB details. If an implementation of this method is provided, it will be used automatically
  in the default `:sql-jdbc` implementation of [[metabase.driver/db-default-timezone]].

  This exists so we can reuse this code with the application database without having to create a new Connection pool
  for the application DB.

  DEPRECATED: you can implement [[metabase.driver/db-default-timezone]] directly;
  use [[metabase.driver.sql-jdbc.execute/do-with-connection-with-options]] to get a `java.sql.Connection` for a
  Database."
  {:added "0.38.0", :arglists '([driver jdbc-spec]), :deprecated "0.48.0"}
  driver/dispatch-on-initialized-driver
  :hierarchy #'driver/hierarchy)

#_{:clj-kondo/ignore [:deprecated-var]}
(defmethod db-default-timezone :sql-jdbc
  [_driver _jdbc-spec]
  nil)

(defmulti describe-nested-field-columns
  "Return information about the nestable columns in a `table`. Required for drivers that support
  `:nested-field-columns`. Results should match the [[metabase.sync.interface/NestedFCMetadata]] schema."
  {:added "0.43.0", :arglists '([driver database table])}
  driver/dispatch-on-initialized-driver
  :hierarchy #'driver/hierarchy)

(defmulti current-user-table-privileges
  "Returns the rows of data as arrays needed to populate the table_privileges table
   with the DB connection's current user privileges.
   The data contains the privileges that the user has on the given `database`.
   The privileges include select, insert, update, and delete.

   The rows have the following keys and value types:
     - role            :- [:maybe :string]
     - schema          :- [:maybe :string]
     - table           :- :string
     - select          :- :boolean
     - update          :- :boolean
     - insert          :- :boolean
     - delete          :- :boolean

   Either:
   (1) role is null, corresponding to the privileges of the DB connection's current user
   (2) role is not null, corresponding to the privileges of the role"
  {:added "0.49.0" :arglists '([driver conn-spec & args])}
  driver/dispatch-on-initialized-driver
  :hierarchy #'driver/hierarchy)

<<<<<<< HEAD
(defmulti get-tables
  "A."
  {:added "0.50.0" :arglists '([driver conn catalog schema-pattern tablename-pattern types])}
  driver/dispatch-on-initialized-driver
  :hierarchy #'driver/hierarchy)
=======
(defmulti alter-columns-sql
  "Generate the query to be used with [[driver/alter-columns!]]."
  {:added "0.49.0", :arglists '([driver db-id table-name column-definitions])}
  driver/dispatch-on-initialized-driver
  :hierarchy #'driver/hierarchy)

(defmethod alter-columns-sql :sql-jdbc
  [driver table-name column-definitions]
  (first (sql/format {:alter-table  (keyword table-name)
                      :alter-column (map (fn [[column-name type-and-constraints]]
                                           (vec (cons column-name type-and-constraints)))
                                         column-definitions)}
                     :quoted true
                     :dialect (sql.qp/quote-style driver))))
>>>>>>> f1a8da9c
<|MERGE_RESOLUTION|>--- conflicted
+++ resolved
@@ -127,13 +127,6 @@
   driver/dispatch-on-initialized-driver
   :hierarchy #'driver/hierarchy)
 
-<<<<<<< HEAD
-(defmulti get-tables
-  "A."
-  {:added "0.50.0" :arglists '([driver conn catalog schema-pattern tablename-pattern types])}
-  driver/dispatch-on-initialized-driver
-  :hierarchy #'driver/hierarchy)
-=======
 (defmulti alter-columns-sql
   "Generate the query to be used with [[driver/alter-columns!]]."
   {:added "0.49.0", :arglists '([driver db-id table-name column-definitions])}
@@ -148,4 +141,9 @@
                                          column-definitions)}
                      :quoted true
                      :dialect (sql.qp/quote-style driver))))
->>>>>>> f1a8da9c
+
+(defmulti get-tables
+  "A."
+  {:added "0.50.0" :arglists '([driver conn catalog schema-pattern tablename-pattern types])}
+  driver/dispatch-on-initialized-driver
+  :hierarchy #'driver/hierarchy)