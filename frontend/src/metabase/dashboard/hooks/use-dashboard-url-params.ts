--- conflicted
+++ resolved
@@ -24,18 +24,8 @@
 }) => {
   const { font, setFont } = useEmbedFont();
 
-<<<<<<< HEAD
-  const {
-    background,
-    bordered,
-    titled,
-    hide_parameters,
-    hide_download_button,
-  } = useEmbedFrameOptions({ location });
-=======
-  const { bordered, titled, hide_parameters, downloadsEnabled } =
+  const { background, bordered, titled, hide_parameters, downloadsEnabled } =
     useEmbedFrameOptions({ location });
->>>>>>> 8aeebaa2
 
   const {
     hasNightModeToggle,
@@ -92,13 +82,9 @@
     titled,
     font,
     setFont,
-<<<<<<< HEAD
     theme,
     setTheme,
     hideParameters: hide_parameters,
-    hideDownloadButton: hide_download_button,
-=======
     downloadsEnabled,
->>>>>>> 8aeebaa2
   };
 };