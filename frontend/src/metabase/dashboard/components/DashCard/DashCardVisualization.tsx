import cx from "classnames";
import type { LocationDescriptor } from "history";
import { useCallback, useMemo } from "react";
import { t } from "ttag";
import _ from "underscore";

import CS from "metabase/css/core/index.css";
import { useClickBehaviorData } from "metabase/dashboard/hooks";
import {
  getDashCardInlineValuePopulatedParameters,
  getDashcardData,
} from "metabase/dashboard/selectors";
import {
  getVirtualCardType,
  isQuestionCard,
  isVirtualDashCard,
  supportsInlineParameters,
} from "metabase/dashboard/utils";
import { useSelector } from "metabase/lib/redux";
import { isJWT } from "metabase/lib/utils";
import { isUuid } from "metabase/lib/uuid";
import { PLUGIN_CONTENT_TRANSLATION } from "metabase/plugins";
import type { EmbedResourceDownloadOptions } from "metabase/public/lib/types";
import { getMetadata } from "metabase/selectors/metadata";
import { Flex, type IconName, type IconProps, Menu, Title } from "metabase/ui";
import { getVisualizationRaw, isCartesianChart } from "metabase/visualizations";
import Visualization from "metabase/visualizations/components/Visualization";
import { extendCardWithDashcardSettings } from "metabase/visualizations/lib/settings/typed-utils";
import { getComputedSettingsForSeries } from "metabase/visualizations/lib/settings/visualization";
import type {
  ClickActionModeGetter,
  ComputedVisualizationSettings,
} from "metabase/visualizations/types";
import {
  createDataSource,
  isVisualizerDashboardCard,
  mergeVisualizerData,
  shouldSplitVisualizerSeries,
  splitVisualizerSeries,
} from "metabase/visualizer/utils";
import { getVisualizationColumns } from "metabase/visualizer/utils/get-visualization-columns";
import Question from "metabase-lib/v1/Question";
import type {
  Card,
  CardId,
  DashCardId,
  Dashboard,
  DashboardCard,
  Dataset,
  DatasetData,
  RawSeries,
  Series,
  VirtualCardDisplay,
  VisualizationSettings,
  VisualizerDataSourceId,
} from "metabase-types/api";

import { DashboardParameterList } from "../DashboardParameterList";

import { ClickBehaviorSidebarOverlay } from "./ClickBehaviorSidebarOverlay/ClickBehaviorSidebarOverlay";
import { DashCardMenu } from "./DashCardMenu/DashCardMenu";
import { DashCardParameterMapper } from "./DashCardParameterMapper/DashCardParameterMapper";
import { DashCardQuestionDownloadButton } from "./DashCardQuestionDownloadButton";
import S from "./DashCardVisualization.module.css";
import type {
  CardSlownessStatus,
  DashCardOnChangeCardAndRunHandler,
} from "./types";
import { shouldShowParameterMapper } from "./utils";

interface DashCardVisualizationProps {
  dashboard: Dashboard;
  dashcard: DashboardCard;
  series: Series;
  getClickActionMode?: ClickActionModeGetter;
  getHref?: () => string | undefined;

  gridSize: {
    width: number;
    height: number;
  };
  gridItemWidth: number;
  totalNumGridCols: number;

  expectedDuration: number;
  isSlow: CardSlownessStatus;

  isAction: boolean;
  isPreviewing: boolean;
  isClickBehaviorSidebarOpen: boolean;
  isEditingDashCardClickBehavior: boolean;
  isEditingDashboardLayout: boolean;
  isEditing?: boolean;
  isEditingParameter?: boolean;
  isFullscreen?: boolean;
  isMobile?: boolean;
  isNightMode?: boolean;
  /** If public sharing or static/public embed */
  isPublicOrEmbedded?: boolean;
  isXray?: boolean;
  withTitle?: boolean;

  error?: { message?: string; icon?: IconName };
  headerIcon?: IconProps;

  onUpdateVisualizationSettings: (
    id: DashCardId,
    settings: VisualizationSettings,
  ) => void;
  onChangeCardAndRun: DashCardOnChangeCardAndRunHandler | null;
  showClickBehaviorSidebar: (dashCardId: DashCardId | null) => void;
  onChangeLocation: (location: LocationDescriptor) => void;
  onTogglePreviewing: () => void;

  downloadsEnabled: EmbedResourceDownloadOptions;

  onEditVisualization?: () => void;
}

// This is done to add the `getExtraDataForClick` prop.
// We need that to pass relevant data along with the clicked object.

export function DashCardVisualization({
  dashcard,
  dashboard,
  series: untranslatedRawSeries,
  getClickActionMode,
  getHref,
  gridSize,
  gridItemWidth,
  totalNumGridCols,
  expectedDuration,
  error,
  headerIcon,
  isAction,
  isSlow,
  isPreviewing,
  isPublicOrEmbedded,
  isXray,
  isEditingDashboardLayout,
  isClickBehaviorSidebarOpen,
  isEditingDashCardClickBehavior,
  isEditing = false,
  isNightMode = false,
  isFullscreen = false,
  isMobile = false,
  isEditingParameter,
  withTitle = true,
  onChangeCardAndRun,
  onTogglePreviewing,
  showClickBehaviorSidebar,
  onChangeLocation,
  onUpdateVisualizationSettings,
  downloadsEnabled,
  onEditVisualization,
}: DashCardVisualizationProps) {
  const datasets = useSelector((state) => getDashcardData(state, dashcard.id));

  const metadata = useSelector(getMetadata);
  const question = useMemo(() => {
    return isQuestionCard(dashcard.card)
      ? new Question(dashcard.card, metadata)
      : null;
  }, [dashcard.card, metadata]);

<<<<<<< HEAD
  const inlineParameters = useSelector((state) =>
    getDashCardInlineValuePopulatedParameters(state, dashcard.id),
=======
  const rawSeries = PLUGIN_CONTENT_TRANSLATION.useTranslateSeries(
    untranslatedRawSeries,
>>>>>>> 8c2362b0
  );

  const series = useMemo(() => {
    if (
      !dashcard ||
      !rawSeries ||
      rawSeries.length === 0 ||
      !isVisualizerDashboardCard(dashcard)
    ) {
      return rawSeries;
    }

    const visualizerEntity = dashcard.visualization_settings.visualization;
    const { display, columnValuesMapping, settings } = visualizerEntity;

    const cards = [dashcard.card];
    if (Array.isArray(dashcard.series)) {
      cards.push(...dashcard.series);
    }

    const dataSources = cards.map((card) =>
      createDataSource("card", card.id, card.name),
    );

    const dataSourceDatasets: Record<
      VisualizerDataSourceId,
      Dataset | null | undefined
    > = Object.fromEntries(
      Object.entries(datasets ?? {}).map(([cardId, dataset]) => [
        `card:${cardId}`,
        dataset,
      ]),
    );

    const didEveryDatasetLoad = dataSources.every(
      (dataSource) => dataSourceDatasets[dataSource.id] != null,
    );

    const columns = getVisualizationColumns(
      visualizerEntity,
      dataSourceDatasets,
      dataSources,
    );
    const card = extendCardWithDashcardSettings(
      {
        display,
        name: settings["card.title"],
        visualization_settings: settings,
      } as Card,
      _.omit(dashcard.visualization_settings, "visualization"),
    ) as Card;

    if (!didEveryDatasetLoad) {
      return [{ card }];
    }
    const series: RawSeries = [
      {
        card: extendCardWithDashcardSettings(
          {
            display,
            name: settings["card.title"],
            visualization_settings: settings,
          } as Card,
          _.omit(dashcard.visualization_settings, "visualization"),
        ) as Card,

        data: mergeVisualizerData({
          columns,
          columnValuesMapping,
          datasets: dataSourceDatasets,
          dataSources,
        }) as DatasetData,

        // Certain visualizations memoize settings computation based on series keys
        // This guarantees a visualization always rerenders on changes
        started_at: new Date().toISOString(),
      },
    ];

    if (
      display &&
      isCartesianChart(display) &&
      shouldSplitVisualizerSeries(columnValuesMapping)
    ) {
      const dataSourceNameMap = Object.fromEntries(
        dataSources.map((dataSource) => [dataSource.id, dataSource.name]),
      );
      return splitVisualizerSeries(
        series,
        columnValuesMapping,
        dataSourceNameMap,
      );
    }

    return series;
  }, [rawSeries, dashcard, datasets]);

  const handleOnUpdateVisualizationSettings = useCallback(
    (settings: VisualizationSettings) => {
      onUpdateVisualizationSettings(dashcard.id, settings);
    },
    [dashcard.id, onUpdateVisualizationSettings],
  );

  const visualizationOverlay = useMemo(() => {
    if (isClickBehaviorSidebarOpen) {
      const disableClickBehavior =
        getVisualizationRaw(series)?.disableClickBehavior;
      if (isVirtualDashCard(dashcard) || disableClickBehavior) {
        const virtualDashcardType = getVirtualCardType(
          dashcard,
        ) as VirtualCardDisplay;
        const placeholderText =
          {
            link: t`Link`,
            action: t`Action Button`,
            text: t`Text Card`,
            heading: t`Heading Card`,
            placeholder: t`Placeholder Card`,
            iframe: t`Iframe Card`,
          }[virtualDashcardType] ??
          t`This card does not support click mappings`;

        return (
          <Flex align="center" justify="center" h="100%">
            <Title className={S.VirtualDashCardOverlayText} order={4} p="md">
              {placeholderText}
            </Title>
          </Flex>
        );
      }
      return (
        <ClickBehaviorSidebarOverlay
          dashcard={dashcard}
          dashcardWidth={gridItemWidth}
          showClickBehaviorSidebar={showClickBehaviorSidebar}
          isShowingThisClickBehaviorSidebar={isEditingDashCardClickBehavior}
        />
      );
    }

    if (shouldShowParameterMapper({ dashcard, isEditingParameter })) {
      return (
        <DashCardParameterMapper dashcard={dashcard} isMobile={isMobile} />
      );
    }

    return null;
  }, [
    dashcard,
    gridItemWidth,
    isMobile,
    isEditingParameter,
    isClickBehaviorSidebarOpen,
    isEditingDashCardClickBehavior,
    showClickBehaviorSidebar,
    series,
  ]);

  const token = useMemo(
    () =>
      isJWT(dashcard.dashboard_id) ? String(dashcard.dashboard_id) : undefined,
    [dashcard],
  );
  const uuid = useMemo(
    () =>
      isUuid(dashcard.dashboard_id) ? String(dashcard.dashboard_id) : undefined,
    [dashcard],
  );

  const findCardById = useCallback(
    (cardId?: CardId | null) => {
      const lookupSeries = isVisualizerDashboardCard(dashcard)
        ? rawSeries
        : series;
      return (
        lookupSeries.find((series) => series.card.id === cardId)?.card ??
        lookupSeries[0].card
      );
    },
    [rawSeries, dashcard, series],
  );

  const onOpenQuestion = useCallback(
    (cardId: CardId | null) => {
      const card = findCardById(cardId);
      onChangeCardAndRun?.({
        previousCard: findCardById(card?.id),
        nextCard: card,
      });
    },
    [findCardById, onChangeCardAndRun],
  );

  const titleMenuItems = useMemo(
    () =>
      !isEditing && isVisualizerDashboardCard(dashcard) && rawSeries
        ? rawSeries.map((series, index) => (
            <Menu.Item
              key={index}
              onClick={() => {
                onOpenQuestion(series.card.id);
              }}
            >
              {series.card.name}
            </Menu.Item>
          ))
        : undefined,
    [dashcard, rawSeries, onOpenQuestion, isEditing],
  );

  const actionButtons = useMemo(() => {
    if (!question) {
      return null;
    }

    const mainSeries = series[0] as unknown as Dataset;
    const shouldShowDashCardMenu = DashCardMenu.shouldRender({
      question,
      result: mainSeries,
      isXray,
      isPublicOrEmbedded,
      downloadsEnabled,
    });

    if (!shouldShowDashCardMenu) {
      return null;
    }

    // Only show the download button if the dashboard is public or embedded.
    if (!isEditing && isPublicOrEmbedded && downloadsEnabled) {
      return (
        <Flex align="center" justify="flex-end">
          {inlineParameters.length > 0 && (
            <DashboardParameterList
              parameters={inlineParameters}
              isSortable={false}
              isFullscreen={isFullscreen}
            />
          )}
          <DashCardQuestionDownloadButton
            question={question}
            result={mainSeries}
            dashboardId={dashboard.id}
            dashcardId={dashcard.id}
            uuid={uuid}
            token={token}
          />
        </Flex>
      );
    }

    // We only show the titleMenuItems if the card has no title.
    const settings = getComputedSettingsForSeries(
      series,
    ) as ComputedVisualizationSettings;
    const title = settings["card.title"] ?? series?.[0].card.name ?? "";

    return (
      <Flex align="center" justify="flex-end">
        {inlineParameters.length > 0 && (
          <DashboardParameterList
            parameters={inlineParameters}
            isSortable={false}
            isFullscreen={isFullscreen}
          />
        )}
        {!isEditing && (
          <DashCardMenu
            downloadsEnabled={downloadsEnabled}
            question={question}
            result={mainSeries}
            dashcardId={dashcard.id}
            dashboardId={dashboard.id}
            token={token}
            uuid={uuid}
            position={
              inlineParameters.length > 0 ? "bottom-start" : "bottom-end"
            }
            onEditVisualization={onEditVisualization}
            openUnderlyingQuestionItems={title ? undefined : titleMenuItems}
          />
        )}
      </Flex>
    );
  }, [
    question,
    series,
    isXray,
    isPublicOrEmbedded,
    isEditing,
    downloadsEnabled,
<<<<<<< HEAD
    dashcard,
    inlineParameters,
    isFullscreen,
    dashboard.id,
=======
    dashcard.id,
    dashboard.id,
    token,
    uuid,
>>>>>>> 8c2362b0
    onEditVisualization,
    titleMenuItems,
  ]);

  const { getExtraDataForClick } = useClickBehaviorData({
    dashcardId: dashcard.id,
  });

  return (
    <Visualization
      className={cx(CS.flexFull, {
        [CS.overflowAuto]: visualizationOverlay,
        [CS.overflowHidden]: !visualizationOverlay,

        // Heading dashcards configure pointer events on their own
        // to make the inner input and inline filters interactive.
        [CS.pointerEventsNone]:
          isEditingDashboardLayout && !supportsInlineParameters(dashcard),
      })}
      dashboard={dashboard}
      dashcard={dashcard}
      rawSeries={series}
      visualizerRawSeries={
        isVisualizerDashboardCard(dashcard) ? rawSeries : undefined
      }
      metadata={metadata}
      mode={getClickActionMode}
      getHref={getHref}
      gridSize={gridSize}
      totalNumGridCols={totalNumGridCols}
      headerIcon={headerIcon}
      expectedDuration={expectedDuration}
      error={error?.message}
      errorIcon={error?.icon}
      showTitle={withTitle}
      canToggleSeriesVisibility={!isEditing}
      isAction={isAction}
      isDashboard
      isSlow={isSlow}
      isFullscreen={isFullscreen}
      isNightMode={isNightMode}
      isEditing={isEditing}
      isPreviewing={isPreviewing}
      isEditingParameter={isEditingParameter}
      isMobile={isMobile}
      actionButtons={actionButtons}
      replacementContent={visualizationOverlay}
      getExtraDataForClick={getExtraDataForClick}
      onUpdateVisualizationSettings={handleOnUpdateVisualizationSettings}
      onTogglePreviewing={onTogglePreviewing}
      onChangeCardAndRun={onChangeCardAndRun}
      onChangeLocation={onChangeLocation}
      token={token}
      uuid={uuid}
      titleMenuItems={titleMenuItems}
    />
  );
}<|MERGE_RESOLUTION|>--- conflicted
+++ resolved
@@ -163,13 +163,12 @@
       : null;
   }, [dashcard.card, metadata]);
 
-<<<<<<< HEAD
   const inlineParameters = useSelector((state) =>
     getDashCardInlineValuePopulatedParameters(state, dashcard.id),
-=======
+  );
+
   const rawSeries = PLUGIN_CONTENT_TRANSLATION.useTranslateSeries(
     untranslatedRawSeries,
->>>>>>> 8c2362b0
   );
 
   const series = useMemo(() => {
@@ -460,19 +459,14 @@
     series,
     isXray,
     isPublicOrEmbedded,
+    downloadsEnabled,
     isEditing,
-    downloadsEnabled,
-<<<<<<< HEAD
-    dashcard,
     inlineParameters,
     isFullscreen,
-    dashboard.id,
-=======
     dashcard.id,
     dashboard.id,
     token,
     uuid,
->>>>>>> 8c2362b0
     onEditVisualization,
     titleMenuItems,
   ]);
