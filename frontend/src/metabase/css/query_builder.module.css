/* @layout */
.QueryBuilder {
  transition: margin-right 0.35s;
}

/* a section of the graphical query itself */
.QuerySection {
  display: flex;
  align-items: center;
}

<<<<<<< HEAD
.QueryLabel {
=======
:global(.Query-label) {
>>>>>>> 68a232e5
  text-transform: uppercase;
  font-size: 10px;
  font-weight: 700;
  color: var(--color-text-medium);
}

.QueryFilters {
  max-width: 400px;
}

.QueryFilterList {
  display: flex;
  overflow-y: hidden;
  white-space: nowrap;
}

.FilterSection {
  display: flex;
  align-items: center;
  flex-shrink: 0;
}

<<<<<<< HEAD
.TooltipFilterList .QueryFilterList {
=======
:global(.TooltipFilterList .Query-filterList) {
>>>>>>> 68a232e5
  flex-direction: column;
}

.TooltipFilterList .QuerySection {
  margin-left: -0.5rem;
}

.SelectionModule {
  color: var(--color-brand);
}

.SelectionList {
  padding-top: 5px;
  overflow-y: auto;
  max-height: 340px;
}

.SelectionItems {
  max-width: 320px;
}

.SelectionItems.SelectionItemsOpen {
  opacity: 1;
  transition: opacity 0.3s linear;
  pointer-events: all;
}

.SelectionItems.SelectionItemsExpanded {
  max-height: inherit;
}

.SelectionItem {
  display: flex;
  align-items: center;
  cursor: pointer;
  padding: 0.75rem 1.5rem 0.75rem 0.75rem;
  background-color: var(--color-bg-white);
}

.SelectionItem:hover {
  background-color: currentColor;
}

.SelectionItem :global(.Icon) {
  margin-left: 0.5rem;
  margin-right: 0.75rem;
  color: currentcolor;
}

.SelectionItem :global(.Icon-check) {
  opacity: 0;
}

.SelectionItem :global(.Icon-chevrondown) {
  opacity: 1;
}

.SelectionItem:hover :global(.Icon) {
  color: var(--color-text-white) !important;
}

.SelectionItem:hover .SelectionModuleDisplay {
  color: var(--color-text-white);
}

.SelectionItem:hover .SelectionModuleDescription {
  color: var(--color-text-white);
}

.SelectionItem.SelectionItemSelected :global(.Icon-check) {
  opacity: 1;
}

.SelectionModuleDisplay {
  color: currentColor;
  margin-bottom: 0.25em;
}

.SelectionModuleDescription {
  color: var(--color-text-medium);
  font-size: 0.8rem;
}

.Visualization {
  transition: background 0.3s linear;
}

.Visualization.VisualizationLoading {
  transition: background 0.3s linear;
}

<<<<<<< HEAD
.Loading {
  background-color: color-mod(var(--color-bg-white) alpha(-28%));
  transition: opacity 0.5s;
}
.Loading.LoadingHidden {
=======
:global(.Visualization.Visualization--error) {
  justify-content: center;
}

:global(.Loading) {
  background-color: color-mod(var(--color-bg-white) alpha(-28%));
  transition: opacity 0.5s;
}

:global(.Loading.Loading--hidden) {
>>>>>>> 68a232e5
  background-color: transparent;
}

.QueryError {
  flex-direction: column;
  justify-content: center;
  max-width: 500px;
  margin-left: auto;
  margin-right: auto;
}

.QueryErrorImage {
  background-repeat: no-repeat;
  margin-bottom: 1rem;
}

.QueryErrorImageNoRows {
  width: 120px;
  height: 120px;
  background-image: url("~assets/img/no_results.svg");
}

.QueryErrorImageQueryError {
  width: 120px;
  height: 120px;
  background-image: url("~assets/img/no_understand.svg");
}

.QueryErrorImageServerError {
  width: 120px;
  height: 148px;
  background-image: url("~assets/img/blown_up.svg");
}

<<<<<<< HEAD
.QueryErrorMessageText {
=======
:global(.QueryError-messageText) {
>>>>>>> 68a232e5
  line-height: 1.4;
}

.QueryErrorAdminEmail {
  position: relative;
  display: inline-block;
  border-radius: var(--default-border-radius);
  border: 1px solid var(--color-border);
  margin-top: var(--margin-2);
  padding: var(--padding-1) var(--padding-4) var(--padding-1) var(--padding-4);
}

<<<<<<< HEAD
.QueryErrorAdminEmail:before {
=======
:global(.QueryError-adminEmail::before) {
>>>>>>> 68a232e5
  content: "Admin Email";
  font-size: 10px;
  text-align: center;
  text-transform: uppercase;
  background-color: white;
  padding-left: var(--padding-1);
  padding-right: var(--padding-1);
  position: absolute;
  top: -0.75em;
  left: 50%;
  margin-left: -41px; /* ugh */
}

.QueryError2 {
  padding-top: 4rem;
  margin-left: auto;
  margin-right: auto;
}

.QueryError2Details {
  max-width: 500px;
}

<<<<<<< HEAD
.GuiBuilder {
=======
:global(.GuiBuilder) {
>>>>>>> 68a232e5
  position: relative;
  display: flex;
  flex-direction: column;
  font-size: 0.9em;
  z-index: 2;
  background-color: var(--color-bg-white);
  border: 1px solid var(--color-border);
}

/* for medium breakpoint only expand if data reference is not shown */
@media screen and (--breakpoint-min-md) {
  .GuiBuilder {
    font-size: 1em;
  }
}

/* un-expanded (default) */
.GuiBuilderRow {
  border-bottom: 1px solid var(--color-border);
}
<<<<<<< HEAD
.GuiBuilderRow:last-child {
  border-bottom-color: transparent;
}
.GuiBuilderData {
  border-right: 1px solid var(--color-border);

  z-index: 1; /* moved the arrow thingy above the filter outline */
}

.GuiBuilderFilteredBy {
  border-right: 1px solid transparent;
}
.GuiBuilderView {
=======

:global(.GuiBuilder-row:last-child) {
  border-bottom-color: transparent;
}

:global(.GuiBuilder-data) {
  border-right: 1px solid var(--color-border);
  z-index: 1; /* moved the arrow thingy above the filter outline */
}

:global(.GuiBuilder-filtered-by) {
  border-right: 1px solid transparent;
}

:global(.GuiBuilder-view) {
>>>>>>> 68a232e5
  border-right: 1px solid var(--color-border);
}

/* expanded */
.GuiBuilder.GuiBuilderExpand {
  flex-direction: row;
}
<<<<<<< HEAD
.GuiBuilder.GuiBuilderExpand .GuiBuilderRow:last-child {
  border-right-color: transparent;
  border-bottom-color: var(--color-border);
}
.GuiBuilder.GuiBuilderExpand .GuiBuilderFilteredBy {
=======

:global(.GuiBuilder.GuiBuilder--expand .GuiBuilder-row:last-child) {
  border-right-color: transparent;
  border-bottom-color: var(--color-border);
}

:global(.GuiBuilder.GuiBuilder--expand .GuiBuilder-filtered-by) {
>>>>>>> 68a232e5
  border-right-color: var(--color-border);
}

.GuiBuilderSection {
  position: relative;
  min-height: 55px;
  min-width: 100px;
}

.GuiBuilderSectionLabel {
  background-color: white;
  position: absolute;
  top: -7px;
  left: 10px;
  padding-left: 10px;
  padding-right: 10px;
}

/* VISUALIZATION SETTINGS */

<<<<<<< HEAD
.RunButton {
=======
:global(.VisualizationSettings .GuiBuilder-section) {
  border-right: none !important;
}

:global(.RunButton) {
>>>>>>> 68a232e5
  opacity: 1;
  transition: transform 0.25s, opacity 0.25s;
}

.RunButton.RunButtonCompact {
  padding: 16px 32px;
}

.RunButton.RunButtonHidden {
  transform: translateY(-20px);
  opacity: 0;
}

@media (prefers-reduced-motion) {
  .RunButton,
  .RunButton.RunButtonCompact,
  .RunButton.RunButtonHidden {
    transition-duration: 10ms;
  }
}

/* DATA REFERENCE */

<<<<<<< HEAD
.ObjectJSON {
=======
:global(.ObjectJSON) {
>>>>>>> 68a232e5
  max-height: 200px;
  overflow: scroll;
  padding: 1em;
  background-color: var(--color-bg-light);
  border: 1px solid var(--color-border);
  border-radius: 2px;
  white-space: pre-wrap;
}

<<<<<<< HEAD
:global(.List-item:not(.List-item--disabled):hover) .FieldListGroupingTrigger,
:global(.List-item--selected) .FieldListGroupingTrigger {
=======
:global(.List-item:not(.List-item--disabled):hover .FieldList-grouping-trigger),
:global(.List-item--selected .FieldList-grouping-trigger) {
>>>>>>> 68a232e5
  visibility: visible;
}

.QuestionTooltipTarget {
  color: var(--color-text-light);
  border: 2px solid currentColor;
  border-radius: 99px;
  width: 20px;
  height: 20px;
  display: flex;
  align-items: center;
  justify-content: center;
  opacity: 0.7;
  cursor: pointer;
}

<<<<<<< HEAD
.QuestionTooltipTarget:after {
=======
:global(.QuestionTooltipTarget::after) {
>>>>>>> 68a232e5
  content: "?";
  font-size: 13px;
  font-weight: bold;
}

/* need to do this ugliness to override the locally scoped font size from Scalar.css */
.QueryBuilder .ScalarValueOverride {
  font-size: 5em;
}<|MERGE_RESOLUTION|>--- conflicted
+++ resolved
@@ -9,11 +9,7 @@
   align-items: center;
 }
 
-<<<<<<< HEAD
 .QueryLabel {
-=======
-:global(.Query-label) {
->>>>>>> 68a232e5
   text-transform: uppercase;
   font-size: 10px;
   font-weight: 700;
@@ -36,11 +32,7 @@
   flex-shrink: 0;
 }
 
-<<<<<<< HEAD
 .TooltipFilterList .QueryFilterList {
-=======
-:global(.TooltipFilterList .Query-filterList) {
->>>>>>> 68a232e5
   flex-direction: column;
 }
 
@@ -132,24 +124,15 @@
   transition: background 0.3s linear;
 }
 
-<<<<<<< HEAD
+:global(.Visualization.Visualization--error) {
+  justify-content: center;
+}
+
 .Loading {
   background-color: color-mod(var(--color-bg-white) alpha(-28%));
   transition: opacity 0.5s;
 }
 .Loading.LoadingHidden {
-=======
-:global(.Visualization.Visualization--error) {
-  justify-content: center;
-}
-
-:global(.Loading) {
-  background-color: color-mod(var(--color-bg-white) alpha(-28%));
-  transition: opacity 0.5s;
-}
-
-:global(.Loading.Loading--hidden) {
->>>>>>> 68a232e5
   background-color: transparent;
 }
 
@@ -184,11 +167,7 @@
   background-image: url("~assets/img/blown_up.svg");
 }
 
-<<<<<<< HEAD
 .QueryErrorMessageText {
-=======
-:global(.QueryError-messageText) {
->>>>>>> 68a232e5
   line-height: 1.4;
 }
 
@@ -201,11 +180,7 @@
   padding: var(--padding-1) var(--padding-4) var(--padding-1) var(--padding-4);
 }
 
-<<<<<<< HEAD
-.QueryErrorAdminEmail:before {
-=======
-:global(.QueryError-adminEmail::before) {
->>>>>>> 68a232e5
+.QueryErrorAdminEmail::before {
   content: "Admin Email";
   font-size: 10px;
   text-align: center;
@@ -229,11 +204,7 @@
   max-width: 500px;
 }
 
-<<<<<<< HEAD
 .GuiBuilder {
-=======
-:global(.GuiBuilder) {
->>>>>>> 68a232e5
   position: relative;
   display: flex;
   flex-direction: column;
@@ -254,37 +225,21 @@
 .GuiBuilderRow {
   border-bottom: 1px solid var(--color-border);
 }
-<<<<<<< HEAD
+
 .GuiBuilderRow:last-child {
   border-bottom-color: transparent;
 }
+
 .GuiBuilderData {
   border-right: 1px solid var(--color-border);
-
   z-index: 1; /* moved the arrow thingy above the filter outline */
 }
 
 .GuiBuilderFilteredBy {
   border-right: 1px solid transparent;
 }
+
 .GuiBuilderView {
-=======
-
-:global(.GuiBuilder-row:last-child) {
-  border-bottom-color: transparent;
-}
-
-:global(.GuiBuilder-data) {
-  border-right: 1px solid var(--color-border);
-  z-index: 1; /* moved the arrow thingy above the filter outline */
-}
-
-:global(.GuiBuilder-filtered-by) {
-  border-right: 1px solid transparent;
-}
-
-:global(.GuiBuilder-view) {
->>>>>>> 68a232e5
   border-right: 1px solid var(--color-border);
 }
 
@@ -292,21 +247,11 @@
 .GuiBuilder.GuiBuilderExpand {
   flex-direction: row;
 }
-<<<<<<< HEAD
 .GuiBuilder.GuiBuilderExpand .GuiBuilderRow:last-child {
   border-right-color: transparent;
   border-bottom-color: var(--color-border);
 }
 .GuiBuilder.GuiBuilderExpand .GuiBuilderFilteredBy {
-=======
-
-:global(.GuiBuilder.GuiBuilder--expand .GuiBuilder-row:last-child) {
-  border-right-color: transparent;
-  border-bottom-color: var(--color-border);
-}
-
-:global(.GuiBuilder.GuiBuilder--expand .GuiBuilder-filtered-by) {
->>>>>>> 68a232e5
   border-right-color: var(--color-border);
 }
 
@@ -327,15 +272,11 @@
 
 /* VISUALIZATION SETTINGS */
 
-<<<<<<< HEAD
-.RunButton {
-=======
 :global(.VisualizationSettings .GuiBuilder-section) {
   border-right: none !important;
 }
 
-:global(.RunButton) {
->>>>>>> 68a232e5
+.RunButton {
   opacity: 1;
   transition: transform 0.25s, opacity 0.25s;
 }
@@ -359,11 +300,7 @@
 
 /* DATA REFERENCE */
 
-<<<<<<< HEAD
 .ObjectJSON {
-=======
-:global(.ObjectJSON) {
->>>>>>> 68a232e5
   max-height: 200px;
   overflow: scroll;
   padding: 1em;
@@ -373,13 +310,8 @@
   white-space: pre-wrap;
 }
 
-<<<<<<< HEAD
 :global(.List-item:not(.List-item--disabled):hover) .FieldListGroupingTrigger,
 :global(.List-item--selected) .FieldListGroupingTrigger {
-=======
-:global(.List-item:not(.List-item--disabled):hover .FieldList-grouping-trigger),
-:global(.List-item--selected .FieldList-grouping-trigger) {
->>>>>>> 68a232e5
   visibility: visible;
 }
 
@@ -396,11 +328,7 @@
   cursor: pointer;
 }
 
-<<<<<<< HEAD
-.QuestionTooltipTarget:after {
-=======
-:global(.QuestionTooltipTarget::after) {
->>>>>>> 68a232e5
+.QuestionTooltipTarget::after {
   content: "?";
   font-size: 13px;
   font-weight: bold;
