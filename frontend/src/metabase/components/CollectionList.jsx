import React from "react";
import { t } from "c-3po";
import { Box, Flex } from "grid-styled";
import { connect } from "react-redux";

import colors, { normal } from "metabase/lib/colors";
import * as Urls from "metabase/lib/urls";

import Ellipsified from "metabase/components/Ellipsified";
import { Grid, GridItem } from "metabase/components/Grid";
import Icon from "metabase/components/Icon";
import Link from "metabase/components/Link";

import CollectionDropTarget from "metabase/containers/dnd/CollectionDropTarget";
import ItemDragSource from "metabase/containers/dnd/ItemDragSource";

const CollectionItem = ({ collection, color, iconName = "all" }) => (
  <Link
    to={`collection/${collection.id}`}
    color={color || normal.grey2}
    className="text-brand-hover"
  >
    <Box bg={colors["bg-light"]} p={2} mb={1}>
      <Flex align="center" py={1} key={`collection-${collection.id}`}>
<<<<<<< HEAD
        <Icon name={iconName} mx={1} />
=======
        <Icon name={iconName} mx={1} color={colors["text-medium"]} />
>>>>>>> d04f05e8
        <h4 className="overflow-hidden">
          <Ellipsified>{collection.name}</Ellipsified>
        </h4>
      </Flex>
    </Box>
  </Link>
);

@connect(({ currentUser }) => ({ currentUser }), null)
class CollectionList extends React.Component {
  render() {
    const { collections, currentUser, currentCollection, isRoot } = this.props;
    return (
      <Box>
        <Grid>
          {collections
            .filter(c => c.id !== currentUser.personal_collection_id)
            .map(collection => (
              <GridItem w={1 / 4}>
                <CollectionDropTarget collection={collection}>
                  <ItemDragSource item={collection}>
                    <CollectionItem collection={collection} />
                  </ItemDragSource>
                </CollectionDropTarget>
              </GridItem>
            ))}
          {currentCollection && (
            <GridItem w={1 / 4}>
              <Link
                to={Urls.newCollection(currentCollection.id)}
                color={normal.grey2}
                hover={{ color: normal.blue }}
              >
                <Box p={2} className="bordered rounded">
                  <Flex align="center" py={1}>
                    <Icon name="add" mr={1} bordered />
                    <h4>{t`New collection`}</h4>
                  </Flex>
                </Box>
              </Link>
            </GridItem>
          )}
        </Grid>
        <Box mt={2}>
          <Grid>
            {isRoot && (
              <GridItem w={1 / 4}>
                <CollectionDropTarget
                  collection={{ id: currentUser.personal_collection_id }}
                >
                  <CollectionItem
                    collection={{
                      name: t`My personal collection`,
                      id: currentUser.personal_collection_id,
                    }}
                    iconName="star"
                  />
                </CollectionDropTarget>
              </GridItem>
            )}
            {isRoot &&
              currentUser.is_superuser && (
                <GridItem w={1 / 4}>
                  <CollectionItem
                    collection={{
                      name: t`Everyone else's personal collections`,
                      // Bit of a hack. The route /collection/users lists
                      // user collections but is not itself a colllection,
                      // but using the fake id users here works
                      id: "users",
                    }}
                    iconName="person"
                  />
                </GridItem>
              )}
          </Grid>
        </Box>
      </Box>
    );
  }
}

export default CollectionList;<|MERGE_RESOLUTION|>--- conflicted
+++ resolved
@@ -22,11 +22,7 @@
   >
     <Box bg={colors["bg-light"]} p={2} mb={1}>
       <Flex align="center" py={1} key={`collection-${collection.id}`}>
-<<<<<<< HEAD
         <Icon name={iconName} mx={1} />
-=======
-        <Icon name={iconName} mx={1} color={colors["text-medium"]} />
->>>>>>> d04f05e8
         <h4 className="overflow-hidden">
           <Ellipsified>{collection.name}</Ellipsified>
         </h4>
