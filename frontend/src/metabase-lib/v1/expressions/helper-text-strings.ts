import moment from "moment-timezone"; // eslint-disable-line no-restricted-imports -- deprecated usage
import { t } from "ttag";

import type * as Lib from "metabase-lib";
import type {
  HelpText,
  HelpTextConfig,
} from "metabase-lib/v1/expressions/types";
import type Database from "metabase-lib/v1/metadata/Database";
import type { Expression } from "metabase-types/api";

import { isLiteral } from "./literal";

const getDescriptionForNow: HelpTextConfig["description"] = (
  database,
  reportTimezone,
) => {
  const hasTimezoneFeatureFlag = database.features?.includes("set-timezone");
  const timezone = hasTimezoneFeatureFlag ? reportTimezone : "UTC";
  const nowAtTimezone = getNowAtTimezone(timezone, reportTimezone);

  // H2 is the only DBMS we support where:
  // · set-timezone isn't a feature, and
  // · it's possible for now to be in the system timezone, not UTC.
  // also H2 is not recommended for use in production, so for now we skip
  // deeper logic to support displaying timestamps in it.
  if (database.engine === "h2") {
    return t`Returns the current timestamp (in milliseconds).`;
  } else {
    return t`Returns the current timestamp (in milliseconds). Currently ${nowAtTimezone} in ${timezone}.`;
  }
};

const getNowAtTimezone = (
  timezone: string | undefined,
  reportTimezone: string | undefined,
) =>
  timezone && reportTimezone
    ? moment().tz(reportTimezone).format("LT")
    : moment().format("LT");

// some of the structure names below are duplicated in src/metabase/lib/expression.cljc
const HELPER_TEXT_STRINGS: HelpTextConfig[] = [
  {
    name: "count",
    structure: "Count",
    category: "aggregation",
    description: () => t`Returns the count of rows in the selected data.`,
  },
  {
    name: "cum-count",
    structure: "CumulativeCount",
    category: "aggregation",
    description: () => t`The additive total of rows across a breakout.`,
    docsPage: "cumulative",
  },
  {
    name: "sum",
    structure: "Sum",
    category: "window",
    description: () => t`Adds up all the values of the column.`,
    args: [
      {
        get name() {
          return t`column`;
        },
        get description() {
          return t`The column or number to sum.`;
        },
        example: ["dimension", t`Subtotal`],
      },
    ],
  },
  {
    name: "cum-sum",
    structure: "CumulativeSum",
    category: "window",
    description: () => t`The rolling sum of a column across a breakout.`,
    args: [
      {
        get name() {
          return t`column`;
        },
        get description() {
          return t`The column or number to sum.`;
        },
        example: ["dimension", t`Subtotal`],
      },
    ],
    docsPage: "cumulative",
  },
  {
    name: "distinct",
    structure: "Distinct",
    category: "aggregation",
    description: () => t`The number of distinct values in this column.`,
    args: [
      {
        get name() {
          return t`column`;
        },
        get description() {
          return t`The column whose distinct values to count.`;
        },
        example: ["dimension", t`Last Name`],
      },
    ],
  },
  {
    name: "distinct-where",
    structure: "DistinctIf",
    description: () =>
      t`The count of distinct values in this column for rows where the condition is \`true\`.`,
    category: "aggregation",
    args: [
      {
        get name() {
          return t`column`;
        },
        get description() {
          return t`The column to count distinct values in.`;
        },
        example: ["dimension", t`Customer ID`],
      },
      {
        get name() {
          return t`condition`;
        },
        get description() {
          return t`Something that evaluates to \`true\` or \`false\`.`;
        },
        example: ["=", ["dimension", t`Order Status`], "Completed"],
      },
    ],
  },
  {
    name: "stddev",
    structure: "StandardDeviation",
    category: "aggregation",
    description: () => t`Calculates the standard deviation of the column.`,
    args: [
      {
        get name() {
          return t`column`;
        },
        get description() {
          return t`The numeric column to get standard deviation of.`;
        },
        example: ["dimension", t`Population`],
      },
    ],
  },
  {
    name: "offset",
    structure: "Offset",
    category: "window",
    description: () =>
      t`Returns the value of an aggregation expression in a different row`,
    args: [
      {
        get name() {
          return t`expression`;
        },
        get description() {
          return t`The value to get from a different row.`;
        },
        example: ["sum", ["dimension", t`Total`]],
      },
      {
        get name() {
          return t`rowOffset`;
        },
        get description() {
          return t`Row number relative to the current row, for example \`-1\` for the previous row or \`1\` for the next row.`;
        },
        example: -1,
      },
    ],
    docsPage: "offset",
  },
  {
    name: "avg",
    structure: "Average",
    category: "aggregation",
    description: () => t`Returns the average of the values in the column.`,
    args: [
      {
        get name() {
          return t`column`;
        },
        get description() {
          return t`The numeric column whose values to average.`;
        },
        example: ["dimension", t`Quantity`],
      },
    ],
  },
  {
    name: "median",
    structure: "Median",
    category: "aggregation",
    description: () => t`Returns the median of all the values of a column.`,
    args: [
      {
        get name() {
          return t`column`;
        },
        get description() {
          return t`The numeric column whose values to average.`;
        },
        example: ["dimension", t`Quantity`],
      },
    ],
  },
  {
    name: "min",
    structure: "Min",
    category: "aggregation",
    description: () => t`Returns the smallest value found in the column`,
    args: [
      {
        get name() {
          return t`column`;
        },
        get description() {
          return t`The numeric column whose minimum you want to find.`;
        },
        example: ["dimension", t`Salary`],
      },
    ],
  },
  {
    name: "max",
    structure: "Max",
    category: "aggregation",
    description: () => t`Returns the largest value found in the column.`,
    args: [
      {
        get name() {
          return t`column`;
        },
        get description() {
          return t`The numeric column whose maximum you want to find.`;
        },
        example: ["dimension", t`Age`],
      },
    ],
  },
  {
    name: "share",
    structure: "Share",
    category: "aggregation",
    description: () =>
      t`Returns the percent of rows in the data that match the condition, as a decimal.`,
    args: [
      {
        get name() {
          return t`condition`;
        },
        get description() {
          return t`Something that should evaluate to \`true\` or \`false\`.`;
        },
        example: ["=", ["dimension", t`Source`], "Google"],
      },
    ],
  },
  {
    name: "count-where",
    structure: "CountIf",
    category: "aggregation",
    description: () => t`Only counts rows where the condition is \`true\`.`,
    args: [
      {
        get name() {
          return t`condition`;
        },
        get description() {
          return t`Something that should evaluate to \`true\` or \`false\`.`;
        },
        example: [">", ["dimension", t`Subtotal`], 100],
      },
    ],
    docsPage: "countif",
  },
  {
    name: "sum-where",
    structure: "SumIf",
    category: "aggregation",
    description: () =>
      t`Sums up the specified column only for rows where the condition is \`true\`.`,
    args: [
      {
        get name() {
          return t`column`;
        },
        get description() {
          return t`The numeric column to sum.`;
        },
        example: ["dimension", t`Subtotal`],
      },
      {
        get name() {
          return t`condition`;
        },
        get description() {
          return t`Something that evaluates to \`true\` or \`false\`.`;
        },
        example: ["=", ["dimension", t`Order Status`], "Valid"],
      },
    ],
    docsPage: "sumif",
  },
  {
    name: "var",
    structure: "Variance",
    category: "aggregation",
    description: () => t`Returns the numeric variance for a given column.`,
    args: [
      {
        get name() {
          return t`column`;
        },
        get description() {
          return t`The column or number to get the variance of.`;
        },
        example: ["dimension", t`Temperature`],
      },
    ],
  },
  {
    name: "median",
    structure: "Median",
    category: "aggregation",
    description: () => t`Returns the median value of the specified column.`,
    args: [
      {
        get name() {
          return t`column`;
        },
        get description() {
          return t`The column or number to get the median of.`;
        },
        example: ["dimension", t`Age`],
      },
    ],
  },
  {
    name: "percentile",
    structure: "Percentile",
    category: "aggregation",
    description: () =>
      t`Returns the value of the column at the percentile value.`,
    args: [
      {
        get name() {
          return t`column`;
        },
        get description() {
          return t`The column or number to get the percentile of.`;
        },
        example: ["dimension", t`Score`],
      },
      {
        get name() {
          return t`percentile-value`;
        },
        get description() {
          return t`The value of the percentile.`;
        },
        example: 0.9,
      },
    ],
  },
  {
    name: "text",
    structure: "text",
    category: "conversion",
    description: () =>
      t`Converts a number or date to text. Useful for applying text filters or joining with other columns based on text comparisons.`,
    args: [
      {
        get name() {
          return t`value`;
        },
        get description() {
          return t`The number or date to convert to text.`;
        },
        example: ["dimension", "User ID"],
      },
    ],
  },
  {
    name: "integer",
    structure: "integer",
    category: "conversion",
    description: () =>
      t`Converts a string or float value to an integer number.`,
    args: [
      {
<<<<<<< HEAD
        name: t`value`,
        description: t`The string or float column to convert to numbers. Float values are rounded.`,
=======
        get name() {
          return t`value`;
        },
        get description() {
          return t`The string column to convert to integers.`;
        },
>>>>>>> 2761c8dd
        example: ["dimension", "User ID"],
      },
    ],
  },
  {
    name: "float",
    structure: "float",
    category: "conversion",
    description: () => t`Converts a string to a floating-point number.`,
    args: [
      {
        name: t`value`,
        description: t`The string column to convert to floats.`,
        example: ["dimension", "Text Rating"],
      },
    ],
  },
  {
    name: "date",
    structure: "date",
    category: "conversion",
    description: () => t`Converts an ISO 8601 date string to a date.`,
    args: [
      {
        get name() {
          return t`value`;
        },
        get description() {
          return t`The string to convert to a date.`;
        },
        example: "2025-03-20",
      },
    ],
  },
  {
    name: "lower",
    structure: "lower",
    category: "string",
    description: () => t`Returns the string of text in all lower case.`,
    args: [
      {
        get name() {
          return t`value`;
        },
        get description() {
          return t`The column with values to convert to lower case.`;
        },
        example: ["dimension", t`Status`],
      },
    ],
  },
  {
    name: "upper",
    structure: "upper",
    category: "string",
    description: () => t`Returns the text in all upper case.`,
    args: [
      {
        get name() {
          return t`value`;
        },
        get description() {
          return t`The column with values to convert to upper case.`;
        },
        example: ["dimension", t`Status`],
      },
    ],
  },
  {
    name: "substring",
    structure: "substring",
    category: "string",
    description: () => t`Returns a portion of the supplied text.`,
    args: [
      {
        get name() {
          return t`value`;
        },
        get description() {
          return t`The column or text to return a portion of.`;
        },
        example: ["dimension", t`Title`],
      },
      {
        get name() {
          return t`position`;
        },
        get description() {
          return t`The position to start copying characters. Index starts at position \`1\`.`;
        },
        example: 1,
      },
      {
        get name() {
          return t`length`;
        },
        get description() {
          return t`The number of characters to return.`;
        },
        example: 10,
      },
    ],
    docsPage: "substring",
  },
  {
    name: "split-part",
    category: "string",
    structure: "splitPart",
    description: () =>
      t`Splits a string on a specified delimiter and returns the nth substring.`,
    args: [
      {
        get name() {
          return t`text`;
        },
        get description() {
          return t`The column or text to return a portion of.`;
        },
        example: ["dimension", t`Title`],
      },
      {
        get name() {
          return t`delimiter`;
        },
        get description() {
          return t`The pattern describing where each split should occur.`;
        },
        example: ",",
      },
      {
        get name() {
          return t`position`;
        },
        get description() {
          return t`Which substring to return after the split. Index starts at position \`1\`.`;
        },
        example: 1,
      },
    ],
  },
  {
    name: "regex-match-first",
    structure: "regexExtract",
    category: "string",
    description: () =>
      t`Extracts matching substrings according to a regular expression.`,
    args: [
      {
        get name() {
          return t`value`;
        },
        get description() {
          return t`The column or text to search through.`;
        },
        example: ["dimension", t`Address`],
      },
      {
        get name() {
          return t`regular_expression`;
        },
        get description() {
          return t`The regular expression to match.`;
        },
        example: "[0-9]+",
      },
    ],
    docsPage: "regexextract",
  },
  {
    name: "concat",
    structure: "concat",
    category: "string",
    description: () => t`Combine two or more strings of text together.`,
    args: [
      {
        get name() {
          return t`value1`;
        },
        get description() {
          return t`The column or text to begin with.`;
        },
        example: ["dimension", t`Last Name`],
      },
      {
        get name() {
          return t`value2`;
        },
        get description() {
          return t`This will be added to the end of \`$value1\`.`;
        },
        example: ", ",
      },
      {
        name: "…",
        get description() {
          return t`This will be added to the end of \`$value2\`, and so on.`;
        },
        example: ["dimension", t`First Name`],
      },
    ],
    docsPage: "concat",
  },
  {
    name: "path",
    category: "string",
    structure: "path",
    description: () =>
      t`Extracts the pathname from a URL. E.g., \`${'path("https://www.example.com/path/to/page.html?key1=value)'}\` would return \`${"/path/to/page.html"}\`.`,
    args: [
      {
        get name() {
          return t`url`;
        },
        get description() {
          return t`A column containing URLs`;
        },
        example: ["dimension", t`URL`],
      },
    ],
  },
  {
    name: "replace",
    structure: "replace",
    category: "string",
    description: () => t`Replaces a part of the input text with new text.`,
    args: [
      {
        get name() {
          return t`value`;
        },
        get description() {
          return t`The column or text to search through.`;
        },
        example: ["dimension", t`Title`],
      },
      {
        get name() {
          return t`find`;
        },
        get description() {
          return t`The text to find.`;
        },
        get example() {
          return t`Enormous`;
        },
      },
      {
        get name() {
          return t`replace`;
        },
        get description() {
          return t`The text to use as the replacement.`;
        },
        get example() {
          return t`Gigantic`;
        },
      },
    ],
  },
  {
    name: "length",
    structure: "length",
    category: "string",
    description: () => t`Returns the number of characters in text.`,
    args: [
      {
        get name() {
          return t`value`;
        },
        get description() {
          return t`The column or text you want to get the length of.`;
        },
        example: ["dimension", t`Comment`],
      },
    ],
  },
  {
    name: "trim",
    structure: "trim",
    category: "string",
    description: () =>
      t`Removes leading and trailing whitespace from a string of text.`,
    args: [
      {
        get name() {
          return t`value`;
        },
        get description() {
          return t`The column or text you want to trim.`;
        },
        example: ["dimension", t`Comment`],
      },
    ],
  },
  {
    name: "rtrim",
    structure: "rTrim",
    category: "string",
    description: () => t`Removes trailing whitespace from a string of text.`,
    args: [
      {
        get name() {
          return t`value`;
        },
        get description() {
          return t`The column or text you want to trim.`;
        },
        example: ["dimension", t`Comment`],
      },
    ],
  },
  {
    name: "ltrim",
    structure: "lTrim",
    category: "string",
    description: () => t`Removes leading whitespace from a string of text.`,
    args: [
      {
        get name() {
          return t`value`;
        },
        get description() {
          return t`The column or text you want to trim.`;
        },
        example: ["dimension", t`Comment`],
      },
    ],
  },
  {
    name: "host",
    structure: "host",
    category: "string",
    description: () =>
      t`Extracts the host (domain name and TLD, eg. \`"metabase.com"\` from \`"status.metabase.com"\`) from a URL or email`,
    args: [
      {
        get name() {
          return t`urlOrEmail`;
        },
        get description() {
          return t`The URL or Email column to extract the host from.`;
        },
        example: ["dimension", t`Email`],
      },
    ],
  },
  {
    name: "domain",
    structure: "domain",
    category: "string",
    description: () =>
      t`Extracts the domain name (eg. \`"metabase"\`) from a URL or email`,
    args: [
      {
        get name() {
          return t`urlOrEmail`;
        },
        get description() {
          return t`The URL or Email column to extract domain names from.`;
        },
        example: ["dimension", t`Email`],
      },
    ],
  },
  {
    name: "subdomain",
    structure: "subdomain",
    category: "string",
    description: () =>
      t`Extracts the first subdomain (eg. \`"status"\` from \`"status.metabase.com"\`, \`""\` from \`"bbc.co.uk"\`) from a URL. Ignores \`"www"\`.`,
    args: [
      {
        get name() {
          return t`url`;
        },
        get description() {
          return t`The URL column to extract the subdomain from.`;
        },
        example: ["dimension", t`ProfileImage`],
      },
    ],
  },
  {
    name: "month-name",
    structure: "monthName",
    category: "date",
    description: () =>
      t`Returns the localized short name (eg. \`"Apr"\`) for the given month number (eg. \`4\`)`,
    args: [
      {
        get name() {
          return t`monthNumber`;
        },
        get description() {
          return t`Column or expression giving the number of a month in the year, \`1\` to \`12\`.`;
        },
        example: ["dimension", t`Birthday Month`],
      },
    ],
  },
  {
    name: "quarter-name",
    structure: "quarterName",
    category: "date",
    description: () =>
      t`Returns a string like \`"Q1"\`, given the quarter number`,
    args: [
      {
        get name() {
          return t`quarterNumber`;
        },
        get description() {
          return t`Column or expression giving the number of a quarter of the year, \`1\` to \`4\`.`;
        },
        example: ["dimension", t`Fiscal Quarter`],
      },
    ],
  },
  {
    name: "day-name",
    structure: "dayName",
    category: "date",
    description: () =>
      t`Returns the localized name of a day of the week, given the day's number.`,
    args: [
      {
        get name() {
          return t`dayNumber`;
        },
        get description() {
          return t`Column or expression giving the number of a day of the week, \`1\` to \`7\`. Which day is \`1\` is defined in your localization setting; default Sunday.`;
        },
        example: ["dimension", t`Weekday`],
      },
    ],
  },
  {
    name: "abs",
    structure: "abs",
    category: "math",
    description: () =>
      t`Returns the absolute (positive) value of the specified column.`,
    args: [
      {
        get name() {
          return t`column`;
        },
        get description() {
          return t`The column or number to return absolute (positive) value of.`;
        },
        example: ["dimension", t`Debt`],
      },
    ],
  },
  {
    name: "floor",
    structure: "floor",
    category: "math",
    description: () => t`Rounds a decimal number down.`,
    args: [
      {
        get name() {
          return t`column`;
        },
        get description() {
          return t`The column or number to round down.`;
        },
        example: ["dimension", t`Price`],
      },
    ],
  },
  {
    name: "ceil",
    structure: "ceil",
    category: "math",
    description: () => t`Rounds a decimal number up.`,
    args: [
      {
        get name() {
          return t`column`;
        },
        get description() {
          return t`The column or number to round up.`;
        },
        example: ["dimension", t`Price`],
      },
    ],
  },
  {
    name: "round",
    structure: "round",
    category: "math",
    description: () =>
      t`Rounds a decimal number either up or down to the nearest integer value.`,
    args: [
      {
        get name() {
          return t`column`;
        },
        get description() {
          return t`The column or number to round to nearest integer.`;
        },
        example: ["dimension", t`Temperature`],
      },
    ],
  },
  {
    name: "sqrt",
    structure: "sqrt",
    category: "math",
    description: () => t`Returns the square root.`,
    args: [
      {
        get name() {
          return t`column`;
        },
        get description() {
          return t`The column or number to return square root value of.`;
        },
        example: ["dimension", t`Hypotenuse`],
      },
    ],
  },
  {
    name: "power",
    structure: "power",
    category: "math",
    description: () => t`Raises a number to the power of the exponent value.`,
    args: [
      {
        get name() {
          return t`column`;
        },
        get description() {
          return t`The column or number raised to the exponent.`;
        },
        example: ["dimension", t`Length`],
      },
      {
        get name() {
          return t`exponent`;
        },
        get description() {
          return t`The value of the exponent.`;
        },
        example: 2,
      },
    ],
  },
  {
    name: "log",
    structure: "log",
    category: "math",
    description: () => t`Returns the base 10 log of the number.`,
    args: [
      {
        get name() {
          return t`column`;
        },
        get description() {
          return t`The column or number to return the natural logarithm value of.`;
        },
        example: ["dimension", t`Value`],
      },
    ],
  },
  {
    name: "datetime-diff",
    structure: "datetimeDiff",
    category: "date",
    description: () =>
      t`Get the difference between two datetime values (\`$datetime2\` minus \`$datetime1\`) using the specified unit of time.`,
    args: [
      {
        get name() {
          return t`datetime1`;
        },
        get description() {
          return t`The column or expression with your datetime value.`;
        },
        example: ["dimension", t`Created At`],
      },
      {
        get name() {
          return t`datetime2`;
        },
        get description() {
          return t`The column or expression with your datetime value.`;
        },
        example: ["dimension", t`Shipped At`],
      },
      {
        get name() {
          return t`unit`;
        },
        get description() {
          return t`Choose from: ${"year"}, ${"quarter"}, ${"month"}, ${"week"}, ${"day"}, ${"hour"}, ${"minute"}, or ${"second"}.`;
        },
        example: "month",
      },
    ],
    docsPage: "datetimediff",
  },
  {
    name: "exp",
    structure: "exp",
    category: "math",
    description: () =>
      t`Returns Euler's number, e, raised to the power of the supplied number.`,
    args: [
      {
        get name() {
          return t`column`;
        },
        get description() {
          return t`The column or number to return the exponential value of.`;
        },
        example: ["dimension", t`Interest Months`],
      },
    ],
  },
  {
    name: "contains",
    structure: "contains",
    category: "string",
    description: () =>
      t`Returns \`true\` if \`$string1\` contains \`$string2\` within it (or \`$string3\`, etc. if specified).`,
    args: [
      {
        get name() {
          return t`string1`;
        },
        get description() {
          return t`The column or text to check.`;
        },
        example: ["dimension", t`Title`],
      },
      {
        get name() {
          return t`string2`;
        },
        get description() {
          return t`The string of text to look for.`;
        },
        get example() {
          return t`Small`;
        },
      },
      {
        name: "…",
        get description() {
          return t`You can add more values to look for.`;
        },
        get example() {
          return t`Medium`;
        },
      },
      {
        name: "caseSensitivity",
        get description() {
          return t`Optional. Set to \`"case-insensitive"\` to perform a case-insensitive match.`;
        },
        example: "case-insensitive",
        template: '"case-insensitive"',
      },
    ],
  },
  {
    name: "does-not-contain",
    structure: "doesNotContain",
    category: "string",
    description: () =>
      t`Returns \`true\` if \`$string1\` does not contain \`$string2\` within it (and \`$string3\`, etc. if specified).`,
    args: [
      {
        get name() {
          return t`string1`;
        },
        get description() {
          return t`The column or text to check.`;
        },
        example: ["dimension", t`Title`],
      },
      {
        get name() {
          return t`string2`;
        },
        get description() {
          return t`The string of text to look for.`;
        },
        get example() {
          return t`Small`;
        },
      },
      {
        name: "…",
        get description() {
          return t`You can add more values to look for.`;
        },
        get example() {
          return t`Medium`;
        },
      },
      {
        name: "caseSensitivity",
        get description() {
          return t`Optional. Set to \`"case-insensitive"\` to perform a case-insensitive match.`;
        },
        example: "case-insensitive",
        template: '"case-insensitive"',
      },
    ],
  },
  {
    name: "starts-with",
    structure: "startsWith",
    category: "string",
    description: () =>
      t`Returns true if the beginning of the \`$string1\` matches the \`$string2\` (or \`$string3\`, etc. if specified).`,
    args: [
      {
        get name() {
          return t`string1`;
        },
        get description() {
          return t`The column or text to check.`;
        },
        example: ["dimension", t`Title`],
      },
      {
        get name() {
          return t`string2`;
        },
        get description() {
          return t`The string of text to look for.`;
        },
        get example() {
          return t`Small`;
        },
      },
      {
        name: "…",
        get description() {
          return t`You can add more values to look for.`;
        },
        get example() {
          return t`Medium`;
        },
      },
      {
        name: "caseSensitivity",
        get description() {
          return t`Optional. Set to \`"case-insensitive"\` to perform a case-insensitive match.`;
        },
        example: "case-insensitive",
        template: '"case-insensitive"',
      },
    ],
  },
  {
    name: "ends-with",
    structure: "endsWith",
    category: "string",
    description: () =>
      t`Returns true if the end of the \`$string1\` matches the \`$string2\` (or \`$string3\`, etc. if specified).`,
    args: [
      {
        get name() {
          return t`string1`;
        },
        get description() {
          return t`The column or text to check.`;
        },
        example: ["dimension", t`Title`],
      },
      {
        get name() {
          return t`string2`;
        },
        get description() {
          return t`The string of text to look for.`;
        },
        get example() {
          return t`Small`;
        },
      },
      {
        name: "…",
        get description() {
          return t`You can add more values to look for.`;
        },
        get example() {
          return t`Medium`;
        },
      },
      {
        name: "caseSensitivity",
        get description() {
          return t`Optional. Set to \`"case-insensitive"\` to perform a case-insensitive match.`;
        },
        example: "case-insensitive",
        template: '"case-insensitive"',
      },
    ],
  },
  {
    name: "between",
    category: "logical",
    structure: "between",
    description: () =>
      t`Checks a date or number column's values to see if they're within the specified range.`,
    args: [
      {
        get name() {
          return t`column`;
        },
        get description() {
          return t`The date or numeric column that should be within the start and end values.`;
        },
        example: ["dimension", t`Created At`],
      },
      {
        get name() {
          return t`start`;
        },
        get description() {
          return t`The beginning of the range.`;
        },
        example: "2019-01-01",
      },
      {
        get name() {
          return t`end`;
        },
        get description() {
          return t`The end of the range.`;
        },
        example: "2022-12-31",
      },
    ],
  },
  {
    name: "interval",
    structure: "timeSpan",
    category: "date",
    description: () => t`Gets a time interval of specified length`,
    args: [
      {
        get name() {
          return t`number`;
        },
        get description() {
          return t`Period of interval, where negative values are back in time.`;
        },
        example: 7,
      },
      {
        get name() {
          return t`unit`;
        },
        get description() {
          return t`Type of interval like ${"day"}, ${"month"}, ${"year"}.`;
        },
        example: "day",
      },
    ],
  },
  {
    name: "time-interval",
    structure: "interval",
    category: "date",
    description: () =>
      t`Checks a date column's values to see if they're within the relative range.`,
    args: [
      {
        get name() {
          return t`column`;
        },
        get description() {
          return t`The date column to return interval of.`;
        },
        example: ["dimension", t`Created At`],
      },
      {
        get name() {
          return t`number`;
        },
        get description() {
          return t`Period of interval, where negative values are back in time.`;
        },
        example: "-1",
      },
      {
        get name() {
          return t`unit`;
        },
        get description() {
          return t`Type of interval like ${"day"}, ${"month"}, ${"year"}.`;
        },
        example: "month",
      },
    ],
  },
  {
    name: "relative-time-interval",
    structure: "intervalStartingFrom",
    category: "date",
    description: () =>
      t`Returns true if a column's value falls within an interval, starting from an initial, offsetting interval.`,
    args: [
      {
        get name() {
          return t`column`;
        },
        get description() {
          return t`The date column to check.`;
        },
        example: ["dimension", t`Created At`],
      },
      {
        get name() {
          return t`value`;
        },
        get description() {
          return t`Period of the interval, where negative numbers go back in time.`;
        },
        example: -20,
      },
      {
        get name() {
          return t`unit`;
        },
        get description() {
          return t`Type of interval like ${"day"}, ${"month"}, ${"year"}.`;
        },
        example: "month",
      },
      {
        get name() {
          return t`offsetValue`;
        },
        get description() {
          return t`The initial interval period to start from, where negative values are back in time.`;
        },
        example: -10,
      },
      {
        get name() {
          return t`offsetUnit`;
        },
        get description() {
          return t`Type of interval like ${"day"}, ${"month"}, ${"year"}.`;
        },
        example: "year",
      },
    ],
  },
  {
    name: "relative-datetime",
    structure: "relativeDateTime",
    category: "date",
    description: () => t`Gets a timestamp relative to the current time`,
    args: [
      {
        get name() {
          return t`number`;
        },
        get description() {
          return t`Period of interval, where negative values are back in time.`;
        },
        example: -30,
      },
      {
        get name() {
          return t`unit`;
        },
        get description() {
          return t`Type of interval like ${"day"}, ${"month"}, ${"year"}.`;
        },
        example: "day",
      },
    ],
  },
  {
    name: "is-null",
    structure: "isNull",
    category: "logical",
    description: () => t`Checks if a column is null`,
    args: [
      {
        get name() {
          return t`column`;
        },
        get description() {
          return t`The column to check.`;
        },
        example: ["dimension", t`Discount`],
      },
    ],
    docsPage: "isnull",
  },
  {
    name: "not-null",
    structure: "notNull",
    category: "logical",
    description: () => t`Checks if a column is not null`,
    args: [
      {
        get name() {
          return t`column`;
        },
        get description() {
          return t`The column to check.`;
        },
        example: ["dimension", t`Discount`],
      },
    ],
  },
  {
    name: "is-empty",
    structure: "isEmpty",
    category: "string",
    description: () => t`Checks if a column is empty`,
    args: [
      {
        get name() {
          return t`column`;
        },
        get description() {
          return t`The column to check.`;
        },
        example: ["dimension", t`Name`],
      },
    ],
    docsPage: "isempty",
  },
  {
    name: "not-empty",
    structure: "notEmpty",
    category: "string",
    description: () => t`Checks if a column is not empty`,
    args: [
      {
        get name() {
          return t`column`;
        },
        get description() {
          return t`The column to check.`;
        },
        example: ["dimension", t`Name`],
      },
    ],
  },
  {
    name: "coalesce",
    category: "logical",
    structure: "coalesce",
    description: () =>
      t`Looks at the values in each argument in order and returns the first non-null value for each row.`,
    args: [
      {
        get name() {
          return t`value1`;
        },
        get description() {
          return t`The column or value to return.`;
        },
        example: ["dimension", t`Comments`],
      },
      {
        get name() {
          return t`value2`;
        },
        get description() {
          return t`If \`$value1\` is empty, \`$value2\` gets returned if its not empty.`;
        },
        example: ["dimension", t`Notes`],
      },
      {
        name: "…",
        get description() {
          return t`If \`$value1\` is empty, and \`$value2\` is empty, the next non-empty one will be returned.`;
        },
        get example() {
          return t`No comments`;
        },
      },
    ],
    docsPage: "coalesce",
  },
  {
    name: "case",
    category: "logical",
    structure: "case",
    description: () =>
      t`Alias for \`if()\`. Tests an expression against a list of cases and returns the corresponding value of the first matching case, with an optional default value if nothing else is met.`,
    args: [
      {
        get name() {
          return t`condition`;
        },
        get description() {
          return t`Something that should evaluate to \`true\` or \`false\`.`;
        },
        example: [">", ["dimension", t`Weight`], 200],
      },
      {
        get name() {
          return t`output`;
        },
        get description() {
          return t`The value that will be returned if the preceding condition is \`true\`.`;
        },
        get example() {
          return t`Large`;
        },
      },
      {
        name: "…",
        get description() {
          return t`You can add more conditions to test.`;
        },
        example: [
          "args",
          [[">", ["dimension", t`Weight`], 150], t`Medium`, t`Small`],
        ],
      },
    ],
    docsPage: "case",
  },
  {
    name: "if",
    structure: "if",
    category: "logical",
    description: () =>
      t`Alias for \`case()\`. Tests an expression against a list of cases and returns the corresponding value of the first matching case, with an optional default value if nothing else is met.`,
    args: [
      {
        get name() {
          return t`condition`;
        },
        get description() {
          return t`Something that should evaluate to \`true\` or \`false\`.`;
        },
        example: [">", ["dimension", t`Weight`], 200],
      },
      {
        get name() {
          return t`output`;
        },
        get description() {
          return t`The value that will be returned if the preceding condition is \`true\`.`;
        },
        get example() {
          return t`Large`;
        },
      },
      {
        name: "…",
        get description() {
          return t`You can add more conditions to test.`;
        },
        example: [
          "args",
          [[">", ["dimension", t`Weight`], 150], t`Medium`, t`Small`],
        ],
      },
    ],
  },
  {
    name: "in",
    structure: "in",
    category: "logical",
    description: () =>
      t`Returns true if \`value1\` equals \`$value2\` (or \`$value3\`, etc. if specified).`,
    args: [
      {
        get name() {
          return t`value1`;
        },
        get description() {
          return t`The column or value to check.`;
        },
        example: ["dimension", t`Category`],
      },
      {
        get name() {
          return t`value2`;
        },
        get description() {
          return t`The column or value to look for.`;
        },
        example: "Widget",
      },
      {
        name: "…",
        get description() {
          return t`You can add more values to look for.`;
        },
        example: "Gadget",
      },
    ],
    docsPage: "in",
  },
  {
    name: "not-in",
    structure: "notIn",
    category: "logical",
    description: () =>
      t`Returns true if \`$value1\` doesn't equal \`$value2\` (and \`$value3\`, etc. if specified).`,
    args: [
      {
        get name() {
          return t`value1`;
        },
        get description() {
          return t`The column or value to check.`;
        },
        example: ["dimension", t`Category`],
      },
      {
        get name() {
          return t`value2`;
        },
        get description() {
          return t`The column or value to look for.`;
        },
        example: "Widget",
      },
      {
        name: "…",
        get description() {
          return t`You can add more values to look for.`;
        },
        example: "Gadget",
      },
    ],
  },
  {
    name: "get-year",
    structure: "year",
    category: "date",
    description: () =>
      t`Takes a datetime and returns an integer with the number of the year.`,
    args: [
      {
        get name() {
          return t`column`;
        },
        get description() {
          return t`The datetime column.`;
        },
        example: ["dimension", t`Created At`],
      },
    ],
  },
  {
    name: "get-quarter",
    structure: "quarter",
    category: "date",
    description: () =>
      t`Takes a datetime and returns an integer (\`1\`-\`4\`) with the number of the quarter in the year.`,
    args: [
      {
        get name() {
          return t`column`;
        },
        get description() {
          return t`The datetime column.`;
        },
        example: ["dimension", t`Created At`],
      },
    ],
  },
  {
    name: "get-month",
    structure: "month",
    category: "date",
    description: () =>
      t`Takes a datetime and returns an integer (\`1\`-\`12\`) with the number of the month in the year.`,
    args: [
      {
        get name() {
          return t`column`;
        },
        get description() {
          return t`The datetime column.`;
        },
        example: ["dimension", t`Created At`],
      },
    ],
  },
  {
    name: "get-week",
    structure: "week",
    category: "date",
    description: () => t`Extracts the week of the year as an integer.`,
    args: [
      {
        get name() {
          return t`column`;
        },
        get description() {
          return t`The name of the column with your date or datetime value.`;
        },
        example: ["dimension", t`Created At`],
      },
      {
        get name() {
          return t`mode`;
        },
        // TODO: This is the only place that's not easy to replace the application name.
        get description() {
          // eslint-disable-next-line no-literal-metabase-strings -- Hard to replace the application name because it's not a React component
          return t`Optional. The default is \`"ISO"\`.
  - ISO: Week 1 starts on the Monday before the first Thursday of January.
  - US: Week 1 starts on Jan 1. All other weeks start on Sunday.
  - Instance: Week 1 starts on Jan 1. All other weeks start on the day defined in your Metabase localization settings.
  `;
        },
        example: "iso",
      },
    ],
    docsPage: "week",
  },
  {
    name: "get-day",
    structure: "day",
    category: "date",
    description: () =>
      t`Takes a datetime and returns an integer (\`1\`-\`31\`) with the number of the day of the month.`,
    args: [
      {
        get name() {
          return t`column`;
        },
        get description() {
          return t`The datetime column.`;
        },
        example: ["dimension", t`Created At`],
      },
    ],
  },
  {
    name: "get-day-of-week",
    structure: "weekday",
    category: "date",
    description: () =>
      t`Takes a datetime and returns an integer (\`1\`-\`7\`) with the number of the day of the week. Which day is \`1\` is defined in your localization settings.`,
    args: [
      {
        get name() {
          return t`column`;
        },
        get description() {
          return t`The datetime column.`;
        },
        example: ["dimension", t`Created At`],
      },
    ],
  },
  {
    name: "get-hour",
    structure: "hour",
    category: "date",
    description: () =>
      t`Takes a datetime and returns an integer (\`0\`-\`23\`) with the number of the hour. No AM/PM.`,
    args: [
      {
        get name() {
          return t`column`;
        },
        get description() {
          return t`The datetime column.`;
        },
        example: ["dimension", t`Created At`],
      },
    ],
  },
  {
    name: "get-minute",
    structure: "minute",
    category: "date",
    description: () =>
      t`Takes a datetime and returns an integer (\`0\`-\`59\`) with the number of the minute in the hour.`,
    args: [
      {
        get name() {
          return t`column`;
        },
        get description() {
          return t`The datetime column.`;
        },
        example: ["dimension", t`Created At`],
      },
    ],
  },
  {
    name: "get-second",
    structure: "second",
    category: "date",
    description: () =>
      t`Takes a datetime and returns an integer (\`0\`-\`59\`) with the number of the seconds in the minute.`,
    args: [
      {
        get name() {
          return t`column`;
        },
        get description() {
          return t`The datetime column.`;
        },
        example: ["dimension", t`Created At`],
      },
    ],
  },
  {
    name: "datetime-add",
    structure: "datetimeAdd",
    category: "date",
    description: () => t`Adds some units of time to a date or timestamp value.`,
    args: [
      {
        get name() {
          return t`column`;
        },
        get description() {
          return t`The column with your date or timestamp values.`;
        },
        example: ["dimension", t`Created At`],
      },
      {
        get name() {
          return t`amount`;
        },
        get description() {
          return t`The number of units to be added.`;
        },
        example: 1,
      },
      {
        get name() {
          return t`unit`;
        },
        get description() {
          return t`Choose from: ${"year"}, ${"quarter"}, ${"month"}, ${"week"}, ${"day"}, ${"hour"}, ${"minute"}, ${"second"}, or ${"millisecond"}.`;
        },
        example: "month",
      },
    ],
    docsPage: "datetimeadd",
  },
  {
    name: "datetime-subtract",
    structure: "datetimeSubtract",
    category: "date",
    description: () =>
      t`Subtracts some units of time to a date or timestamp value.`,
    args: [
      {
        get name() {
          return t`column`;
        },
        get description() {
          return t`The column with your date or timestamp values.`;
        },
        example: ["dimension", t`Created At`],
      },
      {
        get name() {
          return t`amount`;
        },
        get description() {
          return t`The number of units to be subtracted.`;
        },
        example: 1,
      },
      {
        get name() {
          return t`unit`;
        },
        get description() {
          return t`Choose from: ${"year"}, ${"quarter"}, ${"month"}, ${"week"}, ${"day"}, ${"hour"}, ${"minute"}, ${"second"}, or ${"millisecond"}.`;
        },
        example: "month",
      },
    ],
    docsPage: "datetimesubtract",
  },
  {
    name: "now",
    structure: "now",
    category: "date",
    description: getDescriptionForNow,
    docsPage: "now",
  },
  {
    name: "convert-timezone",
    structure: "convertTimezone",
    category: "date",
    description: () => t`Convert timezone of a date or timestamp column.
We support tz database time zone names.`,
    args: [
      {
        get name() {
          return t`column`;
        },
        get description() {
          return t`The column with your date or timestamp values.`;
        },
        example: ["dimension", t`Created At`],
      },
      {
        get name() {
          return t`target`;
        },
        get description() {
          return t`The timezone you want to assign to your column.`;
        },
        example: "Asia/Ho_Chi_Minh",
      },
      {
        get name() {
          return t`source`;
        },
        get description() {
          return t`The current time zone. Only required for timestamps with no time zone.`;
        },
        example: "UTC",
      },
    ],
    docsPage: "converttimezone",
  },
];

export const getHelpText = (
  name: string,
  database: Database,
  reportTimezone?: string,
): HelpText | undefined => {
  const helperTextConfig = HELPER_TEXT_STRINGS.find((h) => h.name === name);

  if (!helperTextConfig) {
    return;
  }

  const { description } = helperTextConfig;

  return {
    ...helperTextConfig,
    example: getHelpExample(helperTextConfig),
    description: description(database, reportTimezone),
  };
};

function isArgsExpression(x: unknown): x is ["args", Expression[]] {
  return Array.isArray(x) && x[0] === "args";
}

/**
 * Build the expression example as a Lib.ExpressionParts manually.
 * This is necessary because we don't have a query to refer to in the examples.
 *
 * TODO: can we approach this differently?
 */
const getHelpExample = ({
  name,
  args = [],
}: HelpTextConfig): Lib.ExpressionParts => {
  const parameters: (Lib.ExpressionArg | Lib.ExpressionParts)[] = [];

  for (const arg of args) {
    if (isArgsExpression(arg.example)) {
      const [_op, args] = arg.example;
      parameters.push(...args.map(toExpressionParts));
    } else {
      parameters.push(toExpressionParts(arg.example));
    }
  }

  return {
    operator: name as Lib.ExpressionOperator,
    options: {},
    args: parameters,
  };
};

function toExpressionParts(
  value: Expression,
): Lib.ExpressionParts | Lib.ExpressionArg {
  if (isLiteral(value)) {
    return value;
  }

  if (!Array.isArray(value)) {
    throw new Error("Expression example: expected array");
  }

  const [operator, ...args] = value;
  return {
    operator: operator as Lib.ExpressionOperator,
    options: {},
    // @ts-expect-error: we don't handle all the cases here.
    args: args.map(toExpressionParts),
  };
}

export const getHelpDocsUrl = ({ docsPage }: HelpText): string => {
  return docsPage
    ? `questions/query-builder/expressions/${docsPage}`
    : "questions/query-builder/expressions";
};

export const getFunctionByStructure = (structure: string) =>
  HELPER_TEXT_STRINGS.find(
    (h) => h.structure.toLowerCase() === structure.toLowerCase(),
  )?.name;<|MERGE_RESOLUTION|>--- conflicted
+++ resolved
@@ -397,17 +397,12 @@
       t`Converts a string or float value to an integer number.`,
     args: [
       {
-<<<<<<< HEAD
-        name: t`value`,
-        description: t`The string or float column to convert to numbers. Float values are rounded.`,
-=======
         get name() {
           return t`value`;
         },
         get description() {
-          return t`The string column to convert to integers.`;
-        },
->>>>>>> 2761c8dd
+          return t`The string or float column to convert to integers. Float values are rounded.`;
+        },
         example: ["dimension", "User ID"],
       },
     ],
