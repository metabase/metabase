(ns metabase.driver.sql-jdbc.sync.interface
  (:require
   [metabase.driver :as driver]))

(defmulti active-tables
  "Return a reducible sequence of maps containing information about the active tables/views, collections, or equivalent
  that currently exist in a database. Each map should contain the key `:name`, which is the string name of the table.
  For databases that have a concept of schemas, this map should also include the string name of the table's `:schema`.

  Two different implementations are provided in this namespace: `fast-active-tables` (the default), and
  `post-filtered-active-tables`. You should be fine using the default, but refer to the documentation for those
  functions for more details on the differences.

  `metabase` is an instance of `DatabaseMetaData`."
  {:added "0.37.1"
   :arglists '([driver
                ^java.sql.Connection connection
                ^String schema-inclusion-filters
                ^String schema-exclusion-filters])}
  driver/dispatch-on-initialized-driver
  :hierarchy #'driver/hierarchy)

(defmulti excluded-schemas
  "Return set of string names of schemas to skip syncing tables from."
  {:added "0.37.1" :arglists '([driver])}
  driver/dispatch-on-initialized-driver
  :hierarchy #'driver/hierarchy)

(defmulti have-select-privilege?
  "Check if we have SELECT privileges for given `table`.

  Default impl is in [[metabase.driver.sql-jdbc.sync.describe-database]]."
  {:added "0.37.1" :arglists '([driver ^java.sql.Connection connection ^String table-schema ^String table-name])}
  driver/dispatch-on-initialized-driver
  :hierarchy #'driver/hierarchy)

(defmulti filtered-syncable-schemas
  "Return a reducible sequence of string names of schemas that should be synced for the given database. Schemas for
  which the current DB user has no `SELECT` permissions should be filtered out. The default implementation will fetch
  a sequence of all schema names from the JDBC database metadata and filter out any schemas in `excluded-schemas`, along
  with any that shouldn't be included based on the given inclusion and exclusion patterns (see the
  `metabase.driver.sync` namespace for full explanation)."
  {:changelog-test/ignore true
   :added "0.43.0"
   :arglists '([driver
                ^java.sql.Connection connection
                ^java.sql.DatabaseMetaData metadata
                ^String schema-inclusion-patterns
                ^String schema-exclusion-patterns])}
  driver/dispatch-on-initialized-driver
  :hierarchy #'driver/hierarchy)

(defmulti database-type->base-type
  "Given a native DB column type (as a keyword), return the corresponding `Field` `base-type`, which should derive from
  `:type/*`. You can use `pattern-based-database-type->base-type` in this namespace to implement this using regex
  patterns."
  {:added "0.37.1" :arglists '([driver database-type])}
  driver/dispatch-on-initialized-driver
  :hierarchy #'driver/hierarchy)

(defmulti column->semantic-type
  "Attempt to determine the semantic-type of a field given the column name and native type. For example, the Postgres
  driver can mark Postgres JSON type columns as `:type/SerializedJSON` semantic type.

  `database-type` and `column-name` will be strings."
  {:added "0.37.1" :arglists '([driver database-type column-name])}
  driver/dispatch-on-initialized-driver
  :hierarchy #'driver/hierarchy)

(defmulti fallback-metadata-query
  "SELECT columns from a given table so we can get column metadata. By default doesn't return any rows. This can be
  overriden because SQLite is silly and only returns column information for views if the query returns a non-zero
  number of rows.

    (fallback-metadata-query :postgres \"public\" \"my_table\")
    ;; -> [\"SELECT * FROM public.my_table WHERE 1 <> 1 LIMIT 0\"]"
  {:added "0.37.1" :arglists '([driver schema table])}
  driver/dispatch-on-initialized-driver
  :hierarchy #'driver/hierarchy)

(defmulti db-default-timezone
  "JDBC-specific version of of [[metabase.driver/db-default-timezone]] that takes a [[clojure.java.jdbc]] connection
  spec rather than a set of DB details. If an implementation of this method is provided, it will be used automatically
  in the default `:sql-jdbc` implementation of [[metabase.driver/db-default-timezone]].

  This exists so we can reuse this code with the application database without having to create a new Connection pool
<<<<<<< HEAD
  for the application DB."
  {:added "0.38.0" :arglists '([driver jdbc-spec])}
=======
  for the application DB.

  DEPRECATED: you can implement [[metabase.driver/db-default-timezone]] directly;
  use [[metabase.driver.sql-jdbc.execute/do-with-connection-with-options]] to get a `java.sql.Connection` for a
  Database."
  {:arglists '([driver jdbc-spec]), :deprecated "0.48.0"}
>>>>>>> 48903246
  driver/dispatch-on-initialized-driver
  :hierarchy #'driver/hierarchy)

#_{:clj-kondo/ignore [:deprecated-var]}
(defmethod db-default-timezone :sql-jdbc
  [_driver _jdbc-spec]
  nil)

(defmulti describe-nested-field-columns
  "Return information about the nestable columns in a `table`. Required for drivers that support
  `:nested-field-columns`. Results should match the [[metabase.sync.interface/NestedFCMetadata]] schema."
  {:added "0.43.0", :arglists '([driver database table])}
  driver/dispatch-on-initialized-driver
  :hierarchy #'driver/hierarchy)<|MERGE_RESOLUTION|>--- conflicted
+++ resolved
@@ -84,17 +84,12 @@
   in the default `:sql-jdbc` implementation of [[metabase.driver/db-default-timezone]].
 
   This exists so we can reuse this code with the application database without having to create a new Connection pool
-<<<<<<< HEAD
-  for the application DB."
-  {:added "0.38.0" :arglists '([driver jdbc-spec])}
-=======
   for the application DB.
 
   DEPRECATED: you can implement [[metabase.driver/db-default-timezone]] directly;
   use [[metabase.driver.sql-jdbc.execute/do-with-connection-with-options]] to get a `java.sql.Connection` for a
   Database."
-  {:arglists '([driver jdbc-spec]), :deprecated "0.48.0"}
->>>>>>> 48903246
+  {:added "0.38.0", :arglists '([driver jdbc-spec]), :deprecated "0.48.0"}
   driver/dispatch-on-initialized-driver
   :hierarchy #'driver/hierarchy)
 
