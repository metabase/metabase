;; # Metabase Backend Developer Documentation
;;
;; Welcome to Metabase! Here are links to useful resources.
;;
;; ## Project Management
;;
;; - [Engineering and Product Playbook](https://www.notion.so/metabase/Engineering-and-Product-Playbook-cd4bc1c0b8744470bebc0b979f8f5268)
;; - [Weekly Tactical Board: how to](https://www.notion.so/metabase/Weekly-Tactical-Board-how-to-6e81f994a792493ba7ae430f2afa1673)
;; - [The Escalations Process](https://www.notion.so/Escalating-a-bug-b876f78c801345f3bda8504d4a63ba80)
;;
;; ## Dev Environment
;;
;; - [Getting started with backend development](https://github.com/metabase/metabase/blob/master/docs/developers-guide/devenv.md#backend-development)
;; - [Additional notes on using tools.deps](https://github.com/metabase/metabase/wiki/Migrating-from-Leiningen-to-tools.deps)
;; - [Use the dev-scripts repo to run various local DBs](https://github.com/metabase/dev-scripts)
;; - If you're on a Mac and need a VM to run Windows or Linux, [check out UTM](https://mac.getutm.app/)
;;
;; ## Important Parts of the Codebase
;;
;; - [API Endpoints](#metabase.api.common)
;; - [Drivers](#metabase.driver)
;; - [Permissions](#metabase.models.permissions)
;; - [The Query Processor](#metabase.query-processor)
;; - [Application Settings](#metabase.settings.models.setting)
;;
;; ## Important Libraries
;;
;; - [Toucan 2](https://github.com/camsaul/toucan2/) to work with models
;; - [Honey SQL](https://github.com/seancorfield/honeysql) (version 2) for SQL queries
;; - [Liquibase](https://docs.liquibase.com/concepts/changelogs/changeset.html) for database migrations
;; - [Compojure](https://github.com/weavejester/compojure) on top of [Ring](https://github.com/ring-clojure/ring) for our API
;;
;; ## Other Helpful Things
;;
;; [Tips on our Github wiki](https://github.com/metabase/metabase/wiki/Metabase-Backend-Dev-Secrets)
;;
;; ### The Dev Debug Page
;; If you want an easy way to GET/POST to an endpoint and display the results in a webpage, check out the [Dev Debug
;; Page](https://github.com/metabase/metabase/pull/40580). Cherry-pick the commit from that PR, modify `DevDebug.jsx` as
;; you see fit ([here](https://github.com/metabase/metabase/commit/4c5723f44424dca2a68a753b83e31ec8129da0fb) is an
;; example from the ParseSQL project), and then play with the results at `/dev_debug`. *Don't forget to remove the
;; commit before merging to `master`!*
;;
;; ### Lifecycle of a Query
;; Dan wrote a nice guide [here](https://www.notion.so/metabase/Lifecycle-of-a-query-58e212402b7e444d937aba7757f9ec06?pvs=4)
;;
;; <hr />


(ns dev
  "Put everything needed for REPL development within easy reach"
  (:require
   [clojure.core.async :as a]
   [clojure.string :as str]
   [clojure.test]
   [dev.debug-qp :as debug-qp]
   [dev.explain :as dev.explain]
<<<<<<< HEAD
   [dev.malli :as dev.malli]
=======
   [dev.h2 :as dev.h2]
>>>>>>> 2ae676e8
   [dev.memory :as dev.memory]
   [dev.migrate :as dev.migrate]
   [dev.model-tracking :as model-tracking]
   [dev.render-png :as render-png]
   [hashp.preload :as hashp]
   [honey.sql :as sql]
   [java-time.api :as t]
   [malli.dev :as malli-dev]
   [metabase.api.common :as api]
   [metabase.app-db.core :as mdb]
   [metabase.app-db.env :as mdb.env]
   [metabase.channel.email :as email]
   [metabase.config.core :as config]
   [metabase.core.core :as mbc]
   [metabase.driver :as driver]
   [metabase.driver.settings :as driver.settings]
   [metabase.driver.sql-jdbc.connection :as sql-jdbc.conn]
   [metabase.driver.sql-jdbc.execute :as sql-jdbc.execute]
   [metabase.query-processor.compile :as qp.compile]
   [metabase.query-processor.timezone :as qp.timezone]
   [metabase.server.core :as server]
   [metabase.server.test-handler :as server.test-handler]
   [metabase.settings.core :as setting]
   [metabase.sync.core :as sync]
   [metabase.test :as mt]
   [metabase.test-runner]
   [metabase.test.data.impl :as data.impl]
   [metabase.util :as u]
   [metabase.util.log :as log]
   [methodical.core :as methodical]
   [potemkin :as p]
   [toucan2.connection :as t2.connection]
   [toucan2.core :as t2]
   [toucan2.pipeline :as t2.pipeline]
   [toucan2.tools.hydrate :as t2.hydrate]))

(set! *warn-on-reflection* true)

(comment
  debug-qp/keep-me
  model-tracking/keep-me
  dev.h2/keep-me)

#_:clj-kondo/ignore
(defn tap>-spy [x]
  (doto x tap>))

(p/import-vars
 [debug-qp
  pprint-sql]
 [dev.explain
  explain-query]
 [dev.malli
  visualize-schema!]
 [dev.migrate
  migrate!
  rollback!
  migration-sql-by-id]
 [dev.memory
  with-memory-logging
  measuring-thread-allocations]
 [render-png
  open-html
  open-png-bytes
  open-hiccup-as-html]
 [model-tracking
  track!
  untrack!
  untrack-all!
  reset-changes!
  changes]
 [mt
  set-ns-log-level!])

(def initialized?
  "Was Metabase already initialized? Used in `init!` to prevent calling `core/init!`
   more than once (during `start!`, for example)."
  (atom nil))

(defn init!
  "Trigger general initialization, but only once."
  []
  (when-not @initialized?
    (mbc/init!)
    (reset! initialized? true)))

(defn migration-timestamp
  "Returns a UTC timestamp in format `yyyy-MM-dd'T'HH:mm:ss` that you can used to postfix for migration ID."
  []
  (t/format (t/formatter "yyyy-MM-dd'T'HH:mm:ss") (t/zoned-date-time (t/zone-id "UTC"))))

(defn deleted-inmem-databases
  "Finds in-memory Databases for which the underlying in-mem h2 db no longer exists."
  []
  (let [h2-dbs (t2/select :model/Database :engine :h2)
        in-memory? (fn [db] (some-> db :details :db (str/starts-with? "mem:")))
        can-connect? (fn [db]
                       #_:clj-kondo/ignore
                       (binding [driver.settings/*allow-testing-h2-connections* true]
                         (try
                           (driver/can-connect? :h2 (:details db))
                           (catch org.h2.jdbc.JdbcSQLNonTransientConnectionException _
                             false)
                           (catch Exception e
                             (log/error e "Error checking in-memory database for deletion")
                             ;; we don't want to delete these, so just pretend we could connect
                             true))))]
    (remove can-connect? (filter in-memory? h2-dbs))))

(defn prune-deleted-inmem-databases!
  "Delete any in-memory Databases to which we can't connect (in order to trigger cleanup of their related tasks, which
  will otherwise spam logs)."
  []
  (when-let [outdated-ids (seq (map :id (deleted-inmem-databases)))]
    (t2/delete! :model/Database :id [:in outdated-ids])))

(defn start!
  "Start Metabase"
  []
  (server/start-web-server! (server.test-handler/test-handler))
  (init!)
  (when config/is-dev?
    (prune-deleted-inmem-databases!)
    (with-out-str (malli-dev/start!))))

(defn stop!
  "Stop Metabase"
  []
  (malli-dev/stop!)
  (server/stop-web-server!))

(defn restart!
  "Restart Metabase"
  []
  (stop!)
  (start!))

(defn ns-unmap-all
  "Unmap all interned vars in a namespace. Reset the namespace to a blank slate! Perfect for when you rename everything
  and want to make sure you didn't miss a reference or when you redefine a multimethod.

    (ns-unmap-all *ns*)"
  ([]
   (ns-unmap-all *ns*))

  ([a-namespace]
   (doseq [[symb] (ns-interns a-namespace)]
     (ns-unmap a-namespace symb))
   (doseq [[symb varr] (ns-refers a-namespace)
           :when (not= (the-ns (:ns (meta varr)))
                       (the-ns 'clojure.core))]
     (ns-unmap a-namespace symb))))

(defn ns-unalias-all
  "Remove all aliases for other namespaces from the current namespace.

    (ns-unalias-all *ns*)"
  ([]
   (ns-unalias-all *ns*))

  ([a-namespace]
   (doseq [[symb] (ns-aliases a-namespace)]
     (ns-unalias a-namespace symb))))

(defmacro require-model
  "Rather than requiring all models in the ns declaration, make it easy to require the ones you need for your current
  session"
  [model-sym]
  `(require [(symbol (str "metabase.models." (quote ~model-sym))) :as (quote ~model-sym)]))

(defmacro with-permissions
  "Execute the body with the given permissions."
  [permissions & body]
  `(binding [api/*current-user-permissions-set* (delay ~permissions)]
     ~@body))

(defn query-jdbc-db
  "Execute a SQL query against a JDBC database. Useful for testing SQL syntax locally.

    (query-jdbc-db :oracle \"SELECT to_date('1970-01-01', 'YYYY-MM-DD') FROM dual\")

    (query-jdbc-db :h2 \"SELECT name FROM people WHERE name LIKE '%Ken%'\")

  `sql-args` can be either a SQL string or a tuple with a SQL string followed by any prepared statement args. By
  default this method uses the same methods to set prepared statement args and read columns from results as used by
  the `:sql-jdbc` Query Processor, but you pass the optional third arg `options`, as `nil` to use the driver's default
  behavior.

  You can query against a dataset other than the default test data DB by passing in a `[driver dataset]` tuple as the
  first arg:

    (dev/query-jdbc-db
     [:sqlserver 'time-test-data]
     [\"SELECT * FROM dbo.users WHERE dbo.users.last_login_time > ?\" (java-time/offset-time \"16:00Z\")])"
  {:arglists '([driver sql]            [[driver dataset] sql]
                                       [driver honeysql-form]  [[driver dataset] honeysql-form]
                                       [driver [sql & params]] [[driver dataset] [sql & params]])}
  [driver-or-driver+dataset sql-args]
  (let [[driver dataset] (u/one-or-many driver-or-driver+dataset)
        [sql & params]   (if (map? sql-args)
                           (sql/format sql-args)
                           (u/one-or-many sql-args))
        canceled-chan    (a/promise-chan)]
    (try
      (driver/with-driver driver
        (letfn [(thunk []
                  (let [db (mt/db)]
                    (sql-jdbc.execute/do-with-connection-with-options
                     driver
                     db
                     {:session-timezone (qp.timezone/report-timezone-id-if-supported driver db)}
                     (fn [conn]
                       (with-open [stmt (sql-jdbc.execute/prepared-statement driver conn sql params)
                                   rs   (sql-jdbc.execute/execute-prepared-statement! driver stmt)]
                         (let [rsmeta (.getMetaData rs)]
                           {:cols (sql-jdbc.execute/column-metadata driver rsmeta)
                            :rows (reduce conj [] (sql-jdbc.execute/reducible-rows driver rs rsmeta canceled-chan))}))))))]
          (if dataset
            (data.impl/do-with-dataset (data.impl/resolve-dataset-definition *ns* dataset) thunk)
            (thunk))))
      (catch InterruptedException e
        (a/>!! canceled-chan :cancel)
        (throw e)))))

(methodical/defmethod t2.connection/do-with-connection :model/Database
  "Support running arbitrary queries against data warehouse DBs for easy REPL debugging. Only works for SQL+JDBC drivers
  right now!

    ;; use Honey SQL
    (t2/query (t2/select-one Database :engine :postgres, :name \"test-data\")
              {:select [:*], :from [:venues]})

    ;; use it with `select`
    (t2/select :conn (t2/select-one Database :engine :postgres, :name \"test-data\")
               \"venues\")

    ;; use it with raw SQL
    (t2/query (t2/select-one Database :engine :postgres, :name \"test-data\")
              \"SELECT * FROM venues;\")

    ;; use it with the Sample Database
    (t2/query (t2/select-one Database :engine :h2, :name \"Sample Database\")
              \"SELECT * FROM people LIMIT 1;\")"
  [database f]
  (t2.connection/do-with-connection (sql-jdbc.conn/db->pooled-connection-spec database) f))

(methodical/defmethod t2.pipeline/build [#_query-type     :default
                                         #_model          :default
                                         #_resolved-query :mbql]
  [_query-type _model _parsed-args resolved-query]
  resolved-query)

(methodical/defmethod t2.pipeline/compile [#_query-type  :default
                                           #_model       :default
                                           #_built-query :mbql]
  "Run arbitrary MBQL queries. Only works for SQL right now!

    ;; Run a query against a Data warehouse DB
    (t2/query (t2/select-one Database :name \"test-data\")
              (mt/mbql-query venues))

    ;; Run MBQL queries against the application database
    (t2/query (dev/with-app-db (mt/mbql-query core_user {:aggregation [[:min [:get-year $date_joined]]]})))
    =>
    [{:min 2023}]"
  [_query-type _model built-query]
  ;; make sure we use the application database when compiling the query and not something goofy like a connection for a
  ;; Data warehouse DB, if we're using this in combination with a Database as connectable
  (let [{:keys [query params]} (binding [t2.connection/*current-connectable* nil]
                                 (qp.compile/compile built-query))]
    (into [query] params)))

(defn- maybe-realize
  "Realize a lazy sequence if it's a lazy sequence. Otherwise, return the value as is."
  [x]
  (if (instance? clojure.lang.LazySeq x)
    (doall x)
    x))

(methodical/defmethod t2.hydrate/hydrate-with-strategy :around ::t2.hydrate/multimethod-simple
  "Throws an error if simple hydrations make DB calls (which is an easy way to accidentally introduce an N+1 bug)."
  [model strategy k instances]
  (if (or config/is-prod?
          (< (count instances) 2))
    (next-method model strategy k instances)
    (do
      ;; prevent things like dereferencing metabase.api.common/*current-user-permissions-set* from triggering the check
      ;; by calling `next-method` *twice*. To reduce the performance impact, just call it with the first instance.
      (maybe-realize (next-method model strategy k [(first instances)]))
      ;; Now we can actually run the hydration with the full set of instances and make sure no more DB calls happened.
      (t2/with-call-count [call-count]
        (let [res (maybe-realize (next-method model strategy k instances))]
          ;; only throws an exception if the simple hydration makes a DB call
          (when (pos-int? (call-count))
            (throw (ex-info (format "N+1 hydration detected!!! Model %s, key %s]" (pr-str model) k)
                            {:model model :strategy strategy :k k :items-count (count instances) :db-calls (call-count)})))
          res)))))

(defn app-db-as-data-warehouse
  "Add the application database as a Database. Currently only works if your app DB uses broken-out details!"
  []
  (binding [t2.connection/*current-connectable* nil]
    (or (t2/select-one :model/Database :name "Application Database")
        #_:clj-kondo/ignore
        (let [details (#'metabase.app-db.env/broken-out-details
                       (mdb/db-type)
                       @#'metabase.app-db.env/env)
              app-db  (first (t2/insert-returning-instances! :model/Database
                                                             {:name    "Application Database"
                                                              :engine  (mdb/db-type)
                                                              :details details}))]
          (sync/sync-database! app-db)
          app-db))))

(defmacro with-app-db
  "Use the app DB as a `Database` and bind it so [[metabase.test/db]], [[metabase.test/mbql-query]], and the like use
  it."
  [& body]
  `(let [db# (app-db-as-data-warehouse)]
     (mt/with-driver (:engine db#)
       (mt/with-db db#
         ~@body))))

(defmacro p
  "#p, but to use in pipelines like `(-> 1 inc dev/p inc)`.

  See https://github.com/weavejester/hashp"
  [form]
  (hashp/p* form))

#_:clj-kondo/ignore
(defn tap
  "#tap, but to use in pipelines like `(-> 1 inc dev/tap prn inc)`."
  [form]
  (u/prog1 form
    (tap> <>)))

(defn- tests-in-var-ns [test-var]
  (->> test-var meta :ns ns-interns vals
       (filter (comp :test meta))))

(defn find-root-test-failure!
  "Sometimes tests fail due to another test not cleaning up after itself properly (e.g. leaving permissions in a dirty
  state). This is a common cause of tests failing in CI, or when run via `find-and-run-tests`, but not when run alone.

  This helper allows you to pass in a test var for a test that fails only after other tests run. It finds and runs all
  tests, running your passed test after each.

  When the passed test starts failing, it throws an exception notifying you of the test that caused it to start
  failing. At that point, you can start investigating what pleasant surprises that test is leaving behind in the
  database.

  You can also run it with `clojure -X`:

    clojure -X:dev dev/find-root-test-failure!
     :failing-test-var metabase.users.models.user-parameter-value-test/user-parameter-value-store-test
     :scope :full-suite
     :find-tests-options '{:exclude-tags [:mb/driver-tests] :only [\"test\"] :partition/total 2 :partition/index 1}'"
  ([opts]
   (find-root-test-failure! (requiring-resolve (:failing-test-var opts)) opts))

  ([failing-test-var & {:keys [scope find-tests-options] :or {scope :same-ns, find-tests-options {}}}]
   (let [failed? (fn []
                   (not= [0 0] ((juxt :fail :error) (clojure.test/run-test-var failing-test-var))))]
     (when (failed?)
       (throw (ex-info "Test is already failing! Better go fix it." {:failed-test failing-test-var})))
     (let [tests (case scope
                   :same-ns (tests-in-var-ns failing-test-var)
                   :full-suite (metabase.test-runner/find-tests find-tests-options))]
       (doseq [test tests]
         (clojure.test/run-test-var test)
         (when (failed?)
           (println (u/colorize :red (format "Test failed after running: `%s`" test)))
           (spit (str "test_failure_" (munge test))
                 (format "Test failed after running: `%s`" test))))))))

(defn setup-email!
  "Set up email settings for sending emails from Metabase. This is useful for testing email sending in the REPL."
  [& settings]
  (let [settings (merge {:host     "localhost"
                         :port     1025
                         :user     "metabase"
                         :pass     "metabase@secret"
                         :security :none}
                        settings)]
    (when (::email/error (email/test-smtp-connection settings))
      (throw (ex-info "Failed to connect to SMTP server" {:settings settings})))
    (setting/set-many! (update-keys settings
                                    {:host        :email-smtp-host,
                                     :user        :email-smtp-username,
                                     :pass        :email-smtp-password,
                                     :port        :email-smtp-port,
                                     :security    :email-smtp-security,
                                     :sender-name :email-from-name,
                                     :sender      :email-from-address,
                                     :reply-to    :email-reply-to}))))

(defn seed-instance!
  "Seed an empty instance with test users and test db.
  This is useful for bootstrapping an instance in the REPL."
  []
  ;; seed test users
  (mt/initialize-if-needed! :test-users)
  ;; seed test db
  (mt/id))<|MERGE_RESOLUTION|>--- conflicted
+++ resolved
@@ -55,11 +55,8 @@
    [clojure.test]
    [dev.debug-qp :as debug-qp]
    [dev.explain :as dev.explain]
-<<<<<<< HEAD
    [dev.malli :as dev.malli]
-=======
    [dev.h2 :as dev.h2]
->>>>>>> 2ae676e8
    [dev.memory :as dev.memory]
    [dev.migrate :as dev.migrate]
    [dev.model-tracking :as model-tracking]
