import type React from "react";
import type {
  ComponentType,
  Dispatch,
  HTMLAttributes,
  ReactNode,
  SetStateAction,
} from "react";
import { t } from "ttag";
import type { AnySchema } from "yup";

import noResultsSource from "assets/img/no_results.svg";
import {
  getPerformanceTabMetadata,
  strategies,
} from "metabase/admin/performance/constants/complex";
import type { ModelWithClearableCache } from "metabase/admin/performance/types";
import { UNABLE_TO_CHANGE_ADMIN_PERMISSIONS } from "metabase/admin/permissions/constants/messages";
import {
  type DataPermission,
  DataPermissionValue,
  type DatabaseEntityId,
  type EntityId,
  type PermissionSubject,
} from "metabase/admin/permissions/types";
import { InteractiveEmbeddingSettings } from "metabase/admin/settings/components/EmbeddingSettings/InteractiveEmbeddingSettings";
import type { ADMIN_SETTINGS_SECTIONS } from "metabase/admin/settings/selectors";
import type {
  MetricFilterControlsProps,
  MetricFilterSettings,
} from "metabase/browse/metrics";
import type {
  ModelFilterControlsProps,
  ModelFilterSettings,
} from "metabase/browse/models";
import type { LinkProps } from "metabase/core/components/Link";
import { getIconBase } from "metabase/lib/icon";
import PluginPlaceholder from "metabase/plugins/components/PluginPlaceholder";
import type { SearchFilterComponent } from "metabase/search/types";
import type { IconName, IconProps, StackProps } from "metabase/ui";
import type Question from "metabase-lib/v1/Question";
import type Database from "metabase-lib/v1/metadata/Database";
import type { UiParameter } from "metabase-lib/v1/parameters/types";
import type {
  BaseUser,
  Bookmark,
  CacheableDashboard,
  CacheableModel,
  Collection,
  CollectionAuthorityLevelConfig,
  CollectionEssentials,
  CollectionId,
  CollectionInstanceAnaltyicsConfig,
  Dashboard,
  Database as DatabaseType,
  Dataset,
  Group,
  GroupPermissions,
  GroupsPermissions,
  ModelCacheRefreshStatus,
  Pulse,
  Revision,
  User,
} from "metabase-types/api";
import type { AdminPathKey, State } from "metabase-types/store";

import type {
  GetAuthProviders,
  PluginGroupManagersType,
  PluginLLMAutoDescription,
} from "./types";

// functions called when the application is started
export const PLUGIN_APP_INIT_FUNCTIONS = [];

// function to determine the landing page
export const PLUGIN_LANDING_PAGE = [];

export const PLUGIN_REDUX_MIDDLEWARES = [];

// override for LogoIcon
export const PLUGIN_LOGO_ICON_COMPONENTS = [];

// admin nav items and routes
export const PLUGIN_ADMIN_NAV_ITEMS = [];
export const PLUGIN_ADMIN_ROUTES = [];
export const PLUGIN_ADMIN_ALLOWED_PATH_GETTERS: ((
  user: any,
) => AdminPathKey[])[] = [];

export const PLUGIN_ADMIN_TOOLS = {
  COMPONENT: null,
};

export const PLUGIN_ADMIN_TROUBLESHOOTING = {
  EXTRA_ROUTES: [] as ReactNode[],
  GET_EXTRA_NAV: (): ReactNode[] => [],
};

export const PLUGIN_ADMIN_SETTINGS = {
  InteractiveEmbeddingSettings: InteractiveEmbeddingSettings,
};

// functions that update the sections
export const PLUGIN_ADMIN_SETTINGS_UPDATES: ((
  sections: typeof ADMIN_SETTINGS_SECTIONS,
) => void)[] = [];

// admin permissions
export const PLUGIN_ADMIN_PERMISSIONS_DATABASE_ROUTES = [];
export const PLUGIN_ADMIN_PERMISSIONS_DATABASE_GROUP_ROUTES = [];
export const PLUGIN_ADMIN_PERMISSIONS_DATABASE_POST_ACTIONS = {
  impersonated: null,
};
export const PLUGIN_ADMIN_PERMISSIONS_DATABASE_ACTIONS = {
  impersonated: [],
};

export const PLUGIN_ADMIN_PERMISSIONS_TABLE_OPTIONS = [];

export const PLUGIN_ADMIN_PERMISSIONS_TABLE_ROUTES = [];
export const PLUGIN_ADMIN_PERMISSIONS_TABLE_GROUP_ROUTES = [];
export const PLUGIN_ADMIN_PERMISSIONS_TABLE_FIELDS_OPTIONS = [];
export const PLUGIN_ADMIN_PERMISSIONS_TABLE_FIELDS_CONFIRMATIONS = [] as Array<
  (
    _permissions: GroupsPermissions,
    _groupId: number,
    _entityId: EntityId,
    _value: DataPermissionValue,
  ) => any
>;
export const PLUGIN_ADMIN_PERMISSIONS_TABLE_FIELDS_ACTIONS = {
  sandboxed: [],
};
export const PLUGIN_ADMIN_PERMISSIONS_TABLE_FIELDS_POST_ACTION = {
  sandboxed: null,
};

export const PLUGIN_DATA_PERMISSIONS: {
  permissionsPayloadExtraSelectors: ((
    state: State,
  ) => [Record<string, undefined | { group_id: string }[]>, string[]])[];
  hasChanges: ((state: State) => boolean)[];
  shouldRestrictNativeQueryPermissions: (
    permissions: GroupsPermissions,
    groupId: number,
    entityId: EntityId,
    permission: DataPermission,
    value: DataPermissionValue,
    database: Database,
  ) => boolean;

  upgradeViewPermissionsIfNeeded:
    | ((
        permissions: GroupsPermissions,
        groupId: number,
        entityId: EntityId,
        value: any,
        database: Database,
        permission: DataPermission,
      ) => GroupPermissions)
    | null;
} = {
  permissionsPayloadExtraSelectors: [],
  hasChanges: [],
  upgradeViewPermissionsIfNeeded: null,
  shouldRestrictNativeQueryPermissions: () => false,
};

// user form fields, e.x. login attributes
export const PLUGIN_ADMIN_USER_FORM_FIELDS = {
  FormLoginAttributes: PluginPlaceholder,
};

// menu items in people management tab
export const PLUGIN_ADMIN_USER_MENU_ITEMS = [];
export const PLUGIN_ADMIN_USER_MENU_ROUTES = [];

// auth settings
interface AuthTabs {
  name: string;
  key: string;
  to: string;
}

export const PLUGIN_ADMIN_SETTINGS_AUTH_TABS: AuthTabs[] = [];

// authentication providers

export const PLUGIN_AUTH_PROVIDERS: GetAuthProviders[] = [];

export const PLUGIN_LDAP_FORM_FIELDS = {
  formFieldAttributes: [] as string[],
  defaultableFormFieldAttributes: [] as string[],
  formFieldsSchemas: {} as Record<string, AnySchema>,
  UserProvisioning: (() => null) as ComponentType<{
    settings: {
      [setting: string]: {
        display_name?: string | undefined;
        warningMessage?: string | undefined;
        description?: string | ReactNode | undefined;
        note?: string | undefined;
      };
    };
    fields: {
      [field: string]: {
        name: string;
        default: boolean;
      };
    };
  }>,
};

// Only show the password tab in account settings if these functions all return true.
// Otherwise, the user is logged in via SSO and should hide first name, last name, and email field in profile settings metabase#23298.
export const PLUGIN_IS_PASSWORD_USER: ((user: User) => boolean)[] = [];

const defaultLandingPageIllustration = {
  src: "app/img/bridge.svg",
  isDefault: true,
};

const defaultLoginPageIllustration = {
  src: "app/img/bridge.svg",
  isDefault: true,
};

const getLoadingMessage = (isSlow: boolean = false) =>
  isSlow ? t`Waiting for results...` : t`Doing science...`;

// selectors that customize behavior between app versions
export const PLUGIN_SELECTORS = {
  canWhitelabel: (_state: State) => false,
  getLoadingMessageFactory: (_state: State) => getLoadingMessage,
  getIsWhiteLabeling: (_state: State) => false,
  // eslint-disable-next-line no-literal-metabase-strings -- This is the actual Metabase name, so we don't want to translate it.
  getApplicationName: (_state: State) => "Metabase",
  getShowMetabaseLinks: (_state: State) => true,
  getLoginPageIllustration: (_state: State): IllustrationValue => {
    return defaultLoginPageIllustration;
  },
  getLandingPageIllustration: (_state: State): IllustrationValue => {
    return defaultLandingPageIllustration;
  },
  getNoDataIllustration: (_state: State): string => {
    return noResultsSource;
  },
  getNoObjectIllustration: (_state: State): string => {
    return noResultsSource;
  },
};

export type IllustrationValue = {
  src: string;
  isDefault: boolean;
} | null;

export const PLUGIN_FORM_WIDGETS: Record<string, ComponentType<any>> = {};

// snippet sidebar
export const PLUGIN_SNIPPET_SIDEBAR_PLUS_MENU_OPTIONS = [];
export const PLUGIN_SNIPPET_SIDEBAR_ROW_RENDERERS = {};
export const PLUGIN_SNIPPET_SIDEBAR_MODALS = [];
export const PLUGIN_SNIPPET_SIDEBAR_HEADER_BUTTONS = [];

interface PluginDashboardSubscriptionParametersSectionOverride {
  Component?: ComponentType<{
    className?: string;
    parameters: UiParameter[];
    hiddenParameters?: string;
    dashboard: Dashboard;
    pulse: Pulse;
    setPulseParameters: (parameters: UiParameter[]) => void;
  }>;
}
export const PLUGIN_DASHBOARD_SUBSCRIPTION_PARAMETERS_SECTION_OVERRIDE: PluginDashboardSubscriptionParametersSectionOverride =
  {
    Component: undefined,
  };

export const PLUGIN_LLM_AUTODESCRIPTION: PluginLLMAutoDescription = {
  isEnabled: () => false,
  LLMSuggestQuestionInfo: PluginPlaceholder,
};

const AUTHORITY_LEVEL_REGULAR: CollectionAuthorityLevelConfig = {
  type: null,
  name: t`Regular`,
  icon: "folder",
};

export type ItemWithCollection = { collection: CollectionEssentials };

type GetCollectionIdType = (
  sourceCollectionId?: CollectionId | null,
) => CollectionId | null;

export type CollectionAuthorityLevelDisplayProps = {
  collection: Collection;
};

export const PLUGIN_COLLECTIONS = {
  AUTHORITY_LEVEL: {
    [JSON.stringify(AUTHORITY_LEVEL_REGULAR.type)]: AUTHORITY_LEVEL_REGULAR,
  },
  COLLECTION_TYPES: {
    [JSON.stringify(AUTHORITY_LEVEL_REGULAR.type)]: AUTHORITY_LEVEL_REGULAR,
  },
  REGULAR_COLLECTION: AUTHORITY_LEVEL_REGULAR,
  isRegularCollection: (_data: Partial<Collection> | Bookmark) => true,
  getCollectionType: (
    _collection: Partial<Collection>,
  ): CollectionAuthorityLevelConfig | CollectionInstanceAnaltyicsConfig =>
    AUTHORITY_LEVEL_REGULAR,
  useGetDefaultCollectionId: null as GetCollectionIdType | null,
  CUSTOM_INSTANCE_ANALYTICS_COLLECTION_ENTITY_ID: "",
  INSTANCE_ANALYTICS_ADMIN_READONLY_MESSAGE: UNABLE_TO_CHANGE_ADMIN_PERMISSIONS,
  getAuthorityLevelMenuItems: (
    _collection: Collection,
    _onUpdate: (collection: Collection, values: Partial<Collection>) => void,
  ): React.ReactNode[] => [],
  getIcon: getIconBase,
  filterOutItemsFromInstanceAnalytics: <Item extends ItemWithCollection>(
    items: Item[],
  ) => items as Item[],
  canCleanUp: (_collection: Collection) => false as boolean,
  useGetCleanUpMenuItems: (
    _collection: Collection,
  ): { menuItems: JSX.Element[]; showIndicator: boolean } => ({
    menuItems: [],
    showIndicator: false,
  }),
  cleanUpRoute: null as React.ReactElement | null,
  cleanUpAlert: (() => null) as (props: {
    collection: Collection;
  }) => JSX.Element | null,
};

export type CollectionAuthorityLevelIcon = ComponentType<
  Omit<IconProps, "name" | "tooltip"> & {
    collection: Pick<Collection, "authority_level">;
    tooltip?: "default" | "belonging";
    archived?: boolean;
  }
>;

type CollectionInstanceAnalyticsIcon = React.ComponentType<
  Omit<IconProps, "name"> & {
    collection: Collection;
    entity: "collection" | "question" | "model" | "dashboard" | "metric";
  }
>;

type FormCollectionAuthorityLevelPicker = React.ComponentType<
  HTMLAttributes<HTMLDivElement> & { name: string; title?: string }
>;

export const PLUGIN_COLLECTION_COMPONENTS = {
  CollectionAuthorityLevelIcon:
    PluginPlaceholder as CollectionAuthorityLevelIcon,
  FormCollectionAuthorityLevelPicker:
    PluginPlaceholder as FormCollectionAuthorityLevelPicker,
  CollectionInstanceAnalyticsIcon:
    PluginPlaceholder as CollectionInstanceAnalyticsIcon,
  CollectionAuthorityLevelDisplay:
    PluginPlaceholder as ComponentType<CollectionAuthorityLevelDisplayProps>,
};

export type RevisionOrModerationEvent = {
  title: string;
  timestamp: string;
  icon: IconName | { name: IconName; color: string } | Record<string, never>;
  description?: string;
  revision?: Revision;
};

export const PLUGIN_MODERATION = {
  isEnabled: () => false,
  EntityModerationIcon: PluginPlaceholder,
  QuestionModerationSection: PluginPlaceholder,
  ModerationReviewBanner: PluginPlaceholder,
  ModerationReviewTextForQuestion: PluginPlaceholder,
  ModerationReviewTextForDashboard: PluginPlaceholder,
  ModerationStatusIcon: PluginPlaceholder,
  getQuestionIcon: PluginPlaceholder,
  getStatusIcon: (_moderated_status?: string): string | IconProps | undefined =>
    undefined,
  getModerationTimelineEvents: (_reviews: any, _currentUser: BaseUser | null) =>
    [] as RevisionOrModerationEvent[],
  useDashboardMenuItems: (_model?: Dashboard, _reload?: () => void) => [],
  useQuestionMenuItems: (_model?: Question, _reload?: () => void) => [],
};

export type InvalidateNowButtonProps = {
  targetId: number;
  /** The type of object that the target is */
  targetModel: ModelWithClearableCache;
  targetName: string;
};

export type SidebarCacheSectionProps = {
  item: CacheableDashboard | Question;
  model: CacheableModel;
  setPage: Dispatch<SetStateAction<"default" | "caching">>;
};

export type SidebarCacheFormProps = {
  item: CacheableDashboard | Question;
  model: CacheableModel;
  onClose: () => void;
} & StackProps;

export type PreemptiveCachingSwitchProps = {
  handleSwitchToggle: () => void;
};

export const PLUGIN_CACHING = {
  isGranularCachingEnabled: () => false,
  StrategyFormLauncherPanel: PluginPlaceholder as any,
  GranularControlsExplanation: PluginPlaceholder as any,
  SidebarCacheSection:
    PluginPlaceholder as ComponentType<SidebarCacheSectionProps>,
  SidebarCacheForm: PluginPlaceholder as ComponentType<
    SidebarCacheFormProps & { onBack: () => void }
  >,
  InvalidateNowButton:
    PluginPlaceholder as ComponentType<InvalidateNowButtonProps>,
  hasQuestionCacheSection: (_question: Question) => false,
  canOverrideRootStrategy: false,
  /** Metadata describing the different kinds of strategies */
  strategies: strategies,
  DashboardAndQuestionCachingTab: PluginPlaceholder as any,
  StrategyEditorForQuestionsAndDashboards: PluginPlaceholder as any,
  getTabMetadata: getPerformanceTabMetadata,
  PreemptiveCachingSwitch:
    PluginPlaceholder as ComponentType<PreemptiveCachingSwitchProps>,
};

export const PLUGIN_REDUCERS: {
  applicationPermissionsPlugin: any;
  sandboxingPlugin: any;
  shared: any;
} = {
  applicationPermissionsPlugin: () => null,
  sandboxingPlugin: () => null,
  shared: () => null,
};

export const PLUGIN_ADVANCED_PERMISSIONS = {
  addDatabasePermissionOptions: (permissions: any[], _database: Database) =>
    permissions,
  addSchemaPermissionOptions: (permissions: any[], _value: string) =>
    permissions,
  addTablePermissionOptions: (permissions: any[], _value: string) =>
    permissions,
  getDatabaseLimitedAccessPermission: (_value: string) => null,
  isAccessPermissionDisabled: (
    _value: string,
    _subject: "schemas" | "tables" | "fields",
  ) => false,
  isRestrictivePermission: (_value: string) => false,
  shouldShowViewDataColumn: false,
  defaultViewDataPermission: DataPermissionValue.UNRESTRICTED,
};

export const PLUGIN_FEATURE_LEVEL_PERMISSIONS = {
  getFeatureLevelDataPermissions: (
    _entityId: DatabaseEntityId,
    _groupId: number,
    _isAdmin: boolean,
    _permissions: GroupsPermissions,
    _dataAccessPermissionValue: DataPermissionValue,
    _defaultGroup: Group,
    _permissionSubject: PermissionSubject,
  ) => {
    return [] as any;
  },
  getDataColumns: (_subject: PermissionSubject) => [] as any,
  getDownloadWidgetMessageOverride: (_result: Dataset): string | null => null,
  canDownloadResults: (_result: Dataset): boolean => true,
  dataModelQueryProps: {} as any,
  databaseDetailsQueryProps: {} as any,
};

export const PLUGIN_APPLICATION_PERMISSIONS = {
  getRoutes: (): ReactNode => null,
  tabs: [] as any,
  selectors: {
    canAccessSettings: (_state: any) => false,
    canManageSubscriptions: (_state: any) => true,
  },
};

// Comes with PLUGIN_APPLICATION_PERMISSIONS
export interface UserWithApplicationPermissions extends User {
  permissions?: {
    can_access_monitoring: boolean;
    can_access_setting: boolean;
    can_access_subscription: boolean;
  };
}

export const PLUGIN_GROUP_MANAGERS: PluginGroupManagersType = {
  UserTypeToggle: () => null as any,
  UserTypeCell: null,

  getChangeMembershipConfirmation: () => null,
  getRemoveMembershipConfirmation: () => null,

  deleteGroup: null,
  confirmDeleteMembershipAction: null,
  confirmUpdateMembershipAction: null,
};

export const PLUGIN_MODEL_PERSISTENCE = {
  isModelLevelPersistenceEnabled: () => false,
  ModelCacheToggle: PluginPlaceholder as ({
    persistedModel,
    model,
  }: {
    persistedModel?: ModelCacheRefreshStatus;
    model: Question;
  }) => JSX.Element,
};

export const PLUGIN_EMBEDDING = {
  isEnabled: () => false,
  isInteractiveEmbeddingEnabled: (_state: State) => false,
};

export const PLUGIN_EMBEDDING_SDK = {
  isEnabled: () => false,
  SimpleDataPicker: (_props: any) => null,
};

export const PLUGIN_CONTENT_VERIFICATION = {
  contentVerificationEnabled: false,
  VerifiedFilter: {} as SearchFilterComponent<"verified">,
  sortCollectionsByVerification: (
    _a: CollectionEssentials,
    _b: CollectionEssentials,
  ) => 0,

  ModelFilterControls: (_props: ModelFilterControlsProps) => null,
  getDefaultModelFilters: (_state: State): ModelFilterSettings => ({
    verified: false,
  }),

  getDefaultMetricFilters: (_state: State): MetricFilterSettings => ({
    verified: false,
  }),
  MetricFilterControls: (_props: MetricFilterControlsProps) => null,
};

export type InsightsLinkProps = (
  | {
      question: Pick<Question, "id" | "collection">;
      dashboard?: never;
    }
  | {
      question?: never;
      dashboard: Pick<Dashboard, "id" | "collection">;
    }
) &
  Omit<LinkProps, "to">;

export const PLUGIN_AUDIT = {
  isAuditDb: (_db: DatabaseType) => false,
  InsightsLink: PluginPlaceholder as ComponentType<InsightsLinkProps>,
};

type GsheetConnectionModalProps = {
  isModalOpen: boolean;
  onClose: () => void;
  reconnect: boolean;
};

export const PLUGIN_UPLOAD_MANAGEMENT = {
  UploadManagementTable: PluginPlaceholder,
  GsheetsSyncStatus: PluginPlaceholder,
  GsheetConnectionModal:
    PluginPlaceholder as ComponentType<GsheetConnectionModalProps>,
  GsheetMenuItem: PluginPlaceholder as ComponentType<{ onClick: () => void }>,
  GsheetConnectButton: PluginPlaceholder,
};

export const PLUGIN_IS_EE_BUILD = {
  isEEBuild: () => false,
};

export const PLUGIN_RESOURCE_DOWNLOADS = {
  /**
   * Returns if 'download results' on cards and pdf exports are enabled in public and embedded contexts.
   */
  areDownloadsEnabled: (_args: {
    hide_download_button?: boolean | null;
    downloads?: boolean | null;
  }) => true,
};

export const PLUGIN_DATA_EDITING = {
  isEnabled: () => false,
<<<<<<< HEAD
  hasDatabaseTableEditingEnabled: (
    _database: Database | DatabaseType,
  ): boolean => false,
  VIEW_PAGE_COMPONENT: PluginPlaceholder as ComponentType<{
    params: {
      dbId: string;
      tableId: string;
    };
  }>,
  EDIT_PAGE_COMPONENT: PluginPlaceholder as ComponentType<{
=======
  isDatabaseTableEditingEnabled: (
    _database: Database | DatabaseType,
  ): boolean => false,
  PAGE_COMPONENT: PluginPlaceholder as ComponentType<{
>>>>>>> 57bbf5b2
    params: {
      dbId: string;
      tableId: string;
    };
  }>,
};<|MERGE_RESOLUTION|>--- conflicted
+++ resolved
@@ -600,8 +600,7 @@
 
 export const PLUGIN_DATA_EDITING = {
   isEnabled: () => false,
-<<<<<<< HEAD
-  hasDatabaseTableEditingEnabled: (
+  isDatabaseTableEditingEnabled: (
     _database: Database | DatabaseType,
   ): boolean => false,
   VIEW_PAGE_COMPONENT: PluginPlaceholder as ComponentType<{
@@ -611,12 +610,6 @@
     };
   }>,
   EDIT_PAGE_COMPONENT: PluginPlaceholder as ComponentType<{
-=======
-  isDatabaseTableEditingEnabled: (
-    _database: Database | DatabaseType,
-  ): boolean => false,
-  PAGE_COMPONENT: PluginPlaceholder as ComponentType<{
->>>>>>> 57bbf5b2
     params: {
       dbId: string;
       tableId: string;
