import { H } from "e2e/support";
import { SAMPLE_DB_ID } from "e2e/support/cypress_data";
<<<<<<< HEAD
import {
  type NativeQuestionDetails,
  assertQueryBuilderRowCount,
  assertTableData,
  cartesianChartCircle,
  createNativeQuestion,
  createNativeQuestionAndDashboard,
  echartsContainer,
  ensureEchartsContainerHasSvg,
  getDashboardCard,
  modal,
  popover,
  restore,
  tableHeaderClick,
  tableInteractive,
  visitDashboard,
  visitQuestion,
  visitQuestionAdhoc,
} from "e2e/support/helpers";

const ordersTableQuestionDetails: NativeQuestionDetails = {
=======

const ordersTableQuestionDetails: H.NativeQuestionDetails = {
>>>>>>> cfe32222
  display: "table",
  native: {
    query: "SELECT ID, CREATED_AT, QUANTITY FROM ORDERS ORDER BY ID LIMIT 10",
  },
};

const peopleTableQuestionDetails: H.NativeQuestionDetails = {
  display: "table",
  native: {
    query: "SELECT ID, EMAIL, CREATED_AT FROM PEOPLE ORDER BY ID LIMIT 10",
  },
};

const timeseriesLineQuestionDetails: H.NativeQuestionDetails = {
  display: "line",
  native: {
    query: "SELECT CREATED_AT, QUANTITY FROM ORDERS ORDER BY ID LIMIT 10",
  },
  visualization_settings: {
    "graph.dimensions": ["CREATED_AT"],
    "graph.metrics": ["QUANTITY"],
  },
};

const timeseriesWithCategoryLineQuestionDetails: H.NativeQuestionDetails = {
  display: "line",
  native: {
    query:
      "SELECT PRICE, CATEGORY, CREATED_AT FROM PRODUCTS ORDER BY ID LIMIT 10",
  },
  visualization_settings: {
    "graph.dimensions": ["CREATED_AT", "CATEGORY"],
    "graph.metrics": ["PRICE"],
  },
};

const numericLineQuestionDetails: H.NativeQuestionDetails = {
  display: "line",
  native: {
    query: "SELECT ID, QUANTITY FROM ORDERS ORDER BY ID LIMIT 10",
  },
  visualization_settings: {
    "graph.dimensions": ["ID"],
    "graph.metrics": ["QUANTITY"],
  },
};

const pinMapQuestionDetails: H.NativeQuestionDetails = {
  display: "map",
  native: {
    query: "SELECT LATITUDE, LONGITUDE FROM PEOPLE ORDER BY ID LIMIT 10",
  },
  visualization_settings: {
    "map.type": "pin",
    "map.longitude_column": "LONGITUDE",
    "map.latitude_column": "LATITUDE",
  },
};

const gridMapQuestionDetails: H.NativeQuestionDetails = {
  display: "map",
  native: {
    query: "SELECT LATITUDE, LONGITUDE FROM PEOPLE ORDER BY ID LIMIT 10",
  },
  visualization_settings: {
    "map.type": "grid",
    "map.longitude_column": "LONGITUDE",
    "map.latitude_column": "LATITUDE",
  },
};

describe("scenarios > question > native query drill", () => {
  beforeEach(() => {
    H.restore();
    cy.signInAsNormalUser();
    cy.intercept("POST", "/api/dataset").as("dataset");
    cy.intercept("POST", "/api/card").as("saveCard");
  });

  describe("query builder metadata", () => {
    it("should allow to save an ad-hoc native query when attempting to drill", () => {
      H.visitQuestionAdhoc({
        display: "table",
        dataset_query: {
          database: SAMPLE_DB_ID,
          type: "native",
          native: peopleTableQuestionDetails.native,
        },
      });
      cy.wait("@dataset");

      H.tableInteractive().findByText("October 7, 2023, 1:34 AM").click();
      H.popover().within(() => {
        cy.findByText("Filter by this date").should("not.exist");
        cy.button("Save").click();
      });
      H.modal().within(() => {
        cy.findByLabelText("Name").type("SQL");
        cy.button("Save").click();
        cy.wait("@saveCard");
      });
      H.modal().findByText("Not now").click();

      H.tableInteractive().findByText("October 7, 2023, 1:34 AM").click();
      H.popover().within(() => {
        cy.findByText("Filter by this date").should("be.visible");
        cy.findByText("On").click();
      });
      cy.wait("@dataset");
      H.assertQueryBuilderRowCount(1);
    });
  });

  describe("query builder drills", () => {
    it("column-extract drill", () => {
      cy.log("from column header");
      H.createNativeQuestion(ordersTableQuestionDetails, {
        visitQuestion: true,
        wrapId: true,
      });
      H.tableHeaderClick("CREATED_AT");
      H.popover().within(() => {
        cy.findByText("Extract day, month…").click();
        cy.findByText("Quarter of year").click();
        cy.wait("@dataset");
      });
      H.assertTableData({
        columns: ["ID", "CREATED_AT", "QUANTITY", "Quarter of year"],
        firstRows: [
          ["1", "February 11, 2025, 9:40 PM", "2", "Q1"],
          ["2", "May 15, 2024, 8:04 AM", "3", "Q2"],
        ],
      });

      cy.log("from plus button");
      H.visitQuestion("@questionId");
      H.tableInteractive().button("Add column").click();
      H.popover().within(() => {
        cy.findByText("Extract part of column").click();
        cy.findByText("CREATED_AT").click();
        cy.findByText("Quarter of year").click();
        cy.wait("@dataset");
      });
      H.assertTableData({
        columns: ["ID", "CREATED_AT", "QUANTITY", "Quarter of year"],
        firstRows: [
          ["1", "February 11, 2025, 9:40 PM", "2", "Q1"],
          ["2", "May 15, 2024, 8:04 AM", "3", "Q2"],
        ],
      });
    });

    it("combine-columns drill", () => {
      cy.log("from column header");
      H.createNativeQuestion(peopleTableQuestionDetails, {
        visitQuestion: true,
        wrapId: true,
      });
      H.tableHeaderClick("EMAIL");
      H.popover().findByText("Combine columns").click();
      H.popover().button("Done").click();
      cy.wait("@dataset");
      H.assertTableData({
        columns: ["ID", "EMAIL", "CREATED_AT", "Combined EMAIL, ID"],
        firstRows: [
          [
            "1",
            "borer-hudson@yahoo.com",
            "October 7, 2023, 1:34 AM",
            "borer-hudson@yahoo.com 1",
          ],
        ],
      });

      cy.log("from plus button");
      H.visitQuestion("@questionId");
      H.tableInteractive().button("Add column").click();
      H.popover().findByText("Combine columns").click();
      H.popover().button("Done").click();
      cy.wait("@dataset");
      H.assertTableData({
        columns: ["ID", "EMAIL", "CREATED_AT", "Combined ID, EMAIL"],
        firstRows: [
          [
            "1",
            "borer-hudson@yahoo.com",
            "October 7, 2023, 1:34 AM",
            "1 borer-hudson@yahoo.com",
          ],
        ],
      });
    });

    it("column-filter drill", () => {
      H.createNativeQuestion(ordersTableQuestionDetails, {
        visitQuestion: true,
      });
      H.assertQueryBuilderRowCount(10);
      H.tableHeaderClick("QUANTITY");
      H.popover().findByText("Filter by this column").click();
      H.popover().within(() => {
        cy.findByPlaceholderText("Min").type("2");
        cy.findByPlaceholderText("Max").type("5");
        cy.button("Add filter").click();
        cy.wait("@dataset");
      });
      H.assertQueryBuilderRowCount(8);
    });

    it("distribution drill", () => {
      H.createNativeQuestion(ordersTableQuestionDetails, {
        visitQuestion: true,
      });
      H.tableHeaderClick("QUANTITY");
      H.popover().findByText("Distribution").click();
      cy.wait("@dataset");
      H.echartsContainer().within(() => {
        cy.findByText("Count").should("be.visible");
        cy.findByText("QUANTITY: 8 bins").should("be.visible");
      });
      H.assertQueryBuilderRowCount(5);
    });

    it("quick-filter drill", () => {
      H.createNativeQuestion(timeseriesLineQuestionDetails, {
        visitQuestion: true,
      });
      H.assertQueryBuilderRowCount(10);
      H.cartesianChartCircle().eq(0).click();
      H.popover().within(() => {
        cy.findByText("Filter by this value").should("be.visible");
        cy.findByText("=").click();
        cy.wait("@dataset");
      });
      H.assertQueryBuilderRowCount(3);
    });

    it("sort drill", () => {
      cy.log("ascending");
      H.createNativeQuestion(ordersTableQuestionDetails, {
        visitQuestion: true,
        wrapId: true,
      });
      H.tableHeaderClick("QUANTITY");
      H.popover().icon("arrow_up").click();
      cy.wait("@dataset");
      H.assertTableData({
        columns: ["ID", "CREATED_AT", "QUANTITY"],
        firstRows: [["1", "February 11, 2025, 9:40 PM", "2"]],
      });

      cy.log("descending");
      H.visitQuestion("@questionId");
      H.tableHeaderClick("QUANTITY");
      H.popover().icon("arrow_down").click();
      cy.wait("@dataset");
      H.assertTableData({
        columns: ["ID", "CREATED_AT", "QUANTITY"],
        firstRows: [["8", "June 17, 2025, 2:37 AM", "7"]],
      });
    });

    it("summarize drill", () => {
      cy.log("distinct values");
      H.createNativeQuestion(ordersTableQuestionDetails, {
        visitQuestion: true,
        wrapId: true,
      });
      H.tableHeaderClick("QUANTITY");
      H.popover().findByText("Distinct values").click();
      cy.wait("@dataset");
      H.assertTableData({
        columns: ["Distinct values of QUANTITY"],
        firstRows: [["5"]],
      });

      cy.log("sum");
      H.visitQuestion("@questionId");
      H.tableHeaderClick("QUANTITY");
      H.popover().findByText("Sum").click();
      cy.wait("@dataset");
      H.assertTableData({
        columns: ["Sum of QUANTITY"],
        firstRows: [["38"]],
      });

      cy.log("avg");
      H.visitQuestion("@questionId");
      H.tableHeaderClick("QUANTITY");
      H.popover().findByText("Avg").click();
      cy.wait("@dataset");
      H.assertTableData({
        columns: ["Average of QUANTITY"],
        firstRows: [["3.8"]],
      });
    });

    it("summarize-column-by-time drill", () => {
      H.createNativeQuestion(ordersTableQuestionDetails, {
        visitQuestion: true,
      });
      H.tableHeaderClick("QUANTITY");
      H.popover().findByText("Sum over time").click();
      cy.wait("@dataset");
      H.assertTableData({
        columns: ["CREATED_AT: Month", "Sum of QUANTITY"],
        firstRows: [
          ["May 2023", "3"],
          ["May 2024", "3"],
          ["September 2024", "5"],
        ],
      });
    });

    it("unsupported drills", () => {
      cy.log("aggregated cell click");
      H.createNativeQuestion(timeseriesLineQuestionDetails, {
        visitQuestion: true,
      });
      H.assertQueryBuilderRowCount(10);
      H.cartesianChartCircle().eq(0).click();
      H.popover().within(() => {
        cy.findByText(/See these/).should("not.exist");
        cy.findByText(/Breakout by/).should("not.exist");
        cy.findByText(/Automatic insights/).should("not.exist");
      });

      cy.log("legend item click");
      H.createNativeQuestion(timeseriesWithCategoryLineQuestionDetails, {
        visitQuestion: true,
      });
      cy.findByTestId("visualization-root").findByText("Gadget").click();
      cy.findByRole("tooltip").should("not.exist");
    });
  });

  describe("query builder brush filters", () => {
    it("timeseries filter", () => {
      H.createNativeQuestion(timeseriesLineQuestionDetails, {
        visitQuestion: true,
      });
      H.assertQueryBuilderRowCount(10);
      applyBrushFilter({ left: 200, right: 800 });
      cy.wait("@dataset");
      H.assertQueryBuilderRowCount(4);
    });

    it("numeric filter", () => {
      H.createNativeQuestion(numericLineQuestionDetails, {
        visitQuestion: true,
      });
      H.assertQueryBuilderRowCount(10);
      applyBrushFilter({ left: 200, right: 800 });
      cy.wait("@dataset");
      H.assertQueryBuilderRowCount(5);
    });

    it("coordinates filter", () => {
      cy.log("pin map");
      H.createNativeQuestion(pinMapQuestionDetails, { visitQuestion: true });
      cy.findByTestId("visualization-root").realHover();
      cy.findByTestId("visualization-root").within(() => {
        cy.findByText("Save as default view").should("be.visible");
        cy.findByText("Draw box to filter").click();
      });
      applyBoxFilter({
        top: 100,
        left: 100,
        right: 500,
        bottom: 500,
      });
      cy.wait("@dataset");
      H.assertQueryBuilderRowCount(1);

      cy.log("grid map");
      H.createNativeQuestion(gridMapQuestionDetails, { visitQuestion: true });
      cy.findByTestId("visualization-root").realHover();
      cy.findByTestId("visualization-root").within(() => {
        cy.findByText("Save as default view").should("be.visible");
        cy.findByText("Draw box to filter").should("not.exist");
      });
    });
  });

  describe("dashboard drills", () => {
    it("quick-filter drill", () => {
      cy.log("cell click");
      H.createNativeQuestionAndDashboard({
        questionDetails: ordersTableQuestionDetails,
      }).then(({ body }) => H.visitDashboard(body.dashboard_id));
      H.getDashboardCard().findByText("May 15, 2024, 8:04 AM").click();
      H.popover().within(() => {
        cy.findByText("Filter by this date").should("be.visible");
        cy.findByText("On").click();
        cy.wait("@dataset");
      });
      H.assertQueryBuilderRowCount(1);

      cy.log("aggregated cell click");
      H.createNativeQuestionAndDashboard({
        questionDetails: timeseriesLineQuestionDetails,
      }).then(({ body }) => H.visitDashboard(body.dashboard_id));
      H.getDashboardCard().within(() => H.cartesianChartCircle().eq(0).click());
      H.popover().within(() => {
        cy.findByText("Filter by this value").should("be.visible");
        cy.findByText("=").click();
        cy.wait("@dataset");
      });
      H.assertQueryBuilderRowCount(3);
    });
  });

  describe("dashboard brush filters", () => {
    it("timeseries filter", () => {
      H.createNativeQuestionAndDashboard({
        questionDetails: timeseriesLineQuestionDetails,
      }).then(({ body }) => H.visitDashboard(body.dashboard_id));
      H.getDashboardCard().within(() =>
        applyBrushFilter({ left: 100, right: 300 }),
      );
      cy.wait("@dataset");
      H.assertQueryBuilderRowCount(4);
    });

    it("numeric filter", () => {
      H.createNativeQuestionAndDashboard({
        questionDetails: numericLineQuestionDetails,
      }).then(({ body }) => H.visitDashboard(body.dashboard_id));
      H.getDashboardCard().within(() =>
        applyBrushFilter({ left: 100, right: 300 }),
      );
      cy.wait("@dataset");
      H.assertQueryBuilderRowCount(5);
    });
  });
});

function applyBrushFilter({ left, right }: { left: number; right: number }) {
<<<<<<< HEAD
  ensureEchartsContainerHasSvg();
=======
  H.ensureEchartsContainerHasSvg();
>>>>>>> cfe32222
  cy.wait(100); // wait to avoid grabbing the svg before the chart redraws

  H.echartsContainer()
    .trigger("mousedown", left, 100)
    .trigger("mousemove", left, 100)
    .trigger("mouseup", right, 100);
}

function applyBoxFilter({
  top,
  left,
  right,
  bottom,
}: {
  top: number;
  left: number;
  right: number;
  bottom: number;
}) {
  cy.wait(100); // wait to avoid grabbing the svg before the chart redraws

  cy.findByTestId("visualization-root")
    .realMouseDown({ x: left, y: top })
    .realMouseMove(right - left, bottom - top)
    .realMouseUp({ x: right, y: bottom });
}<|MERGE_RESOLUTION|>--- conflicted
+++ resolved
@@ -1,31 +1,7 @@
 import { H } from "e2e/support";
 import { SAMPLE_DB_ID } from "e2e/support/cypress_data";
-<<<<<<< HEAD
-import {
-  type NativeQuestionDetails,
-  assertQueryBuilderRowCount,
-  assertTableData,
-  cartesianChartCircle,
-  createNativeQuestion,
-  createNativeQuestionAndDashboard,
-  echartsContainer,
-  ensureEchartsContainerHasSvg,
-  getDashboardCard,
-  modal,
-  popover,
-  restore,
-  tableHeaderClick,
-  tableInteractive,
-  visitDashboard,
-  visitQuestion,
-  visitQuestionAdhoc,
-} from "e2e/support/helpers";
-
-const ordersTableQuestionDetails: NativeQuestionDetails = {
-=======
 
 const ordersTableQuestionDetails: H.NativeQuestionDetails = {
->>>>>>> cfe32222
   display: "table",
   native: {
     query: "SELECT ID, CREATED_AT, QUANTITY FROM ORDERS ORDER BY ID LIMIT 10",
@@ -464,11 +440,7 @@
 });
 
 function applyBrushFilter({ left, right }: { left: number; right: number }) {
-<<<<<<< HEAD
-  ensureEchartsContainerHasSvg();
-=======
   H.ensureEchartsContainerHasSvg();
->>>>>>> cfe32222
   cy.wait(100); // wait to avoid grabbing the svg before the chart redraws
 
   H.echartsContainer()
