--- conflicted
+++ resolved
@@ -22,12 +22,11 @@
 (doseq [trait [:metabase/model :hook/entity-id :hook/timestamped?]]
   (derive :model/Transform trait))
 
-<<<<<<< HEAD
 ;; Only superusers can access transforms
 (doto :model/Transform
   (derive ::mi/read-policy.superuser)
   (derive ::mi/write-policy.superuser))
-=======
+
 (defn- transform-source-out [m]
   (-> m
       mi/json-out-without-keywordization
@@ -39,7 +38,6 @@
   (-> m
       (m/update-existing :query (comp lib/prepare-for-serialization lib-be/normalize-query))
       mi/json-in))
->>>>>>> 963be749
 
 (t2/deftransforms :model/Transform
   {:source      {:out transform-source-out, :in transform-source-in}
