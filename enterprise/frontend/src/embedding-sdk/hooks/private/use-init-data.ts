--- conflicted
+++ resolved
@@ -1,13 +1,9 @@
 import { useEffect } from "react";
 import _ from "underscore";
 
-<<<<<<< HEAD
-import type { EmbeddingSessionToken } from "embedding-sdk";
 import { EMBEDDING_SDK_VERSION } from "embedding-sdk/config";
-=======
 import { getAuthConfiguration } from "embedding-sdk/hooks/private/get-auth-configuration";
 import { getErrorMessage } from "embedding-sdk/lib/user-warnings/constants";
->>>>>>> d0f9ef1c
 import { useSdkDispatch, useSdkSelector } from "embedding-sdk/store";
 import {
   setFetchRefreshTokenFn,
