import type { DashboardState } from "metabase-types/store";

export const createMockDashboardState = (
  opts: Partial<DashboardState> = {},
): DashboardState => ({
  dashboardId: null,
  dashboards: {},
  dashcards: {},
  dashcardData: {},
  parameterValues: {},
  loadingDashCards: {
    dashcardIds: [],
    loadingIds: [],
    loadingStatus: "idle",
    startTime: null,
    endTime: null,
  },
  loadingControls: {},
  isEditing: null,
  isAddParameterPopoverOpen: false,
  slowCards: {},
  sidebar: {
    props: {},
  },
  selectedTabId: null,
  missingActionParameters: null,
<<<<<<< HEAD
=======
  autoApplyFilters: {
    toastId: null,
    toastDashboardId: null,
  },
>>>>>>> 3958b4f6
  ...opts,
});<|MERGE_RESOLUTION|>--- conflicted
+++ resolved
@@ -24,12 +24,9 @@
   },
   selectedTabId: null,
   missingActionParameters: null,
-<<<<<<< HEAD
-=======
   autoApplyFilters: {
     toastId: null,
     toastDashboardId: null,
   },
->>>>>>> 3958b4f6
   ...opts,
 });