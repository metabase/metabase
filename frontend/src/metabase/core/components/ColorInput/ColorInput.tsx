import Color from "color";
import type { ChangeEvent, FocusEvent, InputHTMLAttributes, Ref } from "react";
import { forwardRef, useCallback, useMemo, useState } from "react";
import _ from "underscore";
<<<<<<< HEAD

import Input from "metabase/core/components/Input";
=======
import Color from "color";
import { TextInput } from "metabase/ui";
>>>>>>> 8281abdc

export type ColorInputAttributes = Omit<
  InputHTMLAttributes<HTMLDivElement>,
  "value" | "onChange"
>;

export interface ColorInputProps extends ColorInputAttributes {
  value?: string;
  fullWidth?: boolean;
  onChange?: (value?: string) => void;
}

const ColorInput = forwardRef(function ColorInput(
  { value, onFocus, onBlur, onChange, ...props }: ColorInputProps,
  ref: Ref<HTMLInputElement>,
) {
  const colorText = useMemo(() => getColorHex(value) ?? "", [value]);
  const [inputText, setInputText] = useState(colorText);
  const [isFocused, setIsFocused] = useState(false);

  const handleFocus = useCallback(
    (event: FocusEvent<HTMLInputElement>) => {
      setIsFocused(true);
      setInputText(colorText);
      onFocus?.(event);
    },
    [colorText, onFocus],
  );

  const handleBlur = useCallback(
    (event: FocusEvent<HTMLInputElement>) => {
      setIsFocused(false);
      onBlur?.(event);
    },
    [onBlur],
  );

  const handleChange = useCallback(
    (event: ChangeEvent<HTMLInputElement>) => {
      const newText = event.target.value;
      setInputText(newText);
      onChange?.(getColorHex(newText) ?? getColorHex(`#${newText}`));
    },
    [onChange],
  );

  return (
    <TextInput
      {..._.omit(props, "size")}
      ref={ref}
      value={isFocused ? inputText : colorText}
      onFocus={handleFocus}
      onBlur={handleBlur}
      onChange={handleChange}
    />
  );
});

const getColorHex = (value?: string) => {
  try {
    return value ? Color(value).hex() : undefined;
  } catch (e) {
    return undefined;
  }
};

// eslint-disable-next-line import/no-default-export -- deprecated usage
export default ColorInput;<|MERGE_RESOLUTION|>--- conflicted
+++ resolved
@@ -2,13 +2,8 @@
 import type { ChangeEvent, FocusEvent, InputHTMLAttributes, Ref } from "react";
 import { forwardRef, useCallback, useMemo, useState } from "react";
 import _ from "underscore";
-<<<<<<< HEAD
 
-import Input from "metabase/core/components/Input";
-=======
-import Color from "color";
 import { TextInput } from "metabase/ui";
->>>>>>> 8281abdc
 
 export type ColorInputAttributes = Omit<
   InputHTMLAttributes<HTMLDivElement>,
