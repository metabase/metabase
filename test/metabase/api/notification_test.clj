(ns metabase.api.notification-test
  (:require
   [clojure.test :refer :all]
   [clojure.walk :as walk]
   [java-time.api :as t]
   [medley.core :as m]
   [metabase.email.messages :as messages]
   [metabase.models.notification :as models.notification]
   [metabase.models.permissions :as perms]
   [metabase.models.permissions-group :as perms-group]
   [metabase.notification.core :as notification]
   [metabase.notification.test-util :as notification.tu]
   [metabase.test :as mt]
   [metabase.test.fixtures :as fixtures]
   [toucan2.core :as t2]))

(use-fixtures :once (fixtures/initialize :test-users))

(deftest get-notification-card-test
  (mt/with-temp [:model/Channel {chn-id :id} notification.tu/default-can-connect-channel
                 :model/ChannelTemplate {tmpl-id :id} notification.tu/channel-template-email-with-handlebars-body]
    (notification.tu/with-card-notification
      [notification {:card              {:dataset_query (mt/mbql-query users)}
                     :notification_card {:creator_id (mt/user->id :crowberto)}
                     :subscriptions     [{:type          :notification-subscription/cron
                                          :cron_schedule "0 0 0 * * ?"}
                                         {:type          :notification-subscription/cron
                                          :cron_schedule "1 1 1 * * ?"}]
                     :handlers          [{:channel_type notification.tu/test-channel-type
                                          :channel_id   chn-id
                                          :active       false}
                                         {:channel_type :channel/email
                                          :recipients   [{:type    :notification-recipient/user
                                                          :user_id (mt/user->id :crowberto)}]
                                          :template_id  tmpl-id}]}]
      (let [notification-id (:id notification)]
        (testing "hydrate creator, payload, subscriptions, handlers"
          (is (=? {:id            notification-id
                   :creator_id    (mt/user->id :crowberto)
                   :creator       {:email "crowberto@metabase.com"}
                   :payload_type  "notification/card"
                   :payload       {:card_id (-> notification :payload :card_id)}
                   :subscriptions [{:notification_id notification-id
                                    :type            "notification-subscription/cron"
                                    :cron_schedule   "0 0 0 * * ?"}
                                   {:notification_id notification-id
                                    :type            "notification-subscription/cron"
                                    :cron_schedule   "1 1 1 * * ?"}]
                   :handlers      [{:template_id     nil
                                    :channel_type    "channel/metabase-test"
                                    :channel         {:id chn-id}
                                    :channel_id      chn-id
                                    :notification_id notification-id
                                    :active          false}
                                   {:template_id  tmpl-id
                                    :channel_type "channel/email"
                                    :channel      nil
                                    :template     {:id tmpl-id}
                                    :recipients   [{:type    "notification-recipient/user"
                                                    :details nil
                                                    :user_id (mt/user->id :crowberto)
                                                    :user    {:email "crowberto@metabase.com"}}]
                                    :channel_id nil
                                    :notification_id notification-id
                                    :active true}]}
                  (mt/user-http-request :crowberto :get 200 (format "notification/%d" notification-id)))))))))

(deftest get-notification-error-test
  (testing "require auth"
    (is (= "Unauthenticated" (mt/client :get 401 "notification/1"))))
  (testing "404 on unknown notification"
    (is (= "Not found."
           (mt/user-http-request :crowberto :get (format "notification/%d" Integer/MAX_VALUE))))))

(deftest create-simple-card-notification-test
  (mt/with-model-cleanup [:model/Notification]
    (mt/with-temp [:model/Card {card-id :id} {}]
      (testing "card notification with 1 subscription and 2 handlers"
        (let [notification {:payload_type  "notification/card"
                            :active        true
                            :creator_id    (mt/user->id :crowberto)
                            :payload       {:card_id        card-id
                                            :send_condition "goal_above"
                                            :send_once      true}
                            :subscriptions [{:type          "notification-subscription/cron"
                                             :cron_schedule "0 0 0 * * ?"}]
                            :handlers      [{:channel_type "channel/email"
                                             :recipients   [{:type    "notification-recipient/user"
                                                             :user_id (mt/user->id :crowberto)}]}]}]
          (is (=? (assoc notification :id (mt/malli=? int?))
                  (mt/user-http-request :crowberto :post 200 "notification" notification)))))

      (testing "card notification with no subscriptions and handler is ok"
        (let [notification {:payload_type  "notification/card"
                            :active        true
                            :creator_id    (mt/user->id :crowberto)
                            :payload       {:card_id card-id}}]
          (is (=? (assoc notification :id (mt/malli=? int?))
                  (mt/user-http-request :crowberto :post 200 "notification" notification))))))))
<<<<<<< HEAD

(defn- do-with-send-messages-sync!
  [f]
  (let [orig-send-email! @#'messages/send-email!]
    (with-redefs [messages/send-email! (fn [& args]
                                         (deref (apply orig-send-email! args)))]
      (f))))

(defmacro with-send-messages-sync!
  [& body]
  `(do-with-send-messages-sync! (fn [] ~@body)))

(deftest create-notification-send-you-were-added-email-test
  (mt/with-model-cleanup [:model/Notification]
    (notification.tu/with-channel-fixtures [:channel/email]
      (mt/with-temp [:model/Card {card-id :id} {:name "My Card"}]
        (doseq [[send_condition expected_text] [["has_result" "whenever this question has any results"]
                                                ["goal_above" "when this question meets its goal"]
                                                ["goal_below" "when this question goes below its goal"]]]
          (let [notification {:payload_type  "notification/card"
                              :active        true
                              :payload       {:card_id card-id
                                              :send_condition send_condition}
                              :creator_id    (mt/user->id :crowberto)
                              :handlers      [{:channel_type :channel/email
                                               :recipients   [{:type    :notification-recipient/user
                                                               :user_id (mt/user->id :rasta)}
                                                              {:type    :notification-recipient/user
                                                               :user_id (mt/user->id :crowberto)}
                                                              {:type    :notification-recipient/raw-value
                                                               :details {:value "ngoc@metabase.com"}}]}]}]
            (let [[email] (notification.tu/with-mock-inbox-email!
                            (with-send-messages-sync!
                              (mt/user-http-request :crowberto :post 200 "notification" notification)))
                  a-card-url (format "<a href=\"https://metabase.com/testmb/question/%d\">My Card</a>." card-id)]
              (testing (format "send email with %s condition" send_condition)
                (is (=? {:bcc     #{"rasta@metabase.com" "ngoc@metabase.com" "crowberto@metabase.com"}
                         :subject "Crowberto Corv added you to an alert"
                         :body    [{a-card-url true
                                    expected_text true}]}
                        (mt/summarize-multipart-single-email email
                                                             (re-pattern a-card-url)
                                                             (re-pattern expected_text))))))))))))
=======
>>>>>>> 105cc0de

(deftest create-notification-error-test
  (testing "require auth"
    (is (= "Unauthenticated" (mt/client :post 401 "notification"))))

  (testing "card notification requires a card_id"
    (is (=? {:specific-errors {:body {:payload {:card_id ["missing required key, received: nil"]}}}}
            (mt/user-http-request :crowberto :post 400 "notification" {:creator_id   (mt/user->id :crowberto)
                                                                       :payload      {}
                                                                       :payload_type "notification/card"}))))

  (mt/with-temp [:model/Card {card-id :id}]
    (testing "creator id is not required"
      (is (some? (mt/user-http-request :crowberto :post 200 "notification" {:payload      {:card_id card-id}
                                                                            :payload_type "notification/card"}))))
    (testing "automatically override creator_id to current user"
      (is (= (mt/user->id :crowberto)
             (-> (mt/user-http-request :crowberto :post 200 "notification" {:creator_id   (mt/user->id :rasta)
                                                                            :payload      {:card_id card-id}
                                                                            :payload_type "notification/card"})
                 :creator_id))))))

(defn- update-cron-subscription
  [{:keys [subscriptions] :as notification} new-schedule]
  (assert (= 1 (count subscriptions)))
  (assoc notification :subscriptions [(assoc (first subscriptions) :cron_schedule new-schedule)]))

(deftest update-notification-test
  (mt/with-temp [:model/ChannelTemplate {tmpl-id :id} notification.tu/channel-template-email-with-handlebars-body]
    (notification.tu/with-card-notification
      [notification {:card              {:dataset_query (mt/mbql-query users)}
                     :notification_card {:creator_id (mt/user->id :crowberto)}
                     :subscriptions     [{:type          :notification-subscription/cron
                                          :cron_schedule "0 0 0 * * ?"}]
                     :handlers          [{:channel_type :channel/email
                                          :recipients   [{:type    :notification-recipient/user
                                                          :user_id (mt/user->id :crowberto)}
                                                         {:type    :notification-recipient/raw-value
                                                          :details {:value "ngoc@metabase.com"}}]
                                          :template_id  tmpl-id}]}]
      (let [notification        (atom notification)
            notification-id     (:id @notification)
            update-notification (fn [new-notification]
                                  (reset! notification
                                          (mt/user-http-request :crowberto :put 200
                                                                (format "notification/%d" notification-id)
                                                                new-notification)))]
        (testing "can update subscription schedule"
          (is (=? [{:type          "notification-subscription/cron"
                    :cron_schedule "1 1 1 * * ?"}]
                  (:subscriptions (update-notification (update-cron-subscription @notification "1 1 1 * * ?"))))))

        (testing "can update payload info"
          (is (= "has_result" (get-in @notification [:payload :send_condition])))
          (is (=? {:send_condition "goal_above"}
                  (:payload (update-notification (assoc-in @notification [:payload :send_condition] "goal_above"))))))

        (testing "can add add a new recipient and modify the existing one"
          (let [existing-email-handler  (->> @notification :handlers (m/find-first #(= "channel/email" (:channel_type %))))
                existing-user-recipient (m/find-first #(= "notification-recipient/user" (:type %))
                                                      (:recipients existing-email-handler))
                new-recipients          [(assoc existing-user-recipient :user_id (mt/user->id :rasta))
                                         {:id                      -1
                                          :type                    :notification-recipient/group
                                          :notification_handler_id (:id existing-email-handler)
                                          :permissions_group_id    (:id (perms-group/admin))}]
                new-handlers            [(assoc existing-email-handler :recipients new-recipients)]]
            (is (=? [{:type                "notification-recipient/group"
                      :permissions_group_id (:id (perms-group/admin))}
                     {:type    "notification-recipient/user"
                      :user_id (mt/user->id :rasta)}]
                    (->> (update-notification (assoc @notification :handlers new-handlers))
                         :handlers (m/find-first #(= "channel/email" (:channel_type %))) :recipients (#(sort-by :type %)))))
            (testing "can remove all recipients"
              (is (= []
                     (->> (update-notification (assoc @notification :handlers [(assoc existing-email-handler :recipients [])]))
                          :handlers (m/find-first #(= "channel/email" (:channel_type %))) :recipients))))))

        (testing "can add new handler"
          (let [new-handler {:id              -1
                             :notification_id notification-id
                             :channel_type    :channel/slack
                             :recipients      [{:id      -1
                                                :type    :notification-recipient/user
                                                :user_id (mt/user->id :rasta)}]}
                new-handlers (conj (:handlers @notification) new-handler)]
            (is (=? {:channel_type "channel/slack"
                     :recipients   [{:type    "notification-recipient/user"
                                     :user_id (mt/user->id :rasta)}]}
                    (->> (update-notification (assoc @notification :handlers new-handlers))
                         :handlers (m/find-first #(= "channel/slack" (:channel_type %))))))))))))

(deftest update-notification-error-test
  (testing "require auth"
    (is (= "Unauthenticated" (mt/client :put 401 "notification/1"))))

  (testing "404 on unknown notification"
    (is (= "Not found."
           (mt/user-http-request :crowberto :put (format "notification/%d" Integer/MAX_VALUE)
                                 {:creator_id   (mt/user->id :crowberto)
                                  :payload      {:card_id 1}
                                  :payload_type "notification/card"}))))
  (testing "400 on invalid payload"
    (is (=? {:specific-errors {:body {:payload {:card_id ["missing required key, received: nil"]}}}}
            (mt/user-http-request :crowberto :put 400 "notification/1" {:creator_id   (mt/user->id :crowberto)
                                                                        :payload      {}
                                                                        :payload_type "notification/card"})))))

(deftest send-notification-by-id-api-test
  (mt/with-temp [:model/Channel {http-channel-id :id} {:type    :channel/http
                                                       :details {:url         "https://metabase.com/testhttp"
                                                                 :auth-method "none"}}]
    (notification.tu/with-channel-fixtures [:channel/email :channel/slack]
      (notification.tu/with-card-notification
        [notification {:handlers [{:channel_type :channel/email
                                   :recipients   [{:type    :notification-recipient/user
                                                   :user_id (mt/user->id :crowberto)}]}
                                  {:channel_type :channel/slack
                                   :recipients   [{:type    :notification-recipient/raw-value
                                                   :details {:value "#general"}}]}
                                  {:channel_type :channel/http
                                   :channel_id   http-channel-id}]}]
        ;; this test only check that channel will send, the content are tested in [[metabase.notification.payload.impl.card-test]]
        (testing "send to all handlers"
          (is (=? {:channel/email [{:message    (mt/malli=? some?)
                                    :recipients ["crowberto@metabase.com"]}]
                   :channel/slack [{:attachments (mt/malli=? some?)
                                    :channel-id  "#general"}]
                   :channel/http [{:body (mt/malli=? some?)}]}
                  (notification.tu/with-captured-channel-send!
                    (mt/user-http-request :crowberto :post 204 (format "notification/%d/send" (:id notification)))))))

        (testing "select handlers"
          (let [handler-ids (->> (:handlers notification)
                                 (filter (comp #{:channel/slack :channel/http} :channel_type))
                                 (map :id))]
            (is (=? #{:channel/slack :channel/http}
                    (set (keys (notification.tu/with-captured-channel-send!
                                 (mt/user-http-request :crowberto :post 204 (format "notification/%d/send" (:id notification))
                                                       {:handler_ids handler-ids}))))))))))))

(defn- strip-keys
  [x to-remove-keys]
  (walk/postwalk
   (fn [x]
     (if (map? x)
       (apply dissoc x to-remove-keys)
       x))
   x))

(deftest send-unsaved-notification-api-test
  (mt/with-temp [:model/Channel {http-channel-id :id} {:type    :channel/http
                                                       :details {:url         "https://metabase.com/testhttp"
                                                                 :auth-method "none"}}]
    (notification.tu/with-channel-fixtures [:channel/email :channel/slack]
      (notification.tu/with-card-notification
        [notification {:handlers [{:channel_type :channel/email
                                   :recipients   [{:type    :notification-recipient/user
                                                   :user_id (mt/user->id :crowberto)}]}
                                  {:channel_type :channel/slack
                                   :recipients   [{:type    :notification-recipient/raw-value
                                                   :details {:value "#general"}}]}
                                  {:channel_type :channel/http
                                   :channel_id   http-channel-id}]}]
        ;; this test only check that channel will send, the content are tested in [[metabase.notification.payload.impl.card-test]]
        (testing "send to all handlers"
          (is (=? {:channel/email [{:message    (mt/malli=? some?)
                                    :recipients ["crowberto@metabase.com"]}]
                   :channel/slack [{:attachments (mt/malli=? some?)
                                    :channel-id  "#general"}]
                   :channel/http  [{:body (mt/malli=? some?)}]}
                  (notification.tu/with-captured-channel-send!
                    (mt/user-http-request :crowberto :post 204 "notification/send" (strip-keys notification [:id :created_at :updated_at]))))))))))

;; Permission tests

(deftest get-notification-permissions-test
  (mt/with-temp
    [:model/User {third-user-id :id} {:is_superuser false}]
    (notification.tu/with-card-notification
      [notification {:notification {:creator_id (mt/user->id :rasta)}
                     :handlers     [{:channel_type "channel/email"
                                     :recipients   [{:type    :notification-recipient/user
                                                     :user_id (mt/user->id :lucky)}]}]}]
      (let [get-notification (fn [user-or-id expected-status]
                               (mt/user-http-request user-or-id :get expected-status (format "notification/%d" (:id notification))))]
        (testing "admin can view"
          (get-notification :crowberto 200))
        (testing "creator can view"
          (get-notification :rasta 200))
        (testing "recipient can view"
          (get-notification :lucky 200))
        (testing "other than that no one can view"
          (get-notification third-user-id 403))))))

(deftest get-system-event-permissions-test
  (notification.tu/with-system-event-notification!
    [notification {:event :mb-test/permissions
                   :notification {:creator_id (mt/user->id :rasta)}}]
    (let [get-notification (fn [user-or-id expected-status]
                             (mt/user-http-request user-or-id :get expected-status (format "notification/%d" (:id notification))))]
      (testing "admin can view"
        (get-notification :crowberto 200))
      (testing "creator can view"
        (get-notification :rasta 200))
      (testing "other than that no one can view"
        (get-notification :lucky 403)))))

(deftest create-card-notification-permissions-test
  (mt/with-model-cleanup [:model/Notification]
    (mt/with-user-in-groups [group {:name "test notification perm"}
                             user  [group]]
      (mt/with-temp
        [:model/Card {card-id :id} {:collection_id (t2/select-one-pk :model/Collection :personal_owner_id (mt/user->id :rasta))}]
        (let [create-notification! (fn [user-or-id expected-status]
                                     (mt/user-http-request user-or-id :post expected-status "notification"
                                                           {:payload_type "notification/card"
                                                            :creator_id   (mt/user->id :rasta)
                                                            :payload      {:card_id card-id}}))]
          (mt/with-premium-features #{}
            (testing "admin can create"
              (create-notification! :crowberto 200))
            (testing "users who can view the card can create"
              (create-notification! :rasta 200))
            (testing "normal users can't create"
              (create-notification! (:id user) 403))
            (mt/when-ee-evailable
             (perms/grant-application-permissions! group :subscription)
             (testing "users with advanced subscription permissions"
               (testing "still can't create if advanced-permissions is disabled"
                 (create-notification! (:id user) 403))
               (testing "can create if advanced-permissions is enabled"
                 (mt/with-premium-features #{:advanced-permissions}
                   (create-notification! (:id user) 200)))))))))))

(deftest update-card-notification-permissions-test
  (mt/with-model-cleanup [:model/Notification]
    (mt/with-user-in-groups [group {:name "test notification perm"}
                             user  [group]]
      (notification.tu/with-card-notification
        [notification {:card         {:collection_id (t2/select-one-pk :model/Collection :personal_owner_id (mt/user->id :rasta))}
                       :notification {:creator_id (mt/user->id :rasta)}}]
        (let [update!                     (fn [user-or-id expected-status]
                                            (mt/user-http-request user-or-id :put expected-status (format "notification/%d" (:id notification))
                                                                  (assoc notification :updated_at (t/offset-date-time))))
              change-notification-creator (fn [user-id]
                                            (t2/update! :model/Notification (:id notification) {:creator_id user-id}))
              move-card-collection        (fn [user-id]
                                            (t2/update! :model/Card (-> notification :payload :card_id)
                                                        {:collection_id (t2/select-one-pk :model/Collection :personal_owner_id user-id)}))]
          (mt/with-premium-features #{}
            (testing "admin can update"
              (update! :crowberto 200))
            (testing "owner can update"
              (update! :rasta 200))
            (testing "owner can't no longer update if they can't view the card"
              (try
                ;; card is moved to crowberto's collection
                (move-card-collection (mt/user->id :crowberto))
                (update! :rasta 403)
                (finally
                  ;; move it back
                  (move-card-collection (mt/user->id :rasta)))))
            (testing "other than that noone can update"
              (update! :lucky 403))

            (mt/when-ee-evailable
             ;; change notification's creator to user for easy of testing
             (try
               (change-notification-creator (:id user))
               (move-card-collection (:id user))
               (mt/with-premium-features #{:advanced-permissions}
                 (testing "owners won't be able to update without subscription permissions"
                   (perms/revoke-application-permissions! (perms-group/all-users) :subscription)
                   (perms/revoke-application-permissions! group :subscription)
                   (update! (:id user) 403))
                 (testing "owners can update with subscription permissions"
                   (perms/grant-application-permissions! group :subscription)
                   (update! (:id user) 200)
                   (testing "but no longer able to update of they can't view the card"
                     (try
                       ;; card is moved to crowberto's collection
                       (move-card-collection (mt/user->id :crowberto))
                       (update! :rasta 403)
                       (finally
                         ;; move it back
                         (move-card-collection (mt/user->id :rasta)))))))

               (finally
                 (perms/grant-application-permissions! (perms-group/all-users) :subscription)
                 (change-notification-creator (mt/user->id :rasta))
                 (move-card-collection (mt/user->id :rasta)))))))))))

(deftest send-saved-notification-permissions-test
  (mt/with-temp [:model/User {third-user-id :id} {:is_superuser false}]
    (notification.tu/with-card-notification
      [notification {:notification {:creator_id (mt/user->id :rasta)}
                     :handlers     [{:channel_type "channel/email"
                                     :recipients   [{:type    :notification-recipient/user
                                                     :user_id (mt/user->id :lucky)}]}]}]
      (let [send-notification (fn [user-or-id expected-status]
                                (mt/user-http-request user-or-id :get expected-status (format "notification/%d" (:id notification))))]
        (testing "admin can send"
          (send-notification :crowberto 200))
        (testing "creator can send"
          (send-notification :rasta 200))
        (testing "recipient can send"
          (send-notification :lucky 200))
        (testing "other than that no one can send"
          (send-notification third-user-id 403))))))

(deftest send-unsaved-notification-permissions-test
  (mt/with-model-cleanup [:model/Notification]
    (mt/with-user-in-groups [group {:name "test notification perm"}
                             user  [group]]
      (mt/with-temp
        [:model/Card {card-id :id} {:collection_id (t2/select-one-pk :model/Collection :personal_owner_id (mt/user->id :rasta))}]
        (let [create-notification! (fn [user-or-id expected-status]
                                     (with-redefs [notification/send-notification! (fn [& _args] :done)]
                                       (mt/user-http-request user-or-id :post expected-status "notification/send"
                                                             {:payload_type  "notification/card"
                                                              :creator_id    (mt/user->id :rasta)
                                                              :handlers      []
                                                              :subscriptions []
                                                              :payload       {:card_id card-id}})))]
          (mt/with-premium-features #{}
            (testing "admin can send"
              (create-notification! :crowberto 200))
            (testing "users who can view the card can send"
              (create-notification! :rasta 200))
            (testing "normal users can't send"
              (create-notification! (:id user) 403))
            (mt/when-ee-evailable
             (perms/grant-application-permissions! group :subscription)
             (testing "users with advanced subscription permissions"
               (testing "still can't send if advanced-permissions is disabled"
                 (create-notification! (:id user) 403))
               (testing "can send if advanced-permissions is enabled"
                 (mt/with-premium-features #{:advanced-permissions}
                   (create-notification! (:id user) 200)))))))))))

(deftest list-notifications-basic-test
  (testing "GET /api/notification"
    (mt/with-model-cleanup [:model/Notification]
      (notification.tu/with-card-notification [{rasta-noti-1 :id} {:notification {:creator_id (mt/user->id :rasta)}
                                                                   :handlers     [{:channel_type "channel/email"
                                                                                   :recipients   [{:type    :notification-recipient/user
                                                                                                   :user_id (mt/user->id :lucky)}]}]}]
        (notification.tu/with-card-notification [{crowberto-noti-1 :id} {:notification {:creator_id (mt/user->id :crowberto)
                                                                                        :active true}}]
          (notification.tu/with-card-notification [{rasta-noti-2 :id} {:notification {:creator_id (mt/user->id :rasta)
                                                                                      :active false}}]
            (letfn [(get-notification-ids [user & params]
                      (->> (apply mt/user-http-request user :get 200 "notification" params)
                           (map :id)
                           (filter #{rasta-noti-1 crowberto-noti-1 rasta-noti-2})
                           set))]

              (testing "returns all active notifications by default"
                (is (= #{rasta-noti-1 crowberto-noti-1}
                       (get-notification-ids :crowberto))))

              (testing "include inactive notifications"
                (is (= #{rasta-noti-1 crowberto-noti-1 rasta-noti-2}
                       (get-notification-ids :crowberto :include_inactive true)))))))))))

(deftest list-notifications-creator-filter-test
  (testing "GET /api/notification with creator_id filter"
    (mt/with-model-cleanup [:model/Notification]
      (notification.tu/with-card-notification [{rasta-noti :id} {:notification {:creator_id (mt/user->id :rasta)}
                                                                 :handlers     [{:channel_type "channel/email"
                                                                                 :recipients   [{:type    :notification-recipient/user
                                                                                                 :user_id (mt/user->id :lucky)}]}]}]
        (letfn [(get-notification-ids [user & params]
                  (->> (apply mt/user-http-request user :get 200 "notification" params)
                       (map :id)
                       (filter #{rasta-noti})
                       set))]

          (testing "admin can view"
            (is (= #{rasta-noti}
                   (get-notification-ids :crowberto :creator_id (mt/user->id :rasta)))))

          (testing "creators can view notifications they created"
            (is (= #{rasta-noti}
                   (get-notification-ids :rasta :creator_id (mt/user->id :rasta)))))

          (testing "recipients can view"
            (is (= #{rasta-noti}
                   (get-notification-ids :lucky :creator_id (mt/user->id :rasta)))))

          (testing "other than that no one can view"
            (mt/with-temp [:model/User {third-user-id :id} {:is_superuser false}]
              (is (= #{}
                     (get-notification-ids third-user-id :creator_id (mt/user->id :rasta))))))

          (testing "non-existent creator id returns empty set"
            (is (= #{}
                   (get-notification-ids :crowberto :creator_id Integer/MAX_VALUE)))))))))

(deftest list-notifications-recipient-filter-test
  (testing "GET /api/notification with recipient_id filter"
    (mt/with-model-cleanup [:model/Notification]
      (notification.tu/with-card-notification [{rasta-noti :id} {:notification {:creator_id (mt/user->id :rasta)}
                                                                 :handlers     [{:channel_type "channel/email"
                                                                                 :recipients   [{:type    :notification-recipient/user
                                                                                                 :user_id (mt/user->id :lucky)}]}]}]
        (letfn [(get-notification-ids [user & params]
                  (->> (apply mt/user-http-request user :get 200 "notification" params)
                       (map :id)
                       (filter #{rasta-noti})
                       set))]

          (testing "admin can view"
            (is (= #{rasta-noti}
                   (get-notification-ids :crowberto :recipient_id (mt/user->id :lucky)))))

          (testing "recipients can view notifications they receive"
            (is (= #{rasta-noti}
                   (get-notification-ids :lucky :recipient_id (mt/user->id :lucky)))))

          (testing "creators can view"
            (is (= #{rasta-noti}
                   (get-notification-ids :rasta :recipient_id (mt/user->id :lucky)))))

          (testing "other than that no one can view"
            (mt/with-temp [:model/User {third-user-id :id} {:is_superuser false}]
              (is (= #{}
                     (get-notification-ids third-user-id :recipient_id (mt/user->id :lucky))))))

          (testing "non-existent recipient id returns empty set"
            (is (= #{}
                   (get-notification-ids :crowberto :recipient_id Integer/MAX_VALUE)))))))))

(deftest list-notifications-card-filter-test
  (testing "GET /api/notification with card_id filter"
    (mt/with-model-cleanup [:model/Notification]
      (notification.tu/with-card-notification [{rasta-noti :id} {:notification {:creator_id (mt/user->id :rasta)}
                                                                 :handlers     [{:channel_type "channel/email"
                                                                                 :recipients   [{:type    :notification-recipient/user
                                                                                                 :user_id (mt/user->id :lucky)}]}]}]
        (let [card-id (-> (t2/select-one :model/Notification rasta-noti)
                          models.notification/hydrate-notification
                          :payload
                          :card_id)]
          (letfn [(get-notification-ids [user & params]
                    (->> (apply mt/user-http-request user :get 200 "notification" params)
                         (map :id)
                         (filter #{rasta-noti})
                         set))]

            (testing "admin can view"
              (is (= #{rasta-noti}
                     (get-notification-ids :crowberto :card_id card-id))))

            (testing "creators can view notifications with their cards"
              (is (= #{rasta-noti}
                     (get-notification-ids :rasta :card_id card-id))))

            (testing "recipients can view"
              (is (= #{rasta-noti}
                     (get-notification-ids :lucky :card_id card-id))))

            (testing "other than that no one can view"
              (mt/with-temp [:model/User {third-user-id :id} {:is_superuser false}]
                (is (= #{}
                       (get-notification-ids third-user-id :card_id card-id)))))

            (testing "non-existent card id returns empty set"
              (is (= #{}
                     (get-notification-ids :crowberto :card_id Integer/MAX_VALUE))))))))))

(deftest list-notifications-combined-filters-test
  (testing "GET /api/notification with multiple filters"
    (mt/with-model-cleanup [:model/Notification]
      (notification.tu/with-card-notification [{rasta-noti :id} {:notification {:creator_id (mt/user->id :rasta)}
                                                                 :handlers     [{:channel_type "channel/email"
                                                                                 :recipients   [{:type    :notification-recipient/user
                                                                                                 :user_id (mt/user->id :lucky)}]}]}]
        (let [card-id (-> (t2/select-one :model/Notification rasta-noti)
                          models.notification/hydrate-notification
                          :payload
                          :card_id)]
          (letfn [(get-notification-ids [user & params]
                    (->> (apply mt/user-http-request user :get 200 "notification" params)
                         (map :id)
                         (filter #{rasta-noti})
                         set))]

            (testing "can filter by creator_id and recipient_id"
              (is (= #{rasta-noti}
                     (get-notification-ids :crowberto
                                           :creator_id (mt/user->id :rasta)
                                           :recipient_id (mt/user->id :lucky)))))

            (testing "can filter by creator_id and card_id"
              (is (= #{rasta-noti}
                     (get-notification-ids :crowberto
                                           :creator_id (mt/user->id :rasta)
                                           :card_id card-id))))

            (testing "can filter by recipient_id and card_id"
              (is (= #{rasta-noti}
                     (get-notification-ids :crowberto
                                           :recipient_id (mt/user->id :lucky)
                                           :card_id card-id))))

            (testing "can filter by all three"
              (is (= #{rasta-noti}
                     (get-notification-ids :crowberto
                                           :creator_id (mt/user->id :rasta)
                                           :recipient_id (mt/user->id :lucky)
                                           :card_id card-id))))

            (testing "returns empty set when any filter doesn't match"
              (is (= #{}
                     (get-notification-ids :crowberto
                                           :creator_id (mt/user->id :rasta)
                                           :recipient_id Integer/MAX_VALUE
                                           :card_id card-id))))))))))

(deftest unsubscribe-notification-test
  (mt/with-model-cleanup [:model/Notification]
    (let [unsbuscribe     (fn [user status thunk]
                            (notification.tu/with-card-notification
                              [{noti-id :id} {:notification {:creator_id (mt/user->id :crowberto)}
                                              :handlers     [{:channel_type "channel/email"
                                                              :recipients   [{:type    :notification-recipient/user
                                                                              :user_id (mt/user->id :crowberto)}
                                                                             {:type    :notification-recipient/user
                                                                              :user_id (mt/user->id :lucky)}]}]}]
                              (mt/user-http-request user :post status (format "notification/%d/unsubscribe" noti-id))
                              (thunk (models.notification/hydrate-notification (t2/select-one :model/Notification noti-id)))))
          email-recipients (fn [notification]
                             (->> notification :handlers (m/find-first #(= :channel/email (:channel_type %))) :recipients))]
      (testing "creator can unsubscribe themselves"
        (unsbuscribe
         :crowberto 200
         (fn [noti]
           (is (=?
                [{:type    :notification-recipient/user
                  :user_id (mt/user->id :lucky)}]
                (email-recipients noti))))))

      (testing "recipient can unsubscribe themselves"
        (unsbuscribe
         :lucky 200
         (fn [noti]
           (is (=?
                [{:type    :notification-recipient/user
                  :user_id (mt/user->id :crowberto)}]
                (email-recipients noti))))))

      (testing "other than that no one can unsubscribe"
        (unsbuscribe
         :rasta 403
         (fn [noti]
           (is (=?
                [{:type    :notification-recipient/user
                  :user_id (mt/user->id :crowberto)}
                 {:type    :notification-recipient/user
                  :user_id (mt/user->id :lucky)}]
                (email-recipients noti)))))))))

(deftest unsubscribe-notification-only-current-notification-test
  (testing "test that unsubscribe will only unsubscribe from the specified notification"
    (notification.tu/with-channel-fixtures [:channel/email]
      (mt/with-model-cleanup [:model/Notification]
        (let [email-recipients (fn [noti-id]
                                 (->> (t2/select-one :model/Notification noti-id)
                                      models.notification/hydrate-notification
                                      :handlers
                                      (m/find-first #(= :channel/email (:channel_type %)))
                                      :recipients))]
          (notification.tu/with-card-notification [{noti-1 :id} {:notification {:creator_id (mt/user->id :rasta)}
                                                                 :handlers     [{:channel_type "channel/email"
                                                                                 :recipients   [{:type    :notification-recipient/user
                                                                                                 :user_id (mt/user->id :lucky)}]}]}]
            (notification.tu/with-card-notification [{noti-2 :id} {:notification {:creator_id (mt/user->id :rasta)}
                                                                   :handlers     [{:channel_type "channel/email"
                                                                                   :recipients   [{:type    :notification-recipient/user
                                                                                                   :user_id (mt/user->id :lucky)}]}]}]
              ;; Unsubscribe from first notification
              (mt/user-http-request :lucky :post 200 (format "notification/%d/unsubscribe" noti-1))

              ;; Check first notification has no recipients
              ;; First notification should have no recipients
              (is (empty? (email-recipients noti-1)))
              ;; Second notification should still have lucky as recipient
              (is (=? [{:type    :notification-recipient/user
                        :user_id (mt/user->id :lucky)}]
                      (email-recipients noti-2))))))))))

(deftest unsubscribe-receive-email-test
  (testing "test that unsubscribe will not receive email"
    (mt/with-model-cleanup [:model/Notification]
      (notification.tu/with-channel-fixtures [:channel/email]
        (notification.tu/with-card-notification [{noti-1 :id
                                                  :as notification} {:notification {:creator_id (mt/user->id :rasta)}
                                                                     :card         {:name "My Card"}
                                                                     :handlers     [{:channel_type "channel/email"
                                                                                     :recipients   [{:type    :notification-recipient/user
                                                                                                     :user_id (mt/user->id :lucky)}]}]}]
          (let [[email] (notification.tu/with-mock-inbox-email!
                          (with-send-messages-sync!
                            (mt/user-http-request :lucky :post 200 (format "notification/%d/unsubscribe" noti-1))))
                a-href (format "<a href=\"https://metabase.com/testmb/question/%d\">My Card</a>."
                               (-> notification :payload :card_id))]
            (testing "sends unsubscribe confirmation email"
              (is (=? {:bcc     #{"lucky@metabase.com"}
                       :subject "You unsubscribed from an alert"
                       :body    [{"You’re no longer receiving alerts about" true
                                  a-href                                    true}]}
                      (mt/summarize-multipart-single-email email
                                                           #"You’re no longer receiving alerts about"
                                                           (re-pattern a-href)))))))))))

(deftest notify-notification-updates-email-test
  (testing "notify-notification-updates! sends appropriate emails based on notification changes"
    (mt/with-model-cleanup [:model/Notification]
      (notification.tu/with-channel-fixtures [:channel/email]
        (let [base-notification {:notification {:creator_id (mt/user->id :crowberto)}
                                 :card         {:name "Test Card"}
                                 :handlers     [{:channel_type "channel/email"
                                                 :recipients   [{:type    :notification-recipient/user
                                                                 :user_id  (mt/user->id :rasta)}
                                                                {:type    :notification-recipient/raw-value
                                                                 :details {:value "test@metabase.com"}}]}]}
              make-card-url-tag (fn [notification]
                                  (format "<a href=\"https://metabase.com/testmb/question/%d\">Test Card</a>."
                                          (-> notification :payload :card_id)))
              update-notification! (fn [noti-id notification updates]
                                     (notification.tu/with-mock-inbox-email!
                                       (with-send-messages-sync!
                                         (mt/user-http-request :crowberto :put 200
                                                               (format "notification/%d" noti-id)
                                                               (merge notification updates)))))
              check-email (fn [email expected-bcc expected-subject card-url-tag]
                            (is (=? {:bcc     expected-bcc
                                     :subject expected-subject
                                     :body    [{card-url-tag true}]}
                                    (mt/summarize-multipart-single-email email (re-pattern card-url-tag)))))]

          (testing "when notification is archived (active -> inactive)"
            (notification.tu/with-card-notification
              [{noti-id :id :as notification} base-notification]
              (let [[email] (update-notification! noti-id notification {:active false})
                    card-url-tag (make-card-url-tag notification)]
                (check-email email #{"rasta@metabase.com" "test@metabase.com"}
                             "You’ve been unsubscribed from an alert"
                             card-url-tag))))

          (testing "when notification is unarchived (inactive -> active)"
            (notification.tu/with-card-notification
              [{noti-id :id :as notification} (assoc-in base-notification [:notification :active] false)]
              (let [[email] (update-notification! noti-id notification {:active true})
                    card-url-tag (make-card-url-tag notification)]
                (check-email email #{"rasta@metabase.com" "test@metabase.com"}
                             "Crowberto Corv added you to an alert"
                             card-url-tag))))

          (testing "when recipients are modified"
            (notification.tu/with-card-notification
              [{noti-id :id :as notification} base-notification]
              (let [handler-id (->> notification :handlers (m/find-first #(= :channel/email (:channel_type %))) :id)
                    updated-recipients [{:id                      -1
                                         :notification_handler_id handler-id
                                         :type                    :notification-recipient/user
                                         :user_id                 (mt/user->id :lucky)}
                                        {:id                      -2
                                         :notification_handler_id handler-id
                                         :type                    :notification-recipient/raw-value
                                         :details                 {:value "new@metabase.com"}}]
                    [removed-email added-email] (update-notification! noti-id notification
                                                                      (assoc-in notification [:handlers 0 :recipients] updated-recipients))
                    card-url-tag (make-card-url-tag notification)]

                (testing "sends unsubscribe email to removed recipients"
                  (check-email removed-email #{"rasta@metabase.com" "test@metabase.com"}
                               "You’ve been unsubscribed from an alert"
                               card-url-tag))

                (testing "sends subscription email to new recipients"
                  (check-email added-email #{"lucky@metabase.com" "new@metabase.com"}
                               "Crowberto Corv added you to an alert"
                               card-url-tag)))))

          (testing "no emails sent when recipients haven't changed"
            (notification.tu/with-card-notification
              [{noti-id :id :as notification} base-notification]
              (let [emails (update-notification! noti-id notification
                                                 (assoc-in notification [:payload :send_condition] "goal_above"))]
                (is (empty? emails))))))))))<|MERGE_RESOLUTION|>--- conflicted
+++ resolved
@@ -97,7 +97,6 @@
                             :payload       {:card_id card-id}}]
           (is (=? (assoc notification :id (mt/malli=? int?))
                   (mt/user-http-request :crowberto :post 200 "notification" notification))))))))
-<<<<<<< HEAD
 
 (defn- do-with-send-messages-sync!
   [f]
@@ -141,8 +140,6 @@
                         (mt/summarize-multipart-single-email email
                                                              (re-pattern a-card-url)
                                                              (re-pattern expected_text))))))))))))
-=======
->>>>>>> 105cc0de
 
 (deftest create-notification-error-test
   (testing "require auth"
