import type { DragEndEvent } from "@dnd-kit/core";
import {
  type PayloadAction,
  createAction,
  createSlice,
} from "@reduxjs/toolkit";
import undoable, { includeAction } from "redux-undo";
import _ from "underscore";

import { cardApi } from "metabase/api";
import { createAsyncThunk, createThunkAction } from "metabase/lib/redux";
import { copy } from "metabase/lib/utils";
import { isCartesianChart } from "metabase/visualizations";
import type { ComputedVisualizationSettings } from "metabase/visualizations/types";
import type {
  Card,
  CardId,
  Dataset,
  DatasetColumn,
  VisualizationDisplay,
  VisualizationSettings,
  VisualizerDataSource,
  VisualizerDataSourceId,
} from "metabase-types/api";
import type { Dispatch, GetState } from "metabase-types/store";
import type {
  DraggedItem,
  VisualizerState,
  VisualizerVizDefinitionWithColumns,
} from "metabase-types/store/visualizer";

import {
  getCurrentVisualizerState,
  getVisualizerComputedSettingsForFlatSeries,
  getVisualizerTransformedSeries,
} from "./selectors";
import {
  copyColumn,
  createDataSource,
  createVisualizerColumnReference,
  extractReferencedColumns,
  getColumnVizSettings,
  getDataSourceIdFromNameRef,
  getInitialStateForCardDataSource,
} from "./utils";
import { getUpdatedSettingsForDisplay } from "./utils/get-updated-settings-for-display";
import {
  addColumnToCartesianChart,
  cartesianDropHandler,
  combineWithCartesianChart,
  maybeImportDimensionsFromOtherDataSources,
  removeBubbleSizeFromCartesianChart,
  removeColumnFromCartesianChart,
} from "./visualizations/cartesian";
import {
  addColumnToFunnel,
  combineWithFunnel,
  funnelDropHandler,
  removeColumnFromFunnel,
} from "./visualizations/funnel";
import {
  addColumnToPieChart,
  combineWithPieChart,
  pieDropHandler,
  removeColumnFromPieChart,
} from "./visualizations/pie";

function getInitialVisualizerHistoryItem(): VisualizerVizDefinitionWithColumns {
  return {
    display: null,
    columns: [],
    columnValuesMapping: {},
    settings: {},
  };
}

function getInitialState(): VisualizerState {
  return {
    ...getInitialVisualizerHistoryItem(),

    initialState: getInitialVisualizerHistoryItem(),

    cards: [],
    datasets: {},
    loadingDataSources: {},
    loadingDatasets: {},
    error: null,
    draggedItem: null,
  };
}

type InitVisualizerPayload =
  | {
      state?: Partial<VisualizerVizDefinitionWithColumns>;
      cardByEntityId: Record<string, Card>;
    }
  | { card: Card };

export const initializeVisualizer = createAsyncThunk(
  "visualizer/initializeVisualizer",
  async (payload: InitVisualizerPayload, { dispatch, getState }) => {
    if ("card" in payload) {
      const initState = await initializeFromCard(
        payload.card,
        dispatch,
        getState,
      );
      return initState;
    } else {
      return initializeFromState(payload, dispatch);
    }
  },
);

const initializeFromState = async (
  {
    state: initialState = {},
    cardByEntityId,
  }: {
    state?: Partial<VisualizerVizDefinitionWithColumns>;
    cardByEntityId: Record<string, Card>;
  },
  dispatch: Dispatch,
) => {
  const columnRefs = initialState.columnValuesMapping
    ? extractReferencedColumns(initialState.columnValuesMapping)
    : [];
  const dataSourceIds = Array.from(
    new Set(columnRefs.map((ref) => ref.sourceId)),
  );
  await Promise.all(
    dataSourceIds
      .map((sourceId) => {
        const [, cardEntityId] = sourceId.split(":");
        const cardId = cardByEntityId[cardEntityId].id;

        return [
          dispatch(fetchCard({ cardId: Number(cardId), cardEntityId })),
          dispatch(
            fetchCardQuery({
              cardId: Number(cardId),
              cardEntityId: cardEntityId,
            }),
          ),
        ];
      })
      .flat(),
  );
  return copy(initialState);
};

const initializeFromCard = async (
  card: Card,
  dispatch: Dispatch,
  getState: GetState,
) => {
  await dispatch(fetchCard({ cardId: card.id, cardEntityId: card.entity_id }));
  await dispatch(
    fetchCardQuery({ cardId: card.id, cardEntityId: card.entity_id }),
  );
  const { datasets } = getState().visualizer.present;
  const dataset = datasets[`card:${card?.entity_id}`];
  if (!card || !dataset) {
    throw new Error(`Card or dataset not found for ID: ${card.id}`);
  }
  return getInitialStateForCardDataSource(card, dataset);
};

export const addDataSource = createAsyncThunk(
  "visualizer/dataImporter/addDataSource",
  async (
    { cardId, cardEntityId }: { cardId: number; cardEntityId: string },
    { dispatch, getState },
  ) => {
    const state = getCurrentVisualizerState(getState());

    let dataSource: VisualizerDataSource | null = null;
    let dataset: Dataset | null = null;

    // TODO handle rejected requests
    const cardAction = await dispatch(fetchCard({ cardId, cardEntityId }));
    const card = cardAction.payload as Card;
    const cardQueryAction = await dispatch(
      fetchCardQuery({ cardId: card.id, cardEntityId: card.entity_id }),
    );

    dataset = cardQueryAction.payload as Dataset;

    if (
      !state.display ||
      (card.display === state.display && state.columns.length === 0)
    ) {
      return getInitialStateForCardDataSource(card, dataset);
    }

    dataSource = createDataSource("card", card.entity_id, card.name);

    if (!dataSource || !dataset) {
      throw new Error(
        `Could not get data source or dataset for card id: ${cardId}`,
      );
    }

    // Computed settings include all settings with their default values, including derived settings
    const computedSettings =
      getVisualizerComputedSettingsForFlatSeries(getState());

    // When we add a new data source and we want to understand whether it can be combined with the existing data source
    // we only need to look at the data settings such as metrics and dimensions: 'graph.dimensions' and 'graph.metrics' for cartesian charts,
    // 'funnel.metric' and 'funnel.dimension' for funnel charts, etc. If we use full computed settings here, when saving the state
    // we will store all settings with their default values, including derived settings.
    const dataSettings = getColumnVizSettings(state.display);
    const transformedSeries = getVisualizerTransformedSeries(getState());
    const settings = {
      ...transformedSeries[0].card.visualization_settings,
      ..._.pick(computedSettings, dataSettings),
    };

    return maybeCombineDataset(
      {
        ...copy(state),
        settings,
      },
<<<<<<< HEAD
      settings,
=======
      state.datasets,
>>>>>>> e73e604d
      dataSource,
      dataset,
    );
  },
);

export const addColumn = createAsyncThunk(
  "visualizer/addColumn",
  async (
    payload: { column: DatasetColumn; dataSource: VisualizerDataSource },
    { dispatch, getState },
  ) => {
    const settings = getVisualizerComputedSettingsForFlatSeries(getState());
    dispatch(_addColumn({ ...payload, settings }));
  },
);

export const removeColumn = createAsyncThunk(
  "visualizer/removeColumn",
  async (
    payload: { name: string; well?: "bubble" | "all" },
    { dispatch, getState },
  ) => {
    const settings = getVisualizerComputedSettingsForFlatSeries(getState());
    dispatch(_removeColumn({ ...payload, settings }));
  },
);

export const handleDrop = createAsyncThunk(
  "visualizer/handleDrop",
  async (event: DragEndEvent, { dispatch, getState }) => {
    const settings = getVisualizerComputedSettingsForFlatSeries(getState());
    dispatch(_handleDrop({ event, settings }));
  },
);

const fetchCard = createAsyncThunk<
  Card,
  { cardId: CardId; cardEntityId: string }
>("visualizer/fetchCard", async ({ cardId }, { dispatch }) => {
  const result = await dispatch(
    cardApi.endpoints.getCard.initiate({ id: cardId }),
  );
  if (result.data != null) {
    return result.data;
  }
  throw new Error("Failed to fetch card");
});

const fetchCardQuery = createAsyncThunk<
  Dataset,
  { cardId: CardId; cardEntityId: string }
>("visualizer/fetchCardQuery", async ({ cardId }, { dispatch }) => {
  const result = await dispatch(
    cardApi.endpoints.getCardQuery.initiate({ cardId, parameters: [] }),
  );
  if (result.data != null) {
    return result.data;
  }
  throw new Error("Failed to fetch card query");
});

export const undo = createAction("visualizer/undo");
export const redo = createAction("visualizer/redo");

const CLEAR_HISTORY = "visualizer/clearHistory";
const clearHistory = createAction(CLEAR_HISTORY);

export const resetVisualizer = createThunkAction(
  CLEAR_HISTORY,
  () => (dispatch) => {
    dispatch(_resetVisualizer());
    dispatch(clearHistory());
  },
);

const visualizerSlice = createSlice({
  name: "visualizer",
  initialState: getInitialState(),
  reducers: {
    setDisplay: (state, action: PayloadAction<VisualizationDisplay>) => {
      const display = action.payload;

      const updatedSettings = getUpdatedSettingsForDisplay(
        state.columnValuesMapping,
        state.columns,
        state.settings,
        state.display,
        display,
      );

      if (updatedSettings) {
        const { columnValuesMapping, columns, settings } = updatedSettings;
        state.columnValuesMapping = columnValuesMapping;
        state.columns = columns;
        state.settings = settings;
      }

      state.display = display;
    },
    setTitle: (state, action: PayloadAction<string>) => {
      if (!state.settings) {
        state.settings = {};
      }
      state.settings["card.title"] = action.payload;
    },
    updateSettings: (state, action: PayloadAction<VisualizationSettings>) => {
      state.settings = {
        ...state.settings,
        ...action.payload,
      };
    },
    _addColumn: (
      state,
      action: PayloadAction<{
        column: DatasetColumn;
        dataSource: VisualizerDataSource;
        settings: ComputedVisualizationSettings;
      }>,
    ) => {
      const { column: originalColumn, dataSource, settings } = action.payload;

      if (!state.display) {
        return;
      }

      const dataset = state.datasets[dataSource.id];

      const dataSourceMap = Object.fromEntries(
        state.cards.map((card) => {
          const dataSource = createDataSource(
            "card",
            card.entity_id,
            card.name,
          );
          return [dataSource.id, dataSource];
        }),
      );

      const columnRef = createVisualizerColumnReference(
        dataSource,
        originalColumn,
        extractReferencedColumns(state.columnValuesMapping),
      );
      const column = copyColumn(
        columnRef.name,
        originalColumn,
        dataSource.name,
        state.columns,
      );

      if (state.display === "funnel") {
        addColumnToFunnel(
          state,
<<<<<<< HEAD
          settings,
=======
          state.datasets as Record<string, Dataset>,
>>>>>>> e73e604d
          column,
          columnRef,
          // Prevents "Type instantiation is excessively deep" error
          dataset as Dataset,
          dataSource,
        );
        return;
      }

      if (isCartesianChart(state.display)) {
        addColumnToCartesianChart(
          state,
<<<<<<< HEAD
          settings,
=======
          state.datasets as Record<string, Dataset>,
          dataset.data.cols,
>>>>>>> e73e604d
          column,
          columnRef,
          dataSource,
        );

        const dimension = state.settings["graph.dimensions"] ?? [];
        const isDimension = dimension.includes(column.name);

        if (isDimension && column.id) {
          const datasetMap = _.omit(state.datasets, dataSource.id) as Record<
            string,
            Dataset
          >;
          maybeImportDimensionsFromOtherDataSources(
            state,
            settings,
            column,
            datasetMap,
            dataSourceMap,
          );
        }
      } else if (state.display === "pie") {
<<<<<<< HEAD
        addColumnToPieChart(state, settings, column);
=======
        addColumnToPieChart(
          state,
          state.datasets as Record<string, Dataset>,
          dataset.data.cols,
          column,
          columnRef,
        );
>>>>>>> e73e604d
      }
    },
    _removeColumn: (
      state,
      action: PayloadAction<{
        name: string;
        settings: ComputedVisualizationSettings;
        well?: "bubble" | "all";
      }>,
    ) => {
      const { name, well, settings } = action.payload;
      if (!state.display) {
        return;
      }

      if (isCartesianChart(state.display)) {
        if (well === "all") {
          removeColumnFromCartesianChart(state, settings, name);
          removeBubbleSizeFromCartesianChart(state, name);
        } else if (well === "bubble") {
          removeBubbleSizeFromCartesianChart(state, name);
        } else {
          removeColumnFromCartesianChart(state, settings, name);
        }
      } else if (state.display === "funnel") {
        removeColumnFromFunnel(state, settings, name);
      } else if (state.display === "pie") {
        removeColumnFromPieChart(state, settings, name);
      }
    },
    _handleDrop: (
      state,
      action: PayloadAction<{
        event: DragEndEvent;
        settings: ComputedVisualizationSettings;
      }>,
    ) => {
      state.draggedItem = null;

      if (!state.display) {
        return;
      }

      const { event, settings } = action.payload;

      if (isCartesianChart(state.display)) {
        cartesianDropHandler(state, settings, event, {
          // Prevents "Type instantiation is excessively deep" error
          datasetMap: state.datasets as Record<VisualizerDataSourceId, Dataset>,
          dataSourceMap: Object.fromEntries(
            state.cards.map((card) => {
              const dataSource = createDataSource(
                "card",
                card.entity_id,
                card.name,
              );
              return [dataSource.id, dataSource];
            }),
          ),
        });
      } else if (state.display === "funnel") {
        funnelDropHandler(state, settings, event);
      } else if (state.display === "pie") {
        pieDropHandler(state, settings, event);
      }
    },
    removeDataSource: (state, action: PayloadAction<VisualizerDataSource>) => {
      const source = action.payload;
      if (source.type === "card") {
        const cardEntityId = source.sourceId;
        state.cards = state.cards.filter(
          (card) => card.entity_id !== cardEntityId,
        );
      }
      delete state.loadingDataSources[source.id];
      delete state.datasets[source.id];
      delete state.loadingDatasets[source.id];

      const isLastDataSource = Object.keys(state.datasets).length === 0;
      if (isLastDataSource) {
        Object.assign(state, getInitialVisualizerHistoryItem());
      } else {
        const columnsToRemove: string[] = [];
        const columnVizSettings = state.display
          ? getColumnVizSettings(state.display)
          : [];

        state.columnValuesMapping = _.mapObject(
          state.columnValuesMapping,
          (valueSources, columnName) => {
            const nextValueSources = valueSources.filter((valueSource) => {
              if (typeof valueSource === "string") {
                const dataSourceId = getDataSourceIdFromNameRef(valueSource);
                return dataSourceId !== source.id;
              }
              return valueSource.sourceId !== source.id;
            });
            if (nextValueSources.length === 0) {
              columnsToRemove.push(columnName);
            }
            return nextValueSources;
          },
        );

        state.columns = state.columns.filter(
          (column) => !columnsToRemove.includes(column.name),
        );
        columnsToRemove.forEach((columName) => {
          delete state.columnValuesMapping[columName];
        });
        columnVizSettings.forEach((setting) => {
          const value = state.settings[setting];
          if (columnsToRemove.includes(value)) {
            delete state.settings[setting];
          } else if (Array.isArray(value)) {
            state.settings[setting] = value.filter(
              (v) => !columnsToRemove.includes(v),
            );
          }
        });
      }
    },
    setDraggedItem: (state, action: PayloadAction<DraggedItem | null>) => {
      state.draggedItem = action.payload;
    },
    _resetVisualizer: (state) => {
      Object.assign(state, getInitialState());
    },
  },
  extraReducers: (builder) => {
    builder
      .addCase(initializeVisualizer.fulfilled, (state, action) => {
        const initialState = action.payload;
        if (initialState) {
          state.initialState = {
            ...getInitialVisualizerHistoryItem(),
            ...initialState,
          };
        }
        Object.assign(state, initialState);
      })
      .addCase(addDataSource.fulfilled, (state, action) => {
        const nextState = action.payload;
        if (nextState) {
          state.display = nextState.display;
          state.columns = copy(nextState.columns);
          state.columnValuesMapping = copy(nextState.columnValuesMapping);
          state.settings = copy(nextState.settings);
        }
      })
      .addCase(fetchCard.pending, (state, action) => {
        const cardEntityId = action.meta.arg.cardEntityId;
        state.loadingDataSources[`card:${cardEntityId}`] = true;
        state.error = null;
      })
      .addCase(fetchCard.fulfilled, (state, action: PayloadAction<Card>) => {
        const card = action.payload;
        const index = state.cards.findIndex((c) => c.id === card.id);

        // `any` prevents the "Type instantiation is excessively deep" error
        if (index !== -1) {
          state.cards[index] = card as any;
        } else {
          state.cards.push(card as any);
        }

        state.loadingDataSources[`card:${card.entity_id}`] = false;
      })
      .addCase(fetchCard.rejected, (state, action) => {
        const cardEntityId = action.meta.arg.cardEntityId;
        if (cardEntityId) {
          state.loadingDataSources[`card:${cardEntityId}`] = false;
        }
        state.error = action.error.message || "Failed to fetch card";
      })
      .addCase(fetchCardQuery.pending, (state, action) => {
        const cardEntityId = action.meta.arg.cardEntityId;
        state.loadingDatasets[`card:${cardEntityId}`] = true;
        state.error = null;
      })
      .addCase(fetchCardQuery.fulfilled, (state, action) => {
        const cardEntityId = action.meta.arg.cardEntityId;
        const dataset = action.payload;

        // `any` prevents the "Type instantiation is excessively deep" error
        state.datasets[`card:${cardEntityId}`] = dataset as any;
        state.loadingDatasets[`card:${cardEntityId}`] = false;
      })
      .addCase(fetchCardQuery.rejected, (state, action) => {
        const cardEntityId = action.meta.arg.cardEntityId;
        if (cardEntityId) {
          state.loadingDatasets[`card:${cardEntityId}`] = false;
        }
        state.error = action.error.message || "Failed to fetch card query";
      });
  },
});

function maybeCombineDataset(
  state: VisualizerVizDefinitionWithColumns,
<<<<<<< HEAD
  settings: ComputedVisualizationSettings,
=======
  datasets: Record<string, Dataset>,
>>>>>>> e73e604d
  dataSource: VisualizerDataSource,
  dataset: Dataset,
) {
  if (!state.display) {
    return;
  }

<<<<<<< HEAD
  if (
    isCartesianChart(state.display) &&
    isCompatibleWithCartesianChart(state, dataset)
  ) {
    combineWithCartesianChart(state, settings, dataset, dataSource);
  }

  if (state.display === "pie") {
    combineWithPieChart(state, settings, dataset, dataSource);
=======
  if (isCartesianChart(state.display)) {
    combineWithCartesianChart(state, datasets, dataset, dataSource);
  }

  if (state.display === "pie") {
    combineWithPieChart(state, datasets, dataset, dataSource);
>>>>>>> e73e604d
  }

  if (state.display === "funnel") {
    combineWithFunnel(state, settings, dataset, dataSource);
  }

  return state;
}

const { _addColumn, _handleDrop, _removeColumn, _resetVisualizer } =
  visualizerSlice.actions;

export const {
  setTitle,
  updateSettings,
  removeDataSource,
  setDisplay,
  setDraggedItem,
} = visualizerSlice.actions;

export const reducer = undoable(visualizerSlice.reducer, {
  filter: includeAction([
    initializeVisualizer.fulfilled.type,
    _addColumn.type,
    setTitle.type,
    updateSettings.type,
    _removeColumn.type,
    setDisplay.type,
    _handleDrop.type,
    removeDataSource.type,
    addDataSource.fulfilled.type,
  ]),
  undoType: undo.type,
  redoType: redo.type,
  clearHistoryType: CLEAR_HISTORY,
  ignoreInitialState: true,
});<|MERGE_RESOLUTION|>--- conflicted
+++ resolved
@@ -221,11 +221,8 @@
         ...copy(state),
         settings,
       },
-<<<<<<< HEAD
       settings,
-=======
       state.datasets,
->>>>>>> e73e604d
       dataSource,
       dataset,
     );
@@ -380,11 +377,8 @@
       if (state.display === "funnel") {
         addColumnToFunnel(
           state,
-<<<<<<< HEAD
           settings,
-=======
           state.datasets as Record<string, Dataset>,
->>>>>>> e73e604d
           column,
           columnRef,
           // Prevents "Type instantiation is excessively deep" error
@@ -397,12 +391,9 @@
       if (isCartesianChart(state.display)) {
         addColumnToCartesianChart(
           state,
-<<<<<<< HEAD
           settings,
-=======
           state.datasets as Record<string, Dataset>,
           dataset.data.cols,
->>>>>>> e73e604d
           column,
           columnRef,
           dataSource,
@@ -425,17 +416,14 @@
           );
         }
       } else if (state.display === "pie") {
-<<<<<<< HEAD
-        addColumnToPieChart(state, settings, column);
-=======
         addColumnToPieChart(
           state,
+          settings,
           state.datasets as Record<string, Dataset>,
           dataset.data.cols,
           column,
           columnRef,
         );
->>>>>>> e73e604d
       }
     },
     _removeColumn: (
@@ -636,11 +624,8 @@
 
 function maybeCombineDataset(
   state: VisualizerVizDefinitionWithColumns,
-<<<<<<< HEAD
   settings: ComputedVisualizationSettings,
-=======
   datasets: Record<string, Dataset>,
->>>>>>> e73e604d
   dataSource: VisualizerDataSource,
   dataset: Dataset,
 ) {
@@ -648,24 +633,12 @@
     return;
   }
 
-<<<<<<< HEAD
-  if (
-    isCartesianChart(state.display) &&
-    isCompatibleWithCartesianChart(state, dataset)
-  ) {
-    combineWithCartesianChart(state, settings, dataset, dataSource);
+  if (isCartesianChart(state.display)) {
+    combineWithCartesianChart(state, settings, datasets, dataset, dataSource);
   }
 
   if (state.display === "pie") {
-    combineWithPieChart(state, settings, dataset, dataSource);
-=======
-  if (isCartesianChart(state.display)) {
-    combineWithCartesianChart(state, datasets, dataset, dataSource);
-  }
-
-  if (state.display === "pie") {
-    combineWithPieChart(state, datasets, dataset, dataSource);
->>>>>>> e73e604d
+    combineWithPieChart(state, settings, datasets, dataset, dataSource);
   }
 
   if (state.display === "funnel") {
