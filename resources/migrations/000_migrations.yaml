--- conflicted
+++ resolved
@@ -5304,14 +5304,886 @@
             tableName: metabase_field
             columnName: database_type
             newDataType: text
-<<<<<<< HEAD
+
+#
+#  Migrations 107-160 are used to convert a MySQL or MariaDB database to utf8mb4 on launch -- see #11753 for a detailed explanation of these migrations
+#
+
+  - changeSet:
+        id: 107
+        author: camsaul
+        comment: Added 0.34.2
+        # If this migration fails for any reason continue with the next migration; do not fail the entire process if this one fails
+        failOnError: false
+        preConditions:
+          # If preconditions fail (i.e., dbms is not mysql or mariadb) then mark this migration as 'ran'
+          - onFail: MARK_RAN
+          # If we're generating SQL output for migrations instead of running via liquibase, fail the preconditions which means these migrations will be skipped
+          - onSqlOutput: FAIL
+          - or:
+              - dbms:
+                    type: mysql
+              - dbms:
+                    type: mariadb
+        changes:
+          - sql:
+                sql: ALTER DATABASE CHARACTER SET = utf8mb4 COLLATE = utf8mb4_unicode_ci;
+  - changeSet:
+        id: 108
+        author: camsaul
+        comment: Added 0.34.2
+        failOnError: false
+        preConditions:
+          - onFail: MARK_RAN
+          - onSqlOutput: FAIL
+          - or:
+              - dbms:
+                    type: mysql
+              - dbms:
+                    type: mariadb
+        changes:
+          - sql:
+                sql: ALTER TABLE `DATABASECHANGELOG` CONVERT TO CHARACTER SET utf8mb4 COLLATE utf8mb4_unicode_ci;
+  - changeSet:
+        id: 109
+        author: camsaul
+        comment: Added 0.34.2
+        failOnError: false
+        preConditions:
+          - onFail: MARK_RAN
+          - onSqlOutput: FAIL
+          - or:
+              - dbms:
+                    type: mysql
+              - dbms:
+                    type: mariadb
+        changes:
+          - sql:
+                sql: ALTER TABLE `DATABASECHANGELOGLOCK` CONVERT TO CHARACTER SET utf8mb4 COLLATE utf8mb4_unicode_ci;
+  - changeSet:
+        id: 110
+        author: camsaul
+        comment: Added 0.34.2
+        failOnError: false
+        preConditions:
+          - onFail: MARK_RAN
+          - onSqlOutput: FAIL
+          - or:
+              - dbms:
+                    type: mysql
+              - dbms:
+                    type: mariadb
+        changes:
+          - sql:
+                sql: ALTER TABLE `QRTZ_CALENDARS` CONVERT TO CHARACTER SET utf8mb4 COLLATE utf8mb4_unicode_ci;
+  - changeSet:
+        id: 111
+        author: camsaul
+        comment: Added 0.34.2
+        failOnError: false
+        preConditions:
+          - onFail: MARK_RAN
+          - onSqlOutput: FAIL
+          - or:
+              - dbms:
+                    type: mysql
+              - dbms:
+                    type: mariadb
+        changes:
+          - sql:
+                sql: ALTER TABLE `QRTZ_FIRED_TRIGGERS` CONVERT TO CHARACTER SET utf8mb4 COLLATE utf8mb4_unicode_ci;
+  - changeSet:
+        id: 112
+        author: camsaul
+        comment: Added 0.34.2
+        failOnError: false
+        preConditions:
+          - onFail: MARK_RAN
+          - onSqlOutput: FAIL
+          - or:
+              - dbms:
+                    type: mysql
+              - dbms:
+                    type: mariadb
+        changes:
+          - sql:
+                sql: ALTER TABLE `QRTZ_JOB_DETAILS` CONVERT TO CHARACTER SET utf8mb4 COLLATE utf8mb4_unicode_ci;
+  - changeSet:
+        id: 113
+        author: camsaul
+        comment: Added 0.34.2
+        failOnError: false
+        preConditions:
+          - onFail: MARK_RAN
+          - onSqlOutput: FAIL
+          - or:
+              - dbms:
+                    type: mysql
+              - dbms:
+                    type: mariadb
+        changes:
+          - sql:
+                sql: ALTER TABLE `QRTZ_LOCKS` CONVERT TO CHARACTER SET utf8mb4 COLLATE utf8mb4_unicode_ci;
+  - changeSet:
+        id: 114
+        author: camsaul
+        comment: Added 0.34.2
+        failOnError: false
+        preConditions:
+          - onFail: MARK_RAN
+          - onSqlOutput: FAIL
+          - or:
+              - dbms:
+                    type: mysql
+              - dbms:
+                    type: mariadb
+        changes:
+          - sql:
+                sql: ALTER TABLE `QRTZ_PAUSED_TRIGGER_GRPS` CONVERT TO CHARACTER SET utf8mb4 COLLATE utf8mb4_unicode_ci;
+  - changeSet:
+        id: 115
+        author: camsaul
+        comment: Added 0.34.2
+        failOnError: false
+        preConditions:
+          - onFail: MARK_RAN
+          - onSqlOutput: FAIL
+          - or:
+              - dbms:
+                    type: mysql
+              - dbms:
+                    type: mariadb
+        changes:
+          - sql:
+                sql: ALTER TABLE `QRTZ_SCHEDULER_STATE` CONVERT TO CHARACTER SET utf8mb4 COLLATE utf8mb4_unicode_ci;
+  - changeSet:
+        id: 116
+        author: camsaul
+        comment: Added 0.34.2
+        failOnError: false
+        preConditions:
+          - onFail: MARK_RAN
+          - onSqlOutput: FAIL
+          - or:
+              - dbms:
+                    type: mysql
+              - dbms:
+                    type: mariadb
+        changes:
+          - sql:
+                sql: ALTER TABLE `core_user` CONVERT TO CHARACTER SET utf8mb4 COLLATE utf8mb4_unicode_ci;
+  - changeSet:
+        id: 117
+        author: camsaul
+        comment: Added 0.34.2
+        failOnError: false
+        preConditions:
+          - onFail: MARK_RAN
+          - onSqlOutput: FAIL
+          - or:
+              - dbms:
+                    type: mysql
+              - dbms:
+                    type: mariadb
+        changes:
+          - sql:
+                sql: ALTER TABLE `data_migrations` CONVERT TO CHARACTER SET utf8mb4 COLLATE utf8mb4_unicode_ci;
+  - changeSet:
+        id: 118
+        author: camsaul
+        comment: Added 0.34.2
+        failOnError: false
+        preConditions:
+          - onFail: MARK_RAN
+          - onSqlOutput: FAIL
+          - or:
+              - dbms:
+                    type: mysql
+              - dbms:
+                    type: mariadb
+        changes:
+          - sql:
+                sql: ALTER TABLE `dependency` CONVERT TO CHARACTER SET utf8mb4 COLLATE utf8mb4_unicode_ci;
+  - changeSet:
+        id: 119
+        author: camsaul
+        comment: Added 0.34.2
+        failOnError: false
+        preConditions:
+          - onFail: MARK_RAN
+          - onSqlOutput: FAIL
+          - or:
+              - dbms:
+                    type: mysql
+              - dbms:
+                    type: mariadb
+        changes:
+          - sql:
+                sql: ALTER TABLE `label` CONVERT TO CHARACTER SET utf8mb4 COLLATE utf8mb4_unicode_ci;
+  - changeSet:
+        id: 120
+        author: camsaul
+        comment: Added 0.34.2
+        failOnError: false
+        preConditions:
+          - onFail: MARK_RAN
+          - onSqlOutput: FAIL
+          - or:
+              - dbms:
+                    type: mysql
+              - dbms:
+                    type: mariadb
+        changes:
+          - sql:
+                sql: ALTER TABLE `metabase_database` CONVERT TO CHARACTER SET utf8mb4 COLLATE utf8mb4_unicode_ci;
+  - changeSet:
+        id: 121
+        author: camsaul
+        comment: Added 0.34.2
+        failOnError: false
+        preConditions:
+          - onFail: MARK_RAN
+          - onSqlOutput: FAIL
+          - or:
+              - dbms:
+                    type: mysql
+              - dbms:
+                    type: mariadb
+        changes:
+          - sql:
+                sql: ALTER TABLE `permissions_group` CONVERT TO CHARACTER SET utf8mb4 COLLATE utf8mb4_unicode_ci;
+  - changeSet:
+        id: 122
+        author: camsaul
+        comment: Added 0.34.2
+        failOnError: false
+        preConditions:
+          - onFail: MARK_RAN
+          - onSqlOutput: FAIL
+          - or:
+              - dbms:
+                    type: mysql
+              - dbms:
+                    type: mariadb
+        changes:
+          - sql:
+                sql: ALTER TABLE `query` CONVERT TO CHARACTER SET utf8mb4 COLLATE utf8mb4_unicode_ci;
+  - changeSet:
+        id: 123
+        author: camsaul
+        comment: Added 0.34.2
+        failOnError: false
+        preConditions:
+          - onFail: MARK_RAN
+          - onSqlOutput: FAIL
+          - or:
+              - dbms:
+                    type: mysql
+              - dbms:
+                    type: mariadb
+        changes:
+          - sql:
+                sql: ALTER TABLE `query_cache` CONVERT TO CHARACTER SET utf8mb4 COLLATE utf8mb4_unicode_ci;
+  - changeSet:
+        id: 124
+        author: camsaul
+        comment: Added 0.34.2
+        failOnError: false
+        preConditions:
+          - onFail: MARK_RAN
+          - onSqlOutput: FAIL
+          - or:
+              - dbms:
+                    type: mysql
+              - dbms:
+                    type: mariadb
+        changes:
+          - sql:
+                sql: ALTER TABLE `query_execution` CONVERT TO CHARACTER SET utf8mb4 COLLATE utf8mb4_unicode_ci;
+  - changeSet:
+        id: 125
+        author: camsaul
+        comment: Added 0.34.2
+        failOnError: false
+        preConditions:
+          - onFail: MARK_RAN
+          - onSqlOutput: FAIL
+          - or:
+              - dbms:
+                    type: mysql
+              - dbms:
+                    type: mariadb
+        changes:
+          - sql:
+                sql: ALTER TABLE `setting` CONVERT TO CHARACTER SET utf8mb4 COLLATE utf8mb4_unicode_ci;
+  - changeSet:
+        id: 126
+        author: camsaul
+        comment: Added 0.34.2
+        failOnError: false
+        preConditions:
+          - onFail: MARK_RAN
+          - onSqlOutput: FAIL
+          - or:
+              - dbms:
+                    type: mysql
+              - dbms:
+                    type: mariadb
+        changes:
+          - sql:
+                sql: ALTER TABLE `task_history` CONVERT TO CHARACTER SET utf8mb4 COLLATE utf8mb4_unicode_ci;
+  - changeSet:
+        id: 127
+        author: camsaul
+        comment: Added 0.34.2
+        failOnError: false
+        preConditions:
+          - onFail: MARK_RAN
+          - onSqlOutput: FAIL
+          - or:
+              - dbms:
+                    type: mysql
+              - dbms:
+                    type: mariadb
+        changes:
+          - sql:
+                sql: ALTER TABLE `QRTZ_TRIGGERS` CONVERT TO CHARACTER SET utf8mb4 COLLATE utf8mb4_unicode_ci;
+  - changeSet:
+        id: 128
+        author: camsaul
+        comment: Added 0.34.2
+        failOnError: false
+        preConditions:
+          - onFail: MARK_RAN
+          - onSqlOutput: FAIL
+          - or:
+              - dbms:
+                    type: mysql
+              - dbms:
+                    type: mariadb
+        changes:
+          - sql:
+                sql: ALTER TABLE `activity` CONVERT TO CHARACTER SET utf8mb4 COLLATE utf8mb4_unicode_ci;
+  - changeSet:
+        id: 129
+        author: camsaul
+        comment: Added 0.34.2
+        failOnError: false
+        preConditions:
+          - onFail: MARK_RAN
+          - onSqlOutput: FAIL
+          - or:
+              - dbms:
+                    type: mysql
+              - dbms:
+                    type: mariadb
+        changes:
+          - sql:
+                sql: ALTER TABLE `collection` CONVERT TO CHARACTER SET utf8mb4 COLLATE utf8mb4_unicode_ci;
+  - changeSet:
+        id: 130
+        author: camsaul
+        comment: Added 0.34.2
+        failOnError: false
+        preConditions:
+          - onFail: MARK_RAN
+          - onSqlOutput: FAIL
+          - or:
+              - dbms:
+                    type: mysql
+              - dbms:
+                    type: mariadb
+        changes:
+          - sql:
+                sql: ALTER TABLE `collection_revision` CONVERT TO CHARACTER SET utf8mb4 COLLATE utf8mb4_unicode_ci;
+  - changeSet:
+        id: 131
+        author: camsaul
+        comment: Added 0.34.2
+        failOnError: false
+        preConditions:
+          - onFail: MARK_RAN
+          - onSqlOutput: FAIL
+          - or:
+              - dbms:
+                    type: mysql
+              - dbms:
+                    type: mariadb
+        changes:
+          - sql:
+                sql: ALTER TABLE `computation_job` CONVERT TO CHARACTER SET utf8mb4 COLLATE utf8mb4_unicode_ci;
+  - changeSet:
+        id: 132
+        author: camsaul
+        comment: Added 0.34.2
+        failOnError: false
+        preConditions:
+          - onFail: MARK_RAN
+          - onSqlOutput: FAIL
+          - or:
+              - dbms:
+                    type: mysql
+              - dbms:
+                    type: mariadb
+        changes:
+          - sql:
+                sql: ALTER TABLE `core_session` CONVERT TO CHARACTER SET utf8mb4 COLLATE utf8mb4_unicode_ci;
+  - changeSet:
+        id: 133
+        author: camsaul
+        comment: Added 0.34.2
+        failOnError: false
+        preConditions:
+          - onFail: MARK_RAN
+          - onSqlOutput: FAIL
+          - or:
+              - dbms:
+                    type: mysql
+              - dbms:
+                    type: mariadb
+        changes:
+          - sql:
+                sql: ALTER TABLE `metabase_table` CONVERT TO CHARACTER SET utf8mb4 COLLATE utf8mb4_unicode_ci;
+  - changeSet:
+        id: 134
+        author: camsaul
+        comment: Added 0.34.2
+        failOnError: false
+        preConditions:
+          - onFail: MARK_RAN
+          - onSqlOutput: FAIL
+          - or:
+              - dbms:
+                    type: mysql
+              - dbms:
+                    type: mariadb
+        changes:
+          - sql:
+                sql: ALTER TABLE `permissions` CONVERT TO CHARACTER SET utf8mb4 COLLATE utf8mb4_unicode_ci;
+  - changeSet:
+        id: 135
+        author: camsaul
+        comment: Added 0.34.2
+        failOnError: false
+        preConditions:
+          - onFail: MARK_RAN
+          - onSqlOutput: FAIL
+          - or:
+              - dbms:
+                    type: mysql
+              - dbms:
+                    type: mariadb
+        changes:
+          - sql:
+                sql: ALTER TABLE `permissions_revision` CONVERT TO CHARACTER SET utf8mb4 COLLATE utf8mb4_unicode_ci;
+  - changeSet:
+        id: 136
+        author: camsaul
+        comment: Added 0.34.2
+        failOnError: false
+        preConditions:
+          - onFail: MARK_RAN
+          - onSqlOutput: FAIL
+          - or:
+              - dbms:
+                    type: mysql
+              - dbms:
+                    type: mariadb
+        changes:
+          - sql:
+                sql: ALTER TABLE `revision` CONVERT TO CHARACTER SET utf8mb4 COLLATE utf8mb4_unicode_ci;
+  - changeSet:
+        id: 137
+        author: camsaul
+        comment: Added 0.34.2
+        failOnError: false
+        preConditions:
+          - onFail: MARK_RAN
+          - onSqlOutput: FAIL
+          - or:
+              - dbms:
+                    type: mysql
+              - dbms:
+                    type: mariadb
+        changes:
+          - sql:
+                sql: ALTER TABLE `view_log` CONVERT TO CHARACTER SET utf8mb4 COLLATE utf8mb4_unicode_ci;
+  - changeSet:
+        id: 138
+        author: camsaul
+        comment: Added 0.34.2
+        failOnError: false
+        preConditions:
+          - onFail: MARK_RAN
+          - onSqlOutput: FAIL
+          - or:
+              - dbms:
+                    type: mysql
+              - dbms:
+                    type: mariadb
+        changes:
+          - sql:
+                sql: ALTER TABLE `QRTZ_BLOB_TRIGGERS` CONVERT TO CHARACTER SET utf8mb4 COLLATE utf8mb4_unicode_ci;
+  - changeSet:
+        id: 139
+        author: camsaul
+        comment: Added 0.34.2
+        failOnError: false
+        preConditions:
+          - onFail: MARK_RAN
+          - onSqlOutput: FAIL
+          - or:
+              - dbms:
+                    type: mysql
+              - dbms:
+                    type: mariadb
+        changes:
+          - sql:
+                sql: ALTER TABLE `QRTZ_CRON_TRIGGERS` CONVERT TO CHARACTER SET utf8mb4 COLLATE utf8mb4_unicode_ci;
+  - changeSet:
+        id: 140
+        author: camsaul
+        comment: Added 0.34.2
+        failOnError: false
+        preConditions:
+          - onFail: MARK_RAN
+          - onSqlOutput: FAIL
+          - or:
+              - dbms:
+                    type: mysql
+              - dbms:
+                    type: mariadb
+        changes:
+          - sql:
+                sql: ALTER TABLE `QRTZ_SIMPLE_TRIGGERS` CONVERT TO CHARACTER SET utf8mb4 COLLATE utf8mb4_unicode_ci;
+  - changeSet:
+        id: 141
+        author: camsaul
+        comment: Added 0.34.2
+        failOnError: false
+        preConditions:
+          - onFail: MARK_RAN
+          - onSqlOutput: FAIL
+          - or:
+              - dbms:
+                    type: mysql
+              - dbms:
+                    type: mariadb
+        changes:
+          - sql:
+                sql: ALTER TABLE `QRTZ_SIMPROP_TRIGGERS` CONVERT TO CHARACTER SET utf8mb4 COLLATE utf8mb4_unicode_ci;
+  - changeSet:
+        id: 142
+        author: camsaul
+        comment: Added 0.34.2
+        failOnError: false
+        preConditions:
+          - onFail: MARK_RAN
+          - onSqlOutput: FAIL
+          - or:
+              - dbms:
+                    type: mysql
+              - dbms:
+                    type: mariadb
+        changes:
+          - sql:
+                sql: ALTER TABLE `computation_job_result` CONVERT TO CHARACTER SET utf8mb4 COLLATE utf8mb4_unicode_ci;
+  - changeSet:
+        id: 143
+        author: camsaul
+        comment: Added 0.34.2
+        failOnError: false
+        preConditions:
+          - onFail: MARK_RAN
+          - onSqlOutput: FAIL
+          - or:
+              - dbms:
+                    type: mysql
+              - dbms:
+                    type: mariadb
+        changes:
+          - sql:
+                sql: ALTER TABLE `metabase_field` CONVERT TO CHARACTER SET utf8mb4 COLLATE utf8mb4_unicode_ci;
+  - changeSet:
+        id: 144
+        author: camsaul
+        comment: Added 0.34.2
+        failOnError: false
+        preConditions:
+          - onFail: MARK_RAN
+          - onSqlOutput: FAIL
+          - or:
+              - dbms:
+                    type: mysql
+              - dbms:
+                    type: mariadb
+        changes:
+          - sql:
+                sql: ALTER TABLE `permissions_group_membership` CONVERT TO CHARACTER SET utf8mb4 COLLATE utf8mb4_unicode_ci;
+  - changeSet:
+        id: 145
+        author: camsaul
+        comment: Added 0.34.2
+        failOnError: false
+        preConditions:
+          - onFail: MARK_RAN
+          - onSqlOutput: FAIL
+          - or:
+              - dbms:
+                    type: mysql
+              - dbms:
+                    type: mariadb
+        changes:
+          - sql:
+                sql: ALTER TABLE `pulse` CONVERT TO CHARACTER SET utf8mb4 COLLATE utf8mb4_unicode_ci;
+  - changeSet:
+        id: 146
+        author: camsaul
+        comment: Added 0.34.2
+        failOnError: false
+        preConditions:
+          - onFail: MARK_RAN
+          - onSqlOutput: FAIL
+          - or:
+              - dbms:
+                    type: mysql
+              - dbms:
+                    type: mariadb
+        changes:
+          - sql:
+                sql: ALTER TABLE `report_dashboard` CONVERT TO CHARACTER SET utf8mb4 COLLATE utf8mb4_unicode_ci;
+  - changeSet:
+        id: 147
+        author: camsaul
+        comment: Added 0.34.2
+        failOnError: false
+        preConditions:
+          - onFail: MARK_RAN
+          - onSqlOutput: FAIL
+          - or:
+              - dbms:
+                    type: mysql
+              - dbms:
+                    type: mariadb
+        changes:
+          - sql:
+                sql: ALTER TABLE `dashboard_favorite` CONVERT TO CHARACTER SET utf8mb4 COLLATE utf8mb4_unicode_ci;
+  - changeSet:
+        id: 148
+        author: camsaul
+        comment: Added 0.34.2
+        failOnError: false
+        preConditions:
+          - onFail: MARK_RAN
+          - onSqlOutput: FAIL
+          - or:
+              - dbms:
+                    type: mysql
+              - dbms:
+                    type: mariadb
+        changes:
+          - sql:
+                sql: ALTER TABLE `dimension` CONVERT TO CHARACTER SET utf8mb4 COLLATE utf8mb4_unicode_ci;
+  - changeSet:
+        id: 149
+        author: camsaul
+        comment: Added 0.34.2
+        failOnError: false
+        preConditions:
+          - onFail: MARK_RAN
+          - onSqlOutput: FAIL
+          - or:
+              - dbms:
+                    type: mysql
+              - dbms:
+                    type: mariadb
+        changes:
+          - sql:
+                sql: ALTER TABLE `metabase_fieldvalues` CONVERT TO CHARACTER SET utf8mb4 COLLATE utf8mb4_unicode_ci;
+  - changeSet:
+        id: 150
+        author: camsaul
+        comment: Added 0.34.2
+        failOnError: false
+        preConditions:
+          - onFail: MARK_RAN
+          - onSqlOutput: FAIL
+          - or:
+              - dbms:
+                    type: mysql
+              - dbms:
+                    type: mariadb
+        changes:
+          - sql:
+                sql: ALTER TABLE `metric` CONVERT TO CHARACTER SET utf8mb4 COLLATE utf8mb4_unicode_ci;
+  - changeSet:
+        id: 151
+        author: camsaul
+        comment: Added 0.34.2
+        failOnError: false
+        preConditions:
+          - onFail: MARK_RAN
+          - onSqlOutput: FAIL
+          - or:
+              - dbms:
+                    type: mysql
+              - dbms:
+                    type: mariadb
+        changes:
+          - sql:
+                sql: ALTER TABLE `pulse_channel` CONVERT TO CHARACTER SET utf8mb4 COLLATE utf8mb4_unicode_ci;
+  - changeSet:
+        id: 152
+        author: camsaul
+        comment: Added 0.34.2
+        failOnError: false
+        preConditions:
+          - onFail: MARK_RAN
+          - onSqlOutput: FAIL
+          - or:
+              - dbms:
+                    type: mysql
+              - dbms:
+                    type: mariadb
+        changes:
+          - sql:
+                sql: ALTER TABLE `segment` CONVERT TO CHARACTER SET utf8mb4 COLLATE utf8mb4_unicode_ci;
+  - changeSet:
+        id: 153
+        author: camsaul
+        comment: Added 0.34.2
+        failOnError: false
+        preConditions:
+          - onFail: MARK_RAN
+          - onSqlOutput: FAIL
+          - or:
+              - dbms:
+                    type: mysql
+              - dbms:
+                    type: mariadb
+        changes:
+          - sql:
+                sql: ALTER TABLE `pulse_channel_recipient` CONVERT TO CHARACTER SET utf8mb4 COLLATE utf8mb4_unicode_ci;
+  - changeSet:
+        id: 154
+        author: camsaul
+        comment: Added 0.34.2
+        failOnError: false
+        preConditions:
+          - onFail: MARK_RAN
+          - onSqlOutput: FAIL
+          - or:
+              - dbms:
+                    type: mysql
+              - dbms:
+                    type: mariadb
+        changes:
+          - sql:
+                sql: ALTER TABLE `report_card` CONVERT TO CHARACTER SET utf8mb4 COLLATE utf8mb4_unicode_ci;
+  - changeSet:
+        id: 155
+        author: camsaul
+        comment: Added 0.34.2
+        failOnError: false
+        preConditions:
+          - onFail: MARK_RAN
+          - onSqlOutput: FAIL
+          - or:
+              - dbms:
+                    type: mysql
+              - dbms:
+                    type: mariadb
+        changes:
+          - sql:
+                sql: ALTER TABLE `metric_important_field` CONVERT TO CHARACTER SET utf8mb4 COLLATE utf8mb4_unicode_ci;
+  - changeSet:
+        id: 156
+        author: camsaul
+        comment: Added 0.34.2
+        failOnError: false
+        preConditions:
+          - onFail: MARK_RAN
+          - onSqlOutput: FAIL
+          - or:
+              - dbms:
+                    type: mysql
+              - dbms:
+                    type: mariadb
+        changes:
+          - sql:
+                sql: ALTER TABLE `report_cardfavorite` CONVERT TO CHARACTER SET utf8mb4 COLLATE utf8mb4_unicode_ci;
+  - changeSet:
+        id: 157
+        author: camsaul
+        comment: Added 0.34.2
+        failOnError: false
+        preConditions:
+          - onFail: MARK_RAN
+          - onSqlOutput: FAIL
+          - or:
+              - dbms:
+                    type: mysql
+              - dbms:
+                    type: mariadb
+        changes:
+          - sql:
+                sql: ALTER TABLE `card_label` CONVERT TO CHARACTER SET utf8mb4 COLLATE utf8mb4_unicode_ci;
+  - changeSet:
+        id: 158
+        author: camsaul
+        comment: Added 0.34.2
+        failOnError: false
+        preConditions:
+          - onFail: MARK_RAN
+          - onSqlOutput: FAIL
+          - or:
+              - dbms:
+                    type: mysql
+              - dbms:
+                    type: mariadb
+        changes:
+          - sql:
+                sql: ALTER TABLE `pulse_card` CONVERT TO CHARACTER SET utf8mb4 COLLATE utf8mb4_unicode_ci;
+  - changeSet:
+        id: 159
+        author: camsaul
+        comment: Added 0.34.2
+        failOnError: false
+        preConditions:
+          - onFail: MARK_RAN
+          - onSqlOutput: FAIL
+          - or:
+              - dbms:
+                    type: mysql
+              - dbms:
+                    type: mariadb
+        changes:
+          - sql:
+                sql: ALTER TABLE `report_dashboardcard` CONVERT TO CHARACTER SET utf8mb4 COLLATE utf8mb4_unicode_ci;
+  - changeSet:
+        id: 160
+        author: camsaul
+        comment: Added 0.34.2
+        failOnError: false
+        preConditions:
+          - onFail: MARK_RAN
+          - onSqlOutput: FAIL
+          - or:
+              - dbms:
+                    type: mysql
+              - dbms:
+                    type: mariadb
+        changes:
+          - sql:
+                sql: ALTER TABLE `dashboardcard_series` CONVERT TO CHARACTER SET utf8mb4 COLLATE utf8mb4_unicode_ci;
+
 #
 # Add a unique constraint on (name + engine). This is to fix the issue where creating two databases
 # with the same name will override each other (Check #11106).
 # There is no need for an additional postgresql constraint cause neither name nor engine are nullable.
 #
   - changeSet:
-      id: 107
+      id: 161
       author: mohammedamarnah
       comment: 'Added 0.34.0'
       preConditions:
@@ -5340,878 +6212,4 @@
         - addUniqueConstraint:
             tableName: metabase_database
             columnNames: name, engine
-            constraintName: idx_uniq_database_name_engine
-=======
-
-#
-#  Migrations 107-160 are used to convert a MySQL or MariaDB database to utf8mb4 on launch -- see #11753 for a detailed explanation of these migrations
-#
-
-  - changeSet:
-        id: 107
-        author: camsaul
-        comment: Added 0.34.2
-        # If this migration fails for any reason continue with the next migration; do not fail the entire process if this one fails
-        failOnError: false
-        preConditions:
-          # If preconditions fail (i.e., dbms is not mysql or mariadb) then mark this migration as 'ran'
-          - onFail: MARK_RAN
-          # If we're generating SQL output for migrations instead of running via liquibase, fail the preconditions which means these migrations will be skipped
-          - onSqlOutput: FAIL
-          - or:
-              - dbms:
-                    type: mysql
-              - dbms:
-                    type: mariadb
-        changes:
-          - sql:
-                sql: ALTER DATABASE CHARACTER SET = utf8mb4 COLLATE = utf8mb4_unicode_ci;
-  - changeSet:
-        id: 108
-        author: camsaul
-        comment: Added 0.34.2
-        failOnError: false
-        preConditions:
-          - onFail: MARK_RAN
-          - onSqlOutput: FAIL
-          - or:
-              - dbms:
-                    type: mysql
-              - dbms:
-                    type: mariadb
-        changes:
-          - sql:
-                sql: ALTER TABLE `DATABASECHANGELOG` CONVERT TO CHARACTER SET utf8mb4 COLLATE utf8mb4_unicode_ci;
-  - changeSet:
-        id: 109
-        author: camsaul
-        comment: Added 0.34.2
-        failOnError: false
-        preConditions:
-          - onFail: MARK_RAN
-          - onSqlOutput: FAIL
-          - or:
-              - dbms:
-                    type: mysql
-              - dbms:
-                    type: mariadb
-        changes:
-          - sql:
-                sql: ALTER TABLE `DATABASECHANGELOGLOCK` CONVERT TO CHARACTER SET utf8mb4 COLLATE utf8mb4_unicode_ci;
-  - changeSet:
-        id: 110
-        author: camsaul
-        comment: Added 0.34.2
-        failOnError: false
-        preConditions:
-          - onFail: MARK_RAN
-          - onSqlOutput: FAIL
-          - or:
-              - dbms:
-                    type: mysql
-              - dbms:
-                    type: mariadb
-        changes:
-          - sql:
-                sql: ALTER TABLE `QRTZ_CALENDARS` CONVERT TO CHARACTER SET utf8mb4 COLLATE utf8mb4_unicode_ci;
-  - changeSet:
-        id: 111
-        author: camsaul
-        comment: Added 0.34.2
-        failOnError: false
-        preConditions:
-          - onFail: MARK_RAN
-          - onSqlOutput: FAIL
-          - or:
-              - dbms:
-                    type: mysql
-              - dbms:
-                    type: mariadb
-        changes:
-          - sql:
-                sql: ALTER TABLE `QRTZ_FIRED_TRIGGERS` CONVERT TO CHARACTER SET utf8mb4 COLLATE utf8mb4_unicode_ci;
-  - changeSet:
-        id: 112
-        author: camsaul
-        comment: Added 0.34.2
-        failOnError: false
-        preConditions:
-          - onFail: MARK_RAN
-          - onSqlOutput: FAIL
-          - or:
-              - dbms:
-                    type: mysql
-              - dbms:
-                    type: mariadb
-        changes:
-          - sql:
-                sql: ALTER TABLE `QRTZ_JOB_DETAILS` CONVERT TO CHARACTER SET utf8mb4 COLLATE utf8mb4_unicode_ci;
-  - changeSet:
-        id: 113
-        author: camsaul
-        comment: Added 0.34.2
-        failOnError: false
-        preConditions:
-          - onFail: MARK_RAN
-          - onSqlOutput: FAIL
-          - or:
-              - dbms:
-                    type: mysql
-              - dbms:
-                    type: mariadb
-        changes:
-          - sql:
-                sql: ALTER TABLE `QRTZ_LOCKS` CONVERT TO CHARACTER SET utf8mb4 COLLATE utf8mb4_unicode_ci;
-  - changeSet:
-        id: 114
-        author: camsaul
-        comment: Added 0.34.2
-        failOnError: false
-        preConditions:
-          - onFail: MARK_RAN
-          - onSqlOutput: FAIL
-          - or:
-              - dbms:
-                    type: mysql
-              - dbms:
-                    type: mariadb
-        changes:
-          - sql:
-                sql: ALTER TABLE `QRTZ_PAUSED_TRIGGER_GRPS` CONVERT TO CHARACTER SET utf8mb4 COLLATE utf8mb4_unicode_ci;
-  - changeSet:
-        id: 115
-        author: camsaul
-        comment: Added 0.34.2
-        failOnError: false
-        preConditions:
-          - onFail: MARK_RAN
-          - onSqlOutput: FAIL
-          - or:
-              - dbms:
-                    type: mysql
-              - dbms:
-                    type: mariadb
-        changes:
-          - sql:
-                sql: ALTER TABLE `QRTZ_SCHEDULER_STATE` CONVERT TO CHARACTER SET utf8mb4 COLLATE utf8mb4_unicode_ci;
-  - changeSet:
-        id: 116
-        author: camsaul
-        comment: Added 0.34.2
-        failOnError: false
-        preConditions:
-          - onFail: MARK_RAN
-          - onSqlOutput: FAIL
-          - or:
-              - dbms:
-                    type: mysql
-              - dbms:
-                    type: mariadb
-        changes:
-          - sql:
-                sql: ALTER TABLE `core_user` CONVERT TO CHARACTER SET utf8mb4 COLLATE utf8mb4_unicode_ci;
-  - changeSet:
-        id: 117
-        author: camsaul
-        comment: Added 0.34.2
-        failOnError: false
-        preConditions:
-          - onFail: MARK_RAN
-          - onSqlOutput: FAIL
-          - or:
-              - dbms:
-                    type: mysql
-              - dbms:
-                    type: mariadb
-        changes:
-          - sql:
-                sql: ALTER TABLE `data_migrations` CONVERT TO CHARACTER SET utf8mb4 COLLATE utf8mb4_unicode_ci;
-  - changeSet:
-        id: 118
-        author: camsaul
-        comment: Added 0.34.2
-        failOnError: false
-        preConditions:
-          - onFail: MARK_RAN
-          - onSqlOutput: FAIL
-          - or:
-              - dbms:
-                    type: mysql
-              - dbms:
-                    type: mariadb
-        changes:
-          - sql:
-                sql: ALTER TABLE `dependency` CONVERT TO CHARACTER SET utf8mb4 COLLATE utf8mb4_unicode_ci;
-  - changeSet:
-        id: 119
-        author: camsaul
-        comment: Added 0.34.2
-        failOnError: false
-        preConditions:
-          - onFail: MARK_RAN
-          - onSqlOutput: FAIL
-          - or:
-              - dbms:
-                    type: mysql
-              - dbms:
-                    type: mariadb
-        changes:
-          - sql:
-                sql: ALTER TABLE `label` CONVERT TO CHARACTER SET utf8mb4 COLLATE utf8mb4_unicode_ci;
-  - changeSet:
-        id: 120
-        author: camsaul
-        comment: Added 0.34.2
-        failOnError: false
-        preConditions:
-          - onFail: MARK_RAN
-          - onSqlOutput: FAIL
-          - or:
-              - dbms:
-                    type: mysql
-              - dbms:
-                    type: mariadb
-        changes:
-          - sql:
-                sql: ALTER TABLE `metabase_database` CONVERT TO CHARACTER SET utf8mb4 COLLATE utf8mb4_unicode_ci;
-  - changeSet:
-        id: 121
-        author: camsaul
-        comment: Added 0.34.2
-        failOnError: false
-        preConditions:
-          - onFail: MARK_RAN
-          - onSqlOutput: FAIL
-          - or:
-              - dbms:
-                    type: mysql
-              - dbms:
-                    type: mariadb
-        changes:
-          - sql:
-                sql: ALTER TABLE `permissions_group` CONVERT TO CHARACTER SET utf8mb4 COLLATE utf8mb4_unicode_ci;
-  - changeSet:
-        id: 122
-        author: camsaul
-        comment: Added 0.34.2
-        failOnError: false
-        preConditions:
-          - onFail: MARK_RAN
-          - onSqlOutput: FAIL
-          - or:
-              - dbms:
-                    type: mysql
-              - dbms:
-                    type: mariadb
-        changes:
-          - sql:
-                sql: ALTER TABLE `query` CONVERT TO CHARACTER SET utf8mb4 COLLATE utf8mb4_unicode_ci;
-  - changeSet:
-        id: 123
-        author: camsaul
-        comment: Added 0.34.2
-        failOnError: false
-        preConditions:
-          - onFail: MARK_RAN
-          - onSqlOutput: FAIL
-          - or:
-              - dbms:
-                    type: mysql
-              - dbms:
-                    type: mariadb
-        changes:
-          - sql:
-                sql: ALTER TABLE `query_cache` CONVERT TO CHARACTER SET utf8mb4 COLLATE utf8mb4_unicode_ci;
-  - changeSet:
-        id: 124
-        author: camsaul
-        comment: Added 0.34.2
-        failOnError: false
-        preConditions:
-          - onFail: MARK_RAN
-          - onSqlOutput: FAIL
-          - or:
-              - dbms:
-                    type: mysql
-              - dbms:
-                    type: mariadb
-        changes:
-          - sql:
-                sql: ALTER TABLE `query_execution` CONVERT TO CHARACTER SET utf8mb4 COLLATE utf8mb4_unicode_ci;
-  - changeSet:
-        id: 125
-        author: camsaul
-        comment: Added 0.34.2
-        failOnError: false
-        preConditions:
-          - onFail: MARK_RAN
-          - onSqlOutput: FAIL
-          - or:
-              - dbms:
-                    type: mysql
-              - dbms:
-                    type: mariadb
-        changes:
-          - sql:
-                sql: ALTER TABLE `setting` CONVERT TO CHARACTER SET utf8mb4 COLLATE utf8mb4_unicode_ci;
-  - changeSet:
-        id: 126
-        author: camsaul
-        comment: Added 0.34.2
-        failOnError: false
-        preConditions:
-          - onFail: MARK_RAN
-          - onSqlOutput: FAIL
-          - or:
-              - dbms:
-                    type: mysql
-              - dbms:
-                    type: mariadb
-        changes:
-          - sql:
-                sql: ALTER TABLE `task_history` CONVERT TO CHARACTER SET utf8mb4 COLLATE utf8mb4_unicode_ci;
-  - changeSet:
-        id: 127
-        author: camsaul
-        comment: Added 0.34.2
-        failOnError: false
-        preConditions:
-          - onFail: MARK_RAN
-          - onSqlOutput: FAIL
-          - or:
-              - dbms:
-                    type: mysql
-              - dbms:
-                    type: mariadb
-        changes:
-          - sql:
-                sql: ALTER TABLE `QRTZ_TRIGGERS` CONVERT TO CHARACTER SET utf8mb4 COLLATE utf8mb4_unicode_ci;
-  - changeSet:
-        id: 128
-        author: camsaul
-        comment: Added 0.34.2
-        failOnError: false
-        preConditions:
-          - onFail: MARK_RAN
-          - onSqlOutput: FAIL
-          - or:
-              - dbms:
-                    type: mysql
-              - dbms:
-                    type: mariadb
-        changes:
-          - sql:
-                sql: ALTER TABLE `activity` CONVERT TO CHARACTER SET utf8mb4 COLLATE utf8mb4_unicode_ci;
-  - changeSet:
-        id: 129
-        author: camsaul
-        comment: Added 0.34.2
-        failOnError: false
-        preConditions:
-          - onFail: MARK_RAN
-          - onSqlOutput: FAIL
-          - or:
-              - dbms:
-                    type: mysql
-              - dbms:
-                    type: mariadb
-        changes:
-          - sql:
-                sql: ALTER TABLE `collection` CONVERT TO CHARACTER SET utf8mb4 COLLATE utf8mb4_unicode_ci;
-  - changeSet:
-        id: 130
-        author: camsaul
-        comment: Added 0.34.2
-        failOnError: false
-        preConditions:
-          - onFail: MARK_RAN
-          - onSqlOutput: FAIL
-          - or:
-              - dbms:
-                    type: mysql
-              - dbms:
-                    type: mariadb
-        changes:
-          - sql:
-                sql: ALTER TABLE `collection_revision` CONVERT TO CHARACTER SET utf8mb4 COLLATE utf8mb4_unicode_ci;
-  - changeSet:
-        id: 131
-        author: camsaul
-        comment: Added 0.34.2
-        failOnError: false
-        preConditions:
-          - onFail: MARK_RAN
-          - onSqlOutput: FAIL
-          - or:
-              - dbms:
-                    type: mysql
-              - dbms:
-                    type: mariadb
-        changes:
-          - sql:
-                sql: ALTER TABLE `computation_job` CONVERT TO CHARACTER SET utf8mb4 COLLATE utf8mb4_unicode_ci;
-  - changeSet:
-        id: 132
-        author: camsaul
-        comment: Added 0.34.2
-        failOnError: false
-        preConditions:
-          - onFail: MARK_RAN
-          - onSqlOutput: FAIL
-          - or:
-              - dbms:
-                    type: mysql
-              - dbms:
-                    type: mariadb
-        changes:
-          - sql:
-                sql: ALTER TABLE `core_session` CONVERT TO CHARACTER SET utf8mb4 COLLATE utf8mb4_unicode_ci;
-  - changeSet:
-        id: 133
-        author: camsaul
-        comment: Added 0.34.2
-        failOnError: false
-        preConditions:
-          - onFail: MARK_RAN
-          - onSqlOutput: FAIL
-          - or:
-              - dbms:
-                    type: mysql
-              - dbms:
-                    type: mariadb
-        changes:
-          - sql:
-                sql: ALTER TABLE `metabase_table` CONVERT TO CHARACTER SET utf8mb4 COLLATE utf8mb4_unicode_ci;
-  - changeSet:
-        id: 134
-        author: camsaul
-        comment: Added 0.34.2
-        failOnError: false
-        preConditions:
-          - onFail: MARK_RAN
-          - onSqlOutput: FAIL
-          - or:
-              - dbms:
-                    type: mysql
-              - dbms:
-                    type: mariadb
-        changes:
-          - sql:
-                sql: ALTER TABLE `permissions` CONVERT TO CHARACTER SET utf8mb4 COLLATE utf8mb4_unicode_ci;
-  - changeSet:
-        id: 135
-        author: camsaul
-        comment: Added 0.34.2
-        failOnError: false
-        preConditions:
-          - onFail: MARK_RAN
-          - onSqlOutput: FAIL
-          - or:
-              - dbms:
-                    type: mysql
-              - dbms:
-                    type: mariadb
-        changes:
-          - sql:
-                sql: ALTER TABLE `permissions_revision` CONVERT TO CHARACTER SET utf8mb4 COLLATE utf8mb4_unicode_ci;
-  - changeSet:
-        id: 136
-        author: camsaul
-        comment: Added 0.34.2
-        failOnError: false
-        preConditions:
-          - onFail: MARK_RAN
-          - onSqlOutput: FAIL
-          - or:
-              - dbms:
-                    type: mysql
-              - dbms:
-                    type: mariadb
-        changes:
-          - sql:
-                sql: ALTER TABLE `revision` CONVERT TO CHARACTER SET utf8mb4 COLLATE utf8mb4_unicode_ci;
-  - changeSet:
-        id: 137
-        author: camsaul
-        comment: Added 0.34.2
-        failOnError: false
-        preConditions:
-          - onFail: MARK_RAN
-          - onSqlOutput: FAIL
-          - or:
-              - dbms:
-                    type: mysql
-              - dbms:
-                    type: mariadb
-        changes:
-          - sql:
-                sql: ALTER TABLE `view_log` CONVERT TO CHARACTER SET utf8mb4 COLLATE utf8mb4_unicode_ci;
-  - changeSet:
-        id: 138
-        author: camsaul
-        comment: Added 0.34.2
-        failOnError: false
-        preConditions:
-          - onFail: MARK_RAN
-          - onSqlOutput: FAIL
-          - or:
-              - dbms:
-                    type: mysql
-              - dbms:
-                    type: mariadb
-        changes:
-          - sql:
-                sql: ALTER TABLE `QRTZ_BLOB_TRIGGERS` CONVERT TO CHARACTER SET utf8mb4 COLLATE utf8mb4_unicode_ci;
-  - changeSet:
-        id: 139
-        author: camsaul
-        comment: Added 0.34.2
-        failOnError: false
-        preConditions:
-          - onFail: MARK_RAN
-          - onSqlOutput: FAIL
-          - or:
-              - dbms:
-                    type: mysql
-              - dbms:
-                    type: mariadb
-        changes:
-          - sql:
-                sql: ALTER TABLE `QRTZ_CRON_TRIGGERS` CONVERT TO CHARACTER SET utf8mb4 COLLATE utf8mb4_unicode_ci;
-  - changeSet:
-        id: 140
-        author: camsaul
-        comment: Added 0.34.2
-        failOnError: false
-        preConditions:
-          - onFail: MARK_RAN
-          - onSqlOutput: FAIL
-          - or:
-              - dbms:
-                    type: mysql
-              - dbms:
-                    type: mariadb
-        changes:
-          - sql:
-                sql: ALTER TABLE `QRTZ_SIMPLE_TRIGGERS` CONVERT TO CHARACTER SET utf8mb4 COLLATE utf8mb4_unicode_ci;
-  - changeSet:
-        id: 141
-        author: camsaul
-        comment: Added 0.34.2
-        failOnError: false
-        preConditions:
-          - onFail: MARK_RAN
-          - onSqlOutput: FAIL
-          - or:
-              - dbms:
-                    type: mysql
-              - dbms:
-                    type: mariadb
-        changes:
-          - sql:
-                sql: ALTER TABLE `QRTZ_SIMPROP_TRIGGERS` CONVERT TO CHARACTER SET utf8mb4 COLLATE utf8mb4_unicode_ci;
-  - changeSet:
-        id: 142
-        author: camsaul
-        comment: Added 0.34.2
-        failOnError: false
-        preConditions:
-          - onFail: MARK_RAN
-          - onSqlOutput: FAIL
-          - or:
-              - dbms:
-                    type: mysql
-              - dbms:
-                    type: mariadb
-        changes:
-          - sql:
-                sql: ALTER TABLE `computation_job_result` CONVERT TO CHARACTER SET utf8mb4 COLLATE utf8mb4_unicode_ci;
-  - changeSet:
-        id: 143
-        author: camsaul
-        comment: Added 0.34.2
-        failOnError: false
-        preConditions:
-          - onFail: MARK_RAN
-          - onSqlOutput: FAIL
-          - or:
-              - dbms:
-                    type: mysql
-              - dbms:
-                    type: mariadb
-        changes:
-          - sql:
-                sql: ALTER TABLE `metabase_field` CONVERT TO CHARACTER SET utf8mb4 COLLATE utf8mb4_unicode_ci;
-  - changeSet:
-        id: 144
-        author: camsaul
-        comment: Added 0.34.2
-        failOnError: false
-        preConditions:
-          - onFail: MARK_RAN
-          - onSqlOutput: FAIL
-          - or:
-              - dbms:
-                    type: mysql
-              - dbms:
-                    type: mariadb
-        changes:
-          - sql:
-                sql: ALTER TABLE `permissions_group_membership` CONVERT TO CHARACTER SET utf8mb4 COLLATE utf8mb4_unicode_ci;
-  - changeSet:
-        id: 145
-        author: camsaul
-        comment: Added 0.34.2
-        failOnError: false
-        preConditions:
-          - onFail: MARK_RAN
-          - onSqlOutput: FAIL
-          - or:
-              - dbms:
-                    type: mysql
-              - dbms:
-                    type: mariadb
-        changes:
-          - sql:
-                sql: ALTER TABLE `pulse` CONVERT TO CHARACTER SET utf8mb4 COLLATE utf8mb4_unicode_ci;
-  - changeSet:
-        id: 146
-        author: camsaul
-        comment: Added 0.34.2
-        failOnError: false
-        preConditions:
-          - onFail: MARK_RAN
-          - onSqlOutput: FAIL
-          - or:
-              - dbms:
-                    type: mysql
-              - dbms:
-                    type: mariadb
-        changes:
-          - sql:
-                sql: ALTER TABLE `report_dashboard` CONVERT TO CHARACTER SET utf8mb4 COLLATE utf8mb4_unicode_ci;
-  - changeSet:
-        id: 147
-        author: camsaul
-        comment: Added 0.34.2
-        failOnError: false
-        preConditions:
-          - onFail: MARK_RAN
-          - onSqlOutput: FAIL
-          - or:
-              - dbms:
-                    type: mysql
-              - dbms:
-                    type: mariadb
-        changes:
-          - sql:
-                sql: ALTER TABLE `dashboard_favorite` CONVERT TO CHARACTER SET utf8mb4 COLLATE utf8mb4_unicode_ci;
-  - changeSet:
-        id: 148
-        author: camsaul
-        comment: Added 0.34.2
-        failOnError: false
-        preConditions:
-          - onFail: MARK_RAN
-          - onSqlOutput: FAIL
-          - or:
-              - dbms:
-                    type: mysql
-              - dbms:
-                    type: mariadb
-        changes:
-          - sql:
-                sql: ALTER TABLE `dimension` CONVERT TO CHARACTER SET utf8mb4 COLLATE utf8mb4_unicode_ci;
-  - changeSet:
-        id: 149
-        author: camsaul
-        comment: Added 0.34.2
-        failOnError: false
-        preConditions:
-          - onFail: MARK_RAN
-          - onSqlOutput: FAIL
-          - or:
-              - dbms:
-                    type: mysql
-              - dbms:
-                    type: mariadb
-        changes:
-          - sql:
-                sql: ALTER TABLE `metabase_fieldvalues` CONVERT TO CHARACTER SET utf8mb4 COLLATE utf8mb4_unicode_ci;
-  - changeSet:
-        id: 150
-        author: camsaul
-        comment: Added 0.34.2
-        failOnError: false
-        preConditions:
-          - onFail: MARK_RAN
-          - onSqlOutput: FAIL
-          - or:
-              - dbms:
-                    type: mysql
-              - dbms:
-                    type: mariadb
-        changes:
-          - sql:
-                sql: ALTER TABLE `metric` CONVERT TO CHARACTER SET utf8mb4 COLLATE utf8mb4_unicode_ci;
-  - changeSet:
-        id: 151
-        author: camsaul
-        comment: Added 0.34.2
-        failOnError: false
-        preConditions:
-          - onFail: MARK_RAN
-          - onSqlOutput: FAIL
-          - or:
-              - dbms:
-                    type: mysql
-              - dbms:
-                    type: mariadb
-        changes:
-          - sql:
-                sql: ALTER TABLE `pulse_channel` CONVERT TO CHARACTER SET utf8mb4 COLLATE utf8mb4_unicode_ci;
-  - changeSet:
-        id: 152
-        author: camsaul
-        comment: Added 0.34.2
-        failOnError: false
-        preConditions:
-          - onFail: MARK_RAN
-          - onSqlOutput: FAIL
-          - or:
-              - dbms:
-                    type: mysql
-              - dbms:
-                    type: mariadb
-        changes:
-          - sql:
-                sql: ALTER TABLE `segment` CONVERT TO CHARACTER SET utf8mb4 COLLATE utf8mb4_unicode_ci;
-  - changeSet:
-        id: 153
-        author: camsaul
-        comment: Added 0.34.2
-        failOnError: false
-        preConditions:
-          - onFail: MARK_RAN
-          - onSqlOutput: FAIL
-          - or:
-              - dbms:
-                    type: mysql
-              - dbms:
-                    type: mariadb
-        changes:
-          - sql:
-                sql: ALTER TABLE `pulse_channel_recipient` CONVERT TO CHARACTER SET utf8mb4 COLLATE utf8mb4_unicode_ci;
-  - changeSet:
-        id: 154
-        author: camsaul
-        comment: Added 0.34.2
-        failOnError: false
-        preConditions:
-          - onFail: MARK_RAN
-          - onSqlOutput: FAIL
-          - or:
-              - dbms:
-                    type: mysql
-              - dbms:
-                    type: mariadb
-        changes:
-          - sql:
-                sql: ALTER TABLE `report_card` CONVERT TO CHARACTER SET utf8mb4 COLLATE utf8mb4_unicode_ci;
-  - changeSet:
-        id: 155
-        author: camsaul
-        comment: Added 0.34.2
-        failOnError: false
-        preConditions:
-          - onFail: MARK_RAN
-          - onSqlOutput: FAIL
-          - or:
-              - dbms:
-                    type: mysql
-              - dbms:
-                    type: mariadb
-        changes:
-          - sql:
-                sql: ALTER TABLE `metric_important_field` CONVERT TO CHARACTER SET utf8mb4 COLLATE utf8mb4_unicode_ci;
-  - changeSet:
-        id: 156
-        author: camsaul
-        comment: Added 0.34.2
-        failOnError: false
-        preConditions:
-          - onFail: MARK_RAN
-          - onSqlOutput: FAIL
-          - or:
-              - dbms:
-                    type: mysql
-              - dbms:
-                    type: mariadb
-        changes:
-          - sql:
-                sql: ALTER TABLE `report_cardfavorite` CONVERT TO CHARACTER SET utf8mb4 COLLATE utf8mb4_unicode_ci;
-  - changeSet:
-        id: 157
-        author: camsaul
-        comment: Added 0.34.2
-        failOnError: false
-        preConditions:
-          - onFail: MARK_RAN
-          - onSqlOutput: FAIL
-          - or:
-              - dbms:
-                    type: mysql
-              - dbms:
-                    type: mariadb
-        changes:
-          - sql:
-                sql: ALTER TABLE `card_label` CONVERT TO CHARACTER SET utf8mb4 COLLATE utf8mb4_unicode_ci;
-  - changeSet:
-        id: 158
-        author: camsaul
-        comment: Added 0.34.2
-        failOnError: false
-        preConditions:
-          - onFail: MARK_RAN
-          - onSqlOutput: FAIL
-          - or:
-              - dbms:
-                    type: mysql
-              - dbms:
-                    type: mariadb
-        changes:
-          - sql:
-                sql: ALTER TABLE `pulse_card` CONVERT TO CHARACTER SET utf8mb4 COLLATE utf8mb4_unicode_ci;
-  - changeSet:
-        id: 159
-        author: camsaul
-        comment: Added 0.34.2
-        failOnError: false
-        preConditions:
-          - onFail: MARK_RAN
-          - onSqlOutput: FAIL
-          - or:
-              - dbms:
-                    type: mysql
-              - dbms:
-                    type: mariadb
-        changes:
-          - sql:
-                sql: ALTER TABLE `report_dashboardcard` CONVERT TO CHARACTER SET utf8mb4 COLLATE utf8mb4_unicode_ci;
-  - changeSet:
-        id: 160
-        author: camsaul
-        comment: Added 0.34.2
-        failOnError: false
-        preConditions:
-          - onFail: MARK_RAN
-          - onSqlOutput: FAIL
-          - or:
-              - dbms:
-                    type: mysql
-              - dbms:
-                    type: mariadb
-        changes:
-          - sql:
-                sql: ALTER TABLE `dashboardcard_series` CONVERT TO CHARACTER SET utf8mb4 COLLATE utf8mb4_unicode_ci;
->>>>>>> 006cbaf2
+            constraintName: idx_uniq_database_name_engine