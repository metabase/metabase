--- conflicted
+++ resolved
@@ -33,7 +33,6 @@
   Stack,
 } from "metabase/ui";
 import { useCreateTransformMutation } from "metabase-enterprise/api";
-<<<<<<< HEAD
 import { trackTransformCreated } from "metabase-enterprise/transforms/analytics";
 import {
   KeysetColumnSelect,
@@ -42,8 +41,6 @@
 import { SchemaFormSelect } from "metabase-enterprise/transforms/components/SchemaFormSelect";
 import * as Lib from "metabase-lib";
 import Question from "metabase-lib/v1/Question";
-=======
->>>>>>> b9df4f2f
 import type {
   CreateTransformRequest,
   SuggestedTransform,
@@ -51,7 +48,6 @@
   TransformSource,
 } from "metabase-types/api";
 
-<<<<<<< HEAD
 function getValidationSchema(source: TransformSource) {
   const isPythonTransform =
     source.type === "python" &&
@@ -92,27 +88,12 @@
 export type NewTransformValues = Yup.InferType<
   ReturnType<typeof getValidationSchema>
 >;
-=======
-import { trackTransformCreated } from "../../../analytics";
-
-import { SchemaFormSelect } from "./../../../components/SchemaFormSelect";
-
-const NEW_TRANSFORM_SCHEMA = Yup.object({
-  name: Yup.string().required(Errors.required),
-  description: Yup.string().nullable(),
-  targetName: Yup.string().required(Errors.required),
-  targetSchema: Yup.string().nullable(),
-});
-
-type NewTransformValues = Yup.InferType<typeof NEW_TRANSFORM_SCHEMA>;
->>>>>>> b9df4f2f
 
 type CreateTransformModalProps = {
   source: TransformSource;
   suggestedTransform: SuggestedTransform | undefined;
   onCreate: (transform: Transform) => void;
   onClose: () => void;
-  initialIncremental?: boolean;
 };
 
 export function CreateTransformModal({
@@ -120,7 +101,6 @@
   suggestedTransform,
   onCreate,
   onClose,
-  initialIncremental = false,
 }: CreateTransformModalProps) {
   return (
     <Modal title={t`Save your transform`} opened padding="xl" onClose={onClose}>
@@ -130,7 +110,6 @@
         suggestedTransform={suggestedTransform}
         onCreate={onCreate}
         onClose={onClose}
-        initialIncremental={initialIncremental}
       />
     </Modal>
   );
@@ -141,7 +120,6 @@
   suggestedTransform: SuggestedTransform | undefined;
   onCreate: (transform: Transform) => void;
   onClose: () => void;
-  initialIncremental: boolean;
 };
 
 type SourceStrategyFieldsProps = {
@@ -306,7 +284,6 @@
   suggestedTransform,
   onCreate,
   onClose,
-  initialIncremental,
 }: CreateTransformFormProps) {
   const databaseId =
     source.type === "query" ? source.query.database : source["source-database"];
@@ -332,13 +309,8 @@
   const supportsSchemas = database && hasFeature(database, "schemas");
 
   const initialValues: NewTransformValues = useMemo(
-<<<<<<< HEAD
-    () => getInitialValues(schemas, initialIncremental, initValues),
-    [schemas, initialIncremental, initValues],
-=======
     () => getInitialValues(schemas, suggestedTransform),
     [schemas, suggestedTransform],
->>>>>>> b9df4f2f
   );
 
   const validationSchema = useMemo(() => getValidationSchema(source), [source]);
@@ -410,23 +382,6 @@
 
 function getInitialValues(
   schemas: string[],
-<<<<<<< HEAD
-  initialIncremental: boolean,
-  initValues?: Partial<NewTransformValues>,
-): NewTransformValues {
-  return {
-    name: "",
-    description: null,
-    targetName: "",
-    targetSchema: schemas?.[0] || null,
-    incremental: initialIncremental,
-    keysetColumn: initialIncremental ? "id" : null,
-    keysetFilterUniqueKey: null,
-    queryLimit: null,
-    sourceStrategy: "keyset",
-    targetStrategy: "append",
-    ...initValues,
-=======
   suggestedTransform: SuggestedTransform | undefined,
 ): NewTransformValues {
   return {
@@ -436,7 +391,11 @@
     targetSchema: suggestedTransform
       ? suggestedTransform.target.schema
       : schemas?.[0] || null,
->>>>>>> b9df4f2f
+    keysetColumn: null,
+    keysetFilterUniqueKey: null,
+    queryLimit: null,
+    sourceStrategy: "keyset",
+    targetStrategy: "append",
   };
 }
 
