--- conflicted
+++ resolved
@@ -22,10 +22,7 @@
    [metabase.util.i18n :refer [tru]]
    [metabase.util.log :as log]
    [metabase.util.malli :as mu]
-<<<<<<< HEAD
-=======
    #_{:clj-kondo/ignore [:deprecated-namespace]}
->>>>>>> b7ea2376
    [metabase.util.schema :as su]
    [schema.core :as s]
    [toucan2.core :as t2]
