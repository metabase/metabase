> **NOTE**: This SDK is actively being developed. You can expect some changes to the API. The SDK currently only works
> with a specific version of Metabase.

# Metabase Embedding SDK for React

The Metabase Embedding SDK for React offers a way to integrate Metabase into your application more seamlessly and with
greater flexibility than using the current interactive embedding offering based on iframes.

<div>
  <a href="https://www.loom.com/share/b6998692937c4ecaab1af097f2123c6f">
    <img style="max-width: 300px" src="https://cdn.loom.com/sessions/thumbnails/b6998692937c4ecaab1af097f2123c6f-with-play.gif">
  </a>
</div>

[Watch a 5-minute tour of the SDK's features.](https://www.loom.com/share/b6998692937c4ecaab1af097f2123c6f)

Features currently supported:

- embedding questions - static
- embedding questions - w/drill-down
- embedding dashboards - static
- embedding dashboards - w/drill-down
- embedding the collection browser
- ability for the user to modify existing questions
- theming with CSS variables
- plugins for custom actions, overriding dashboard card menu items
- subscribing to events
- editing dashboards - requires upgrade to metabase v50
- creating dashboards

Features not yet supported:

- letting users create new questions from scratch

# Changelog

[View changelog](https://github.com/metabase/metabase/blob/master/enterprise/frontend/src/embedding-sdk/CHANGELOG.md)

# Prerequisites

- You have an application using React. The SDK is tested to work with React 18. It may work in React 17, but cause some
  warnings or unexpected behaviors.
- You have a Pro or Enterprise [subscription or free trial](https://www.metabase.com/pricing/) of Metabase
- You have a running Metabase instance using a compatible version of the enterprise binary. v1.50.x are the only
  supported versions at this time.

# Getting started

## Quickstart

Run `npx @metabase/embedding-sdk-react start` in your React project to get started.

This will start a local Metabase instance with Docker and generate sample dashboard components from your data. First run of this command will take 1 - 2 minutes to install the dependencies.

Prerequisites:

- [Node.js 18.x LTS](https://nodejs.org/en) or higher
- [Docker](https://docker.com)

## Start Metabase

Currently, the SDK only works with Metabase version 50.

You have the following options:

### 1. Running on Docker

Start the Metabase container:

```bash
docker run -d -p 3000:3000 --name metabase metabase/metabase-enterprise:v1.50.6
```

### 2. Running the Jar file

1. Download the Jar file from https://downloads.metabase.com/enterprise/v1.50.6/metabase.jar
2. Create a new directory and move the Metabase JAR into it.
3. Change into your new Metabase directory and run the JAR.

```bash
java -jar metabase.jar
```

## Configuring Metabase

> **Note**: The Metabase Embedding SDK for React only supports JWT authentication in production. API keys are only
> supported for development and evaluation purposes.

### API Keys

> **Note:** Metabase Embedding SDK only supports API keys for development.
> This is only supported for evaluation purposes, has limited feature coverage and will only work on localhost.

1. Go to Admin settings > Authentication > API keys
2. Click `Create API Key` and give the key a name and group
3. Copy the API key.

You can then use the API key to authenticate with Metabase in your application. Here's an example of how you can
authenticate with the API key:

```
const metabaseConfig = {
    ...
    apiKey: "YOUR_API_KEY"
    ...
};
```

### JWT Authentication

1. Go to Admin settings > Authentication > JWT
   1. Set JWT Identity Provider URI to your JWT endpoint
   1. Generate JWT signing key and take note of this value. You will need it later.
1. Go to Admin settings > Embedding
   1. Enable embedding if not already enabled
   1. Inside interactive embedding, set Authorized Origins to your application URL, e.g. `http://localhost:9090`

## Authenticate users from your back-end

The SDK requires an endpoint in the backend that signs a user into Metabase and returns a token that the SDK will use to
make authenticated calls to Metabase.

The SDK will call this endpoint if it doesn't have a token or to refresh the token when it's about to expire.

Example:

```ts
const express = require("express");

const jwt = require("jsonwebtoken");
const fetch = require("node-fetch");

async function metabaseAuthHandler(req, res) {
  const { user } = req.session;

  if (!user) {
    return res.status(401).json({
      status: "error",
      message: "not authenticated",
    });
  }

  const token = jwt.sign(
    {
      email: user.email,
      first_name: user.firstName,
      last_name: user.lastName,
      groups: [user.group],
      exp: Math.round(Date.now() / 1000) + 60 * 10, // 10 minutes expiration
    },
    // This is the JWT signing secret in your Metabase JWT authentication setting
    METABASE_JWT_SHARED_SECRET,
  );
  const ssoUrl = `${METABASE_INSTANCE_URL}/auth/sso?token=true&jwt=${token}`;

  try {
    const response = await fetch(ssoUrl, { method: "GET" });
    const token = await response.json();

    return res.status(200).json(token);
  } catch (error) {
    if (error instanceof Error) {
      res.status(401).json({
        status: "error",
        message: "authentication failed",
        error: error.message,
      });
    }
  }
}

const app = express();

// Middleware

// If your FE application is on a different domain from your BE, you need to enable CORS
// by setting Access-Control-Allow-Credentials to true and Access-Control-Allow-Origin
// to your FE application URL.
//
// Limitation: We currently only support setting one origin in Authorized Origins in Metabase for CORS.
app.use(
  cors({
    credentials: true,
  }),
);

app.use(
  session({
    secret: SESSION_SECRET,
    resave: false,
    saveUninitialized: true,
    cookie: { secure: false },
  }),
);
app.use(express.json());

// routes
app.get("/sso/metabase", metabaseAuthHandler);
app.listen(PORT, () => {
  console.log(`API running at http://localhost:${PORT}`);
});
```

## Installation

You can install Metabase Embedding SDK for React via npm:

```bash
npm install @metabase/embedding-sdk-react
```

or using yarn:

```bash
yarn add @metabase/embedding-sdk-react
```

## Using the SDK

### Initializing the SDK

Once installed, you need to import `MetabaseProvider` and provide it with a `config` object.

```typescript jsx
import React from "react";
import { MetabaseProvider } from "@metabase/embedding-sdk-react";

// Configuration
const config = {
  metabaseInstanceUrl: "https://metabase.example.com", // Required: Your Metabase instance URL
  jwtProviderUri: "https://app.example.com/sso/metabase", // Required: An endpoint in your app that returns signs the user in and delivers a token
};

// See the "Customizing appearance" section for more information
const theme = {
  // Optional: Specify a font to use from the set of fonts supported by Metabase
  fontFamily: "Lato",

  // Optional: Match your application's color scheme
  colors: {
    brand: "#9B5966",
    "text-primary": "#4C5773",
    "text-secondary": "#696E7B",
    "text-tertiary": "#949AAB",
  },
};

export default function App() {
  return (
    <MetabaseProvider config={config} theme={theme} className="optional-class">
      Hello World!
    </MetabaseProvider>
  );
}
```

### Embedding a static question

After the SDK is configured, you can use embed your question using the `StaticQuestion` component.

The component has a default height, which can be customized by using the `height` prop.
To inherit the height from the parent container, you can pass `100%` to the height prop.

```typescript jsx
import React from "react";
import { MetabaseProvider, StaticQuestion } from "@metabase/embedding-sdk-react";

const config = {...}

export default function App() {
  const questionId = 1; // This is the question ID you want to embed

  return (
    <MetabaseProvider config={config}>
        <StaticQuestion questionId={questionId} showVisualizationSelector={false} />
    </MetabaseProvider>
  );
}
```

You can pass parameter values to questions defined with SQL via `parameterValues` prop,
in the format of `{parameter_name: parameter_value}`. Refer to
the [SQL parameters](https://www.metabase.com/docs/v0.50/questions/native-editor/sql-parameters.html)
documentation for more information.

```jsx
<StaticQuestion questionId={questionId} parameterValues={{ product_id: 50 }} />
```

### Embedding an interactive question (with drill-down)

```typescript jsx
import React from "react";
import { MetabaseProvider, InteractiveQuestion } from "@metabase/embedding-sdk-react";

const config = {...}

export default function App() {
  const questionId = 1; // This is the question ID you want to embed

  return (
    <MetabaseProvider config={config}>
      <InteractiveQuestion questionId={questionId}  />
    </MetabaseProvider>
  );
}
const questionId = 1; // This is the question ID you want to embed

```

#### _Customizing Interactive Questions_

By default, the Metabase Embedding SDK provides a default layout for interactive questions that allows you to view your
questions, apply filters and aggregations, and access functionality within the notebook editor. However, we also know
that there's no such thing as a one-size-fits-all when it comes to style, usage, and all of the other variables that
make your application unique. Therefore, we've added the ability to customize the layout of interactive questions.

Using the `InteractiveQuestion` with its default layout looks like this:

```typescript jsx
<InteractiveQuestion questionId={95} />
```

To customize the layout, use namespaced components within the `InteractiveQuestion`. For example:

```typescript jsx
<InteractiveQuestion questionId={95}>
  <div
    style={{
      display: "flex",
      flexDirection: "column",
      alignItems: "center",
      justifyContent: "center",
    }}
  >
    <div style={{ display: "grid", placeItems: "center" }}>
      <InteractiveQuestion.Title />
      <InteractiveQuestion.ResetButton />
    </div>
    <div
      style={{
        display: "flex",
        alignItems: "center",
        justifyContent: "flex-start",
        overflow: "hidden",
      }}
    >
      <div style={{ width: "100%" }}>
        <InteractiveQuestion.QuestionVisualization />
      </div>
      <div style={{ display: "flex", flex: 1, overflow: "scroll" }}>
        <InteractiveQuestion.Summarize />
      </div>
    </div>
    <div style={{ display: "flex", flexDirection: "column" }}>
      <InteractiveQuestion.Filter />
    </div>
  </div>
</InteractiveQuestion>
```

#### _Available Components_

These components are available via the `InteractiveQuestion` namespace (i.e. `<InteractiveQuestion.ComponentName />`)

| Component               | Info                                                                                                                         |
| ----------------------- | ---------------------------------------------------------------------------------------------------------------------------- |
| `BackButton`            | The back button, which provides `back` functionality for the InteractiveDashboard                                            |
| `FilterBar`             | The row of badges that contains the current filters that are applied to the question                                         |
| `Filter`                | The Filter pane containing all possible filters                                                                              |
| `FilterButton`          | The button used in the default layout to open the Filter pane. You can replace this button with your own implementation.     |
| `ResetButton`           | The button used to reset the question after the question has been modified with filters/aggregations/etc                     |
| `Title`                 | The question's title                                                                                                         |
| `Summarize`             | The Summarize pane containing all possible aggregations                                                                      |
| `SummarizeButton`       | The button used in the default layout to open the Summarize pane. You can replace this button with your own implementation.  |
| `Notebook`              | The Notebook editor that allows for more filter, aggregation, and custom steps                                               |
| `NotebookButton`        | The button used in the default layout to open the Notebook editor. You can replace this button with your own implementation. |
| `QuestionVisualization` | The chart visualization for the question                                                                                     |

### Embedding a static dashboard

After the SDK is configured, you can embed your dashboard using the `StaticDashboard` component.

#### Parameters

- **dashboardId**: `number` (required) – The ID of the dashboard. This is the numerical ID when accessing a dashboard
  link, i.e. `http://localhost:3000/dashboard/1-my-dashboard` where the ID is `1`
- **initialParameterValues**: `Record<string, string | string[]>` – Query parameters for the dashboard. For a single
  option, use a `string` value, and use a list of strings for multiple options.
- **withTitle**: `boolean` – Whether the dashboard should display a title.
- **withCardTitle**: `boolean` – Whether the dashboard cards should display a title.
- **withDownloads**: `boolean | null` – Whether to hide the download button.
- **hiddenParameters**: `string[] | null` – A list of parameters that will not be shown in the set of parameter
  filters. [More information here](https://www.metabase.com/docs/latest/questions/sharing/public-links#filter-parameters)
- **onLoad**: `(dashboard: Dashboard | null) => void;` - event handler that triggers after dashboard loads with all
  visible cards and their content.
- **onLoadWithoutCards**: `(dashboard: Dashboard | null) => void;` - event handler that triggers after dashboard loads,
  but without its cards - at this stage dashboard title, tabs and cards grid is rendered, but cards content is not yet
  loaded.

```typescript jsx
import React from "react";
import { MetabaseProvider, StaticDashboard } from "@metabase/embedding-sdk-react";

const config = {...}

export default function App() {
  const dashboardId = 1; // This is the dashboard ID you want to embed
  const initialParameterValues = {}; // Define your query parameters here

  // choose parameter names that are in your dashboard
  const hiddenParameters = ["location", "city"]

  return (
    <MetabaseProvider config={config}>
        <StaticDashboard
          dashboardId={dashboardId}
          initialParameterValues={initialParameterValues}
          withTitle={false}
          withDownloads={false}
          hiddenParameters={hideParameters}
        />
    </MetabaseProvider>
  );
}
```

### Embedding an interactive dashboard (with drill-down)

After the SDK is configured, you can embed your dashboard using the `InteractiveDashboard` component.

#### Parameters

- **dashboardId**: `number` (required) – The ID of the dashboard. This is the numerical ID when accessing a dashboard
  link, i.e. `http://localhost:3000/dashboard/1-my-dashboard` where the ID is `1`
- **initialParameterValues**: `Record<string, string | string[]>` – Query parameters for the dashboard. For a single
  option, use a `string` value, and use a list of strings for multiple options.
- **withTitle**: `boolean` – Whether the dashboard should display a title.
- **withCardTitle**: `boolean` – Whether the dashboard cards should display a title.
- **withDownloads**: `boolean | null` – Whether to hide the download button.
- **hiddenParameters**: `string[] | null` – A list of parameters that will not be shown in the set of parameter
  filters. (More information
  here)[https://www.metabase.com/docs/latest/questions/sharing/public-links#filter-parameters]
- **questionHeight**: `number | null` – Height of a question component when drilled from the dashboard to a question
  level.
- **questionPlugins** `{ mapQuestionClickActions: Function } | null` – Additional mapper function to override or add
  drill-down menu. [See this section](#implementing-custom-actions) for more details
- **onLoad**: `(dashboard: Dashboard | null) => void;` - event handler that triggers after dashboard loads with all
  visible cards and their content.
- **onLoadWithoutCards**: `(dashboard: Dashboard | null) => void;` - event handler that triggers after dashboard loads,
  but without its cards - at this stage dashboard title, tabs and cards grid is rendered, but cards content is not yet
  loaded.

```typescript jsx
import React from "react";
import { MetabaseProvider, InteractiveDashboard } from "@metabase/embedding-sdk-react";

const config = {...}

export default function App() {
  const dashboardId = 1; // This is the dashboard ID you want to embed
  const initialParameterValues = {}; // Define your query parameters here

  // choose parameter names that are in your dashboard
  const hiddenParameters = ["location", "city"]

  return (
    <MetabaseProvider config={config}>
        <InteractiveDashboard
          dashboardId={dashboardId}
          initialParameterValues={initialParameterValues}
          withTitle={false}
          withDownloads={false}
          hiddenParameters={hideParameters}
        />
    </MetabaseProvider>
  );
}
```

### Editing dashboards

Dashboards that support editing if a user has permissions for this, could be embedded using `EditableDashboard` component.

#### Parameters

- **dashboardId**: `number` (required) – The ID of the dashboard. This is the numerical ID when accessing a dashboard
  link, i.e. `http://localhost:3000/dashboard/1-my-dashboard` where the ID is `1`
- **initialParameterValues**: `Record<string, string | string[]>` – Query parameters for the dashboard. For a single
  option, use a `string` value, and use a list of strings for multiple options.
- **withDownloads**: `boolean | null` – Whether to hide the download button.
- **questionHeight**: `number | null` – Height of a question component when drilled from the dashboard to a question
  level.
- **plugins** `{ dashcardMenu?: Object, mapQuestionClickActions?: Function } | null` – Additional mapper function to override or add
  drill-down menu. [See this section](#implementing-custom-actions) for more details
- **onLoad**: `(dashboard: Dashboard | null) => void;` - event handler that triggers after dashboard loads with all
  visible cards and their content.
- **onLoadWithoutCards**: `(dashboard: Dashboard | null) => void;` - event handler that triggers after dashboard loads,
  but without its cards - at this stage dashboard title, tabs and cards grid is rendered, but cards content is not yet
  loaded.

<<<<<<< HEAD
### Creating Dashboards

Creating dashboard could be done with `useCreateDashboardApi` hook or `CreateDashboardModal` component.

#### Hook

Supported parameters:

- **name**: `string` (required) - dashboard title
- **description**: `string | null` - optional dashboard description
- **collectionId**: `number | 'root' | 'personal' | null` - collection where to create a new dashboard. You can use predefined system values like `root` or `personal`.

```typescript jsx
const { createDashboard } = useCreateDashboardApi();

const handleDashboardCreate = async () => {
    const dashboard = await createDashboard(props);

    // do something with created empty dashboard, e.g. use it in EditableDashboard component
};

return <Button onClick={handleDashboardCreate}>Create new dashboard</Button>
```

#### Component

Supported props:

- **collectionId?** : `number | 'root' | 'personal' | null` - initial collection field value. You can use predefined system values like `root` or `personal`.
- **onCreate**: `(dashboard: Dashboard) => void`; - handler to react on dashboard creation.
- **onClose?**: `() => void`; - handler to close modal component

```typescript jsx
const [dashboard, setDashboard] = useState<Dashboard | null>(null);

if (dashboard) {
    return <EditableDashboard dashboardId={dashboard.id} />;
}

return (
    <CreateDashboardModal onClose={handleClose} onCreate={setDashboard} />
);
=======
### Creating a Question

With the `NewQuestion` component, you can create a new question from scratch using the Metabase Notebook Editor. 

#### Parameters

No parameters are required for this component.

```tsx
import React from "react";
import { MetabaseProvider, NewQuestion } from "@metabase/embedding-sdk-react";

const config = {...}

export default function App() {
  return (
    <MetabaseProvider config={config}>
        <NewQuestion />
    </MetabaseProvider>
  );
}

>>>>>>> 8394213d
```

### Embedding the collection browser

With the Collection Browser, you can browse the items in your Metabase instance from your application.

#### Parameters

- **collectionId**: `number` – The numerical ID of the collection. You can find this ID in the URL when accessing a
  collection in your Metabase instance. For example, the collection ID
  in `http://localhost:3000/collection/1-my-collection` would be `1`. If no ID is provided, the collection browser will
  start at the root `Our analytics` collection, which is ID = 0.
- **onClick**: `(item: CollectionItem) => void` - An optional click handler that emits the clicked entity.
- **pageSize**: `number` – The number of items to display per page. The default is 25.
- **visibleEntityTypes**: `("question" | "model" | "dashboard" | "collection")[]` – the types of entities that should be
  visible. If not provided, all entities will be shown.

```tsx
import React from "react";
import { CollectionBrowser } from "metabase-types/api";

export default function App() {
  const collectionId = 123; // This is the collection ID you want to browse
  const handleItemClick = item => {
    console.log("Clicked item:", item);
  };

  // Define the collection item types you want to be visible
  const visibleEntityTypes = ["dashboard", "question"];

  return (
    <CollectionBrowser
      collectionId={collectionId}
      onClick={handleItemClick}
      pageSize={10}
      visibleEntityTypes={visibleEntityTypes}
    />
  );
}
```

### Customizing appearance

You can provide a theme object to the `MetabaseProvider` to customize the look and feel of embedded Metabase components.

Here is the full list of theme properties supported. All of them are optional.

```ts
const theme = {
  // Specify a font to use from the set of fonts supported by Metabase.
  // You can set the font to "Custom" to use the custom font
  // configured in your Metabase instance.
  fontFamily: "Lato",

  // Override the base font size for every component.
  // This does not usually need to be set, as the components
  // inherit the font size from the parent container, such as the body.
  fontSize: "16px",

  // Override the base line height for every component.
  lineHeight: 1.5,

  // Match your application's color scheme
  colors: {
    // The primary color of your application
    brand: "#9B5966",

    // The color of text that is most prominent
    "text-primary": "#4C5773",

    // The color of text that is less prominent
    "text-secondary": "#696E7B",

    // The color of text that is least prominent
    "text-tertiary": "#949AAB",

    // Default background color
    background: "#FFFFFF",

    // Slightly darker background color used for hover and accented elements
    "background-hover": "#F9FBFC",

    // Color used for borders
    border: "#EEECEC",

    // Color used for filters context
    filter: "#7172AD",

    // Color used for aggregations and breakouts context
    summarize: "#88BF4D",

    // Color used to indicate successful actions and positive values/trends
    positive: "#BADC58",

    // Color used to indicate dangerous actions and negative values/trends
    negative: "#FF7979",

    /** Color used for popover shadows */
    shadow: "rgba(0,0,0,0.08)",

    // Overrides the chart colors. Supports up to 8 colors
    // Limitation: this does not affect charts with custom series color
    charts: [
      // can either be a hex code
      "#9B59B6",

      // or a color object. tint and shade represents lighter and darker variations
      // only base color is required, while tint and shade are optional
      { base: "#E74C3C", tint: "#EE6B56", shade: "#CB4436" },
    ],
  },

  components: {
    // Dashboard
    dashboard: {
      // Background color for all dashboards
      backgroundColor: "#2F3640",

      card: {
        // Background color for all dashboard cards
        backgroundColor: "#2D2D30",

        // Apply a border color instead of shadow for dashboard cards.
        // Unset by default.
        border: "1px solid #EEECEC",
      },
    },

    // Question
    question: {
      // Background color for all questions
      backgroundColor: "#2D2D30",
    },

    // Data table
    table: {
      cell: {
        // Text color of cells, defaults to `text-primary`
        textColor: "#4C5773",

        // Default background color of cells, defaults to `background`
        backgroundColor: "#FFFFFF",

        // Font size of cell values, defaults to ~12.5px
        fontSize: "12.5px",
      },

      idColumn: {
        // Text color of ID column, defaults to `brand`
        textColor: "#9B5966",

        // Background color of ID column, defaults to a lighter shade of `brand`
        backgroundColor: "#F5E9EB",
      },
    },

    // Number chart
    number: {
      // Value displayed on number charts.
      // This also applies to the primary value in trend charts.
      value: {
        fontSize: "24px",
        lineHeight: "21px",
      },
    },

    // Cartesian chart
    cartesian: {
      // Padding around the cartesian charts.
      // Uses CSS's `padding` property format.
      padding: "4px 8px",
    },

    // Pivot table
    pivotTable: {
      cell: {
        // Font size of cell values, defaults to ~12px
        fontSize: "12px",
      },

      // Pivot row toggle to expand or collapse row
      rowToggle: {
        textColor: "#FFFFFF",
        backgroundColor: "#95A5A6",
      },
    },

    collectionBrowser: {
      breadcrumbs: {
        expandButton: {
          textColor: "#8118F4",
          backgroundColor: "#767D7C",
          hoverTextColor: "#CE8C8C",
          hoverBackgroundColor: "#69264B",
        },
      },
    },

    // Popover are used in components such as click actions in interactive questions.
    popover: {
      // z-index of the popover. Useful for embedding components in a modal. defaults to 4.
      zIndex: 4,
    },
  },
};
```

### Plugins

The Metabase Embedding SDK supports plugins to customize the behavior of components. These plugins can be used in a
global context or on a per-component basis. This list of plugins will continue to grow as we add more options to each
component.

To use a plugin globally, add the plugin to the `MetabaseProvider`'s `pluginsConfig` prop:

```typescript jsx
<MetabaseProvider
  config={config}
  theme={theme}
  pluginsConfig={{
    mapQuestionClickActions: [...] // Add your custom actions here
  }}
>
  {children}
</MetabaseProvider>
```

To use a plugin on a per-component basis, pass the plugin as a prop to the component:

```typescript jsx
<InteractiveQuestion
  questionId={1}
  plugins={{
    mapQuestionClickActions: [...],
  }}
/>
```

#### _Interactive Question_

###### `mapQuestionClickActions`

This plugin allows you to add custom actions to
the click-through menu of an interactive question. You can add and
customize the appearance and behavior of the custom actions.

```typescript jsx
// You can provide a custom action with your own `onClick` logic.
const createCustomAction = clicked => ({
  buttonType: "horizontal",
  name: "client-custom-action",
  section: "custom",
  type: "custom",
  icon: "chevronright",
  title: "Hello from the click app!!!",
  onClick: ({ closePopover }) => {
    alert(`Clicked ${clicked.column?.name}: ${clicked.value}`);
    closePopover();
  },
});

// Or customize the appearance of the custom action to suit your need.
const createCustomActionWithView = clicked => ({
  name: "client-custom-action-2",
  section: "custom",
  type: "custom",
  view: ({ closePopover }) => (
    <button
      className="tw-text-base tw-text-yellow-900 tw-bg-slate-400 tw-rounded-lg"
      onClick={() => {
        alert(`Clicked ${clicked.column?.name}: ${clicked.value}`);
        closePopover();
      }}
    >
      Custom element
    </button>
  ),
});

const plugins = {
  /**
   * You will have access to default `clickActions` that Metabase render by default.
   * So you could decide if you want to add custom actions, remove certain actions, etc.
   */
  mapQuestionClickActions: (clickActions, clicked) => {
    return [
      ...clickActions,
      createCustomAction(clicked),
      createCustomActionWithView(clicked),
    ];
  },
};

const questionId = 1; // This is the question ID you want to embed

return (
  <MetabaseProvider config={config} pluginsConfig={plugins}>
    <InteractiveQuestion questionId={questionId} />
  </MetabaseProvider>
);
```

#### _Interactive Dashboard_

###### `dashcardMenu`

This plugin allows you to add, remove, and modify the custom actions on the overflow menu of dashboard cards. The plugin
appears as a dropdown menu on the top right corner of the card.

The plugin's default configuration looks like this:

```typescript jsx
const plugins = {
  dashboard: {
    dashcardMenu: {
      withDownloads: true,
      withEditLink: true,
      customItems: [],
    },
  },
};
```

and can be used in the InteractiveDashboard like this:

```typescript jsx
<InteractiveDashboard
  questionId={1}
  plugins={{
    dashboard: {
      dashcardMenu: null,
    },
  }}
/>
```

Take a look below to see how you can customize the plugin:

###### Enabling/disabling default actions

To remove the download button from the dashcard menu, set `withDownloads` to `false`. To remove the edit link from the
dashcard menu, set `withEditLink` to `false`.

```typescript jsx
const plugins = {
  dashboard: {
    dashcardMenu: {
      withDownloads: false,
      withEditLink: false,
      customItems: [],
    },
  },
};
```

###### Adding custom actions to the existing menu:

You can add custom actions to the dashcard menu by adding an object to the `customItems` array. Each element can either
be an object or a function that takes in the dashcard's question, and outputs a list of custom items in the form of:

```typescript jsx
{
  iconName: string;
  label: string;
  onClick: () => void;
  disabled?: boolean;
}
```

```typescript jsx
const plugins: SdkPluginsConfig = {
  dashboard: {
    dashcardMenu: {
      customItems: [
        {
          iconName: "chevronright",
          label: "Custom action",
          onClick: () => {
            alert(`Custom action clicked`);
          },
        },
        ({ question }) => {
          return {
            iconName: "chevronright",
            label: "Custom action",
            onClick: () => {
              alert(`Custom action clicked ${question.name}`);
            },
          };
        },
      ],
    },
  },
};
```

###### Replacing the existing menu with your own component

If you want to replace the existing menu with your own component, you can do so by providing a function that returns a
React component. This function also can receive the question as an argument.

```typescript jsx
const plugins: SdkPluginsConfig = {
  dashboard: {
    dashcardMenu: ({ question }) => (
      <button onClick={() => console.log(question.name)}>Click me</button>
    ),
  },
};
```

### Adding global event handlers

`MetabaseProvider` also supports `eventHandlers` configuration. This way you can add global handlers to react on events
that happen in the SDK context.

Currently, we support:

- `onDashboardLoad?: (dashboard: Dashboard | null) => void;` - triggers when dashboard loads with all visible cards and
  their content
- `onDashboardLoadWithoutCards?: (dashboard: Dashboard | null) => void;` - triggers after dashboard loads, but without
  its cards - at this stage dashboard title, tabs and cards grid is rendered, but cards content is not yet loaded

```typescript jsx
const handleDashboardLoad: SdkDashboardLoadEvent = dashboard => {
  /* do whatever you need to do - e.g. send analytics events, show notifications */
};

const eventHandlers = {
  onDashboardLoad: handleDashboardLoad,
  onDashboardLoadWithoutCards: handleDashboardLoad,
};

return (
  <MetabaseProvider config={config} eventHandlers={eventHandlers}>
    {children}
  </MetabaseProvider>
);
```

### Getting Metabase authentication status

You can query the Metabase authentication status using the `useMetabaseAuthStatus` hook.
This is useful if you want to completely hide Metabase components when the user is not authenticated.

This hook can only be used within components wrapped by `MetabaseProvider`.

```jsx
const auth = useMetabaseAuthStatus();

if (auth.status === "error") {
  return <div>Failed to authenticate: {auth.error.message}</div>;
}

if (auth.status === "success") {
  return <InteractiveQuestion questionId={110} />;
}
```

### Reloading Metabase components

In case you need to reload a Metabase component, for example, your users modify your application data and that data is
used to render a question in Metabase. If you embed this question and want to force Metabase to reload the question to
show the latest data, you can do so by using the `key` prop to force a component to reload.

```typescript jsx
// Inside your application component
const [data, setData] = useState({});
// This is used to force reloading Metabase components
const [counter, setCounter] = useState(0);

// This ensures we only change the `data` reference when it's actually changed
const handleDataChange = newData => {
  setData(prevData => {
    if (isEqual(prevData, newData)) {
      return prevData;
    }

    return newData;
  });
};

useEffect(() => {
  /**
   * When you set `data` as the `useEffect` hook's dependency, it will trigger the effect
   * and increment the counter which is used in a Metabase component's `key` prop, forcing it to reload.
   */
  if (data) {
    setCounter(counter => counter + 1);
  }
}, [data]);

return <InteractiveQuestion key={counter} questionId={yourQuestionId} />;
```

### Customizing JWT authentication

You can customize how the SDK fetches the refresh token by specifying the `fetchRefreshToken` function in the `config`
prop:

```typescript jsx
/**
  * This is the default implementation used in the SDK.
  * You can customize this function to fit your needs, such as adding headers or excluding cookies.

  * The function must return a JWT token object, or return "null" if the user is not authenticated.

  * @returns {Promise<{id: string, exp: number} | null>}
 */
async function fetchRefreshToken(url) {
  const response = await fetch(url, {
    method: "GET",
    credentials: "include",
  });

  return await response.json();
}

// Pass this configuration to MetabaseProvider.
// Wrap the fetchRequestToken function in useCallback if it has dependencies to prevent re-renders.
const config = { fetchRefreshToken };
```

# Known limitations

- The Metabase Embedding SDK does not support server-side rendering (SSR) at the moment.
  - If you are using a framework with SSR support such as Next.js or Remix, you have to ensure that the SDK components
    are rendered on the client side.
  - For example, you can apply the `"use client"` directive on Next.js or use the `remix-utils/ClientOnly` component
    on Remix.
- Embedding multiple instances of interactive dashboards on the same page are not supported.
  - Please use static dashboards if you need to embed multiple dashboards on the same page.

# Feedback

For issues and feedback, there are two options:

- Chat with the team directly on Slack: If you don't have access, please reach out to us
  at [sdk-feedback@metabase.com](mailto:sdk-feedback@metabase.com) and we'll get you setup.
- Email the team at [sdk-feedback@metabase.com](mailto:sdk-feedback@metabase.com). This will reach the development team
  directly.

For security issues, please follow the instructions for responsible
disclosure [here](https://github.com/metabase/metabase/blob/master/SECURITY.md#reporting-a-vulnerability).

# Development

## Storybook

You can use storybook to run SDK components during local development.

When you have Metabase instance running:
```bash
yarn storybook-embedding-sdk
```


### Initial configuration
1. Set JWT secret to be "`0000000000000000000000000000000000000000000000000000000000000000`" in Admin > Authentication > JWT > String used by the JWT signing key
1. Make sure "User Provisioning" setting is set to "`on`".
1. Set Authorized Origins to "`*`" in Admin > Embedding > Interactive embedding


## Building locally

First you need to build the Metabase Embedding SDK for React locally:

```bash
yarn build-release:cljs
```

And then run:

```bash
yarn build-embedding-sdk:watch
```

## Using the local build

After that you need to add this built SDK package location to your package.json. In this example we assume that your
application is located in the same directory as Metabase directory:

```json
"dependencies": {
  "@metabase/embedding-sdk-react": "file:../metabase/resources/embedding-sdk"
}
```

And then you can install the package using npm or yarn:

```bash
npm install
# or
yarn
```

## Releases

Embedding SDK package build happens with Github actions if `embedding-sdk-build` label has been set on the PR.

Published package will use a version from `package.template.json` + current date and commit short hash.<|MERGE_RESOLUTION|>--- conflicted
+++ resolved
@@ -377,6 +377,30 @@
 | `NotebookButton`        | The button used in the default layout to open the Notebook editor. You can replace this button with your own implementation. |
 | `QuestionVisualization` | The chart visualization for the question                                                                                     |
 
+### Creating a Question
+
+With the `NewQuestion` component, you can create a new question from scratch using the Metabase Notebook Editor.
+
+#### Parameters
+
+No parameters are required for this component.
+
+```tsx
+import React from "react";
+import { MetabaseProvider, NewQuestion } from "@metabase/embedding-sdk-react";
+
+const config = {...}
+
+export default function App() {
+  return (
+    <MetabaseProvider config={config}>
+        <NewQuestion />
+    </MetabaseProvider>
+  );
+}
+
+```
+
 ### Embedding a static dashboard
 
 After the SDK is configured, you can embed your dashboard using the `StaticDashboard` component.
@@ -499,7 +523,6 @@
   but without its cards - at this stage dashboard title, tabs and cards grid is rendered, but cards content is not yet
   loaded.
 
-<<<<<<< HEAD
 ### Creating Dashboards
 
 Creating dashboard could be done with `useCreateDashboardApi` hook or `CreateDashboardModal` component.
@@ -542,30 +565,6 @@
 return (
     <CreateDashboardModal onClose={handleClose} onCreate={setDashboard} />
 );
-=======
-### Creating a Question
-
-With the `NewQuestion` component, you can create a new question from scratch using the Metabase Notebook Editor. 
-
-#### Parameters
-
-No parameters are required for this component.
-
-```tsx
-import React from "react";
-import { MetabaseProvider, NewQuestion } from "@metabase/embedding-sdk-react";
-
-const config = {...}
-
-export default function App() {
-  return (
-    <MetabaseProvider config={config}>
-        <NewQuestion />
-    </MetabaseProvider>
-  );
-}
-
->>>>>>> 8394213d
 ```
 
 ### Embedding the collection browser
