--- conflicted
+++ resolved
@@ -69,16 +69,8 @@
 (defn ensure-uuid
   "Check that `x` has a `:lib/uuid` in its [[options]]; generate a UUID and add it if it does not
   already have one."
-<<<<<<< HEAD
-  [mbql-clause-or-map]
-  (update-options mbql-clause-or-map (fn [options-map]
-                                       (cond-> options-map
-                                         (not (:lib/uuid options-map))
-                                         (assoc :lib/uuid (random-uuid))))))
-=======
   [x]
   (update-options x (fn [options-map]
                       (cond-> options-map
                         (not (:lib/uuid options-map))
-                        (assoc :lib/uuid (str (random-uuid)))))))
->>>>>>> da422ca4
+                        (assoc :lib/uuid (random-uuid))))))