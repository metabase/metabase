--- conflicted
+++ resolved
@@ -139,12 +139,7 @@
     leftAxisModel,
     rightAxisModel,
     trendLinesModel,
-<<<<<<< HEAD
-    bubbleSizeDomain: getBubbleSizeDomain(seriesModels, transformedDataset), // TODO move function,
+    bubbleSizeDomain: getBubbleSizeDomain(seriesModels, transformedDataset),
     seriesLabelsFormatters: {},
-=======
-    bubbleSizeDomain: getBubbleSizeDomain(seriesModels, transformedDataset),
-    seriesLabelsFormatters,
->>>>>>> 557e6ead
   };
 }