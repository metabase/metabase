(ns metabase.lib.field-test
  (:require
   [clojure.test :refer [are deftest is testing]]
   [medley.core :as m]
   [metabase.lib.binning :as lib.binning]
   [metabase.lib.core :as lib]
   [metabase.lib.metadata :as lib.metadata]
   [metabase.lib.metadata.calculation :as lib.metadata.calculation]
   [metabase.lib.metadata.composed-provider
    :as lib.metadata.composed-provider]
   [metabase.lib.schema.expression :as lib.schema.expression]
   [metabase.lib.temporal-bucket :as lib.temporal-bucket]
   [metabase.lib.test-metadata :as meta]
   [metabase.lib.test-util :as lib.tu]
   [metabase.util :as u]
   #?@(:cljs ([metabase.test-runner.assert-exprs.approximately-equal]))))

#?(:cljs (comment metabase.test-runner.assert-exprs.approximately-equal/keep-me))

(deftest ^:parallel field-from-results-metadata-test
  (let [field-metadata (lib.metadata/stage-column (lib/saved-question-query
                                                   meta/metadata-provider
                                                   meta/saved-question)
                                                  "ID")]
    (is (=? {:lib/type :metadata/field
             :name     "ID"}
            field-metadata))
    (is (=? [:field {:base-type :type/BigInteger, :lib/uuid string?} "ID"]
            (lib/ref field-metadata)))))

(defn- grandparent-parent-child-id [field]
  (+ (meta/id :venues :id)
     (case field
       :grandparent 50
       :parent      60
       :child       70)))

(def ^:private grandparent-parent-child-metadata-provider
  "A MetadataProvider for a Table that nested Fields: grandparent, parent, and child"
  (let [grandparent {:lib/type  :metadata/field
                     :name      "grandparent"
                     :id        (grandparent-parent-child-id :grandparent)
                     :base-type :type/Text}
        parent      {:lib/type  :metadata/field
                     :name      "parent"
                     :parent-id (grandparent-parent-child-id :grandparent)
                     :id        (grandparent-parent-child-id :parent)
                     :base-type :type/Text}
        child       {:lib/type  :metadata/field
                     :name      "child"
                     :parent-id (grandparent-parent-child-id :parent)
                     :id        (grandparent-parent-child-id :child)
                     :base-type :type/Text}]
    (lib.tu/mock-metadata-provider
     {:database meta/metadata
      :tables   [(meta/table-metadata :venues)]
      :fields   (mapv (fn [field-metadata]
                        (merge {:visibility-type :normal
                                :table-id        (meta/id :venues)}
                               field-metadata))
                      [grandparent parent child])})))

(deftest ^:parallel col-info-combine-parent-field-names-test
  (letfn [(col-info [a-field-clause]
            (lib.metadata.calculation/metadata
             {:lib/type     :mbql/query
              :lib/metadata grandparent-parent-child-metadata-provider
              :database     (meta/id)
              :stages       [{:lib/type     :mbql.stage/mbql
                              :lib/options  {:lib/uuid (str (random-uuid))}
                              :source-table (meta/id :venues)}]}
             -1
             a-field-clause))]
    (testing "For fields with parents we should return them with a combined name including parent's name"
      (is (=? {:table-id          (meta/id :venues)
               :name              "grandparent.parent"
               :parent-id         (grandparent-parent-child-id :grandparent)
               :id                (grandparent-parent-child-id :parent)
               :visibility-type   :normal}
              (col-info [:field {:lib/uuid (str (random-uuid))} (grandparent-parent-child-id :parent)]))))
    (testing "nested-nested fields should include grandparent name (etc)"
      (is (=? {:table-id          (meta/id :venues)
               :name              "grandparent.parent.child"
               :parent-id         (grandparent-parent-child-id :parent)
               :id                (grandparent-parent-child-id :child)
               :visibility-type   :normal}
              (col-info [:field {:lib/uuid (str (random-uuid))} (grandparent-parent-child-id :child)]))))))

(deftest ^:parallel col-info-field-literals-test
  (testing "field literals should get the information from the matching `:lib/stage-metadata` if it was supplied"
    (is (=? {:name          "sum"
             :display-name  "sum of User ID"
             :base-type     :type/Integer
             :semantic-type :type/FK}
            (lib.metadata.calculation/metadata
             (lib.tu/native-query)
             -1
             [:field {:lib/uuid (str (random-uuid)), :base-type :type/Integer} "sum"])))))

(deftest ^:parallel joined-field-display-name-test
  (let [query {:lib/type     :mbql/query
               :stages       [{:lib/type     :mbql.stage/mbql
                               :lib/options  {:lib/uuid "fdcfaa06-8e65-471d-be5a-f1e821022482"}
                               :source-table (meta/id :venues)
                               :fields       [[:field
                                               {:join-alias "Categories"
                                                :lib/uuid   "8704e09b-496e-4045-8148-1eef28e96b51"}
                                               (meta/id :categories :name)]]
                               :joins        [{:lib/type    :mbql/join
                                               :lib/options {:lib/uuid "490a5abb-54c2-4e62-9196-7e9e99e8d291"}
                                               :alias       "Categories"
                                               :conditions  [[:=
                                                              {:lib/uuid "cc5f6c43-1acb-49c2-aeb5-e3ff9c70541f"}
                                                              (lib.tu/field-clause :venues :category-id)
                                                              (lib.tu/field-clause :categories :id {:join-alias "Categories"})]]
                                               :strategy    :left-join
                                               :fk-field-id (meta/id :venues :category-id)
                                               :stages      [{:lib/type     :mbql.stage/mbql
                                                              :lib/options  {:lib/uuid "bbbae500-c972-4550-b100-e0584eb72c4d"}
                                                              :source-table (meta/id :categories)}]}]}]
               :database     (meta/id)
               :lib/metadata meta/metadata-provider}
        field [:field
               {:join-alias "Categories"
                :lib/uuid   "8704e09b-496e-4045-8148-1eef28e96b51"}
               (meta/id :categories :name)]]
    (are [style expected] (= expected
                             (lib/display-name query -1 field style))
      :default "Name"
      :long    "Categories → Name")
    (is (=? {:display-name "Name"}
            (lib.metadata.calculation/metadata query -1 field)))))

(deftest ^:parallel legacy-query-joined-field-display-name-test
  (testing "Should calculate correct display names for joined fields when source query is a legacy MBQL query (#31368)"
    (let [card-query      {:database (meta/id)
                           :type     :query
                           :query    {:source-table (meta/id :orders)
                                      :joins        [{:fields       :all
                                                      :source-table (meta/id :products)
                                                      :alias        "Products"
                                                      :condition    [:=
                                                                     [:field (meta/id :orders :product-id) nil]
                                                                     [:field (meta/id :products :id) {:join-alias "Products"}]]}]}}
          card-def        {:id            1
                           :name          "Card 1"
                           :dataset-query card-query}
          ;; legacy result metadata will already include the Join name in the `:display-name`, so simulate that. Make
          ;; sure we're not including it twice.
          result-metadata (for [col (lib.metadata.calculation/metadata
                                     (lib/saved-question-query
                                      meta/metadata-provider
                                      {:dataset-query card-query}))]
                            (cond-> col
                              (:source-alias col)
                              (update :display-name (fn [display-name]
                                                      (str (:source-alias col) " → " display-name)))))]
      (doseq [[message card-def] {"Card with no result metadata"
                                  card-def

                                  "Card with result metadata"
                                  (assoc card-def :result-metadata result-metadata)}]
        (testing (str \newline message)
          (let [metadata-provider (lib.metadata.composed-provider/composed-metadata-provider
                                   (lib.tu/mock-metadata-provider
                                    {:cards [card-def]})
                                   meta/metadata-provider)
                legacy-query      {:database (meta/id)
                                   :type     :query
                                   :query    {:source-table "card__1"}}
                query             (lib/query metadata-provider legacy-query)
                breakoutable-cols (lib/breakoutable-columns query)
                breakout-col      (m/find-first (fn [col]
                                                  (= (:id col) (meta/id :products :category)))
                                                breakoutable-cols)]
            (testing (str "\nbreakoutable-cols =\n" (u/pprint-to-str breakoutable-cols))
              (is (some? breakout-col)))
            (when breakout-col
              (is (=? {:long-display-name "Products → Category"}
                      (lib/display-info query breakout-col)))
              (let [query' (lib/breakout query breakout-col)]
                (is (=? {:stages
                         [{:lib/type     :mbql.stage/mbql
                           :source-table "card__1"
                           :breakout     [[:field {:join-alias "Products"} "CATEGORY"]]}]}
                        query'))
                (is (=? [{:name              "CATEGORY"
                          :display-name      "Category"
                          :long-display-name "Products → Category"
                          :effective-type    :type/Text}]
                        (map (partial lib/display-info query')
                             (lib/breakouts query'))))))
            (when (:result-metadata card-def)
              (testing "\nwith broken breakout from broken drill-thru (#31482)"
                ;; this is a bad field reference, it does not contain a `:join-alias`. For some reason the FE is
                ;; generating these in drill thrus (in MLv1). We need to figure out how to make stuff work anyway even
                ;; tho this is technically wrong.
                (let [query' (lib/breakout query [:field {:lib/uuid (str (random-uuid))} (meta/id :products :category)])]
                  (is (=? [{:name              "CATEGORY"
                            :display-name      "Category"
                            :long-display-name "Products → Category"
                            :effective-type    :type/Text}]
                          (map (partial lib/display-info query')
                               (lib/breakouts query'))))
                  (is (=? {:display-name      "Products → Category"
                           :breakout-position 0}
                          (m/find-first #(= (:id %) (meta/id :products :category))
                                        (lib/breakoutable-columns query')))))))))))))

(deftest ^:parallel field-with-temporal-bucket-test
  (let [query (lib/query meta/metadata-provider (meta/table-metadata :checkins))
        field (lib/ref (lib/with-temporal-bucket (meta/field-metadata :checkins :date) :day-of-month))]
    (is (=? [:field {:temporal-unit :day-of-month} (meta/id :checkins :date)]
            field))
    (testing "(lib/temporal-bucket <field-ref>)"
      (is (= {:lib/type :type/temporal-bucketing-option
              :unit     :day-of-month}
             (lib/temporal-bucket field))))
    (is (= "Date: Day of month"
           (lib.metadata.calculation/display-name query -1 field)))))

(def ^:private temporal-bucketing-mock-metadata
  "Mock metadata for testing temporal bucketing stuff.

  * Includes a date field where the `:base-type` is `:type/Text`, but `:effective-type` is `:type/Date` because of a
    `:Coercion/ISO8601->Date`, so we can test that `:effective-type` is preserved properly

  * Includes a mocked Field with `:type/Time`"
  (let [date-field        (assoc (meta/field-metadata :people :birth-date)
                                 :base-type         :type/Text
                                 :effective-type    :type/Date
                                 :coercion-strategy :Coercion/ISO8601->Date)
        time-field        (assoc (meta/field-metadata :orders :created-at)
                                 :base-type      :type/Time
                                 :effective-type :type/Time)
        metadata-provider (lib.metadata.composed-provider/composed-metadata-provider
                           (lib.tu/mock-metadata-provider
                            {:fields [date-field
                                      time-field]})
                           meta/metadata-provider)
        query             (lib/query metadata-provider (meta/table-metadata :venues))]
    {:fields            {:date     date-field
                         :datetime (meta/field-metadata :reviews :created-at)
                         :time     time-field}
     :metadata-provider metadata-provider
     :query             query}))

(deftest ^:parallel with-temporal-bucket-test
  (doseq [[unit effective-type] {:month         :type/Date
                                 :month-of-year :type/Integer}
          :let                  [field-metadata (get-in temporal-bucketing-mock-metadata [:fields :date])]
          [what x]              {"column metadata" field-metadata
                                 "field ref"       (lib/ref field-metadata)}
          :let                  [x' (lib/with-temporal-bucket x unit)]]
    (testing (str what " unit = " unit "\n\n" (u/pprint-to-str x') "\n")
      (testing "should calculate correct effective type"
        (is (= effective-type
               (lib.metadata.calculation/type-of (:query temporal-bucketing-mock-metadata) x'))))
      (testing "lib/temporal-bucket should return the option"
        (is (= {:lib/type :type/temporal-bucketing-option
                :unit     unit}
               (lib/temporal-bucket x')))
        (testing "should generate a :field ref with correct :temporal-unit"
          (is (=? [:field
                   {:lib/uuid       string?
                    :base-type      :type/Text
                    :effective-type effective-type
                    :temporal-unit  unit}
                   integer?]
                  (lib/ref x')))))
      (testing "remove the temporal unit"
        (let [x'' (lib/with-temporal-bucket x' nil)]
          (is (nil? (lib/temporal-bucket x'')))
          (is (= x
                 x''))))
      (testing "change the temporal unit, THEN remove it"
        (let [x''  (lib/with-temporal-bucket x' :quarter-of-year)
              x''' (lib/with-temporal-bucket x'' nil)]
          (is (nil? (lib/temporal-bucket x''')))
          (is (= x
                 x''')))))))

(deftest ^:parallel available-temporal-buckets-test
  (doseq [{:keys [metadata expected-options selected-index selected-unit]}
          [{:metadata         (get-in temporal-bucketing-mock-metadata [:fields :date])
            :selected-unit    :month-of-year
            :selected-index   9
            :expected-options (-> lib.temporal-bucket/date-bucket-options
                                  (update 0 dissoc :default)
                                  (assoc-in [2 :default] true))}
           {:metadata         (get-in temporal-bucketing-mock-metadata [:fields :datetime])
            :selected-unit    :month-of-year
            :selected-index   13
            :expected-options (-> lib.temporal-bucket/datetime-bucket-options
                                  (update 2 dissoc :default)
                                  (assoc-in [4 :default] true))}
           {:metadata         (get-in temporal-bucketing-mock-metadata [:fields :time])
            :selected-unit    :minute
            :selected-index   0
            :expected-options lib.temporal-bucket/time-bucket-options}]]
    (testing (str (:base-type metadata) " Field")
      (doseq [[what x] {"column metadata" metadata, "field ref" (lib/ref metadata)}]
        (testing (str what "\n\n" (u/pprint-to-str x))
          (is (= expected-options
                 (lib/available-temporal-buckets (:query temporal-bucketing-mock-metadata) x)))
          (testing "Bucketing with any of the options should work"
            (doseq [expected-option expected-options]
              (is (= {:lib/type :type/temporal-bucketing-option
                     :unit      (:unit expected-option)}
                     (lib/temporal-bucket (lib/with-temporal-bucket x expected-option))))))
          (let [bucketed (lib/with-temporal-bucket x selected-unit)
                query2   (lib/breakout (:query temporal-bucketing-mock-metadata) bucketed)]
            (testing "Bucket it, should still return the same available units, with :selected"
              (is (= (assoc-in expected-options [selected-index :selected] true)
                     (lib/available-temporal-buckets query2 bucketed))))
            (testing "shows :selected in display-info"
              (let [options (lib/available-temporal-buckets query2 bucketed)]
                (is (= (-> (count options)
                           (repeat nil)
                           vec
                           (assoc selected-index true))
                       (for [option options]
                         (:selected (lib/display-info query2 option)))))))))))))

(deftest ^:parallel field-with-binning-test
  (let [query         (lib/query meta/metadata-provider (meta/table-metadata :orders))
        binning       {:strategy :num-bins
                       :num-bins 10}
        binning-typed (assoc binning
                             :lib/type    ::lib.binning/binning
                             :metadata-fn fn?)
        field         (lib/ref (lib/with-binning (meta/field-metadata :orders :subtotal) binning))]
    (is (=? [:field {:binning binning} (meta/id :orders :subtotal)]
            field))
    (testing "(lib/binning <column-metadata>)"
      (is (=? binning-typed
              (lib/binning (lib.metadata.calculation/metadata query -1 field)))))
    (testing "(lib/binning <field-ref>)"
      (is (=? binning-typed
              (lib/binning field))))
    #?(:clj
       ;; i18n/trun doesn't work in the CLJS tests, only in proper FE, so this test is JVM-only.
       (is (= "Subtotal: 10 bins"
              (lib.metadata.calculation/display-name query -1 field))))))

(deftest ^:parallel with-binning-test
  (doseq [[binning1 binning2] (partition 2 1 [{:strategy :default}
                                              {:strategy :num-bins  :num-bins  10}
                                              {:strategy :bin-width :bin-width 1.0}
                                              {:strategy :default}])
          :let                  [field-metadata (lib.metadata/field meta/metadata-provider "PUBLIC" "ORDERS" "SUBTOTAL")]
          [what x]              {"column metadata" field-metadata
                                 "field ref"       (lib/ref field-metadata)}
          :let                  [x' (lib/with-binning x binning1)]]
    (testing (str what " strategy = " (:strategy binning2) "\n\n" (u/pprint-to-str x') "\n")
      (testing "lib/binning should return the binning settings"
        (is (=? (merge binning1
                       {:lib/type    ::lib.binning/binning
                        :metadata-fn fn?})
                (lib/binning x'))))
      (testing "should generate a :field ref with correct :binning"
        (is (=? [:field
                 {:lib/uuid string?
                  :binning  binning1}
                 integer?]
                (lib/ref x'))))
      (testing "remove the binning setting"
        (let [x'' (lib/with-binning x' nil)]
          (is (nil? (lib/binning x'')))
          (is (= x
                 x''))))
      (testing "change the binning setting, THEN remove it"
        (let [x''  (lib/with-binning x' binning2)
              x''' (lib/with-binning x'' nil)]
          (is (=? (merge binning2
                         {:lib/type    ::lib.binning/binning
                          :metadata-fn fn?})
                  (lib/binning x'')))
          (is (nil? (lib/binning x''')))
          (is (= x
                 x''')))))))

(deftest ^:parallel available-binning-strategies-test
  (doseq [{:keys [expected-options field-metadata query]}
          [{:query            (lib/query meta/metadata-provider (meta/table-metadata :orders))
            :field-metadata   (lib.metadata/field meta/metadata-provider "PUBLIC" "ORDERS" "SUBTOTAL")
            :expected-options (lib.binning/numeric-binning-strategies)}
           {:query            (lib/query meta/metadata-provider (meta/table-metadata :people))
            :field-metadata   (lib.metadata/field meta/metadata-provider "PUBLIC" "PEOPLE" "LATITUDE")
            :expected-options (lib.binning/coordinate-binning-strategies)}]]
    (testing (str (:semantic-type field-metadata) " Field")
      (doseq [[what x] [["column metadata" field-metadata]
                        ["field ref"       (lib/ref field-metadata)]]]
        (testing (str what "\n\n" (u/pprint-to-str x))
          (is (= expected-options
                 (lib/available-binning-strategies query x)))
          (let [binned (lib/with-binning x (second expected-options))
                query2 (lib/breakout query binned)]
            (testing "when binned, should return the same available units, with :selected"
              (is (= (-> expected-options second :mbql)
                     (-> binned lib/binning (dissoc :lib/type :metadata-fn))))
              (is (= (assoc-in expected-options [1 :selected] true)
                     (lib/available-binning-strategies query2 binned))))
            (testing "shows :selected in display-info"
              (let [options (lib/available-binning-strategies query2 binned)]
                (is (= (-> options
                           count
                           (repeat nil)
                           vec
                           (assoc 1 true))
                       (for [option options]
                         (:selected (lib/display-info query2 option)))))))))))))

(deftest ^:parallel available-binning-strategies-expressions-test
  (testing "There should be no binning strategies for expressions as they are not supported (#31367)"
    (let [query (-> (lib/query meta/metadata-provider (meta/table-metadata :venues))
                    (lib/expression "myadd" (lib/+ 1 (meta/field-metadata :venues :category-id))))]
      (is (empty? (->> (lib.metadata.calculation/metadata query)
                       (m/find-first (comp #{"myadd"} :name))
                       (lib/available-binning-strategies query)))))))

(deftest ^:parallel binning-display-info-test
  (testing "numeric binning"
    (let [query          (lib/query meta/metadata-provider (meta/table-metadata :orders))
          field-metadata (lib.metadata/field meta/metadata-provider "PUBLIC" "ORDERS" "SUBTOTAL")
          strategies     (lib.binning/numeric-binning-strategies)]
      (doseq [[strat exp] (zipmap strategies [{:display-name "Auto binned" :default true}
                                              {:display-name "10 bins"}
                                              {:display-name "50 bins"}
                                              {:display-name "100 bins"}
                                              nil])]
        (is (= exp
               (some->> strat
                        (lib.binning/with-binning field-metadata)
                        lib.binning/binning
                        (lib/display-info query)))))))

  (testing "coordinate binning"
    (let [query          (lib/query meta/metadata-provider (meta/table-metadata :people))
          field-metadata (lib.metadata/field meta/metadata-provider "PUBLIC" "PEOPLE" "LATITUDE")
          strategies     (lib.binning/coordinate-binning-strategies)]
      (doseq [[strat exp] (zipmap strategies [{:display-name "Auto binned" :default true}
                                              {:display-name "0.1°"}
                                              {:display-name "1°"}
                                              {:display-name "10°"}
                                              {:display-name "20°"}
                                              nil])]
        (is (= exp
               (some->> strat
                        (lib.binning/with-binning field-metadata)
                        lib.binning/binning
                        (lib/display-info query))))))))

(deftest ^:parallel joined-field-column-name-test
  (let [card  {:dataset-query {:database (meta/id)
                               :type     :query
                               :query    {:source-table (meta/id :venues)
                                          :joins        [{:fields       :all
                                                          :source-table (meta/id :categories)
                                                          :conditions   [[:=
                                                                          [:field (meta/id :venues :category-id) nil]
                                                                          [:field (meta/id :categories :id) {:join-alias "Cat"}]]]
                                                          :alias        "Cat"}]}}}
        query (lib/saved-question-query
               meta/metadata-provider
               card)]
    (is (=? [{:lib/desired-column-alias "ID"}
             {:lib/desired-column-alias "NAME"}
             {:lib/desired-column-alias "CATEGORY_ID"}
             {:lib/desired-column-alias "LATITUDE"}
             {:lib/desired-column-alias "LONGITUDE"}
             {:lib/desired-column-alias "PRICE"}
             {:lib/desired-column-alias "Cat__ID"}
             {:lib/desired-column-alias "Cat__NAME"}]
            (lib.metadata.calculation/metadata query)))))

(deftest ^:parallel field-ref-type-of-test
  (testing "Make sure we can calculate field ref type information correctly"
    (let [clause [:field {:lib/uuid (str (random-uuid))} (meta/id :venues :id)]]
      (is (= ::lib.schema.expression/type.unknown
             (lib.schema.expression/type-of clause)))
      (is (= :type/BigInteger
             (lib.metadata.calculation/type-of lib.tu/venues-query clause))))))

(deftest ^:parallel implicitly-joinable-field-display-name-test
  (testing "Should be able to calculate a display name for an implicitly joinable Field"
    (let [query           (lib/query meta/metadata-provider (meta/table-metadata :venues))
          categories-name (m/find-first #(= (:id %) (meta/id :categories :name))
                                        (lib/orderable-columns query))]
      (are [style expected] (= expected
                               (lib/display-name query -1 categories-name style))
        :default "Name"
        :long    "Category → Name")
      (let [query' (lib/order-by query categories-name)]
        (testing "Implicitly joinable columns should NOT be given a join alias"
          (is (=? {:stages [{:order-by [[:asc {} [:field
                                                  (complement :join-alias)
                                                  (meta/id :categories :name)]]]}]}
                  query')))
        (is (= "Venues, Sorted by Category → Name ascending"
               (lib/describe-query query'))))
      (testing "inside aggregations"
        (let [query'        (lib/aggregate query (lib/distinct categories-name))
              [aggregation] (lib/aggregations query')]
          (is (= "Venues, Distinct values of Category → Name"
                 (lib/describe-query query')))
          (are [style expected] (= expected
                                   (lib/display-name query' -1 aggregation style))
            :long    "Distinct values of Category → Name"
            :default "Distinct values of Name"))))))

(deftest ^:parallel source-card-table-display-info-test
  (let [query (assoc lib.tu/venues-query :lib/metadata lib.tu/metadata-provider-with-card)
        field (lib.metadata.calculation/metadata query (assoc (lib.metadata/field query (meta/id :venues :name))
                                                              :table-id "card__1"))]
    (is (=? {:name           "NAME"
             :display-name   "Name"
             :semantic-type  :type/Name
             :effective-type :type/Text
             :table          {:name "My Card", :display-name "My Card"}}
            (lib/display-info query field)))))

(deftest ^:parallel resolve-column-name-in-join-test
  (testing ":field refs with string names should work if the Field comes from a :join"
    (let [card-1            {:name          "My Card"
                             :id            1
                             :dataset-query {:database (meta/id)
                                             :type     :query
                                             :query    {:source-table (meta/id :checkins)
                                                        :aggregation  [[:count]]
                                                        :breakout     [[:field (meta/id :checkins :user-id) nil]]}}}
          metadata-provider (lib.metadata.composed-provider/composed-metadata-provider
                             meta/metadata-provider
                             (lib.tu/mock-metadata-provider
                              {:cards [card-1]}))
          query             {:lib/type     :mbql/query
                             :lib/metadata metadata-provider
                             :database     (meta/id)
                             :stages       [{:lib/type     :mbql.stage/mbql
                                             :source-table (meta/id :checkins)
                                             :joins        [{:lib/type    :mbql/join
                                                             :lib/options {:lib/uuid "d7ebb6bd-e7ac-411a-9d09-d8b18329ad46"}
                                                             :stages      [{:lib/type     :mbql.stage/mbql
                                                                            :source-table "card__1"}]
                                                             :alias       "checkins_by_user"
                                                             :conditions  [[:=
                                                                            {:lib/uuid "1cb124b0-757f-4717-b8ee-9cf12a7c3f62"}
                                                                            [:field
                                                                             {:lib/uuid "a2eb96a0-420b-4465-817d-f3c9f789eff4"}
                                                                             (meta/id :users :id)]
                                                                            [:field
                                                                             {:base-type  :type/Integer
                                                                              :join-alias "checkins_by_user"
                                                                              :lib/uuid   "b23a769d-774a-4eb5-8fb8-1f6a33c9a8d5"}
                                                                             "USER_ID"]]]
                                                             :fields      :all}]
                                             :breakout     [[:field
                                                             {:temporal-unit :month, :lib/uuid "90c646e8-ed1c-42d3-b50c-c51b21286852"}
                                                             (meta/id :users :last-login)]]
                                             :aggregation  [[:avg
                                                             {:lib/uuid "2e97a042-5eec-4c18-acda-e5485f794c60"}
                                                             [:field
                                                              {:base-type  :type/Float
                                                               :join-alias "checkins_by_user"
                                                               :lib/uuid   "222b407e-ca3f-4bce-81cb-0ddfb1c6a79c"}
                                                              "count"]]]}]}]
      (is (=? [{:id                       (meta/id :users :last-login)
                :name                     "LAST_LOGIN"
                :lib/source               :source/breakouts
                :lib/source-column-alias  "LAST_LOGIN"
                :lib/desired-column-alias "LAST_LOGIN"}
               {:name                     "avg"
                :lib/source               :source/aggregations
                :lib/source-column-alias  "avg"
                :lib/desired-column-alias "avg"}]
              (lib.metadata.calculation/metadata query))))))

(deftest ^:parallel with-fields-test
<<<<<<< HEAD
  (let [query           (-> (lib/query meta/metadata-provider (meta/table-metadata :venues))
                            (lib/with-fields [(meta/field-metadata :venues :id) (meta/field-metadata :venues :name)]))
=======
  (let [query           (-> (lib/query-for-table-name meta/metadata-provider "VENUES")
                            (lib/expression "myadd" (lib/+ 1 (lib/field "VENUES" "CATEGORY_ID")))
                            (lib/with-fields [(lib/field "VENUES" "ID") (lib/field "VENUES" "NAME")]))
>>>>>>> 69a3f2c3
        fields-metadata (fn [query]
                          (map (partial lib.metadata.calculation/metadata query)
                               (lib/fields query)))
        metadatas       (fields-metadata query)]
    (testing "Expressions should be included in :fields by default (#31236)"
      (is (=? [{:name "ID"}
               {:name "NAME"}
               {:name "myadd"}]
              metadatas)))
    (testing "Set fields with metadatas"
      (let [fields' [(second metadatas)]
            query'  (lib/with-fields query fields')]
        (is (=? [{:name "NAME"}
                 {:name "myadd"}]
                (fields-metadata query')))))
    (testing "remove fields by passing"
      (doseq [new-fields [nil []]]
        (testing (pr-str new-fields)
          (let [query' (lib/with-fields query new-fields)]
            (is (empty? (fields-metadata query')))
            (letfn [(has-fields? [query]
                      (get-in query [:stages 0 :fields]))]
              (is (has-fields? query)
                  "sanity check")
              (is (not (has-fields? query'))))))))))

(deftest ^:parallel with-fields-plus-expression-test
  (let [query           (-> (lib/query-for-table-name meta/metadata-provider "VENUES")
                            (lib/with-fields [(lib/field "VENUES" "ID")])
                            (lib/expression "myadd" (lib/+ 1 (lib/field "VENUES" "CATEGORY_ID"))))
        fields-metadata (fn [query]
                          (map (partial lib.metadata.calculation/metadata query)
                               (lib/fields query)))
        metadatas       (fields-metadata query)]
    (testing "Expressions should be included in :fields by default (#31236)"
      (is (=? [{:name "ID"}
               {:name "myadd"}]
              metadatas)))))

(deftest ^:parallel fieldable-columns-test
  (testing "query with no :fields"
    (is (=? [{:lib/desired-column-alias "ID", :selected? true}
             {:lib/desired-column-alias "NAME", :selected? true}
             {:lib/desired-column-alias "CATEGORY_ID", :selected? true}
             {:lib/desired-column-alias "LATITUDE", :selected? true}
             {:lib/desired-column-alias "LONGITUDE", :selected? true}
             {:lib/desired-column-alias "PRICE", :selected? true}]
            (lib/fieldable-columns (lib/query meta/metadata-provider (meta/table-metadata :venues)))))))

(deftest ^:parallel fieldable-columns-query-with-fields-test
  (testing "query with :fields"
    (is (=? [{:lib/desired-column-alias "ID", :selected? true}
             {:lib/desired-column-alias "NAME", :selected? true}
             {:lib/desired-column-alias "CATEGORY_ID", :selected? false}
             {:lib/desired-column-alias "LATITUDE", :selected? false}
             {:lib/desired-column-alias "LONGITUDE", :selected? false}
             {:lib/desired-column-alias "PRICE", :selected? false}]
            (-> (lib/query meta/metadata-provider (meta/table-metadata :venues))
                (lib/with-fields [(meta/field-metadata :venues :id)
                                  (meta/field-metadata :venues :name)])
                lib/fieldable-columns)))))<|MERGE_RESOLUTION|>--- conflicted
+++ resolved
@@ -576,14 +576,9 @@
               (lib.metadata.calculation/metadata query))))))
 
 (deftest ^:parallel with-fields-test
-<<<<<<< HEAD
   (let [query           (-> (lib/query meta/metadata-provider (meta/table-metadata :venues))
+                            (lib/expression "myadd" (lib/+ 1 (meta/field-metadata :venues :category-id)))
                             (lib/with-fields [(meta/field-metadata :venues :id) (meta/field-metadata :venues :name)]))
-=======
-  (let [query           (-> (lib/query-for-table-name meta/metadata-provider "VENUES")
-                            (lib/expression "myadd" (lib/+ 1 (lib/field "VENUES" "CATEGORY_ID")))
-                            (lib/with-fields [(lib/field "VENUES" "ID") (lib/field "VENUES" "NAME")]))
->>>>>>> 69a3f2c3
         fields-metadata (fn [query]
                           (map (partial lib.metadata.calculation/metadata query)
                                (lib/fields query)))
@@ -611,9 +606,9 @@
               (is (not (has-fields? query'))))))))))
 
 (deftest ^:parallel with-fields-plus-expression-test
-  (let [query           (-> (lib/query-for-table-name meta/metadata-provider "VENUES")
-                            (lib/with-fields [(lib/field "VENUES" "ID")])
-                            (lib/expression "myadd" (lib/+ 1 (lib/field "VENUES" "CATEGORY_ID"))))
+  (let [query           (-> (lib/query meta/metadata-provider (meta/table-metadata :venues))
+                            (lib/with-fields [(meta/field-metadata :venues :id)])
+                            (lib/expression "myadd" (lib/+ 1 (meta/field-metadata :venues :category-id))))
         fields-metadata (fn [query]
                           (map (partial lib.metadata.calculation/metadata query)
                                (lib/fields query)))
