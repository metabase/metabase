--- conflicted
+++ resolved
@@ -10,19 +10,16 @@
   Option,
 } from "metabase/core/components/Select";
 import CS from "metabase/css/core/index.css";
-<<<<<<< HEAD
 import {
   Box,
   Button,
+  Flex,
   Select,
   Stack,
   Text,
   TextInputBlurChange,
 } from "metabase/ui";
 import type { TextInputBlurChangeProps } from "metabase/ui/components/inputs/TextInputBlurChange/TextInputBlurChange";
-=======
-import { Flex } from "metabase/ui";
->>>>>>> 3df10e4f
 import { isBoolean } from "metabase-lib/v1/types/utils/isa";
 import type {
   ColumnFormattingOperator,
@@ -141,7 +138,6 @@
         </Stack>
       )}
       {rule.type === "single" ? (
-<<<<<<< HEAD
         <>
           <Stack spacing="xs">
             <Text fw="bold" fz="lg">
@@ -182,65 +178,6 @@
               onChange={color => onChange({ ...rule, color })}
             />
           </Stack>
-=======
-        <div>
-          <h3 className={cx(CS.mt3, CS.mb1)}>
-            {ngettext(
-              msgid`When a cell in this column…`,
-              `When any cell in these columns…`,
-              selectedColumns.length,
-            )}
-          </h3>
-          <Select
-            disabled={selectedColumns.length === 0}
-            value={rule.operator}
-            onChange={(e: { target: { value: ColumnFormattingOperator } }) =>
-              onChange({ ...rule, operator: e.target.value })
-            }
-            buttonProps={{
-              "data-testid": "conditional-formatting-value-operator-button",
-            }}
-          >
-            {Object.entries(operators).map(([operator, operatorName]) => (
-              <Option key={operatorName} value={operator}>
-                {operatorName}
-              </Option>
-            ))}
-          </Select>
-          {hasOperand && isNumericRule && !isKeyRule ? (
-            <NumericInput
-              disabled={selectedColumns.length === 0}
-              data-testid="conditional-formatting-value-input"
-              className={INPUT_CLASSNAME}
-              type="number"
-              value={rule.value}
-              onChange={(value: string | number) =>
-                onChange({ ...rule, value })
-              }
-              placeholder="0"
-            />
-          ) : hasOperand ? (
-            <Input
-              disabled={selectedColumns.length === 0}
-              data-testid="conditional-formatting-value-input"
-              className={INPUT_CLASSNAME}
-              value={rule.value}
-              onChange={e => onChange({ ...rule, value: e.target.value })}
-              placeholder={t`Column value`}
-            />
-          ) : null}
-          <h3
-            className={cx(CS.mt3, CS.mb1)}
-          >{t`…turn its background this color:`}</h3>
-          <Flex align="left">
-            <ColorSelector
-              data-testid="conditional-formatting-color-selector"
-              value={rule.color}
-              colors={COLORS}
-              onChange={color => onChange({ ...rule, color })}
-            />
-          </Flex>
->>>>>>> 3df10e4f
           {canHighlightRow && (
             <Stack spacing="xs">
               <Text fw="bold" fz="lg">{t`Highlight the whole row`}</Text>
