--- conflicted
+++ resolved
@@ -268,17 +268,10 @@
   (update resp :body
           (fn [body]
             (cond
-<<<<<<< HEAD
-              ;; read the text respone
-              (instance? InputStream body)
-              (with-open [r (io/reader body)]
-                (slurp r))
-=======
              ;; read the text response
              (instance? InputStream body)
              (with-open [r (io/reader body)]
                (slurp r))
->>>>>>> 62f11c50
 
               ;; read byte array stuffs like image
               (instance? (Class/forName "[B") body)
