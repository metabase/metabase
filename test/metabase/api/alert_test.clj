(ns metabase.api.alert-test
  "Tests for `/api/alert` endpoints."
  (:require
   [clojure.test :refer :all]
   [clojure.walk :as walk]
   [medley.core :as m]
   [metabase.channel.impl.http-test :as channel.http-test]
   [metabase.http-client :as client]
<<<<<<< HEAD
   [metabase.models.notification :as models.notification]
   [metabase.models.permissions :as perms]
   [metabase.models.permissions-group :as perms-group]
   [metabase.models.pulse :as models.pulse]
   [metabase.notification.test-util :as notification.tu]
=======
   [metabase.models.pulse :as models.pulse]
   [metabase.models.pulse-test :as pulse-test]
   [metabase.permissions.models.permissions :as perms]
   [metabase.permissions.models.permissions-group :as perms-group]
   [metabase.request.core :as request]
>>>>>>> 7aa52571
   [metabase.test :as mt]
   [metabase.test.fixtures :as fixtures]
   [metabase.util :as u]
   [metabase.util.cron :as u.cron]
   [toucan2.core :as t2]))

(use-fixtures :once (fixtures/initialize :notifications))

;;; +----------------------------------------------------------------------------------------------------------------+
;;; |                                              Helper Fns & Macros                                               |
;;; +----------------------------------------------------------------------------------------------------------------+

<<<<<<< HEAD
=======
(defn- user-details [user-kwd]
  (-> user-kwd
      mt/fetch-user
      (select-keys [:email :first_name :is_qbnewb :is_superuser :last_name :common_name :locale])
      (assoc :id true, :date_joined true)))

(defn- pulse-card-details [card]
  (-> card
      (select-keys [:name :description :display :pivot_results])
      (update :display name)
      (update :collection_id boolean)
      (assoc :id true :include_csv false :include_xls false
             :format_rows true :pivot_results false
             :dashboard_card_id false
             :dashboard_id false :parameter_mappings nil)))

(defn- recipient-details [user-kwd]
  (-> user-kwd
      user-details
      (dissoc :is_qbnewb :is_superuser :date_joined :locale)))

(defn- alert-client
  [username]
  (comp mt/boolean-ids-and-timestamps (partial mt/user-http-request username)))

(defn- default-email-channel
  ([pulse-card]
   (default-email-channel pulse-card [(mt/fetch-user :rasta)]))

  ([pulse-card recipients]
   {:id            pulse-card
    :enabled       true
    :channel_type  "email"
    :schedule_type "hourly"
    :schedule_hour 12
    :schedule_day  "mon"
    :recipients    recipients
    :details       {}}))

(defn- alert-response [response]
  (-> response
      (m/dissoc-in [:creator :last_login])
      (m/dissoc-in [:card :collection])))

(defmacro ^:private with-test-email! [& body]
  `(mt/with-temporary-setting-values [~'site-url "https://testmb.com"]
     (mt/with-fake-inbox
       ~@body)))

(defmacro ^:private with-alert-setup!
  "Macro that will cleanup any created pulses and setups a fake-inbox to validate emails are sent for new alerts"
  [& body]
  `(mt/with-model-cleanup [:model/Pulse]
     (with-test-email!
       ~@body)))

(defn- do-with-alert-in-collection! [f]
  (pulse-test/with-pulse-in-collection! [db collection alert card]
    (assert (t2/exists? :model/PulseCard :card_id (u/the-id card), :pulse_id (u/the-id alert)))
    ;; Make this Alert actually be an alert
    (t2/update! :model/Pulse (u/the-id alert) {:alert_condition "rows"})
    (let [alert (t2/select-one :model/Pulse :id (u/the-id alert))]
      (assert (models.pulse/is-alert? alert))
      ;; Since Alerts do not actually go in Collections, but rather their Cards do, put the Card in the Collection
      (t2/update! :model/Card (u/the-id card) {:collection_id (u/the-id collection)})
      (let [card (t2/select-one :model/Card :id (u/the-id card))]
        (f db collection alert card)))))

(defmacro ^:private with-alert-in-collection!
  "Do `body` with a temporary Alert whose Card is in a Collection, setting the stage to write various tests below. (Make
  sure to grant All Users permissions to the Collection if needed.)"
  {:style/indent 1}
  [[db-binding collection-binding alert-binding card-binding] & body]
  ;; I'm always getting the order of these two mixed up, so let's try to check that here
  (when alert-binding
    (assert (not= alert-binding 'card)))
  (when card-binding
    (assert (not= card-binding 'alert)))
  `(do-with-alert-in-collection!
    (fn [~(or db-binding '_) ~(or collection-binding '_) ~(or alert-binding '_) ~(or card-binding '_)]
      ~@body)))

;; This stuff below is separate from `with-alert-in-collection` above!
(defn- do-with-alerts-in-a-collection!
  "Do `f` with the Cards associated with `alerts-or-ids` in a new temporary Collection. Grant perms to All Users to that
  Collection using `f`.

  (The name of this function is somewhat of a misnomer since the Alerts themselves aren't in Collections; it is their
  Cards that are. Alerts do not go in Collections; their perms are derived from their Cards.)"
  [grant-collection-perms-fn! alerts-or-ids f]
  (mt/with-non-admin-groups-no-root-collection-perms
    (mt/with-temp [:model/Collection collection]
      (grant-collection-perms-fn! (perms-group/all-users) collection)
      ;; Go ahead and put all the Cards for all of the Alerts in the temp Collection
      (when (seq alerts-or-ids)
        (doseq [alert (t2/select :model/Pulse :id [:in (set (map u/the-id alerts-or-ids))])
                :let  [card (#'models.pulse/alert->card alert)]]
          (t2/update! :model/Card (u/the-id card) {:collection_id (u/the-id collection)})))
      (f))))

(defmacro ^:private with-alerts-in-readable-collection! [alerts-or-ids & body]
  `(do-with-alerts-in-a-collection! perms/grant-collection-read-permissions! ~alerts-or-ids (fn [] ~@body)))

(defmacro ^:private with-alerts-in-writeable-collection! [alerts-or-ids & body]
  `(do-with-alerts-in-a-collection! perms/grant-collection-readwrite-permissions! ~alerts-or-ids (fn [] ~@body)))

;;; +----------------------------------------------------------------------------------------------------------------+
;;; |                                       /api/alert/* AUTHENTICATION Tests                                        |
;;; +----------------------------------------------------------------------------------------------------------------+

;; We assume that all endpoints for a given context are enforced by the same middleware, so we don't run the same
;; authentication test on every single individual endpoint

(deftest auth-tests
  (is (= (get request/response-unauthentic :body)
         (client/client :get 401 "alert")))

  (is (= (get request/response-unauthentic :body)
         (client/client :put 401 "alert/13"))))

;;; +----------------------------------------------------------------------------------------------------------------+
;;; |                                                 GET /api/alert                                                 |
;;; +----------------------------------------------------------------------------------------------------------------+

;; by default, archived Alerts should be excluded

(deftest get-alerts-test
  (testing "archived alerts should be excluded"
    (is (= #{"Not Archived"}
           (with-alert-in-collection! [_ _ not-archived-alert]
             (with-alert-in-collection! [_ _ archived-alert]
               (t2/update! :model/Pulse (u/the-id not-archived-alert) {:name "Not Archived"})
               (t2/update! :model/Pulse (u/the-id archived-alert)     {:name "Archived", :archived true})
               (with-alerts-in-readable-collection! [not-archived-alert archived-alert]
                 (set (map :name (mt/user-http-request :rasta :get 200 "alert"))))))))))

(deftest get-alerts-test-2
  (testing "fetch archived alerts"
    (is (= #{"Archived"}
           (with-alert-in-collection! [_ _ not-archived-alert]
             (with-alert-in-collection! [_ _ archived-alert]
               (t2/update! :model/Pulse (u/the-id not-archived-alert) {:name "Not Archived"})
               (t2/update! :model/Pulse (u/the-id archived-alert)     {:name "Archived", :archived true})
               (with-alerts-in-readable-collection! [not-archived-alert archived-alert]
                 (set (map :name (mt/user-http-request :rasta :get 200 "alert" :archived true))))))))))

(deftest get-alerts-test-3
  (testing "fetch alerts by user ID -- should return alerts created by the user,
           or alerts for which the user is a known recipient"
    (with-alert-in-collection! [_ _ creator-alert]
      (with-alert-in-collection! [_ _ recipient-alert]
        (with-alert-in-collection! [_ _ other-alert]
          (with-alerts-in-readable-collection! [creator-alert recipient-alert other-alert]
            (t2/update! :model/Pulse (u/the-id creator-alert) {:name "LuckyCreator" :creator_id (mt/user->id :lucky)})
            (t2/update! :model/Pulse (u/the-id recipient-alert) {:name "LuckyRecipient"})
            (t2/update! :model/Pulse (u/the-id other-alert) {:name "Other"})
            (mt/with-temp [:model/User uninvolved-user {}
                           :model/PulseChannel pulse-channel {:pulse_id (u/the-id recipient-alert)}
                           :model/PulseChannelRecipient _ {:pulse_channel_id (u/the-id pulse-channel), :user_id (mt/user->id :lucky)}]
              (testing "Admin can see any alerts"
                (is (= #{"LuckyCreator" "LuckyRecipient" "Other"}
                       (set (map :name (mt/user-http-request :crowberto :get 200 "alert")))))
                (is (= #{"LuckyCreator" "LuckyRecipient"}
                       (set (map :name (mt/user-http-request :crowberto :get 200 "alert" :user_id (mt/user->id :lucky)))))))
              (testing "Regular Users will only see alerts they have created or recieve"
                (is (= #{"LuckyCreator" "LuckyRecipient"}
                       (set (map :name (mt/user-http-request :lucky :get 200 "alert")))))
                (is (= #{"LuckyRecipient" "Other"}
                       (set (map :name (mt/user-http-request :rasta :get 200 "alert" :user_id (mt/user->id :rasta))))))
                (is (= #{}
                       (set (map :name (mt/user-http-request (u/the-id uninvolved-user) :get 200 "alert")))))))))))))

;;; +----------------------------------------------------------------------------------------------------------------+
;;; |                                               GET /api/alert/:id                                               |
;;; +----------------------------------------------------------------------------------------------------------------+

(deftest get-alert-test
  (testing "an alert can be fetched by ID"
    (with-alert-in-collection! [_ _ alert]
      (with-alerts-in-readable-collection! [alert]
        (is (= (u/the-id alert)
               (:id (mt/user-http-request :rasta :get 200 (str "alert/" (u/the-id alert)))))))))

  (testing "fetching a non-existing alert returns an error"
    (mt/user-http-request :rasta :get 404 (str "alert/" 123))))

;;; +----------------------------------------------------------------------------------------------------------------+
;;; |                                                POST /api/alert                                                 |
;;; +----------------------------------------------------------------------------------------------------------------+

(deftest post-alert-test
  (is (=? {:errors          {:alert_condition "enum of rows, goal"}
           :specific-errors {:alert_condition ["should be either \"rows\" or \"goal\", received: \"not rows\""]}}
          (mt/user-http-request
           :rasta :post 400 "alert" {:alert_condition "not rows"
                                     :card            "foobar"}))))

(deftest post-alert-test-2
  (is (=? {:errors {:alert_first_only "boolean"}
           :specific-errors {:alert_first_only ["missing required key, received: nil"]}}
          (mt/user-http-request
           :rasta :post 400 "alert" {:alert_condition "rows"}))))

(deftest post-alert-test-3
  (is (=? {:errors
           {:card "value must be a map with the keys `id`, `include_csv`, `include_xls`, and `dashboard_card_id`."}
           :specific-errors
           {:card ["missing required key, received: nil"]}}
          (mt/user-http-request
           :rasta :post 400 "alert" {:alert_condition  "rows"
                                     :alert_first_only false}))))

(deftest post-alert-test-4
  (is (= {:errors {:channels "one or more map"} :specific-errors {:channels ["missing required key, received: nil"]}}
         (mt/user-http-request
          :rasta :post 400 "alert" {:alert_condition  "rows"
                                    :alert_first_only false
                                    :card             {:id 100, :include_csv false, :include_xls false, :dashboard_card_id nil}}))))

(deftest post-alert-test-5
  (is (= {:errors {:channels "one or more map"} :specific-errors {:channels ["invalid type, received: \"foobar\""]}}
         (mt/user-http-request
          :rasta :post 400 "alert" {:alert_condition  "rows"
                                    :alert_first_only false
                                    :card             {:id 100, :include_csv false, :include_xls false, :dashboard_card_id nil}
                                    :channels         "foobar"}))))

(deftest post-alert-test-6
  (is (= {:errors {:channels "one or more map"} :specific-errors {:channels [["invalid type, received: \"abc\""]]}}
         (mt/user-http-request
          :rasta :post 400 "alert" {:alert_condition  "rows"
                                    :alert_first_only false
                                    :card             {:id 100, :include_csv false, :include_xls false, :dashboard_card_id nil}
                                    :channels         ["abc"]}))))

(defn- default-alert [card]
  {:id                  true
   :name                nil
   :entity_id           true
   :creator_id          true
   :creator             (user-details :rasta)
   :created_at          true
   :updated_at          true
   :card                (pulse-card-details card)
   :alert_condition     "rows"
   :alert_first_only    false
   :alert_above_goal    nil
   :archived            false
   :channels            [(merge pulse-channel-defaults
                                {:channel_type  "email"
                                 :schedule_type "hourly"
                                 :schedule_hour nil
                                 :recipients    [(recipient-details :rasta)]
                                 :updated_at    true
                                 :pulse_id      true
                                 :id            true
                                 :created_at    true
                                 :channel_id    false})]
   :skip_if_empty       true
   :collection_id       false
   :collection_position nil
   :dashboard_id        false
   :parameters          []})

(def ^:private daily-email-channel
  {:enabled       true
   :channel_type  "email"
   :entity_id     true
   :schedule_type "daily"
   :schedule_hour 12
   :schedule_day  nil
   :recipients    []})

;; Check creation of a new rows alert with email notification
(deftest new-rows-with-email-test
  (mt/with-temp [:model/Card card {:name "My question"}]
    (is (= (-> (default-alert card)
               (assoc-in [:card :include_csv] true)
               (assoc-in [:card :collection_id] true)
               (update-in [:channels 0] merge {:schedule_hour 12, :schedule_type "daily", :recipients []}))
           (mt/with-non-admin-groups-no-root-collection-perms
             (mt/with-temp [:model/Collection collection]
               (t2/update! :model/Card (u/the-id card) {:collection_id (u/the-id collection)})
               (with-alert-setup!
                 (perms/grant-collection-read-permissions! (perms-group/all-users) collection)
                 (alert-response
                  ((alert-client :rasta) :post 200 "alert"
                                         {:card             {:id (u/the-id card), :include_csv false, :include_xls false, :dashboard_card_id nil}
                                          :collection_id    (u/the-id collection)
                                          :alert_condition  "rows"
                                          :alert_first_only false
                                          :channels         [daily-email-channel]})))))))))

(defn- setify-recipient-emails [results]
  (update results :channels (fn [channels]
                              (map #(update % :recipients set) channels))))

;; An admin created alert should notify others they've been subscribed
(deftest notify-subscribed-test
  (mt/with-temp [:model/Card card {:name "My question"}]
    (is (= {:response (-> (default-alert card)
                          (assoc :creator (user-details :crowberto))
                          (assoc-in [:card :include_csv] true)
                          (update-in [:channels 0] merge {:schedule_hour 12
                                                          :schedule_type "daily"
                                                          :recipients    (set (map recipient-details [:rasta :crowberto]))}))}
           (with-alert-setup!
             (array-map
              :response (-> ((alert-client :crowberto) :post 200 "alert"
                                                       {:card             {:id (u/the-id card), :include_csv false, :include_xls false, :dashboard_card_id nil}
                                                        :alert_condition  "rows"
                                                        :alert_first_only false
                                                        :channels         [(assoc daily-email-channel
                                                                                  :details       {:emails nil}
                                                                                  :recipients    (mapv mt/fetch-user [:crowberto :rasta]))]})
                            setify-recipient-emails
                            alert-response)))))))

;; Check creation of a below goal alert
(deftest below-goal-alert-test
  (mt/with-non-admin-groups-no-root-collection-perms
    (mt/with-temp [:model/Collection collection {}
                   :model/Card       card {:name          "My question"
                                           :display       "line"
                                           :collection_id (u/the-id collection)}]
      (perms/grant-collection-read-permissions! (perms-group/all-users) collection)
      (with-alert-setup!
        (mt/user-http-request
         :rasta :post 200 "alert"
         {:card             {:id (u/the-id card), :include_csv false, :include_xls false, :dashboard_card_id nil}
          :alert_condition  "goal"
          :alert_above_goal false
          :alert_first_only false
          :channels         [daily-email-channel]})))))

;; Check creation of a above goal alert
(deftest above-goal-alert-test
  (mt/with-non-admin-groups-no-root-collection-perms
    (mt/with-temp [:model/Collection collection {}
                   :model/Card       card {:name          "My question"
                                           :display       "bar"
                                           :collection_id (u/the-id collection)}]
      (perms/grant-collection-read-permissions! (perms-group/all-users) collection)
      (with-alert-setup!
        (mt/user-http-request
         :rasta :post 200 "alert"
         {:card             {:id (u/the-id card), :include_csv false, :include_xls false, :dashboard_card_id nil}
          :collection_id    (u/the-id collection)
          :alert_condition  "goal"
          :alert_above_goal true
          :alert_first_only false
          :channels         [daily-email-channel]})))))

(defn- default-http-channel
  [id]
  {:enabled       true
   :channel_type  "http"
   :channel_id    id
   :details       {}
   :schedule_type "daily"
   :schedule_hour 12
   :schedule_day  nil})

(deftest create-alert-with-http-channel-test
  (testing "Creating an alert with a HTTP channel"
    (mt/with-model-cleanup [:model/Pulse]
      (channel.http-test/with-server [url [channel.http-test/get-200]]
        (mt/with-temp [:model/Channel channel {:type    :channel/http
                                               :details {:auth-method "none"
                                                         :url         (str url (:path channel.http-test/get-200))}}
                       :model/Card    {card-id :id} {}]
          (let [pulse (mt/user-http-request :crowberto :post 200 "alert"
                                            {:alert_condition  "rows"
                                             :alert_first_only false
                                             :card             {:id card-id, :include_csv false, :include_xls false, :dashboard_card_id nil}
                                             :channels         [(default-http-channel (:id channel))]})]
            (is (=? {:pulse_id     (:id pulse)
                     :channel_type :http
                     :channel_id   (:id channel)}
                    (t2/select-one :model/PulseChannel :pulse_id (:id pulse))))))))))

;;; +----------------------------------------------------------------------------------------------------------------+
;;; |                                               PUT /api/alert/:id                                               |
;;; +----------------------------------------------------------------------------------------------------------------+

(deftest put-alert-test-2
  (is (= {:errors {:alert_condition "nullable enum of rows, goal"},
          :specific-errors {:alert_condition ["should be either \"rows\" or \"goal\", received: \"not rows\""]}}
         (mt/user-http-request
          :rasta :put 400 "alert/1" {:alert_condition "not rows"})))

  (is (= {:errors {:alert_first_only "nullable boolean"}
          :specific-errors {:alert_first_only ["should be a boolean, received: 1000"]}}
         (mt/user-http-request
          :rasta :put 400 "alert/1" {:alert_first_only 1000})))

  (is (= {:errors
          {:card "nullable value must be a map with the keys `id`, `include_csv`, `include_xls`, and `dashboard_card_id`."}
          :specific-errors
          {:card
           ["value must be a map with the keys `include_csv`, `include_xls`, and `dashboard_card_id`., received: \"foobar\""]}}
         (mt/user-http-request
          :rasta :put 400 "alert/1" {:alert_condition  "rows"
                                     :alert_first_only false
                                     :card             "foobar"})))

  (is (= {:errors {:channels "nullable one or more map"}
          :specific-errors {:channels ["invalid type, received: \"foobar\""]}}
         (mt/user-http-request
          :rasta :put 400 "alert/1" {:alert_condition  "rows"
                                     :alert_first_only false
                                     :card             {:id 100, :include_csv false, :include_xls false, :dashboard_card_id nil}
                                     :channels         "foobar"})))

  (is (= {:errors {:channels "nullable one or more map"}
          :specific-errors {:channels [["invalid type, received: \"abc\""]]}}
         (mt/user-http-request
          :rasta :put 400 "alert/1" {:name             "abc"
                                     :alert_condition  "rows"
                                     :alert_first_only false
                                     :card             {:id 100, :include_csv false, :include_xls false, :dashboard_card_id nil}
                                     :channels         ["abc"]}))))

(defn default-alert-req
  ([card pulse-card-or-id]
   (default-alert-req card pulse-card-or-id {} []))
  ([card pulse-card-or-id alert-map users]
   (merge {:card             {:id (u/the-id card), :include_csv false, :include_xls false, :dashboard_card_id nil}
           :alert_condition  "rows"
           :alert_first_only false
           :channels         [(if (seq users)
                                (default-email-channel (u/the-id pulse-card-or-id) users)
                                (default-email-channel (u/the-id pulse-card-or-id)))]
           :skip_if_empty    false}
          alert-map)))

>>>>>>> 7aa52571
(defn basic-alert []
  {:alert_condition  "rows"
   :alert_first_only false
   :creator_id       (mt/user->id :rasta)
   :name             nil})

(defn- basic-alert-query []
  {:name          "Foo"
   :dataset_query {:database (mt/id)
                   :type     :query
                   :query    {:source-table (mt/id :checkins)
                              :aggregation  [["count"]]
                              :breakout     [[:field (mt/id :checkins :date) {:temporal-unit :hour}]]}}})

<<<<<<< HEAD
(defn recipient [pulse-channel-or-id username-keyword]
  (let [user (mt/fetch-user username-keyword)]
    {:user_id          (u/the-id user)
     :pulse_channel_id (u/the-id pulse-channel-or-id)}))

(defn- alert-url [alert-or-id]
  (format "alert/%d" (u/the-id alert-or-id)))
=======
(defn- alert-question-url [card-or-id & [archived]]
  (if archived
    (format "alert/question/%d?archived=%b" (u/the-id card-or-id) archived)
    (format "alert/question/%d" (u/the-id card-or-id))))

(defn- api:alert-question-count [user-kw card-or-id & [archived]]
  (count ((alert-client user-kw) :get 200 (alert-question-url card-or-id archived))))

(deftest get-alert-question-test
  (mt/with-temp [:model/Card                 card  (basic-alert-query)
                 :model/Pulse                alert {:alert_condition  "rows"
                                                    :alert_first_only false
                                                    :alert_above_goal nil
                                                    :skip_if_empty    true
                                                    :name             nil}
                 :model/PulseCard             _    (pulse-card alert card)
                 :model/PulseChannel          pc   (pulse-channel alert)
                 :model/PulseChannelRecipient _    (recipient pc :rasta)]
    (mt/with-non-admin-groups-no-root-collection-perms
      (with-alert-setup!
        (with-alerts-in-readable-collection! [alert]
          (is (= [(-> (default-alert card)
                      (assoc :can_write false)
                      (update-in [:channels 0] merge {:schedule_hour 15, :schedule_type "daily"})
                      (assoc-in [:card :collection_id] true))]
                 (map alert-response
                      ((alert-client :rasta) :get 200 (alert-question-url card))))))))))

(deftest get-alert-question-test-2
  (testing "Non-admin users shouldn't see alerts they created if they're no longer recipients"
    (mt/with-temp [:model/Card                  card  (basic-alert-query)
                   :model/Pulse                 alert (assoc (basic-alert) :alert_above_goal true)
                   :model/PulseCard             _     (pulse-card alert card)
                   :model/PulseChannel          pc    (pulse-channel alert)
                   :model/PulseChannelRecipient pcr   (recipient pc :rasta)
                   :model/PulseChannelRecipient _     (recipient pc :crowberto)]
      (with-alerts-in-readable-collection! [alert]
        (with-alert-setup!
          (is (= 1
                 (count ((alert-client :rasta) :get 200 (alert-question-url card)))))
          (t2/delete! :model/PulseChannelRecipient :id (u/the-id pcr))
          (is (zero? (api:alert-question-count :rasta card))))))))

(deftest get-alert-question-test-3
  (testing "Non-admin users should not see others alerts, admins see all alerts"
    (mt/with-temp [:model/Card                  card    (basic-alert-query)
                   :model/Pulse                 alert-1 (assoc (basic-alert)
                                                               :alert_above_goal false)
                   :model/PulseCard             _       (pulse-card alert-1 card)
                   :model/PulseChannel          pc-1    (pulse-channel alert-1)
                   :model/PulseChannelRecipient _       (recipient pc-1 :rasta)
                   ;; A separate admin created alert
                   :model/Pulse                 alert-2 (assoc (basic-alert)
                                                               :alert_above_goal false
                                                               :creator_id       (mt/user->id :crowberto))
                   :model/PulseCard             _       (pulse-card alert-2 card)
                   :model/PulseChannel          pc-2    (pulse-channel alert-2)
                   :model/PulseChannelRecipient _       (recipient pc-2 :crowberto)
                   :model/PulseChannel          _       (assoc (pulse-channel alert-2) :channel_type "slack")]
      (with-alerts-in-readable-collection! [alert-1 alert-2]
        (with-alert-setup!
          (is (= 1
                 (api:alert-question-count :rasta card)))
          (is (= 2
                 (api:alert-question-count :crowberto card))))))))

(deftest get-alert-question-test-4
  (testing "Archived alerts are excluded by default, unless `archived` parameter is sent"
    (mt/with-temp [:model/Card                  card    (basic-alert-query)
                   :model/Pulse                 alert-1 (assoc (basic-alert)
                                                               :alert_above_goal false
                                                               :archived         true)
                   :model/PulseCard             _       (pulse-card alert-1 card)
                   :model/PulseChannel          pc-1    (pulse-channel alert-1)
                   :model/PulseChannelRecipient _       (recipient pc-1 :rasta)
                  ;; A separate admin created alert
                   :model/Pulse                 alert-2 (assoc (basic-alert)
                                                               :alert_above_goal false
                                                               :archived         true
                                                               :creator_id       (mt/user->id :crowberto))
                   :model/PulseCard             _       (pulse-card alert-2 card)
                   :model/PulseChannel          pc-2    (pulse-channel alert-2)
                   :model/PulseChannelRecipient _       (recipient pc-2 :crowberto)
                   :model/PulseChannel          _       (assoc (pulse-channel alert-2) :channel_type "slack")]
      (with-alerts-in-readable-collection! [alert-1 alert-2]
        (with-alert-setup!
          (is (zero? (api:alert-question-count :rasta card)))
          (is (zero? (api:alert-question-count :crowberto card)))
          (is (= 1
                 (api:alert-question-count :rasta card true)))
          (is (= 2
                 (api:alert-question-count :crowberto card true))))))))

;;; +----------------------------------------------------------------------------------------------------------------+
;;; |                                         PUT /api/alert/:id/unsubscribe                                         |
;;; +----------------------------------------------------------------------------------------------------------------+

(defn- alert-unsubscribe-url [alert-or-id]
  (format "alert/%d/subscription" (u/the-id alert-or-id)))

(defn- api:unsubscribe! [user-kw expected-status-code alert-or-id]
  (mt/user-http-request user-kw :delete expected-status-code (alert-unsubscribe-url alert-or-id)))

(defn- recipient-emails [results]
  (->> results
       first
       :channels
       first
       :recipients
       (map :email)
       set))

(deftest unsubscribe-tests
  (testing "Alert has two recipients, and non-admin unsubscribes"
    (mt/with-temp [:model/Card                  card  (basic-alert-query)
                   :model/Pulse                 alert (basic-alert)
                   :model/PulseCard             _     (pulse-card alert card)
                   :model/PulseChannel          pc    (pulse-channel alert)
                   :model/PulseChannelRecipient _     (recipient pc :rasta)
                   :model/PulseChannelRecipient _     (recipient pc :crowberto)]
      (with-alerts-in-readable-collection! [alert]
        (with-alert-setup!
          (is (= #{"crowberto@metabase.com" "rasta@metabase.com"}
                 (recipient-emails (mt/user-http-request
                                    :rasta :get 200 (alert-question-url card)))))
          (api:unsubscribe! :rasta 204 alert)
          (is (= #{"crowberto@metabase.com"}
                 (recipient-emails (mt/user-http-request
                                    :crowberto :get 200 (alert-question-url card))))))))))

(deftest unsubscribe-tests-2
  (testing "Alert has two recipients, and admin unsubscribes"
    (mt/with-temp [:model/Card                  card  (basic-alert-query)
                   :model/Pulse                 alert (basic-alert)
                   :model/PulseCard             _     (pulse-card alert card)
                   :model/PulseChannel          pc    (pulse-channel alert)
                   :model/PulseChannelRecipient _     (recipient pc :rasta)
                   :model/PulseChannelRecipient _     (recipient pc :crowberto)]
      (with-alerts-in-readable-collection! [alert]
        (with-alert-setup!
          (is (= #{"crowberto@metabase.com" "rasta@metabase.com"}
                 (recipient-emails (mt/user-http-request :rasta :get 200 (alert-question-url card)))))
          (api:unsubscribe! :crowberto 204 alert)
          (is (= #{"rasta@metabase.com"}
                 (recipient-emails (mt/user-http-request :crowberto :get 200 (alert-question-url card))))))))))

(deftest unsubscribe-tests-3
  (testing "Alert should be archived if the last recipient unsubscribes"
    (mt/with-temp [:model/Card                  card  (basic-alert-query)
                   :model/Pulse                 alert (basic-alert)
                   :model/PulseCard             _     (pulse-card alert card)
                   :model/PulseChannel          pc    (pulse-channel alert)
                   :model/PulseChannelRecipient _     (recipient pc :rasta)]
      (with-alerts-in-readable-collection! [alert]
        (with-alert-setup!
          (api:unsubscribe! :rasta 204 alert)
          (is (t2/select-one-fn :archived :model/Pulse :id (u/the-id alert))))))))

(deftest unsubscribe-tests-4
  (testing "Alert should not be archived if there is a slack channel"
    (mt/with-temp [:model/Card                  card  (basic-alert-query)
                   :model/Pulse                 alert (basic-alert)
                   :model/PulseCard             _     (pulse-card alert card)
                   :model/PulseChannel          pc-1  (assoc (pulse-channel alert) :channel_type :email)
                   :model/PulseChannel          _     (assoc (pulse-channel alert) :channel_type :slack)
                   :model/PulseChannelRecipient _     (recipient pc-1 :rasta)]
      (with-alerts-in-readable-collection! [alert]
        (with-alert-setup!
          (api:unsubscribe! :rasta 204 alert)
          (is (not (t2/select-one-fn :archived :model/Pulse :id (u/the-id alert)))))))))

(deftest unsubscribe-tests-5
  (testing "If email is disabled, users should be unsubscribed"
    (mt/with-temp [:model/Card                  card  (basic-alert-query)
                   :model/Pulse                 alert (basic-alert)
                   :model/PulseCard             _     (pulse-card alert card)
                   :model/PulseChannel          pc-1  (assoc (pulse-channel alert) :channel_type :email)
                   :model/PulseChannel          _pc-2 (assoc (pulse-channel alert) :channel_type :slack)
                   :model/PulseChannelRecipient _     (recipient pc-1 :rasta)]
      (with-alerts-in-readable-collection! [alert]
        (with-alert-setup!
          ((alert-client :crowberto)
           :put 200 (alert-url alert) (assoc-in (default-alert-req card pc-1) [:channels 0 :enabled] false))
          (is (not (t2/select-one-fn :archived :model/Pulse :id (u/the-id alert)))))))))

(deftest unsubscribe-tests-6
  (testing "Re-enabling email should send users a subscribe notification"
    (mt/with-temp [:model/Card                  card  (basic-alert-query)
                   :model/Pulse                 alert (basic-alert)
                   :model/PulseCard             _     (pulse-card alert card)
                   :model/PulseChannel          pc-1  (assoc (pulse-channel alert) :channel_type :email, :enabled false)
                   :model/PulseChannel          _pc-2 (assoc (pulse-channel alert) :channel_type :slack)
                   :model/PulseChannelRecipient _     (recipient pc-1 :rasta)]
      (with-alerts-in-readable-collection! [alert]
        (with-alert-setup!
          ((alert-client :crowberto)
           :put 200 (alert-url alert) (assoc-in (default-alert-req card pc-1) [:channels 0 :enabled] true))
          (is (not (t2/select-one-fn :archived :model/Pulse :id (u/the-id alert)))))))))
>>>>>>> 7aa52571

(defn- sanitize-alert
  [data]
  (as-> data result
    (walk/postwalk
     (fn [x]
       (if (map? x)
         (-> x
             (dissoc :id :created_at :updated_at :entity_id :pulse_id)
             (update-vals (fn [v] (if (keyword? v)
                                    (u/qualified-name v)
                                    v))))
         x))
     result)
    (update result :channels #(sort-by :channel_type %))))

(deftest wrapper-get-alert-test
  (mt/with-temp [:model/Channel {chn-id :id} notification.tu/default-can-connect-channel]
    (notification.tu/with-card-notification
      [notification {:notification-card {:send_condition :goal_above
                                         :send_once      true}

                     :card              (basic-alert-query)
                     :subscriptions     [{:type :notification-subscription/cron
                                          ;; daily at 14:00
                                          :cron_schedule "0 0 14 ? * 4 *"}]
                     :handlers         [{:channel_type :channel/email
                                         :recipients   [{:type :notification-recipient/user
                                                         :user_id     (mt/user->id :rasta)}
                                                        {:type :notification-recipient/raw-value
                                                         :details {:value "ngoc@metabase.com"}}]}
                                        {:channel_type :channel/slack
                                         :recipients   [{:type :notification-recipient/raw-value
                                                         :details {:value "#general"}}]}
                                        {:channel_type :channel/http
                                         :channel_id   chn-id}]}]
      (let [schedule (dissoc (u.cron/cron-string->schedule-map "0 0 14 ? * 4 *") :schedule_minute)]
        (mt/with-temp [:model/Card card (basic-alert-query)
                       :model/Pulse alert {:name             nil
                                           :alert_condition  "goal"
                                           :alert_above_goal true
                                           :alert_first_only true
                                           :skip_if_empty    true
                                           :creator_id       (mt/user->id :crowberto)}
                       :model/PulseCard _  {:card_id     (:id card)
                                            :pulse_id    (:id alert)
                                            :include_csv true}
                       :model/PulseChannel email-channel (merge
                                                          schedule
                                                          {:pulse_id (:id alert)
                                                           :channel_type :email
                                                           :details {:emails ["ngoc@metabase.com"]}
                                                           :enabled true})
                       :model/PulseChannelRecipient _ (recipient email-channel :rasta)

                       :model/PulseChannel _ (merge schedule
                                                    {:pulse_id (:id alert)
                                                     :channel_type :slack
                                                     :details {:channel "#general"}
                                                     :enabled true})
                       :model/PulseChannel _ (merge schedule
                                                    {:pulse_id (:id alert)
                                                     :channel_type "http"
                                                     :channel_id chn-id
                                                     :enabled true})]

          (is (= (sanitize-alert
                  (mt/user-http-request :crowberto :get 200 (alert-url (:id notification))))
                 (sanitize-alert
                  (mt/with-current-user (mt/user->id :crowberto)
                    (models.pulse/retrieve-alert alert))))))))))

(deftest unsubscribe-alert-test
  (mt/with-model-cleanup [:model/Notification]
    (let [unsubscribe     (fn [user status thunk]
                            (notification.tu/with-card-notification
                              [{noti-id :id} {:notification {:creator_id (mt/user->id :crowberto)}
                                              :handlers     [{:channel_type "channel/email"
                                                              :recipients   [{:type    :notification-recipient/user
                                                                              :user_id (mt/user->id :crowberto)}
                                                                             {:type    :notification-recipient/user
                                                                              :user_id (mt/user->id :lucky)}]}]}]
                              (mt/user-http-request user :delete status (format "alert/%d/subscription" noti-id))
                              (thunk (models.notification/hydrate-notification (t2/select-one :model/Notification noti-id)))))
          email-recipients (fn [notification]
                             (->> notification :handlers (m/find-first #(= :channel/email (:channel_type %))) :recipients))]

      (testing "creator can unsubscribe themselves"
        (unsubscribe
         :crowberto 204
         (fn [noti]
           (is (=?
                [{:type    :notification-recipient/user
                  :user_id (mt/user->id :lucky)}]
                (email-recipients noti))))))

      (testing "recipient can unsubscribe themselves"
        (unsubscribe
         :lucky 204
         (fn [noti]
           (is (=?
                [{:type    :notification-recipient/user
                  :user_id (mt/user->id :crowberto)}]
                (email-recipients noti))))))

      (testing "non-recipient cannot unsubscribe"
        (unsubscribe
         :rasta 403
         (fn [noti]
           (is (=?
                [{:type    :notification-recipient/user
                  :user_id (mt/user->id :crowberto)}
                 {:type    :notification-recipient/user
                  :user_id (mt/user->id :lucky)}]
                (email-recipients noti)))))))))<|MERGE_RESOLUTION|>--- conflicted
+++ resolved
@@ -4,21 +4,9 @@
    [clojure.test :refer :all]
    [clojure.walk :as walk]
    [medley.core :as m]
-   [metabase.channel.impl.http-test :as channel.http-test]
-   [metabase.http-client :as client]
-<<<<<<< HEAD
    [metabase.models.notification :as models.notification]
-   [metabase.models.permissions :as perms]
-   [metabase.models.permissions-group :as perms-group]
    [metabase.models.pulse :as models.pulse]
    [metabase.notification.test-util :as notification.tu]
-=======
-   [metabase.models.pulse :as models.pulse]
-   [metabase.models.pulse-test :as pulse-test]
-   [metabase.permissions.models.permissions :as perms]
-   [metabase.permissions.models.permissions-group :as perms-group]
-   [metabase.request.core :as request]
->>>>>>> 7aa52571
    [metabase.test :as mt]
    [metabase.test.fixtures :as fixtures]
    [metabase.util :as u]
@@ -27,449 +15,12 @@
 
 (use-fixtures :once (fixtures/initialize :notifications))
 
+(use-fixtures :once (fixtures/initialize :notifications))
+
 ;;; +----------------------------------------------------------------------------------------------------------------+
 ;;; |                                              Helper Fns & Macros                                               |
 ;;; +----------------------------------------------------------------------------------------------------------------+
 
-<<<<<<< HEAD
-=======
-(defn- user-details [user-kwd]
-  (-> user-kwd
-      mt/fetch-user
-      (select-keys [:email :first_name :is_qbnewb :is_superuser :last_name :common_name :locale])
-      (assoc :id true, :date_joined true)))
-
-(defn- pulse-card-details [card]
-  (-> card
-      (select-keys [:name :description :display :pivot_results])
-      (update :display name)
-      (update :collection_id boolean)
-      (assoc :id true :include_csv false :include_xls false
-             :format_rows true :pivot_results false
-             :dashboard_card_id false
-             :dashboard_id false :parameter_mappings nil)))
-
-(defn- recipient-details [user-kwd]
-  (-> user-kwd
-      user-details
-      (dissoc :is_qbnewb :is_superuser :date_joined :locale)))
-
-(defn- alert-client
-  [username]
-  (comp mt/boolean-ids-and-timestamps (partial mt/user-http-request username)))
-
-(defn- default-email-channel
-  ([pulse-card]
-   (default-email-channel pulse-card [(mt/fetch-user :rasta)]))
-
-  ([pulse-card recipients]
-   {:id            pulse-card
-    :enabled       true
-    :channel_type  "email"
-    :schedule_type "hourly"
-    :schedule_hour 12
-    :schedule_day  "mon"
-    :recipients    recipients
-    :details       {}}))
-
-(defn- alert-response [response]
-  (-> response
-      (m/dissoc-in [:creator :last_login])
-      (m/dissoc-in [:card :collection])))
-
-(defmacro ^:private with-test-email! [& body]
-  `(mt/with-temporary-setting-values [~'site-url "https://testmb.com"]
-     (mt/with-fake-inbox
-       ~@body)))
-
-(defmacro ^:private with-alert-setup!
-  "Macro that will cleanup any created pulses and setups a fake-inbox to validate emails are sent for new alerts"
-  [& body]
-  `(mt/with-model-cleanup [:model/Pulse]
-     (with-test-email!
-       ~@body)))
-
-(defn- do-with-alert-in-collection! [f]
-  (pulse-test/with-pulse-in-collection! [db collection alert card]
-    (assert (t2/exists? :model/PulseCard :card_id (u/the-id card), :pulse_id (u/the-id alert)))
-    ;; Make this Alert actually be an alert
-    (t2/update! :model/Pulse (u/the-id alert) {:alert_condition "rows"})
-    (let [alert (t2/select-one :model/Pulse :id (u/the-id alert))]
-      (assert (models.pulse/is-alert? alert))
-      ;; Since Alerts do not actually go in Collections, but rather their Cards do, put the Card in the Collection
-      (t2/update! :model/Card (u/the-id card) {:collection_id (u/the-id collection)})
-      (let [card (t2/select-one :model/Card :id (u/the-id card))]
-        (f db collection alert card)))))
-
-(defmacro ^:private with-alert-in-collection!
-  "Do `body` with a temporary Alert whose Card is in a Collection, setting the stage to write various tests below. (Make
-  sure to grant All Users permissions to the Collection if needed.)"
-  {:style/indent 1}
-  [[db-binding collection-binding alert-binding card-binding] & body]
-  ;; I'm always getting the order of these two mixed up, so let's try to check that here
-  (when alert-binding
-    (assert (not= alert-binding 'card)))
-  (when card-binding
-    (assert (not= card-binding 'alert)))
-  `(do-with-alert-in-collection!
-    (fn [~(or db-binding '_) ~(or collection-binding '_) ~(or alert-binding '_) ~(or card-binding '_)]
-      ~@body)))
-
-;; This stuff below is separate from `with-alert-in-collection` above!
-(defn- do-with-alerts-in-a-collection!
-  "Do `f` with the Cards associated with `alerts-or-ids` in a new temporary Collection. Grant perms to All Users to that
-  Collection using `f`.
-
-  (The name of this function is somewhat of a misnomer since the Alerts themselves aren't in Collections; it is their
-  Cards that are. Alerts do not go in Collections; their perms are derived from their Cards.)"
-  [grant-collection-perms-fn! alerts-or-ids f]
-  (mt/with-non-admin-groups-no-root-collection-perms
-    (mt/with-temp [:model/Collection collection]
-      (grant-collection-perms-fn! (perms-group/all-users) collection)
-      ;; Go ahead and put all the Cards for all of the Alerts in the temp Collection
-      (when (seq alerts-or-ids)
-        (doseq [alert (t2/select :model/Pulse :id [:in (set (map u/the-id alerts-or-ids))])
-                :let  [card (#'models.pulse/alert->card alert)]]
-          (t2/update! :model/Card (u/the-id card) {:collection_id (u/the-id collection)})))
-      (f))))
-
-(defmacro ^:private with-alerts-in-readable-collection! [alerts-or-ids & body]
-  `(do-with-alerts-in-a-collection! perms/grant-collection-read-permissions! ~alerts-or-ids (fn [] ~@body)))
-
-(defmacro ^:private with-alerts-in-writeable-collection! [alerts-or-ids & body]
-  `(do-with-alerts-in-a-collection! perms/grant-collection-readwrite-permissions! ~alerts-or-ids (fn [] ~@body)))
-
-;;; +----------------------------------------------------------------------------------------------------------------+
-;;; |                                       /api/alert/* AUTHENTICATION Tests                                        |
-;;; +----------------------------------------------------------------------------------------------------------------+
-
-;; We assume that all endpoints for a given context are enforced by the same middleware, so we don't run the same
-;; authentication test on every single individual endpoint
-
-(deftest auth-tests
-  (is (= (get request/response-unauthentic :body)
-         (client/client :get 401 "alert")))
-
-  (is (= (get request/response-unauthentic :body)
-         (client/client :put 401 "alert/13"))))
-
-;;; +----------------------------------------------------------------------------------------------------------------+
-;;; |                                                 GET /api/alert                                                 |
-;;; +----------------------------------------------------------------------------------------------------------------+
-
-;; by default, archived Alerts should be excluded
-
-(deftest get-alerts-test
-  (testing "archived alerts should be excluded"
-    (is (= #{"Not Archived"}
-           (with-alert-in-collection! [_ _ not-archived-alert]
-             (with-alert-in-collection! [_ _ archived-alert]
-               (t2/update! :model/Pulse (u/the-id not-archived-alert) {:name "Not Archived"})
-               (t2/update! :model/Pulse (u/the-id archived-alert)     {:name "Archived", :archived true})
-               (with-alerts-in-readable-collection! [not-archived-alert archived-alert]
-                 (set (map :name (mt/user-http-request :rasta :get 200 "alert"))))))))))
-
-(deftest get-alerts-test-2
-  (testing "fetch archived alerts"
-    (is (= #{"Archived"}
-           (with-alert-in-collection! [_ _ not-archived-alert]
-             (with-alert-in-collection! [_ _ archived-alert]
-               (t2/update! :model/Pulse (u/the-id not-archived-alert) {:name "Not Archived"})
-               (t2/update! :model/Pulse (u/the-id archived-alert)     {:name "Archived", :archived true})
-               (with-alerts-in-readable-collection! [not-archived-alert archived-alert]
-                 (set (map :name (mt/user-http-request :rasta :get 200 "alert" :archived true))))))))))
-
-(deftest get-alerts-test-3
-  (testing "fetch alerts by user ID -- should return alerts created by the user,
-           or alerts for which the user is a known recipient"
-    (with-alert-in-collection! [_ _ creator-alert]
-      (with-alert-in-collection! [_ _ recipient-alert]
-        (with-alert-in-collection! [_ _ other-alert]
-          (with-alerts-in-readable-collection! [creator-alert recipient-alert other-alert]
-            (t2/update! :model/Pulse (u/the-id creator-alert) {:name "LuckyCreator" :creator_id (mt/user->id :lucky)})
-            (t2/update! :model/Pulse (u/the-id recipient-alert) {:name "LuckyRecipient"})
-            (t2/update! :model/Pulse (u/the-id other-alert) {:name "Other"})
-            (mt/with-temp [:model/User uninvolved-user {}
-                           :model/PulseChannel pulse-channel {:pulse_id (u/the-id recipient-alert)}
-                           :model/PulseChannelRecipient _ {:pulse_channel_id (u/the-id pulse-channel), :user_id (mt/user->id :lucky)}]
-              (testing "Admin can see any alerts"
-                (is (= #{"LuckyCreator" "LuckyRecipient" "Other"}
-                       (set (map :name (mt/user-http-request :crowberto :get 200 "alert")))))
-                (is (= #{"LuckyCreator" "LuckyRecipient"}
-                       (set (map :name (mt/user-http-request :crowberto :get 200 "alert" :user_id (mt/user->id :lucky)))))))
-              (testing "Regular Users will only see alerts they have created or recieve"
-                (is (= #{"LuckyCreator" "LuckyRecipient"}
-                       (set (map :name (mt/user-http-request :lucky :get 200 "alert")))))
-                (is (= #{"LuckyRecipient" "Other"}
-                       (set (map :name (mt/user-http-request :rasta :get 200 "alert" :user_id (mt/user->id :rasta))))))
-                (is (= #{}
-                       (set (map :name (mt/user-http-request (u/the-id uninvolved-user) :get 200 "alert")))))))))))))
-
-;;; +----------------------------------------------------------------------------------------------------------------+
-;;; |                                               GET /api/alert/:id                                               |
-;;; +----------------------------------------------------------------------------------------------------------------+
-
-(deftest get-alert-test
-  (testing "an alert can be fetched by ID"
-    (with-alert-in-collection! [_ _ alert]
-      (with-alerts-in-readable-collection! [alert]
-        (is (= (u/the-id alert)
-               (:id (mt/user-http-request :rasta :get 200 (str "alert/" (u/the-id alert)))))))))
-
-  (testing "fetching a non-existing alert returns an error"
-    (mt/user-http-request :rasta :get 404 (str "alert/" 123))))
-
-;;; +----------------------------------------------------------------------------------------------------------------+
-;;; |                                                POST /api/alert                                                 |
-;;; +----------------------------------------------------------------------------------------------------------------+
-
-(deftest post-alert-test
-  (is (=? {:errors          {:alert_condition "enum of rows, goal"}
-           :specific-errors {:alert_condition ["should be either \"rows\" or \"goal\", received: \"not rows\""]}}
-          (mt/user-http-request
-           :rasta :post 400 "alert" {:alert_condition "not rows"
-                                     :card            "foobar"}))))
-
-(deftest post-alert-test-2
-  (is (=? {:errors {:alert_first_only "boolean"}
-           :specific-errors {:alert_first_only ["missing required key, received: nil"]}}
-          (mt/user-http-request
-           :rasta :post 400 "alert" {:alert_condition "rows"}))))
-
-(deftest post-alert-test-3
-  (is (=? {:errors
-           {:card "value must be a map with the keys `id`, `include_csv`, `include_xls`, and `dashboard_card_id`."}
-           :specific-errors
-           {:card ["missing required key, received: nil"]}}
-          (mt/user-http-request
-           :rasta :post 400 "alert" {:alert_condition  "rows"
-                                     :alert_first_only false}))))
-
-(deftest post-alert-test-4
-  (is (= {:errors {:channels "one or more map"} :specific-errors {:channels ["missing required key, received: nil"]}}
-         (mt/user-http-request
-          :rasta :post 400 "alert" {:alert_condition  "rows"
-                                    :alert_first_only false
-                                    :card             {:id 100, :include_csv false, :include_xls false, :dashboard_card_id nil}}))))
-
-(deftest post-alert-test-5
-  (is (= {:errors {:channels "one or more map"} :specific-errors {:channels ["invalid type, received: \"foobar\""]}}
-         (mt/user-http-request
-          :rasta :post 400 "alert" {:alert_condition  "rows"
-                                    :alert_first_only false
-                                    :card             {:id 100, :include_csv false, :include_xls false, :dashboard_card_id nil}
-                                    :channels         "foobar"}))))
-
-(deftest post-alert-test-6
-  (is (= {:errors {:channels "one or more map"} :specific-errors {:channels [["invalid type, received: \"abc\""]]}}
-         (mt/user-http-request
-          :rasta :post 400 "alert" {:alert_condition  "rows"
-                                    :alert_first_only false
-                                    :card             {:id 100, :include_csv false, :include_xls false, :dashboard_card_id nil}
-                                    :channels         ["abc"]}))))
-
-(defn- default-alert [card]
-  {:id                  true
-   :name                nil
-   :entity_id           true
-   :creator_id          true
-   :creator             (user-details :rasta)
-   :created_at          true
-   :updated_at          true
-   :card                (pulse-card-details card)
-   :alert_condition     "rows"
-   :alert_first_only    false
-   :alert_above_goal    nil
-   :archived            false
-   :channels            [(merge pulse-channel-defaults
-                                {:channel_type  "email"
-                                 :schedule_type "hourly"
-                                 :schedule_hour nil
-                                 :recipients    [(recipient-details :rasta)]
-                                 :updated_at    true
-                                 :pulse_id      true
-                                 :id            true
-                                 :created_at    true
-                                 :channel_id    false})]
-   :skip_if_empty       true
-   :collection_id       false
-   :collection_position nil
-   :dashboard_id        false
-   :parameters          []})
-
-(def ^:private daily-email-channel
-  {:enabled       true
-   :channel_type  "email"
-   :entity_id     true
-   :schedule_type "daily"
-   :schedule_hour 12
-   :schedule_day  nil
-   :recipients    []})
-
-;; Check creation of a new rows alert with email notification
-(deftest new-rows-with-email-test
-  (mt/with-temp [:model/Card card {:name "My question"}]
-    (is (= (-> (default-alert card)
-               (assoc-in [:card :include_csv] true)
-               (assoc-in [:card :collection_id] true)
-               (update-in [:channels 0] merge {:schedule_hour 12, :schedule_type "daily", :recipients []}))
-           (mt/with-non-admin-groups-no-root-collection-perms
-             (mt/with-temp [:model/Collection collection]
-               (t2/update! :model/Card (u/the-id card) {:collection_id (u/the-id collection)})
-               (with-alert-setup!
-                 (perms/grant-collection-read-permissions! (perms-group/all-users) collection)
-                 (alert-response
-                  ((alert-client :rasta) :post 200 "alert"
-                                         {:card             {:id (u/the-id card), :include_csv false, :include_xls false, :dashboard_card_id nil}
-                                          :collection_id    (u/the-id collection)
-                                          :alert_condition  "rows"
-                                          :alert_first_only false
-                                          :channels         [daily-email-channel]})))))))))
-
-(defn- setify-recipient-emails [results]
-  (update results :channels (fn [channels]
-                              (map #(update % :recipients set) channels))))
-
-;; An admin created alert should notify others they've been subscribed
-(deftest notify-subscribed-test
-  (mt/with-temp [:model/Card card {:name "My question"}]
-    (is (= {:response (-> (default-alert card)
-                          (assoc :creator (user-details :crowberto))
-                          (assoc-in [:card :include_csv] true)
-                          (update-in [:channels 0] merge {:schedule_hour 12
-                                                          :schedule_type "daily"
-                                                          :recipients    (set (map recipient-details [:rasta :crowberto]))}))}
-           (with-alert-setup!
-             (array-map
-              :response (-> ((alert-client :crowberto) :post 200 "alert"
-                                                       {:card             {:id (u/the-id card), :include_csv false, :include_xls false, :dashboard_card_id nil}
-                                                        :alert_condition  "rows"
-                                                        :alert_first_only false
-                                                        :channels         [(assoc daily-email-channel
-                                                                                  :details       {:emails nil}
-                                                                                  :recipients    (mapv mt/fetch-user [:crowberto :rasta]))]})
-                            setify-recipient-emails
-                            alert-response)))))))
-
-;; Check creation of a below goal alert
-(deftest below-goal-alert-test
-  (mt/with-non-admin-groups-no-root-collection-perms
-    (mt/with-temp [:model/Collection collection {}
-                   :model/Card       card {:name          "My question"
-                                           :display       "line"
-                                           :collection_id (u/the-id collection)}]
-      (perms/grant-collection-read-permissions! (perms-group/all-users) collection)
-      (with-alert-setup!
-        (mt/user-http-request
-         :rasta :post 200 "alert"
-         {:card             {:id (u/the-id card), :include_csv false, :include_xls false, :dashboard_card_id nil}
-          :alert_condition  "goal"
-          :alert_above_goal false
-          :alert_first_only false
-          :channels         [daily-email-channel]})))))
-
-;; Check creation of a above goal alert
-(deftest above-goal-alert-test
-  (mt/with-non-admin-groups-no-root-collection-perms
-    (mt/with-temp [:model/Collection collection {}
-                   :model/Card       card {:name          "My question"
-                                           :display       "bar"
-                                           :collection_id (u/the-id collection)}]
-      (perms/grant-collection-read-permissions! (perms-group/all-users) collection)
-      (with-alert-setup!
-        (mt/user-http-request
-         :rasta :post 200 "alert"
-         {:card             {:id (u/the-id card), :include_csv false, :include_xls false, :dashboard_card_id nil}
-          :collection_id    (u/the-id collection)
-          :alert_condition  "goal"
-          :alert_above_goal true
-          :alert_first_only false
-          :channels         [daily-email-channel]})))))
-
-(defn- default-http-channel
-  [id]
-  {:enabled       true
-   :channel_type  "http"
-   :channel_id    id
-   :details       {}
-   :schedule_type "daily"
-   :schedule_hour 12
-   :schedule_day  nil})
-
-(deftest create-alert-with-http-channel-test
-  (testing "Creating an alert with a HTTP channel"
-    (mt/with-model-cleanup [:model/Pulse]
-      (channel.http-test/with-server [url [channel.http-test/get-200]]
-        (mt/with-temp [:model/Channel channel {:type    :channel/http
-                                               :details {:auth-method "none"
-                                                         :url         (str url (:path channel.http-test/get-200))}}
-                       :model/Card    {card-id :id} {}]
-          (let [pulse (mt/user-http-request :crowberto :post 200 "alert"
-                                            {:alert_condition  "rows"
-                                             :alert_first_only false
-                                             :card             {:id card-id, :include_csv false, :include_xls false, :dashboard_card_id nil}
-                                             :channels         [(default-http-channel (:id channel))]})]
-            (is (=? {:pulse_id     (:id pulse)
-                     :channel_type :http
-                     :channel_id   (:id channel)}
-                    (t2/select-one :model/PulseChannel :pulse_id (:id pulse))))))))))
-
-;;; +----------------------------------------------------------------------------------------------------------------+
-;;; |                                               PUT /api/alert/:id                                               |
-;;; +----------------------------------------------------------------------------------------------------------------+
-
-(deftest put-alert-test-2
-  (is (= {:errors {:alert_condition "nullable enum of rows, goal"},
-          :specific-errors {:alert_condition ["should be either \"rows\" or \"goal\", received: \"not rows\""]}}
-         (mt/user-http-request
-          :rasta :put 400 "alert/1" {:alert_condition "not rows"})))
-
-  (is (= {:errors {:alert_first_only "nullable boolean"}
-          :specific-errors {:alert_first_only ["should be a boolean, received: 1000"]}}
-         (mt/user-http-request
-          :rasta :put 400 "alert/1" {:alert_first_only 1000})))
-
-  (is (= {:errors
-          {:card "nullable value must be a map with the keys `id`, `include_csv`, `include_xls`, and `dashboard_card_id`."}
-          :specific-errors
-          {:card
-           ["value must be a map with the keys `include_csv`, `include_xls`, and `dashboard_card_id`., received: \"foobar\""]}}
-         (mt/user-http-request
-          :rasta :put 400 "alert/1" {:alert_condition  "rows"
-                                     :alert_first_only false
-                                     :card             "foobar"})))
-
-  (is (= {:errors {:channels "nullable one or more map"}
-          :specific-errors {:channels ["invalid type, received: \"foobar\""]}}
-         (mt/user-http-request
-          :rasta :put 400 "alert/1" {:alert_condition  "rows"
-                                     :alert_first_only false
-                                     :card             {:id 100, :include_csv false, :include_xls false, :dashboard_card_id nil}
-                                     :channels         "foobar"})))
-
-  (is (= {:errors {:channels "nullable one or more map"}
-          :specific-errors {:channels [["invalid type, received: \"abc\""]]}}
-         (mt/user-http-request
-          :rasta :put 400 "alert/1" {:name             "abc"
-                                     :alert_condition  "rows"
-                                     :alert_first_only false
-                                     :card             {:id 100, :include_csv false, :include_xls false, :dashboard_card_id nil}
-                                     :channels         ["abc"]}))))
-
-(defn default-alert-req
-  ([card pulse-card-or-id]
-   (default-alert-req card pulse-card-or-id {} []))
-  ([card pulse-card-or-id alert-map users]
-   (merge {:card             {:id (u/the-id card), :include_csv false, :include_xls false, :dashboard_card_id nil}
-           :alert_condition  "rows"
-           :alert_first_only false
-           :channels         [(if (seq users)
-                                (default-email-channel (u/the-id pulse-card-or-id) users)
-                                (default-email-channel (u/the-id pulse-card-or-id)))]
-           :skip_if_empty    false}
-          alert-map)))
-
->>>>>>> 7aa52571
 (defn basic-alert []
   {:alert_condition  "rows"
    :alert_first_only false
@@ -484,7 +35,6 @@
                               :aggregation  [["count"]]
                               :breakout     [[:field (mt/id :checkins :date) {:temporal-unit :hour}]]}}})
 
-<<<<<<< HEAD
 (defn recipient [pulse-channel-or-id username-keyword]
   (let [user (mt/fetch-user username-keyword)]
     {:user_id          (u/the-id user)
@@ -492,206 +42,6 @@
 
 (defn- alert-url [alert-or-id]
   (format "alert/%d" (u/the-id alert-or-id)))
-=======
-(defn- alert-question-url [card-or-id & [archived]]
-  (if archived
-    (format "alert/question/%d?archived=%b" (u/the-id card-or-id) archived)
-    (format "alert/question/%d" (u/the-id card-or-id))))
-
-(defn- api:alert-question-count [user-kw card-or-id & [archived]]
-  (count ((alert-client user-kw) :get 200 (alert-question-url card-or-id archived))))
-
-(deftest get-alert-question-test
-  (mt/with-temp [:model/Card                 card  (basic-alert-query)
-                 :model/Pulse                alert {:alert_condition  "rows"
-                                                    :alert_first_only false
-                                                    :alert_above_goal nil
-                                                    :skip_if_empty    true
-                                                    :name             nil}
-                 :model/PulseCard             _    (pulse-card alert card)
-                 :model/PulseChannel          pc   (pulse-channel alert)
-                 :model/PulseChannelRecipient _    (recipient pc :rasta)]
-    (mt/with-non-admin-groups-no-root-collection-perms
-      (with-alert-setup!
-        (with-alerts-in-readable-collection! [alert]
-          (is (= [(-> (default-alert card)
-                      (assoc :can_write false)
-                      (update-in [:channels 0] merge {:schedule_hour 15, :schedule_type "daily"})
-                      (assoc-in [:card :collection_id] true))]
-                 (map alert-response
-                      ((alert-client :rasta) :get 200 (alert-question-url card))))))))))
-
-(deftest get-alert-question-test-2
-  (testing "Non-admin users shouldn't see alerts they created if they're no longer recipients"
-    (mt/with-temp [:model/Card                  card  (basic-alert-query)
-                   :model/Pulse                 alert (assoc (basic-alert) :alert_above_goal true)
-                   :model/PulseCard             _     (pulse-card alert card)
-                   :model/PulseChannel          pc    (pulse-channel alert)
-                   :model/PulseChannelRecipient pcr   (recipient pc :rasta)
-                   :model/PulseChannelRecipient _     (recipient pc :crowberto)]
-      (with-alerts-in-readable-collection! [alert]
-        (with-alert-setup!
-          (is (= 1
-                 (count ((alert-client :rasta) :get 200 (alert-question-url card)))))
-          (t2/delete! :model/PulseChannelRecipient :id (u/the-id pcr))
-          (is (zero? (api:alert-question-count :rasta card))))))))
-
-(deftest get-alert-question-test-3
-  (testing "Non-admin users should not see others alerts, admins see all alerts"
-    (mt/with-temp [:model/Card                  card    (basic-alert-query)
-                   :model/Pulse                 alert-1 (assoc (basic-alert)
-                                                               :alert_above_goal false)
-                   :model/PulseCard             _       (pulse-card alert-1 card)
-                   :model/PulseChannel          pc-1    (pulse-channel alert-1)
-                   :model/PulseChannelRecipient _       (recipient pc-1 :rasta)
-                   ;; A separate admin created alert
-                   :model/Pulse                 alert-2 (assoc (basic-alert)
-                                                               :alert_above_goal false
-                                                               :creator_id       (mt/user->id :crowberto))
-                   :model/PulseCard             _       (pulse-card alert-2 card)
-                   :model/PulseChannel          pc-2    (pulse-channel alert-2)
-                   :model/PulseChannelRecipient _       (recipient pc-2 :crowberto)
-                   :model/PulseChannel          _       (assoc (pulse-channel alert-2) :channel_type "slack")]
-      (with-alerts-in-readable-collection! [alert-1 alert-2]
-        (with-alert-setup!
-          (is (= 1
-                 (api:alert-question-count :rasta card)))
-          (is (= 2
-                 (api:alert-question-count :crowberto card))))))))
-
-(deftest get-alert-question-test-4
-  (testing "Archived alerts are excluded by default, unless `archived` parameter is sent"
-    (mt/with-temp [:model/Card                  card    (basic-alert-query)
-                   :model/Pulse                 alert-1 (assoc (basic-alert)
-                                                               :alert_above_goal false
-                                                               :archived         true)
-                   :model/PulseCard             _       (pulse-card alert-1 card)
-                   :model/PulseChannel          pc-1    (pulse-channel alert-1)
-                   :model/PulseChannelRecipient _       (recipient pc-1 :rasta)
-                  ;; A separate admin created alert
-                   :model/Pulse                 alert-2 (assoc (basic-alert)
-                                                               :alert_above_goal false
-                                                               :archived         true
-                                                               :creator_id       (mt/user->id :crowberto))
-                   :model/PulseCard             _       (pulse-card alert-2 card)
-                   :model/PulseChannel          pc-2    (pulse-channel alert-2)
-                   :model/PulseChannelRecipient _       (recipient pc-2 :crowberto)
-                   :model/PulseChannel          _       (assoc (pulse-channel alert-2) :channel_type "slack")]
-      (with-alerts-in-readable-collection! [alert-1 alert-2]
-        (with-alert-setup!
-          (is (zero? (api:alert-question-count :rasta card)))
-          (is (zero? (api:alert-question-count :crowberto card)))
-          (is (= 1
-                 (api:alert-question-count :rasta card true)))
-          (is (= 2
-                 (api:alert-question-count :crowberto card true))))))))
-
-;;; +----------------------------------------------------------------------------------------------------------------+
-;;; |                                         PUT /api/alert/:id/unsubscribe                                         |
-;;; +----------------------------------------------------------------------------------------------------------------+
-
-(defn- alert-unsubscribe-url [alert-or-id]
-  (format "alert/%d/subscription" (u/the-id alert-or-id)))
-
-(defn- api:unsubscribe! [user-kw expected-status-code alert-or-id]
-  (mt/user-http-request user-kw :delete expected-status-code (alert-unsubscribe-url alert-or-id)))
-
-(defn- recipient-emails [results]
-  (->> results
-       first
-       :channels
-       first
-       :recipients
-       (map :email)
-       set))
-
-(deftest unsubscribe-tests
-  (testing "Alert has two recipients, and non-admin unsubscribes"
-    (mt/with-temp [:model/Card                  card  (basic-alert-query)
-                   :model/Pulse                 alert (basic-alert)
-                   :model/PulseCard             _     (pulse-card alert card)
-                   :model/PulseChannel          pc    (pulse-channel alert)
-                   :model/PulseChannelRecipient _     (recipient pc :rasta)
-                   :model/PulseChannelRecipient _     (recipient pc :crowberto)]
-      (with-alerts-in-readable-collection! [alert]
-        (with-alert-setup!
-          (is (= #{"crowberto@metabase.com" "rasta@metabase.com"}
-                 (recipient-emails (mt/user-http-request
-                                    :rasta :get 200 (alert-question-url card)))))
-          (api:unsubscribe! :rasta 204 alert)
-          (is (= #{"crowberto@metabase.com"}
-                 (recipient-emails (mt/user-http-request
-                                    :crowberto :get 200 (alert-question-url card))))))))))
-
-(deftest unsubscribe-tests-2
-  (testing "Alert has two recipients, and admin unsubscribes"
-    (mt/with-temp [:model/Card                  card  (basic-alert-query)
-                   :model/Pulse                 alert (basic-alert)
-                   :model/PulseCard             _     (pulse-card alert card)
-                   :model/PulseChannel          pc    (pulse-channel alert)
-                   :model/PulseChannelRecipient _     (recipient pc :rasta)
-                   :model/PulseChannelRecipient _     (recipient pc :crowberto)]
-      (with-alerts-in-readable-collection! [alert]
-        (with-alert-setup!
-          (is (= #{"crowberto@metabase.com" "rasta@metabase.com"}
-                 (recipient-emails (mt/user-http-request :rasta :get 200 (alert-question-url card)))))
-          (api:unsubscribe! :crowberto 204 alert)
-          (is (= #{"rasta@metabase.com"}
-                 (recipient-emails (mt/user-http-request :crowberto :get 200 (alert-question-url card))))))))))
-
-(deftest unsubscribe-tests-3
-  (testing "Alert should be archived if the last recipient unsubscribes"
-    (mt/with-temp [:model/Card                  card  (basic-alert-query)
-                   :model/Pulse                 alert (basic-alert)
-                   :model/PulseCard             _     (pulse-card alert card)
-                   :model/PulseChannel          pc    (pulse-channel alert)
-                   :model/PulseChannelRecipient _     (recipient pc :rasta)]
-      (with-alerts-in-readable-collection! [alert]
-        (with-alert-setup!
-          (api:unsubscribe! :rasta 204 alert)
-          (is (t2/select-one-fn :archived :model/Pulse :id (u/the-id alert))))))))
-
-(deftest unsubscribe-tests-4
-  (testing "Alert should not be archived if there is a slack channel"
-    (mt/with-temp [:model/Card                  card  (basic-alert-query)
-                   :model/Pulse                 alert (basic-alert)
-                   :model/PulseCard             _     (pulse-card alert card)
-                   :model/PulseChannel          pc-1  (assoc (pulse-channel alert) :channel_type :email)
-                   :model/PulseChannel          _     (assoc (pulse-channel alert) :channel_type :slack)
-                   :model/PulseChannelRecipient _     (recipient pc-1 :rasta)]
-      (with-alerts-in-readable-collection! [alert]
-        (with-alert-setup!
-          (api:unsubscribe! :rasta 204 alert)
-          (is (not (t2/select-one-fn :archived :model/Pulse :id (u/the-id alert)))))))))
-
-(deftest unsubscribe-tests-5
-  (testing "If email is disabled, users should be unsubscribed"
-    (mt/with-temp [:model/Card                  card  (basic-alert-query)
-                   :model/Pulse                 alert (basic-alert)
-                   :model/PulseCard             _     (pulse-card alert card)
-                   :model/PulseChannel          pc-1  (assoc (pulse-channel alert) :channel_type :email)
-                   :model/PulseChannel          _pc-2 (assoc (pulse-channel alert) :channel_type :slack)
-                   :model/PulseChannelRecipient _     (recipient pc-1 :rasta)]
-      (with-alerts-in-readable-collection! [alert]
-        (with-alert-setup!
-          ((alert-client :crowberto)
-           :put 200 (alert-url alert) (assoc-in (default-alert-req card pc-1) [:channels 0 :enabled] false))
-          (is (not (t2/select-one-fn :archived :model/Pulse :id (u/the-id alert)))))))))
-
-(deftest unsubscribe-tests-6
-  (testing "Re-enabling email should send users a subscribe notification"
-    (mt/with-temp [:model/Card                  card  (basic-alert-query)
-                   :model/Pulse                 alert (basic-alert)
-                   :model/PulseCard             _     (pulse-card alert card)
-                   :model/PulseChannel          pc-1  (assoc (pulse-channel alert) :channel_type :email, :enabled false)
-                   :model/PulseChannel          _pc-2 (assoc (pulse-channel alert) :channel_type :slack)
-                   :model/PulseChannelRecipient _     (recipient pc-1 :rasta)]
-      (with-alerts-in-readable-collection! [alert]
-        (with-alert-setup!
-          ((alert-client :crowberto)
-           :put 200 (alert-url alert) (assoc-in (default-alert-req card pc-1) [:channels 0 :enabled] true))
-          (is (not (t2/select-one-fn :archived :model/Pulse :id (u/the-id alert)))))))))
->>>>>>> 7aa52571
 
 (defn- sanitize-alert
   [data]
