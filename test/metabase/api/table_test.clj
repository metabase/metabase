--- conflicted
+++ resolved
@@ -137,171 +137,12 @@
   (-> (table-defaults)
       (assoc :dimension_options (default-dimension-options))))
 
-<<<<<<< HEAD
-;; ## GET /api/table/:id/query_metadata
-(expect
-  (merge
-   (query-metadata-defaults)
-   (db/select-one [Table :created_at :updated_at] :id (mt/id :categories))
-   {:schema       "PUBLIC"
-    :name         "CATEGORIES"
-    :display_name "Categories"
-    :fields       [(merge
-                    (field-details (Field (mt/id :categories :id)))
-                    {:table_id         (mt/id :categories)
-                     :special_type     "type/PK"
-                     :name             "ID"
-                     :display_name     "ID"
-                     :database_type    "BIGINT"
-                     :base_type        "type/BigInteger"
-                     :has_field_values "none"})
-                   (merge
-                    (field-details (Field (mt/id :categories :name)))
-                    {:table_id                 (mt/id :categories)
-                     :special_type             "type/Name"
-                     :name                     "NAME"
-                     :display_name             "Name"
-                     :database_type            "VARCHAR"
-                     :base_type                "type/Text"
-                     :dimension_options        []
-                     :default_dimension_option nil
-                     :has_field_values         "list"
-                     :database_position        1
-                     :position                 1})]
-    :rows         nil
-    :id           (mt/id :categories)})
-  ((mt/user->client :rasta) :get 200 (format "table/%d/query_metadata" (mt/id :categories))))
-
-;;; GET api/table/:id/query_metadata?include_sensitive_fields
-;; Make sure that getting the User table *does* include info about the password field, but not actual values
-;; themselves
-(deftest sensitive-fields-included-test
-  (testing "Sensitive fields are included"
-    (is (= (merge
-            (query-metadata-defaults)
-            (db/select-one [Table :created_at :updated_at] :id (mt/id :users))
-            {:schema       "PUBLIC"
-             :name         "USERS"
-             :display_name "Users"
-             :entity_type  "entity/UserTable"
-             :fields       [(assoc (field-details (Field (mt/id :users :id)))
-                                   :special_type     "type/PK"
-                                   :table_id         (mt/id :users)
-                                   :name             "ID"
-                                   :display_name     "ID"
-                                   :database_type    "BIGINT"
-                                   :base_type        "type/BigInteger"
-                                   :visibility_type  "normal"
-                                   :has_field_values "none")
-                            (assoc (field-details (Field (mt/id :users :name)))
-                                   :special_type             "type/Name"
-                                   :table_id                 (mt/id :users)
-                                   :name                     "NAME"
-                                   :display_name             "Name"
-                                   :database_type            "VARCHAR"
-                                   :base_type                "type/Text"
-                                   :visibility_type          "normal"
-                                   :dimension_options        []
-                                   :default_dimension_option nil
-                                   :has_field_values         "list"
-                                   :position                 1
-                                   :database_position        1)
-                            (assoc (field-details (Field (mt/id :users :last_login)))
-                                   :table_id                 (mt/id :users)
-                                   :name                     "LAST_LOGIN"
-                                   :display_name             "Last Login"
-                                   :database_type            "TIMESTAMP"
-                                   :base_type                "type/DateTime"
-                                   :visibility_type          "normal"
-                                   :dimension_options        (var-get #'table-api/datetime-dimension-indexes)
-                                   :default_dimension_option (var-get #'table-api/date-default-index)
-                                   :has_field_values         "none"
-                                   :position                 2
-                                   :database_position        2)
-                            (assoc (field-details (Field :table_id (mt/id :users), :name "PASSWORD"))
-                                   :special_type     "type/Category"
-                                   :table_id         (mt/id :users)
-                                   :name             "PASSWORD"
-                                   :display_name     "Password"
-                                   :database_type    "VARCHAR"
-                                   :base_type        "type/Text"
-                                   :visibility_type  "sensitive"
-                                   :has_field_values "list"
-                                   :position          3
-                                   :database_position 3)]
-             :rows         nil
-             :id           (mt/id :users)})
-           ((test-users/user->client :rasta) :get 200 (format "table/%d/query_metadata?include_sensitive_fields=true" (mt/id :users)))))))
-
-;;; GET api/table/:id/query_metadata
-;;; Make sure that getting the User table does *not* include password info
-(deftest sensitive-fields-not-included-test
-  (testing "Sensitive fields should not be included"
-    (is (= (merge
-            (query-metadata-defaults)
-            (db/select-one [Table :created_at :updated_at] :id (mt/id :users))
-            {:schema       "PUBLIC"
-             :name         "USERS"
-             :display_name "Users"
-             :entity_type  "entity/UserTable"
-             :fields       [(assoc (field-details (Field (mt/id :users :id)))
-                                   :table_id         (mt/id :users)
-                                   :special_type     "type/PK"
-                                   :name             "ID"
-                                   :display_name     "ID"
-                                   :database_type    "BIGINT"
-                                   :base_type        "type/BigInteger"
-                                   :has_field_values "none")
-                            (assoc (field-details (Field (mt/id :users :name)))
-                                   :table_id         (mt/id :users)
-                                   :special_type     "type/Name"
-                                   :name             "NAME"
-                                   :display_name     "Name"
-                                   :database_type    "VARCHAR"
-                                   :base_type        "type/Text"
-                                   :has_field_values "list"
-                                   :position          1
-                                   :database_position 1)
-                            (assoc (field-details (Field (mt/id :users :last_login)))
-                                   :table_id                 (mt/id :users)
-                                   :name                     "LAST_LOGIN"
-                                   :display_name             "Last Login"
-                                   :database_type            "TIMESTAMP"
-                                   :base_type                "type/DateTime"
-                                   :dimension_options        (var-get #'table-api/datetime-dimension-indexes)
-                                   :default_dimension_option (var-get #'table-api/date-default-index)
-                                   :has_field_values         "none"
-                                   :position                 2
-                                   :database_position        2)]
-             :rows         nil
-             :id           (mt/id :users)})
-           ((test-users/user->client :rasta) :get 200 (format "table/%d/query_metadata" (mt/id :users)))))))
-
-;; Check that FK fields belonging to Tables we don't have permissions for don't come back as hydrated `:target`(#3867)
-(expect
-  #{{:name "id", :target false}
-    {:name "fk", :target false}}
-  ;; create a temp DB with two tables; table-2 has an FK to table-1
-  (mt/with-temp* [Database [db]
-                  Table    [table-1    {:db_id (u/get-id db)}]
-                  Table    [table-2    {:db_id (u/get-id db)}]
-                  Field    [table-1-id {:table_id (u/get-id table-1), :name "id", :base_type :type/Integer, :special_type :type/PK}]
-                  Field    [table-2-id {:table_id (u/get-id table-2), :name "id", :base_type :type/Integer, :special_type :type/PK}]
-                  Field    [table-2-fk {:table_id (u/get-id table-2), :name "fk", :base_type :type/Integer, :special_type :type/FK, :fk_target_field_id (u/get-id table-1-id)}]]
-    ;; grant permissions only to table-2
-    (perms/revoke-permissions! (perms-group/all-users) (u/get-id db))
-    (perms/grant-permissions! (perms-group/all-users) (u/get-id db) (:schema table-2) (u/get-id table-2))
-    ;; metadata for table-2 should show all fields for table-2, but the FK target info shouldn't be hydrated
-    (set (for [field (:fields ((mt/user->client :rasta) :get 200 (format "table/%d/query_metadata" (u/get-id table-2))))]
-           (-> (select-keys field [:name :target])
-               (update :target boolean))))))
-=======
 (deftest sensitive-fields-included-test
   (testing "GET api/table/:id/query_metadata?include_sensitive_fields"
     (testing "Sensitive fields are included"
       (is (= (merge
               (query-metadata-defaults)
-              (db/select-one [Table :created_at :updated_at :fields_hash] :id (mt/id :users))
+              (db/select-one [Table :created_at :updated_at] :id (mt/id :users))
               {:schema       "PUBLIC"
                :name         "USERS"
                :display_name "Users"
@@ -360,7 +201,7 @@
     (testing "Sensitive fields should not be included"
       (is (= (merge
               (query-metadata-defaults)
-              (db/select-one [Table :created_at :updated_at :fields_hash] :id (mt/id :users))
+              (db/select-one [Table :created_at :updated_at] :id (mt/id :users))
               {:schema       "PUBLIC"
                :name         "USERS"
                :display_name "Users"
@@ -418,7 +259,6 @@
                (set (for [field (:fields ((mt/user->client :rasta) :get 200 (format "table/%d/query_metadata" (u/get-id table-2))))]
                       (-> (select-keys field [:name :target])
                           (update :target boolean))))))))))
->>>>>>> 8c6d8540
 
 (deftest update-table-test
   (testing "PUT /api/table/:id"
@@ -469,54 +309,6 @@
           (is (= 2
                  @called)))))))
 
-<<<<<<< HEAD
-;; ## GET /api/table/:id/fks
-;; We expect a single FK from CHECKINS.USER_ID -> USERS.ID
-(expect
-  (let [checkins-user-field (Field (mt/id :checkins :user_id))
-        users-id-field      (Field (mt/id :users :id))
-        fk-field-defaults   (dissoc field-defaults :target :dimension_options :default_dimension_option)]
-    [{:origin_id      (:id checkins-user-field)
-      :destination_id (:id users-id-field)
-      :relationship   "Mt1"
-      :origin         (-> (fk-field-details checkins-user-field)
-                          (dissoc :target :dimensions :values)
-                          (assoc :table_id      (mt/id :checkins)
-                                 :name          "USER_ID"
-                                 :display_name  "User ID"
-                                 :database_type "INTEGER"
-                                 :base_type     "type/Integer"
-                                 :special_type  "type/FK"
-                                 :database_position 2
-                                 :position          2
-                                 :table         (merge
-                                                 (dissoc (table-defaults) :segments :field_values :metrics)
-                                                 (db/select-one [Table :id :created_at :updated_at]
-                                                   :id (mt/id :checkins))
-                                                 {:schema       "PUBLIC"
-                                                  :name         "CHECKINS"
-                                                  :display_name "Checkins"
-                                                  :entity_type  "entity/EventTable"
-                                                  :rows         nil})))
-      :destination    (-> (fk-field-details users-id-field)
-                          (dissoc :target :dimensions :values)
-                          (assoc :table_id      (mt/id :users)
-                                 :name          "ID"
-                                 :display_name  "ID"
-                                 :base_type     "type/BigInteger"
-                                 :database_type "BIGINT"
-                                 :special_type  "type/PK"
-                                 :table         (merge
-                                                 (dissoc (table-defaults) :db :segments :field_values :metrics)
-                                                 (db/select-one [Table :id :created_at :updated_at]
-                                                   :id (mt/id :users))
-                                                 {:schema       "PUBLIC"
-                                                  :name         "USERS"
-                                                  :display_name "Users"
-                                                  :entity_type  "entity/UserTable"
-                                                  :rows         nil})))}])
-  ((mt/user->client :rasta) :get 200 (format "table/%d/fks" (mt/id :users))))
-=======
 (deftest get-fks-test
   (testing "GET /api/table/:id/fks"
     (testing "We expect a single FK from CHECKINS.USER_ID -> USERS.ID"
@@ -598,7 +390,6 @@
                               :position                 1})]
              :id           (mt/id :categories)})
            ((mt/user->client :rasta) :get 200 (format "table/%d/query_metadata" (mt/id :categories)))))))
->>>>>>> 8c6d8540
 
 (defn- with-field-literal-id [{field-name :name, base-type :base_type :as field}]
   (assoc field :id ["field-literal" field-name base-type]))
