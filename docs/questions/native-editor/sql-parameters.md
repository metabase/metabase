---
title: SQL parameters
summary: Create SQL templates by adding filters and parameters to your SQL questions in the native code editor. 
redirect_from:
  - /docs/latest/users-guide/13-sql-parameters
---

# SQL parameters

![Variables](../images/filter-and-parameter.png)

You can create SQL templates by adding parameters (a.k.a. variables) to your SQL queries in the [Native/SQL editor](./writing-sql.md).

These variables create filter widgets that people can use to change the variables' values in the query. 

You can also add parameters to your question's URL to set the filters' values, so that when the question loads, those values are inserted into the variables.

## SQL variable types

When you define a variable, the **variables and parameters** side panel will appear. You can set a type for a variable, which changes the kind of filter widget that Metabase presents.

Variable types include:

- **[Field filter variables](#field-filter-variables)**: create "smart" filter widgets with date pickers or dropdown menus. To use a field filter, you'll need to connect to a database field included in your query.
- **[Basic variables](./basic-sql-parameters.md)**: text, number, and date variables. You'll almost always want to use field filters instead of these basic variables, as field filters create "smart" filter widgets, but Metabase provides these basic variables for situations where you can't use field filters. 
- **[Time grouping parameters](./time-grouping-parameters.md)**: allows people to change how the results are grouped by a date column: by month, week, day, etc. 

You can include multiple variables in a single query, and Metabase will add multiple filter widgets to the question. When you have multiple filter widgets, you can click on a filter widget and drag it around to rearrange the order.

## When to use a field filter variable vs a basic variable

In general, prefer using field filter variables. They offer "smart" filter widgets with dropdown menus and dynamic date pickers. 

If your query lacks a database field for the filter to connect to, however, then you'll instead need to use a [basic variable](./basic-sql-parameters.md). See other [field filter limitations](#field-filter-limitations).

## Field filter variables

To add a field filter:

1. [Add a variable to a `WHERE` clause](#field-filter-syntax).
2. [Connect the field filter to a database field](#connect-the-field-filter-to-a-database-field).
3. [Configure your filter widget](#configure-your-filter-widget).

### Field filter syntax

Let's say you want to create a field filter variable that filters the `People` table by the `state` field. 

Here's the field filter syntax:

```sql
{% raw %}
SELECT
  *
FROM
  PEOPLE
WHERE
  {{state}}
{% endraw %}
```

Note the lack of the column and operator (it's not `{% raw %}WHERE state = {{state}}{% endraw %}`, it's just `{% raw %}WHERE {{state}}{% endraw %}`). The reason you need to structure field filter variables in this way is to handle cases where Metabase generates the code for you. For example, for handling cases where someone selects _multiple_ values in the filter widget, or a _range_ of dates, Metabase will have to interpolate the SQL code to handle those inputs into the variable. 

In a MongoDB native query, you'll need to put the field filter in a `$match` clause.

```
{% raw %}[ {$match: {{date_var}} } ]{% endraw %}
```

<<<<<<< HEAD
### Connect the field filter to a database field
=======
For a more in-depth guide, check out [Field Filters: create smart filter widgets for SQL questions][field-filter].

### Field filters in BigQuery and Oracle

Make sure your SQL dialect matches the database you've selected. Common issues involving how tables are quoted in the query:

| Database | Dialect quirk                                       | Example                    |
| -------- | --------------------------------------------------- | -------------------------- |
| BigQuery | Schemas and tables must be quoted with backticks.   | `` FROM `dataset.table` `` |
| Oracle   | Schemas and tables must be quoted in double quotes. | `FROM "schema.table"`      |

For more help, see [Troubleshooting SQL error messages](../../troubleshooting-guide/error-message.md#sql-editor).
>>>>>>> b76a1811

In order for a field filter variable to work, you'll need to associate the variable with a database field.

1. Go to the variables and parameters side panel.
2. Under **Variable type**, select the "Field filter" variable type.
3. Choose which **Field to map to** your variable (in this case, we'll map the `Category` field in the products table).

You can only map a field filter to a database field. See [field filter limitations](#field-filter-limitations).

### Configure your filter widget

1. Set the **Filter widget type**. Options will differ depending on the field's data type. 
2. Set the **Filter widget** label.
3. Set **How should users filter on this variable?**:
   - [Dropdown list](../../dashboards/filters.md#dropdown-list). A dropdown list shows all available values for the field in a selectable list.
   - [Search box](../../dashboards/filters.md#search-box). A search box allows people to type to search for specific values.
   - [Input box](../../dashboards/filters.md#plain-input-box). An input box provides a simple text field for entering values.
4. Optionally, set a **Default filter widget value**.

Check out [filter widgets](./filter-widgets.md).

## Field filter limitations

Field filters:

- [Must be connected to database fields included in the query](#field-filters-must-be-connected-to-database-fields-included-in-the-query)
- [Are only compatible with certain types](#field-filters-are-only-compatible-with-certain-types)
- [Don't work with table aliases](#field-filters-dont-work-with-table-aliases)

### Field Filters must be connected to database fields included in the query

Your main query should be aware of all the tables that your Field Filter variable is pointing to, otherwise you'll get a SQL syntax error. For example, let's say that your main query includes a field filter like this:

```sql
{% raw %}
SELECT
  *
FROM
  ORDERS
WHERE
  {{ product_category }}
{% endraw %}
```

Let's say the `{% raw %}{{ product_category }}{% endraw %}` variable refers to another question that uses the `Products` table. For the field filter to work, you'll need to include a join to `Products` in your main query.

```sql
{% raw %}
SELECT
  *
FROM
  ORDERS
  JOIN PRODUCTS ON ORDERS.product_id = PRODUCTS.id
WHERE
  {{ product_category }}
{% endraw %}
```

### Field filters are only compatible with certain types

- Category
- Entity Name
- Entity Key
- Foreign Key
- City
- State
- ZIP or Postal Code
- Date
- Timestamp

The field can also be a date or timestamp, even when the field is set to "No semantic type" in the [Table Metadata](../../data-modeling/metadata-editing.md).

If you want to map a Field Filter to a field that isn't one of the compatible types listed above, you'll need an Admin to change the field type for that column. See [metadata editing](../../data-modeling/metadata-editing.md).

### Field Filters don't work with table aliases

You won't be able to select values from field filters in queries that use table aliases for joins or CTEs.

The reason is that field filters generate SQL based on the mapped field; Metabase doesn't parse the SQL, so it can't tell what an alias refers to. You have three options for workarounds, depending on the complexity of your query.

- Use full table names.
- Replace CTEs with subqueries.
- Create a view in your database, and use the view as the basis of your query.

## Field filters in BigQuery and Oracle

Make sure your SQL dialect matches the database you've selected. Common issues involving how tables are quoted in the query:

| Database | Dialect quirk                                       | Example                    |
| -------- | --------------------------------------------------- | -------------------------- |
| BigQuery | Schemas and tables must be quoted with backticks.   | `` FROM `dataset.table` `` |
| Oracle   | Schemas and tables must be quoted in double quotes. | `FROM "schema.table"`        |

For more help, see [Troubleshooting SQL error messages](../../troubleshooting-guide/error-message.md#sql-editor).

## Setting values for SQL variables

To set a SQL variable to a value, you can either:

- Enter a value into the filter widget, and re-run the question.
- Add a parameter to the URL and load the page.

### Setting a parameter via URL

To add a value to the URL, follow this syntax:

```
?variable_name=value
```

For example, to set the `{% raw %}{{category}}{%endraw%}` variable on a question to the value "Gizmo", your URL would look something like:

```
https://metabase.example.com/question/42-eg-question?category=Gizmo
```

To set multiple variables, separate parameters with an ampersand (`&`):

```
https://metabase.example.com/question/42-eg-question?category=Gizmo&maxprice=50
```


## Setting a default value in the filter widget

In the variables sidebar, you can set a default value for your variable. This value will be inserted into the corresponding filter widget by default (even if the filter widget is empty). 

To override the default value, insert a new value into the filter widget.

### Setting complex default values in the query

You can also define default values directly in your query by enclosing comment syntax inside the end brackets of an optional parameter.

```sql
WHERE column = [[ {% raw %}{{ your_parameter }}{% endraw %} --]] your_default_value
```

The comment will "activate" whenever you pass a value to `your_parameter`.

This is useful when defining complex default values (for example, if your default value is a function like `CURRENT_DATE`). Here's a PostgreSQL example that sets the default value of a Date filter to the current date using `CURRENT_DATE`:

```sql
{% raw %}
SELECT
  *
FROM
  orders
WHERE
  DATE(created_at) = [[ {{dateOfCreation}} --]] CURRENT_DATE
{% endraw %}
```

If you pass a value to the variable, the `WHERE` clause runs, including the comment syntax that comments out the default `CURRENT_DATE` function.

Note that the hash (`--`) used to comment the text might need to be replaced by the comment syntax specific to the database you're using.

## Making variables optional

You can make a clause optional in a query. For example, you can create an optional `WHERE` clause that contains a SQL variable, so that if no value is supplied to the variable (either in the filter or via the URL), the query will still run as if there were no `WHERE` clause.

To make a variable optional in your native query, put `[[ .. ]]` brackets around the entire clause containing the `{% raw %}{{variable}}{% endraw %}`. If someone inputs a value in the filter widget for the `variable`, Metabase will place the clause in the template; otherwise Metabase will ignore the clause and run the query as though the clause didn't exist.

In this example, if no value is given to `cat`, then the query will just select all the rows from the `products` table. But if `cat` does have a value, like "Widget", then the query will only grab the products with a category type of Widget:

```sql
{% raw %}
SELECT
  count(*)
FROM
  products
[[WHERE category = {{cat}}]]
{% endraw %}
```

### Your SQL must also be able to run without the optional clause in `[[ ]]`

You need to make sure that your SQL is still valid when no value is passed to the variable in the bracketed clause.

For example, excluding the `WHERE` keyword from the bracketed clause will cause an error if there's no value given for `cat`:

```sql
-- this will cause an error:
{% raw %}
SELECT
  count(*)
FROM
  products
WHERE
  [[category = {{cat}}]]
{% endraw %}
```

That's because when no value is given for `cat`, Metabase will try to execute SQL as if the clause in `[[ ]]` didn't exist:

```sql
SELECT
  count(*)
FROM
  products
WHERE
```

Which is not a valid SQL query. Instead, put the entire `WHERE` clause in `[[ ]]`:

```sql
{% raw %}
SELECT
  count(*)
FROM
  products
[[WHERE
  category = {{category}}]]
{% endraw %}
```

When there's no value given for `category`, Metabase will still execute a valid query:

```sql
{% raw %}
SELECT
  count(*)
FROM
  products
{% endraw %}
```

### You need at least one `WHERE` when using multiple optional clauses

To use multiple optional clauses, you must include at least one regular `WHERE` clause followed by optional clauses, each starting with `AND`:

```sql
{% raw %}
SELECT
  count(*)
FROM
  products
WHERE
  TRUE
  [[AND id = {{id}}]]
  [[AND {{category}}]]
{% endraw %}
```

That last clause uses a Field filter (note the lack of a column in the `AND` clause). When using a field filter, you must exclude the column in the query; you need to map the variable in the side panel.

### Optional variables in MongoDB

If you're using MongoDB, you can make a clause optional like so:

```
{% raw %}
[
    [[{
        $match: {category: {{cat}}}
    },]]
    {
        $count: "Total"
    }
]
{% endraw %}
```

Or with multiple optional filters:

```
{% raw %}
[
    [[{ $match: {{cat}} },]]
    [[{ $match: { price: { "$gt": {{minprice}} } } },]]
    {
        $count: "Total"
    }
]
{% endraw %}
```

## Connecting a SQL question to a dashboard filter

In order for a SQL/native question to be usable with a dashboard filter, the question must contain at least one variable or parameter.

The kind of dashboard filter that can be used with the SQL question depends on the field. For example, if you have a field filter called `{% raw %}{{var}}{% endraw %}` and you map it to a State field, you can map a location dashboard filter to your SQL question. In this example, you'd:

1. Create a new dashboard (or go to an existing dashboard).
2. Click the **Pencil icon** to enter **Dashboard edit mode**.
3. Add the SQL question that contains your `State` field filter.
4. Add a new dashboard filter (or edit an existing Location filter).
5. Click the dropdown on the SQL question card to connect the widget to the `State` field filter.

If you add a basic **Date** variable to the question (i.e., not a field filter), then it's only possible to use the dashboard filter option **Single Date**. So if you're trying to use one of the other Time options on the dashboard, you'll need to change the variable to a [field filter](#field-filter-variables) and map it to a date field.

![Field filter](../images/state-field-filter.png)

## Further reading

- [Create filter widgets for charts using SQL variables](https://www.metabase.com/learn/metabase-basics/querying-and-dashboards/sql-in-metabase/sql-variables).
- [Field Filters: create smart filter widgets for SQL questions](https://www.metabase.com/learn/metabase-basics/querying-and-dashboards/sql-in-metabase/field-filters).
- [Troubleshooting SQL](../../troubleshooting-guide/sql.md).
- [Troubleshooting filters](../../troubleshooting-guide/filters.md).
- [Dashboard filters](../../dashboards/filters.md).<|MERGE_RESOLUTION|>--- conflicted
+++ resolved
@@ -1,6 +1,6 @@
 ---
 title: SQL parameters
-summary: Create SQL templates by adding filters and parameters to your SQL questions in the native code editor. 
+summary: Create SQL templates by adding filters and parameters to your SQL questions in the native code editor.
 redirect_from:
   - /docs/latest/users-guide/13-sql-parameters
 ---
@@ -11,7 +11,7 @@
 
 You can create SQL templates by adding parameters (a.k.a. variables) to your SQL queries in the [Native/SQL editor](./writing-sql.md).
 
-These variables create filter widgets that people can use to change the variables' values in the query. 
+These variables create filter widgets that people can use to change the variables' values in the query.
 
 You can also add parameters to your question's URL to set the filters' values, so that when the question loads, those values are inserted into the variables.
 
@@ -22,14 +22,14 @@
 Variable types include:
 
 - **[Field filter variables](#field-filter-variables)**: create "smart" filter widgets with date pickers or dropdown menus. To use a field filter, you'll need to connect to a database field included in your query.
-- **[Basic variables](./basic-sql-parameters.md)**: text, number, and date variables. You'll almost always want to use field filters instead of these basic variables, as field filters create "smart" filter widgets, but Metabase provides these basic variables for situations where you can't use field filters. 
-- **[Time grouping parameters](./time-grouping-parameters.md)**: allows people to change how the results are grouped by a date column: by month, week, day, etc. 
+- **[Basic variables](./basic-sql-parameters.md)**: text, number, and date variables. You'll almost always want to use field filters instead of these basic variables, as field filters create "smart" filter widgets, but Metabase provides these basic variables for situations where you can't use field filters.
+- **[Time grouping parameters](./time-grouping-parameters.md)**: allows people to change how the results are grouped by a date column: by month, week, day, etc.
 
 You can include multiple variables in a single query, and Metabase will add multiple filter widgets to the question. When you have multiple filter widgets, you can click on a filter widget and drag it around to rearrange the order.
 
 ## When to use a field filter variable vs a basic variable
 
-In general, prefer using field filter variables. They offer "smart" filter widgets with dropdown menus and dynamic date pickers. 
+In general, prefer using field filter variables. They offer "smart" filter widgets with dropdown menus and dynamic date pickers.
 
 If your query lacks a database field for the filter to connect to, however, then you'll instead need to use a [basic variable](./basic-sql-parameters.md). See other [field filter limitations](#field-filter-limitations).
 
@@ -43,7 +43,7 @@
 
 ### Field filter syntax
 
-Let's say you want to create a field filter variable that filters the `People` table by the `state` field. 
+Let's say you want to create a field filter variable that filters the `People` table by the `state` field.
 
 Here's the field filter syntax:
 
@@ -58,7 +58,7 @@
 {% endraw %}
 ```
 
-Note the lack of the column and operator (it's not `{% raw %}WHERE state = {{state}}{% endraw %}`, it's just `{% raw %}WHERE {{state}}{% endraw %}`). The reason you need to structure field filter variables in this way is to handle cases where Metabase generates the code for you. For example, for handling cases where someone selects _multiple_ values in the filter widget, or a _range_ of dates, Metabase will have to interpolate the SQL code to handle those inputs into the variable. 
+Note the lack of the column and operator (it's not `{% raw %}WHERE state = {{state}}{% endraw %}`, it's just `{% raw %}WHERE {{state}}{% endraw %}`). The reason you need to structure field filter variables in this way is to handle cases where Metabase generates the code for you. For example, for handling cases where someone selects _multiple_ values in the filter widget, or a _range_ of dates, Metabase will have to interpolate the SQL code to handle those inputs into the variable.
 
 In a MongoDB native query, you'll need to put the field filter in a `$match` clause.
 
@@ -66,22 +66,7 @@
 {% raw %}[ {$match: {{date_var}} } ]{% endraw %}
 ```
 
-<<<<<<< HEAD
 ### Connect the field filter to a database field
-=======
-For a more in-depth guide, check out [Field Filters: create smart filter widgets for SQL questions][field-filter].
-
-### Field filters in BigQuery and Oracle
-
-Make sure your SQL dialect matches the database you've selected. Common issues involving how tables are quoted in the query:
-
-| Database | Dialect quirk                                       | Example                    |
-| -------- | --------------------------------------------------- | -------------------------- |
-| BigQuery | Schemas and tables must be quoted with backticks.   | `` FROM `dataset.table` `` |
-| Oracle   | Schemas and tables must be quoted in double quotes. | `FROM "schema.table"`      |
-
-For more help, see [Troubleshooting SQL error messages](../../troubleshooting-guide/error-message.md#sql-editor).
->>>>>>> b76a1811
 
 In order for a field filter variable to work, you'll need to associate the variable with a database field.
 
@@ -93,7 +78,7 @@
 
 ### Configure your filter widget
 
-1. Set the **Filter widget type**. Options will differ depending on the field's data type. 
+1. Set the **Filter widget type**. Options will differ depending on the field's data type.
 2. Set the **Filter widget** label.
 3. Set **How should users filter on this variable?**:
    - [Dropdown list](../../dashboards/filters.md#dropdown-list). A dropdown list shows all available values for the field in a selectable list.
@@ -173,7 +158,7 @@
 | Database | Dialect quirk                                       | Example                    |
 | -------- | --------------------------------------------------- | -------------------------- |
 | BigQuery | Schemas and tables must be quoted with backticks.   | `` FROM `dataset.table` `` |
-| Oracle   | Schemas and tables must be quoted in double quotes. | `FROM "schema.table"`        |
+| Oracle   | Schemas and tables must be quoted in double quotes. | `FROM "schema.table"`      |
 
 For more help, see [Troubleshooting SQL error messages](../../troubleshooting-guide/error-message.md#sql-editor).
 
@@ -204,10 +189,9 @@
 https://metabase.example.com/question/42-eg-question?category=Gizmo&maxprice=50
 ```
 
-
 ## Setting a default value in the filter widget
 
-In the variables sidebar, you can set a default value for your variable. This value will be inserted into the corresponding filter widget by default (even if the filter widget is empty). 
+In the variables sidebar, you can set a default value for your variable. This value will be inserted into the corresponding filter widget by default (even if the filter widget is empty).
 
 To override the default value, insert a new value into the filter widget.
 
