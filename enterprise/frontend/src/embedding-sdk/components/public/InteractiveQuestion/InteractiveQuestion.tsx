--- conflicted
+++ resolved
@@ -20,14 +20,11 @@
 import {
   getCard,
   getFirstQueryResult,
+  getQueryResults,
   getQuestion,
   getUiControls,
 } from "metabase/query_builder/selectors";
-<<<<<<< HEAD
-import { Flex, Group, Stack } from "metabase/ui";
-=======
-import { Group, Stack, Box, Loader } from "metabase/ui";
->>>>>>> a24abaea
+import { Flex, Group, Stack, Box, Loader } from "metabase/ui";
 import { getEmbeddingMode } from "metabase/visualizations/click-actions/lib/modes";
 import type { CardId } from "metabase-types/api";
 
@@ -57,6 +54,8 @@
   const card = useSelector(getCard);
   const result = useSelector(getFirstQueryResult);
   const uiControls = useSelector(getUiControls);
+  const queryResults = useSelector(getQueryResults);
+
   const hasQuestionChanges =
     card && (!card.id || card.id !== card.original_card_id);
 
@@ -64,7 +63,6 @@
 
   const { isRunning } = uiControls;
 
-<<<<<<< HEAD
   if (question) {
     // FIXME: remove "You can also get an alert when there are some results." feature for question
     question.alertType = returnNull;
@@ -79,8 +77,8 @@
     const { location, params } = getQuestionParameters(questionId);
 
     try {
-      await dispatch(initializeQB(location, params));
-    } finally {
+      await dispatch(initializeQBRaw(location, params));
+    } catch (error) {
       setLoading(false);
     }
   };
@@ -89,87 +87,15 @@
     loadQuestion(dispatch, questionId);
   }, [dispatch, questionId]);
 
-  const handleQuestionReset = useCallback(() => {
-    loadQuestion(dispatch, questionId);
-  }, [dispatch, questionId]);
-
-  return (
-    <LoadingAndErrorWrapper
-      className={cx(CS.flexFull, CS.fullWidth)}
-      loading={loading}
-      error={typeof result === "string" ? result : null}
-      noWrapper
-    >
-      {() =>
-        !question ? (
-          <SdkError message={t`Question not found`} />
-        ) : (
-          <Stack h="100%">
-            <Flex direction="row" gap="md" px="md" align="center">
-              {withTitle &&
-                (customTitle || (
-                  <h2 className={cx(CS.h2, CS.textWrap)}>
-                    {question.displayName()}
-                  </h2>
-                ))}
-
-              {hasQuestionChanges && withResetButton && (
-                <ResetButton onClick={handleQuestionReset} />
-              )}
-            </Flex>
-
-            {FilterHeader.shouldRender({
-              question,
-              queryBuilderMode: uiControls.queryBuilderMode,
-              isObjectDetail: false,
-            }) && (
-              <FilterHeader
-                expanded
-                question={question}
-                updateQuestion={(...args) => dispatch(updateQuestion(...args))}
-              />
-            )}
-            <Group h="100%" pos="relative" align="flex-start">
-              <QueryVisualization
-                className={cx(CS.flexFull, CS.fullWidth)}
-                question={question}
-                rawSeries={[{ card, data: result && result.data }]}
-                isRunning={isRunning}
-                isObjectDetail={false}
-                isResultDirty={false}
-                isNativeEditorOpen={false}
-                result={result}
-                noHeader
-                mode={mode}
-                navigateToNewCardInsideQB={(props: any) => {
-                  dispatch(navigateToNewCardInsideQB(props));
-                }}
-                onNavigateBack={handleQuestionReset}
-              />
-            </Group>
-          </Stack>
-        )
-      }
-    </LoadingAndErrorWrapper>
-=======
-  useEffect(() => {
-    const fetchQBData = async () => {
-      const { location, params } = getQuestionParameters(questionId);
-      try {
-        await dispatch(initializeQBRaw(location, params));
-      } catch (error) {
-        setLoading(false);
-      }
-    };
-
-    fetchQBData();
-  }, [dispatch, questionId]);
-
   useEffect(() => {
     if (queryResults) {
       setLoading(false);
     }
   }, [queryResults]);
+
+  const handleQuestionReset = useCallback(() => {
+    loadQuestion(dispatch, questionId);
+  }, [dispatch, questionId]);
 
   if (loading) {
     return <Loader data-testid="loading-spinner" />;
@@ -182,6 +108,19 @@
   return (
     <Box className={cx(CS.flexFull, CS.fullWidth, CS.fullHeight)}>
       <Stack h="100%">
+        <Flex direction="row" gap="md" px="md" align="center">
+          {withTitle &&
+            (customTitle || (
+              <h2 className={cx(CS.h2, CS.textWrap)}>
+                {question.displayName()}
+              </h2>
+            ))}
+
+          {hasQuestionChanges && withResetButton && (
+            <ResetButton onClick={handleQuestionReset} />
+          )}
+        </Flex>
+
         {FilterHeader.shouldRender({
           question,
           queryBuilderMode: uiControls.queryBuilderMode,
@@ -212,7 +151,6 @@
         </Group>
       </Stack>
     </Box>
->>>>>>> a24abaea
   );
 };
 
