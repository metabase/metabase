--- conflicted
+++ resolved
@@ -6834,56 +6834,6 @@
                 name: user_id
 
   - changeSet:
-<<<<<<< HEAD
-      id: v50.2024-05-08T09:00:00
-      author: qnkhuat
-      comment: Add task_history.status
-      changes:
-        - addColumn:
-            tableName: task_history
-            columns:
-              - column:
-                  name: status
-                  type: varchar(21)
-                  remarks: "the status of task history, could be started, failed, success, unknown"
-                  constraints:
-                    nullable: false
-                  defaultValue: "unknown"
-
-  - changeSet:
-      id: v50.2024-05-08T09:00:01
-      author: qnkhuat
-      comment: Drop not null constraint for task_history.ended_at
-      changes:
-        - dropNotNullConstraint:
-            tableName: task_history
-            columnDataType: ${timestamp_type}
-            columnName: ended_at
-
-  - changeSet:
-      id: v50.2024-05-08T09:00:02
-      author: qnkhuat
-      comment: Drop not null constraint for task_history.duration
-      changes:
-        - dropNotNullConstraint:
-            tableName: task_history
-            columnDataType: int
-            columnName: duration
-
-  - changeSet:
-      id: v50.2024-05-08T09:00:03
-      author: qnkhuat
-      comment: Drop defautl value task_history.ended_at
-      changes:
-        - dropDefaultValue:
-            tableName: task_history
-            columnName: ended_at
-      rollback:
-        - addDefaultValue:
-            tableName: task_history
-            columnName: ended_at
-            defaultValueComputed: current_timestamp
-=======
       id: v50.2024-04-30T23:57:23
       author: noahmoss
       comment: Add `scope` column to api_key to support SCIM authentication
@@ -6908,8 +6858,56 @@
             columnName: user_id
             columnDataType: integer
       rollback: # we can't reliably add back the constraint while downgrading
->>>>>>> 1a44a83c
-
+
+  - changeSet:
+      id: v50.2024-05-08T09:00:00
+      author: qnkhuat
+      comment: Add task_history.status
+      changes:
+        - addColumn:
+            tableName: task_history
+            columns:
+              - column:
+                  name: status
+                  type: varchar(21)
+                  remarks: "the status of task history, could be started, failed, success, unknown"
+                  constraints:
+                    nullable: false
+                  defaultValue: "unknown"
+
+  - changeSet:
+      id: v50.2024-05-08T09:00:01
+      author: qnkhuat
+      comment: Drop not null constraint for task_history.ended_at
+      changes:
+        - dropNotNullConstraint:
+            tableName: task_history
+            columnDataType: ${timestamp_type}
+            columnName: ended_at
+
+  - changeSet:
+      id: v50.2024-05-08T09:00:02
+      author: qnkhuat
+      comment: Drop not null constraint for task_history.duration
+      changes:
+        - dropNotNullConstraint:
+            tableName: task_history
+            columnDataType: int
+            columnName: duration
+
+  - changeSet:
+      id: v50.2024-05-08T09:00:03
+      author: qnkhuat
+      comment: Drop defautl value task_history.ended_at
+      changes:
+        - dropDefaultValue:
+            tableName: task_history
+            columnName: ended_at
+      rollback:
+        - addDefaultValue:
+            tableName: task_history
+            columnName: ended_at
+            defaultValueComputed: current_timestamp
 
   # >>>>>>>>>> DO NOT ADD NEW MIGRATIONS BELOW THIS LINE! ADD THEM ABOVE <<<<<<<<<<
 
