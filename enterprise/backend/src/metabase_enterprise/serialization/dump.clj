(ns metabase-enterprise.serialization.dump
  "Serialize entities into a directory structure of YAMLs."
  (:require
   [clojure.java.io :as io]
   [clojure.tools.logging :as log]
   [metabase-enterprise.serialization.names
    :refer [fully-qualified-name name-for-logging safe-name]]
   [metabase-enterprise.serialization.serialize :as serialize]
   [metabase.config :as config]
   [metabase.models.dashboard :refer [Dashboard]]
   [metabase.models.database :refer [Database]]
   [metabase.models.dimension :refer [Dimension]]
   [metabase.models.field :refer [Field]]
   [metabase.models.interface :as mi]
   [metabase.models.metric :refer [Metric]]
   [metabase.models.pulse :refer [Pulse]]
   [metabase.models.segment :refer [Segment]]
   [metabase.models.setting :as setting]
   [metabase.models.table :refer [Table]]
   [metabase.models.user :refer [User]]
   [metabase.util.date-2 :as u.date]
   [metabase.util.i18n :as i18n :refer [trs]]
   [toucan.db :as db]
   [toucan2.core :as t2]
   [yaml.core :as yaml]
   [yaml.writer :as y.writer])
  (:import
   (java.time.temporal Temporal)))

(extend-type Temporal y.writer/YAMLWriter
  (encode [data]
    (u.date/format data)))

(defn- spit-yaml
  [filename obj]
  (io/make-parents filename)
  (spit filename (yaml/generate-string obj :dumper-options {:flow-style :block})))

(defn- as-file?
  [instance]
  (some (fn [model]
<<<<<<< HEAD
          (t2/instance-of? model instance))
=======
          (mi/instance-of? model instance))
>>>>>>> 334854b5
        [Pulse Dashboard Metric Segment Field User]))

(defn- spit-entity
  [path entity]
  (let [filename (if (as-file? entity)
                   (format "%s%s.yaml" path (fully-qualified-name entity))
                   (format "%s%s/%s.yaml" path (fully-qualified-name entity) (safe-name entity)))]
    (when (.exists (io/as-file filename))
      (log/warn (str filename " is about to be overwritten."))
      (log/debug (str "With object: " (pr-str entity))))

    (spit-yaml filename (serialize/serialize entity))))

(defn dump
  "Serialize entities into a directory structure of YAMLs at `path`."
  [path & entities]
  (doseq [entity (flatten entities)]
    (try
      (spit-entity path entity)
      (catch Throwable e
        (log/error e (trs "Error dumping {0}" (name-for-logging entity))))))
  (spit-yaml (str path "/manifest.yaml")
             {:serialization-version serialize/serialization-protocol-version
              :metabase-version      config/mb-version-info}))

(defn dump-settings
  "Combine all settings into a map and dump it into YAML at `path`."
  [path]
  (spit-yaml (str path "/settings.yaml")
             (into {} (for [{:keys [key value]} (setting/admin-writable-site-wide-settings
                                                 :getter (partial setting/get-value-of-type :string))]
                        [key value]))))

(defn dump-dimensions
  "Combine all dimensions into a vector and dump it into YAML at in the directory for the
   corresponding schema starting at `path`."
  [path]
  (doseq [[table-id dimensions] (group-by (comp :table_id Field :field_id) (db/select Dimension))
          :let [table (db/select-one Table :id table-id)]]
    (spit-yaml (if (:schema table)
                 (format "%s%s/schemas/%s/dimensions.yaml"
                         path
                         (->> table :db_id (fully-qualified-name Database))
                         (:schema table))
                 (format "%s%s/dimensions.yaml"
                         path
                         (->> table :db_id (fully-qualified-name Database))))
               (map serialize/serialize dimensions))))<|MERGE_RESOLUTION|>--- conflicted
+++ resolved
@@ -21,7 +21,6 @@
    [metabase.util.date-2 :as u.date]
    [metabase.util.i18n :as i18n :refer [trs]]
    [toucan.db :as db]
-   [toucan2.core :as t2]
    [yaml.core :as yaml]
    [yaml.writer :as y.writer])
   (:import
@@ -39,11 +38,7 @@
 (defn- as-file?
   [instance]
   (some (fn [model]
-<<<<<<< HEAD
-          (t2/instance-of? model instance))
-=======
           (mi/instance-of? model instance))
->>>>>>> 334854b5
         [Pulse Dashboard Metric Segment Field User]))
 
 (defn- spit-entity
