(ns metabase.driver.postgres.ddl
  (:require
   [clojure.java.jdbc :as jdbc]
<<<<<<< HEAD
   [clojure.tools.logging :as log]
   [honey.sql :as sql]
=======
   [honeysql.core :as hsql]
>>>>>>> 46711eff
   [java-time :as t]
   [metabase.driver.ddl.interface :as ddl.i]
   [metabase.driver.sql-jdbc.connection :as sql-jdbc.conn]
   [metabase.driver.sql.ddl :as sql.ddl]
   [metabase.public-settings :as public-settings]
   [metabase.query-processor :as qp]
   [metabase.util.i18n :refer [trs]]
   [metabase.util.log :as log]))

(defn- set-statement-timeout!
  "Must be called within a transaction.
   Sets the current transaction `statement_timeout` to the minimum
   of the current (non-zero) value and ten minutes.

   This helps to address unexpectedly large/long running queries."
  [tx]
  (let [existing-timeout (->> #_{:clj-kondo/ignore [:discouraged-var]}
                              (sql/format {:select [:setting]
                                           :from   [:pg_settings]
                                           :where  [:= :name "statement_timeout"]}
                                          {:quoted false})
                              (sql.ddl/jdbc-query tx)
                              first
                              :setting
                              parse-long)
        ten-minutes      (.toMillis (t/minutes 10))
        new-timeout      (if (zero? existing-timeout)
                           ten-minutes
                           (min ten-minutes existing-timeout))]
    ;; Can't use a prepared parameter with these statements
    (sql.ddl/execute! tx [(format "SET LOCAL statement_timeout TO '%s'" (str new-timeout))])))

(defmethod ddl.i/refresh! :postgres [_driver database definition dataset-query]
  (let [{:keys [query params]} (qp/compile dataset-query)]
    (jdbc/with-db-connection [conn (sql-jdbc.conn/db->pooled-connection-spec database)]
      (jdbc/with-db-transaction [tx conn]
        (set-statement-timeout! tx)
        (sql.ddl/execute! tx [(sql.ddl/drop-table-sql database (:table-name definition))])
        (sql.ddl/execute! tx (into [(sql.ddl/create-table-sql database definition query)] params)))
      {:state :success})))

(defmethod ddl.i/unpersist! :postgres
  [_driver database persisted-info]
  (jdbc/with-db-connection [conn (sql-jdbc.conn/db->pooled-connection-spec database)]
    (try
      (sql.ddl/execute! conn [(sql.ddl/drop-table-sql database (:table_name persisted-info))])
      (catch Exception e
        (log/warn e)
        (throw e)))))

(defmethod ddl.i/check-can-persist :postgres
  [database]
  (let [schema-name (ddl.i/schema-name database (public-settings/site-uuid))
        table-name  (format "persistence_check_%s" (rand-int 10000))
        steps       [[:persist.check/create-schema
                      (fn check-schema [conn]
                        (let [existing-schemas (->> ["select schema_name from information_schema.schemata"]
                                                    (sql.ddl/jdbc-query conn)
                                                    (map :schema_name)
                                                    (into #{}))]
                          (or (contains? existing-schemas schema-name)
                              (sql.ddl/execute! conn [(sql.ddl/create-schema-sql database)]))))]
                     [:persist.check/create-table
                      (fn create-table [conn]
                        (sql.ddl/execute! conn [(sql.ddl/create-table-sql database
                                                          {:table-name table-name
                                                           :field-definitions [{:field-name "field"
                                                                                :base-type :type/Text}]}
                                                          "select 1")]))]
                     [:persist.check/read-table
                      (fn read-table [conn]
                        (sql.ddl/jdbc-query conn [(format "select * from %s.%s"
                                                   schema-name table-name)]))]
                     [:persist.check/delete-table
                      (fn delete-table [conn]
                        (sql.ddl/execute! conn [(sql.ddl/drop-table-sql database table-name)]))]]]
    (jdbc/with-db-connection [conn (sql-jdbc.conn/db->pooled-connection-spec database)]
      (jdbc/with-db-transaction
        [tx conn]
        (set-statement-timeout! tx)
        (loop [[[step stepfn] & remaining] steps]
          (let [result (try (stepfn tx)
                            (log/info (trs "Step {0} was successful for db {1}"
                                           step (:name database)))
                            ::valid
                            (catch Exception e
                              (log/warn (trs "Error in `{0}` while checking for model persistence permissions." step))
                              (log/warn e)
                              step))]
            (cond (and (= result ::valid) remaining)
                  (recur remaining)

                  (= result ::valid)
                  [true :persist.check/valid]

                  :else [false step])))))))<|MERGE_RESOLUTION|>--- conflicted
+++ resolved
@@ -1,12 +1,7 @@
 (ns metabase.driver.postgres.ddl
   (:require
    [clojure.java.jdbc :as jdbc]
-<<<<<<< HEAD
-   [clojure.tools.logging :as log]
    [honey.sql :as sql]
-=======
-   [honeysql.core :as hsql]
->>>>>>> 46711eff
    [java-time :as t]
    [metabase.driver.ddl.interface :as ddl.i]
    [metabase.driver.sql-jdbc.connection :as sql-jdbc.conn]
