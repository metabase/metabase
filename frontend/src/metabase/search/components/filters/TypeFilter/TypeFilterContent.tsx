--- conflicted
+++ resolved
@@ -1,12 +1,5 @@
 /* eslint-disable react/prop-types */
-<<<<<<< HEAD
-import type {
-  EnabledSearchModelType,
-  SearchFilterDropdown,
-} from "metabase/search/types";
-=======
-import type { SearchSidebarFilterComponent } from "metabase/search/types";
->>>>>>> dd794348
+import type { SearchFilterDropdown } from "metabase/search/types";
 import { useSearchListQuery } from "metabase/common/hooks";
 import { enabledSearchTypes } from "metabase/search/constants";
 import { Checkbox, Stack } from "metabase/ui";
