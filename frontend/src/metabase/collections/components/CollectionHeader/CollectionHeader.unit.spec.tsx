import userEvent, { specialChars } from "@testing-library/user-event";
import { getIcon, render, screen } from "__support__/ui";
import { setupEnterpriseTest } from "__support__/enterprise";
import { createMockCollection } from "metabase-types/api/mocks";
import type { CollectionHeaderProps } from "./CollectionHeader";
import CollectionHeader from "./CollectionHeader";

const setup = (options = {}) => {
  render(<CollectionHeader {...getProps({})} {...options} />);
};

describe("CollectionHeader", () => {
  describe("collection name", () => {
    it("should be able to edit name with write access", () => {
      const props = getProps({
        collection: createMockCollection({
          name: "Name",
          can_write: true,
        }),
      });

      render(<CollectionHeader {...props} />);

      const input = screen.getByDisplayValue("Name");
      userEvent.clear(input);
      userEvent.type(input, `New name${specialChars.enter}`);

      expect(props.onUpdateCollection).toHaveBeenCalledWith(props.collection, {
        name: "New name",
      });
    });

    it("should not be able to edit name without write access", () => {
      const props = getProps({
        collection: createMockCollection({
          name: "Name",
          can_write: false,
        }),
      });

      render(<CollectionHeader {...props} />);

      const input = screen.getByDisplayValue("Name");
      expect(input).toBeDisabled();
    });

    it("should not be able to edit name for the root collection", () => {
      const props = getProps({
        collection: createMockCollection({
          id: "root",
          name: "Our analytics",
          can_write: true,
        }),
      });

      render(<CollectionHeader {...props} />);

      const input = screen.getByDisplayValue("Our analytics");
      expect(input).toBeDisabled();
    });

    it("should not be able to edit name for personal collections", () => {
      const props = getProps({
        collection: createMockCollection({
          name: "Personal collection",
          personal_owner_id: 1,
          can_write: true,
        }),
      });

      render(<CollectionHeader {...props} />);

      const input = screen.getByDisplayValue("Personal collection");
      expect(input).toBeDisabled();
    });
  });

  describe("collection description", () => {
    it("should be able to edit description with write access", () => {
      const props = getProps({
        collection: createMockCollection({
          description: "Description",
          can_write: true,
        }),
      });

      render(<CollectionHeader {...props} />);

      // show input
      const editableText = screen.getByText("Description");
      userEvent.click(editableText);

      const input = screen.getByDisplayValue("Description");
      userEvent.clear(input);
      userEvent.type(input, "New description");
      userEvent.tab();

      expect(props.onUpdateCollection).toHaveBeenCalledWith(props.collection, {
        description: "New description",
      });
    });

    it("should be able to add description with write access", () => {
      const props = getProps({
        collection: createMockCollection({
          description: null,
          can_write: true,
        }),
      });

      render(<CollectionHeader {...props} />);

      const input = screen.getByPlaceholderText("Add description");
      userEvent.type(input, "New description");
      userEvent.tab();

      expect(props.onUpdateCollection).toHaveBeenCalledWith(props.collection, {
        description: "New description",
      });
    });

    it("should not be able to add description without write access", () => {
      const props = getProps({
        collection: createMockCollection({
          description: null,
          can_write: false,
        }),
      });

      render(<CollectionHeader {...props} />);

      const input = screen.queryByPlaceholderText("Add description");
      expect(input).not.toBeInTheDocument();
    });

    it("should be able to view the description without write access", () => {
      const props = getProps({
        collection: createMockCollection({
          description: "Description",
          can_write: false,
        }),
      });

      render(<CollectionHeader {...props} />);

      // show input
      const editableText = screen.getByText("Description");
      userEvent.click(editableText);

      const input = screen.getByDisplayValue("Description");
      expect(input).toBeInTheDocument();
      expect(input).toBeDisabled();
    });
  });

  describe("collection timelines", () => {
    it("should have a link to collection timelines", () => {
      const props = getProps();

      render(<CollectionHeader {...props} />);

      expect(screen.getByLabelText("calendar icon")).toBeInTheDocument();
    });
  });

  describe("collection bookmark", () => {
    it("should be able to bookmark a collection", () => {
      const props = getProps({
        collection: createMockCollection({
          can_write: false,
        }),
        isBookmarked: false,
      });

      render(<CollectionHeader {...props} />);
      userEvent.click(screen.getByLabelText("bookmark icon"));

      expect(props.onCreateBookmark).toHaveBeenCalledWith(props.collection);
    });

    it("should be able to remove a collection from bookmarks", () => {
      const props = getProps({
        collection: createMockCollection({
          can_write: false,
        }),
        isBookmarked: true,
      });

      render(<CollectionHeader {...props} />);
      userEvent.click(screen.getByLabelText("bookmark icon"));

      expect(props.onDeleteBookmark).toHaveBeenCalledWith(props.collection);
    });
  });

  describe("collection menu", () => {
    it("should have collection menu options", () => {
      setup({
        collection: createMockCollection({
          can_write: true,
        }),
      });

      userEvent.click(screen.getByLabelText("ellipsis icon"));
      expect(screen.getByText("Move")).toBeInTheDocument();
      expect(screen.getByText("Archive")).toBeInTheDocument();
    });
  });

  describe("uploads", () => {
    it("should show the upload button if uploads are enabled and the user has write permissions", () => {
      setup({
        collection: createMockCollection({ can_write: true }),
        uploadsEnabled: true,
        canUpload: true,
        isAdmin: false,
      });

      expect(screen.getByLabelText("Upload data")).toBeInTheDocument();
    });

    it("should show the upload button if uploads are disabled and the user has write permissions", () => {
      setup({
        collection: createMockCollection({ can_write: true }),
        uploadsEnabled: false,
        canUpload: true,
        isAdmin: false,
      });

      expect(screen.getByLabelText("Upload data")).toBeInTheDocument();
    });

    it("should not show the upload button if the user lacks write permissions on the collection", () => {
      setup({
        collection: createMockCollection({ can_write: false }),
        uploadsEnabled: true,
        canUpload: true,
        isAdmin: false,
      });

      expect(screen.queryByLabelText("Upload data")).not.toBeInTheDocument();
    });

    it("should show an informational modal when clicking the upload button when uploads are disabled", async () => {
      setup({
        collection: createMockCollection({ can_write: true }),
        uploadsEnabled: false,
        canUpload: true,
        isAdmin: false,
      });
      userEvent.click(screen.getByLabelText("Upload data"));

      expect(await screen.findByRole("dialog")).toBeInTheDocument();
      expect(screen.getByText("Uploads CSVs to Metabase")).toBeInTheDocument();
    });

    it("should show an informational modal with a link to settings for admins", async () => {
      setup({
        collection: createMockCollection({ can_write: true }),
        uploadsEnabled: false,
        canUpload: true,
        isAdmin: true,
      });
      userEvent.click(screen.getByLabelText("Upload data"));

      expect(await screen.findByRole("dialog")).toBeInTheDocument();
      expect(screen.getByText("Enable in settings")).toBeInTheDocument();
      expect(screen.getByRole("link")).toBeInTheDocument();
    });

    it("should show an informational modal without a link for non-admins", async () => {
      setup({
        collection: createMockCollection({ can_write: true }),
        uploadsEnabled: false,
        canUpload: true,
        isAdmin: false,
      });
      userEvent.click(screen.getByLabelText("Upload data"));

      expect(await screen.findByRole("dialog")).toBeInTheDocument();
      expect(screen.getByText(/ask your admin to enable/i)).toBeInTheDocument();
    });

    it("should be able to close the admin upload info modal", async () => {
      setup({
        collection: createMockCollection({ can_write: true }),
        uploadsEnabled: false,
        canUpload: true,
        isAdmin: true,
      });
      userEvent.click(screen.getByLabelText("Upload data"));

      expect(await screen.findByRole("dialog")).toBeInTheDocument();
      userEvent.click(getIcon("close"));
      expect(screen.queryByRole("dialog")).not.toBeInTheDocument();
    });

    it("should be able to close the non-admin upload info modal", async () => {
      setup({
        collection: createMockCollection({ can_write: true }),
        uploadsEnabled: false,
        canUpload: true,
        isAdmin: false,
      });
      userEvent.click(screen.getByLabelText("Upload data"));

      expect(await screen.findByRole("dialog")).toBeInTheDocument();
      userEvent.click(screen.getByText("Got it"));
      expect(screen.queryByRole("dialog")).not.toBeInTheDocument();
    });
  });

  describe("EE", () => {
    beforeEach(() => {
      setupEnterpriseTest();
    });

    it("should show an icon for instance analytics collections", () => {
      const props = getProps({
        collection: createMockCollection({
          name: "Audit",
          type: "instance-analytics",
        }),
      });

      render(<CollectionHeader {...props} />);

<<<<<<< HEAD
      expect(getIcon("beaker")).toBeInTheDocument();
=======
      expect(getIcon("audit")).toBeInTheDocument();
>>>>>>> 72ba3fe8
    });
  });
});

const getProps = (
  opts?: Partial<CollectionHeaderProps>,
): CollectionHeaderProps => ({
  collection: createMockCollection(),
  isAdmin: false,
  isBookmarked: false,
  canUpload: false,
  uploadsEnabled: true,
  isPersonalCollectionChild: false,
  onUpdateCollection: jest.fn(),
  onCreateBookmark: jest.fn(),
  onUpload: jest.fn(),
  onDeleteBookmark: jest.fn(),
  location: {
    pathname: `/collection/1`,
    search: "",
    query: {},
    hash: "",
    state: {},
    action: "PUSH",
    key: "1",
  },
  ...opts,
});<|MERGE_RESOLUTION|>--- conflicted
+++ resolved
@@ -325,11 +325,7 @@
 
       render(<CollectionHeader {...props} />);
 
-<<<<<<< HEAD
-      expect(getIcon("beaker")).toBeInTheDocument();
-=======
       expect(getIcon("audit")).toBeInTheDocument();
->>>>>>> 72ba3fe8
     });
   });
 });
