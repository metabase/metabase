--- conflicted
+++ resolved
@@ -134,19 +134,8 @@
   (let [previous-stages (if source-query
                           (inner-query->stages source-query)
                           [])
-<<<<<<< HEAD
         source-metadata (->stage-metadata source-metadata)
-=======
-        source-metadata (when source-metadata
-                          (-> (if (vector? source-metadata)
-                                {:columns source-metadata}
-                                source-metadata)
-                              (update :columns (fn [columns]
-                                                 (for [column columns]
-                                                   (assoc column :lib/type :metadata/field))))
-                              (assoc :lib/type :metadata/results)))
         previous-stage  (dec (count previous-stages))
->>>>>>> 539fae62
         previous-stages (cond-> previous-stages
                           (and source-metadata
                                (not (neg? previous-stage))) (assoc-in [previous-stage :lib/stage-metadata] source-metadata))
