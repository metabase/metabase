import React, { Fragment } from "react";
import { ModalRoute } from "metabase/hoc/ModalRoute";
import DeleteEventModal from "./containers/DeleteEventModal";
import EditEventModal from "./containers/EditEventModal";
import EditTimelineModal from "./containers/EditTimelineModal";
import NewEventModal from "./containers/NewEventModal";
import NewEventWithTimelineModal from "./containers/NewEventWithTimelineModal";
import NewTimelineModal from "./containers/NewTimelineModal";
import TimelineArchiveModal from "./containers/TimelineArchiveModal";
import TimelineDetailsModal from "./containers/TimelineDetailsModal";
import TimelineIndexModal from "./containers/TimelineIndexModal";

const getRoutes = () => {
  return (
    <Fragment>
      <ModalRoute
        {...{
          path: "timelines",
<<<<<<< HEAD
          modal: TimelineEntryModal,
          modalProps: { enableTransition: false },
=======
          modal: TimelineIndexModal,
>>>>>>> b62ad55c
        }}
      />
      <ModalRoute
        {...{
          path: "timelines/new",
          modal: NewTimelineModal,
          modalProps: { enableTransition: false },
        }}
      />
      <ModalRoute
        {...{
          path: "timelines/:timelineId",
          modal: TimelineDetailsModal,
          modalProps: { enableTransition: false },
        }}
      />
      <ModalRoute
        {...{
          path: "timelines/:timelineId/edit",
          modal: EditTimelineModal,
          modalProps: { enableTransition: false },
        }}
      />
      <ModalRoute
        {...{
          path: "timelines/:timelineId/archive",
          modal: TimelineArchiveModal,
          modalProps: { enableTransition: false },
        }}
      />
      <ModalRoute
        {...{
          path: "timelines/new/events/new",
          modal: NewEventWithTimelineModal,
          modalProps: { enableTransition: false },
        }}
      />
      <ModalRoute
        {...{
          path: "timelines/:timelineId/events/new",
          modal: NewEventModal,
          modalProps: { enableTransition: false },
        }}
      />
      <ModalRoute
        {...{
          path: "timelines/:timelineId/events/:timelineEventId/edit",
          modal: EditEventModal,
          modalProps: { enableTransition: false },
        }}
      />
      <ModalRoute
        {...{
          path: "timelines/:timelineId/events/:timelineEventId/delete",
          modal: DeleteEventModal,
          modalProps: { enableTransition: false },
        }}
      />
    </Fragment>
  );
};

export default getRoutes;<|MERGE_RESOLUTION|>--- conflicted
+++ resolved
@@ -16,12 +16,8 @@
       <ModalRoute
         {...{
           path: "timelines",
-<<<<<<< HEAD
-          modal: TimelineEntryModal,
+          modal: TimelineIndexModal,
           modalProps: { enableTransition: false },
-=======
-          modal: TimelineIndexModal,
->>>>>>> b62ad55c
         }}
       />
       <ModalRoute
