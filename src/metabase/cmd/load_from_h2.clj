--- conflicted
+++ resolved
@@ -5,56 +5,7 @@
 
   or
 
-<<<<<<< HEAD
     java -jar metabase.jar load-from-h2
-=======
-   # MySQL
-   mysql -u root -e 'DROP DATABASE IF EXISTS metabase; CREATE DATABASE metabase;'
-   MB_DB_TYPE=mysql MB_DB_HOST=localhost MB_DB_PORT=3305 MB_DB_USER=root MB_DB_DBNAME=metabase lein run load-from-h2
-   ```"
-  (:require [clojure.java.io :as io]
-            [clojure.java.jdbc :as jdbc]
-            [clojure.string :as str]
-            [colorize.core :as color]
-            [metabase.db :as mdb]
-            [metabase.db.migrations :refer [DataMigrations]]
-            [metabase.models.activity :refer [Activity]]
-            [metabase.models.card :refer [Card]]
-            [metabase.models.card-favorite :refer [CardFavorite]]
-            [metabase.models.collection :refer [Collection]]
-            [metabase.models.collection-revision :refer [CollectionRevision]]
-            [metabase.models.dashboard :refer [Dashboard]]
-            [metabase.models.dashboard-card :refer [DashboardCard]]
-            [metabase.models.dashboard-card-series :refer [DashboardCardSeries]]
-            [metabase.models.dashboard-favorite :refer [DashboardFavorite]]
-            [metabase.models.database :refer [Database]]
-            [metabase.models.dependency :refer [Dependency]]
-            [metabase.models.dimension :refer [Dimension]]
-            [metabase.models.field :refer [Field]]
-            [metabase.models.field-values :refer [FieldValues]]
-            [metabase.models.metric :refer [Metric]]
-            [metabase.models.metric-important-field :refer [MetricImportantField]]
-            [metabase.models.native-query-snippet :refer [NativeQuerySnippet]]
-            [metabase.models.permissions :refer [Permissions]]
-            [metabase.models.permissions-group :refer [PermissionsGroup]]
-            [metabase.models.permissions-group-membership :refer [PermissionsGroupMembership]]
-            [metabase.models.permissions-revision :refer [PermissionsRevision]]
-            [metabase.models.pulse :refer [Pulse]]
-            [metabase.models.pulse-card :refer [PulseCard]]
-            [metabase.models.pulse-channel :refer [PulseChannel]]
-            [metabase.models.pulse-channel-recipient :refer [PulseChannelRecipient]]
-            [metabase.models.revision :refer [Revision]]
-            [metabase.models.segment :refer [Segment]]
-            [metabase.models.session :refer [Session]]
-            [metabase.models.setting :refer [Setting]]
-            [metabase.models.table :refer [Table]]
-            [metabase.models.user :refer [User]]
-            [metabase.models.view-log :refer [ViewLog]]
-            [metabase.util :as u]
-            [metabase.util.i18n :refer [trs]]
-            [toucan.db :as db])
-  (:import java.sql.SQLException))
->>>>>>> db0793ae
 
   Test this as follows:
 
@@ -68,9 +19,8 @@
     MB_DB_TYPE=mysql MB_DB_HOST=localhost MB_DB_PORT=3305 MB_DB_USER=root MB_DB_DBNAME=metabase lein run load-from-h2"
   (:require [metabase.cmd.copy :as copy]
             [metabase.cmd.copy.h2 :as copy.h2]
-            [metabase.db
-             [connection :as mdb.conn]
-             [env :as mdb.env]]))
+            [metabase.db.connection :as mdb.conn]
+            [metabase.db.env :as mdb.env]))
 
 (defn load-from-h2!
   "Transfer data from existing H2 database to a newly created (presumably MySQL or Postgres) DB. Intended as a tool for
