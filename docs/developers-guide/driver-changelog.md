--- conflicted
+++ resolved
@@ -27,12 +27,10 @@
 
 - Added a feature `:expressions/today` for drivers that support generating a date for the current day.
 
-<<<<<<< HEAD
+- Added the driver multi-method `driver/set-database-used!` for drivers to set a database on the connection with statements like `USE DATABASE`.
+
 - Added the driver features `:transforms/table`, `:transforms/view`, and `:transforms/matarialized-view` for drivers
   that support transforms with table, view, and materialized view as target, respectively.
-=======
-- Added the driver multi-method `driver/set-database-used!` for drivers to set a database on the connection with statements like `USE DATABASE`.
->>>>>>> 6f34845c
 
 ## Metabase 0.55.9
 
