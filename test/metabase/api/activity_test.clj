(ns metabase.api.activity-test
  "Tests for /api/activity endpoints."
  (:require
   [clojure.test :refer :all]
   [java-time :as t]
   [metabase.events :as events]
   [metabase.models.card :refer [Card]]
   [metabase.models.dashboard :refer [Dashboard]]
   [metabase.models.query-execution :refer [QueryExecution]]
   [metabase.models.table :refer [Table]]
   [metabase.models.view-log :refer [ViewLog]]
   [metabase.query-processor.util :as qp.util]
   [metabase.test :as mt]
   [metabase.test.fixtures :as fixtures]
   [metabase.util :as u]
   [toucan2.core :as t2]
   [toucan2.tools.with-temp :as t2.with-temp]))

(set! *warn-on-reflection* true)

(use-fixtures :once (fixtures/initialize :db))

(deftest most-recently-viewed-dashboard-views-test
  (mt/with-temp [Card      card-1  {:name       "rand-name"
                                    :creator_id (mt/user->id :crowberto)
                                    :display    "table"}
                 Dashboard dash-1  {:name        "rand-name2"
                                    :description "rand-name2"
                                    :creator_id  (mt/user->id :crowberto)}
                 Dashboard dash-2  {:name        "rand-name2"
                                    :description "rand-name2"
                                    :creator_id  (mt/user->id :crowberto)}
                 Dashboard dash-3  {:name        "rand-name2"
                                    :description "rand-name2"
                                    :archived    true
                                    :creator_id  (mt/user->id :crowberto)}
                 Table     table-1 {:name "rand-name"}]
    (mt/with-model-cleanup [ViewLog]
      (mt/with-test-user :crowberto
        (mt/with-temporary-setting-values [user-recent-views []]
          (doseq [{:keys [topic item]} [{:topic :event/dashboard-read :item dash-1}
                                        {:topic :event/dashboard-read :item dash-2}
                                        {:topic :event/dashboard-read :item dash-3}
                                        {:topic :event/card-query :item card-1}
                                        {:topic :event/table-read :item table-1}]]
            (events/publish-event!
             topic
             ;; view log entries look for the `:actor_id` in the item being viewed to set that view's :user_id
             (assoc item :actor_id (mt/user->id :crowberto))))
          (testing "most_recently_viewed_dashboard endpoint shows the current user's most recently viewed dashboard."
            (is (= dash-3 #_dash-2 ;; TODO: this should be dash-2, because dash-3 is archived
                   (mt/user-http-request :crowberto :get 200 "activity/most_recently_viewed_dashboard"))))))
      (mt/with-test-user :rasta
        (mt/with-temporary-setting-values [user-recent-views              []
                                           most-recently-viewed-dashboard nil]
          (testing "If nothing has been viewed, return a 204"
            (is (nil? (mt/user-http-request :rasta :get 204
                                            "activity/most_recently_viewed_dashboard"))))
          (events/publish-event! :event/dashboard-read (assoc dash-1 :actor_id (mt/user->id :rasta)))
          (testing "Only the user's own views are returned."
            (is (= dash-1
                   (mt/user-http-request :rasta :get 200
                                         "activity/most_recently_viewed_dashboard")))))
        (mt/with-temporary-setting-values [user-recent-views              []
                                           most-recently-viewed-dashboard nil]
          (events/publish-event! :event/dashboard-read (assoc dash-1 :actor_id (mt/user->id :rasta)))
          (testing "If the user has no permissions for the dashboard, return a 204"
            (mt/with-non-admin-groups-no-root-collection-perms
              (is (nil? (mt/user-http-request :rasta :get 204
                                              "activity/most_recently_viewed_dashboard"))))))))))

(deftest recent-views-test
  (mt/with-temp [Card      card1 {:name                   "rand-name"
                                  :creator_id             (mt/user->id :crowberto)
                                  :display                "table"
                                  :visualization_settings {}}
                 Card      archived  {:name                   "archived-card"
                                      :creator_id             (mt/user->id :crowberto)
                                      :display                "table"
                                      :archived               true
                                      :visualization_settings {}}
                 Dashboard dash {:name        "rand-name2"
                                 :description "rand-name2"
                                 :creator_id  (mt/user->id :crowberto)}
                 Table     table1 {:name "rand-name"}
                 Table     hidden-table {:name            "hidden table"
                                         :visibility_type "hidden"}
                 Card      dataset {:name                   "rand-name"
                                    :dataset                true
                                    :creator_id             (mt/user->id :crowberto)
                                    :display                "table"
                                    :visualization_settings {}}]
    (testing "recent_views endpoint shows the current user's recently viewed items."
      (mt/with-model-cleanup [ViewLog]
        (mt/with-test-user :crowberto
          (mt/with-temporary-setting-values [user-recent-views []]
            (doseq [{:keys [topic item]} [{:topic :event/card-query :item dataset}
                                          {:topic :event/card-query :item dataset}
                                          {:topic :event/card-query :item card1}
                                          {:topic :event/card-query :item card1}
                                          {:topic :event/card-query :item card1}
                                          {:topic :event/dashboard-read :item dash}
                                          {:topic :event/card-query :item card1}
                                          {:topic :event/dashboard-read :item dash}
                                          {:topic :event/table-read :item table1}
                                          {:topic :event/card-query :item archived}
                                          {:topic :event/table-read :item hidden-table}]]
              (events/publish-event!
               topic
               ;; view log entries look for the `:actor_id` in the item being viewed to set that view's :user_id
               (assoc item :actor_id (mt/user->id :crowberto))))
            (testing "No duplicates or archived items are returned."
              (let [recent-views (mt/user-http-request :crowberto :get 200 "activity/recent_views")]
                (is (partial=
                     [{:model "table" :model_id (u/the-id table1)}
                      {:model "dashboard" :model_id (u/the-id dash)}
                      {:model "card" :model_id (u/the-id card1)}
                      {:model "dataset" :model_id (u/the-id dataset)}]
                     recent-views))))))
        (mt/with-test-user :rasta
          (mt/with-temporary-setting-values [user-recent-views []]
            (events/publish-event! :event/card-query (assoc dataset :actor_id (mt/user->id :rasta)))
            (events/publish-event! :event/card-query (assoc card1 :actor_id (mt/user->id :crowberto)))
            (testing "Only the user's own views are returned."
              (let [recent-views (mt/user-http-request :rasta :get 200 "activity/recent_views")]
                (is (partial=
                     [{:model "dataset" :model_id (u/the-id dataset)}]
                     (reverse recent-views)))))))))))

(defn- create-views!
  "Insert views [user-id model model-id]. Views are entered a second apart with last view as most recent."
  [views]
  (let [start-time (t/offset-date-time)
        views (->> (map (fn [[user model model-id] seconds-ago]
                          (case model
                            "card" {:executor_id user :card_id model-id
                                    :context :question
                                    :hash (qp.util/query-hash {})
                                    :running_time 1
                                    :result_rows 1
                                    :native false
                                    :started_at (t/plus start-time (t/seconds (- seconds-ago)))}
                            {:user_id user, :model model, :model_id model-id
                             :timestamp (t/plus start-time (t/seconds (- seconds-ago)))}))
                        (reverse views)
                        (range))
                   (group-by #(if (:card_id %) :card :other)))]
    (t2/insert! ViewLog (:other views))
    (t2/insert! QueryExecution (:card views))))

(deftest popular-items-test
<<<<<<< HEAD
  ;; HACK ! Clear out the ViewLog so other stuff in it doesn't mess up the results here.
  (t2/delete! :model/ViewLog)
  (t2.with-temp/with-temp [Card      card1        {:name                   "rand-name"
                                                   :creator_id             (mt/user->id :crowberto)
                                                   :display                "table"
                                                   :visualization_settings {}}
                           Card      archived     {:name                   "archived-card"
                                                   :creator_id             (mt/user->id :crowberto)
                                                   :display                "table"
                                                   :archived               true
                                                   :visualization_settings {}}
                           Dashboard dash1        {:name        "rand-name"
                                                   :description "rand-name"
                                                   :creator_id  (mt/user->id :crowberto)}
                           Dashboard dash2        {:name        "other-dashboard"
                                                   :description "just another dashboard"
                                                   :creator_id  (mt/user->id :crowberto)}
                           Table     table1       {:name "rand-name"}
                           Table     hidden-table {:name            "hidden table"
                                                   :visibility_type "hidden"}
                           Card      dataset      {:name                   "rand-name"
                                                   :dataset                true
                                                   :creator_id             (mt/user->id :crowberto)
                                                   :display                "table"
                                                   :visualization_settings {}}]
    (let [object-ids (into #{} (map u/the-id) [card1 archived dash1 dash2 table1 hidden-table dataset])]
      (testing "Items viewed by multiple users are not duplicated in the popular items list."
        (mt/with-model-cleanup [ViewLog QueryExecution]
          (create-views! [[(mt/user->id :rasta)     "dashboard" (:id dash1)]
                          [(mt/user->id :crowberto) "dashboard" (:id dash1)]
                          [(mt/user->id :rasta)     "card"      (:id card1)]
                          [(mt/user->id :crowberto) "card"      (:id card1)]])
          (is (=? [{:model "dashboard", :model_id (:id dash1)}
                   {:model "card", :model_id (:id card1)}]
                  ;; all views are from :rasta, but :crowberto can still see popular items
                  (filter (comp object-ids :model_id)
                          (mt/user-http-request :crowberto :get 200 "activity/popular_items"))))))
      (testing "Items viewed by other users can still show up in popular items."
        (mt/with-model-cleanup [ViewLog QueryExecution]
          (create-views! [[(mt/user->id :rasta) "dashboard" (:id dash1)]
                          [(mt/user->id :rasta) "card"      (:id card1)]
                          [(mt/user->id :rasta) "table"     (:id table1)]
                          [(mt/user->id :rasta) "card"      (:id dataset)]])
          (is (=? [{:model "dashboard", :model_id (:id dash1)}
                   {:model "card", :model_id (:id card1)}
                   {:model "dataset", :model_id (:id dataset)}
                   {:model "table", :model_id (:id table1)}]
                  ;; all views are from :rasta, but :crowberto can still see popular items
                  (filter (comp object-ids :model_id)
                          (mt/user-http-request :crowberto :get 200 "activity/popular_items"))))))
      (testing "Items with more views show up sooner in popular items."
        (mt/with-model-cleanup [ViewLog QueryExecution]
          (create-views! (concat
                          ;; one item with many views is considered more popular
                          (repeat 10 [(mt/user->id :rasta) "dashboard" (:id dash1)])
                          [[(mt/user->id :rasta) "dashboard" (:id dash2)]
                           [(mt/user->id :rasta) "card"      (:id dataset)]
                           [(mt/user->id :rasta) "table"     (:id table1)]
                           [(mt/user->id :rasta) "card"      (:id card1)]]))
          (is (=? [{:model "dashboard" :model_id (:id dash1)}
                   {:model "dashboard" :model_id (:id dash2)}
                   {:model "card" :model_id (:id card1)}
                   {:model "dataset" :model_id (:id dataset)}
                   {:model "table" :model_id (:id table1)}]
                  ;; all views are from :rasta, but :crowberto can still see popular items
                  (filter (comp object-ids :model_id)
                          (mt/user-http-request :crowberto :get 200 "activity/popular_items")))))))))
=======
  (mt/with-temp [Card      card1 {:name                   "rand-name"
                                  :creator_id             (mt/user->id :crowberto)
                                  :display                "table"
                                  :visualization_settings {}}
                 Card      _archived  {:name                   "archived-card"
                                       :creator_id             (mt/user->id :crowberto)
                                       :display                "table"
                                       :archived               true
                                       :visualization_settings {}}
                 Dashboard dash1 {:name        "rand-name"
                                  :description "rand-name"
                                  :creator_id  (mt/user->id :crowberto)}
                 Dashboard dash2 {:name        "other-dashboard"
                                  :description "just another dashboard"
                                  :creator_id  (mt/user->id :crowberto)}
                 Table     table1 {:name "rand-name"}
                 Table     _hidden-table {:name            "hidden table"
                                          :visibility_type "hidden"}
                 Card      dataset {:name                   "rand-name"
                                    :dataset                true
                                    :creator_id             (mt/user->id :crowberto)
                                    :display                "table"
                                    :visualization_settings {}}]
    (testing "Items viewed by multiple users are not duplicated in the popular items list."
      (mt/with-model-cleanup [ViewLog QueryExecution]
        (create-views! [[(mt/user->id :rasta)     "dashboard" (:id dash1)]
                        [(mt/user->id :crowberto) "dashboard" (:id dash1)]
                        [(mt/user->id :rasta)     "card"      (:id card1)]
                        [(mt/user->id :crowberto) "card"      (:id card1)]])
        (is (= [["dashboard" (:id dash1)]
                ["card" (:id card1)]]
               ;; all views are from :rasta, but :crowberto can still see popular items
               (for [popular-item (mt/user-http-request :crowberto :get 200 "activity/popular_items")]
                 ((juxt :model :model_id) popular-item))))))
    (testing "Items viewed by other users can still show up in popular items."
      (mt/with-model-cleanup [ViewLog QueryExecution]
        (create-views! [[(mt/user->id :rasta) "dashboard" (:id dash1)]
                        [(mt/user->id :rasta) "card"      (:id card1)]
                        [(mt/user->id :rasta) "table"     (:id table1)]
                        [(mt/user->id :rasta) "card"      (:id dataset)]])
        (is (= [["dashboard" (:id dash1)]
                ["card" (:id card1)]
                ["dataset" (:id dataset)]
                ["table" (:id table1)]]
               ;; all views are from :rasta, but :crowberto can still see popular items
               (for [popular-item (mt/user-http-request :crowberto :get 200 "activity/popular_items")]
                 ((juxt :model :model_id) popular-item))))))
    (testing "Items with more views show up sooner in popular items."
      (mt/with-model-cleanup [ViewLog QueryExecution]
        (create-views! (concat
                        ;; one item with many views is considered more popular
                        (repeat 10 [(mt/user->id :rasta) "dashboard" (:id dash1)])
                        [[(mt/user->id :rasta) "dashboard" (:id dash2)]
                         [(mt/user->id :rasta) "card"      (:id dataset)]
                         [(mt/user->id :rasta) "table"     (:id table1)]
                         [(mt/user->id :rasta) "card"      (:id card1)]]))
        (is (partial= [{:model "dashboard" :model_id (:id dash1)}
                       {:model "dashboard" :model_id (:id dash2)}
                       {:model "card"      :model_id (:id card1)}
                       {:model "dataset"   :model_id (:id dataset)}
                       {:model "table"     :model_id (:id table1)}]
                      ;; all views are from :rasta, but :crowberto can still see popular items
                      (mt/user-http-request :crowberto :get 200 "activity/popular_items")))))))
>>>>>>> d2fabad9
<|MERGE_RESOLUTION|>--- conflicted
+++ resolved
@@ -149,75 +149,6 @@
     (t2/insert! QueryExecution (:card views))))
 
 (deftest popular-items-test
-<<<<<<< HEAD
-  ;; HACK ! Clear out the ViewLog so other stuff in it doesn't mess up the results here.
-  (t2/delete! :model/ViewLog)
-  (t2.with-temp/with-temp [Card      card1        {:name                   "rand-name"
-                                                   :creator_id             (mt/user->id :crowberto)
-                                                   :display                "table"
-                                                   :visualization_settings {}}
-                           Card      archived     {:name                   "archived-card"
-                                                   :creator_id             (mt/user->id :crowberto)
-                                                   :display                "table"
-                                                   :archived               true
-                                                   :visualization_settings {}}
-                           Dashboard dash1        {:name        "rand-name"
-                                                   :description "rand-name"
-                                                   :creator_id  (mt/user->id :crowberto)}
-                           Dashboard dash2        {:name        "other-dashboard"
-                                                   :description "just another dashboard"
-                                                   :creator_id  (mt/user->id :crowberto)}
-                           Table     table1       {:name "rand-name"}
-                           Table     hidden-table {:name            "hidden table"
-                                                   :visibility_type "hidden"}
-                           Card      dataset      {:name                   "rand-name"
-                                                   :dataset                true
-                                                   :creator_id             (mt/user->id :crowberto)
-                                                   :display                "table"
-                                                   :visualization_settings {}}]
-    (let [object-ids (into #{} (map u/the-id) [card1 archived dash1 dash2 table1 hidden-table dataset])]
-      (testing "Items viewed by multiple users are not duplicated in the popular items list."
-        (mt/with-model-cleanup [ViewLog QueryExecution]
-          (create-views! [[(mt/user->id :rasta)     "dashboard" (:id dash1)]
-                          [(mt/user->id :crowberto) "dashboard" (:id dash1)]
-                          [(mt/user->id :rasta)     "card"      (:id card1)]
-                          [(mt/user->id :crowberto) "card"      (:id card1)]])
-          (is (=? [{:model "dashboard", :model_id (:id dash1)}
-                   {:model "card", :model_id (:id card1)}]
-                  ;; all views are from :rasta, but :crowberto can still see popular items
-                  (filter (comp object-ids :model_id)
-                          (mt/user-http-request :crowberto :get 200 "activity/popular_items"))))))
-      (testing "Items viewed by other users can still show up in popular items."
-        (mt/with-model-cleanup [ViewLog QueryExecution]
-          (create-views! [[(mt/user->id :rasta) "dashboard" (:id dash1)]
-                          [(mt/user->id :rasta) "card"      (:id card1)]
-                          [(mt/user->id :rasta) "table"     (:id table1)]
-                          [(mt/user->id :rasta) "card"      (:id dataset)]])
-          (is (=? [{:model "dashboard", :model_id (:id dash1)}
-                   {:model "card", :model_id (:id card1)}
-                   {:model "dataset", :model_id (:id dataset)}
-                   {:model "table", :model_id (:id table1)}]
-                  ;; all views are from :rasta, but :crowberto can still see popular items
-                  (filter (comp object-ids :model_id)
-                          (mt/user-http-request :crowberto :get 200 "activity/popular_items"))))))
-      (testing "Items with more views show up sooner in popular items."
-        (mt/with-model-cleanup [ViewLog QueryExecution]
-          (create-views! (concat
-                          ;; one item with many views is considered more popular
-                          (repeat 10 [(mt/user->id :rasta) "dashboard" (:id dash1)])
-                          [[(mt/user->id :rasta) "dashboard" (:id dash2)]
-                           [(mt/user->id :rasta) "card"      (:id dataset)]
-                           [(mt/user->id :rasta) "table"     (:id table1)]
-                           [(mt/user->id :rasta) "card"      (:id card1)]]))
-          (is (=? [{:model "dashboard" :model_id (:id dash1)}
-                   {:model "dashboard" :model_id (:id dash2)}
-                   {:model "card" :model_id (:id card1)}
-                   {:model "dataset" :model_id (:id dataset)}
-                   {:model "table" :model_id (:id table1)}]
-                  ;; all views are from :rasta, but :crowberto can still see popular items
-                  (filter (comp object-ids :model_id)
-                          (mt/user-http-request :crowberto :get 200 "activity/popular_items")))))))))
-=======
   (mt/with-temp [Card      card1 {:name                   "rand-name"
                                   :creator_id             (mt/user->id :crowberto)
                                   :display                "table"
@@ -280,5 +211,4 @@
                        {:model "dataset"   :model_id (:id dataset)}
                        {:model "table"     :model_id (:id table1)}]
                       ;; all views are from :rasta, but :crowberto can still see popular items
-                      (mt/user-http-request :crowberto :get 200 "activity/popular_items")))))))
->>>>>>> d2fabad9
+                      (mt/user-http-request :crowberto :get 200 "activity/popular_items")))))))