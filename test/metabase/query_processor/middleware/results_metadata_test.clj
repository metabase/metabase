--- conflicted
+++ resolved
@@ -2,6 +2,7 @@
   (:require
    [clojure.string :as str]
    [clojure.test :refer :all]
+   [malli.core :as mc]
    [malli.error :as me]
    [metabase.analyze.query-results :as qr]
    [metabase.lib.metadata.jvm :as lib.metadata.jvm]
@@ -16,8 +17,8 @@
    [metabase.query-processor.util :as qp.util]
    [metabase.test :as mt]
    [metabase.util :as u]
-   [metabase.util.malli.registry :as mr]
-   [toucan2.core :as t2]))
+   [toucan2.core :as t2]
+   [toucan2.tools.with-temp :as t2.with-temp]))
 
 (defn- card-metadata [card]
   (t2/select-one-fn :result_metadata :model/Card :id (u/the-id card)))
@@ -87,11 +88,7 @@
 
 (deftest save-result-metadata-test
   (testing "test that Card result metadata is saved after running a Card"
-<<<<<<< HEAD
-    (mt/with-temp [Card card]
-=======
     (t2.with-temp/with-temp [:model/Card card]
->>>>>>> 8d23fd74
       (let [result (qp/process-query
                     (qp/userland-query
                      (mt/native-query {:query "SELECT ID, NAME, PRICE, CATEGORY_ID, LATITUDE, LONGITUDE FROM VENUES"})
@@ -108,13 +105,8 @@
 
 (deftest save-result-metadata-test-2
   (testing "check that using a Card as your source doesn't overwrite the results metadata..."
-<<<<<<< HEAD
-    (mt/with-temp [Card card {:dataset_query   (mt/native-query {:query "SELECT * FROM VENUES"})
-                              :result_metadata [{:name "NAME", :display_name "Name", :base_type :type/Text}]}]
-=======
     (t2.with-temp/with-temp [:model/Card card {:dataset_query   (mt/native-query {:query "SELECT * FROM VENUES"})
                                                :result_metadata [{:name "NAME", :display_name "Name", :base_type :type/Text}]}]
->>>>>>> 8d23fd74
       (is (= [{:name "NAME", :display_name "Name", :base_type :type/Text}]
              (card-metadata card)))
       (let [result (qp/process-query
@@ -201,11 +193,7 @@
 
 (deftest card-with-datetime-breakout-by-year-test
   (testing "make sure that a Card where a DateTime column is broken out by year works the way we'd expect"
-<<<<<<< HEAD
-    (mt/with-temp [Card card]
-=======
     (t2.with-temp/with-temp [:model/Card card]
->>>>>>> 8d23fd74
       (qp/process-query
        (qp/userland-query
         (merge (mt/mbql-query checkins
@@ -249,14 +237,14 @@
     (testing "MBQL queries should come back with valid results metadata"
       (let [metadata (results-metadata (mt/query venues))]
         (is (seq metadata))
-        (is (not (me/humanize (mr/explain qr/ResultsMetadata metadata))))))))
+        (is (not (me/humanize (mc/validate qr/ResultsMetadata metadata))))))))
 
 (deftest ^:parallel valid-results-metadata-test-2
   (mt/test-drivers (mt/normal-drivers)
     (testing "Native queries should come back with valid results metadata (#12265)"
       (let [metadata (-> (mt/mbql-query venues) qp.compile/compile mt/native-query results-metadata)]
         (is (seq metadata))
-        (is (not (me/humanize (mr/explain qr/ResultsMetadata metadata))))))))
+        (is (not (me/humanize (mc/validate qr/ResultsMetadata metadata))))))))
 
 (deftest ^:parallel native-query-datetime-metadata-test
   (testing "Make sure base types inferred by the `annotate` middleware come back with the results metadata"
