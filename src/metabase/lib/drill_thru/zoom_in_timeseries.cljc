--- conflicted
+++ resolved
@@ -24,13 +24,6 @@
   (zipmap (drop-last valid-current-units)
           (drop 1 valid-current-units)))
 
-<<<<<<< HEAD
-(mu/defn ^:private matching-breakout-ref :- [:maybe ::lib.schema.ref/ref]
-  [query        :- ::lib.schema/query
-   stage-number :- :int
-   column       :- lib.metadata/ColumnMetadata]
-  (lib.breakout/existing-breakout query stage-number column {:same-temporal-bucket? true}))
-=======
 (mu/defn ^:private matching-breakout-dimension :- [:maybe ::lib.schema.drill-thru/context.row.value]
   [query        :- ::lib.schema/query
    stage-number :- :int
@@ -43,7 +36,6 @@
                           (= (lib.temporal-bucket/temporal-bucket breakout)
                              (lib.temporal-bucket/temporal-bucket column)))]
            (assoc dimension :column-ref breakout))))
->>>>>>> bd28194b
 
 (mu/defn ^:private next-breakout-unit :- [:maybe ::lib.schema.temporal-bucketing/unit.date-time.truncate]
   [column :- lib.metadata/ColumnMetadata]
@@ -92,8 +84,4 @@
         new-breakout           (lib.temporal-bucket/with-temporal-bucket old-breakout next-unit)]
     (-> query
         (lib.filter/filter stage-number (lib.filter/= column value))
-<<<<<<< HEAD
-        (lib.remove-replace/replace-clause stage-number breakout new-breakout))))
-=======
-        (lib.remove-replace/replace-clause stage-number old-breakout new-breakout))))
->>>>>>> bd28194b
+        (lib.remove-replace/replace-clause stage-number old-breakout new-breakout))))