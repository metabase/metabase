<<<<<<< HEAD
import type { Middleware, Store } from "@reduxjs/toolkit";
import type { TagDescription } from "@reduxjs/toolkit/query";
import React, {
  type Component,
  type ComponentType,
  type Context,
  type Dispatch,
  type HTMLAttributes,
  type ReactNode,
  type SetStateAction,
  createContext,
  useCallback,
} from "react";
import { t } from "ttag";

import noResultsSource from "assets/img/no_results.svg";
import {
  getPerformanceTabMetadata,
  strategies,
} from "metabase/admin/performance/constants/complex";
import type { ModelWithClearableCache } from "metabase/admin/performance/types";
import { UNABLE_TO_CHANGE_ADMIN_PERMISSIONS } from "metabase/admin/permissions/constants/messages";
import {
  type DataPermission,
  DataPermissionValue,
  type DatabaseEntityId,
  type EntityId,
  type PermissionSubject,
} from "metabase/admin/permissions/types";
import type {
  MetricFilterControlsProps,
  MetricFilterSettings,
} from "metabase/browse/metrics";
import type {
  ModelFilterControlsProps,
  ModelFilterSettings,
} from "metabase/browse/models";
import type { LinkProps } from "metabase/common/components/Link";
import type { MiniPickerCollectionItem } from "metabase/common/components/Pickers/MiniPicker/types";
import type { DashCardMenuItem } from "metabase/dashboard/components/DashCard/DashCardMenu/dashcard-menu";
import type { DataSourceSelectorProps } from "metabase/embedding-sdk/types/components/data-picker";
import type { ContentTranslationFunction } from "metabase/i18n/types";
import type { ColorName } from "metabase/lib/colors/types";
import { getIconBase } from "metabase/lib/icon";
import type { MetabotContext } from "metabase/metabot";
import {
  NotFoundPlaceholder,
  PluginPlaceholder,
} from "metabase/plugins/components/PluginPlaceholder";
import type { EmbedResourceDownloadOptions } from "metabase/public/lib/types";
import type { SearchFilterComponent } from "metabase/search/types";
import { getUserIsAdmin } from "metabase/selectors/user";
import { _FileUploadErrorModal } from "metabase/status/components/FileUploadStatusLarge/FileUploadErrorModal";
import type { IconName, IconProps, StackProps } from "metabase/ui";
import type { HoveredObject } from "metabase/visualizations/types";
import type Question from "metabase-lib/v1/Question";
import type Database from "metabase-lib/v1/metadata/Database";
import type { UiParameter } from "metabase-lib/v1/parameters/types";
import type {
  BaseEntityId,
  BaseUser,
  Bookmark,
  CacheableDashboard,
  CacheableModel,
  Card,
  CheckDependenciesResponse,
  Collection,
  CollectionAuthorityLevelConfig,
  CollectionEssentials,
  CollectionId,
  CollectionInstanceAnaltyicsConfig,
  CollectionItem,
  CollectionItemModel,
  CollectionType,
  DashCardId,
  Dashboard,
  DashboardId,
  DatabaseData,
  DatabaseId,
  DatabaseLocalSettingAvailability,
  Database as DatabaseType,
  Dataset,
  DependencyEntry,
  Document,
  GetDependencyGraphRequest,
  Group,
  GroupPermissions,
  GroupsPermissions,
  ModelCacheRefreshStatus,
  NativeQuerySnippet,
  ParameterId,
  Pulse,
  PythonTransformSourceDraft,
  Revision,
  SearchModel,
  Series,
  TableId,
  Timeline,
  TimelineEvent,
  TransformId,
  UpdateSnippetRequest,
  UpdateTransformRequest,
  User,
  VisualizationDisplay,
} from "metabase-types/api";
import type {
  AdminPath,
  AdminPathKey,
  Dispatch as ReduxDispatch,
  State,
} from "metabase-types/store";
import type { EmbeddingEntityType } from "metabase-types/store/embedding-data-picker";

import type {
=======
// Re-export all plugins from OSS modules (excluding reinitialize functions to avoid conflicts)
export { PLUGIN_API } from "./oss/api";
export {
  PLUGIN_AI_SQL_FIXER,
  PLUGIN_AI_ENTITY_ANALYSIS,
  PLUGIN_METABOT,
  type PluginAiSqlFixer,
  type AIDashboardAnalysisSidebarProps,
  type AIQuestionAnalysisSidebarProps,
  type PluginAIEntityAnalysis,
} from "./oss/ai";
export { PLUGIN_AUDIT, type InsightsLinkProps } from "./oss/audit";
export {
  PLUGIN_AUTH_PROVIDERS,
  PLUGIN_LDAP_FORM_FIELDS,
  PLUGIN_IS_PASSWORD_USER,
  PLUGIN_ADMIN_USER_FORM_FIELDS,
} from "./oss/auth";
export {
  PLUGIN_CACHING,
  type InvalidateNowButtonProps,
  type SidebarCacheSectionProps,
  type SidebarCacheFormProps,
  type PreemptiveCachingSwitchProps,
} from "./oss/caching";
export {
  PLUGIN_COLLECTIONS,
  PLUGIN_COLLECTION_COMPONENTS,
  type ItemWithCollection,
  type CollectionAuthorityLevelDisplayProps,
  type CollectionAuthorityLevelIcon,
} from "./oss/collections";
export { PLUGIN_CONTENT_TRANSLATION } from "./oss/content-translation";
export {
  PLUGIN_CONTENT_VERIFICATION,
  type ModelFilterControlsProps,
  type ModelFilterSettings,
  type MetricFilterControlsProps,
  type MetricFilterSettings,
} from "./oss/content-verification";
export {
  PLUGIN_APP_INIT_FUNCTIONS,
  PLUGIN_LANDING_PAGE,
  PLUGIN_REDUX_MIDDLEWARES,
  PLUGIN_LOGO_ICON_COMPONENTS,
  PLUGIN_ADMIN_ALLOWED_PATH_GETTERS,
  PLUGIN_ADMIN_TOOLS,
  PLUGIN_SELECTORS,
  PLUGIN_FORM_WIDGETS,
  PLUGIN_SNIPPET_SIDEBAR_PLUS_MENU_OPTIONS,
  PLUGIN_SNIPPET_SIDEBAR_ROW_RENDERERS,
  PLUGIN_SNIPPET_SIDEBAR_MODALS,
  PLUGIN_SNIPPET_SIDEBAR_HEADER_BUTTONS,
  PLUGIN_DASHBOARD_SUBSCRIPTION_PARAMETERS_SECTION_OVERRIDE,
  PLUGIN_REDUCERS,
  PLUGIN_IS_EE_BUILD,
  type IllustrationValue,
} from "./oss/core";
export {
  PLUGIN_DASHCARD_MENU,
  type PluginDashcardMenu,
} from "./oss/dashcard-menu";
export {
  PLUGIN_DB_ROUTING,
  PLUGIN_DATABASE_REPLICATION,
  PLUGIN_TABLE_EDITING,
} from "./oss/database";
export { PLUGIN_DOCUMENTS } from "./oss/documents";
export { PLUGIN_EMBEDDING, type SimpleDataPickerProps } from "./oss/embedding";
export { PLUGIN_EMBEDDING_IFRAME_SDK } from "./oss/embedding-iframe-sdk";
export {
  PLUGIN_EMBEDDING_IFRAME_SDK_SETUP,
  type SdkIframeEmbedSetupModalProps,
  type SdkIframeEmbedSetupModalInitialState,
} from "./oss/embedding-iframe-sdk-setup";
export { PLUGIN_EMBEDDING_SDK } from "./oss/embedding-sdk";
export { PLUGIN_ENTITIES } from "./oss/entities";
export { PLUGIN_MODEL_PERSISTENCE } from "./oss/model-persistence";
export {
  PLUGIN_MODERATION,
  type RevisionOrModerationEvent,
} from "./oss/moderation";
export {
  PLUGIN_ADMIN_PERMISSIONS_DATABASE_ROUTES,
  PLUGIN_ADMIN_PERMISSIONS_DATABASE_GROUP_ROUTES,
  PLUGIN_ADMIN_PERMISSIONS_DATABASE_POST_ACTIONS,
  PLUGIN_ADMIN_PERMISSIONS_DATABASE_ACTIONS,
  PLUGIN_ADMIN_PERMISSIONS_TABLE_OPTIONS,
  PLUGIN_ADMIN_PERMISSIONS_TABLE_ROUTES,
  PLUGIN_ADMIN_PERMISSIONS_TABLE_GROUP_ROUTES,
  PLUGIN_ADMIN_PERMISSIONS_TABLE_FIELDS_OPTIONS,
  PLUGIN_ADMIN_PERMISSIONS_TABLE_FIELDS_CONFIRMATIONS,
  PLUGIN_ADMIN_PERMISSIONS_TABLE_FIELDS_ACTIONS,
  PLUGIN_ADMIN_PERMISSIONS_TABLE_FIELDS_POST_ACTION,
  PLUGIN_DATA_PERMISSIONS,
  PLUGIN_ADMIN_USER_MENU_ITEMS,
  PLUGIN_ADMIN_USER_MENU_ROUTES,
  PLUGIN_ADVANCED_PERMISSIONS,
  PLUGIN_FEATURE_LEVEL_PERMISSIONS,
  PLUGIN_APPLICATION_PERMISSIONS,
  PLUGIN_GROUP_MANAGERS,
  type UserWithApplicationPermissions,
} from "./oss/permissions";
export { PLUGIN_PUBLIC_SHARING } from "./oss/public-sharing";
export { PLUGIN_REMOTE_SYNC } from "./oss/remote-sync";
export { PLUGIN_RESOURCE_DOWNLOADS } from "./oss/resource-downloads";
export { PLUGIN_SEMANTIC_SEARCH } from "./oss/semantic-search";
export { PLUGIN_ADMIN_SETTINGS } from "./oss/settings";
export { PLUGIN_SMTP_OVERRIDE } from "./oss/smtp-override";
export {
  PLUGIN_TRANSFORMS,
  PLUGIN_TRANSFORMS_PYTHON,
  PLUGIN_DEPENDENCIES,
  type TransformPickerItem,
  type TransformPickerProps,
  type TransformsPlugin,
  type PythonTransformEditorProps,
  type PythonTransformSourceSectionProps,
  type PythonTransformsPlugin,
  type DependencyGraphPageContextType,
  type CheckDependenciesFormProps,
  type CheckDependenciesModalProps,
  type UseCheckDependenciesProps,
  type UseCheckDependenciesResult,
} from "./oss/transforms";
export { PLUGIN_UPLOAD_MANAGEMENT } from "./oss/upload-management";
export { PLUGIN_WHITELABEL } from "./oss/whitelabel";
export { PLUGIN_SUPPORT } from "./oss/support";

// Re-export types that are used by other files
export type {
>>>>>>> 0b42ad89
  GetAuthProviders,
  PluginGroupManagersType,
  SyncedCollectionsSidebarSectionProps,
} from "./types";

<<<<<<< HEAD
// functions called when the application is started
export const PLUGIN_APP_INIT_FUNCTIONS: (() => void)[] = [];

export const PLUGIN_LANDING_PAGE: {
  getLandingPage: () => string | null | undefined;
  LandingPageWidget: ComponentType;
} = {
  getLandingPage: () => "/",
  LandingPageWidget: PluginPlaceholder,
};

export const PLUGIN_REDUX_MIDDLEWARES: Middleware[] = [];

// override for LogoIcon
export const PLUGIN_LOGO_ICON_COMPONENTS: ComponentType[] = [];

// admin nav items and routes
export const PLUGIN_ADMIN_ALLOWED_PATH_GETTERS: ((
  user: any,
) => AdminPathKey[])[] = [];

export const PLUGIN_ADMIN_TOOLS: {
  COMPONENT: ComponentType | null;
} = {
  COMPONENT: null,
};

export const PLUGIN_WHITELABEL = {
  WhiteLabelBrandingSettingsPage: PluginPlaceholder,
  WhiteLabelConcealSettingsPage: PluginPlaceholder,
};

export const PLUGIN_ADMIN_SETTINGS: {
  InteractiveEmbeddingSettings: ComponentType | null;
  LicenseAndBillingSettings: ComponentType;
  useUpsellFlow: (props: { campaign: string; location: string }) => {
    triggerUpsellFlow: (() => void) | undefined;
  };
} = {
  InteractiveEmbeddingSettings: null,
  LicenseAndBillingSettings: PluginPlaceholder,
  useUpsellFlow: (_props: {
    campaign: string;
    location: string;
  }): {
    triggerUpsellFlow: (() => void) | undefined;
  } => ({
    triggerUpsellFlow: undefined,
  }),
};

// admin permissions
export const PLUGIN_ADMIN_PERMISSIONS_DATABASE_ROUTES = [];
export const PLUGIN_ADMIN_PERMISSIONS_DATABASE_GROUP_ROUTES = [];
export const PLUGIN_ADMIN_PERMISSIONS_DATABASE_POST_ACTIONS = {
  impersonated: null,
};
export const PLUGIN_ADMIN_PERMISSIONS_DATABASE_ACTIONS = {
  impersonated: [],
};

export const PLUGIN_ADMIN_PERMISSIONS_TABLE_OPTIONS = [];

export const PLUGIN_ADMIN_PERMISSIONS_TABLE_ROUTES = [];
export const PLUGIN_ADMIN_PERMISSIONS_TABLE_GROUP_ROUTES = [];
export const PLUGIN_ADMIN_PERMISSIONS_TABLE_FIELDS_OPTIONS = [];
export const PLUGIN_ADMIN_PERMISSIONS_TABLE_FIELDS_CONFIRMATIONS = [] as Array<
  (
    _permissions: GroupsPermissions,
    _groupId: number,
    _entityId: EntityId,
    _value: DataPermissionValue,
  ) => any
>;
export const PLUGIN_ADMIN_PERMISSIONS_TABLE_FIELDS_ACTIONS = {
  sandboxed: [],
};
export const PLUGIN_ADMIN_PERMISSIONS_TABLE_FIELDS_POST_ACTION = {
  sandboxed: null,
};

export const PLUGIN_DATA_PERMISSIONS: {
  permissionsPayloadExtraSelectors: ((
    state: State,
  ) => [Record<string, undefined | { group_id: string }[]>, string[]])[];
  hasChanges: ((state: State) => boolean)[];
  shouldRestrictNativeQueryPermissions: (
    permissions: GroupsPermissions,
    groupId: number,
    entityId: EntityId,
    permission: DataPermission,
    value: DataPermissionValue,
    database: Database,
  ) => boolean;

  upgradeViewPermissionsIfNeeded:
    | ((
        permissions: GroupsPermissions,
        groupId: number,
        entityId: EntityId,
        value: any,
        database: Database,
        permission: DataPermission,
      ) => GroupPermissions)
    | null;
} = {
  permissionsPayloadExtraSelectors: [],
  hasChanges: [],
  upgradeViewPermissionsIfNeeded: null,
  shouldRestrictNativeQueryPermissions: () => false,
};

// user form fields, e.x. login attributes
export const PLUGIN_ADMIN_USER_FORM_FIELDS = {
  FormLoginAttributes: PluginPlaceholder,
};

// menu items in people management tab
export const PLUGIN_ADMIN_USER_MENU_ITEMS = [] as Array<
  (user: User) => React.ReactNode
>;
export const PLUGIN_ADMIN_USER_MENU_ROUTES = [];

// authentication providers

export const PLUGIN_AUTH_PROVIDERS = {
  isEnabled: () => false,
  AuthSettingsPage: PluginPlaceholder,
  UserProvisioningSettings: NotFoundPlaceholder,
  SettingsSAMLForm: NotFoundPlaceholder,
  SettingsJWTForm: NotFoundPlaceholder,
  providers: [] as GetAuthProviders[],
};

export const PLUGIN_LDAP_FORM_FIELDS = {
  LdapUserProvisioning: PluginPlaceholder,
  LdapGroupMembershipFilter: PluginPlaceholder,
};

// Only show the password tab in account settings if these functions all return true.
// Otherwise, the user is logged in via SSO and should hide first name, last name, and email field in profile settings metabase#23298.
export const PLUGIN_IS_PASSWORD_USER: ((user: User) => boolean)[] = [];

const defaultLandingPageIllustration = {
  src: "app/img/bridge.svg",
  isDefault: true,
};

const defaultLoginPageIllustration = {
  src: "app/img/bridge.svg",
  isDefault: true,
};

const getLoadingMessage = (isSlow: boolean | undefined = false) =>
  isSlow ? t`Waiting for results...` : t`Doing science...`;

// selectors that customize behavior between app versions
export const PLUGIN_SELECTORS = {
  canWhitelabel: (_state: State) => false,
  getLoadingMessageFactory: (_state: State) => getLoadingMessage,
  getIsWhiteLabeling: (_state: State) => false,
  // eslint-disable-next-line no-literal-metabase-strings -- This is the actual Metabase name, so we don't want to translate it.
  getApplicationName: (_state: State) => "Metabase",
  getShowMetabaseLinks: (_state: State) => true,
  getLoginPageIllustration: (_state: State): IllustrationValue => {
    return defaultLoginPageIllustration;
  },
  getLandingPageIllustration: (_state: State): IllustrationValue => {
    return defaultLandingPageIllustration;
  },
  getNoDataIllustration: (_state: State): string | null => {
    return noResultsSource;
  },
  getNoObjectIllustration: (_state: State): string | null => {
    return noResultsSource;
  },
};

export type IllustrationValue = {
  src: string;
  isDefault: boolean;
} | null;

export const PLUGIN_FORM_WIDGETS: Record<string, ComponentType<any>> = {};

// snippet sidebar
export type SnippetSidebarMenuOption = {
  icon: IconName;
  name?: string;
  label?: string;
  onClick: () => void;
};

export type SnippetSidebarState = {
  modalSnippetCollection?: Partial<Collection> | null;
  permissionsModalCollectionId?: CollectionId | null;
};

export type SnippetSidebarProps = {
  snippetCollection: { id: CollectionId | null };
};

export type SnippetSidebarComponent = Component<
  SnippetSidebarProps,
  SnippetSidebarState
>;

export const PLUGIN_SNIPPET_SIDEBAR_PLUS_MENU_OPTIONS: Array<
  (component: SnippetSidebarComponent) => SnippetSidebarMenuOption
> = [];

export const PLUGIN_SNIPPET_SIDEBAR_ROW_RENDERERS = {};

export const PLUGIN_SNIPPET_SIDEBAR_MODALS: Array<
  (component: SnippetSidebarComponent) => JSX.Element | null
> = [];

export const PLUGIN_SNIPPET_SIDEBAR_HEADER_BUTTONS = [];

export type SnippetCollectionPickerModalProps = {
  isOpen: boolean;
  onSelect: (collectionId: CollectionId | null) => void;
  onClose: () => void;
};

export type SnippetFormModalProps = {
  collection: Partial<Collection>;
  onClose: () => void;
  onSaved?: () => void;
};

export type SnippetCollectionMenuProps = {
  collection: Collection;
  onEditDetails: (collection: Collection) => void;
  onChangePermissions: (collectionId: CollectionId) => void;
};

export type SnippetCollectionPermissionsModalProps = {
  collectionId: CollectionId;
  onClose: () => void;
};

export type MoveSnippetModalProps = {
  snippet: NativeQuerySnippet;
  onClose: () => void;
};

export type SnippetFoldersPlugin = {
  isEnabled: boolean;
  CollectionPickerModal: ComponentType<SnippetCollectionPickerModalProps>;
  CollectionFormModal: ComponentType<SnippetFormModalProps>;
  CollectionMenu: ComponentType<SnippetCollectionMenuProps>;
  CollectionPermissionsModal: ComponentType<SnippetCollectionPermissionsModalProps>;
  MoveSnippetModal: ComponentType<MoveSnippetModalProps>;
};

export const PLUGIN_SNIPPET_FOLDERS: SnippetFoldersPlugin = {
  isEnabled: false,
  CollectionPickerModal:
    PluginPlaceholder as ComponentType<SnippetCollectionPickerModalProps>,
  CollectionFormModal:
    PluginPlaceholder as ComponentType<SnippetFormModalProps>,
  CollectionMenu:
    PluginPlaceholder as ComponentType<SnippetCollectionMenuProps>,
  CollectionPermissionsModal:
    PluginPlaceholder as ComponentType<SnippetCollectionPermissionsModalProps>,
  MoveSnippetModal: PluginPlaceholder as ComponentType<MoveSnippetModalProps>,
};

interface PluginDashboardSubscriptionParametersSectionOverride {
  Component?: ComponentType<{
    className?: string;
    parameters: UiParameter[];
    hiddenParameters?: string;
    dashboard: Dashboard;
    pulse: Pulse;
    setPulseParameters: (parameters: UiParameter[]) => void;
  }>;
}
export const PLUGIN_DASHBOARD_SUBSCRIPTION_PARAMETERS_SECTION_OVERRIDE: PluginDashboardSubscriptionParametersSectionOverride =
  {
    Component: undefined,
  };

const AUTHORITY_LEVEL_REGULAR: CollectionAuthorityLevelConfig = {
  type: null,
  get name() {
    return t`Regular`;
  },
  icon: "folder",
};

export type ItemWithCollection = { collection: CollectionEssentials };

type GetCollectionIdType = (
  sourceCollectionId?: CollectionId | null,
) => CollectionId | null;

export type CollectionAuthorityLevelDisplayProps = {
  collection: Collection;
};

export const PLUGIN_COLLECTIONS = {
  AUTHORITY_LEVEL: {
    [JSON.stringify(AUTHORITY_LEVEL_REGULAR.type)]: AUTHORITY_LEVEL_REGULAR,
  },
  COLLECTION_TYPES: {
    [JSON.stringify(AUTHORITY_LEVEL_REGULAR.type)]: AUTHORITY_LEVEL_REGULAR,
  },
  REGULAR_COLLECTION: AUTHORITY_LEVEL_REGULAR,
  isRegularCollection: (_data: Partial<Collection> | Bookmark) => true,
  isSyncedCollection: (_data: Partial<Collection>) => false,
  getCollectionType: (
    _collection: Partial<Collection>,
  ): CollectionAuthorityLevelConfig | CollectionInstanceAnaltyicsConfig =>
    AUTHORITY_LEVEL_REGULAR,
  useGetDefaultCollectionId: null as GetCollectionIdType | null,
  CUSTOM_INSTANCE_ANALYTICS_COLLECTION_ENTITY_ID: "" as BaseEntityId | "",
  INSTANCE_ANALYTICS_ADMIN_READONLY_MESSAGE: UNABLE_TO_CHANGE_ADMIN_PERMISSIONS,
  getAuthorityLevelMenuItems: (
    _collection: Collection,
    _onUpdate: (collection: Collection, values: Partial<Collection>) => void,
  ): React.ReactNode[] => [],
  getIcon: getIconBase,
  filterOutItemsFromInstanceAnalytics: <Item extends ItemWithCollection>(
    items: Item[],
  ) => items as Item[],
  canCleanUp: (_collection: Collection) => false as boolean,
  useGetCleanUpMenuItems: (
    _collection: Collection,
  ): { menuItems: JSX.Element[] } => ({
    menuItems: [],
  }),
  cleanUpRoute: null as React.ReactElement | null,
  cleanUpAlert: (() => null) as (props: {
    collection: Collection;
  }) => JSX.Element | null,
};

export type CollectionAuthorityLevelIcon = ComponentType<
  Omit<IconProps, "name" | "tooltip"> & {
    collection: Pick<Collection, "authority_level">;
    tooltip?: "default" | "belonging";
    archived?: boolean;
  }
>;

type CollectionInstanceAnalyticsIcon = React.ComponentType<
  Omit<IconProps, "name"> & {
    collection: Collection;
    entity: "collection" | "question" | "model" | "dashboard" | "metric";
  }
>;

type FormCollectionAuthorityLevelPicker = React.ComponentType<
  HTMLAttributes<HTMLDivElement> & { name: string; title?: string }
>;

export const PLUGIN_COLLECTION_COMPONENTS = {
  CollectionAuthorityLevelIcon:
    PluginPlaceholder as CollectionAuthorityLevelIcon,
  FormCollectionAuthorityLevelPicker:
    PluginPlaceholder as FormCollectionAuthorityLevelPicker,
  CollectionInstanceAnalyticsIcon:
    PluginPlaceholder as CollectionInstanceAnalyticsIcon,
  CollectionAuthorityLevelDisplay:
    PluginPlaceholder as ComponentType<CollectionAuthorityLevelDisplayProps>,
};

export type RevisionOrModerationEvent = {
  title: string;
  timestamp: string;
  icon: IconName | { name: IconName; color: ColorName } | Record<string, never>;
  description?: string;
  revision?: Revision;
};

export const PLUGIN_MODERATION = {
  isEnabled: () => false,
  EntityModerationIcon: PluginPlaceholder,
  QuestionModerationSection: PluginPlaceholder,
  ModerationReviewBanner: PluginPlaceholder,
  ModerationReviewTextForQuestion: PluginPlaceholder,
  ModerationReviewTextForDashboard: PluginPlaceholder,
  ModerationStatusIcon: PluginPlaceholder,
  getQuestionIcon: PluginPlaceholder,
  getStatusIcon: (_moderated_status?: string): string | IconProps | undefined =>
    undefined,
  getModerationTimelineEvents: (_reviews: any, _currentUser: BaseUser | null) =>
    [] as RevisionOrModerationEvent[],
  useDashboardMenuItems: (_model?: Dashboard, _reload?: () => void) => [],
  useCardMenuItems: (_model?: Card, _reload?: () => void) => [],
};

export type InvalidateNowButtonProps = {
  targetId: number;
  /** The type of object that the target is */
  targetModel: ModelWithClearableCache;
  targetName: string;
};

export type SidebarCacheSectionProps = {
  item: CacheableDashboard | Question;
  model: CacheableModel;
  setPage: Dispatch<SetStateAction<"default" | "caching">>;
};

export type SidebarCacheFormProps = {
  item: CacheableDashboard | Question;
  model: CacheableModel;
  onClose: () => void;
} & StackProps;

export type PreemptiveCachingSwitchProps = {
  handleSwitchToggle: () => void;
};

export const PLUGIN_CACHING = {
  isGranularCachingEnabled: () => false,
  StrategyFormLauncherPanel: PluginPlaceholder as any,
  GranularControlsExplanation: PluginPlaceholder as any,
  SidebarCacheSection:
    PluginPlaceholder as ComponentType<SidebarCacheSectionProps>,
  SidebarCacheForm: PluginPlaceholder as ComponentType<
    SidebarCacheFormProps & { onBack: () => void }
  >,
  InvalidateNowButton:
    PluginPlaceholder as ComponentType<InvalidateNowButtonProps>,
  hasQuestionCacheSection: (_question: Question) => false,
  canOverrideRootStrategy: false,
  /** Metadata describing the different kinds of strategies */
  strategies: strategies,
  DashboardAndQuestionCachingTab: PluginPlaceholder as any,
  StrategyEditorForQuestionsAndDashboards: PluginPlaceholder as any,
  getTabMetadata: getPerformanceTabMetadata,
  PreemptiveCachingSwitch:
    PluginPlaceholder as ComponentType<PreemptiveCachingSwitchProps>,
};

export const PLUGIN_REDUCERS: {
  applicationPermissionsPlugin: any;
  sandboxingPlugin: any;
  shared: any;
  metabotPlugin: any;
  documents: any;
  remoteSyncPlugin: any;
} = {
  applicationPermissionsPlugin: () => null,
  sandboxingPlugin: () => null,
  shared: () => null,
  metabotPlugin: () => null,
  documents: () => null,
  remoteSyncPlugin: () => null,
};

export const PLUGIN_ADVANCED_PERMISSIONS = {
  addDatabasePermissionOptions: (permissions: any[], _database: Database) =>
    permissions,
  addSchemaPermissionOptions: (permissions: any[], _value: string) =>
    permissions,
  addTablePermissionOptions: (permissions: any[], _value: string) =>
    permissions,
  getDatabaseLimitedAccessPermission: (_value: string) => null,
  isAccessPermissionDisabled: (
    _value: string,
    _subject: "schemas" | "tables" | "fields",
  ) => false,
  isRestrictivePermission: (_value: string) => false,
  shouldShowViewDataColumn: false,
  defaultViewDataPermission: DataPermissionValue.UNRESTRICTED,
};

export const PLUGIN_FEATURE_LEVEL_PERMISSIONS = {
  getFeatureLevelDataPermissions: (
    _entityId: DatabaseEntityId,
    _groupId: number,
    _isAdmin: boolean,
    _permissions: GroupsPermissions,
    _dataAccessPermissionValue: DataPermissionValue,
    _defaultGroup: Group,
    _permissionSubject: PermissionSubject,
  ) => {
    return [] as any;
  },
  getDataColumns: (_subject: PermissionSubject) => [] as any,
  getDownloadWidgetMessageOverride: (_result: Dataset): string | null => null,
  canDownloadResults: (_result: Dataset): boolean => true,
  canAccessDataModel: (state: State): boolean => getUserIsAdmin(state),
  dataModelQueryProps: {} as any,
  databaseDetailsQueryProps: {} as any,
};

export const PLUGIN_APPLICATION_PERMISSIONS = {
  getRoutes: (): ReactNode => null,
  tabs: [] as any,
  selectors: {
    canAccessSettings: (_state: any) => false,
    canManageSubscriptions: (_state: any) => true,
  },
};

// Comes with PLUGIN_APPLICATION_PERMISSIONS
export interface UserWithApplicationPermissions extends User {
  permissions?: {
    can_access_monitoring: boolean;
    can_access_setting: boolean;
    can_access_subscription: boolean;
  };
}

export const PLUGIN_GROUP_MANAGERS: PluginGroupManagersType = {
  UserTypeToggle: () => null as any,
  UserTypeCell: null,

  getChangeMembershipConfirmation: () => null,
  getRemoveMembershipConfirmation: () => null,

  deleteGroup: null,
  confirmDeleteMembershipAction: null,
  confirmUpdateMembershipAction: null,
};

export const PLUGIN_MODEL_PERSISTENCE = {
  isModelLevelPersistenceEnabled: () => false,
  ModelCacheToggle: PluginPlaceholder as ({
    persistedModel,
    model,
  }: {
    persistedModel?: ModelCacheRefreshStatus;
    model: Question;
  }) => JSX.Element,
};

export const PLUGIN_EMBEDDING = {
  isEnabled: () => false,
  isInteractiveEmbeddingEnabled: (_state: State) => false,
  SimpleDataPicker: (_props: SimpleDataPickerProps): ReactNode => null,
  DataSourceSelector: (_props: DataSourceSelectorProps): ReactNode => null,
};

export interface SimpleDataPickerProps {
  filterByDatabaseId: number | null;
  selectedEntity?: TableId;
  isInitiallyOpen: boolean;
  triggerElement: ReactNode;
  setSourceTableFn: (tableId: TableId) => void;
  entityTypes: EmbeddingEntityType[];
}

export const PLUGIN_EMBEDDING_SDK = {
  isEnabled: () => false,
  onBeforeRequestHandlers: {
    getOrRefreshSessionHandler: async () => {},
  },
};

export const PLUGIN_EMBEDDING_IFRAME_SDK = {
  hasValidLicense: () => false,
  SdkIframeEmbedRoute: (): ReactNode => null,
};

export type SdkIframeEmbedSetupModalProps = {
  opened: boolean;
  onClose: () => void;
  initialState?: SdkIframeEmbedSetupModalInitialState;
};

export type SdkIframeEmbedSetupModalInitialState = {
  resourceType?: string | null;
  resourceId?: string | number | null;
  useExistingUserSession?: boolean;
};

export const PLUGIN_EMBEDDING_IFRAME_SDK_SETUP = {
  isFeatureEnabled: () => false,
  shouldShowEmbedInNewItemMenu: () => false,
  SdkIframeEmbedSetupModal: (
    _props: SdkIframeEmbedSetupModalProps,
  ): ReactNode => null,
};

export const PLUGIN_CONTENT_VERIFICATION = {
  contentVerificationEnabled: false,
  VerifiedFilter: {} as SearchFilterComponent<"verified">,
  sortCollectionsByVerification: (
    _a: CollectionEssentials,
    _b: CollectionEssentials,
  ) => 0,

  ModelFilterControls: (_props: ModelFilterControlsProps) => null,
  getDefaultModelFilters: (_state: State): ModelFilterSettings => ({
    verified: false,
  }),

  getDefaultMetricFilters: (_state: State): MetricFilterSettings => ({
    verified: false,
  }),
  MetricFilterControls: (_props: MetricFilterControlsProps) => null,
};

export type InsightsLinkProps = (
  | {
      question: Pick<Question, "id" | "collection">;
      dashboard?: never;
    }
  | {
      question?: never;
      dashboard: Pick<Dashboard, "id" | "collection">;
    }
) &
  Omit<LinkProps, "to">;

export const PLUGIN_AUDIT = {
  isAuditDb: (_db: DatabaseType) => false,
  InsightsLink: PluginPlaceholder as ComponentType<InsightsLinkProps>,
};

type GdriveConnectionModalProps = {
  isModalOpen: boolean;
  onClose: () => void;
  reconnect: boolean;
};

type GdriveAddDataPanelProps = {
  onAddDataModalClose: () => void;
};

export const PLUGIN_UPLOAD_MANAGEMENT = {
  FileUploadErrorModal: _FileUploadErrorModal,
  UploadManagementTable: PluginPlaceholder,
  GdriveSyncStatus: PluginPlaceholder,
  GdriveConnectionModal:
    PluginPlaceholder as ComponentType<GdriveConnectionModalProps>,
  GdriveDbMenu: PluginPlaceholder,
  GdriveAddDataPanel:
    PluginPlaceholder as ComponentType<GdriveAddDataPanelProps>,
};

export const PLUGIN_IS_EE_BUILD = {
  isEEBuild: () => false,
};

export const PLUGIN_RESOURCE_DOWNLOADS = {
  /**
   * Returns if 'download results' on cards and pdf exports are enabled in public and embedded contexts.
   */
  areDownloadsEnabled: (_args: {
    downloads?: string | boolean | null;
  }): EmbedResourceDownloadOptions => ({
    pdf: true,
    results: true,
  }),
};

const defaultMetabotContextValue: MetabotContext = {
  prompt: "",
  setPrompt: () => {},
  promptInputRef: undefined,
  getChatContext: () => ({}) as any,
  registerChatContextProvider: () => () => {},
};

export type PluginAiSqlFixer = {
  FixSqlQueryButton: ComponentType<Record<string, never>>;
};

export const PLUGIN_AI_SQL_FIXER: PluginAiSqlFixer = {
  FixSqlQueryButton: PluginPlaceholder,
};

export interface AIDashboardAnalysisSidebarProps {
  onClose?: () => void;
  dashcardId?: DashCardId;
}

export interface AIQuestionAnalysisSidebarProps {
  question: Question;
  className?: string;
  onClose?: () => void;
  timelines?: Timeline[];
  visibleTimelineEvents?: TimelineEvent[];
}

export type PluginAIEntityAnalysis = {
  AIQuestionAnalysisButton: ComponentType<any>;
  AIQuestionAnalysisSidebar: ComponentType<AIQuestionAnalysisSidebarProps>;
  AIDashboardAnalysisSidebar: ComponentType<AIDashboardAnalysisSidebarProps>;
  canAnalyzeQuestion: (question: Question) => boolean;
  chartAnalysisRenderFormats: {
    [display in VisualizationDisplay]?: "png" | "svg" | "none";
  };
};

export const PLUGIN_AI_ENTITY_ANALYSIS: PluginAIEntityAnalysis = {
  AIQuestionAnalysisButton: PluginPlaceholder,
  AIQuestionAnalysisSidebar: PluginPlaceholder,
  AIDashboardAnalysisSidebar: PluginPlaceholder,
  canAnalyzeQuestion: () => false,
  chartAnalysisRenderFormats: {},
};

type PluginMetabotConfig = {
  emptyText?: string;
  hideSuggestedPrompts?: boolean;
  preventClose?: boolean;
  preventRetryMessage?: boolean;
  suggestionModels: (SearchModel | "transform" | "user")[];
};

type PluginMetabotType = {
  isEnabled: () => boolean;
  Metabot: (props: {
    hide?: boolean;
    config?: PluginMetabotConfig;
  }) => React.ReactElement | null;
  defaultMetabotContextValue: MetabotContext;
  MetabotContext: React.Context<MetabotContext>;
  getMetabotProvider: () => ComponentType<{ children: React.ReactNode }>;
  getAdminPaths: () => AdminPath[];
  getAdminRoutes: () => React.ReactElement;
  getMetabotRoutes: () => React.ReactElement | null;
  MetabotAdminPage: ComponentType;
  getMetabotVisible: (state: State) => boolean;
  MetabotToggleButton: ComponentType<{ className?: string }>;
  MetabotAppBarButton: ComponentType;
  MetabotDataStudioButton: ComponentType;
  MetabotDataStudioSidebar: ComponentType;
};

export const PLUGIN_METABOT: PluginMetabotType = {
  isEnabled: () => false,
  Metabot: (_props: { hide?: boolean; config?: PluginMetabotConfig }) =>
    null as React.ReactElement | null,
  defaultMetabotContextValue,
  MetabotContext: React.createContext(defaultMetabotContextValue),
  getMetabotProvider: () => {
    return ({ children }) =>
      React.createElement(
        PLUGIN_METABOT.MetabotContext.Provider,
        { value: PLUGIN_METABOT.defaultMetabotContextValue },
        children,
      );
  },
  getAdminPaths: () => [],
  getAdminRoutes: () => PluginPlaceholder as unknown as React.ReactElement,
  getMetabotRoutes: () => null,
  MetabotAdminPage: () => `placeholder`,
  getMetabotVisible: () => false,
  MetabotToggleButton: PluginPlaceholder,
  MetabotAppBarButton: PluginPlaceholder,
  MetabotDataStudioButton: PluginPlaceholder,
  MetabotDataStudioSidebar: PluginPlaceholder,
};

type DashCardMenuItemGetter = (
  question: Question,
  dashcardId: DashCardId | undefined,
  dispatch: ReduxDispatch,
) => (DashCardMenuItem & { key: string }) | null;

export type PluginDashcardMenu = {
  dashcardMenuItemGetters: DashCardMenuItemGetter[];
};

export const PLUGIN_DASHCARD_MENU: PluginDashcardMenu = {
  dashcardMenuItemGetters: [],
};

export const PLUGIN_CONTENT_TRANSLATION = {
  isEnabled: false,
  setEndpointsForStaticEmbedding: (_encodedToken: string) => {},
  ContentTranslationConfiguration: PluginPlaceholder,
  useTranslateContent: <
    T = string | null | undefined,
  >(): ContentTranslationFunction => {
    // In OSS, the input is not translated
    return useCallback(<U = T>(arg: U) => arg, []);
  },
  translateDisplayNames: <T extends object>(
    obj: T,
    _tc: ContentTranslationFunction,
  ) => obj,
  useTranslateFieldValuesInHoveredObject: (obj?: HoveredObject | null) => obj,
  useTranslateSeries: (obj: Series) => obj,
  useSortByContentTranslation: () => (a: string, b: string) =>
    a.localeCompare(b),
};

export const PLUGIN_DB_ROUTING = {
  DatabaseRoutingSection: PluginPlaceholder as ComponentType<{
    database: DatabaseType;
  }>,
  getDatabaseNameFieldProps: (_isSlug: boolean) => ({}),
  getDestinationDatabaseRoutes: (_IsAdmin: any) =>
    null as React.ReactElement | null,
  useRedirectDestinationDatabase: (
    _database: Pick<DatabaseType, "id" | "router_database_id"> | undefined,
  ): void => {},
  getPrimaryDBEngineFieldState: (
    _database: Pick<Database, "router_user_attribute">,
  ): "default" | "hidden" | "disabled" => "default",
};

export const PLUGIN_DATABASE_REPLICATION = {
  DatabaseReplicationSection: PluginPlaceholder as ComponentType<{
    database: DatabaseType;
  }>,
};

export const PLUGIN_API = {
  getRemappedCardParameterValueUrl: (
    dashboardId: DashboardId,
    parameterId: ParameterId,
  ) =>
    `/api/card/${dashboardId}/params/${encodeURIComponent(parameterId)}/remapping`,
  getRemappedDashboardParameterValueUrl: (
    dashboardId: DashboardId,
    parameterId: ParameterId,
  ) =>
    `/api/dashboard/${dashboardId}/params/${encodeURIComponent(parameterId)}/remapping`,
};

export const PLUGIN_SMTP_OVERRIDE: {
  CloudSMTPConnectionCard: ComponentType;
  SMTPOverrideConnectionForm: ComponentType<{ onClose: () => void }>;
} = {
  CloudSMTPConnectionCard: PluginPlaceholder,
  SMTPOverrideConnectionForm: PluginPlaceholder,
};

export const PLUGIN_TABLE_EDITING = {
  isEnabled: () => false,
  isDatabaseTableEditingEnabled: (_database: DatabaseType): boolean => false,
  getRoutes: () => null as React.ReactElement | null,
  getTableEditUrl: (_tableId: TableId, _databaseId: DatabaseId): string => "/",
  AdminDatabaseTableEditingSection: PluginPlaceholder as ComponentType<{
    database: DatabaseType;
    settingsAvailable?: Record<string, DatabaseLocalSettingAvailability>;
    updateDatabase: (
      database: { id: DatabaseId } & Partial<DatabaseData>,
    ) => Promise<void>;
  }>,
};

export const PLUGIN_DOCUMENTS = {
  getRoutes: () => null as React.ReactElement | null,
  shouldShowDocumentInNewItemMenu: () => false,
  getCurrentDocument: (_state: any) => null as Document | null,
  getSidebarOpen: (_state: any) => false,
  getCommentSidebarOpen: (_state: any) => false,
  DocumentCopyForm: (_props: any) => null as React.ReactElement | null,
};

export const PLUGIN_PUBLIC_SHARING = {
  PublicDocumentRoute: (_props: any) => null as React.ReactElement | null,
  PublicLinksDocumentListing: () => null as React.ReactElement | null,
};

export const PLUGIN_ENTITIES = {
  entities: {} as Record<string, any>,
};

export const PLUGIN_SEMANTIC_SEARCH = {
  SearchSettingsWidget: PluginPlaceholder,
};

export type TransformPickerItem = {
  id: TransformId;
  name: string;
  model: "transform";
};

export type TransformPickerProps = {
  value: TransformPickerItem | undefined;
  onItemSelect: (transform: TransformPickerItem) => void;
};

export type TransformsPlugin = {
  isEnabled: boolean;
  canAccessTransforms: (state: State) => boolean;
  getDataStudioTransformRoutes(): ReactNode;
  TransformPicker: ComponentType<TransformPickerProps>;
};

export const PLUGIN_TRANSFORMS: TransformsPlugin = {
  isEnabled: false,
  canAccessTransforms: () => false,
  getDataStudioTransformRoutes: () => null,
  TransformPicker: PluginPlaceholder,
};

export const PLUGIN_REMOTE_SYNC: {
  LibraryNav: ComponentType;
  RemoteSyncSettings: ComponentType;
  SyncedCollectionsSidebarSection: ComponentType<SyncedCollectionsSidebarSectionProps>;
  REMOTE_SYNC_INVALIDATION_TAGS: TagDescription<any>[] | null;
  useSyncStatus: () => {
    isIdle: boolean;
    taskType: any;
    progress: number;
    message: string;
    progressModal: ReactNode;
  };
} = {
  LibraryNav: PluginPlaceholder,
  RemoteSyncSettings: NotFoundPlaceholder,
  SyncedCollectionsSidebarSection: PluginPlaceholder,
  REMOTE_SYNC_INVALIDATION_TAGS: null,
  useSyncStatus: () => ({
    isIdle: true,
    taskType: null,
    progress: 0,
    message: "",
    progressModal: null,
  }),
};

export const PLUGIN_SUPPORT: {
  isEnabled: boolean;
  SupportSettings: ComponentType;
  GrantAccessModal: ComponentType<{ onClose: VoidFunction }>;
} = {
  isEnabled: false,
  SupportSettings: NotFoundPlaceholder,
  GrantAccessModal: NotFoundPlaceholder,
};

export type PythonTransformEditorProps = {
  source: PythonTransformSourceDraft;
  proposedSource?: PythonTransformSourceDraft;
  isDirty: boolean;
  onChangeSource: (source: PythonTransformSourceDraft) => void;
  onAcceptProposed: () => void;
  onRejectProposed: () => void;
};

export type PythonTransformSourceValidationResult = {
  isValid: boolean;
  errorMessage?: string;
};

export type PythonTransformsPlugin = {
  isEnabled: boolean;
  getPythonLibraryRoutes: () => ReactNode;
  getPythonSourceValidationResult: (
    source: PythonTransformSourceDraft,
  ) => PythonTransformSourceValidationResult;
  TransformEditor: ComponentType<PythonTransformEditorProps>;
  PythonRunnerSettingsPage: ComponentType;
};

export const PLUGIN_TRANSFORMS_PYTHON: PythonTransformsPlugin = {
  isEnabled: false,
  getPythonLibraryRoutes: () => null,
  getPythonSourceValidationResult: () => ({ isValid: true }),
  TransformEditor: PluginPlaceholder,
  PythonRunnerSettingsPage: NotFoundPlaceholder,
};

type DependenciesPlugin = {
  isEnabled: boolean;
  getDataStudioDependencyRoutes: () => ReactNode;
  DependencyGraphPage: ComponentType;
  DependencyGraphPageContext: Context<DependencyGraphPageContextType>;
  CheckDependenciesForm: ComponentType<CheckDependenciesFormProps>;
  CheckDependenciesModal: ComponentType<CheckDependenciesModalProps>;
  CheckDependenciesTitle: ComponentType;
  useCheckCardDependencies: (
    props: UseCheckDependenciesProps<Question>,
  ) => UseCheckDependenciesResult<Question>;
  useCheckSnippetDependencies: (
    props: UseCheckDependenciesProps<UpdateSnippetRequest>,
  ) => UseCheckDependenciesResult<UpdateSnippetRequest>;
  useCheckTransformDependencies: (
    props: UseCheckDependenciesProps<UpdateTransformRequest>,
  ) => UseCheckDependenciesResult<UpdateTransformRequest>;
  useGetDependenciesCount: (args: GetDependencyGraphRequest) => {
    dependenciesCount: number;
    dependentsCount: number;
  };
};

export type DependencyGraphPageContextType = {
  baseUrl?: string;
  defaultEntry?: DependencyEntry;
};

export type CheckDependenciesFormProps = {
  checkData: CheckDependenciesResponse;
  onSave: () => void | Promise<void>;
  onCancel: () => void;
};

export type CheckDependenciesModalProps = {
  checkData: CheckDependenciesResponse;
  opened: boolean;
  onSave: () => void | Promise<void>;
  onClose: () => void;
};

export type UseCheckDependenciesProps<TChange> = {
  onSave: (change: TChange) => Promise<void>;
};

export type UseCheckDependenciesResult<TChange> = {
  checkData?: CheckDependenciesResponse;
  isCheckingDependencies: boolean;
  isConfirmationShown: boolean;
  handleInitialSave: (change: TChange) => Promise<void>;
  handleSaveAfterConfirmation: () => Promise<void>;
  handleCloseConfirmation: () => void;
};

function useCheckDependencies<TChange>({
  onSave,
}: UseCheckDependenciesProps<TChange>): UseCheckDependenciesResult<TChange> {
  return {
    isConfirmationShown: false,
    isCheckingDependencies: false,
    handleInitialSave: onSave,
    handleSaveAfterConfirmation: () => Promise.resolve(),
    handleCloseConfirmation: () => undefined,
  };
}

export const PLUGIN_DEPENDENCIES: DependenciesPlugin = {
  isEnabled: false,
  getDataStudioDependencyRoutes: () => null,
  DependencyGraphPage: PluginPlaceholder,
  DependencyGraphPageContext: createContext({}),
  CheckDependenciesForm: PluginPlaceholder,
  CheckDependenciesModal: PluginPlaceholder,
  CheckDependenciesTitle: PluginPlaceholder,
  useCheckCardDependencies: useCheckDependencies,
  useCheckSnippetDependencies: useCheckDependencies,
  useCheckTransformDependencies: useCheckDependencies,
  useGetDependenciesCount: () => ({
    dependenciesCount: 0,
    dependentsCount: 0,
  }),
};

export type NavbarLibrarySectionProps = {
  collections: Collection[];
  selectedId?: string | number;
  onItemSelect: () => void;
};

export type LibraryCollectionType = "root" | "models" | "metrics";

export type DataStudioToolbarButtonProps = {
  question: Question;
};

export type DataStudioPlugin = {
  isEnabled: boolean;
  canAccessDataStudio: (state: State) => boolean;
  getDataStudioRoutes: (
    store: Store<State>,
    CanAccessDataStudio: ComponentType,
    CanAccessDataModel: ComponentType,
    CanAccessTransforms: ComponentType,
  ) => ReactNode;
  DataStudioToolbarButton: ComponentType<DataStudioToolbarButtonProps>;
  NavbarLibrarySection: ComponentType<NavbarLibrarySectionProps>;
  getLibraryCollectionType: (
    collectionType: CollectionType | null | undefined,
  ) => LibraryCollectionType | undefined;
  canPlaceEntityInCollection: (
    entityType: CollectionItemModel,
    collectionType: CollectionType | null | undefined,
  ) => boolean;
  canPlaceEntityInCollectionOrDescendants: (
    entityType: CollectionItemModel,
    collectionType: CollectionType | null | undefined,
  ) => boolean;
  useGetLibraryChildCollectionByType: ({
    skip,
    type,
  }: {
    skip?: boolean;
    type: CollectionType;
  }) => CollectionItem | undefined;
  useGetLibraryCollection: (props?: { skip?: boolean }) => {
    data: undefined | MiniPickerCollectionItem;
    isLoading: boolean;
  };
};

export const PLUGIN_DATA_STUDIO: DataStudioPlugin = {
  isEnabled: false,
  canAccessDataStudio: () => false,
  getDataStudioRoutes: () => null,
  DataStudioToolbarButton: PluginPlaceholder,
  NavbarLibrarySection: PluginPlaceholder,
  getLibraryCollectionType: () => undefined,
  canPlaceEntityInCollection: () => true,
  canPlaceEntityInCollectionOrDescendants: () => true,
  useGetLibraryChildCollectionByType: ({ skip: _skip, type: _type }) =>
    undefined,
  useGetLibraryCollection: (_props) => ({ data: undefined, isLoading: false }),
};
=======
// Export a single reinitialize function that calls all individual reinitialize functions
import { reinitialize as reinitializeAi } from "./oss/ai";
import { reinitialize as reinitializeApi } from "./oss/api";
import { reinitialize as reinitializeAudit } from "./oss/audit";
import { reinitialize as reinitializeAuth } from "./oss/auth";
import { reinitialize as reinitializeCaching } from "./oss/caching";
import { reinitialize as reinitializeCollections } from "./oss/collections";
import { reinitialize as reinitializeContentTranslation } from "./oss/content-translation";
import { reinitialize as reinitializeContentVerification } from "./oss/content-verification";
import { reinitialize as reinitializeCore } from "./oss/core";
import { reinitialize as reinitializeDashcardMenu } from "./oss/dashcard-menu";
import { reinitialize as reinitializeDatabase } from "./oss/database";
import { reinitialize as reinitializeDocuments } from "./oss/documents";
import { reinitialize as reinitializeEmbedding } from "./oss/embedding";
import { reinitialize as reinitializeEmbeddingIframeSdk } from "./oss/embedding-iframe-sdk";
import { reinitialize as reinitializeEmbeddingIframeSdkSetup } from "./oss/embedding-iframe-sdk-setup";
import { reinitialize as reinitializeEmbeddingSdk } from "./oss/embedding-sdk";
import { reinitialize as reinitializeEntities } from "./oss/entities";
import { reinitialize as reinitializeModelPersistence } from "./oss/model-persistence";
import { reinitialize as reinitializeModeration } from "./oss/moderation";
import { reinitialize as reinitializePermissions } from "./oss/permissions";
import { reinitialize as reinitializePublicSharing } from "./oss/public-sharing";
import { reinitialize as reinitializeRemoteSync } from "./oss/remote-sync";
import { reinitialize as reinitializeResourceDownloads } from "./oss/resource-downloads";
import { reinitialize as reinitializeSemanticSearch } from "./oss/semantic-search";
import { reinitialize as reinitializeSettings } from "./oss/settings";
import { reinitialize as reinitializeSmtpOverride } from "./oss/smtp-override";
import { reinitialize as reinitializeSupport } from "./oss/support";
import { reinitialize as reinitializeTransforms } from "./oss/transforms";
import { reinitialize as reinitializeUploadManagement } from "./oss/upload-management";
import { reinitialize as reinitializeWhitelabel } from "./oss/whitelabel";

/**
 * Mostly for test purposes, reinitialize all plugins.
 * You don't reinitialize plugins individually because some plugins depend on others,
 * so reinitializing them all ensures that dependencies are correctly set up.
 */
export function reinitialize() {
  reinitializeAi();
  reinitializeApi();
  reinitializeAudit();
  reinitializeAuth();
  reinitializeCaching();
  reinitializeCollections();
  reinitializeContentTranslation();
  reinitializeContentVerification();
  reinitializeCore();
  reinitializeDashcardMenu();
  reinitializeDatabase();
  reinitializeDocuments();
  reinitializeEmbedding();
  reinitializeEmbeddingIframeSdk();
  reinitializeEmbeddingIframeSdkSetup();
  reinitializeEmbeddingSdk();
  reinitializeEntities();
  reinitializeModelPersistence();
  reinitializeModeration();
  reinitializePermissions();
  reinitializePublicSharing();
  reinitializeRemoteSync();
  reinitializeResourceDownloads();
  reinitializeSemanticSearch();
  reinitializeSettings();
  reinitializeSmtpOverride();
  reinitializeSupport();
  reinitializeTransforms();
  reinitializeUploadManagement();
  reinitializeWhitelabel();
}
>>>>>>> 0b42ad89
<|MERGE_RESOLUTION|>--- conflicted
+++ resolved
@@ -1,119 +1,3 @@
-<<<<<<< HEAD
-import type { Middleware, Store } from "@reduxjs/toolkit";
-import type { TagDescription } from "@reduxjs/toolkit/query";
-import React, {
-  type Component,
-  type ComponentType,
-  type Context,
-  type Dispatch,
-  type HTMLAttributes,
-  type ReactNode,
-  type SetStateAction,
-  createContext,
-  useCallback,
-} from "react";
-import { t } from "ttag";
-
-import noResultsSource from "assets/img/no_results.svg";
-import {
-  getPerformanceTabMetadata,
-  strategies,
-} from "metabase/admin/performance/constants/complex";
-import type { ModelWithClearableCache } from "metabase/admin/performance/types";
-import { UNABLE_TO_CHANGE_ADMIN_PERMISSIONS } from "metabase/admin/permissions/constants/messages";
-import {
-  type DataPermission,
-  DataPermissionValue,
-  type DatabaseEntityId,
-  type EntityId,
-  type PermissionSubject,
-} from "metabase/admin/permissions/types";
-import type {
-  MetricFilterControlsProps,
-  MetricFilterSettings,
-} from "metabase/browse/metrics";
-import type {
-  ModelFilterControlsProps,
-  ModelFilterSettings,
-} from "metabase/browse/models";
-import type { LinkProps } from "metabase/common/components/Link";
-import type { MiniPickerCollectionItem } from "metabase/common/components/Pickers/MiniPicker/types";
-import type { DashCardMenuItem } from "metabase/dashboard/components/DashCard/DashCardMenu/dashcard-menu";
-import type { DataSourceSelectorProps } from "metabase/embedding-sdk/types/components/data-picker";
-import type { ContentTranslationFunction } from "metabase/i18n/types";
-import type { ColorName } from "metabase/lib/colors/types";
-import { getIconBase } from "metabase/lib/icon";
-import type { MetabotContext } from "metabase/metabot";
-import {
-  NotFoundPlaceholder,
-  PluginPlaceholder,
-} from "metabase/plugins/components/PluginPlaceholder";
-import type { EmbedResourceDownloadOptions } from "metabase/public/lib/types";
-import type { SearchFilterComponent } from "metabase/search/types";
-import { getUserIsAdmin } from "metabase/selectors/user";
-import { _FileUploadErrorModal } from "metabase/status/components/FileUploadStatusLarge/FileUploadErrorModal";
-import type { IconName, IconProps, StackProps } from "metabase/ui";
-import type { HoveredObject } from "metabase/visualizations/types";
-import type Question from "metabase-lib/v1/Question";
-import type Database from "metabase-lib/v1/metadata/Database";
-import type { UiParameter } from "metabase-lib/v1/parameters/types";
-import type {
-  BaseEntityId,
-  BaseUser,
-  Bookmark,
-  CacheableDashboard,
-  CacheableModel,
-  Card,
-  CheckDependenciesResponse,
-  Collection,
-  CollectionAuthorityLevelConfig,
-  CollectionEssentials,
-  CollectionId,
-  CollectionInstanceAnaltyicsConfig,
-  CollectionItem,
-  CollectionItemModel,
-  CollectionType,
-  DashCardId,
-  Dashboard,
-  DashboardId,
-  DatabaseData,
-  DatabaseId,
-  DatabaseLocalSettingAvailability,
-  Database as DatabaseType,
-  Dataset,
-  DependencyEntry,
-  Document,
-  GetDependencyGraphRequest,
-  Group,
-  GroupPermissions,
-  GroupsPermissions,
-  ModelCacheRefreshStatus,
-  NativeQuerySnippet,
-  ParameterId,
-  Pulse,
-  PythonTransformSourceDraft,
-  Revision,
-  SearchModel,
-  Series,
-  TableId,
-  Timeline,
-  TimelineEvent,
-  TransformId,
-  UpdateSnippetRequest,
-  UpdateTransformRequest,
-  User,
-  VisualizationDisplay,
-} from "metabase-types/api";
-import type {
-  AdminPath,
-  AdminPathKey,
-  Dispatch as ReduxDispatch,
-  State,
-} from "metabase-types/store";
-import type { EmbeddingEntityType } from "metabase-types/store/embedding-data-picker";
-
-import type {
-=======
 // Re-export all plugins from OSS modules (excluding reinitialize functions to avoid conflicts)
 export { PLUGIN_API } from "./oss/api";
 export {
@@ -176,6 +60,12 @@
   PLUGIN_DASHCARD_MENU,
   type PluginDashcardMenu,
 } from "./oss/dashcard-menu";
+export {
+  PLUGIN_DATA_STUDIO,
+  type DataStudioToolbarButtonProps,
+  type LibraryCollectionType,
+  type NavbarLibrarySectionProps,
+} from "./oss/data-studio";
 export {
   PLUGIN_DB_ROUTING,
   PLUGIN_DATABASE_REPLICATION,
@@ -224,6 +114,14 @@
 export { PLUGIN_ADMIN_SETTINGS } from "./oss/settings";
 export { PLUGIN_SMTP_OVERRIDE } from "./oss/smtp-override";
 export {
+  PLUGIN_SNIPPET_FOLDERS,
+  type MoveSnippetModalProps,
+  type SnippetFormModalProps,
+  type SnippetCollectionMenuProps,
+  type SnippetCollectionPermissionsModalProps,
+  type SnippetCollectionPickerModalProps,
+} from "./oss/snippets";
+export {
   PLUGIN_TRANSFORMS,
   PLUGIN_TRANSFORMS_PYTHON,
   PLUGIN_DEPENDENCIES,
@@ -232,6 +130,7 @@
   type TransformsPlugin,
   type PythonTransformEditorProps,
   type PythonTransformSourceSectionProps,
+  type PythonTransformSourceValidationResult,
   type PythonTransformsPlugin,
   type DependencyGraphPageContextType,
   type CheckDependenciesFormProps,
@@ -245,1116 +144,11 @@
 
 // Re-export types that are used by other files
 export type {
->>>>>>> 0b42ad89
   GetAuthProviders,
   PluginGroupManagersType,
   SyncedCollectionsSidebarSectionProps,
 } from "./types";
 
-<<<<<<< HEAD
-// functions called when the application is started
-export const PLUGIN_APP_INIT_FUNCTIONS: (() => void)[] = [];
-
-export const PLUGIN_LANDING_PAGE: {
-  getLandingPage: () => string | null | undefined;
-  LandingPageWidget: ComponentType;
-} = {
-  getLandingPage: () => "/",
-  LandingPageWidget: PluginPlaceholder,
-};
-
-export const PLUGIN_REDUX_MIDDLEWARES: Middleware[] = [];
-
-// override for LogoIcon
-export const PLUGIN_LOGO_ICON_COMPONENTS: ComponentType[] = [];
-
-// admin nav items and routes
-export const PLUGIN_ADMIN_ALLOWED_PATH_GETTERS: ((
-  user: any,
-) => AdminPathKey[])[] = [];
-
-export const PLUGIN_ADMIN_TOOLS: {
-  COMPONENT: ComponentType | null;
-} = {
-  COMPONENT: null,
-};
-
-export const PLUGIN_WHITELABEL = {
-  WhiteLabelBrandingSettingsPage: PluginPlaceholder,
-  WhiteLabelConcealSettingsPage: PluginPlaceholder,
-};
-
-export const PLUGIN_ADMIN_SETTINGS: {
-  InteractiveEmbeddingSettings: ComponentType | null;
-  LicenseAndBillingSettings: ComponentType;
-  useUpsellFlow: (props: { campaign: string; location: string }) => {
-    triggerUpsellFlow: (() => void) | undefined;
-  };
-} = {
-  InteractiveEmbeddingSettings: null,
-  LicenseAndBillingSettings: PluginPlaceholder,
-  useUpsellFlow: (_props: {
-    campaign: string;
-    location: string;
-  }): {
-    triggerUpsellFlow: (() => void) | undefined;
-  } => ({
-    triggerUpsellFlow: undefined,
-  }),
-};
-
-// admin permissions
-export const PLUGIN_ADMIN_PERMISSIONS_DATABASE_ROUTES = [];
-export const PLUGIN_ADMIN_PERMISSIONS_DATABASE_GROUP_ROUTES = [];
-export const PLUGIN_ADMIN_PERMISSIONS_DATABASE_POST_ACTIONS = {
-  impersonated: null,
-};
-export const PLUGIN_ADMIN_PERMISSIONS_DATABASE_ACTIONS = {
-  impersonated: [],
-};
-
-export const PLUGIN_ADMIN_PERMISSIONS_TABLE_OPTIONS = [];
-
-export const PLUGIN_ADMIN_PERMISSIONS_TABLE_ROUTES = [];
-export const PLUGIN_ADMIN_PERMISSIONS_TABLE_GROUP_ROUTES = [];
-export const PLUGIN_ADMIN_PERMISSIONS_TABLE_FIELDS_OPTIONS = [];
-export const PLUGIN_ADMIN_PERMISSIONS_TABLE_FIELDS_CONFIRMATIONS = [] as Array<
-  (
-    _permissions: GroupsPermissions,
-    _groupId: number,
-    _entityId: EntityId,
-    _value: DataPermissionValue,
-  ) => any
->;
-export const PLUGIN_ADMIN_PERMISSIONS_TABLE_FIELDS_ACTIONS = {
-  sandboxed: [],
-};
-export const PLUGIN_ADMIN_PERMISSIONS_TABLE_FIELDS_POST_ACTION = {
-  sandboxed: null,
-};
-
-export const PLUGIN_DATA_PERMISSIONS: {
-  permissionsPayloadExtraSelectors: ((
-    state: State,
-  ) => [Record<string, undefined | { group_id: string }[]>, string[]])[];
-  hasChanges: ((state: State) => boolean)[];
-  shouldRestrictNativeQueryPermissions: (
-    permissions: GroupsPermissions,
-    groupId: number,
-    entityId: EntityId,
-    permission: DataPermission,
-    value: DataPermissionValue,
-    database: Database,
-  ) => boolean;
-
-  upgradeViewPermissionsIfNeeded:
-    | ((
-        permissions: GroupsPermissions,
-        groupId: number,
-        entityId: EntityId,
-        value: any,
-        database: Database,
-        permission: DataPermission,
-      ) => GroupPermissions)
-    | null;
-} = {
-  permissionsPayloadExtraSelectors: [],
-  hasChanges: [],
-  upgradeViewPermissionsIfNeeded: null,
-  shouldRestrictNativeQueryPermissions: () => false,
-};
-
-// user form fields, e.x. login attributes
-export const PLUGIN_ADMIN_USER_FORM_FIELDS = {
-  FormLoginAttributes: PluginPlaceholder,
-};
-
-// menu items in people management tab
-export const PLUGIN_ADMIN_USER_MENU_ITEMS = [] as Array<
-  (user: User) => React.ReactNode
->;
-export const PLUGIN_ADMIN_USER_MENU_ROUTES = [];
-
-// authentication providers
-
-export const PLUGIN_AUTH_PROVIDERS = {
-  isEnabled: () => false,
-  AuthSettingsPage: PluginPlaceholder,
-  UserProvisioningSettings: NotFoundPlaceholder,
-  SettingsSAMLForm: NotFoundPlaceholder,
-  SettingsJWTForm: NotFoundPlaceholder,
-  providers: [] as GetAuthProviders[],
-};
-
-export const PLUGIN_LDAP_FORM_FIELDS = {
-  LdapUserProvisioning: PluginPlaceholder,
-  LdapGroupMembershipFilter: PluginPlaceholder,
-};
-
-// Only show the password tab in account settings if these functions all return true.
-// Otherwise, the user is logged in via SSO and should hide first name, last name, and email field in profile settings metabase#23298.
-export const PLUGIN_IS_PASSWORD_USER: ((user: User) => boolean)[] = [];
-
-const defaultLandingPageIllustration = {
-  src: "app/img/bridge.svg",
-  isDefault: true,
-};
-
-const defaultLoginPageIllustration = {
-  src: "app/img/bridge.svg",
-  isDefault: true,
-};
-
-const getLoadingMessage = (isSlow: boolean | undefined = false) =>
-  isSlow ? t`Waiting for results...` : t`Doing science...`;
-
-// selectors that customize behavior between app versions
-export const PLUGIN_SELECTORS = {
-  canWhitelabel: (_state: State) => false,
-  getLoadingMessageFactory: (_state: State) => getLoadingMessage,
-  getIsWhiteLabeling: (_state: State) => false,
-  // eslint-disable-next-line no-literal-metabase-strings -- This is the actual Metabase name, so we don't want to translate it.
-  getApplicationName: (_state: State) => "Metabase",
-  getShowMetabaseLinks: (_state: State) => true,
-  getLoginPageIllustration: (_state: State): IllustrationValue => {
-    return defaultLoginPageIllustration;
-  },
-  getLandingPageIllustration: (_state: State): IllustrationValue => {
-    return defaultLandingPageIllustration;
-  },
-  getNoDataIllustration: (_state: State): string | null => {
-    return noResultsSource;
-  },
-  getNoObjectIllustration: (_state: State): string | null => {
-    return noResultsSource;
-  },
-};
-
-export type IllustrationValue = {
-  src: string;
-  isDefault: boolean;
-} | null;
-
-export const PLUGIN_FORM_WIDGETS: Record<string, ComponentType<any>> = {};
-
-// snippet sidebar
-export type SnippetSidebarMenuOption = {
-  icon: IconName;
-  name?: string;
-  label?: string;
-  onClick: () => void;
-};
-
-export type SnippetSidebarState = {
-  modalSnippetCollection?: Partial<Collection> | null;
-  permissionsModalCollectionId?: CollectionId | null;
-};
-
-export type SnippetSidebarProps = {
-  snippetCollection: { id: CollectionId | null };
-};
-
-export type SnippetSidebarComponent = Component<
-  SnippetSidebarProps,
-  SnippetSidebarState
->;
-
-export const PLUGIN_SNIPPET_SIDEBAR_PLUS_MENU_OPTIONS: Array<
-  (component: SnippetSidebarComponent) => SnippetSidebarMenuOption
-> = [];
-
-export const PLUGIN_SNIPPET_SIDEBAR_ROW_RENDERERS = {};
-
-export const PLUGIN_SNIPPET_SIDEBAR_MODALS: Array<
-  (component: SnippetSidebarComponent) => JSX.Element | null
-> = [];
-
-export const PLUGIN_SNIPPET_SIDEBAR_HEADER_BUTTONS = [];
-
-export type SnippetCollectionPickerModalProps = {
-  isOpen: boolean;
-  onSelect: (collectionId: CollectionId | null) => void;
-  onClose: () => void;
-};
-
-export type SnippetFormModalProps = {
-  collection: Partial<Collection>;
-  onClose: () => void;
-  onSaved?: () => void;
-};
-
-export type SnippetCollectionMenuProps = {
-  collection: Collection;
-  onEditDetails: (collection: Collection) => void;
-  onChangePermissions: (collectionId: CollectionId) => void;
-};
-
-export type SnippetCollectionPermissionsModalProps = {
-  collectionId: CollectionId;
-  onClose: () => void;
-};
-
-export type MoveSnippetModalProps = {
-  snippet: NativeQuerySnippet;
-  onClose: () => void;
-};
-
-export type SnippetFoldersPlugin = {
-  isEnabled: boolean;
-  CollectionPickerModal: ComponentType<SnippetCollectionPickerModalProps>;
-  CollectionFormModal: ComponentType<SnippetFormModalProps>;
-  CollectionMenu: ComponentType<SnippetCollectionMenuProps>;
-  CollectionPermissionsModal: ComponentType<SnippetCollectionPermissionsModalProps>;
-  MoveSnippetModal: ComponentType<MoveSnippetModalProps>;
-};
-
-export const PLUGIN_SNIPPET_FOLDERS: SnippetFoldersPlugin = {
-  isEnabled: false,
-  CollectionPickerModal:
-    PluginPlaceholder as ComponentType<SnippetCollectionPickerModalProps>,
-  CollectionFormModal:
-    PluginPlaceholder as ComponentType<SnippetFormModalProps>,
-  CollectionMenu:
-    PluginPlaceholder as ComponentType<SnippetCollectionMenuProps>,
-  CollectionPermissionsModal:
-    PluginPlaceholder as ComponentType<SnippetCollectionPermissionsModalProps>,
-  MoveSnippetModal: PluginPlaceholder as ComponentType<MoveSnippetModalProps>,
-};
-
-interface PluginDashboardSubscriptionParametersSectionOverride {
-  Component?: ComponentType<{
-    className?: string;
-    parameters: UiParameter[];
-    hiddenParameters?: string;
-    dashboard: Dashboard;
-    pulse: Pulse;
-    setPulseParameters: (parameters: UiParameter[]) => void;
-  }>;
-}
-export const PLUGIN_DASHBOARD_SUBSCRIPTION_PARAMETERS_SECTION_OVERRIDE: PluginDashboardSubscriptionParametersSectionOverride =
-  {
-    Component: undefined,
-  };
-
-const AUTHORITY_LEVEL_REGULAR: CollectionAuthorityLevelConfig = {
-  type: null,
-  get name() {
-    return t`Regular`;
-  },
-  icon: "folder",
-};
-
-export type ItemWithCollection = { collection: CollectionEssentials };
-
-type GetCollectionIdType = (
-  sourceCollectionId?: CollectionId | null,
-) => CollectionId | null;
-
-export type CollectionAuthorityLevelDisplayProps = {
-  collection: Collection;
-};
-
-export const PLUGIN_COLLECTIONS = {
-  AUTHORITY_LEVEL: {
-    [JSON.stringify(AUTHORITY_LEVEL_REGULAR.type)]: AUTHORITY_LEVEL_REGULAR,
-  },
-  COLLECTION_TYPES: {
-    [JSON.stringify(AUTHORITY_LEVEL_REGULAR.type)]: AUTHORITY_LEVEL_REGULAR,
-  },
-  REGULAR_COLLECTION: AUTHORITY_LEVEL_REGULAR,
-  isRegularCollection: (_data: Partial<Collection> | Bookmark) => true,
-  isSyncedCollection: (_data: Partial<Collection>) => false,
-  getCollectionType: (
-    _collection: Partial<Collection>,
-  ): CollectionAuthorityLevelConfig | CollectionInstanceAnaltyicsConfig =>
-    AUTHORITY_LEVEL_REGULAR,
-  useGetDefaultCollectionId: null as GetCollectionIdType | null,
-  CUSTOM_INSTANCE_ANALYTICS_COLLECTION_ENTITY_ID: "" as BaseEntityId | "",
-  INSTANCE_ANALYTICS_ADMIN_READONLY_MESSAGE: UNABLE_TO_CHANGE_ADMIN_PERMISSIONS,
-  getAuthorityLevelMenuItems: (
-    _collection: Collection,
-    _onUpdate: (collection: Collection, values: Partial<Collection>) => void,
-  ): React.ReactNode[] => [],
-  getIcon: getIconBase,
-  filterOutItemsFromInstanceAnalytics: <Item extends ItemWithCollection>(
-    items: Item[],
-  ) => items as Item[],
-  canCleanUp: (_collection: Collection) => false as boolean,
-  useGetCleanUpMenuItems: (
-    _collection: Collection,
-  ): { menuItems: JSX.Element[] } => ({
-    menuItems: [],
-  }),
-  cleanUpRoute: null as React.ReactElement | null,
-  cleanUpAlert: (() => null) as (props: {
-    collection: Collection;
-  }) => JSX.Element | null,
-};
-
-export type CollectionAuthorityLevelIcon = ComponentType<
-  Omit<IconProps, "name" | "tooltip"> & {
-    collection: Pick<Collection, "authority_level">;
-    tooltip?: "default" | "belonging";
-    archived?: boolean;
-  }
->;
-
-type CollectionInstanceAnalyticsIcon = React.ComponentType<
-  Omit<IconProps, "name"> & {
-    collection: Collection;
-    entity: "collection" | "question" | "model" | "dashboard" | "metric";
-  }
->;
-
-type FormCollectionAuthorityLevelPicker = React.ComponentType<
-  HTMLAttributes<HTMLDivElement> & { name: string; title?: string }
->;
-
-export const PLUGIN_COLLECTION_COMPONENTS = {
-  CollectionAuthorityLevelIcon:
-    PluginPlaceholder as CollectionAuthorityLevelIcon,
-  FormCollectionAuthorityLevelPicker:
-    PluginPlaceholder as FormCollectionAuthorityLevelPicker,
-  CollectionInstanceAnalyticsIcon:
-    PluginPlaceholder as CollectionInstanceAnalyticsIcon,
-  CollectionAuthorityLevelDisplay:
-    PluginPlaceholder as ComponentType<CollectionAuthorityLevelDisplayProps>,
-};
-
-export type RevisionOrModerationEvent = {
-  title: string;
-  timestamp: string;
-  icon: IconName | { name: IconName; color: ColorName } | Record<string, never>;
-  description?: string;
-  revision?: Revision;
-};
-
-export const PLUGIN_MODERATION = {
-  isEnabled: () => false,
-  EntityModerationIcon: PluginPlaceholder,
-  QuestionModerationSection: PluginPlaceholder,
-  ModerationReviewBanner: PluginPlaceholder,
-  ModerationReviewTextForQuestion: PluginPlaceholder,
-  ModerationReviewTextForDashboard: PluginPlaceholder,
-  ModerationStatusIcon: PluginPlaceholder,
-  getQuestionIcon: PluginPlaceholder,
-  getStatusIcon: (_moderated_status?: string): string | IconProps | undefined =>
-    undefined,
-  getModerationTimelineEvents: (_reviews: any, _currentUser: BaseUser | null) =>
-    [] as RevisionOrModerationEvent[],
-  useDashboardMenuItems: (_model?: Dashboard, _reload?: () => void) => [],
-  useCardMenuItems: (_model?: Card, _reload?: () => void) => [],
-};
-
-export type InvalidateNowButtonProps = {
-  targetId: number;
-  /** The type of object that the target is */
-  targetModel: ModelWithClearableCache;
-  targetName: string;
-};
-
-export type SidebarCacheSectionProps = {
-  item: CacheableDashboard | Question;
-  model: CacheableModel;
-  setPage: Dispatch<SetStateAction<"default" | "caching">>;
-};
-
-export type SidebarCacheFormProps = {
-  item: CacheableDashboard | Question;
-  model: CacheableModel;
-  onClose: () => void;
-} & StackProps;
-
-export type PreemptiveCachingSwitchProps = {
-  handleSwitchToggle: () => void;
-};
-
-export const PLUGIN_CACHING = {
-  isGranularCachingEnabled: () => false,
-  StrategyFormLauncherPanel: PluginPlaceholder as any,
-  GranularControlsExplanation: PluginPlaceholder as any,
-  SidebarCacheSection:
-    PluginPlaceholder as ComponentType<SidebarCacheSectionProps>,
-  SidebarCacheForm: PluginPlaceholder as ComponentType<
-    SidebarCacheFormProps & { onBack: () => void }
-  >,
-  InvalidateNowButton:
-    PluginPlaceholder as ComponentType<InvalidateNowButtonProps>,
-  hasQuestionCacheSection: (_question: Question) => false,
-  canOverrideRootStrategy: false,
-  /** Metadata describing the different kinds of strategies */
-  strategies: strategies,
-  DashboardAndQuestionCachingTab: PluginPlaceholder as any,
-  StrategyEditorForQuestionsAndDashboards: PluginPlaceholder as any,
-  getTabMetadata: getPerformanceTabMetadata,
-  PreemptiveCachingSwitch:
-    PluginPlaceholder as ComponentType<PreemptiveCachingSwitchProps>,
-};
-
-export const PLUGIN_REDUCERS: {
-  applicationPermissionsPlugin: any;
-  sandboxingPlugin: any;
-  shared: any;
-  metabotPlugin: any;
-  documents: any;
-  remoteSyncPlugin: any;
-} = {
-  applicationPermissionsPlugin: () => null,
-  sandboxingPlugin: () => null,
-  shared: () => null,
-  metabotPlugin: () => null,
-  documents: () => null,
-  remoteSyncPlugin: () => null,
-};
-
-export const PLUGIN_ADVANCED_PERMISSIONS = {
-  addDatabasePermissionOptions: (permissions: any[], _database: Database) =>
-    permissions,
-  addSchemaPermissionOptions: (permissions: any[], _value: string) =>
-    permissions,
-  addTablePermissionOptions: (permissions: any[], _value: string) =>
-    permissions,
-  getDatabaseLimitedAccessPermission: (_value: string) => null,
-  isAccessPermissionDisabled: (
-    _value: string,
-    _subject: "schemas" | "tables" | "fields",
-  ) => false,
-  isRestrictivePermission: (_value: string) => false,
-  shouldShowViewDataColumn: false,
-  defaultViewDataPermission: DataPermissionValue.UNRESTRICTED,
-};
-
-export const PLUGIN_FEATURE_LEVEL_PERMISSIONS = {
-  getFeatureLevelDataPermissions: (
-    _entityId: DatabaseEntityId,
-    _groupId: number,
-    _isAdmin: boolean,
-    _permissions: GroupsPermissions,
-    _dataAccessPermissionValue: DataPermissionValue,
-    _defaultGroup: Group,
-    _permissionSubject: PermissionSubject,
-  ) => {
-    return [] as any;
-  },
-  getDataColumns: (_subject: PermissionSubject) => [] as any,
-  getDownloadWidgetMessageOverride: (_result: Dataset): string | null => null,
-  canDownloadResults: (_result: Dataset): boolean => true,
-  canAccessDataModel: (state: State): boolean => getUserIsAdmin(state),
-  dataModelQueryProps: {} as any,
-  databaseDetailsQueryProps: {} as any,
-};
-
-export const PLUGIN_APPLICATION_PERMISSIONS = {
-  getRoutes: (): ReactNode => null,
-  tabs: [] as any,
-  selectors: {
-    canAccessSettings: (_state: any) => false,
-    canManageSubscriptions: (_state: any) => true,
-  },
-};
-
-// Comes with PLUGIN_APPLICATION_PERMISSIONS
-export interface UserWithApplicationPermissions extends User {
-  permissions?: {
-    can_access_monitoring: boolean;
-    can_access_setting: boolean;
-    can_access_subscription: boolean;
-  };
-}
-
-export const PLUGIN_GROUP_MANAGERS: PluginGroupManagersType = {
-  UserTypeToggle: () => null as any,
-  UserTypeCell: null,
-
-  getChangeMembershipConfirmation: () => null,
-  getRemoveMembershipConfirmation: () => null,
-
-  deleteGroup: null,
-  confirmDeleteMembershipAction: null,
-  confirmUpdateMembershipAction: null,
-};
-
-export const PLUGIN_MODEL_PERSISTENCE = {
-  isModelLevelPersistenceEnabled: () => false,
-  ModelCacheToggle: PluginPlaceholder as ({
-    persistedModel,
-    model,
-  }: {
-    persistedModel?: ModelCacheRefreshStatus;
-    model: Question;
-  }) => JSX.Element,
-};
-
-export const PLUGIN_EMBEDDING = {
-  isEnabled: () => false,
-  isInteractiveEmbeddingEnabled: (_state: State) => false,
-  SimpleDataPicker: (_props: SimpleDataPickerProps): ReactNode => null,
-  DataSourceSelector: (_props: DataSourceSelectorProps): ReactNode => null,
-};
-
-export interface SimpleDataPickerProps {
-  filterByDatabaseId: number | null;
-  selectedEntity?: TableId;
-  isInitiallyOpen: boolean;
-  triggerElement: ReactNode;
-  setSourceTableFn: (tableId: TableId) => void;
-  entityTypes: EmbeddingEntityType[];
-}
-
-export const PLUGIN_EMBEDDING_SDK = {
-  isEnabled: () => false,
-  onBeforeRequestHandlers: {
-    getOrRefreshSessionHandler: async () => {},
-  },
-};
-
-export const PLUGIN_EMBEDDING_IFRAME_SDK = {
-  hasValidLicense: () => false,
-  SdkIframeEmbedRoute: (): ReactNode => null,
-};
-
-export type SdkIframeEmbedSetupModalProps = {
-  opened: boolean;
-  onClose: () => void;
-  initialState?: SdkIframeEmbedSetupModalInitialState;
-};
-
-export type SdkIframeEmbedSetupModalInitialState = {
-  resourceType?: string | null;
-  resourceId?: string | number | null;
-  useExistingUserSession?: boolean;
-};
-
-export const PLUGIN_EMBEDDING_IFRAME_SDK_SETUP = {
-  isFeatureEnabled: () => false,
-  shouldShowEmbedInNewItemMenu: () => false,
-  SdkIframeEmbedSetupModal: (
-    _props: SdkIframeEmbedSetupModalProps,
-  ): ReactNode => null,
-};
-
-export const PLUGIN_CONTENT_VERIFICATION = {
-  contentVerificationEnabled: false,
-  VerifiedFilter: {} as SearchFilterComponent<"verified">,
-  sortCollectionsByVerification: (
-    _a: CollectionEssentials,
-    _b: CollectionEssentials,
-  ) => 0,
-
-  ModelFilterControls: (_props: ModelFilterControlsProps) => null,
-  getDefaultModelFilters: (_state: State): ModelFilterSettings => ({
-    verified: false,
-  }),
-
-  getDefaultMetricFilters: (_state: State): MetricFilterSettings => ({
-    verified: false,
-  }),
-  MetricFilterControls: (_props: MetricFilterControlsProps) => null,
-};
-
-export type InsightsLinkProps = (
-  | {
-      question: Pick<Question, "id" | "collection">;
-      dashboard?: never;
-    }
-  | {
-      question?: never;
-      dashboard: Pick<Dashboard, "id" | "collection">;
-    }
-) &
-  Omit<LinkProps, "to">;
-
-export const PLUGIN_AUDIT = {
-  isAuditDb: (_db: DatabaseType) => false,
-  InsightsLink: PluginPlaceholder as ComponentType<InsightsLinkProps>,
-};
-
-type GdriveConnectionModalProps = {
-  isModalOpen: boolean;
-  onClose: () => void;
-  reconnect: boolean;
-};
-
-type GdriveAddDataPanelProps = {
-  onAddDataModalClose: () => void;
-};
-
-export const PLUGIN_UPLOAD_MANAGEMENT = {
-  FileUploadErrorModal: _FileUploadErrorModal,
-  UploadManagementTable: PluginPlaceholder,
-  GdriveSyncStatus: PluginPlaceholder,
-  GdriveConnectionModal:
-    PluginPlaceholder as ComponentType<GdriveConnectionModalProps>,
-  GdriveDbMenu: PluginPlaceholder,
-  GdriveAddDataPanel:
-    PluginPlaceholder as ComponentType<GdriveAddDataPanelProps>,
-};
-
-export const PLUGIN_IS_EE_BUILD = {
-  isEEBuild: () => false,
-};
-
-export const PLUGIN_RESOURCE_DOWNLOADS = {
-  /**
-   * Returns if 'download results' on cards and pdf exports are enabled in public and embedded contexts.
-   */
-  areDownloadsEnabled: (_args: {
-    downloads?: string | boolean | null;
-  }): EmbedResourceDownloadOptions => ({
-    pdf: true,
-    results: true,
-  }),
-};
-
-const defaultMetabotContextValue: MetabotContext = {
-  prompt: "",
-  setPrompt: () => {},
-  promptInputRef: undefined,
-  getChatContext: () => ({}) as any,
-  registerChatContextProvider: () => () => {},
-};
-
-export type PluginAiSqlFixer = {
-  FixSqlQueryButton: ComponentType<Record<string, never>>;
-};
-
-export const PLUGIN_AI_SQL_FIXER: PluginAiSqlFixer = {
-  FixSqlQueryButton: PluginPlaceholder,
-};
-
-export interface AIDashboardAnalysisSidebarProps {
-  onClose?: () => void;
-  dashcardId?: DashCardId;
-}
-
-export interface AIQuestionAnalysisSidebarProps {
-  question: Question;
-  className?: string;
-  onClose?: () => void;
-  timelines?: Timeline[];
-  visibleTimelineEvents?: TimelineEvent[];
-}
-
-export type PluginAIEntityAnalysis = {
-  AIQuestionAnalysisButton: ComponentType<any>;
-  AIQuestionAnalysisSidebar: ComponentType<AIQuestionAnalysisSidebarProps>;
-  AIDashboardAnalysisSidebar: ComponentType<AIDashboardAnalysisSidebarProps>;
-  canAnalyzeQuestion: (question: Question) => boolean;
-  chartAnalysisRenderFormats: {
-    [display in VisualizationDisplay]?: "png" | "svg" | "none";
-  };
-};
-
-export const PLUGIN_AI_ENTITY_ANALYSIS: PluginAIEntityAnalysis = {
-  AIQuestionAnalysisButton: PluginPlaceholder,
-  AIQuestionAnalysisSidebar: PluginPlaceholder,
-  AIDashboardAnalysisSidebar: PluginPlaceholder,
-  canAnalyzeQuestion: () => false,
-  chartAnalysisRenderFormats: {},
-};
-
-type PluginMetabotConfig = {
-  emptyText?: string;
-  hideSuggestedPrompts?: boolean;
-  preventClose?: boolean;
-  preventRetryMessage?: boolean;
-  suggestionModels: (SearchModel | "transform" | "user")[];
-};
-
-type PluginMetabotType = {
-  isEnabled: () => boolean;
-  Metabot: (props: {
-    hide?: boolean;
-    config?: PluginMetabotConfig;
-  }) => React.ReactElement | null;
-  defaultMetabotContextValue: MetabotContext;
-  MetabotContext: React.Context<MetabotContext>;
-  getMetabotProvider: () => ComponentType<{ children: React.ReactNode }>;
-  getAdminPaths: () => AdminPath[];
-  getAdminRoutes: () => React.ReactElement;
-  getMetabotRoutes: () => React.ReactElement | null;
-  MetabotAdminPage: ComponentType;
-  getMetabotVisible: (state: State) => boolean;
-  MetabotToggleButton: ComponentType<{ className?: string }>;
-  MetabotAppBarButton: ComponentType;
-  MetabotDataStudioButton: ComponentType;
-  MetabotDataStudioSidebar: ComponentType;
-};
-
-export const PLUGIN_METABOT: PluginMetabotType = {
-  isEnabled: () => false,
-  Metabot: (_props: { hide?: boolean; config?: PluginMetabotConfig }) =>
-    null as React.ReactElement | null,
-  defaultMetabotContextValue,
-  MetabotContext: React.createContext(defaultMetabotContextValue),
-  getMetabotProvider: () => {
-    return ({ children }) =>
-      React.createElement(
-        PLUGIN_METABOT.MetabotContext.Provider,
-        { value: PLUGIN_METABOT.defaultMetabotContextValue },
-        children,
-      );
-  },
-  getAdminPaths: () => [],
-  getAdminRoutes: () => PluginPlaceholder as unknown as React.ReactElement,
-  getMetabotRoutes: () => null,
-  MetabotAdminPage: () => `placeholder`,
-  getMetabotVisible: () => false,
-  MetabotToggleButton: PluginPlaceholder,
-  MetabotAppBarButton: PluginPlaceholder,
-  MetabotDataStudioButton: PluginPlaceholder,
-  MetabotDataStudioSidebar: PluginPlaceholder,
-};
-
-type DashCardMenuItemGetter = (
-  question: Question,
-  dashcardId: DashCardId | undefined,
-  dispatch: ReduxDispatch,
-) => (DashCardMenuItem & { key: string }) | null;
-
-export type PluginDashcardMenu = {
-  dashcardMenuItemGetters: DashCardMenuItemGetter[];
-};
-
-export const PLUGIN_DASHCARD_MENU: PluginDashcardMenu = {
-  dashcardMenuItemGetters: [],
-};
-
-export const PLUGIN_CONTENT_TRANSLATION = {
-  isEnabled: false,
-  setEndpointsForStaticEmbedding: (_encodedToken: string) => {},
-  ContentTranslationConfiguration: PluginPlaceholder,
-  useTranslateContent: <
-    T = string | null | undefined,
-  >(): ContentTranslationFunction => {
-    // In OSS, the input is not translated
-    return useCallback(<U = T>(arg: U) => arg, []);
-  },
-  translateDisplayNames: <T extends object>(
-    obj: T,
-    _tc: ContentTranslationFunction,
-  ) => obj,
-  useTranslateFieldValuesInHoveredObject: (obj?: HoveredObject | null) => obj,
-  useTranslateSeries: (obj: Series) => obj,
-  useSortByContentTranslation: () => (a: string, b: string) =>
-    a.localeCompare(b),
-};
-
-export const PLUGIN_DB_ROUTING = {
-  DatabaseRoutingSection: PluginPlaceholder as ComponentType<{
-    database: DatabaseType;
-  }>,
-  getDatabaseNameFieldProps: (_isSlug: boolean) => ({}),
-  getDestinationDatabaseRoutes: (_IsAdmin: any) =>
-    null as React.ReactElement | null,
-  useRedirectDestinationDatabase: (
-    _database: Pick<DatabaseType, "id" | "router_database_id"> | undefined,
-  ): void => {},
-  getPrimaryDBEngineFieldState: (
-    _database: Pick<Database, "router_user_attribute">,
-  ): "default" | "hidden" | "disabled" => "default",
-};
-
-export const PLUGIN_DATABASE_REPLICATION = {
-  DatabaseReplicationSection: PluginPlaceholder as ComponentType<{
-    database: DatabaseType;
-  }>,
-};
-
-export const PLUGIN_API = {
-  getRemappedCardParameterValueUrl: (
-    dashboardId: DashboardId,
-    parameterId: ParameterId,
-  ) =>
-    `/api/card/${dashboardId}/params/${encodeURIComponent(parameterId)}/remapping`,
-  getRemappedDashboardParameterValueUrl: (
-    dashboardId: DashboardId,
-    parameterId: ParameterId,
-  ) =>
-    `/api/dashboard/${dashboardId}/params/${encodeURIComponent(parameterId)}/remapping`,
-};
-
-export const PLUGIN_SMTP_OVERRIDE: {
-  CloudSMTPConnectionCard: ComponentType;
-  SMTPOverrideConnectionForm: ComponentType<{ onClose: () => void }>;
-} = {
-  CloudSMTPConnectionCard: PluginPlaceholder,
-  SMTPOverrideConnectionForm: PluginPlaceholder,
-};
-
-export const PLUGIN_TABLE_EDITING = {
-  isEnabled: () => false,
-  isDatabaseTableEditingEnabled: (_database: DatabaseType): boolean => false,
-  getRoutes: () => null as React.ReactElement | null,
-  getTableEditUrl: (_tableId: TableId, _databaseId: DatabaseId): string => "/",
-  AdminDatabaseTableEditingSection: PluginPlaceholder as ComponentType<{
-    database: DatabaseType;
-    settingsAvailable?: Record<string, DatabaseLocalSettingAvailability>;
-    updateDatabase: (
-      database: { id: DatabaseId } & Partial<DatabaseData>,
-    ) => Promise<void>;
-  }>,
-};
-
-export const PLUGIN_DOCUMENTS = {
-  getRoutes: () => null as React.ReactElement | null,
-  shouldShowDocumentInNewItemMenu: () => false,
-  getCurrentDocument: (_state: any) => null as Document | null,
-  getSidebarOpen: (_state: any) => false,
-  getCommentSidebarOpen: (_state: any) => false,
-  DocumentCopyForm: (_props: any) => null as React.ReactElement | null,
-};
-
-export const PLUGIN_PUBLIC_SHARING = {
-  PublicDocumentRoute: (_props: any) => null as React.ReactElement | null,
-  PublicLinksDocumentListing: () => null as React.ReactElement | null,
-};
-
-export const PLUGIN_ENTITIES = {
-  entities: {} as Record<string, any>,
-};
-
-export const PLUGIN_SEMANTIC_SEARCH = {
-  SearchSettingsWidget: PluginPlaceholder,
-};
-
-export type TransformPickerItem = {
-  id: TransformId;
-  name: string;
-  model: "transform";
-};
-
-export type TransformPickerProps = {
-  value: TransformPickerItem | undefined;
-  onItemSelect: (transform: TransformPickerItem) => void;
-};
-
-export type TransformsPlugin = {
-  isEnabled: boolean;
-  canAccessTransforms: (state: State) => boolean;
-  getDataStudioTransformRoutes(): ReactNode;
-  TransformPicker: ComponentType<TransformPickerProps>;
-};
-
-export const PLUGIN_TRANSFORMS: TransformsPlugin = {
-  isEnabled: false,
-  canAccessTransforms: () => false,
-  getDataStudioTransformRoutes: () => null,
-  TransformPicker: PluginPlaceholder,
-};
-
-export const PLUGIN_REMOTE_SYNC: {
-  LibraryNav: ComponentType;
-  RemoteSyncSettings: ComponentType;
-  SyncedCollectionsSidebarSection: ComponentType<SyncedCollectionsSidebarSectionProps>;
-  REMOTE_SYNC_INVALIDATION_TAGS: TagDescription<any>[] | null;
-  useSyncStatus: () => {
-    isIdle: boolean;
-    taskType: any;
-    progress: number;
-    message: string;
-    progressModal: ReactNode;
-  };
-} = {
-  LibraryNav: PluginPlaceholder,
-  RemoteSyncSettings: NotFoundPlaceholder,
-  SyncedCollectionsSidebarSection: PluginPlaceholder,
-  REMOTE_SYNC_INVALIDATION_TAGS: null,
-  useSyncStatus: () => ({
-    isIdle: true,
-    taskType: null,
-    progress: 0,
-    message: "",
-    progressModal: null,
-  }),
-};
-
-export const PLUGIN_SUPPORT: {
-  isEnabled: boolean;
-  SupportSettings: ComponentType;
-  GrantAccessModal: ComponentType<{ onClose: VoidFunction }>;
-} = {
-  isEnabled: false,
-  SupportSettings: NotFoundPlaceholder,
-  GrantAccessModal: NotFoundPlaceholder,
-};
-
-export type PythonTransformEditorProps = {
-  source: PythonTransformSourceDraft;
-  proposedSource?: PythonTransformSourceDraft;
-  isDirty: boolean;
-  onChangeSource: (source: PythonTransformSourceDraft) => void;
-  onAcceptProposed: () => void;
-  onRejectProposed: () => void;
-};
-
-export type PythonTransformSourceValidationResult = {
-  isValid: boolean;
-  errorMessage?: string;
-};
-
-export type PythonTransformsPlugin = {
-  isEnabled: boolean;
-  getPythonLibraryRoutes: () => ReactNode;
-  getPythonSourceValidationResult: (
-    source: PythonTransformSourceDraft,
-  ) => PythonTransformSourceValidationResult;
-  TransformEditor: ComponentType<PythonTransformEditorProps>;
-  PythonRunnerSettingsPage: ComponentType;
-};
-
-export const PLUGIN_TRANSFORMS_PYTHON: PythonTransformsPlugin = {
-  isEnabled: false,
-  getPythonLibraryRoutes: () => null,
-  getPythonSourceValidationResult: () => ({ isValid: true }),
-  TransformEditor: PluginPlaceholder,
-  PythonRunnerSettingsPage: NotFoundPlaceholder,
-};
-
-type DependenciesPlugin = {
-  isEnabled: boolean;
-  getDataStudioDependencyRoutes: () => ReactNode;
-  DependencyGraphPage: ComponentType;
-  DependencyGraphPageContext: Context<DependencyGraphPageContextType>;
-  CheckDependenciesForm: ComponentType<CheckDependenciesFormProps>;
-  CheckDependenciesModal: ComponentType<CheckDependenciesModalProps>;
-  CheckDependenciesTitle: ComponentType;
-  useCheckCardDependencies: (
-    props: UseCheckDependenciesProps<Question>,
-  ) => UseCheckDependenciesResult<Question>;
-  useCheckSnippetDependencies: (
-    props: UseCheckDependenciesProps<UpdateSnippetRequest>,
-  ) => UseCheckDependenciesResult<UpdateSnippetRequest>;
-  useCheckTransformDependencies: (
-    props: UseCheckDependenciesProps<UpdateTransformRequest>,
-  ) => UseCheckDependenciesResult<UpdateTransformRequest>;
-  useGetDependenciesCount: (args: GetDependencyGraphRequest) => {
-    dependenciesCount: number;
-    dependentsCount: number;
-  };
-};
-
-export type DependencyGraphPageContextType = {
-  baseUrl?: string;
-  defaultEntry?: DependencyEntry;
-};
-
-export type CheckDependenciesFormProps = {
-  checkData: CheckDependenciesResponse;
-  onSave: () => void | Promise<void>;
-  onCancel: () => void;
-};
-
-export type CheckDependenciesModalProps = {
-  checkData: CheckDependenciesResponse;
-  opened: boolean;
-  onSave: () => void | Promise<void>;
-  onClose: () => void;
-};
-
-export type UseCheckDependenciesProps<TChange> = {
-  onSave: (change: TChange) => Promise<void>;
-};
-
-export type UseCheckDependenciesResult<TChange> = {
-  checkData?: CheckDependenciesResponse;
-  isCheckingDependencies: boolean;
-  isConfirmationShown: boolean;
-  handleInitialSave: (change: TChange) => Promise<void>;
-  handleSaveAfterConfirmation: () => Promise<void>;
-  handleCloseConfirmation: () => void;
-};
-
-function useCheckDependencies<TChange>({
-  onSave,
-}: UseCheckDependenciesProps<TChange>): UseCheckDependenciesResult<TChange> {
-  return {
-    isConfirmationShown: false,
-    isCheckingDependencies: false,
-    handleInitialSave: onSave,
-    handleSaveAfterConfirmation: () => Promise.resolve(),
-    handleCloseConfirmation: () => undefined,
-  };
-}
-
-export const PLUGIN_DEPENDENCIES: DependenciesPlugin = {
-  isEnabled: false,
-  getDataStudioDependencyRoutes: () => null,
-  DependencyGraphPage: PluginPlaceholder,
-  DependencyGraphPageContext: createContext({}),
-  CheckDependenciesForm: PluginPlaceholder,
-  CheckDependenciesModal: PluginPlaceholder,
-  CheckDependenciesTitle: PluginPlaceholder,
-  useCheckCardDependencies: useCheckDependencies,
-  useCheckSnippetDependencies: useCheckDependencies,
-  useCheckTransformDependencies: useCheckDependencies,
-  useGetDependenciesCount: () => ({
-    dependenciesCount: 0,
-    dependentsCount: 0,
-  }),
-};
-
-export type NavbarLibrarySectionProps = {
-  collections: Collection[];
-  selectedId?: string | number;
-  onItemSelect: () => void;
-};
-
-export type LibraryCollectionType = "root" | "models" | "metrics";
-
-export type DataStudioToolbarButtonProps = {
-  question: Question;
-};
-
-export type DataStudioPlugin = {
-  isEnabled: boolean;
-  canAccessDataStudio: (state: State) => boolean;
-  getDataStudioRoutes: (
-    store: Store<State>,
-    CanAccessDataStudio: ComponentType,
-    CanAccessDataModel: ComponentType,
-    CanAccessTransforms: ComponentType,
-  ) => ReactNode;
-  DataStudioToolbarButton: ComponentType<DataStudioToolbarButtonProps>;
-  NavbarLibrarySection: ComponentType<NavbarLibrarySectionProps>;
-  getLibraryCollectionType: (
-    collectionType: CollectionType | null | undefined,
-  ) => LibraryCollectionType | undefined;
-  canPlaceEntityInCollection: (
-    entityType: CollectionItemModel,
-    collectionType: CollectionType | null | undefined,
-  ) => boolean;
-  canPlaceEntityInCollectionOrDescendants: (
-    entityType: CollectionItemModel,
-    collectionType: CollectionType | null | undefined,
-  ) => boolean;
-  useGetLibraryChildCollectionByType: ({
-    skip,
-    type,
-  }: {
-    skip?: boolean;
-    type: CollectionType;
-  }) => CollectionItem | undefined;
-  useGetLibraryCollection: (props?: { skip?: boolean }) => {
-    data: undefined | MiniPickerCollectionItem;
-    isLoading: boolean;
-  };
-};
-
-export const PLUGIN_DATA_STUDIO: DataStudioPlugin = {
-  isEnabled: false,
-  canAccessDataStudio: () => false,
-  getDataStudioRoutes: () => null,
-  DataStudioToolbarButton: PluginPlaceholder,
-  NavbarLibrarySection: PluginPlaceholder,
-  getLibraryCollectionType: () => undefined,
-  canPlaceEntityInCollection: () => true,
-  canPlaceEntityInCollectionOrDescendants: () => true,
-  useGetLibraryChildCollectionByType: ({ skip: _skip, type: _type }) =>
-    undefined,
-  useGetLibraryCollection: (_props) => ({ data: undefined, isLoading: false }),
-};
-=======
 // Export a single reinitialize function that calls all individual reinitialize functions
 import { reinitialize as reinitializeAi } from "./oss/ai";
 import { reinitialize as reinitializeApi } from "./oss/api";
@@ -1366,6 +160,7 @@
 import { reinitialize as reinitializeContentVerification } from "./oss/content-verification";
 import { reinitialize as reinitializeCore } from "./oss/core";
 import { reinitialize as reinitializeDashcardMenu } from "./oss/dashcard-menu";
+import { reinitialize as reinitializeDatastudio } from "./oss/data-studio";
 import { reinitialize as reinitializeDatabase } from "./oss/database";
 import { reinitialize as reinitializeDocuments } from "./oss/documents";
 import { reinitialize as reinitializeEmbedding } from "./oss/embedding";
@@ -1382,6 +177,7 @@
 import { reinitialize as reinitializeSemanticSearch } from "./oss/semantic-search";
 import { reinitialize as reinitializeSettings } from "./oss/settings";
 import { reinitialize as reinitializeSmtpOverride } from "./oss/smtp-override";
+import { reinitialize as reinitializeSnippets } from "./oss/snippets";
 import { reinitialize as reinitializeSupport } from "./oss/support";
 import { reinitialize as reinitializeTransforms } from "./oss/transforms";
 import { reinitialize as reinitializeUploadManagement } from "./oss/upload-management";
@@ -1404,6 +200,7 @@
   reinitializeCore();
   reinitializeDashcardMenu();
   reinitializeDatabase();
+  reinitializeDatastudio();
   reinitializeDocuments();
   reinitializeEmbedding();
   reinitializeEmbeddingIframeSdk();
@@ -1419,9 +216,9 @@
   reinitializeSemanticSearch();
   reinitializeSettings();
   reinitializeSmtpOverride();
+  reinitializeSnippets();
   reinitializeSupport();
   reinitializeTransforms();
   reinitializeUploadManagement();
   reinitializeWhitelabel();
-}
->>>>>>> 0b42ad89
+}