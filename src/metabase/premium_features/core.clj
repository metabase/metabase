--- conflicted
+++ resolved
@@ -30,7 +30,6 @@
   plan-alias
   TokenStatus]
 
-<<<<<<< HEAD
  (metabase.premium-features.settings
   active-users-count
   airgap-enabled
@@ -38,6 +37,8 @@
   define-premium-feature
   development-mode?
   enable-advanced-permissions?
+  enable-ai-sql-fixer?
+  enable-ai-sql-generation?
   enable-any-sso?
   enable-audit-app?
   enable-cache-granular-controls?
@@ -51,6 +52,7 @@
   enable-email-restrict-recipients?
   enable-embedding-sdk-origins?
   enable-llm-autodescription?
+  enable-metabot-v3?
   enable-official-collections?
   enable-preemptive-caching?
   enable-query-reference-validation?
@@ -72,103 +74,4 @@
   site-uuid-for-premium-features-token-checks
   table-data-editing?
   token-features
-  token-status))
-=======
-(define-premium-feature enable-session-timeout-config?
-  "Should we enable configuring session timeouts?"
-  :session-timeout-config)
-
-(define-premium-feature can-disable-password-login?
-  "Can we disable login by password?"
-  :disable-password-login)
-
-(define-premium-feature ^{:added "0.41.0"} enable-dashboard-subscription-filters?
-  "Should we enable filters for dashboard subscriptions?"
-  :dashboard-subscription-filters)
-
-(define-premium-feature ^{:added "0.41.0"} enable-advanced-permissions?
-  "Should we enable extra knobs around permissions (block access, connection impersonation, etc.)?"
-  :advanced-permissions)
-
-(define-premium-feature ^{:added "0.41.0"} enable-content-verification?
-  "Should we enable verified content, like verified questions and models (and more in the future, like actions)?"
-  :content-verification)
-
-(define-premium-feature ^{:added "0.41.0"} enable-official-collections?
-  "Should we enable Official Collections?"
-  :official-collections)
-
-(define-premium-feature ^{:added "0.41.0"} enable-snippet-collections?
-  "Should we enable SQL snippet folders?"
-  :snippet-collections)
-
-(define-premium-feature ^{:added "0.45.0"} enable-serialization?
-  "Enable the v2 SerDes functionality"
-  :serialization)
-
-(define-premium-feature ^{:added "0.47.0"} enable-email-restrict-recipients?
-  "Enable restrict email recipients?"
-  :email-restrict-recipients)
-
-(define-premium-feature ^{:added "0.50.0"} enable-llm-autodescription?
-  "Enable automatic descriptions of questions and dashboards by LLMs?"
-  :llm-autodescription)
-
-(define-premium-feature ^{:added "0.51.0"} enable-query-reference-validation?
-  "Enable the Query Validator Tool?"
-  :query-reference-validation)
-
-(define-premium-feature ^{:added "0.52.0"} enable-metabot-v3?
-  "Enable the newest LLM-based MetaBot? (The one that lives in [[metabase-enterprise.metabot-v3.core]].)"
-  :metabot-v3)
-
-(define-premium-feature ^{:added "0.54.0"} enable-ai-sql-fixer?
-  "Should Metabase suggest SQL fixes?"
-  :ai-sql-fixer)
-
-(define-premium-feature ^{:added "0.54.0"} enable-ai-sql-generation?
-  "Should Metabase generate SQL queries?"
-  :ai-sql-generation)
-
-(define-premium-feature enable-upload-management?
-  "Should we allow admins to clean up tables created from uploads?"
-  :upload-management)
-
-(define-premium-feature table-data-editing?
-  "Should we allow users to edit the data within tables?"
-  :table-data-editing)
-
-(define-premium-feature has-attached-dwh?
-  "Does the Metabase Cloud instance have an internal data warehouse attached?"
-  :attached-dwh)
-
-;; `enhancements` are not currently a specific "feature" that EE tokens can have or not have. Instead, it's a
-;; catch-all term for various bits of EE functionality that we assume all EE licenses include. (This may change in the
-;; future.)
-;;
-;; By checking whether `(*token-features*)` is non-empty we can see whether we have a valid EE token. If the token is
-;; valid, we can enable EE enhancements.
-;;
-;; DEPRECATED -- it should now be possible to use the new 0.41.0+ features for everything previously covered by
-;; 'enhancements'.
-(define-premium-feature ^:deprecated enable-enhancements?
-  "Should we various other enhancements, e.g. NativeQuerySnippet collection permissions?"
-  :enhancements
-  :getter #(and config/ee-available? (has-any-features?)))
-
-(define-premium-feature ^{:added "0.51.0"} enable-collection-cleanup?
-  "Should we enable Collection Cleanup?"
-  :collection-cleanup)
-
-(define-premium-feature ^{:added "0.51.0"} enable-database-auth-providers?
-  "Should we enable database auth-providers?"
-  :database-auth-providers)
-
-(define-premium-feature ^{:added "0.54.0"} enable-database-routing?
-  "Should we enable database routing?"
-  :database-routing)
-
-(define-premium-feature ^{:added "0.55.0"} development-mode?
-  "Is this a development instance that should have watermarks?"
-  :development-mode)
->>>>>>> 5a00c58b
+  token-status))