databaseChangeLog:
  - objectQuotingStrategy: QUOTE_ALL_OBJECTS
  - changeSet:
      id: v57.2025-08-01T10:00:00
      author: qnkhuat
      comment: Add undo/redo change tracking table
      preConditions:
        - onFail: MARK_RAN
        - not:
            - tableExists:
                tableName: data_edit_undo_chain
      changes:
        - createTable:
            tableName: data_edit_undo_chain
            remarks: Store the state necessary to power undo / redo.
            columns:
              - column:
                  name: id
                  type: int
                  autoIncrement: true
                  constraints:
                    primaryKey: true
                    nullable: false
              - column:
                  remarks: Batch number for grouped changes (global increment)
                  name: batch_num
                  type: int
                  constraints:
                    nullable: false
              - column:
                  remarks: Reference to the table being modified
                  name: table_id
                  type: int
                  constraints:
                    nullable: false
              - column:
                  remarks: PK of the row being modified, potentially composite. Stored as a sorted JSON map.
                  name: row_pk
                  type: ${text.type}
                  constraints:
                    nullable: false
              - column:
                  remarks: ID of the user who made the change
                  name: user_id
                  type: int
                  constraints:
                    nullable: false
              - column:
                  name: scope
                  type: ${text.type}
                  remarks: Identifies where the changes were made from
                  constraints:
                    nullable: false
              - column:
                  name: undoable
                  type: ${boolean.type}
                  remarks: Identifies whether a change can be undo
                  constraints:
                    nullable: false
                  defaultValue: true
              - column:
                  remarks: Value of the field before the change
                  name: raw_before
                  type: ${text.type}
                  constraints:
                    nullable: true
              - column:
                  remarks: Value of the field after the change
                  name: raw_after
                  type: ${text.type}
                  constraints:
                    nullable: true
              - column:
                  remarks: Whether this change has been undone
                  name: undone
                  type: ${boolean.type}
                  defaultValueBoolean: false
                  constraints:
                    nullable: false
              - column:
                  remarks: The timestamp of when the change was created
                  name: created_at
                  type: ${timestamp_type}
                  defaultValueComputed: current_timestamp
                  constraints:
                    nullable: false
              - column:
                  remarks: The timestamp of when the change was updated
                  name: updated_at
                  type: ${timestamp_type}
                  defaultValueComputed: current_timestamp
                  constraints:
                    nullable: false

  - changeSet:
      id: v57.2025-08-01T10:02:00
      author: qnkhuat
      comment: A table for generating atomic sequence numbers
      preConditions:
        - onFail: MARK_RAN
        - not:
            - tableExists:
                tableName: sequences
      changes:
        - createTable:
            tableName: sequences
            remarks: A table for generating atomic sequence numbers
            columns:
              - column:
                  name: name
                  type: varchar(50)
                  remarks: The name of the sequence
                  constraints:
                    primaryKey: true
                    nullable: false
              - column:
                  name: next_val
                  remarks: The next value in this sequence
                  type: bigint
                  constraints:
                    nullable: false

  - changeSet:
      id: v57.2025-08-15T10:00:00
      author: qnkhuat
      comment: Add metabase_table.is_writable
      preConditions:
        - onFail: MARK_RAN
        - not:
            - columnExists:
                tableName: metabase_table
                columnName: is_writable
      changes:
        - addColumn:
            tableName: metabase_table
            columns:
              - column:
                  name: is_writable
                  type: ${boolean.type}
                  remarks: true if current connection can insert, update and delete rows from this table
                  constraints:
                    nullable: true

  - changeSet:
      id: v57.2025-08-21T12:00:00
      author: edpaget
      comment: Create document table
      changes:
        - createTable:
            tableName: document
            remarks: Documents table
            columns:
              - column:
                  name: id
                  remarks: Unique ID
                  type: int
                  autoIncrement: true
                  constraints:
                    primaryKey: true
                    nullable: false
              - column:
                  name: name
                  remarks: Document name
                  type: ${text.type}
                  constraints:
                    nullable: false
              - column:
                  name: created_at
                  remarks: The timestamp of when the document was created
                  type: ${timestamp_type}
                  defaultValueComputed: current_timestamp
                  constraints:
                    nullable: false
              - column:
                  name: document
                  remarks: content of the document
                  type: ${text.type}
              - column:
                  name: content_type
                  remarks: the content_type of the document column
                  type: ${text.type}
                  constraints:
                    nullable: false
              - column:
                  name: creator_id
                  remarks: User who created this document
                  type: int
                  constraints:
                    nullable: false
              - column:
                  name: updated_at
                  remarks: The timestamp of when the document was updated
                  type: ${timestamp_type}
                  defaultValueComputed: current_timestamp
                  constraints:
                    nullable: false
              - column:
                  name: collection_id
                  remarks: What collection I live in. Null if it's Our Analytics.
                  type: int
                  constraints:
                    nullable: true
              - column:
                  name: archived
                  remarks: Has this document been archived?
                  type: ${boolean.type}
                  defaultValueBoolean: false
                  constraints:
                    nullable: false
              - column:
                  name: archived_directly
                  remarks: Was this thing trashed directly
                  type: ${boolean.type}
                  defaultValueBoolean: false
                  constraints:
                    nullable: true
              - column:
                  name: entity_id
                  type: char(21)
                  remarks: Random NanoID tag for unique identity
                  constraints:
                    nullable: true
                    unique: true
              - column:
                  name: last_viewed_at
                  type: ${timestamp_type}
                  remarks: Timestamp of when this document was last viewed
                  defaultValueComputed: current_timestamp
                  constraints:
                    nullable: false
              - column:
                  name: view_count
                  type: integer
                  defaultValueNumeric: 0
                  remarks: Keeps a running count of document views
                  constraints:
                    nullable: false
              - column:
                  name: collection_position
                  type: integer
                  remarks: Collection position used for pinning documents. Higher numbers = pinned, null = not pinned.
                  constraints:
                    nullable: true

  - changeSet:
      id: v57.2025-08-21T12:00:10
      author: edpaget
      comment: Add index on document.creator_id
      changes:
        - createIndex:
            tableName: document
            indexName: idx_document_creator_id
            columns:
              - column:
                  name: creator_id

  - changeSet:
      id: v57.2025-08-21T12:00:11
      author: edpaget
      comment: Add `document.creator_id` foreign key constraint
      changes:
        - addForeignKeyConstraint:
            baseTableName: document
            baseColumnNames: creator_id
            referencedTableName: core_user
            referencedColumnNames: id
            constraintName: fk_document_ref_creator_id
            onDelete: CASCADE

  - changeSet:
      id: v57.2025-08-21T12:00:30
      author: edpaget
      comment: Add index on document.collection_id
      changes:
        - createIndex:
            tableName: document
            indexName: idx_document_collection_id
            columns:
              - column:
                  name: collection_id

  - changeSet:
      id: v57.2025-08-21T12:00:59
      author: johnswanson
      comment: Add `document.collection_id` foreign key constraint
      changes:
        - addForeignKeyConstraint:
            baseTableName: document
            baseColumnNames: collection_id
            referencedTableName: collection
            referencedColumnNames: id
            constraintName: fk_document_ref_collection_id
            onDelete: SET NULL

  - changeSet:
      id: v57.2025-08-21T17:23:20
      author: edpaget
      comment: Add document_id column to report_card table
      changes:
        - addColumn:
            tableName: report_card
            columns:
              - column:
                  name: document_id
                  remarks: Associates cards with a particular document
                  type: int
                  constraints:
                    nullable: true

  - changeSet:
      id: v57.2025-08-21T17:23:30
      author: edpaget
      comment: Add index on report_card.document_id
      changes:
        - createIndex:
            tableName: report_card
            indexName: idx_repord_card_document_id
            columns:
              - column:
                  name: document_id

  - changeSet:
      id: v57.2025-08-21T17:23:33
      author: edpaget
      comment: Add foreign key constraint for document_id in report_card
      changes:
        - addForeignKeyConstraint:
            baseTableName: report_card
            baseColumnNames: document_id
            referencedTableName: document
            referencedColumnNames: id
            constraintName: fk_report_card_document_id
            onDelete: CASCADE

  - changeSet:
      id: v57.2025-08-21T17:42:32
      author: edpaget
      comment: Create document_bookmark table
      changes:
        - createTable:
            tableName: document_bookmark
            remarks: Store user bookmarks for documents
            columns:
              - column:
                  name: id
                  remarks: Unique ID
                  type: int
                  autoIncrement: true
                  constraints:
                    primaryKey: true
                    nullable: false
              - column:
                  name: user_id
                  remarks: User who bookmarked the document
                  type: int
                  constraints:
                    nullable: false
              - column:
                  name: document_id
                  remarks: The document that was bookmarked
                  type: int
                  constraints:
                    nullable: false
              - column:
                  name: created_at
                  remarks: The timestamp when the bookmark was created
                  type: ${timestamp_type}
                  defaultValueComputed: current_timestamp
                  constraints:
                    nullable: false

  - changeSet:
      id: v57.2025-08-21T17:42:33
      author: edpaget
      comment: Add index on document_bookmark.user_id
      changes:
        - createIndex:
            tableName: document_bookmark
            indexName: idx_document_bookmark_user_id
            columns:
              - column:
                  name: user_id

  - changeSet:
      id: v57.2025-08-21T17:42:34
      author: edpaget
      comment: Add index on document_bookmark.document_id
      changes:
        - createIndex:
            tableName: document_bookmark
            indexName: idx_document_bookmark_document_id
            columns:
              - column:
                  name: document_id

  - changeSet:
      id: v57.2025-08-21T17:42:35
      author: edpaget
      comment: Add foreign key constraint for document_bookmark.user_id
      changes:
        - addForeignKeyConstraint:
            baseTableName: document_bookmark
            baseColumnNames: user_id
            referencedTableName: core_user
            referencedColumnNames: id
            constraintName: fk_document_bookmark_user_id
            onDelete: CASCADE

  - changeSet:
      id: v57.2025-08-21T17:42:36
      author: edpaget
      comment: Add foreign key constraint for document_bookmark.document_id
      changes:
        - addForeignKeyConstraint:
            baseTableName: document_bookmark
            baseColumnNames: document_id
            referencedTableName: document
            referencedColumnNames: id
            constraintName: fk_document_bookmark_document_id
            onDelete: CASCADE

  - changeSet:
      id: v57.2025-08-21T17:42:37
      author: edpaget
      comment: Add unique constraint for document_bookmark user_id and document_id
      changes:
        - addUniqueConstraint:
            tableName: document_bookmark
            columnNames: user_id, document_id
            constraintName: idx_document_bookmark_user_document_unique

  - changeSet:
      id: v57.2025-08-22T00:00:00
      author: metamben
      comment: Create transform table
      changes:
        - createTable:
            tableName: transform
            remarks: The main table for Transform entities
            columns:
              - column:
                  name: id
                  type: int
                  remarks: Unique ID
                  autoIncrement: true
                  constraints:
                    primaryKey: true
                    nullable: false
              - column:
                  name: name
                  remarks: Name
                  type: ${text.type}
                  constraints:
                    nullable: false
              - column:
                  name: description
                  type: ${text.type}
                  remarks: the description of the transform
                  constraints:
                    nullable: true
              - column:
                  name: source
                  remarks: JSON of source
                  type: ${text.type}
                  constraints:
                    nullable: false
              - column:
                  name: target
                  remarks: JSON of target
                  type: ${text.type}
                  constraints:
                    nullable: false
              - column:
                  name: entity_id
                  type: char(21)
                  remarks: Random NanoID tag for unique identity.
                  constraints:
                    nullable: true
                    unique: true
              - column:
                  remarks: The timestamp of when the transform was created
                  name: created_at
                  type: ${timestamp_type}
                  defaultValueComputed: current_timestamp
                  constraints:
                    nullable: false
              - column:
                  remarks: The timestamp of when the transform was updated
                  name: updated_at
                  type: ${timestamp_type}
                  defaultValueComputed: current_timestamp
                  constraints:
                    nullable: false

  - changeSet:
      id: v57.2025-08-22T00:01:00
      author: eric
      comment: Create transform_run table in app database to track transform execution
      changes:
        - createTable:
            tableName: transform_run
            remarks: Table to track transform executions and their status in the app database
            columns:
              - column:
                  name: id
                  type: int
                  remarks: Unique ID
                  autoIncrement: true
                  constraints:
                    primaryKey: true
                    nullable: false
              - column:
                  name: transform_id
                  type: int
                  remarks: 'Identifier for the transform'
                  constraints:
                    nullable: false
                    referencedTableName: transform
                    referencedColumnNames: id
                    foreignKeyName: fk_transform_run_transform_id
                    deleteCascade: true
              - column:
                  name: run_method
                  type: varchar(255)
                  remarks: 'Method used to execute the transform job'
                  constraints:
                    nullable: false
              - column:
                  name: status
                  type: varchar(50)
                  remarks: 'Current status of the transform job (running, completed, failed, etc.)'
                  constraints:
                    nullable: false
              - column:
                  name: is_active
                  type: ${boolean.type}
                  remarks: 'True only for currently running jobs, null for the others'
                  constraints:
                    nullable: true
                    defaultValue: true
              - column:
                  name: start_time
                  type: ${timestamp_type}
                  remarks: 'When the transform job started'
                  defaultValueComputed: current_timestamp
                  constraints:
                    nullable: false
              - column:
                  name: end_time
                  type: ${timestamp_type}
                  remarks: 'When the transform job completed (null if still running)'
                  constraints:
                    nullable: true
              - column:
                  name: message
                  type: ${text.type}
                  remarks: 'Human-readable message about the run; may contain error message in case status is error'
                  constraints:
                    nullable: true

  - changeSet:
      id: v57.2025-08-22T00:02:00
      author: metamben
      comment: Add last run index on transform_run. Mysql needs the foreign keys dropped on rollback.
      changes:
        - createIndex:
            tableName: transform_run
            indexName: idx_transform_run_last_run_idx
            columns:
              - column:
                  name: transform_id
              - column:
                  name: start_time
                  descending: true
      rollback:
        - dropForeignKeyConstraint:
            baseTableName: transform_run
            constraintName: fk_transform_run_transform_id
        - dropIndex:
            tableName: transform_run
            indexName: idx_transform_run_last_run_idx
        - addForeignKeyConstraint:
            constraintName: fk_transform_run_transform_id
            baseTableName: transform_run
            baseColumnNames: transform_id
            referencedTableName: transform
            referencedColumnNames: id
            onDelete: CASCADE

  - changeSet:
      id: v57.2025-08-22T00:03:00
      author: metamben
      comment: Add unique index to make sure at most one run can be active
      changes:
        - addUniqueConstraint:
            tableName: transform_run
            constraintName: idx_unique_active_transform_run
            columnNames: transform_id, is_active

  - changeSet:
      id: v57.2025-08-22T00:04:00
      author: metamben
      comment: Add index for querying active runs. Mysql needs the foreign keys dropped on rollback.
      changes:
        - createIndex:
            tableName: transform_run
            indexName: idx_transform_run_active_runs
            columns:
              - column:
                  name: is_active
              - column:
                  name: transform_id
      rollback:
        - dropForeignKeyConstraint:
            baseTableName: transform_run
            constraintName: fk_transform_run_transform_id
        - dropIndex:
            tableName: transform_run
            indexName: idx_transform_run_active_runs
        - addForeignKeyConstraint:
            constraintName: fk_transform_run_transform_id
            baseTableName: transform_run
            baseColumnNames: transform_id
            referencedTableName: transform
            referencedColumnNames: id
            onDelete: CASCADE

  - changeSet:
      id: v57.2025-08-22T00:05:00
      author: eric
      comment: Create transform_run_cancelation table to track cancelation.
      changes:
        - createTable:
            tableName: transform_run_cancelation
            remarks: Table to track the cancelation of transform job executions
            columns:
              - column:
                  name: run_id
                  type: int
                  remarks: The transform_run ID
                  constraints:
                    primaryKey: true
                    nullable: false
                    referencedTableName: transform_run
                    referencedColumnNames: id
                    foreignKeyName: fk_transform_run_cancelation_transform_run_run_id
                    deleteCascade: true
              - column:
                  name: time
                  type: ${timestamp_type}
                  remarks: 'The time of the request'
                  defaultValueComputed: current_timestamp
                  constraints:
                    nullable: false

  - changeSet:
      id: v57.2025-08-22T00:06:00
      author: galdre
      comment: Add transform_tag table for grouping transforms
      changes:
        - createTable:
            tableName: transform_tag
            remarks: Tags for grouping transforms
            columns:
              - column:
                  name: id
                  type: int
                  remarks: Unique ID
                  autoIncrement: true
                  constraints:
                    primaryKey: true
                    nullable: false
              - column:
                  name: name
                  type: VARCHAR(254)
                  remarks: The name of the transform tag.
                  constraints:
                    nullable: false
              - column:
                  name: entity_id
                  type: char(21)
                  remarks: Random NanoID tag for unique identity.
                  constraints:
                    nullable: true
                    unique: true
              - column:
                  name: created_at
                  type: ${timestamp_type}
                  remarks: The time the transform tag was created.
                  defaultValueComputed: current_timestamp
                  constraints:
                    nullable: false
              - column:
                  name: updated_at
                  type: ${timestamp_type}
                  remarks: The time the transform tag was last updated.
                  defaultValueComputed: current_timestamp
                  constraints:
                    nullable: false
              - column:
                  name: built_in_type
                  type: varchar(255)
                  remarks: 'Type of the built-in transform tag: hourly, daily, weekly, monthly.'
                  constraints:
                    nullable: true

  - changeSet:
      id: v57.2025-08-22T00:07:00
      author: galdre
      comment: Add transform_job table for scheduled execution of tagged transforms
      changes:
        - createTable:
            tableName: transform_job
            remarks: Jobs that execute transforms based on tags
            columns:
              - column:
                  name: id
                  type: int
                  remarks: Unique ID
                  autoIncrement: true
                  constraints:
                    primaryKey: true
                    nullable: false
              - column:
                  name: name
                  type: ${text.type}
                  remarks: The name of the transform job.
                  constraints:
                    nullable: false
              - column:
                  name: description
                  type: ${text.type}
                  remarks: A description of the transform job.
              - column:
                  name: schedule
                  type: ${text.type}
                  remarks: Cron expression for job schedule
                  constraints:
                    nullable: false
              - column:
                  name: entity_id
                  type: char(21)
                  remarks: NanoID identifier for the job
                  constraints:
                    nullable: true
                    unique: true
              - column:
                  name: created_at
                  type: ${timestamp_type}
                  remarks: The timestamp this transform job was created.
                  defaultValueComputed: current_timestamp
                  constraints:
                    nullable: false
              - column:
                  name: updated_at
                  type: ${timestamp_type}
                  remarks: The timestamp this transform job was last updated.
                  defaultValueComputed: current_timestamp
                  constraints:
                    nullable: false
              - column:
                  name: built_in_type
                  type: varchar(255)
                  remarks: 'Type of the built-in transform job: hourly, daily, weekly, monthly.'
                  constraints:
                    nullable: true

  - changeSet:
      id: v57.2025-08-22T00:08:00
      author: galdre
      comment: Add transform_transform_tag join table for transform-tag associations
      changes:
        - createTable:
            tableName: transform_transform_tag
            remarks: Join table for transforms and tags
            columns:
              - column:
                  name: id
                  type: int
                  remarks: Unique ID
                  autoIncrement: true
                  constraints:
                    primaryKey: true
                    nullable: false
              - column:
                  name: transform_id
                  type: int
                  remarks: The id of the transform.
                  constraints:
                    nullable: false
                    referencedTableName: transform
                    referencedColumnNames: id
                    foreignKeyName: fk_transform_transform_tag_transform_id
                    deleteCascade: true
              - column:
                  name: tag_id
                  type: int
                  remarks: The id of the tag.
                  constraints:
                    nullable: false
                    referencedTableName: transform_tag
                    referencedColumnNames: id
                    foreignKeyName: fk_transform_transform_tag_tag_id
                    deleteCascade: true
              - column:
                  name: entity_id
                  type: char(21)
                  remarks: Random NanoID tag for unique identity.
                  constraints:
                    nullable: true
                    unique: true
              - column:
                  name: position
                  type: int
                  remarks: The relative UI ordering of this tag on the transform
                  constraints:
                    nullable: false

  - changeSet:
      id: v57.2025-08-22T00:09:00
      author: galdre
      comment: Add unique constraints on transform_transform_tag(transform_id, tag_id). Deleting foreign keys needed for mysql.
      changes:
        - addUniqueConstraint:
            tableName: transform_transform_tag
            columnNames: transform_id, tag_id
            constraintName: unique_transform_tag
      rollback:
        - dropForeignKeyConstraint:
            baseTableName: transform_transform_tag
            constraintName: fk_transform_transform_tag_transform_id
        - dropForeignKeyConstraint:
            baseTableName: transform_transform_tag
            constraintName: fk_transform_transform_tag_tag_id
        - dropUniqueConstraint:
            tableName: transform_transform_tag
            constraintName: unique_transform_tag

  - changeSet:
      id: v57.2025-08-22T00:10:00
      author: galdre
      comment: Add transform_job_transform_tag join table for job-tag associations
      changes:
        - createTable:
            tableName: transform_job_transform_tag
            remarks: Join table for jobs and tags
            columns:
              - column:
                  name: id
                  type: int
                  remarks: Unique ID
                  autoIncrement: true
                  constraints:
                    primaryKey: true
                    nullable: false
              - column:
                  name: job_id
                  type: int
                  remarks: The id of the transform job.
                  constraints:
                    nullable: false
                    referencedTableName: transform_job
                    referencedColumnNames: id
                    foreignKeyName: fk_transform_job_transform_tag_job_id
                    deleteCascade: true
              - column:
                  name: tag_id
                  type: int
                  remarks: The id of the transform tag.
                  constraints:
                    nullable: false
                    referencedTableName: transform_tag
                    referencedColumnNames: id
                    foreignKeyName: fk_transform_job_transform_tag_tag_id
                    deleteCascade: true
              - column:
                  name: entity_id
                  type: char(21)
                  remarks: Random NanoID tag for unique identity.
                  constraints:
                    nullable: true
                    unique: true
              - column:
                  name: position
                  type: int
                  remarks: The ordering position of this tag for the job.
                  constraints:
                    nullable: false

  - changeSet:
      id: v57.2025-08-22T00:11:00
      author: galdre
      comment: Add unique constraint on transform_job_transform_tag(job_id, tag_id). Mysql needs the foreign keys dropped on rollback.
      changes:
        - addUniqueConstraint:
            tableName: transform_job_transform_tag
            columnNames: job_id, tag_id
            constraintName: unique_job_tag
      rollback:
        - dropForeignKeyConstraint:
            baseTableName: transform_job_transform_tag
            constraintName: fk_transform_job_transform_tag_job_id
        - dropForeignKeyConstraint:
            baseTableName: transform_job_transform_tag
            constraintName: fk_transform_job_transform_tag_tag_id
        - dropUniqueConstraint:
            tableName: transform_job_transform_tag
            constraintName: unique_job_tag
        - addForeignKeyConstraint:
            constraintName: fk_transform_job_transform_tag_tag_id
            baseTableName: transform_job_transform_tag
            baseColumnNames: tag_id
            referencedTableName: transform_tag
            referencedColumnNames: id
            onDelete: CASCADE
        - addForeignKeyConstraint:
            constraintName: fk_transform_job_transform_tag_job_id
            baseTableName: transform_job_transform_tag
            baseColumnNames: job_id
            referencedTableName: transform_job
            referencedColumnNames: id
            onDelete: CASCADE

  - changeSet:
      id: v57.2025-08-22T00:12:00
      author: william
      comment: Create transform_job_run table in app database to track transform job execution
      changes:
        - createTable:
            tableName: transform_job_run
            remarks: Table to track transform job executions and their status in the app database
            columns:
              - column:
                  name: id
                  type: int
                  remarks: Unique ID
                  autoIncrement: true
                  constraints:
                    primaryKey: true
                    nullable: false
              - column:
                  name: job_id
                  type: bigint
                  remarks: 'Identifier for the transform job'
                  constraints:
                    nullable: false
              - column:
                  name: run_method
                  type: varchar(255)
                  remarks: 'Method used to execute the transform job'
                  constraints:
                    nullable: false
              - column:
                  name: status
                  type: varchar(50)
                  remarks: 'Current status of the transform job (running, completed, failed, etc.)'
                  constraints:
                    nullable: false
              - column:
                  name: is_active
                  type: ${boolean.type}
                  remarks: 'True only for currently running jobs, null for the others'
                  constraints:
                    nullable: true
                    defaultValue: true
              - column:
                  name: start_time
                  type: ${timestamp_type}
                  remarks: 'When the transform job started'
                  defaultValueComputed: current_timestamp
                  constraints:
                    nullable: false
              - column:
                  name: end_time
                  type: ${timestamp_type}
                  remarks: 'When the tranform job completed (null if still running)'
                  constraints:
                    nullable: true
              - column:
                  name: message
                  type: ${text.type}
                  remarks: 'Human-readable message about the run; may contain error message in case status is error'
                  constraints:
                    nullable: true
              - column:
                  name: created_at
                  type: ${timestamp_type}
                  remarks: The timestamp this transform job run was created.
                  defaultValueComputed: current_timestamp
                  constraints:
                    nullable: false
              - column:
                  name: updated_at
                  type: ${timestamp_type}
                  remarks: The timestamp this transform job run was last updated.
                  defaultValueComputed: current_timestamp
                  constraints:
                    nullable: false

  - changeSet:
        id: v57.2025-08-22T00:13:00
        author: ranquild
        comment: Create built-in transform tags
        changes:
          - sql: >-
              INSERT INTO transform_tag(name, entity_id, built_in_type) VALUES
              ('hourly', 'wYLcUPbtF7jVPO0duGGHR', 'hourly'),
              ('daily', 'dUW7nvQHQBdA0Rx0gJckI', 'daily'),
              ('weekly', 'qPGCJu7t97kn-X07_fgSj', 'weekly'),
              ('monthly', 'DeeJHc81qKhD9qWINISO8', 'monthly');
        rollback:
          - sql: DELETE FROM transform_tag WHERE built_in_type IS NOT NULL;

  - changeSet:
        id: v57.2025-08-22T00:14:00
        author: ranquild
        comment: Create built-in transform jobs
        changes:
          - sql: >-
              INSERT INTO transform_job(name, description, schedule, entity_id, built_in_type) VALUES
              ('Hourly job', 'Executes transforms tagged with ''hourly'' every hour', '0 0 * * * ? *', 'RognTgBT2fXaxoQh4ws7z', 'hourly'),
              ('Daily job', 'Executes transforms tagged with ''daily'' once per day', '0 0 0 * * ? *', 'PJahvcoF61oX5T4uCT_FY', 'daily'),
              ('Weekly job', 'Executes transforms tagged with ''weekly'' once per week', '0 0 0 ? * 1 *', 'lXIFa2SUrXLgaLZJx33oU', 'weekly'),
              ('Monthly job', 'Executes transforms tagged with ''monthly'' once per month', '0 0 0 1 * ? *', 'CL1TVitmzJrDjdjvO2xmN', 'monthly');
        rollback:
          - sql: DELETE FROM transform_job WHERE built_in_type IS NOT NULL;

  - changeSet:
        id: v57.2025-08-22T00:15:00
        author: ranquild
        comment: Create associations between built-in transform jobs and tags
        changes:
          - sql: >-
              INSERT INTO transform_job_transform_tag(job_id, tag_id, entity_id, position)
              SELECT job.id, tag.id, job.entity_id, 0 AS position
              FROM transform_job AS job
              JOIN transform_tag AS tag ON job.built_in_type = tag.built_in_type
              WHERE job.built_in_type IS NOT NULL AND tag.built_in_type IS NOT NULL;
        rollback:
          - sql: >-
              DELETE FROM transform_job_transform_tag
              WHERE
                job_id IN (SELECT id FROM transform_job WHERE built_in_type IS NOT NULL) AND
                tag_id IN (SELECT id FROM transform_tag WHERE built_in_type IS NOT NULL);

  - changeSet:
      id: v57.2025-08-22T00:15:01
      author: william
      comment: Add template tag data to snippets
      changes:
        - addColumn:
            tableName: native_query_snippet
            columns:
              - column:
                  name: template_tags
                  remarks: Template tags for the snippet
                  type: ${text.type}
                  constraints:
                    nullable: true
  - changeSet:
      id: v57.2025-08-23T10:00:00
      author: chodorowicz
      comment: Add provider_name column to metabase_database table
      changes:
        - addColumn:
            tableName: metabase_database
            columns:
              - column:
                  name: provider_name
                  type: varchar(100)
                  remarks: "The name of the hosting provider for the database (e.g., AWS RDS, Azure)."
                  constraints:
                    nullable: true
                  defaultValue: null

  - changeSet:
      id: v57.2025-08-23T15:00:00
      author: christruter
      comment: Add data_authority enum field to metabase_table
      changes:
        - addColumn:
            tableName: metabase_table
            columns:
              - column:
                  name: data_authority
                  remarks: Indicates the data authority status - unconfigured, authoritative, computed, or ingested
                  type: varchar(20)
                  defaultValue: 'unconfigured'
                  constraints:
                    nullable: false

  - changeSet:
      id: v57.2025-08-23T16:00:00
      author: rileythomp
      comment: Migrate ClickHouse database details to be use `enable-multiple-db` with db filters
      changes:
        - customChange:
            class: "metabase.app_db.custom_migrations.MigrateClickHouseDetailsToMultiDB"

  - changeSet:
<<<<<<< HEAD
      id: v57.2025-09-08T17:50:00
      author: metamben
      comment: Drop old dependency table
      preConditions:
        - onFail: MARK_RAN
        - tableExists:
            tableName: dependency
      changes:
        - dropTable:
            tableName: dependency
      rollback:
        - createTable:
            tableName: dependency
=======
      id: v57.2025-08-24T10:00:00
      author: kulyk
      comment: Create comment table for documents feature
      preConditions:
        - onFail: MARK_RAN
        - not:
            - tableExists:
                tableName: comment
      changes:
        - createTable:
            tableName: comment
            remarks: Comments on various entities (documents, dashboards, etc.)
>>>>>>> 3477b876
            columns:
              - column:
                  name: id
                  type: int
                  autoIncrement: true
<<<<<<< HEAD
=======
                  remarks: Primary key for comment table
>>>>>>> 3477b876
                  constraints:
                    primaryKey: true
                    nullable: false
              - column:
<<<<<<< HEAD
                  name: model
                  type: varchar(32)
                  constraints:
                    nullable: false
              - column:
                  name: model_id
                  type: int
                  constraints:
                    nullable: false
              - column:
                  name: dependent_on_model
                  type: varchar(32)
                  constraints:
                    nullable: false
              - column:
                  name: dependent_on_id
                  type: int
=======
                  name: parent_comment_id
                  type: int
                  remarks: ID of the parent comment for threading (null for root comments)
                  constraints:
                    nullable: true
              - column:
                  name: target_type
                  type: varchar(50)
                  remarks: Type of entity being commented on
                  defaultValue: "document"
                  constraints:
                    nullable: false
              - column:
                  name: target_id
                  type: int
                  remarks: ID of the entity being commented on
                  constraints:
                    nullable: false
              - column:
                  name: child_target_id
                  type: ${text.type}
                  remarks: Sub-entity ID (e.g., document block node ID)
                  constraints:
                    nullable: true
              - column:
                  name: creator_id
                  type: int
                  remarks: User who created this comment
                  constraints:
                    nullable: false
              - column:
                  name: content
                  type: ${text.type}
                  remarks: The comment content
                  constraints:
                    nullable: false
              - column:
                  name: is_resolved
                  type: ${boolean.type}
                  remarks: Whether this comment thread is resolved
                  defaultValueBoolean: false
>>>>>>> 3477b876
                  constraints:
                    nullable: false
              - column:
                  name: created_at
<<<<<<< HEAD
                  type: DATETIME
                  constraints:
                    nullable: false
        - createIndex:
            tableName: dependency
            indexName: idx_dependency_model
            columns:
              column:
                name: model
        - createIndex:
            tableName: dependency
            indexName: idx_dependency_model_id
            columns:
              column:
                name: model_id
        - createIndex:
            tableName: dependency
            indexName: idx_dependency_dependent_on_model
            columns:
              column:
                name: dependent_on_model
        - createIndex:
            tableName: dependency
            indexName: idx_dependency_dependent_on_id
            columns:
              column:
                name: dependent_on_id
        # - modifySql:                 # doesn't work with liquibase 4.33.0
        #     dbms: postgresql
        #     replace:
        #       replace: WITHOUT
        #       with: WITH

  - changeSet:
      id: v57.2025-09-08T18:00:00
      author: metamben
      comment: Create dependency table to track dependencies in a general way
=======
                  type: ${timestamp_type}
                  remarks: Timestamp when comment was created
                  defaultValueComputed: current_timestamp
                  constraints:
                    nullable: false
              - column:
                  name: updated_at
                  type: ${timestamp_type}
                  remarks: Timestamp when comment was last updated
                  defaultValueComputed: current_timestamp
                  constraints:
                    nullable: false
              - column:
                  name: deleted_at
                  type: ${timestamp_type}
                  remarks: Soft delete timestamp (null if not deleted)
                  constraints:
                    nullable: true

  - changeSet:
      id: v57.2025-08-24T10:01:00
      author: kulyk
      comment: Add foreign key constraint for comment creator
      changes:
        - addForeignKeyConstraint:
            baseTableName: comment
            baseColumnNames: creator_id
            referencedTableName: core_user
            referencedColumnNames: id
            constraintName: fk_comment_creator_id
            onDelete: CASCADE
      rollback: # will be removed along the table

  - changeSet:
      id: v57.2025-08-24T10:02:00
      author: kulyk
      comment: Add foreign key constraint for comment threading
      changes:
        - addForeignKeyConstraint:
            baseTableName: comment
            baseColumnNames: parent_comment_id
            referencedTableName: comment
            referencedColumnNames: id
            constraintName: fk_comment_parent_comment_id
            onDelete: CASCADE
      rollback: # will be removed along the table

  - changeSet:
      id: v57.2025-08-24T10:03:00
      author: kulyk
      comment: Add index for comment entity lookups
      changes:
        - createIndex:
            tableName: comment
            indexName: idx_comment_entity
            columns:
              - column:
                  name: target_type
              - column:
                  name: target_id
      rollback: # will be removed along the table

  - changeSet:
      id: v57.2025-08-24T10:04:00
      author: kulyk
      comment: Add index for comment creator lookups
      changes:
        - createIndex:
            tableName: comment
            indexName: idx_comment_creator_id
            columns:
              - column:
                  name: creator_id
      rollback: # will be removed along the table

  - changeSet:
      id: v57.2025-08-24T10:05:00
      author: kulyk
      comment: Add index for comment threading
      changes:
        - createIndex:
            tableName: comment
            indexName: idx_comment_parent_comment_id
            columns:
              - column:
                  name: parent_comment_id
      rollback: # will be removed along the table

  - changeSet:
      id: v57.2025-09-01T17:15:00
      author: kulyk
      comment: Create comment_reaction table for comment reactions feature
>>>>>>> 3477b876
      preConditions:
        - onFail: MARK_RAN
        - not:
            - tableExists:
<<<<<<< HEAD
                tableName: dependency
      changes:
        - createTable:
            tableName: dependency
            remarks: A table to track dependencies between Metabase entities
=======
                tableName: comment_reaction
      changes:
        - createTable:
            tableName: comment_reaction
            remarks: Store reactions (emojis) on comments
>>>>>>> 3477b876
            columns:
              - column:
                  name: id
                  type: int
                  autoIncrement: true
<<<<<<< HEAD
=======
                  remarks: Primary key for comment_reaction table
>>>>>>> 3477b876
                  constraints:
                    primaryKey: true
                    nullable: false
              - column:
<<<<<<< HEAD
                  name: from_entity_type
                  type: varchar(20)
                  remarks: The type of the dependent entity
                  constraints:
                    nullable: false
              - column:
                  name: from_entity_id
                  type: int
                  remarks: The ID of the dependent entity
                  constraints:
                    nullable: false
              - column:
                  name: to_entity_type
                  type: varchar(20)
                  remarks: The type of the entity depended on
                  constraints:
                    nullable: false
              - column:
                  name: to_entity_id
                  type: int
                  remarks: The ID of the entity depended on
=======
                  name: comment_id
                  type: int
                  remarks: ID of the comment being reacted to
                  constraints:
                    nullable: false
              - column:
                  name: user_id
                  type: int
                  remarks: User who added this reaction
                  constraints:
                    nullable: false
              - column:
                  name: emoji
                  type: varchar(10)
                  remarks: Unicode emoji (supports compound emojis)
                  constraints:
                    nullable: false
              - column:
                  name: created_at
                  type: ${timestamp_type}
                  remarks: Timestamp when reaction was added
                  defaultValueComputed: current_timestamp
>>>>>>> 3477b876
                  constraints:
                    nullable: false

  - changeSet:
<<<<<<< HEAD
      id: v57.2025-09-08T18:10:00
      author: metamben
      comment: Unique constraint to prevent duplicate dependencies
      preConditions:
        - onFail: MARK_RAN
        - not:
            - uniqueConstraintExists:
                tableName: dependency
                constraintName: idx_unique_dependency
      changes:
        - addUniqueConstraint:
            tableName: dependency
            columnNames: from_entity_type, from_entity_id, to_entity_type, to_entity_id
            constraintName: idx_unique_dependency

  - changeSet:
      id: v57.2025-09-08T18:20:00
      author: metamben
      comment: Index for finding dependencies FROM a specific entity
      preConditions:
        - onFail: MARK_RAN
        - not:
            - indexExists:
                tableName: dependency
                indexName: idx_dependency_from
      changes:
        - createIndex:
            tableName: dependency
            indexName: idx_dependency_from
            columns:
              - column:
                  name: from_entity_type
              - column:
                  name: from_entity_id

  - changeSet:
      id: v57.2025-09-08T18:30:00
      author: metamben
      comment: Index for finding dependencies TO a specific entity
      preConditions:
        - onFail: MARK_RAN
        - not:
            - indexExists:
                tableName: dependency
                indexName: idx_dependency_to
      changes:
        - createIndex:
            tableName: dependency
            indexName: idx_dependency_to
            columns:
              - column:
                  name: to_entity_type
              - column:
                  name: to_entity_id
=======
      id: v57.2025-09-01T17:16:00
      author: kulyk
      comment: Add foreign key constraint for comment reactions to comments
      changes:
        - addForeignKeyConstraint:
            baseTableName: comment_reaction
            baseColumnNames: comment_id
            referencedTableName: comment
            referencedColumnNames: id
            constraintName: fk_comment_reaction_comment_id
            onDelete: CASCADE
      rollback: # will be removed along the table

  - changeSet:
      id: v57.2025-09-01T17:17:00
      author: kulyk
      comment: Add foreign key constraint for comment reactions to users
      changes:
        - addForeignKeyConstraint:
            baseTableName: comment_reaction
            baseColumnNames: user_id
            referencedTableName: core_user
            referencedColumnNames: id
            constraintName: fk_comment_reaction_user_id
            onDelete: CASCADE
      rollback: # will be removed along the table

  - changeSet:
      id: v57.2025-09-01T17:18:00
      author: kulyk
      comment: Add unique constraint to prevent duplicate reactions
      changes:
        - addUniqueConstraint:
            tableName: comment_reaction
            columnNames: comment_id, user_id, emoji
            constraintName: unique_user_comment_emoji
      rollback: # will be removed along the table

  - changeSet:
      id: v57.2025-09-01T17:19:00
      author: kulyk
      comment: Add index for comment reaction lookups
      changes:
        - createIndex:
            tableName: comment_reaction
            indexName: idx_comment_reaction_comment_id
            columns:
              - column:
                  name: comment_id
      rollback: # will be removed along the table
>>>>>>> 3477b876

# >>>>>>>>>> DO NOT ADD NEW MIGRATIONS BELOW THIS LINE! ADD THEM ABOVE <<<<<<<<<<

########################################################################################################################
#
# ADVICE:
#
# 1) Think through some of these points when writing a migration, learn from our past mistakes:
#    - Do you really need a migration? Could the feature work without it? Prefer not to if possible.
#      Data in the wild can be vastly different from what you expect, and it's hard to get right.
#    - Make sure your migration is backward compatible: it might not be possible to add a constraint back
#      if you drop it in a migration.
#    - Postgres, MySQL and H2 have their differences. Make sure your migration works for all.
#    - Database encryption is a major issue:
#      - Fields like `metabase_database.details` or `setting.value` can be encrypted, so you need to decrypt them in
#        your migration. See #42617, #44048.
#      - Database could be partially encrypted, see https://www.notion.so/72575933ef2a446bafd16909e05a7387
#    - Custom migrations:
#      - Prefer SQL migrations when possible.
#      - Never use application code: it can change and *will* break your migration.
#      - Do not use Toucan models - refer table names directly.
#      - If it's a big change, consider using Quartz, see #42279
#      - More in `metabase.app_db.custom_migrations` namespace doc.
#    - Never delete a migration: users won't be able to downgrade. If you really need to, see #44908
#    - Migration id (`vXX.<date>`) must match its earliest released version:
#      - Do not backport `v51....` to version 50, Metabase will try to downgrade it.
#      - Instead, write a migration with an oldest target you plan to backport to in mind.
#
# 2) Migrations should go in the ###_update_migrations.yaml file for the target version.
#
# 3) Run mage lint-migrations-file to run core.spec checks against any changes you make here. Liquibase is pretty
#    forgiving and won't complain if you accidentally mix up things like deleteCascade and onDelete: CASCADE. CI runs
#    this check but it's nicer to know now instead of waiting for CI.
#
# 3) Migration IDs should follow the format
#
#    vMM.TIMESTAMP
#
#    Where
#
#    M         = major version
#    TIMESTAMP = the current timestamp with format `yyyy-MM-dd'T'HH:mm:ss`
#                To get this timestamp, evaluate this in your REPL: `(dev/migration-timestamp)`
#
#    E.g: You're adding a new migration for version 49, And it's 10:30:00AM on April 1, 2023 (UTC),
#    your migration id should be: `v49.2023-04-01T10:30:00`.
#
# PLEASE KEEP THIS MESSAGE AT THE BOTTOM OF THIS FILE!!!!! Add new migrations above the message.
#
########################################################################################################################<|MERGE_RESOLUTION|>--- conflicted
+++ resolved
@@ -1098,21 +1098,6 @@
             class: "metabase.app_db.custom_migrations.MigrateClickHouseDetailsToMultiDB"
 
   - changeSet:
-<<<<<<< HEAD
-      id: v57.2025-09-08T17:50:00
-      author: metamben
-      comment: Drop old dependency table
-      preConditions:
-        - onFail: MARK_RAN
-        - tableExists:
-            tableName: dependency
-      changes:
-        - dropTable:
-            tableName: dependency
-      rollback:
-        - createTable:
-            tableName: dependency
-=======
       id: v57.2025-08-24T10:00:00
       author: kulyk
       comment: Create comment table for documents feature
@@ -1125,39 +1110,16 @@
         - createTable:
             tableName: comment
             remarks: Comments on various entities (documents, dashboards, etc.)
->>>>>>> 3477b876
             columns:
               - column:
                   name: id
                   type: int
                   autoIncrement: true
-<<<<<<< HEAD
-=======
                   remarks: Primary key for comment table
->>>>>>> 3477b876
                   constraints:
                     primaryKey: true
                     nullable: false
               - column:
-<<<<<<< HEAD
-                  name: model
-                  type: varchar(32)
-                  constraints:
-                    nullable: false
-              - column:
-                  name: model_id
-                  type: int
-                  constraints:
-                    nullable: false
-              - column:
-                  name: dependent_on_model
-                  type: varchar(32)
-                  constraints:
-                    nullable: false
-              - column:
-                  name: dependent_on_id
-                  type: int
-=======
                   name: parent_comment_id
                   type: int
                   remarks: ID of the parent comment for threading (null for root comments)
@@ -1199,50 +1161,10 @@
                   type: ${boolean.type}
                   remarks: Whether this comment thread is resolved
                   defaultValueBoolean: false
->>>>>>> 3477b876
                   constraints:
                     nullable: false
               - column:
                   name: created_at
-<<<<<<< HEAD
-                  type: DATETIME
-                  constraints:
-                    nullable: false
-        - createIndex:
-            tableName: dependency
-            indexName: idx_dependency_model
-            columns:
-              column:
-                name: model
-        - createIndex:
-            tableName: dependency
-            indexName: idx_dependency_model_id
-            columns:
-              column:
-                name: model_id
-        - createIndex:
-            tableName: dependency
-            indexName: idx_dependency_dependent_on_model
-            columns:
-              column:
-                name: dependent_on_model
-        - createIndex:
-            tableName: dependency
-            indexName: idx_dependency_dependent_on_id
-            columns:
-              column:
-                name: dependent_on_id
-        # - modifySql:                 # doesn't work with liquibase 4.33.0
-        #     dbms: postgresql
-        #     replace:
-        #       replace: WITHOUT
-        #       with: WITH
-
-  - changeSet:
-      id: v57.2025-09-08T18:00:00
-      author: metamben
-      comment: Create dependency table to track dependencies in a general way
-=======
                   type: ${timestamp_type}
                   remarks: Timestamp when comment was created
                   defaultValueComputed: current_timestamp
@@ -1335,38 +1257,203 @@
       id: v57.2025-09-01T17:15:00
       author: kulyk
       comment: Create comment_reaction table for comment reactions feature
->>>>>>> 3477b876
       preConditions:
         - onFail: MARK_RAN
         - not:
             - tableExists:
-<<<<<<< HEAD
+                tableName: comment_reaction
+      changes:
+        - createTable:
+            tableName: comment_reaction
+            remarks: Store reactions (emojis) on comments
+            columns:
+              - column:
+                  name: id
+                  type: int
+                  autoIncrement: true
+                  remarks: Primary key for comment_reaction table
+                  constraints:
+                    primaryKey: true
+                    nullable: false
+              - column:
+                  name: comment_id
+                  type: int
+                  remarks: ID of the comment being reacted to
+                  constraints:
+                    nullable: false
+              - column:
+                  name: user_id
+                  type: int
+                  remarks: User who added this reaction
+                  constraints:
+                    nullable: false
+              - column:
+                  name: emoji
+                  type: varchar(10)
+                  remarks: Unicode emoji (supports compound emojis)
+                  constraints:
+                    nullable: false
+              - column:
+                  name: created_at
+                  type: ${timestamp_type}
+                  remarks: Timestamp when reaction was added
+                  defaultValueComputed: current_timestamp
+                  constraints:
+                    nullable: false
+
+  - changeSet:
+      id: v57.2025-09-01T17:16:00
+      author: kulyk
+      comment: Add foreign key constraint for comment reactions to comments
+      changes:
+        - addForeignKeyConstraint:
+            baseTableName: comment_reaction
+            baseColumnNames: comment_id
+            referencedTableName: comment
+            referencedColumnNames: id
+            constraintName: fk_comment_reaction_comment_id
+            onDelete: CASCADE
+      rollback: # will be removed along the table
+
+  - changeSet:
+      id: v57.2025-09-01T17:17:00
+      author: kulyk
+      comment: Add foreign key constraint for comment reactions to users
+      changes:
+        - addForeignKeyConstraint:
+            baseTableName: comment_reaction
+            baseColumnNames: user_id
+            referencedTableName: core_user
+            referencedColumnNames: id
+            constraintName: fk_comment_reaction_user_id
+            onDelete: CASCADE
+      rollback: # will be removed along the table
+
+  - changeSet:
+      id: v57.2025-09-01T17:18:00
+      author: kulyk
+      comment: Add unique constraint to prevent duplicate reactions
+      changes:
+        - addUniqueConstraint:
+            tableName: comment_reaction
+            columnNames: comment_id, user_id, emoji
+            constraintName: unique_user_comment_emoji
+      rollback: # will be removed along the table
+
+  - changeSet:
+      id: v57.2025-09-01T17:19:00
+      author: kulyk
+      comment: Add index for comment reaction lookups
+      changes:
+        - createIndex:
+            tableName: comment_reaction
+            indexName: idx_comment_reaction_comment_id
+            columns:
+              - column:
+                  name: comment_id
+      rollback: # will be removed along the table
+  - changeSet:
+      id: v57.2025-09-08T17:50:00
+      author: metamben
+      comment: Drop old dependency table
+      preConditions:
+        - onFail: MARK_RAN
+        - tableExists:
+            tableName: dependency
+      changes:
+        - dropTable:
+            tableName: dependency
+      rollback:
+        - createTable:
+            tableName: dependency
+            columns:
+              - column:
+                  name: id
+                  type: int
+                  autoIncrement: true
+
+                  constraints:
+                    primaryKey: true
+                    nullable: false
+              - column:
+                  name: model
+                  type: varchar(32)
+                  constraints:
+                    nullable: false
+              - column:
+                  name: model_id
+                  type: int
+                  constraints:
+                    nullable: false
+              - column:
+                  name: dependent_on_model
+                  type: varchar(32)
+                  constraints:
+                    nullable: false
+              - column:
+                  name: dependent_on_id
+                  type: int
+                  constraints:
+                    nullable: false
+              - column:
+                  name: created_at
+                  type: DATETIME
+                  constraints:
+                    nullable: false
+        - createIndex:
+            tableName: dependency
+            indexName: idx_dependency_model
+            columns:
+              column:
+                name: model
+        - createIndex:
+            tableName: dependency
+            indexName: idx_dependency_model_id
+            columns:
+              column:
+                name: model_id
+        - createIndex:
+            tableName: dependency
+            indexName: idx_dependency_dependent_on_model
+            columns:
+              column:
+                name: dependent_on_model
+        - createIndex:
+            tableName: dependency
+            indexName: idx_dependency_dependent_on_id
+            columns:
+              column:
+                name: dependent_on_id
+        # - modifySql:                 # doesn't work with liquibase 4.33.0
+        #     dbms: postgresql
+        #     replace:
+        #       replace: WITHOUT
+        #       with: WITH
+
+  - changeSet:
+      id: v57.2025-09-08T18:00:00
+      author: metamben
+      comment: Create dependency table to track dependencies in a general way
+
+      preConditions:
+        - onFail: MARK_RAN
+        - not:
+            - tableExists:
                 tableName: dependency
       changes:
         - createTable:
             tableName: dependency
             remarks: A table to track dependencies between Metabase entities
-=======
-                tableName: comment_reaction
-      changes:
-        - createTable:
-            tableName: comment_reaction
-            remarks: Store reactions (emojis) on comments
->>>>>>> 3477b876
             columns:
               - column:
                   name: id
                   type: int
                   autoIncrement: true
-<<<<<<< HEAD
-=======
-                  remarks: Primary key for comment_reaction table
->>>>>>> 3477b876
+
                   constraints:
                     primaryKey: true
                     nullable: false
               - column:
-<<<<<<< HEAD
                   name: from_entity_type
                   type: varchar(20)
                   remarks: The type of the dependent entity
@@ -1388,35 +1475,10 @@
                   name: to_entity_id
                   type: int
                   remarks: The ID of the entity depended on
-=======
-                  name: comment_id
-                  type: int
-                  remarks: ID of the comment being reacted to
-                  constraints:
-                    nullable: false
-              - column:
-                  name: user_id
-                  type: int
-                  remarks: User who added this reaction
-                  constraints:
-                    nullable: false
-              - column:
-                  name: emoji
-                  type: varchar(10)
-                  remarks: Unicode emoji (supports compound emojis)
-                  constraints:
-                    nullable: false
-              - column:
-                  name: created_at
-                  type: ${timestamp_type}
-                  remarks: Timestamp when reaction was added
-                  defaultValueComputed: current_timestamp
->>>>>>> 3477b876
-                  constraints:
-                    nullable: false
-
-  - changeSet:
-<<<<<<< HEAD
+                  constraints:
+                    nullable: false
+
+  - changeSet:
       id: v57.2025-09-08T18:10:00
       author: metamben
       comment: Unique constraint to prevent duplicate dependencies
@@ -1471,58 +1533,6 @@
                   name: to_entity_type
               - column:
                   name: to_entity_id
-=======
-      id: v57.2025-09-01T17:16:00
-      author: kulyk
-      comment: Add foreign key constraint for comment reactions to comments
-      changes:
-        - addForeignKeyConstraint:
-            baseTableName: comment_reaction
-            baseColumnNames: comment_id
-            referencedTableName: comment
-            referencedColumnNames: id
-            constraintName: fk_comment_reaction_comment_id
-            onDelete: CASCADE
-      rollback: # will be removed along the table
-
-  - changeSet:
-      id: v57.2025-09-01T17:17:00
-      author: kulyk
-      comment: Add foreign key constraint for comment reactions to users
-      changes:
-        - addForeignKeyConstraint:
-            baseTableName: comment_reaction
-            baseColumnNames: user_id
-            referencedTableName: core_user
-            referencedColumnNames: id
-            constraintName: fk_comment_reaction_user_id
-            onDelete: CASCADE
-      rollback: # will be removed along the table
-
-  - changeSet:
-      id: v57.2025-09-01T17:18:00
-      author: kulyk
-      comment: Add unique constraint to prevent duplicate reactions
-      changes:
-        - addUniqueConstraint:
-            tableName: comment_reaction
-            columnNames: comment_id, user_id, emoji
-            constraintName: unique_user_comment_emoji
-      rollback: # will be removed along the table
-
-  - changeSet:
-      id: v57.2025-09-01T17:19:00
-      author: kulyk
-      comment: Add index for comment reaction lookups
-      changes:
-        - createIndex:
-            tableName: comment_reaction
-            indexName: idx_comment_reaction_comment_id
-            columns:
-              - column:
-                  name: comment_id
-      rollback: # will be removed along the table
->>>>>>> 3477b876
 
 # >>>>>>>>>> DO NOT ADD NEW MIGRATIONS BELOW THIS LINE! ADD THEM ABOVE <<<<<<<<<<
 
