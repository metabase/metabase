(ns metabase.api.dashboard
  "/api/dashboard endpoints."
  (:require [clojure.set :as set]
            [clojure.tools.logging :as log]
            [compojure.core :refer [DELETE GET POST PUT]]
            [metabase.api.common :as api]
            [metabase.automagic-dashboards.populate :as magic.populate]
            [metabase.events :as events]
            [metabase.mbql.util :as mbql.u]
            [metabase.models.card :refer [Card]]
            [metabase.models.collection :as collection]
            [metabase.models.dashboard :as dashboard :refer [Dashboard]]
            [metabase.models.dashboard-card :refer [DashboardCard delete-dashboard-card!]]
            [metabase.models.dashboard-favorite :refer [DashboardFavorite]]
            [metabase.models.field :refer [Field]]
            [metabase.models.interface :as mi]
            [metabase.models.params :as params]
            [metabase.models.params.chain-filter :as chain-filter]
            [metabase.models.query :as query :refer [Query]]
            [metabase.models.revision :as revision]
            [metabase.models.revision.last-edit :as last-edit]
            [metabase.query-processor.error-type :as qp.error-type]
            [metabase.query-processor.middleware.constraints :as constraints]
            [metabase.query-processor.util :as qp-util]
            [metabase.related :as related]
            [metabase.util :as u]
            [metabase.util.i18n :refer [tru]]
            [metabase.util.schema :as su]
            [schema.core :as s]
            [toucan.db :as db]
            [toucan.hydrate :refer [hydrate]])
  (:import java.util.UUID))

(defn- hydrate-favorites
  "Efficiently hydrate the `:favorite` status (whether the current User has favorited it) for a group of Dashboards."
  [dashboards]
  (let [favorite-dashboard-ids (when (seq dashboards)
                                 (db/select-field :dashboard_id DashboardFavorite
                                   :user_id      api/*current-user-id*
                                   :dashboard_id [:in (set (map u/the-id dashboards))]))]
    (for [dashboard dashboards]
      (assoc dashboard
        :favorite (contains? favorite-dashboard-ids (u/the-id dashboard))))))

(defn- dashboards-list [filter-option]
  (as-> (db/select Dashboard {:where    [:and (case (or (keyword filter-option) :all)
                                                (:all :archived)  true
                                                :mine [:= :creator_id api/*current-user-id*])
                                              [:= :archived (= (keyword filter-option) :archived)]]
                              :order-by [:%lower.name]}) <>
    (hydrate <> :creator)
    (filter mi/can-read? <>)
    (hydrate-favorites <>)))

(api/defendpoint GET "/"
  "Get `Dashboards`. With filter option `f` (default `all`), restrict results as follows:

  *  `all`      - Return all Dashboards.
  *  `mine`     - Return Dashboards created by the current user.
  *  `archived` - Return Dashboards that have been archived. (By default, these are *excluded*.)"
  [f]
  {f (s/maybe (s/enum "all" "mine" "archived"))}
  (let [dashboards (dashboards-list f)
        edit-infos (:dashboard (last-edit/fetch-last-edited-info {:dashboard-ids (map :id dashboards)}))]
    (into []
          (map (fn [{:keys [id] :as dashboard}]
                 (if-let [edit-info (get edit-infos id)]
                   (assoc dashboard :last-edit-info edit-info)
                   dashboard)))
          dashboards)))


(api/defendpoint POST "/"
  "Create a new Dashboard."
  [:as {{:keys [name description parameters collection_id collection_position], :as dashboard} :body}]
  {name                su/NonBlankString
   parameters          [su/Map]
   description         (s/maybe s/Str)
   collection_id       (s/maybe su/IntGreaterThanZero)
   collection_position (s/maybe su/IntGreaterThanZero)}
  ;; if we're trying to save the new dashboard in a Collection make sure we have permissions to do that
  (collection/check-write-perms-for-collection collection_id)
  (let [dashboard-data {:name                name
                        :description         description
                        :parameters          (or parameters [])
                        :creator_id          api/*current-user-id*
                        :collection_id       collection_id
                        :collection_position collection_position}]
    (let [dash (db/transaction
                ;; Adding a new dashboard at `collection_position` could cause other dashboards in this collection to change
                ;; position, check that and fix up if needed
                (api/maybe-reconcile-collection-position! dashboard-data)
                ;; Ok, now save the Dashboard
                (db/insert! Dashboard dashboard-data))]
      ;; publish event after the txn so that lookup can succeed
      (events/publish-event! :dashboard-create dash)
      (assoc dash :last-edit-info (last-edit/edit-information-for-user @api/*current-user*)))))


;;; -------------------------------------------- Hiding Unreadable Cards ---------------------------------------------

(defn- hide-unreadable-card
  "If CARD is unreadable, replace it with an object containing only its `:id`."
  [card]
  (when card
    (if (mi/can-read? card)
      card
      (select-keys card [:id]))))

(defn- hide-unreadable-cards
  "Replace the `:card` and `:series` entries from dashcards that they user isn't allowed to read with empty objects."
  [{public-uuid :public_uuid, :as dashboard}]
  (update dashboard :ordered_cards (fn [dashcards]
                                     (vec (for [dashcard dashcards]
                                            (-> dashcard
                                                (update :card hide-unreadable-card)
                                                (update :series (partial mapv hide-unreadable-card))))))))


;;; ------------------------------------------ Query Average Duration Info -------------------------------------------

;; Adding the average execution time to all of the Cards in a Dashboard efficiently is somewhat involved. There are a
;; few things that make this tricky:
;;
;; 1. Queries are usually executed with `:constraints` that different from how they're actually definied, but not
;;    always. This means we should look up hashes for both the query as-is and for the query with
;;    `default-query-constraints` and use whichever one we find
;;
;; 2. The structure of DashCards themselves is complicated. It has a top-level `:card` property and (optionally) a
;;    sequence of additional Cards under `:series`
;;
;; 3. Query hashes are byte arrays, and two idential byte arrays aren't equal to each other in Java; thus they don't
;;    work as one would expect when being used as map keys
;;
;; Here's an overview of the approach used to efficiently add the info:
;;
;; 1. Build a sequence of query hashes (both as-is and with default constraints) for every card and series in the
;;    dashboard cards
;;
;; 2. Fetch all matching entires from Query in the DB and build a map of hash (converted to a Clojure vector) ->
;;    average execution time
;;
;; 3. Iterate back over each card and look for matching entries in the `hash-vec->avg-time` for either the normal hash
;;    or the hash with default constraints, and add the result as `:average_execution_time`

(defn- card->query-hashes
  "Return a tuple of possible hashes that would be associated with executions of CARD. The first is the hash of the
  query dictionary as-is; the second is one with the `default-query-constraints`, which is how it will most likely be
  run."
  [{:keys [dataset_query]}]
  (u/ignore-exceptions
    [(qp-util/query-hash dataset_query)
     (qp-util/query-hash (assoc dataset_query :constraints constraints/default-query-constraints))]))

(defn- dashcard->query-hashes
  "Return a sequence of all the query hashes for this `dashcard`, including the top-level Card and any Series."
  [{:keys [card series]}]
  (reduce concat
          (card->query-hashes card)
          (for [card series]
            (card->query-hashes card))))

(defn- dashcards->query-hashes
  "Return a sequence of all the query hashes used in a `dashcards`."
  [dashcards]
  (apply concat (for [dashcard dashcards]
                  (dashcard->query-hashes dashcard))))

(defn- hashes->hash-vec->avg-time
  "Given some query `hashes`, return a map of hashes (as normal Clojure vectors) to the average query durations.
  (The hashes are represented as normal Clojure vectors because identical byte arrays aren't considered equal to one
  another, and thus do not work as one would expect when used as map keys.)"
  [hashes]
  (when (seq hashes)
    (into {} (for [[k v] (db/select-field->field :query_hash :average_execution_time Query :query_hash [:in hashes])]
               {(vec k) v}))))

(defn- add-query-average-duration-to-card
  "Add `:query_average_duration` info to a `card` (i.e., the `:card` property of a DashCard or an entry in its `:series`
  array)."
  [card hash-vec->avg-time]
  (assoc card :query_average_duration (some (fn [query-hash]
                                              (hash-vec->avg-time (vec query-hash)))
                                            (card->query-hashes card))))

(defn- add-query-average-duration-to-dashcards
  "Add `:query_average_duration` to the top-level Card and any Series in a sequence of `dashcards`."
  ([dashcards]
   (add-query-average-duration-to-dashcards dashcards (hashes->hash-vec->avg-time (dashcards->query-hashes dashcards))))
  ([dashcards hash-vec->avg-time]
   (for [dashcard dashcards]
     (-> dashcard
         (update :card   add-query-average-duration-to-card hash-vec->avg-time)
         (update :series (fn [series]
                           (for [card series]
                             (add-query-average-duration-to-card card hash-vec->avg-time))))))))

(defn add-query-average-durations
  "Add a `average_execution_time` field to each card (and series) belonging to `dashboard`."
  [dashboard]
  (update dashboard :ordered_cards add-query-average-duration-to-dashcards))

(defn- get-dashboard
  "Get Dashboard with ID."
  [id]
  (-> (Dashboard id)
      api/check-404
<<<<<<< HEAD
      (hydrate [:ordered_cards :card :series] :collection_type :can_write :param_fields)
=======
      (hydrate [:ordered_cards :card :series] :can_write :param_fields :param_values)
>>>>>>> 6a632764
      api/read-check
      api/check-not-archived
      hide-unreadable-cards
      add-query-average-durations))


(api/defendpoint POST "/:from-dashboard-id/copy"
  "Copy a Dashboard."
  [from-dashboard-id :as {{:keys [name description collection_id collection_position], :as dashboard} :body}]
  {name                (s/maybe su/NonBlankString)
   description         (s/maybe s/Str)
   collection_id       (s/maybe su/IntGreaterThanZero)
   collection_position (s/maybe su/IntGreaterThanZero)}
  ;; if we're trying to save the new dashboard in a Collection make sure we have permissions to do that
  (collection/check-write-perms-for-collection collection_id)
  (let [existing-dashboard (get-dashboard from-dashboard-id)
        dashboard-data {:name                (or name (:name existing-dashboard))
                        :description         (or description (:description existing-dashboard))
                        :parameters          (or (:parameters existing-dashboard) [])
                        :creator_id          api/*current-user-id*
                        :collection_id       collection_id
                        :collection_position collection_position}
        dashboard      (db/transaction
                         ;; Adding a new dashboard at `collection_position` could cause other dashboards in this
                         ;; collection to change position, check that and fix up if needed
                         (api/maybe-reconcile-collection-position! dashboard-data)
                         ;; Ok, now save the Dashboard
                         (u/prog1 (db/insert! Dashboard dashboard-data)
                           ;; Get cards from existing dashboard and associate to copied dashboard
                           (doseq [card (:ordered_cards existing-dashboard)]
                             (api/check-500 (dashboard/add-dashcard! <> (:card_id card) card)))))]
    (events/publish-event! :dashboard-create dashboard)))


;;; --------------------------------------------- Fetching/Updating/Etc. ---------------------------------------------

(api/defendpoint GET "/:id"
  "Get Dashboard with ID."
  [id]
  (let [dashboard (get-dashboard id)]
    (events/publish-event! :dashboard-read (assoc dashboard :actor_id api/*current-user-id*))
    (last-edit/with-last-edit-info dashboard :dashboard)))


(defn- check-allowed-to-change-embedding
  "You must be a superuser to change the value of `enable_embedding` or `embedding_params`. Embedding must be
  enabled."
  [dash-before-update dash-updates]
  (when (or (api/column-will-change? :enable_embedding dash-before-update dash-updates)
            (api/column-will-change? :embedding_params dash-before-update dash-updates))
    (api/check-embedding-enabled)
    (api/check-superuser)))

(api/defendpoint PUT "/:id"
  "Update a Dashboard.

  Usually, you just need write permissions for this Dashboard to do this (which means you have appropriate
  permissions for the Cards belonging to this Dashboard), but to change the value of `enable_embedding` you must be a
  superuser."
  [id :as {{:keys [description name parameters caveats points_of_interest show_in_getting_started enable_embedding
                   embedding_params position archived collection_id collection_position]
            :as dash-updates} :body}]
  {name                    (s/maybe su/NonBlankString)
   description             (s/maybe s/Str)
   caveats                 (s/maybe s/Str)
   points_of_interest      (s/maybe s/Str)
   show_in_getting_started (s/maybe s/Bool)
   enable_embedding        (s/maybe s/Bool)
   embedding_params        (s/maybe su/EmbeddingParams)
   parameters              (s/maybe [su/Map])
   position                (s/maybe su/IntGreaterThanZero)
   archived                (s/maybe s/Bool)
   collection_id           (s/maybe su/IntGreaterThanZero)
   collection_position     (s/maybe su/IntGreaterThanZero)}
  (let [dash-before-update (api/write-check Dashboard id)]
    ;; Do various permissions checks as needed
    (collection/check-allowed-to-change-collection dash-before-update dash-updates)
    (check-allowed-to-change-embedding dash-before-update dash-updates)
    (api/check-500
     (db/transaction

       ;;If the dashboard has an updated position, or if the dashboard is moving to a new collection, we might need to
       ;;adjust the collection position of other dashboards in the collection
       (api/maybe-reconcile-collection-position! dash-before-update dash-updates)

       (db/update! Dashboard id
         ;; description, position, collection_id, and collection_position are allowed to be `nil`. Everything else
         ;; must be non-nil
         (u/select-keys-when dash-updates
           :present #{:description :position :collection_id :collection_position}
           :non-nil #{:name :parameters :caveats :points_of_interest :show_in_getting_started :enable_embedding
                      :embedding_params :archived})))))
  ;; now publish an event and return the updated Dashboard
  (let [dashboard (Dashboard id)]
    (events/publish-event! :dashboard-update (assoc dashboard :actor_id api/*current-user-id*))
    (assoc dashboard :last-edit-info (last-edit/edit-information-for-user @api/*current-user*))))

;; TODO - We can probably remove this in the near future since it should no longer be needed now that we're going to
;; be setting `:archived` to `true` via the `PUT` endpoint instead
(api/defendpoint DELETE "/:id"
  "Delete a Dashboard."
  [id]
  (log/warn (str "DELETE /api/dashboard/:id is deprecated. Instead of deleting a Dashboard, you should change its "
                 "`archived` value via PUT /api/dashboard/:id."))
  (let [dashboard (api/write-check Dashboard id)]
    (db/delete! Dashboard :id id)
    (events/publish-event! :dashboard-delete (assoc dashboard :actor_id api/*current-user-id*)))
  api/generic-204-no-content)

;; TODO - param should be `card_id`, not `cardId` (fix here + on frontend at the same time)
(api/defendpoint POST "/:id/cards"
  "Add a `Card` to a Dashboard."
  [id :as {{:keys [cardId parameter_mappings series], :as dashboard-card} :body}]
  {cardId             (s/maybe su/IntGreaterThanZero)
   parameter_mappings [su/Map]}
  (api/check-not-archived (api/write-check Dashboard id))
  (when cardId
    (api/check-not-archived (api/read-check Card cardId)))
  (u/prog1 (api/check-500 (dashboard/add-dashcard! id cardId (-> dashboard-card
                                                                 (assoc :creator_id api/*current-user*)
                                                                 (dissoc :cardId))))
    (events/publish-event! :dashboard-add-cards {:id id, :actor_id api/*current-user-id*, :dashcards [<>]})))

;; TODO - we should use schema to validate the format of the Cards :D
(api/defendpoint PUT "/:id/cards"
  "Update `Cards` on a Dashboard. Request body should have the form:

    {:cards [{:id     ...
              :sizeX  ...
              :sizeY  ...
              :row    ...
              :col    ...
              :series [{:id 123
                        ...}]} ...]}"
  [id :as {{:keys [cards]} :body}]
  (api/check-not-archived (api/write-check Dashboard id))
  (dashboard/update-dashcards! id cards)
  (events/publish-event! :dashboard-reposition-cards {:id id, :actor_id api/*current-user-id*, :dashcards cards})
  {:status :ok})

(api/defendpoint DELETE "/:id/cards"
  "Remove a `DashboardCard` from a Dashboard."
  [id dashcardId]
  {dashcardId su/IntStringGreaterThanZero}
  (api/check-not-archived (api/write-check Dashboard id))
  (when-let [dashboard-card (DashboardCard (Integer/parseInt dashcardId))]
    (api/check-500 (delete-dashboard-card! dashboard-card api/*current-user-id*))
    api/generic-204-no-content))

(api/defendpoint GET "/:id/revisions"
  "Fetch `Revisions` for Dashboard with ID."
  [id]
  (api/read-check Dashboard id)
  (revision/revisions+details Dashboard id))

(api/defendpoint POST "/:id/revert"
  "Revert a Dashboard to a prior `Revision`."
  [id :as {{:keys [revision_id]} :body}]
  {revision_id su/IntGreaterThanZero}
  (api/write-check Dashboard id)
  (revision/revert!
    :entity      Dashboard
    :id          id
    :user-id     api/*current-user-id*
    :revision-id revision_id))


;;; --------------------------------------------------- Favoriting ---------------------------------------------------

(api/defendpoint POST "/:id/favorite"
  "Favorite a Dashboard."
  [id]
  (api/check-not-archived (api/read-check Dashboard id))
  (db/insert! DashboardFavorite :dashboard_id id, :user_id api/*current-user-id*))


(api/defendpoint DELETE "/:id/favorite"
  "Unfavorite a Dashboard."
  [id]
  (api/check-not-archived (api/read-check Dashboard id))
  (api/let-404 [favorite-id (db/select-one-id DashboardFavorite :dashboard_id id, :user_id api/*current-user-id*)]
    (db/delete! DashboardFavorite, :id favorite-id))
  api/generic-204-no-content)


;;; ----------------------------------------------- Sharing is Caring ------------------------------------------------

(api/defendpoint POST "/:dashboard-id/public_link"
  "Generate publicly-accessible links for this Dashboard. Returns UUID to be used in public links. (If this
  Dashboard has already been shared, it will return the existing public link rather than creating a new one.) Public
  sharing must be enabled."
  [dashboard-id]
  (api/check-superuser)
  (api/check-public-sharing-enabled)
  (api/check-not-archived (api/read-check Dashboard dashboard-id))
  {:uuid (or (db/select-one-field :public_uuid Dashboard :id dashboard-id)
             (u/prog1 (str (UUID/randomUUID))
               (db/update! Dashboard dashboard-id
                 :public_uuid       <>
                 :made_public_by_id api/*current-user-id*)))})

(api/defendpoint DELETE "/:dashboard-id/public_link"
  "Delete the publicly-accessible link to this Dashboard."
  [dashboard-id]
  (api/check-superuser)
  (api/check-public-sharing-enabled)
  (api/check-exists? Dashboard :id dashboard-id, :public_uuid [:not= nil], :archived false)
  (db/update! Dashboard dashboard-id
    :public_uuid       nil
    :made_public_by_id nil)
  {:status 204, :body nil})

(api/defendpoint GET "/public"
  "Fetch a list of Dashboards with public UUIDs. These dashboards are publicly-accessible *if* public sharing is
  enabled."
  []
  (api/check-superuser)
  (api/check-public-sharing-enabled)
  (db/select [Dashboard :name :id :public_uuid], :public_uuid [:not= nil], :archived false))

(api/defendpoint GET "/embeddable"
  "Fetch a list of Dashboards where `enable_embedding` is `true`. The dashboards can be embedded using the embedding
  endpoints and a signed JWT."
  []
  (api/check-superuser)
  (api/check-embedding-enabled)
  (db/select [Dashboard :name :id], :enable_embedding true, :archived false))

(api/defendpoint GET "/:id/related"
  "Return related entities."
  [id]
  (-> id Dashboard api/read-check related/related))

;;; ---------------------------------------------- Transient dashboards ----------------------------------------------

(api/defendpoint POST "/save/collection/:parent-collection-id"
  "Save a denormalized description of dashboard into collection with ID `:parent-collection-id`."
  [parent-collection-id :as {dashboard :body}]
  (collection/check-write-perms-for-collection parent-collection-id)
  (->> (dashboard/save-transient-dashboard! dashboard parent-collection-id)
       (events/publish-event! :dashboard-create)))

(api/defendpoint POST "/save"
  "Save a denormalized description of dashboard."
  [:as {dashboard :body}]
  (let [parent-collection-id (if api/*is-superuser?*
                               (:id (magic.populate/get-or-create-root-container-collection))
                               (db/select-one-field :id 'Collection
                                 :personal_owner_id api/*current-user-id*))]
    (->> (dashboard/save-transient-dashboard! dashboard parent-collection-id)
         (events/publish-event! :dashboard-create))))


;;; ------------------------------------- Chain-filtering param value endpoints --------------------------------------

(def ^:const result-limit
  "How many results to return when chain filtering"
  100)

(def ^:private ParamMapping
  {:parameter_id su/NonBlankString
   #_:target     #_s/Any
   s/Keyword     s/Any})

(def ^:private ParamWithMapping
  {:name     su/NonBlankString
   :id       su/NonBlankString
   :mappings (s/maybe #{ParamMapping})
   s/Keyword s/Any})

(s/defn ^{:hydrate :resolved-params} dashboard->resolved-params :- (let [param-id su/NonBlankString]
                                                                     {param-id ParamWithMapping})
  "Return map of Dashboard parameter key -> param with resolved `:mappings`.

    (dashboard->resolved-params (Dashboard 62))
    ;; ->
    {\"ee876336\" {:name     \"Category Name\"
                   :slug     \"category_name\"
                   :id       \"ee876336\"
                   :type     \"category\"
                   :mappings #{{:parameter_id \"ee876336\"
                                :card_id      66
                                :dashcard     ...
                                :target       [:dimension [:fk-> [:field-id 263] [:field-id 276]]]}}},
     \"6f10a41f\" {:name     \"Price\"
                   :slug     \"price\"
                   :id       \"6f10a41f\"
                   :type     \"category\"
                   :mappings #{{:parameter_id \"6f10a41f\"
                                :card_id      66
                                :dashcard     ...
                                :target       [:dimension [:field-id 264]]}}}}"
  [dashboard :- {(s/optional-key :parameters) (s/maybe [su/Map])
                 s/Keyword                    s/Any}]
  (let [dashboard           (hydrate dashboard [:ordered_cards :card])
        param-key->mappings (apply
                             merge-with set/union
                             (for [dashcard (:ordered_cards dashboard)
                                   param    (:parameter_mappings dashcard)]
                               {(:parameter_id param) #{(assoc param :dashcard dashcard)}}))]
    (into {} (for [{param-key :id, :as param} (:parameters dashboard)]
               [(u/qualified-name param-key) (assoc param :mappings (get param-key->mappings param-key))]))))

(s/defn ^:private mappings->field-ids :- (s/maybe #{su/IntGreaterThanZero})
  [parameter-mappings :- (s/maybe (s/cond-pre #{ParamMapping} [ParamMapping]))]
  (set (for [param parameter-mappings
             :let  [field-clause (params/param-target->field-clause (:target param) (:dashcard param))]
             :when field-clause
             :let  [field-id (mbql.u/match-one field-clause [:field (id :guard integer?) _] id)]
             :when field-id]
         field-id)))

(defn- param-key->field-ids
  "Get Field ID(s) associated with a parameter in a Dashboard.

    (param-key->field-ids (Dashboard 62) \"ee876336\")
    ;; -> #{276}"
  [dashboard param-key]
  {:pre [(string? param-key)]}
  (let [{:keys [resolved-params]} (hydrate dashboard :resolved-params)
        param                     (get resolved-params param-key)]
    (mappings->field-ids (:mappings param))))

(defn- chain-filter-constraints [dashboard constraint-param-key->value]
  (into {} (for [[param-key value] constraint-param-key->value
                 field-id          (param-key->field-ids dashboard param-key)]
             [field-id value])))

(s/defn chain-filter
  "C H A I N filters!

    ;; show me categories
    (chain-filter 62 \"ee876336\" {})
    ;; -> (\"African\" \"American\" \"Artisan\" ...)

    ;; show me categories that have expensive restaurants
    (chain-filter 62 \"ee876336\" {\"6f10a41f\" 4})
    ;; -> (\"Japanese\" \"Steakhouse\")"
  ([dashboard param-key constraint-param-key->value]
   (chain-filter dashboard param-key constraint-param-key->value nil))

  ([dashboard                   :- su/Map
    param-key                   :- su/NonBlankString
    constraint-param-key->value :- su/Map
    query                       :- (s/maybe su/NonBlankString)]
   (let [dashboard (hydrate dashboard :resolved-params)]
     (when-not (get (:resolved-params dashboard) param-key)
       (throw (ex-info (tru "Dashboard does not have a parameter with the ID {0}" (pr-str param-key))
                       {:resolved-params (keys (:resolved-params dashboard))})))
     (let [constraints (chain-filter-constraints dashboard constraint-param-key->value)
           field-ids   (param-key->field-ids dashboard param-key)]
       (when (empty? field-ids)
         (throw (ex-info (tru "Parameter {0} does not have any Fields associated with it" (pr-str param-key))
                         {:param (get (:resolved-params dashboard) param-key)})))
       ;; TODO - we should combine these all into a single UNION ALL query against the data warehouse instead of doing a
       ;; separate query for each Field (for parameters that are mapped to more than one Field)
       (try
         (let [results (distinct (mapcat (if (seq query)
                                           #(chain-filter/chain-filter-search % constraints query :limit result-limit)
                                           #(chain-filter/chain-filter % constraints :limit result-limit))
                                         field-ids))]
           ;; results can come back as [v ...] *or* as [[orig remapped] ...]. Sort by remapped value if that's the case
           (if (sequential? (first results))
             (sort-by second results)
             (sort results)))
         (catch clojure.lang.ExceptionInfo e
           (if (= (:type (u/all-ex-data e)) qp.error-type/missing-required-permissions)
             (api/throw-403 e)
             (throw e))))))))

(api/defendpoint GET "/:id/params/:param-key/values"
  "Fetch possible values of the parameter whose ID is `:param-key`. Optionally restrict these values by passing query
  parameters like `other-parameter=value` e.g.

    ;; fetch values for Dashboard 1 parameter 'abc' that are possible when parameter 'def' is set to 100
    GET /api/dashboard/1/params/abc/values?def=100"
  [id param-key :as {:keys [query-params]}]
  (let [dashboard (api/read-check Dashboard id)]
    (chain-filter dashboard param-key query-params)))

(api/defendpoint GET "/:id/params/:param-key/search/:query"
  "Fetch possible values of the parameter whose ID is `:param-key` that contain `:query`. Optionally restrict
  these values by passing query parameters like `other-parameter=value` e.g.

    ;; fetch values for Dashboard 1 parameter 'abc' that contain 'Cam' and are possible when parameter 'def' is set
    ;; to 100
     GET /api/dashboard/1/params/abc/search/Cam?def=100

  Currently limited to first 100 results"
  [id param-key query :as {:keys [query-params]}]
  (let [dashboard (api/read-check Dashboard id)]
    (chain-filter dashboard param-key query-params query)))

(api/defendpoint GET "/params/valid-filter-fields"
  "Utility endpoint for powering Dashboard UI. Given some set of `filtered` Field IDs (presumably Fields used in
  parameters) and a set of `filtering` Field IDs that will be used to restrict values of `filtered` Fields, for each
  `filtered` Field ID return the subset of `filtering` Field IDs that would actually be used in a chain filter query
  with these Fields.

  e.g. in a chain filter query like

    GET /api/dashboard/10/params/PARAM_1/values?PARAM_2=100

  Assume `PARAM_1` maps to Field 1 and `PARAM_2` maps to Fields 2 and 3. The underlying MBQL query may or may not
  filter against Fields 2 and 3, depending on whether an FK relationship that lets us create a join against Field 1
  can be found. You can use this endpoint to determine which of those Fields is actually used:

    GET /api/dashboard/params/valid-filter-fields?filtered=1&filtering=2&filtering=3
    ;; ->
    {1 [2 3]}

  Results are returned as a map of

    `filtered` Field ID -> subset of `filtering` Field IDs that would be used in chain filter query"
  [:as {{:keys [filtered filtering]} :params}]
  {filtered  (s/cond-pre su/IntStringGreaterThanZero
                         (su/non-empty [su/IntStringGreaterThanZero]))
   filtering (s/maybe (s/cond-pre su/IntStringGreaterThanZero
                                  (su/non-empty [su/IntStringGreaterThanZero])))}
    ;; parse IDs for filtered/filtering
  (letfn [(parse-ids [s]
            (set (cond
                   (string? s)     [(Integer/parseUnsignedInt s)]
                   (sequential? s) (map #(Integer/parseUnsignedInt %) s))))]
    (let [filtered-field-ids  (parse-ids filtered)
          filtering-field-ids (parse-ids filtering)]
      (doseq [field-id (set/union filtered-field-ids filtering-field-ids)]
        (api/read-check Field field-id))
      (into {} (for [field-id filtered-field-ids]
                 [field-id (sort (chain-filter/filterable-field-ids field-id filtering-field-ids))])))))

(api/define-routes)<|MERGE_RESOLUTION|>--- conflicted
+++ resolved
@@ -205,11 +205,7 @@
   [id]
   (-> (Dashboard id)
       api/check-404
-<<<<<<< HEAD
-      (hydrate [:ordered_cards :card :series] :collection_type :can_write :param_fields)
-=======
-      (hydrate [:ordered_cards :card :series] :can_write :param_fields :param_values)
->>>>>>> 6a632764
+      (hydrate [:ordered_cards :card :series] :collection_type :can_write :param_fields :param_values)
       api/read-check
       api/check-not-archived
       hide-unreadable-cards
