import { PLUGIN_MODERATION } from "metabase/plugins";
import { hasPremiumFeature } from "metabase-enterprise/settings";

import { EntityModerationIcon } from "./components/EntityModerationIcon";
import {
  ModerationReviewBanner,
  ModerationReviewTextForDashboard,
  ModerationReviewTextForQuestion,
} from "./components/ModerationReviewBanner";
import { ModerationStatusIcon } from "./components/ModerationStatusIcon";
import QuestionModerationSection from "./components/QuestionModerationSection";
import { useCardMenuItems, useDashboardMenuItems } from "./hooks/useMenuItems";
import {
  getModerationTimelineEvents,
  getQuestionIcon,
  getStatusIcon,
} from "./service";

<<<<<<< HEAD
if (hasPremiumFeature("content_verification")) {
  Object.assign(PLUGIN_MODERATION, {
    isEnabled: () => true,
    EntityModerationIcon,
    QuestionModerationSection,
    ModerationReviewBanner,
    ModerationReviewTextForQuestion,
    ModerationReviewTextForDashboard,
    ModerationStatusIcon,
    getStatusIcon,
    getQuestionIcon,
    getModerationTimelineEvents,
    useCardMenuItems,
    useDashboardMenuItems,
  });
=======
/**
 * Initialize moderation plugin features that depend on hasPremiumFeature.
 */
export function initializePlugin() {
  if (hasPremiumFeature("content_verification")) {
    Object.assign(PLUGIN_MODERATION, {
      isEnabled: () => true,
      EntityModerationIcon,
      QuestionModerationSection,
      ModerationReviewBanner,
      ModerationReviewTextForQuestion,
      ModerationReviewTextForDashboard,
      ModerationStatusIcon,
      getStatusIcon,
      getQuestionIcon,
      getModerationTimelineEvents,
      useQuestionMenuItems,
      useDashboardMenuItems,
    });
  }
>>>>>>> aead8fab
}<|MERGE_RESOLUTION|>--- conflicted
+++ resolved
@@ -16,23 +16,6 @@
   getStatusIcon,
 } from "./service";
 
-<<<<<<< HEAD
-if (hasPremiumFeature("content_verification")) {
-  Object.assign(PLUGIN_MODERATION, {
-    isEnabled: () => true,
-    EntityModerationIcon,
-    QuestionModerationSection,
-    ModerationReviewBanner,
-    ModerationReviewTextForQuestion,
-    ModerationReviewTextForDashboard,
-    ModerationStatusIcon,
-    getStatusIcon,
-    getQuestionIcon,
-    getModerationTimelineEvents,
-    useCardMenuItems,
-    useDashboardMenuItems,
-  });
-=======
 /**
  * Initialize moderation plugin features that depend on hasPremiumFeature.
  */
@@ -49,9 +32,8 @@
       getStatusIcon,
       getQuestionIcon,
       getModerationTimelineEvents,
-      useQuestionMenuItems,
+      useCardMenuItems,
       useDashboardMenuItems,
     });
   }
->>>>>>> aead8fab
 }