--- conflicted
+++ resolved
@@ -41,24 +41,15 @@
   ; Detect the charset in uploaded CSV files
   com.github.albfernandez/juniversalchardet {:mvn/version "2.5.0"}
   com.github.jknack/handlebars              ^:antq/exclude                      ; 4.4.0 requires java 17+
-<<<<<<< HEAD
-  {:mvn/version "4.3.1"}              ; templating engine
-  com.github.seancorfield/honeysql          {:mvn/version "2.6.1230"}           ; Honey SQL 2. SQL generation from Clojure data maps
-=======
                                             {:mvn/version "4.3.1"}              ; templating engine
   com.github.seancorfield/honeysql          {:mvn/version "2.6.1270"}           ; Honey SQL 2. SQL generation from Clojure data maps
->>>>>>> a7b8f79b
   com.github.seancorfield/next.jdbc         {:mvn/version "1.3.955"}            ; Talk to JDBC DBs
   com.github.steffan-westcott/clj-otel-api  {:mvn/version "0.2.7"}              ; Telemetry library
   com.github.vertical-blank/sql-formatter   {:mvn/version "2.0.5"}              ; Java SQL formatting library https://github.com/vertical-blank/sql-formatter
   com.google.guava/guava                    {:mvn/version "33.3.1-jre"}         ; dep for BigQuery, Spark, and GA. Require here rather than letting different dep versions stomp on each other — see comments on #9697
   com.h2database/h2                         ^:antq/exclude                      ; https://metaboat.slack.com/archives/CKZEMT1MJ/p1727191010259979
-<<<<<<< HEAD
-  {:mvn/version "2.1.214"}            ; embedded SQL database
-=======
                                             {:mvn/version "2.1.214"}            ; embedded SQL database
   com.ibm.icu/icu4j                         {:mvn/version "71.1"}               ; Used to transliterate unicode characters into latin
->>>>>>> a7b8f79b
   com.mchange/c3p0                          {:mvn/version "0.10.1"}             ; DB connection pool
   com.snowplowanalytics/snowplow-java-tracker ^:antq/exclude                    ; 2+ depend on apache httpclient 5.x, but saml and clj-http depend on 4.x
   {:mvn/version "1.0.1"}              ; Snowplow analytics
