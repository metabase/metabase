--- conflicted
+++ resolved
@@ -26,19 +26,14 @@
 (def ^:private models-to-exclude
   "Models that should *not* be migrated in `load-from-h2`."
   #{:model/ApiKey
+    :model/CacheConfig
     :model/CardFavorite
     :model/DashboardFavorite
     :model/Query
     :model/QueryCache
     :model/QueryExecution
-<<<<<<< HEAD
-    :model/CardFavorite
-    :model/DashboardFavorite
-    :model/CacheConfig})
-=======
     :model/QueryField
     :model/TaskHistory})
->>>>>>> 3093f7c3
 
 (defn- all-model-names []
   (into (sorted-set)
