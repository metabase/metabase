--- conflicted
+++ resolved
@@ -59,19 +59,11 @@
   emptyListMessage = t`No groups`,
 }: GroupSelectProps) => {
   const triggerElement = (
-<<<<<<< HEAD
-    <div className="flex align-center">
+    <div className={cx(CS.flex, CS.alignCenter)}>
       <span className={cx(CS.mr1, CS.textMedium)}>
         <GroupSummary groups={groups} selectedGroupIds={selectedGroupIds} />
       </span>
       <Icon className={CS.textLight} name="chevrondown" size={10} />
-=======
-    <div className={cx(CS.flex, CS.alignCenter)}>
-      <span className={cx(CS.mr1, CS.textMedium)}>
-        <GroupSummary groups={groups} selectedGroupIds={selectedGroupIds} />
-      </span>
-      <Icon className={cx(CS.textLight)} name="chevrondown" size={10} />
->>>>>>> 9b941d8a
     </div>
   );
 
