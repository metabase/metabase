--- conflicted
+++ resolved
@@ -5,12 +5,7 @@
    [metabase.api.common :as api]
    [metabase.app-db.query :as mdb.query]
    [metabase.collections.models.collection :as collection]
-<<<<<<< HEAD
    [metabase.config.core :as config]
-   [metabase.db.query :as mdb.query]
-=======
-   [metabase.config :as config]
->>>>>>> 3ecfbb74
    [metabase.events.core :as events]
    [metabase.models.interface :as mi]
    [metabase.models.serialization :as serdes]
