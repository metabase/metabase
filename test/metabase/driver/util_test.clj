(ns metabase.driver.util-test
  (:require [clojure.test :refer :all]
            [metabase.driver.util :as driver.u]
            [metabase.public-settings.premium-features :as premium-features]
            [metabase.test :as mt]
            [metabase.test.fixtures :as fixtures])
  (:import java.nio.charset.StandardCharsets
           java.util.Base64))

(use-fixtures :once (fixtures/initialize :plugins :test-drivers))

;; if the CA certificate (ca.pem) used in this test is regenerated,
;; you'll need to update this DN
(def ^:private test-ca-dn
  "ou=www,o=someone,l=seattle,st=washington,c=us")

;; if the server certificate (server.pem) used in this test is regenerated,
;; you'll need to update this DN
(def ^:private test-server-dn
  "cn=server.local,ou=www,o=someone,l=seattle,st=washington,c=us")

(deftest test-generate-keystore-with-cert
  (testing "a proper CA file is read"
    (let [cert-string (slurp "./test_resources/ssl/ca.pem")
          keystore (driver.u/generate-keystore-with-cert cert-string)]
      (is (true? (.containsAlias keystore test-ca-dn)))))

  (testing "bad cert provided"
    (is (thrown? java.security.cert.CertificateException
                 (driver.u/generate-keystore-with-cert "fooobar"))))

  (testing "multiple certs are read"
    (let [cert-string (str (slurp "./test_resources/ssl/ca.pem")
                           (slurp "./test_resources/ssl/server.pem"))
          keystore (driver.u/generate-keystore-with-cert cert-string)]
      (is (true? (.containsAlias keystore test-server-dn)))
      (is (true? (.containsAlias keystore test-ca-dn)))))

  (testing "can create SocketFactory for CA cert"
    ;; this is a tough method to test - the resulting `SSLSocketFactory`
    ;; doesn't have any public members to access the underlying `KeyStore`
    ;; so the best we can do is make sure it doesn't throw anything on
    ;; execution
    (is (instance? javax.net.ssl.SSLSocketFactory
                   (driver.u/socket-factory-for-cert (slurp "./test_resources/ssl/ca.pem"))))))

(deftest connection-props-server->client-test
  (testing "connection-props-server->client works as expected for secret types"
    (doseq [[expected is-hosted?] [[[{:name "host"}
                                     {:name        "password-value"
                                      :type        "password"
                                      :placeholder "foo"
                                      :required    false}
                                     {:name "ssl"}
                                     {:name "use-keystore"
                                      :visible-if  {:ssl true}}
                                     {:name         "keystore-password-value"
                                      :display-name "Keystore Password",
                                      :type         "password",
                                      :required     false,
                                      :visible-if   {:use-keystore true
                                                     ;; this should have been filled in as a transitive dependency
                                                     :ssl          true}}
                                     {:name         "keystore-options"
                                      :display-name "Keystore"
                                      :options      [{:name  "Local file path"
                                                      :value "local"}
                                                     {:name  "Uploaded file path"
                                                      :value "uploaded"}]
                                      :type         "select"
                                      :default      "local"
                                      :visible-if   {:use-keystore true
                                                     :ssl          true}}
                                     {:name                 "keystore-value"
                                      :type                 "textFile"
                                      :treat-before-posting "base64"
                                      :visible-if           {:keystore-options "uploaded"}}
                                     {:name        "keystore-path"
                                      :type        "string"
                                      :visible-if  {:keystore-options "local"
                                                    :use-keystore true
                                                    :ssl          true}}]
                                    false]
                                   [[{:name "host"}
                                     {:name        "password-value"
                                      :type        "password"
                                      :placeholder "foo"
                                      :required    false}
                                     {:name "ssl"}
                                     {:name "use-keystore"
                                      :visible-if  {:ssl true}}
                                     {:name         "keystore-password-value"
                                      :display-name "Keystore Password"
                                      :type         "password"
                                      :required     false
                                      :visible-if   {:use-keystore true}}
                                     {:name                 "keystore-value"
                                      :type                 "textFile"
                                      :treat-before-posting "base64"
                                      :visible-if           {:use-keystore true}}]
                                    true]]]
      (testing (str " with is-hosted? " is-hosted?)
        ;; TODO: create capability to temporarily override token-features for testing
        (with-redefs [premium-features/is-hosted? (constantly is-hosted?)]
          (let [client-conn-props (-> (driver.u/available-drivers-info) ; this calls connection-props-server->client
                                      :secret-test-driver
                                      :details-fields)]
<<<<<<< HEAD
            (is (= expected (mt/select-keys-sequentially expected client-conn-props))))))))
  (testing "connection-props-server->client detects cycles in visible-if dependencies"
    (let [fake-props [{:name "prop-a", :visible-if {:prop-c "something"}}
                      {:name "prop-b", :visible-if {:prop-a "something else"}}
                      {:name "prop-c", :visible-if {:prop-b "something else entirely"}}]]
      (is (thrown-with-msg?
            clojure.lang.ExceptionInfo
            #"Cycle detected"
            (driver.u/connection-props-server->client :fake-cyclic-driver fake-props))))))
=======
            (is (= expected (mt/select-keys-sequentially expected client-conn-props)))))))

    (testing "connection-props-server->client works as expected for info field types"
      (testing "info fields with placeholder defined are unmodified"
        (is (= [{:name "test", :type :info, :placeholder "placeholder"}]
               (driver.u/connection-props-server->client
                [{:name "test", :type :info, :placeholder "placeholder"}]))))

      (testing "info fields with getter defined invoke the getter to generate the placeholder"
        (is (= [{:name "test", :type :info, :placeholder "placeholder"}]
               (driver.u/connection-props-server->client
                [{:name "test", :type :info, :getter (constantly "placeholder")}]))))

      (testing "info fields are omitted if getter returns nil, a non-string value, or throws an exception"
        (is (= []
               (driver.u/connection-props-server->client
                [{:name "test", :type :info, :getter (constantly nil)}])))
        (is (= []
               (driver.u/connection-props-server->client
                [{:name "test", :type :info, :getter (constantly 0)}])))
        (is (= []
               (driver.u/connection-props-server->client
                [{:name "test", :type :info, :getter #(throw (Exception. "test error"))}])))
        (is (= []
               (driver.u/connection-props-server->client
                [{:name "test", :type :info}])))))))
>>>>>>> 252fa25c

(deftest connection-details-client->server-test
  (testing "db-details-client->server works as expected"
    (let [ks-val      "super duper secret keystore" ; not a real KeyStore "value" (which is a binary thing), but good
                                                    ; enough for our test purposes here
          db-details {:host                    "other-host"
                      :password-value          "super-secret-pw"
                      :use-keystore            true
                      :keystore-options        "uploaded"
                      ;; because treat-before-posting is base64 in the config for this property, simulate that happening
                      :keystore-value          (->> (.getBytes ks-val StandardCharsets/UTF_8)
                                                    (.encodeToString (Base64/getEncoder)))
                      :keystore-password-value "my-keystore-pw"}
          transformed (driver.u/db-details-client->server :secret-test-driver db-details)]
      ;; compare all fields except `:keystore-value` as a single map
      (is (= {:host                    "other-host"
              :password-value          "super-secret-pw"
              :keystore-password-value "my-keystore-pw"
              :use-keystore            true}
             (select-keys transformed [:host :password-value :keystore-password-value :use-keystore])))
      ;; the keystore-value should have been base64 decoded because of treat-before-posting being base64 (see above)e
      (is (mt/secret-value-equals? ks-val (:keystore-value transformed))))))<|MERGE_RESOLUTION|>--- conflicted
+++ resolved
@@ -105,17 +105,6 @@
           (let [client-conn-props (-> (driver.u/available-drivers-info) ; this calls connection-props-server->client
                                       :secret-test-driver
                                       :details-fields)]
-<<<<<<< HEAD
-            (is (= expected (mt/select-keys-sequentially expected client-conn-props))))))))
-  (testing "connection-props-server->client detects cycles in visible-if dependencies"
-    (let [fake-props [{:name "prop-a", :visible-if {:prop-c "something"}}
-                      {:name "prop-b", :visible-if {:prop-a "something else"}}
-                      {:name "prop-c", :visible-if {:prop-b "something else entirely"}}]]
-      (is (thrown-with-msg?
-            clojure.lang.ExceptionInfo
-            #"Cycle detected"
-            (driver.u/connection-props-server->client :fake-cyclic-driver fake-props))))))
-=======
             (is (= expected (mt/select-keys-sequentially expected client-conn-props)))))))
 
     (testing "connection-props-server->client works as expected for info field types"
@@ -141,8 +130,15 @@
                 [{:name "test", :type :info, :getter #(throw (Exception. "test error"))}])))
         (is (= []
                (driver.u/connection-props-server->client
-                [{:name "test", :type :info}])))))))
->>>>>>> 252fa25c
+                [{:name "test", :type :info}]))))))
+  (testing "connection-props-server->client detects cycles in visible-if dependencies"
+    (let [fake-props [{:name "prop-a", :visible-if {:prop-c "something"}}
+                      {:name "prop-b", :visible-if {:prop-a "something else"}}
+                      {:name "prop-c", :visible-if {:prop-b "something else entirely"}}]]
+      (is (thrown-with-msg?
+            clojure.lang.ExceptionInfo
+            #"Cycle detected"
+            (driver.u/connection-props-server->client :fake-cyclic-driver fake-props))))))
 
 (deftest connection-details-client->server-test
   (testing "db-details-client->server works as expected"
