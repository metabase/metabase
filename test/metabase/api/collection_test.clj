--- conflicted
+++ resolved
@@ -15,11 +15,8 @@
    [metabase.models.collection.graph-test :as graph.test]
    [metabase.models.revision :as revision]
    [metabase.notification.test-util :as notification.tu]
-<<<<<<< HEAD
-=======
    [metabase.permissions.models.permissions :as perms]
    [metabase.permissions.models.permissions-group :as perms-group]
->>>>>>> 5154d4c7
    [metabase.test :as mt]
    [metabase.test.data.users :as test.users]
    [metabase.test.fixtures :as fixtures]
