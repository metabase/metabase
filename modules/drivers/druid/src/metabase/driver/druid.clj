--- conflicted
+++ resolved
@@ -16,14 +16,10 @@
   [_ details]
   {:pre [(map? details)]}
   (ssh/with-ssh-tunnel [details-with-tunnel details]
-<<<<<<< HEAD
     (let [{:keys [auth-enabled auth-username auth-token]} details]
-      (= 200 (:status (http/get (client/details->url details-with-tunnel "/status")
+      (= 200 (:status (http/get (druid.client/details->url details-with-tunnel "/status")
                                 (cond-> {}
                                   auth-enabled (assoc :basic-auth (str auth-username ":" auth-token)))))))))
-=======
-    (= 200 (:status (http/get (druid.client/details->url details-with-tunnel "/status"))))))
->>>>>>> 3c00e09e
 
 (defmethod driver/describe-table :druid
   [_ database table]
