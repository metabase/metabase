--- conflicted
+++ resolved
@@ -6,12 +6,6 @@
 
   See https://metaboat.slack.com/archives/CKZEMT1MJ/p1736556522733279 for rationale behind this pattern."
   (:require
-<<<<<<< HEAD
-   [metabase.task.send-anonymous-stats]
-=======
-   [metabase.task.creator-sentiment-emails]
-   [metabase.task.follow-up-emails]
->>>>>>> 5a00c58b
    [metabase.task.truncate-audit-tables]
    [metabase.task.upgrade-checks]))
 
