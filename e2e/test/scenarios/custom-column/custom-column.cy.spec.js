--- conflicted
+++ resolved
@@ -1478,7 +1478,6 @@
   });
 });
 
-<<<<<<< HEAD
 describe("scenarios > question > custom column > path", () => {
   beforeEach(() => {
     H.restore();
@@ -1553,7 +1552,9 @@
       title: "extracted path",
       value: extractedValue,
     });
-=======
+  });
+});
+
 describe("scenarios > question > custom column > function browser", () => {
   beforeEach(() => {
     H.restore();
@@ -1667,6 +1668,5 @@
       cy.findByText("now").click();
     });
     H.CustomExpressionEditor.value().should("equal", "now");
->>>>>>> 63d22989
   });
 });