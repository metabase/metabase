(ns metabase.api.field
  (:require
   [clojure.string :as str]
   [compojure.core :refer [DELETE GET POST PUT]]
   [metabase.api.common :as api]
   [metabase.db.metadata-queries :as metadata-queries]
   [metabase.models.dimension :refer [Dimension]]
   [metabase.models.field :as field :refer [Field]]
   [metabase.models.field-values :as field-values :refer [FieldValues]]
   [metabase.models.interface :as mi]
   [metabase.models.params.field-values :as params.field-values]
   [metabase.models.permissions :as perms]
   [metabase.models.table :as table :refer [Table]]
   [metabase.query-processor :as qp]
   [metabase.related :as related]
   [metabase.server.middleware.offset-paging :as mw.offset-paging]
   [metabase.sync :as sync]
   [metabase.sync.concurrent :as sync.concurrent]
   [metabase.types :as types]
   [metabase.util :as u]
   [metabase.util.i18n :refer [trs]]
   [metabase.util.log :as log]
   [metabase.util.malli.schema :as ms]
   [metabase.util.schema :as su]
   [schema.core :as s]
   [toucan.db :as db]
   [toucan.hydrate :refer [hydrate]]
   [toucan2.core :as t2])
  (:import
   (java.text NumberFormat)))

(set! *warn-on-reflection* true)

;;; --------------------------------------------- Basic CRUD Operations ----------------------------------------------

(def ^:private default-max-field-search-limit 1000)

(def ^:private FieldVisibilityType
  "Schema for a valid `Field` visibility type."
  (apply s/enum (map name field/visibility-types)))

(defn- has-segmented-query-permissions?
  "Does the Current User have segmented query permissions for `table`?"
  [table]
  (perms/set-has-full-permissions? @api/*current-user-permissions-set*
    (perms/table-segmented-query-path table)))

(defn- throw-if-no-read-or-segmented-perms
  "Validates that the user either has full read permissions for `field` or segmented permissions on the table
  associated with `field`. Throws an exception that will return a 403 if not."
  [field]
  (when-not (or (mi/can-read? field)
                (has-segmented-query-permissions? (field/table field)))
    (api/throw-403)))

#_{:clj-kondo/ignore [:deprecated-var]}
(api/defendpoint-schema GET "/:id"
  "Get `Field` with ID."
  [id]
  (let [field (-> (api/check-404 (t2/select-one Field :id id))
                  (hydrate [:table :db] :has_field_values :dimensions :name_field))]
    ;; Normal read perms = normal access.
    ;;
    ;; There's also a special case where we allow you to fetch a Field even if you don't have full read permissions for
    ;; it: if you have segmented query access to the Table it belongs to. In this case, we'll still let you fetch the
    ;; Field, since this is required to power features like Dashboard filters, but we'll treat this Field a little
    ;; differently in other endpoints such as the FieldValues fetching endpoint.
    ;;
    ;; Check for permissions and throw 403 if we don't have them...
    (throw-if-no-read-or-segmented-perms field)
    ;; ...but if we do, return the Field <3
    field))

(defn- clear-dimension-on-fk-change! [{:keys [dimensions], :as _field}]
  (doseq [{dimension-id :id, dimension-type :type} dimensions]
    (when (and dimension-id (= :external dimension-type))
<<<<<<< HEAD
      (db/delete! Dimension :id dimension-id))))
=======
      (t2/delete! Dimension :id dimension-id)))
  true)
>>>>>>> c9c911ba

(defn- removed-fk-semantic-type? [old-semantic-type new-semantic-type]
  (and (not= old-semantic-type new-semantic-type)
       (isa? old-semantic-type :type/FK)
       (or (nil? new-semantic-type)
           (not (isa? new-semantic-type :type/FK)))))

(defn- internal-remapping-allowed? [base-type semantic-type]
  (and (isa? base-type :type/Integer)
       (or
        (nil? semantic-type)
        (isa? semantic-type :type/Category)
        (isa? semantic-type :type/Enum))))

(defn- clear-dimension-on-type-change!
  "Removes a related dimension if the field is moving to a type that
  does not support remapping"
  [{:keys [dimensions], :as _old-field} base-type new-semantic-type]
  (doseq [{old-dim-id :id, old-dim-type :type} dimensions]
    (when (and old-dim-id
               (= :internal old-dim-type)
               (not (internal-remapping-allowed? base-type new-semantic-type)))
<<<<<<< HEAD
      (db/delete! Dimension :id old-dim-id))))

(defn- update-nested-fields-on-json-unfolding-change!
  "If JSON unfolding was enabled for a JSON field, it activates previously synced nested fields from the JSON field.
   If JSON unfolding was disabled for that field, it inactivates the nested fields from the JSON field.
   Returns nil."
  [old-field json_unfolding]
  (cond
    (and json_unfolding (not (:json_unfolding old-field)))
    (let [update-result (t2/update! Field
                                    :table_id (:table_id old-field)
                                    :nfc_path [:like (str "[\"" (:name old-field) "\",%]")]
                                    {:active true})]
      (when (zero? update-result)
        ;; Sync the table if no nested fields exist. This means the table hasn't previously
        ;; been synced when JSON unfolding was enabled. This assumes the JSON field is already updated to have
        ;; JSON unfolding enabled.
        (let [table (field/table old-field)]
          (sync.concurrent/submit-task (fn [] (sync/sync-table! table))))))
    (and (not json_unfolding) (:json_unfolding old-field))
    (t2/update! Field
                :table_id (:table_id old-field)
                :nfc_path [:like (str "[\"" (:name old-field) "\",%]")]
                {:active false}))
  nil)
=======
      (t2/delete! Dimension :id old-dim-id))))

(defn- clear-nested-fields!
  "Removes nested fields if JSON unfolding is disabled"
  [old-field json_unfolding]
  (when (and (false? json_unfolding)
             (true? (:json_unfolding old-field)))
    (let [nested-fields (->> (t2/select Field :table_id (:table_id old-field) :nfc_path [:not= nil] :active true)
                             (filter (fn [field]
                                       (= (first (:nfc_path field))
                                          (:name old-field)))))]

      (doseq [field nested-fields]
        (t2/update! Field (:id field) :active false)))))
>>>>>>> c9c911ba

#_{:clj-kondo/ignore [:deprecated-var]}
(api/defendpoint-schema PUT "/:id"
  "Update `Field` with ID."
  [id :as {{:keys [caveats description display_name fk_target_field_id points_of_interest semantic_type
                   coercion_strategy visibility_type has_field_values settings nfc_path json_unfolding]
            :as   body} :body}]
  {caveats            (s/maybe su/NonBlankString)
   description        (s/maybe su/NonBlankString)
   display_name       (s/maybe su/NonBlankString)
   fk_target_field_id (s/maybe su/IntGreaterThanZero)
   points_of_interest (s/maybe su/NonBlankString)
   semantic_type      (s/maybe su/FieldSemanticOrRelationTypeKeywordOrString)
   coercion_strategy  (s/maybe su/CoercionStrategyKeywordOrString)
   visibility_type    (s/maybe FieldVisibilityType)
   has_field_values   (s/maybe (apply s/enum (map name field/has-field-values-options)))
   settings           (s/maybe su/Map)
   nfc_path           (s/maybe [su/NonBlankString])
   json_unfolding     (s/maybe s/Bool)}
<<<<<<< HEAD
  (let [field             (hydrate (api/write-check Field id) :dimensions)
        new-semantic-type (keyword (get body :semantic_type (:semantic_type field)))
=======
  (let [field              (hydrate (api/write-check Field id) :dimensions)
        new-semantic-type  (keyword (get body :semantic_type (:semantic_type field)))
>>>>>>> c9c911ba
        [effective-type coercion-strategy]
        (or (when-let [coercion_strategy (keyword coercion_strategy)]
              (let [effective (types/effective-type-for-coercion coercion_strategy)]
                ;; throw an error in an else branch?
                (when (types/is-coercible? coercion_strategy (:base_type field) effective)
                  [effective coercion_strategy])))
            [(:base_type field) nil])
        removed-fk?        (removed-fk-semantic-type? (:semantic_type field) new-semantic-type)
        fk-target-field-id (get body :fk_target_field_id (:fk_target_field_id field))]

    ;; validate that fk_target_field_id is a valid Field
    ;; TODO - we should also check that the Field is within the same database as our field
    (when fk-target-field-id
      (api/checkp (db/exists? Field :id fk-target-field-id)
        :fk_target_field_id "Invalid target field"))
    ;; everything checks out, now update the field
    (api/check-500
     (db/transaction
<<<<<<< HEAD
      (when removed-fk? (clear-dimension-on-fk-change! field))
      (clear-dimension-on-type-change! field (:base_type field) new-semantic-type)
      (db/update! Field id
=======
      (when removed-fk?
        (clear-dimension-on-fk-change! field))
      (clear-dimension-on-type-change! field (:base_type field) new-semantic-type)
      (t2/update! Field id
>>>>>>> c9c911ba
                  (u/select-keys-when (assoc body
                                             :fk_target_field_id (when-not removed-fk? fk-target-field-id)
                                             :effective_type effective-type
                                             :coercion_strategy coercion-strategy)
                                      :present #{:caveats :description :fk_target_field_id :points_of_interest :semantic_type :visibility_type
                                                 :coercion_strategy :effective_type :has_field_values :nfc_path :json_unfolding}
                                      :non-nil #{:display_name :settings}))))
<<<<<<< HEAD
    (update-nested-fields-on-json-unfolding-change! field json_unfolding)
=======
>>>>>>> c9c911ba
    ;; return updated field. note the fingerprint on this might be out of date if the task below would replace them
    ;; but that shouldn't matter for the datamodel page
    (u/prog1 (hydrate (t2/select-one Field :id id) :dimensions)
      (when (not= effective-type (:effective_type field))
        (sync.concurrent/submit-task (fn [] (sync/refingerprint-field! <>)))))))

;;; ------------------------------------------------- Field Metadata -------------------------------------------------

#_{:clj-kondo/ignore [:deprecated-var]}
(api/defendpoint-schema GET "/:id/summary"
  "Get the count and distinct count of `Field` with ID."
  [id]
  (let [field (api/read-check Field id)]
    [[:count     (metadata-queries/field-count field)]
     [:distincts (metadata-queries/field-distinct-count field)]]))


;;; --------------------------------------------------- Dimensions ---------------------------------------------------

#_{:clj-kondo/ignore [:deprecated-var]}
(api/defendpoint-schema POST "/:id/dimension"
  "Sets the dimension for the given field at ID"
  [id :as {{dimension-type :type, dimension-name :name, human_readable_field_id :human_readable_field_id} :body}]
  {dimension-type          (su/api-param "type" (s/enum "internal" "external"))
   dimension-name          (su/api-param "name" su/NonBlankString)
   human_readable_field_id (s/maybe su/IntGreaterThanZero)}
  (api/write-check Field id)
  (api/check (or (= dimension-type "internal")
                 (and (= dimension-type "external")
                      human_readable_field_id))
             [400 "Foreign key based remappings require a human readable field id"])
  (if-let [dimension (t2/select-one Dimension :field_id id)]
    (t2/update! Dimension (u/the-id dimension)
                {:type                    dimension-type
                 :name                    dimension-name
                 :human_readable_field_id human_readable_field_id})
    (db/insert! Dimension
                {:field_id                id
                 :type                    dimension-type
                 :name                    dimension-name
                 :human_readable_field_id human_readable_field_id}))
  (t2/select-one Dimension :field_id id))

#_{:clj-kondo/ignore [:deprecated-var]}
(api/defendpoint-schema DELETE "/:id/dimension"
  "Remove the dimension associated to field at ID"
  [id]
  (api/write-check Field id)
  (t2/delete! Dimension :field_id id)
  api/generic-204-no-content)


;;; -------------------------------------------------- FieldValues ---------------------------------------------------

(def ^:private empty-field-values
  {:values []})

(declare search-values)

(defn field->values
  "Fetch FieldValues, if they exist, for a `field` and return them in an appropriate format for public/embedded
  use-cases."
  [{has-field-values-type :has_field_values, field-id :id, has_more_values :has_more_values, :as field}]
  ;; if there's a human-readable remapping, we need to do all sorts of nonsense to make this work and return pairs of
  ;; `[original remapped]`. The code for this exists in the [[search-values]] function below. So let's just use
  ;; [[search-values]] without a search term to fetch all values.
  (if-let [human-readable-field-id (when (= has-field-values-type :list)
                                     (t2/select-one-fn :human_readable_field_id Dimension :field_id (u/the-id field)))]
    {:values          (search-values (api/check-404 field)
                                     (api/check-404 (t2/select-one Field :id human-readable-field-id)))
     :field_id        field-id
     :has_more_values has_more_values}
    (params.field-values/get-or-create-field-values-for-current-user! (api/check-404 field))))

(defn check-perms-and-return-field-values
  "Impl for `GET /api/field/:id/values` endpoint; check whether current user has read perms for Field with `id`, and, if
  so, return its values."
  [field-id]
  (let [field (api/check-404 (t2/select-one Field :id field-id))]
    (api/check-403 (params.field-values/current-user-can-fetch-field-values? field))
    (field->values field)))

;; todo: we need to unify and untangle this stuff
(defn field-id->values
  "Fetch values for field id. If query is present, uses `api.field/search-values`, otherwise delegates to
  `api.field/check-parms-and-return-field-values`."
  [field-id query]
  (if (str/blank? query)
    (check-perms-and-return-field-values field-id)
    (let [field (api/check-404 (t2/select-one Field :id field-id))]
      ;; matching the output of the other params. [["Foo" "Foo"] ["Bar" "Bar"]] -> [["Foo"] ["Bar"]]. This shape
      ;; is what the return-field-values returns above
      {:values (map (comp vector first) (search-values field field query))
       ;; assume there are more
       :has_more_values true
       :field_id field-id})))

;; TODO -- not sure `has_field_values` actually has to be `:list` -- see code above.
(api/defendpoint GET "/:id/values"
  "If a Field's value of `has_field_values` is `:list`, return a list of all the distinct values of the Field, and (if
  defined by a User) a map of human-readable remapped values."
  [id]
  {id ms/PositiveInt}
  (check-perms-and-return-field-values id))

;; match things like GET /field%2Ccreated_at%2options
;; (this is how things like [field,created_at,{:base-type,:type/Datetime}] look when URL-encoded)
#_{:clj-kondo/ignore [:deprecated-var]}
(api/defendpoint-schema GET "/field%2C:field-name%2C:options/values"
  "Implementation of the field values endpoint for fields in the Saved Questions 'virtual' DB. This endpoint is just a
  convenience to simplify the frontend code. It just returns the standard 'empty' field values response."
  ;; we don't actually care what field-name or field-type are, so they're ignored
  [_ _]
  empty-field-values)

(defn- validate-human-readable-pairs
  "Human readable values are optional, but if present they must be present for each field value. Throws if invalid,
  returns a boolean indicating whether human readable values were found."
  [value-pairs]
  (let [human-readable-missing? #(= ::not-found (get % 1 ::not-found))
        has-human-readable-values? (not-any? human-readable-missing? value-pairs)]
    (api/check (or has-human-readable-values?
                   (every? human-readable-missing? value-pairs))
      [400 "If remapped values are specified, they must be specified for all field values"])
    has-human-readable-values?))

(defn- update-field-values! [field-value-id value-pairs]
  (let [human-readable-values? (validate-human-readable-pairs value-pairs)]
    (api/check-500 (pos? (t2/update! FieldValues field-value-id
                                     {:values (map first value-pairs)
                                      :human_readable_values (when human-readable-values?
                                                               (map second value-pairs))})))))

(defn- create-field-values!
  [field-or-id value-pairs]
  (let [human-readable-values? (validate-human-readable-pairs value-pairs)]
    (db/insert! FieldValues
      :type :full
      :field_id (u/the-id field-or-id)
      :values (map first value-pairs)
      :human_readable_values (when human-readable-values?
                               (map second value-pairs)))))

#_{:clj-kondo/ignore [:deprecated-var]}
(api/defendpoint-schema POST "/:id/values"
  "Update the fields values and human-readable values for a `Field` whose semantic type is
  `category`/`city`/`state`/`country` or whose base type is `type/Boolean`. The human-readable values are optional."
  [id :as {{value-pairs :values} :body}]
  {value-pairs [[(s/one s/Any "value") (s/optional su/NonBlankString "human readable value")]]}
  (let [field (api/write-check Field id)]
    (api/check (field-values/field-should-have-field-values? field)
      [400 (str "You can only update the human readable values of a mapped values of a Field whose value of "
                "`has_field_values` is `list` or whose 'base_type' is 'type/Boolean'.")])
    (if-let [field-value-id (t2/select-one-pk FieldValues, :field_id id :type :full)]
      (update-field-values! field-value-id value-pairs)
      (create-field-values! field value-pairs)))
  {:status :success})

#_{:clj-kondo/ignore [:deprecated-var]}
(api/defendpoint-schema POST "/:id/rescan_values"
  "Manually trigger an update for the FieldValues for this Field. Only applies to Fields that are eligible for
   FieldValues."
  [id]
  (let [field (api/write-check (t2/select-one Field :id id))]
    ;; Override *current-user-permissions-set* so that permission checks pass during sync. If a user has DB detail perms
    ;; but no data perms, they should stll be able to trigger a sync of field values. This is fine because we don't
    ;; return any actual field values from this API. (#21764)
    (binding [api/*current-user-permissions-set* (atom #{"/"})]
      (field-values/create-or-update-full-field-values! field)))
  {:status :success})

#_{:clj-kondo/ignore [:deprecated-var]}
(api/defendpoint-schema POST "/:id/discard_values"
  "Discard the FieldValues belonging to this Field. Only applies to fields that have FieldValues. If this Field's
   Database is set up to automatically sync FieldValues, they will be recreated during the next cycle."
  [id]
  (field-values/clear-field-values-for-field! (api/write-check (t2/select-one Field :id id)))
  {:status :success})

;;; --------------------------------------------------- Searching ----------------------------------------------------

(defn- table-id [field]
  (u/the-id (:table_id field)))

(defn- db-id [field]
  (u/the-id (t2/select-one-fn :db_id Table :id (table-id field))))

(defn- follow-fks
  "Automatically follow the target IDs in an FK `field` until we reach the PK it points to, and return that. For
  non-FK Fields, returns them as-is. For example, with the Sample Database:

     (follow-fks <PEOPLE.ID Field>)        ;-> <PEOPLE.ID Field>
     (follow-fks <REVIEWS.REVIEWER Field>) ;-> <PEOPLE.ID Field>

  This is used below to seamlessly handle either PK or FK Fields without having to think about which is which in the
  `search-values` and `remapped-value` functions."
  [{semantic-type :semantic_type, fk-target-field-id :fk_target_field_id, :as field}]
  (if (and (isa? semantic-type :type/FK)
           fk-target-field-id)
    (t2/select-one Field :id fk-target-field-id)
    field))

(defn- search-values-query
  "Generate the MBQL query used to power FieldValues search in [[search-values]] below. The actual query generated
  differs slightly based on whether the two Fields are the same Field."
  [field search-field value limit]
  {:database (db-id field)
   :type     :query
   :query    {:source-table (table-id field)
              :filter       (when (some? value)
                              [:contains [:field (u/the-id search-field) nil] value {:case-sensitive false}])
              ;; if both fields are the same then make sure not to refer to it twice in the `:breakout` clause.
              ;; Otherwise this will break certain drivers like BigQuery that don't support duplicate
              ;; identifiers/aliases
              :breakout     (if (= (u/the-id field) (u/the-id search-field))
                              [[:field (u/the-id field) nil]]
                              [[:field (u/the-id field) nil]
                               [:field (u/the-id search-field) nil]])
              :limit        limit}})

(s/defn search-values
  "Search for values of `search-field` that contain `value` (up to `limit`, if specified), and return like

      [<value-of-field> <matching-value-of-search-field>].

   For example, with the Sample Database, you could search for the first three IDs & names of People whose name
  contains `Ma` as follows:

      (search-values <PEOPLE.ID Field> <PEOPLE.NAME Field> \"Ma\" 3)
      ;; -> ((14 \"Marilyne Mohr\")
             (36 \"Margot Farrell\")
             (48 \"Maryam Douglas\"))"
  ([field search-field]
   (search-values field search-field nil nil))
  ([field search-field value]
   (search-values field search-field value nil))
  ([field search-field value maybe-limit]
   (try
     (let [field   (follow-fks field)
           limit   (or maybe-limit default-max-field-search-limit)
           results (qp/process-query (search-values-query field search-field value limit))
           rows    (get-in results [:data :rows])]
       ;; if the two Fields are different, we'll get results like [[v1 v2] [v1 v2]]. That is the expected format and we can
       ;; return them as-is
       (if-not (= (u/the-id field) (u/the-id search-field))
         rows
         ;; However if the Fields are both the same results will be in the format [[v1] [v1]] so we need to double the
         ;; value to get the format the frontend expects
         (for [[result] rows]
           [result result])))
     ;; this Exception is usually one that can be ignored which is why I gave it log level debug
     (catch Throwable e
       (log/debug e (trs "Error searching field values"))
       nil))))


#_{:clj-kondo/ignore [:deprecated-var]}
(api/defendpoint-schema GET "/:id/search/:search-id"
  "Search for values of a Field with `search-id` that start with `value`. See docstring for
  `metabase.api.field/search-values` for a more detailed explanation."
  [id search-id value]
  {value su/NonBlankString}
  (let [field        (api/check-404 (t2/select-one Field :id id))
        search-field (api/check-404 (t2/select-one Field :id search-id))]
    (throw-if-no-read-or-segmented-perms field)
    (throw-if-no-read-or-segmented-perms search-field)
    (search-values field search-field value mw.offset-paging/*limit*)))

(defn remapped-value
  "Search for one specific remapping where the value of `field` exactly matches `value`. Returns a pair like

      [<value-of-field> <value-of-remapped-field>]

   if a match is found.

   For example, with the Sample Database, you could find the name of the Person with ID 20 as follows:

      (remapped-value <PEOPLE.ID Field> <PEOPLE.NAME Field> 20)
      ;; -> [20 \"Peter Watsica\"]"
  [field remapped-field value]
  (try
    (let [field   (follow-fks field)
          results (qp/process-query
                   {:database (db-id field)
                    :type     :query
                    :query    {:source-table (table-id field)
                               :filter       [:= [:field (u/the-id field) nil] value]
                               :fields       [[:field (u/the-id field) nil]
                                              [:field (u/the-id remapped-field) nil]]
                               :limit        1}})]
      ;; return first row if it exists
      (first (get-in results [:data :rows])))
    ;; as with fn above this error can usually be safely ignored which is why log level is log/debug
    (catch Throwable e
      (log/debug e (trs "Error searching for remapping"))
      nil)))

(defn parse-query-param-value-for-field
  "Parse a `value` passed as a URL query param in a way appropriate for the `field` it belongs to. E.g. for text Fields
  the value doesn't need to be parsed; for numeric Fields we should parse it as a number."
  [field ^String value]
  (if (isa? (:base_type field) :type/Number)
    (.parse (NumberFormat/getInstance) value)
    value))

#_{:clj-kondo/ignore [:deprecated-var]}
(api/defendpoint-schema GET "/:id/remapping/:remapped-id"
  "Fetch remapped Field values."
  [id remapped-id, ^String value]
  (let [field          (api/read-check Field id)
        remapped-field (api/read-check Field remapped-id)
        value          (parse-query-param-value-for-field field value)]
    (remapped-value field remapped-field value)))

#_{:clj-kondo/ignore [:deprecated-var]}
(api/defendpoint-schema GET "/:id/related"
  "Return related entities."
  [id]
  (-> (t2/select-one Field :id id) api/read-check related/related))

(api/define-routes)<|MERGE_RESOLUTION|>--- conflicted
+++ resolved
@@ -74,12 +74,7 @@
 (defn- clear-dimension-on-fk-change! [{:keys [dimensions], :as _field}]
   (doseq [{dimension-id :id, dimension-type :type} dimensions]
     (when (and dimension-id (= :external dimension-type))
-<<<<<<< HEAD
-      (db/delete! Dimension :id dimension-id))))
-=======
-      (t2/delete! Dimension :id dimension-id)))
-  true)
->>>>>>> c9c911ba
+      (t2/delete! Dimension :id dimension-id))))
 
 (defn- removed-fk-semantic-type? [old-semantic-type new-semantic-type]
   (and (not= old-semantic-type new-semantic-type)
@@ -102,8 +97,7 @@
     (when (and old-dim-id
                (= :internal old-dim-type)
                (not (internal-remapping-allowed? base-type new-semantic-type)))
-<<<<<<< HEAD
-      (db/delete! Dimension :id old-dim-id))))
+      (t2/delete! Dimension :id old-dim-id))))
 
 (defn- update-nested-fields-on-json-unfolding-change!
   "If JSON unfolding was enabled for a JSON field, it activates previously synced nested fields from the JSON field.
@@ -128,22 +122,6 @@
                 :nfc_path [:like (str "[\"" (:name old-field) "\",%]")]
                 {:active false}))
   nil)
-=======
-      (t2/delete! Dimension :id old-dim-id))))
-
-(defn- clear-nested-fields!
-  "Removes nested fields if JSON unfolding is disabled"
-  [old-field json_unfolding]
-  (when (and (false? json_unfolding)
-             (true? (:json_unfolding old-field)))
-    (let [nested-fields (->> (t2/select Field :table_id (:table_id old-field) :nfc_path [:not= nil] :active true)
-                             (filter (fn [field]
-                                       (= (first (:nfc_path field))
-                                          (:name old-field)))))]
-
-      (doseq [field nested-fields]
-        (t2/update! Field (:id field) :active false)))))
->>>>>>> c9c911ba
 
 #_{:clj-kondo/ignore [:deprecated-var]}
 (api/defendpoint-schema PUT "/:id"
@@ -163,13 +141,8 @@
    settings           (s/maybe su/Map)
    nfc_path           (s/maybe [su/NonBlankString])
    json_unfolding     (s/maybe s/Bool)}
-<<<<<<< HEAD
   (let [field             (hydrate (api/write-check Field id) :dimensions)
         new-semantic-type (keyword (get body :semantic_type (:semantic_type field)))
-=======
-  (let [field              (hydrate (api/write-check Field id) :dimensions)
-        new-semantic-type  (keyword (get body :semantic_type (:semantic_type field)))
->>>>>>> c9c911ba
         [effective-type coercion-strategy]
         (or (when-let [coercion_strategy (keyword coercion_strategy)]
               (let [effective (types/effective-type-for-coercion coercion_strategy)]
@@ -188,16 +161,10 @@
     ;; everything checks out, now update the field
     (api/check-500
      (db/transaction
-<<<<<<< HEAD
-      (when removed-fk? (clear-dimension-on-fk-change! field))
-      (clear-dimension-on-type-change! field (:base_type field) new-semantic-type)
-      (db/update! Field id
-=======
       (when removed-fk?
         (clear-dimension-on-fk-change! field))
       (clear-dimension-on-type-change! field (:base_type field) new-semantic-type)
       (t2/update! Field id
->>>>>>> c9c911ba
                   (u/select-keys-when (assoc body
                                              :fk_target_field_id (when-not removed-fk? fk-target-field-id)
                                              :effective_type effective-type
@@ -205,10 +172,7 @@
                                       :present #{:caveats :description :fk_target_field_id :points_of_interest :semantic_type :visibility_type
                                                  :coercion_strategy :effective_type :has_field_values :nfc_path :json_unfolding}
                                       :non-nil #{:display_name :settings}))))
-<<<<<<< HEAD
     (update-nested-fields-on-json-unfolding-change! field json_unfolding)
-=======
->>>>>>> c9c911ba
     ;; return updated field. note the fingerprint on this might be out of date if the task below would replace them
     ;; but that shouldn't matter for the datamodel page
     (u/prog1 (hydrate (t2/select-one Field :id id) :dimensions)
