const { H } = cy;

import { ORDERS_DASHBOARD_ID } from "e2e/support/cypress_sample_instance_data";
import {
  ORDERS_COUNT_BY_CREATED_AT,
  ORDERS_COUNT_BY_PRODUCT_CATEGORY,
  PRODUCTS_COUNT_BY_CATEGORY,
  PRODUCTS_COUNT_BY_CATEGORY_PIE,
  PRODUCTS_COUNT_BY_CREATED_AT,
  SCALAR_CARD,
  STEP_COLUMN_CARD,
  VIEWS_COLUMN_CARD,
} from "e2e/support/test-visualizer-data";

describe("scenarios > dashboard > visualizer > funnels", () => {
  beforeEach(() => {
    H.restore();

    cy.intercept("POST", "/api/dataset").as("dataset");
    cy.intercept("POST", "/api/card/*/query").as("cardQuery");
    cy.intercept("POST", "/api/dashboard/*/dashcard/*/card/*/query").as(
      "dashcardQuery",
    );

    cy.signInAsNormalUser();

    H.createQuestion(ORDERS_COUNT_BY_CREATED_AT, {
      idAlias: "ordersCountByCreatedAtQuestionId",
      entityIdAlias: "ordersCountByCreatedAtQuestionEntityId",
      wrapId: true,
    });
    H.createQuestion(ORDERS_COUNT_BY_PRODUCT_CATEGORY, {
      idAlias: "ordersCountByProductCategoryQuestionId",
      entityIdAlias: "ordersCountByProductCategoryQuestionEntityId",
      wrapId: true,
    });
    H.createQuestion(PRODUCTS_COUNT_BY_CREATED_AT, {
      idAlias: "productsCountByCreatedAtQuestionId",
      entityIdAlias: "productsCountByCreatedAtQuestionEntityId",
      wrapId: true,
    });
    H.createQuestion(PRODUCTS_COUNT_BY_CATEGORY, {
      idAlias: "productsCountByCategoryQuestionId",
      entityIdAlias: "productsCountByCategoryQuestionEntityId",
      wrapId: true,
    });
    H.createQuestion(PRODUCTS_COUNT_BY_CATEGORY_PIE, {
      idAlias: "productsCountByCategoryPieQuestionId",
      entityIdAlias: "productsCountByCategoryPieQuestionEntityId",
      wrapId: true,
    });
    H.createNativeQuestion(SCALAR_CARD.LANDING_PAGE_VIEWS, {
      idAlias: "landingPageViewsScalarQuestionId",
      entityIdAlias: "landingPageViewsScalarQuestionEntityId",
      wrapId: true,
    });
    H.createNativeQuestion(SCALAR_CARD.CHECKOUT_PAGE_VIEWS, {
      idAlias: "checkoutPageViewsScalarQuestionId",
      entityIdAlias: "checkoutPageViewsScalarQuestionEntityId",
      wrapId: true,
    });
    H.createNativeQuestion(SCALAR_CARD.PAYMENT_DONE_PAGE_VIEWS, {
      idAlias: "paymentDonePageViewsScalarQuestionId",
      entityIdAlias: "paymentDonePageViewsScalarQuestionEntityId",
      wrapId: true,
    });
    H.createNativeQuestion(STEP_COLUMN_CARD, {
      idAlias: "stepColumnQuestionId",
      entityIdAlias: "stepColumnQuestionEntityId",
      wrapId: true,
    });
    H.createNativeQuestion(VIEWS_COLUMN_CARD, {
      idAlias: "viewsColumnQuestionId",
      entityIdAlias: "viewsColumnQuestionEntityId",
      wrapId: true,
    });
  });

  it("should build a funnel", () => {
    H.visitDashboard(ORDERS_DASHBOARD_ID);
    H.editDashboard();

    H.openQuestionsSidebar();
    H.clickVisualizeAnotherWay(STEP_COLUMN_CARD.name);

    H.modal().findByTestId("viz-picker-menu").click();
    H.popover().findByText("Funnel").click();

    H.modal().within(() => {
      cy.button("Add more data").click();
      H.addDataset(VIEWS_COLUMN_CARD.name);
      cy.button("Done").click();

      H.assertDataSourceColumnSelected(STEP_COLUMN_CARD.name, "Step");
      H.assertDataSourceColumnSelected(VIEWS_COLUMN_CARD.name, "Views");

      H.verticalWell().within(() => {
        cy.findByText("Views").should("exist");
        cy.findAllByTestId("well-item").should("have.length", 1);
      });
      H.horizontalWell().within(() => {
        cy.findByText("Step").should("exist");
        cy.findByText("Checkout page").should("exist");
        cy.findByText("Landing page").should("exist");
        cy.findByText("Payment done page").should("exist");
        cy.findAllByTestId("well-item").should("have.length", 4);
      });

      // Remove a column from the data manager
      H.dataSourceColumn(STEP_COLUMN_CARD.name, "Step")
        .findByLabelText("Remove")
        .click();
      H.assertDataSourceColumnSelected(STEP_COLUMN_CARD.name, "Step", false);
      H.verticalWell().within(() => {
        cy.findByText("Views").should("exist");
        cy.findAllByTestId("well-item").should("have.length", 1);
      });
      H.horizontalWell().within(() => {
        cy.findByText("(empty)").should("exist");
        cy.findAllByTestId("well-item").should("have.length", 1);
      });

      // Add a column back
      H.dataSourceColumn(STEP_COLUMN_CARD.name, "Step").click();
      H.assertDataSourceColumnSelected(STEP_COLUMN_CARD.name, "Step");
      H.verticalWell().within(() => {
        cy.findByText("Views").should("exist");
        cy.findAllByTestId("well-item").should("have.length", 1);
      });
      H.horizontalWell().within(() => {
        cy.findByText("Step").should("exist");
        cy.findAllByTestId("well-item").should("have.length", 4);
      });

      // Remove the metric column from the well
      H.verticalWell()
        .findByTestId("well-item")
        .findByLabelText("Remove")
        .click();
      H.assertDataSourceColumnSelected(VIEWS_COLUMN_CARD.name, "Views", false);
      H.verticalWell().findAllByTestId("well-item").should("have.length", 0);
      H.horizontalWell().findAllByTestId("well-item").should("have.length", 4);

      // Remove the dimension column from the well
      H.horizontalWell()
        .findAllByTestId("well-item")
        .first()
        .findByLabelText("Remove")
        .click();
      H.assertDataSourceColumnSelected(STEP_COLUMN_CARD.name, "Step", false);
      H.verticalWell().findAllByTestId("well-item").should("have.length", 0);
      H.horizontalWell().findAllByTestId("well-item").should("have.length", 0);

      // Rebuild the funnel
      H.dataSourceColumn(STEP_COLUMN_CARD.name, "Step").click();
      H.dataSourceColumn(VIEWS_COLUMN_CARD.name, "Views").click();
      H.assertDataSourceColumnSelected(STEP_COLUMN_CARD.name, "Step");
      H.assertDataSourceColumnSelected(VIEWS_COLUMN_CARD.name, "Views");
      H.verticalWell().within(() => {
        cy.findByText("Views").should("exist");
        cy.findAllByTestId("well-item").should("have.length", 1);
      });
      H.horizontalWell().within(() => {
        cy.findByText("Step").should("exist");
        cy.findAllByTestId("well-item").should("have.length", 4);
      });

      // Remove a data source
      H.removeDataSource(VIEWS_COLUMN_CARD.name);
      H.dataImporter().within(() => {
        cy.findByText(VIEWS_COLUMN_CARD.name).should("not.exist");
        cy.findByText("Views").should("not.exist");
      });
      H.verticalWell().findAllByTestId("well-item").should("have.length", 0);
      H.horizontalWell().findAllByTestId("well-item").should("have.length", 4);
    });
  });

  it("should build a funnel of several scalar cards", () => {
    const { LANDING_PAGE_VIEWS, CHECKOUT_PAGE_VIEWS, PAYMENT_DONE_PAGE_VIEWS } =
      SCALAR_CARD;

    H.visitDashboard(ORDERS_DASHBOARD_ID);
    H.editDashboard();

    H.openQuestionsSidebar();
    H.clickVisualizeAnotherWay(LANDING_PAGE_VIEWS.name);

    H.modal().within(() => {
<<<<<<< HEAD
      H.dataImporter().findByText(LANDING_PAGE_VIEWS.name).realHover();
      cy.findAllByLabelText("Remove").eq(0).click();
=======
      H.removeDataSource(LANDING_PAGE_VIEWS.name);
>>>>>>> e73e604d
      cy.findByText("Funnel").click();
      H.switchToAddMoreData();
      H.selectDataset(LANDING_PAGE_VIEWS.name);
      H.addDataset(CHECKOUT_PAGE_VIEWS.name);
      H.addDataset(PAYMENT_DONE_PAGE_VIEWS.name);
      H.switchToColumnsList();

      H.assertDataSourceColumnSelected(LANDING_PAGE_VIEWS.name, "views");
      H.assertDataSourceColumnSelected(CHECKOUT_PAGE_VIEWS.name, "views");
      H.assertDataSourceColumnSelected(PAYMENT_DONE_PAGE_VIEWS.name, "views");

      H.verticalWell().within(() => {
        cy.findByText("METRIC").should("not.exist");
      });
      H.horizontalWell().within(() => {
        cy.findByText("DIMENSION").should("not.exist");
        cy.findByText(LANDING_PAGE_VIEWS.name).should("exist");
        cy.findByText(CHECKOUT_PAGE_VIEWS.name).should("exist");
        cy.findByText(PAYMENT_DONE_PAGE_VIEWS.name).should("exist");
        cy.findAllByTestId("well-item").should("have.length", 3);
      });

      // Remove a column from the data manager
      H.deselectColumnFromColumnsList(CHECKOUT_PAGE_VIEWS.name, "views");
      H.assertDataSourceColumnSelected(
        CHECKOUT_PAGE_VIEWS.name,
        "views",
        false,
      );
      H.verticalWell().within(() => {
        cy.findByText("METRIC").should("not.exist");
      });
      H.horizontalWell().within(() => {
        cy.findByText("DIMENSION").should("not.exist");
        cy.findAllByTestId("well-item").should("have.length", 2);
      });

      // Add a column back
      H.selectColumnFromColumnsList(CHECKOUT_PAGE_VIEWS.name, "views");
      H.assertDataSourceColumnSelected(CHECKOUT_PAGE_VIEWS.name, "views");
      H.verticalWell().within(() => {
        cy.findByText("METRIC").should("not.exist");
      });
      H.horizontalWell().within(() => {
        cy.findByText("DIMENSION").should("not.exist");
        cy.findAllByTestId("well-item").should("have.length", 3);
      });

      H.deselectColumnFromColumnsList(LANDING_PAGE_VIEWS.name, "views");
      H.deselectColumnFromColumnsList(CHECKOUT_PAGE_VIEWS.name, "views");
      H.deselectColumnFromColumnsList(PAYMENT_DONE_PAGE_VIEWS.name, "views");

      H.verticalWell().findAllByTestId("well-item").should("have.length", 0);
      H.horizontalWell().findAllByTestId("well-item").should("have.length", 0);

      // Rebuild the funnel
      H.selectColumnFromColumnsList(LANDING_PAGE_VIEWS.name, "views");
      H.selectColumnFromColumnsList(CHECKOUT_PAGE_VIEWS.name, "views");
      H.selectColumnFromColumnsList(PAYMENT_DONE_PAGE_VIEWS.name, "views");

      H.assertDataSourceColumnSelected(LANDING_PAGE_VIEWS.name, "views");
      H.assertDataSourceColumnSelected(CHECKOUT_PAGE_VIEWS.name, "views");
      H.assertDataSourceColumnSelected(PAYMENT_DONE_PAGE_VIEWS.name, "views");

      H.verticalWell().within(() => {
        cy.findByText("METRIC").should("not.exist");
      });
      H.horizontalWell().within(() => {
        cy.findByText("DIMENSION").should("not.exist");
        cy.findAllByTestId("well-item").should("have.length", 3);
      });
    });
  });

  it("should initialize a scalar funnel when opening a scalar card (VIZ-678)", () => {
    const { LANDING_PAGE_VIEWS, CHECKOUT_PAGE_VIEWS, PAYMENT_DONE_PAGE_VIEWS } =
      SCALAR_CARD;

    H.visitDashboard(ORDERS_DASHBOARD_ID);
    H.editDashboard();

    H.openQuestionsSidebar();
    H.clickVisualizeAnotherWay(LANDING_PAGE_VIEWS.name);

    H.modal().within(() => {
<<<<<<< HEAD
      H.dataImporter().findByText(LANDING_PAGE_VIEWS.name).realHover();
      cy.findAllByLabelText("Remove").eq(0).click();
      cy.findByText("Funnel").click();
=======
>>>>>>> e73e604d
      H.switchToAddMoreData();
      H.selectDataset(LANDING_PAGE_VIEWS.name);
      H.addDataset(CHECKOUT_PAGE_VIEWS.name);
      H.addDataset(PAYMENT_DONE_PAGE_VIEWS.name);

      H.verticalWell().within(() => {
        cy.findByText("METRIC").should("not.exist");
      });
      H.horizontalWell().within(() => {
        cy.findByText("DIMENSION").should("not.exist");
        cy.findByText(LANDING_PAGE_VIEWS.name).should("exist");
        cy.findByText(CHECKOUT_PAGE_VIEWS.name).should("exist");
        cy.findByText(PAYMENT_DONE_PAGE_VIEWS.name).should("exist");
        cy.findAllByTestId("well-item").should("have.length", 3);
      });
    });
  });
});<|MERGE_RESOLUTION|>--- conflicted
+++ resolved
@@ -187,12 +187,7 @@
     H.clickVisualizeAnotherWay(LANDING_PAGE_VIEWS.name);
 
     H.modal().within(() => {
-<<<<<<< HEAD
-      H.dataImporter().findByText(LANDING_PAGE_VIEWS.name).realHover();
-      cy.findAllByLabelText("Remove").eq(0).click();
-=======
       H.removeDataSource(LANDING_PAGE_VIEWS.name);
->>>>>>> e73e604d
       cy.findByText("Funnel").click();
       H.switchToAddMoreData();
       H.selectDataset(LANDING_PAGE_VIEWS.name);
@@ -278,12 +273,6 @@
     H.clickVisualizeAnotherWay(LANDING_PAGE_VIEWS.name);
 
     H.modal().within(() => {
-<<<<<<< HEAD
-      H.dataImporter().findByText(LANDING_PAGE_VIEWS.name).realHover();
-      cy.findAllByLabelText("Remove").eq(0).click();
-      cy.findByText("Funnel").click();
-=======
->>>>>>> e73e604d
       H.switchToAddMoreData();
       H.selectDataset(LANDING_PAGE_VIEWS.name);
       H.addDataset(CHECKOUT_PAGE_VIEWS.name);
