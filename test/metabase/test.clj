(ns metabase.test
  "The stuff you need to write almost every test, all in one place. Nice!

  (Prefer using `metabase.test` to requiring bits and pieces from these various namespaces going forward, since it
  reduces the cognitive load required to write tests.)"
  (:require [clojure
             [test :refer :all]
             [walk :as walk]]
            [java-time :as t]
            [medley.core :as m]
            [metabase
             [driver :as driver]
             [email-test :as et]
             [query-processor :as qp]
             [query-processor-test :as qp.test]]
            [metabase.driver.sql-jdbc.test-util :as sql-jdbc.tu]
            [metabase.query-processor
             [context :as qp.context]
             [reducible :as qp.reducible]
             [test-util :as qp.test-util]]
            [metabase.test
             [data :as data]
             [initialize :as initialize]
             [util :as tu]]
            [metabase.test.data
             [datasets :as datasets]
             [env :as tx.env]
             [interface :as tx]
             [users :as test-users]]
            [metabase.test.util
             [async :as tu.async]
             [i18n :as i18n.tu]
             [log :as tu.log]
             [timezone :as tu.tz]]
            [potemkin :as p]
            [toucan.util.test :as tt]))

;; Fool the linters into thinking these namespaces are used! See discussion on
;; https://github.com/clojure-emacs/refactor-nrepl/pull/270
(comment
  data/keep-me
  datasets/keep-me
  driver/keep-me
<<<<<<< HEAD
  i18n.tu/keep-me
=======
  et/keep-me
>>>>>>> ffd0b0ea
  initialize/keep-me
  qp/keep-me
  qp.test-util/keep-me
  qp.test/keep-me
  sql-jdbc.tu/keep-me
  test-users/keep-me
  tt/keep-me
  tu/keep-me
  tu.async/keep-me
  tu.log/keep-me
  tu.tz/keep-me
  tx/keep-me
  tx.env/keep-me)

;; Add more stuff here as needed
(p/import-vars
 [data
  $ids
  dataset
  db
  format-name
  id
  mbql-query
  native-query
  query
  run-mbql-query
  with-db
  with-temp-copy-of-db
  with-temp-objects]

 [datasets
  test-driver
  test-drivers
  when-testing-driver]

 [driver
  *driver*
  with-driver]

<<<<<<< HEAD
 [i18n.tu
  with-mock-i18n-bundles
  with-user-locale]
=======
 [et
  email-to
  fake-inbox-email-fn
  inbox
  regex-email-bodies
  reset-inbox!
  summarize-multipart-email
  with-expected-messages
  with-fake-inbox]
>>>>>>> ffd0b0ea

 [initialize
  initialize-if-needed!]

 [qp
  process-query
  query->native
  query->preprocessed]

 [qp.test
  col
  cols
  first-row
  format-rows-by
  formatted-rows
  normal-drivers
  normal-drivers-except
  normal-drivers-with-feature
  normal-drivers-without-feature
  rows
  rows+column-names]

 [qp.test-util
  with-database-timezone-id
  with-everything-store
  with-report-timezone-id
  with-results-timezone-id]

 [sql-jdbc.tu
  sql-jdbc-drivers]

 [test-users
  fetch-user
  user->id
  user->client
  user->credentials
  with-test-user]

 [tt
  with-temp
  with-temp*]

 [tu
  boolean-ids-and-timestamps
  call-with-paused-query
  discard-setting-changes
  doall-recursive
  is-uuid-string?
  metabase-logger
  postwalk-pred
  random-email
  random-name
  round-all-decimals
  scheduler-current-tasks
  throw-if-called
  with-log-messages
  with-log-messages-for-level
  with-log-level
  with-model-cleanup
  with-non-admin-groups-no-root-collection-perms
  with-scheduler
  with-temp-scheduler
  with-temp-vals-in-db
  with-temporary-setting-values]

 [tu.async
  wait-for-close
  wait-for-result
  with-open-channels]

 [tu.log
  suppress-output]

 [tu.tz
  with-system-timezone-id]

 [tx
  count-with-template-tag-query
  count-with-field-filter-query
  dataset-definition
  db-qualified-table-name
  db-test-env-var
  db-test-env-var-or-throw
  dbdef->connection-details
  defdataset
  dispatch-on-driver-with-test-extensions
  get-dataset-definition
  has-questionable-timezone-support?
  has-test-extensions?
  metabase-instance]

 [tx.env
  set-test-drivers!
  with-test-drivers])

(defn do-with-clock [clock thunk]
  (testing (format "\nsystem clock = %s" (pr-str clock))
    (let [clock (cond
                  (t/clock? clock)           clock
                  (t/zoned-date-time? clock) (t/mock-clock (t/instant clock) (t/zone-id clock))
                  :else                      (throw (Exception. (format "Invalid clock: ^%s %s"
                                                                        (.getName (class clock))
                                                                        (pr-str clock)))))]
      (t/with-clock clock
        (thunk)))))

(defmacro with-clock
  "Same as `t/with-clock`, but adds `testing` context, and also supports using `ZonedDateTime` instances
  directly (converting them to a mock clock automatically).

    (mt/with-clock #t \"2019-12-10T00:00-08:00[US/Pacific]\"
      ...)"
  [clock & body]
  `(do-with-clock ~clock (fn [] ~@body)))

;; New QP middleware test util fns. Experimental. These will be put somewhere better if confirmed useful.

(defn test-qp-middleware
  "Helper for testing QP middleware. Changes are returned in a map with keys:

    * `:result`   ­ final result
    * `:pre`      ­ `query` after preprocessing
    * `:metadata` ­ `metadata` after post-processing
    * `:post`     ­ `rows` after post-processing transduction"
  ([middleware-fn]
   (test-qp-middleware middleware-fn {}))

  ([middleware-fn query]
   (test-qp-middleware middleware-fn query []))

  ([middleware-fn query rows]
   (test-qp-middleware middleware-fn query {} rows))

  ([middleware-fn query metadata rows]
   (test-qp-middleware middleware-fn query metadata rows nil))

  ([middleware-fn query metadata rows {:keys [run async?], :as context}]
   (let [async-qp (qp.reducible/async-qp
                   (qp.reducible/combine-middleware
                    (if (sequential? middleware-fn)
                      middleware-fn
                      [middleware-fn])))
         context  (merge
                   {:timeout 500
                    :runf    (fn [query rff context]
                               (try
                                 (when run (run))
                                 (qp.context/reducef rff context (assoc metadata :pre query) rows)
                                 (catch Throwable e
                                   (println "Error in test-qp-middleware runf:" e)
                                   (throw e))))}
                   context)]
     (if async?
       (async-qp query context)
       (binding [qp.reducible/*run-on-separate-thread?* true]
         (let [qp     (qp.reducible/sync-qp async-qp)
               result (qp query context)]
           {:result   (m/dissoc-in result [:data :pre])
            :pre      (-> result :data :pre)
            :post     (-> result :data :rows)
            :metadata (update result :data #(dissoc % :pre :rows))}))))))

(defn derecordize
  "Convert all record types in `form` to plain maps, so tests won't fail."
  [form]
  (walk/postwalk
   (fn [form]
     (if (record? form)
       (into {} form)
       form))
   form))<|MERGE_RESOLUTION|>--- conflicted
+++ resolved
@@ -41,11 +41,8 @@
   data/keep-me
   datasets/keep-me
   driver/keep-me
-<<<<<<< HEAD
+  et/keep-me
   i18n.tu/keep-me
-=======
-  et/keep-me
->>>>>>> ffd0b0ea
   initialize/keep-me
   qp/keep-me
   qp.test-util/keep-me
@@ -85,11 +82,6 @@
   *driver*
   with-driver]
 
-<<<<<<< HEAD
- [i18n.tu
-  with-mock-i18n-bundles
-  with-user-locale]
-=======
  [et
   email-to
   fake-inbox-email-fn
@@ -99,7 +91,10 @@
   summarize-multipart-email
   with-expected-messages
   with-fake-inbox]
->>>>>>> ffd0b0ea
+
+ [i18n.tu
+  with-mock-i18n-bundles
+  with-user-locale]
 
  [initialize
   initialize-if-needed!]
