(ns metabase.notification.core
  (:require
   [java-time.api :as t]
   [metabase.channel.core :as channel]
   [metabase.models.notification :as models.notification]
   [metabase.models.setting :as setting]
   [metabase.models.task-history :as task-history]
   [metabase.util :as u]
   [metabase.util.log :as log]
   [metabase.util.malli :as mu]
   [metabase.util.malli.schema :as ms]
   [metabase.util.retry :as retry]
   [toucan2.core :as t2])
  (:import
   (java.util.concurrent Callable Executors ExecutorService)
   (org.apache.commons.lang3.concurrent BasicThreadFactory$Builder)))

(set! *warn-on-reflection* true)

(def ^:private Notification
  [:map {:closed true}
   [:payload_type (into [:enum] models.notification/notification-types)]
   [:id           {:optional true} ms/PositiveInt]
   [:active       {:optional true} :boolean]
   [:created_at   {:optional true} :any]
   [:updated_at   {:optional true} :any]])

(def NotificationInfo
  "Schema for the notificaiton info."
  [:multi {:dispatch :payload_type}
   [:notification/system-event [:merge
                                Notification
                                [:map {:closed true}
                                 [:payload
                                  [:map {:closed true}
                                   ;; TODO: event-info schema for each event type
                                   [:event-topic [:fn #(= "event" (-> % keyword namespace))]]
                                   [:event-info  [:maybe :map]]
                                   [:context     :map]]]]]]
   ;; for testing only
   [:notification/testing       :map]])

(defn- hydrate-notification-handler
  [notification-handlers]
  (t2/hydrate notification-handlers
              :channel
              :template
              :recipients))

(setting/defsetting notification-thread-pool-size
  "The size of the thread pool used to send notifications."
  :default 10
  :export? false
  :type :integer
  :visibility :internal)

(defonce ^:private pool
  (delay (Executors/newFixedThreadPool
          (notification-thread-pool-size)
          (.build
           (doto (BasicThreadFactory$Builder.)
             (.namingPattern "send-notification-thread-pool-%d"))))))

(def ^:private default-retry-config
  {:max-attempts            7
   :initial-interval-millis 500
   :multiplier              2.0
   :randomization-factor    0.1
   :max-interval-millis     30000})

(defn- handler->channel-name
  [{:keys [channel_type channel_id]}]
  (if channel_id
    (str (u/qualified-name channel_type) " " channel_id)
    (u/qualified-name channel_type)))

(defn- channel-send-retrying!
  [handler message]
  (try
    (let [notification-id (:notification_id handler)
          retry-config default-retry-config
          retry-errors (volatile! [])
          retry-report (fn []
                         {:attempted_retries (count @retry-errors)
                          ;; we want the last retry to be the most recent
                          :retry_errors       (reverse @retry-errors)})
          channel     (or (:channel handler)
                          {:type (:channel_type handler)})
          send!        (fn []
                         (try
                           (channel/send! channel message)
                           (catch Exception e
                             (vswap! retry-errors conj {:message   (u/strip-error e)
                                                        :timestamp (t/offset-date-time)})
                             (log/warnf e "[Notification %d] Failed to send to channel %s , retrying..." notification-id (handler->channel-name handler))
                             (throw e))))
          retrier     (retry/make retry-config)]
      (log/debugf "[Notification %d] Sending a message to channel %s" notification-id (handler->channel-name handler))
      (task-history/with-task-history {:task            "channel-send"
                                       :on-success-info (fn [update-map _result]
                                                          (cond-> update-map
                                                            (seq @retry-errors)
                                                            (update :task_details merge (retry-report))))
                                       :on-fail-info    (fn [update-map _result]
                                                          (update update-map :task_details merge (retry-report)))
                                       :task_details    {:retry_config   retry-config
                                                         :channel_id     (:id channel)
                                                         :channel_type   (:type channel)
                                                         :template_id    (:template_id handler)
                                                         :notifcation_id notification-id
                                                         :recipient_ids  (map :id (:recipients handler))}}
        (retrier send!)
        (log/debugf "[Notification %d] Sent to channel %s with %d retries" notification-id (handler->channel-name handler) (count @retry-errors))))
    (catch Throwable e
      (log/errorf e "[Notification %d] Error sending notification!" (:notification_id handler)))))

(mu/defn- send-notification-sync!
  "Send the notification to all handlers synchronously. Do not use this directly, use *send-notification!* instead."
  [notification-info :- NotificationInfo]
<<<<<<< HEAD
  (let [noti-handlers (hydrate-notification-handler (t2/select :model/NotificationHandler :notification_id (:id notification-info)))]
    (log/debugf "[Notification %d] Found %d %s"
               (:id notification-info) (count noti-handlers) (u/format-plural (count noti-handlers) "handler"))
    (task-history/with-task-history
      {:task          "notification-send"
       :task_details {:notification_id       (:id notification-info)
                      :notification_handlers (map #(select-keys % [:id :channel_type :channel_id :template_id])
                                                  noti-handlers)}}
=======
  (try
    (let [noti-handlers (hydrate-notification-handler (t2/select :model/NotificationHandler :notification_id (:id notification-info)))]
      (log/infof "[Notification %d] Found %d %s"
                 (:id notification-info) (count noti-handlers) (u/format-plural (count noti-handlers) "handler"))
>>>>>>> a581c2ef
      (doseq [handler noti-handlers]
        (let [channel-type (:channel_type handler)
              messages     (channel/render-notification
                            channel-type
                            notification-info
                            (:template handler)
                            (:recipients handler))]
<<<<<<< HEAD
          (log/debugf "[Notification %d] Got %d %s for channel %s with template %d"
                      (:id notification-info) (count messages)
                      (u/format-plural (count messages) "message") (handler->channel-name handler)
                      (-> handler :template :id))
          (doseq [message messages]
            (channel-send-retrying! handler message))))))
=======
          (log/infof "[Notification %d] Got %d %s for channel %s"
                     (:id notification-info) (count messages) (u/format-plural (count messages) "message") (:channel_type handler))
          (doseq [message messages]
            (log/infof "[Notification %d] Sending message to channel %s"
                       (:id notification-info) (:channel_type handler))
            (channel/send! (or (:channel handler)
                               {:type channel-type}) message))))
      (log/infof "[Notification %d] Sent successfully" (:id notification-info)))
    (catch Exception e
      (log/errorf e "[Notification %d] Failed to send" (:id notification-info))
      (throw e)))
>>>>>>> a581c2ef
  nil)

(defn- send-notification-async!
  "Send a notification asynchronously."
  [notification]
  (.submit ^ExecutorService @pool ^Callable
           (fn []
             (send-notification-sync! notification)))
  nil)

(def ^:dynamic *send-notification!*
  "The function to send a notification. Defaults to `send-notification-async!`."
  send-notification-async!)<|MERGE_RESOLUTION|>--- conflicted
+++ resolved
@@ -117,21 +117,13 @@
 (mu/defn- send-notification-sync!
   "Send the notification to all handlers synchronously. Do not use this directly, use *send-notification!* instead."
   [notification-info :- NotificationInfo]
-<<<<<<< HEAD
   (let [noti-handlers (hydrate-notification-handler (t2/select :model/NotificationHandler :notification_id (:id notification-info)))]
-    (log/debugf "[Notification %d] Found %d %s"
-               (:id notification-info) (count noti-handlers) (u/format-plural (count noti-handlers) "handler"))
+    (log/debugf "[Notification %d] Found %d handlers" (:id notification-info) (count noti-handlers))
     (task-history/with-task-history
       {:task          "notification-send"
        :task_details {:notification_id       (:id notification-info)
                       :notification_handlers (map #(select-keys % [:id :channel_type :channel_id :template_id])
                                                   noti-handlers)}}
-=======
-  (try
-    (let [noti-handlers (hydrate-notification-handler (t2/select :model/NotificationHandler :notification_id (:id notification-info)))]
-      (log/infof "[Notification %d] Found %d %s"
-                 (:id notification-info) (count noti-handlers) (u/format-plural (count noti-handlers) "handler"))
->>>>>>> a581c2ef
       (doseq [handler noti-handlers]
         (let [channel-type (:channel_type handler)
               messages     (channel/render-notification
@@ -139,34 +131,20 @@
                             notification-info
                             (:template handler)
                             (:recipients handler))]
-<<<<<<< HEAD
-          (log/debugf "[Notification %d] Got %d %s for channel %s with template %d"
+          (log/debugf "[Notification %d] Got %d messages for channel %s with template %d"
                       (:id notification-info) (count messages)
-                      (u/format-plural (count messages) "message") (handler->channel-name handler)
+                      (handler->channel-name handler)
                       (-> handler :template :id))
           (doseq [message messages]
             (channel-send-retrying! handler message))))))
-=======
-          (log/infof "[Notification %d] Got %d %s for channel %s"
-                     (:id notification-info) (count messages) (u/format-plural (count messages) "message") (:channel_type handler))
-          (doseq [message messages]
-            (log/infof "[Notification %d] Sending message to channel %s"
-                       (:id notification-info) (:channel_type handler))
-            (channel/send! (or (:channel handler)
-                               {:type channel-type}) message))))
-      (log/infof "[Notification %d] Sent successfully" (:id notification-info)))
-    (catch Exception e
-      (log/errorf e "[Notification %d] Failed to send" (:id notification-info))
-      (throw e)))
->>>>>>> a581c2ef
   nil)
 
 (defn- send-notification-async!
   "Send a notification asynchronously."
   [notification]
-  (.submit ^ExecutorService @pool ^Callable
-           (fn []
-             (send-notification-sync! notification)))
+  (let [task (bound-fn []
+               (send-notification-sync! notification))]
+    (.submit ^ExecutorService @pool ^Callable task))
   nil)
 
 (def ^:dynamic *send-notification!*
