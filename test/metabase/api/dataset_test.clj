--- conflicted
+++ resolved
@@ -31,7 +31,8 @@
    [metabase.util :as u]
    [metabase.util.json :as json]
    [metabase.util.malli.schema :as ms]
-   [toucan2.core :as t2]))
+   [toucan2.core :as t2]
+   [toucan2.tools.with-temp :as t2.with-temp]))
 
 (set! *warn-on-reflection* true)
 
@@ -204,15 +205,9 @@
 
 (deftest check-that-we-can-export-the-results-of-a-nested-query
   (mt/with-temp-copy-of-db
-<<<<<<< HEAD
-    (mt/with-temp [Card card {:dataset_query {:database (mt/id)
-                                              :type     :native
-                                              :native   {:query "SELECT * FROM USERS;"}}}]
-=======
     (t2.with-temp/with-temp [:model/Card card {:dataset_query {:database (mt/id)
                                                                :type     :native
                                                                :native   {:query "SELECT * FROM USERS;"}}}]
->>>>>>> 8d23fd74
       (letfn [(do-test []
                 (let [result (mt/user-http-request :rasta :post 200 "dataset/csv"
                                                    :query (json/encode
@@ -262,21 +257,12 @@
 
           ;; Let metadata-provider-with-cards-with-metadata-for-queries calculate the result-metadata.
           metadata-provider (qp.test-util/metadata-provider-with-cards-with-metadata-for-queries [native-query])]
-<<<<<<< HEAD
-      (mt/with-temp
-        [Card card (assoc {:dataset_query native-query}
-                          :result_metadata
-                          (-> (lib.metadata.protocols/metadatas metadata-provider :metadata/card [1])
-                              first
-                              :result-metadata))]
-=======
       (t2.with-temp/with-temp
         [:model/Card card (assoc {:dataset_query native-query}
                                  :result_metadata
                                  (-> (lib.metadata.protocols/metadatas metadata-provider :metadata/card [1])
                                      first
                                      :result-metadata))]
->>>>>>> 8d23fd74
         (let [card-query {:database (mt/id)
                           :type     "query"
                           :query    {:source-table (str "card__" (u/the-id card))}}]
@@ -663,11 +649,7 @@
                                :has_more_values false}]
       (with-redefs [api.dataset/parameter-field-values (constantly mock-default-result)]
         (testing "if value-field not found in source card"
-<<<<<<< HEAD
-          (mt/with-temp [Card {source-card-id :id}]
-=======
           (t2.with-temp/with-temp [:model/Card {source-card-id :id}]
->>>>>>> 8d23fd74
             (is (= mock-default-result
                    (mt/user-http-request :crowberto :post 200 "dataset/parameter/values"
                                          {:parameter  {:values_source_type   "card"
@@ -678,11 +660,7 @@
                                                        :id                   "abc"}})))))
 
         (testing "if value-field not found in source card"
-<<<<<<< HEAD
-          (mt/with-temp [Card {source-card-id :id} {:archived true}]
-=======
           (t2.with-temp/with-temp [:model/Card {source-card-id :id} {:archived true}]
->>>>>>> 8d23fd74
             (is (= mock-default-result
                    (mt/user-http-request :crowberto :post 200 "dataset/parameter/values"
                                          {:parameter  {:values_source_type   "card"
