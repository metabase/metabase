--- conflicted
+++ resolved
@@ -1,32 +1,4 @@
 (ns metabase.api.search
-<<<<<<< HEAD
-  (:require [clojure.string :as str]
-            [clojure.tools.logging :as log]
-            [compojure.core :refer [GET]]
-            [flatland.ordered.map :as ordered-map]
-            [honeysql.core :as hsql]
-            [honeysql.helpers :as hh]
-            [medley.core :as m]
-            [metabase.api.common :as api]
-            [metabase.db :as mdb]
-            [metabase.models :refer [Database]]
-            [metabase.models.bookmark :refer [CardBookmark CollectionBookmark DashboardBookmark]]
-            [metabase.models.collection :as collection :refer [Collection]]
-            [metabase.models.interface :as mi]
-            [metabase.models.metric :refer [Metric]]
-            [metabase.models.permissions :as perms]
-            [metabase.models.segment :refer [Segment]]
-            [metabase.models.table :refer [Table]]
-            [metabase.search.config :as search-config]
-            [metabase.search.scoring :as scoring]
-            [metabase.search.util :as search-util]
-            [metabase.server.middleware.offset-paging :as mw.offset-paging]
-            [metabase.util :as u]
-            [metabase.util.honeysql-extensions :as hx]
-            [metabase.util.schema :as su]
-            [schema.core :as s]
-            [toucan.db :as db]))
-=======
   (:require
    [clojure.string :as str]
    [clojure.tools.logging :as log]
@@ -37,7 +9,7 @@
    [medley.core :as m]
    [metabase.api.common :as api]
    [metabase.db :as mdb]
-   [metabase.models :refer [App Database]]
+   [metabase.models :refer [Database]]
    [metabase.models.bookmark
     :refer [CardBookmark CollectionBookmark DashboardBookmark]]
    [metabase.models.collection :as collection :refer [Collection]]
@@ -55,7 +27,6 @@
    [metabase.util.schema :as su]
    [schema.core :as s]
    [toucan.db :as db]))
->>>>>>> 1f809593
 
 (def ^:private SearchContext
   "Map with the various allowed search parameters, used to construct the SQL query"
