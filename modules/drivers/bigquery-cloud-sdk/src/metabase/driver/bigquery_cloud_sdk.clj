--- conflicted
+++ resolved
@@ -993,24 +993,6 @@
   [_]
   nil)
 
-<<<<<<< HEAD
-(defmethod driver/native-query-deps :bigquery-cloud-sdk
-  ([driver query]
-   (driver/native-query-deps driver query (driver-api/metadata-provider)))
-  ([driver query mp]
-   (let [db-tables (driver-api/tables mp)
-         transforms (driver-api/transforms mp)]
-     (into #{} (comp
-                (map :component)
-                (map #(assoc % :table (driver.sql.normalize/normalize-name driver (:table %))))
-                (map #(let [parts (str/split (:table %) #"\.")]
-                        {:schema (first parts) :table (second parts)}))
-                (keep #(driver.sql/find-table-or-transform driver db-tables transforms %)))
-           (-> query
-               macaw/parsed-query
-               macaw/query->components
-               :tables)))))
-=======
 (mu/defmethod driver/native-query-deps :bigquery-cloud-sdk :- ::driver/native-query-deps
   [driver :- :keyword
    query  :- :metabase.lib.schema/native-only-query]
@@ -1027,7 +1009,6 @@
               macaw/parsed-query
               macaw/query->components
               :tables))))
->>>>>>> 7d2275e3
 
 (defmethod driver/create-schema-if-needed! :bigquery-cloud-sdk
   [driver conn-spec schema]
