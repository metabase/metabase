(ns metabase.models.pulse-channel
  (:require
   [clojure.set :as set]
   [medley.core :as m]
   [metabase.config :as config]
   [metabase.models.interface :as mi]
   [metabase.plugins.classloader :as classloader]
   [metabase.util :as u]
   [metabase.util.i18n :refer [tru]]
   [methodical.core :as methodical]
   [toucan2.core :as t2]))

;; ## Static Definitions

(def days-of-week
  "Simple `vector` of the days in the week used for reference and lookups.

   NOTE: order is important here!!
         we use the same ordering as the clj-time `day-of-week` function (1 = Monday, 7 = Sunday) except
         that we are 0 based instead."
  [{:id "mon", :name "Mon"},
   {:id "tue", :name "Tue"},
   {:id "wed", :name "Wed"},
   {:id "thu", :name "Thu"},
   {:id "fri", :name "Fri"},
   {:id "sat", :name "Sat"},
   {:id "sun", :name "Sun"}])

(def ^{:arglists '([day])} day-of-week?
  "Is `day` a valid `day-of-week` choice?"
  (partial contains? (set (map :id days-of-week))))

(defn hour-of-day?
  "Is `hour` is a valid hour of the day (24 hour)?"
  [hour]
  (and (integer? hour) (<= 0 hour 23)))

(def ^:private schedule-frames
  "Set of possible schedule-frames allow for a PulseChannel."
  #{:first :mid :last})

(defn schedule-frame?
  "Is `frame` a valid schedule frame?"
  [frame]
  (contains? schedule-frames frame))

(def ^:private schedule-types
  "Set of the possible schedule-types allowed for a PulseChannel."
  #{:hourly :daily :weekly :monthly})

(defn schedule-type?
  "Is `schedule-type` a valid PulseChannel schedule type?"
  [schedule-type]
  (contains? schedule-types schedule-type))

(defn valid-schedule?
  "Is this combination of scheduling choices valid?"
  [schedule-type schedule-hour schedule-day schedule-frame]
  (or
   ;; hourly schedule does not care about other inputs
   (= schedule-type :hourly)
   ;; daily schedule requires a valid `hour`
   (and (= schedule-type :daily)
        (hour-of-day? schedule-hour))
   ;; weekly schedule requires a valid `hour` and `day`
   (and (= schedule-type :weekly)
        (hour-of-day? schedule-hour)
        (day-of-week? schedule-day))
   ;; monthly schedule requires a valid `hour` and `frame`.  also a `day` if frame = first or last
   (and (= schedule-type :monthly)
        (schedule-frame? schedule-frame)
        (hour-of-day? schedule-hour)
        (or (contains? #{:first :last} schedule-frame)
            (and (= :mid schedule-frame)
                 (nil? schedule-day))))))

(def channel-types
  "Map which contains the definitions for each type of pulse channel we allow.  Each key is a channel type with a map
   which contains any other relevant information for defining the channel.  E.g.

   {:email {:name \"Email\", :recipients? true}
    :slack {:name \"Slack\", :recipients? false}}"
  {:email {:type              "email"
           :name              "Email"
           :allows_recipients true
           :recipients        ["user" "email"]
           :schedules         [:hourly :daily :weekly :monthly]}
   :slack {:type              "slack"
           :name              "Slack"
           :allows_recipients false
           :schedules         [:hourly :daily :weekly :monthly]
           :fields            [{:name        "channel"
                                :type        "select"
                                :displayName "Post to"
                                :options     []
                                :required    true}]}
   :http  {:type              "http"
           :name              "Webhook"
           :allows_recipients false
           :schedules         [:hourly :daily :weekly :monthly]}})

(defn channel-type?
  "Is `channel-type` a valid value as a channel type? :tv:"
  [channel-type]
  (contains? (set (keys channel-types)) channel-type))

(defn supports-recipients?
  "Does given `channel` type support a list of recipients? :tv:"
  [channel]
  (boolean (:allows_recipients (get channel-types channel))))

;; ## Entity

(def PulseChannel
  "Used to be the toucan1 model name defined using [[toucan.models/defmodel]], not it's a reference to the toucan2 model name.
  We'll keep this till we replace all these symbols in our codebase."
  :model/PulseChannel)

(methodical/defmethod t2/table-name :model/PulseChannel [_model] :pulse_channel)
(methodical/defmethod t2/model-for-automagic-hydration [:default :pulse_channel] [_original-model _k] :model/PulseChannel)

(doto :model/PulseChannel
  (derive :metabase/model)
  (derive :hook/timestamped?)
  (derive :hook/entity-id)
  (derive ::mi/read-policy.always-allow)
  (derive ::mi/write-policy.superuser))

(t2/deftransforms :model/PulseChannel
  {:details mi/transform-json
   :channel_type mi/transform-keyword
   :schedule_type mi/transform-keyword
   :schedule_frame mi/transform-keyword})

(methodical/defmethod t2/batched-hydrate [:default :recipients]
  [_model _k pcs]
  (when (seq pcs)
    (let [pcid->recipients (-> (group-by :pulse_channel_id
                                         (t2/select [:model/User :id :email :first_name :last_name :pcr.pulse_channel_id]
                                                    {:left-join [[:pulse_channel_recipient :pcr] [:= :core_user.id :pcr.user_id]]
                                                     :where     [:and
                                                                 [:in :pcr.pulse_channel_id (map :id pcs)]
                                                                 [:= :core_user.is_active true]]
                                                     :order-by [[:core_user.id :asc]]}))
                               (update-vals #(map (fn [user] (dissoc user :pulse_channel_id)) %)))]
      (for [pc pcs]
        (assoc pc :recipients (concat
                               (for [email (get-in pc [:details :emails] [])]
                                 {:email email})
                               (get pcid->recipients (:id pc))))))))

(defn- update-send-pulse-trigger-if-needed!
  [& args]
  (classloader/require 'metabase.task.send-pulses)
  (apply (resolve 'metabase.task.send-pulses/update-send-pulse-trigger-if-needed!) args))

(def ^:dynamic *archive-parent-pulse-when-last-channel-is-deleted*
  "Should we automatically archive a Pulse when its last `PulseChannel` is deleted? Normally we do, but this is disabled
  in [[update-notification-channels!]] which creates/deletes/updates several channels sequentially."
  true)

(t2/define-before-delete :model/PulseChannel
  [{pulse-id :pulse_id, pulse-channel-id :id :as pulse-channel}]
  ;; This function is called by [[metabase.models.pulse-channel/pre-delete]] when the `PulseChannel` is about to be
  ;; deleted. Archives `Pulse` if the channel being deleted is its last channel."
  (when *archive-parent-pulse-when-last-channel-is-deleted*
    (let [other-channels-count (t2/count PulseChannel :pulse_id pulse-id, :id [:not= pulse-channel-id])]
      (when (zero? other-channels-count)
        (t2/update! :model/Pulse pulse-id {:archived true}))))
  ;; it's best if this is done in after-delete, but toucan2 doesn't support that yet See toucan2#70S
  ;; remove this pulse from its existing trigger
  (update-send-pulse-trigger-if-needed! pulse-id pulse-channel :remove-pc-ids #{(:id pulse-channel)}))

;; we want to load this at the top level so the Setting the namespace defines gets loaded
(def ^:private ^{:arglists '([email-addresses])} validate-email-domains*
  (or (when config/ee-available?
        (classloader/require 'metabase-enterprise.advanced-config.models.pulse-channel)
        (resolve 'metabase-enterprise.advanced-config.models.pulse-channel/validate-email-domains))
      (constantly nil)))

(defn validate-email-domains
  "For channels that are being sent to raw email addresses: check that the domains in the emails are allowed by
  the [[metabase-enterprise.advanced-config.models.pulse-channel/subscription-allowed-domains]] Setting, if set. This
  will no-op if `subscription-allowed-domains` is unset or if we do not have a premium token with the
  `:advanced-config` feature."
  [{{:keys [emails]} :details, :keys [recipients], :as pulse-channel}]
  ;; Raw email addresses can be in either `[:details :emails]` or in `:recipients`, depending on who is invoking this
  ;; function. Make sure we handle both situations.
  ;;
  ;;    {:details {:emails [\"email@example.com\" ...]}}
  ;;
  ;;  The Dashboard Subscription FE currently sends raw email address recipients in this format:
  ;;
  ;;    {:recipients [{:email \"email@example.com\"} ...]}
  ;;
  (u/prog1 pulse-channel
    (let [raw-email-recipients (remove :id recipients)
          user-recipients      (filter :id recipients)
          emails               (concat emails (map :email raw-email-recipients))]
      (validate-email-domains* emails)
      ;; validate User `:id` & `:email` match up for User recipients. This is mostly to make sure people don't try to
      ;; be sneaky and pass in a valid User ID but different email so they can send test Pulses out to arbitrary email
      ;; addresses
      (when-let [user-ids (not-empty (into #{} (comp (filter some?) (map :id)) user-recipients))]
        (let [user-id->email (t2/select-pk->fn :email :model/User, :id [:in user-ids])]
          (doseq [{:keys [id email]} user-recipients
                  :let               [correct-email (get user-id->email id)]]
            (when-not correct-email
              (throw (ex-info (tru "User {0} does not exist." id)
                              {:status-code 404})))
            ;; only validate the email address if it was explicitly specified, which is not explicitly required.
            (when (and email
                       (not= email correct-email))
              (throw (ex-info (tru "Wrong email address for User {0}." id)
                              {:status-code 403})))))))))

(t2/define-before-insert :model/PulseChannel
  [pulse-channel]
  (validate-email-domains pulse-channel))

(t2/define-after-insert :model/PulseChannel
  [{:keys [pulse_id id] :as pulse-channel}]
  (u/prog1 pulse-channel
    (when (:enabled pulse-channel)
      (update-send-pulse-trigger-if-needed! pulse_id pulse-channel :add-pc-ids #{id}))))

(t2/define-before-update :model/PulseChannel
  [{:keys [pulse_id id] :as pulse-channel}]
  ;; IT's really best if this is done in after-update
  (let [changes (t2/changes pulse-channel)]
    ;; if there are changes in schedule
    ;; better be done in after-update, but t2/changes isn't available in after-update yet See toucan2#129
    (when (some #(contains? #{:schedule_type :schedule_hour :schedule_day :schedule_frame} %) (keys changes))
      ;; need to remove this PC from the existing trigger
      (update-send-pulse-trigger-if-needed! pulse_id (t2/original pulse-channel)
                                            :remove-pc-ids #{(:id pulse-channel)})
      ;; create a new PC with the updated schedule
      (update-send-pulse-trigger-if-needed! pulse_id pulse-channel
                                            :add-pc-ids #{id}))
    (when (contains? changes :enabled)
      (if (:enabled changes)
        (update-send-pulse-trigger-if-needed! pulse_id pulse-channel
                                              :add-pc-ids #{(:id pulse-channel)})
        (update-send-pulse-trigger-if-needed! pulse_id (t2/original pulse-channel)
                                              :remove-pc-ids #{(:id pulse-channel)}))))
  (validate-email-domains (mi/changes-with-pk pulse-channel)))

;; ## Persistence Functions

(defn update-recipients!
  "Update the `PulseChannelRecipients` for `pulse-CHANNEL`.
  `user-ids` should be a definitive collection of *all* IDs of users who should receive the pulse.

  *  If an ID in `user-ids` has no corresponding existing `PulseChannelRecipients` object, one will be created.
  *  If an existing `PulseChannelRecipients` has no corresponding ID in USER-IDs, it will be deleted."
  [id user-ids]
  {:pre [(integer? id)
         (coll? user-ids)
         (every? integer? user-ids)]}
  (let [recipients-old (set (t2/select-fn-set :user_id :model/PulseChannelRecipient, :pulse_channel_id id))
        recipients-new (set user-ids)
        recipients+    (set/difference recipients-new recipients-old)
        recipients-    (set/difference recipients-old recipients-new)]
    (when (seq recipients+)
      (let [vs (map #(assoc {:pulse_channel_id id} :user_id %) recipients+)]
        (t2/insert! :model/PulseChannelRecipient vs)))
    (when (seq recipients-)
      (t2/delete! (t2/table-name :model/PulseChannelRecipient)
                  :pulse_channel_id id
                  :user_id          [:in recipients-]))))

(defn update-pulse-channel!
  "Updates an existing `PulseChannel` along with all related data associated with the channel such as
  `PulseChannelRecipients`."
  [{:keys [id channel_type enabled details recipients schedule_type schedule_day schedule_hour schedule_frame]
    :or   {details          {}
           recipients       []}}]
  {:pre [(integer? id)
         (channel-type? channel_type)
         (m/boolean? enabled)
         (schedule-type? schedule_type)
         (valid-schedule? schedule_type schedule_hour schedule_day schedule_frame)
         (coll? recipients)
         (every? map? recipients)]}
  (let [recipients-by-type (group-by integer? (filter identity (map #(or (:id %) (:email %)) recipients)))]
    (t2/update! PulseChannel id
                {:details        (cond-> details
                                   (supports-recipients? channel_type) (assoc :emails (get recipients-by-type false)))
                 :enabled        enabled
                 :schedule_type  schedule_type
                 :schedule_hour  (when (not= schedule_type :hourly)
                                   schedule_hour)
                 :schedule_day   (when (contains? #{:weekly :monthly} schedule_type)
                                   schedule_day)
                 :schedule_frame (when (= schedule_type :monthly)
                                   schedule_frame)})
    (when (supports-recipients? channel_type)
      (update-recipients! id (or (get recipients-by-type true) [])))))

(defn create-pulse-channel!
  "Create a new `PulseChannel` along with all related data associated with the channel such as
  `PulseChannelRecipients`."
  [{:keys [channel_type channel_id details enabled pulse_id recipients schedule_type schedule_day schedule_hour schedule_frame]
    :or   {details          {}
           recipients       []}}]
  {:pre [(channel-type? channel_type)
         (integer? pulse_id)
         (boolean? enabled)
         (schedule-type? schedule_type)
         (valid-schedule? schedule_type schedule_hour schedule_day schedule_frame)
         (coll? recipients)
         (every? map? recipients)]}
  (let [recipients-by-type (group-by integer? (filter identity (map #(or (:id %) (:email %)) recipients)))
<<<<<<< HEAD
        id                 (t2/insert-returning-pk!
                            PulseChannel
                            :pulse_id       pulse_id
                            :channel_type   channel_type
                            :channel_id     channel_id
                            :details        (cond-> details
                                              (supports-recipients? channel_type) (assoc :emails (get recipients-by-type false)))
                            :enabled        enabled
                            :schedule_type  schedule_type
                            :schedule_hour  (when (not= schedule_type :hourly)
                                              schedule_hour)
                            :schedule_day   (when (contains? #{:weekly :monthly} schedule_type)
                                              schedule_day)
                            :schedule_frame (when (= schedule_type :monthly)
                                              schedule_frame))]
=======
        {:keys [id]}       (first (t2/insert-returning-instances!
                                   PulseChannel
                                   :pulse_id       pulse_id
                                   :channel_type   channel_type
                                   :details        (cond-> details
                                                     (supports-recipients? channel_type) (assoc :emails (get recipients-by-type false)))
                                   :enabled        enabled
                                   :schedule_type  schedule_type
                                   :schedule_hour  (when (not= schedule_type :hourly)
                                                     schedule_hour)
                                   :schedule_day   (when (contains? #{:weekly :monthly} schedule_type)
                                                     schedule_day)
                                   :schedule_frame (when (= schedule_type :monthly)
                                                     schedule_frame)))]
>>>>>>> 00ff56e8
    (when (and (supports-recipients? channel_type) (seq (get recipients-by-type true)))
      (update-recipients! id (get recipients-by-type true)))
    ;; return the id of our newly created channel
    id))

(methodical/defmethod mi/to-json PulseChannel
  "Don't include `:emails`, we use that purely internally"
  [pulse-channel json-generator]
  (next-method (m/dissoc-in pulse-channel [:details :emails]) json-generator))<|MERGE_RESOLUTION|>--- conflicted
+++ resolved
@@ -311,7 +311,6 @@
          (coll? recipients)
          (every? map? recipients)]}
   (let [recipients-by-type (group-by integer? (filter identity (map #(or (:id %) (:email %)) recipients)))
-<<<<<<< HEAD
         id                 (t2/insert-returning-pk!
                             PulseChannel
                             :pulse_id       pulse_id
@@ -327,22 +326,6 @@
                                               schedule_day)
                             :schedule_frame (when (= schedule_type :monthly)
                                               schedule_frame))]
-=======
-        {:keys [id]}       (first (t2/insert-returning-instances!
-                                   PulseChannel
-                                   :pulse_id       pulse_id
-                                   :channel_type   channel_type
-                                   :details        (cond-> details
-                                                     (supports-recipients? channel_type) (assoc :emails (get recipients-by-type false)))
-                                   :enabled        enabled
-                                   :schedule_type  schedule_type
-                                   :schedule_hour  (when (not= schedule_type :hourly)
-                                                     schedule_hour)
-                                   :schedule_day   (when (contains? #{:weekly :monthly} schedule_type)
-                                                     schedule_day)
-                                   :schedule_frame (when (= schedule_type :monthly)
-                                                     schedule_frame)))]
->>>>>>> 00ff56e8
     (when (and (supports-recipients? channel_type) (seq (get recipients-by-type true)))
       (update-recipients! id (get recipients-by-type true)))
     ;; return the id of our newly created channel
