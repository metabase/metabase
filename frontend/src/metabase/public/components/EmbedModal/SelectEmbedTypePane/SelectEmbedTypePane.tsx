import type { MouseEvent } from "react";
import { useState } from "react";
import { t } from "ttag";
import { PublicLinkCopyPanel } from "metabase/dashboard/components/PublicLinkPopover/PublicLinkCopyPanel";
import { useSelector } from "metabase/lib/redux";
import { getSetting } from "metabase/selectors/settings";
import { Group, Text, Anchor, Stack } from "metabase/ui";
import { getPublicEmbedHTML } from "metabase/public/lib/code";
import Link from "metabase/core/components/Link";
import type { ExportFormatType } from "metabase/dashboard/components/PublicLinkPopover/types";
import type {
  EmbedResource,
  EmbedResourceType,
} from "metabase/public/lib/types";

<<<<<<< HEAD
import type { EmbedResource } from "../types";
=======
>>>>>>> 0e88f8ee
import { SharingPaneActionButton } from "./SharingPaneButton/SharingPaneButton.styled";
import { SharingPaneButton } from "./SharingPaneButton/SharingPaneButton";
import { PublicEmbedIcon, StaticEmbedIcon } from "./icons";
import { InteractiveEmbeddingCTA } from "./InteractiveEmbeddingCTA";

interface SelectEmbedTypePaneProps {
  resource: EmbedResource;
  onCreatePublicLink: () => void;
  onDeletePublicLink: () => void;
  getPublicUrl: (publicUuid: string, extension?: ExportFormatType) => string;
  goToNextStep: () => void;
}

export function SelectEmbedTypePane({
  resource,
  onCreatePublicLink,
  onDeletePublicLink,
  getPublicUrl,
  goToNextStep,
}: SelectEmbedTypePaneProps) {
  const hasPublicLink = resource.public_uuid != null;

  const isPublicSharingEnabled = useSelector(state =>
    getSetting(state, "enable-public-sharing"),
  );

  const [isLoadingLink, setIsLoadingLink] = useState(false);

  const createPublicLink = async (e: MouseEvent) => {
    e.stopPropagation();
    if (!isLoadingLink && !hasPublicLink) {
      setIsLoadingLink(true);
      await onCreatePublicLink();
      setIsLoadingLink(false);
    }
  };

  const deletePublicLink = async (e: MouseEvent) => {
    e.stopPropagation();
    if (!isLoadingLink && hasPublicLink) {
      setIsLoadingLink(true);
      await onDeletePublicLink();
      setIsLoadingLink(false);
    }
  };

  const publicLinkInfoText =
    !isLoadingLink && hasPublicLink
      ? //   TextInput has a hardcoded marginTop that we need to account for here.
        t`Just copy this snippet to add a publicly-visible iframe embed to your web page or blog post.`
      : t`Use this to add a publicly-visible iframe embed to your web page or blog post.`;

  const getPublicLinkElement = () => {
    if (isLoadingLink) {
      return (
        <SharingPaneActionButton
          fullWidth
          disabled
        >{t`Loading…`}</SharingPaneActionButton>
      );
    }

    if (hasPublicLink && resource.public_uuid != null) {
      const iframeSource = getPublicEmbedHTML(
        getPublicUrl(resource.public_uuid),
      );

      return (
        <PublicLinkCopyPanel
          url={iframeSource}
          onRemoveLink={deletePublicLink}
          removeButtonLabel={t`Remove public URL`}
          removeTooltipLabel={t`Affects both embed URL and public link for this dashboard`}
        />
      );
    }

    return (
      <SharingPaneActionButton
        fullWidth
        disabled={!isPublicSharingEnabled}
      >{t`Get an embed link`}</SharingPaneActionButton>
    );
  };

  return (
    <Stack p="lg" spacing="lg" data-testid="sharing-pane-container">
      <Group spacing="lg">
        <SharingPaneButton
          header={t`Static embed`}
          description={t`Securely embed this dashboard in your own application’s server code.`}
          illustration={<StaticEmbedIcon />}
          onClick={goToNextStep}
        >
          <SharingPaneActionButton
            data-testid="sharing-pane-static-embed-button"
            fullWidth
          >
            {resource.enable_embedding ? t`Edit settings` : t`Set this up`}
          </SharingPaneActionButton>
        </SharingPaneButton>

        <SharingPaneButton
          header={t`Public embed`}
          description={
            isPublicSharingEnabled ? (
              publicLinkInfoText
            ) : (
              <Text>
                {t`Public embeds and links are disabled.`}{" "}
                <Anchor
                  component={Link}
                  to="/admin/settings/public-sharing"
                  data-testid="sharing-pane-settings-link"
                >{t`Settings`}</Anchor>
              </Text>
            )
          }
          disabled={!isPublicSharingEnabled}
          onClick={createPublicLink}
          illustration={<PublicEmbedIcon disabled={!isPublicSharingEnabled} />}
        >
          {getPublicLinkElement()}
        </SharingPaneButton>
      </Group>
      <InteractiveEmbeddingCTA />
    </Stack>
  );
}<|MERGE_RESOLUTION|>--- conflicted
+++ resolved
@@ -8,15 +8,7 @@
 import { getPublicEmbedHTML } from "metabase/public/lib/code";
 import Link from "metabase/core/components/Link";
 import type { ExportFormatType } from "metabase/dashboard/components/PublicLinkPopover/types";
-import type {
-  EmbedResource,
-  EmbedResourceType,
-} from "metabase/public/lib/types";
-
-<<<<<<< HEAD
-import type { EmbedResource } from "../types";
-=======
->>>>>>> 0e88f8ee
+import type { EmbedResource } from "metabase/public/lib/types";
 import { SharingPaneActionButton } from "./SharingPaneButton/SharingPaneButton.styled";
 import { SharingPaneButton } from "./SharingPaneButton/SharingPaneButton";
 import { PublicEmbedIcon, StaticEmbedIcon } from "./icons";
