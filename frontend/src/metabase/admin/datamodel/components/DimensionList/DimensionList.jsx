--- conflicted
+++ resolved
@@ -147,15 +147,9 @@
             <Icon
               name="add"
               className={cx(
-<<<<<<< HEAD
                 CS.mx1,
                 CS.cursorPointer,
-                "hover-child",
-=======
-                "mx1",
-                "cursor-pointer",
                 CS.hoverChild,
->>>>>>> 06c664ae
                 "faded",
                 "fade-in-hover",
               )}
