(ns metabase.api.card
  "/api/card endpoints."
  (:require [cheshire.core :as json]
            [clojure.core.async :as a]
            [clojure.data :as data]
            [clojure.tools.logging :as log]
            [clojure.walk :as walk]
            [compojure.core :refer [DELETE GET POST PUT]]
            [medley.core :as m]
            [metabase.api.common :as api]
            [metabase.api.common.validation :as validation]
            [metabase.api.dataset :as dataset-api]
            [metabase.api.timeline :as timeline-api]
            [metabase.async.util :as async.u]
            [metabase.email.messages :as messages]
            [metabase.events :as events]
            [metabase.mbql.normalize :as mbql.normalize]
            [metabase.models.bookmark :as bookmark :refer [CardBookmark]]
            [metabase.models.card :as card :refer [Card]]
            [metabase.models.collection :as collection :refer [Collection]]
            [metabase.models.database :refer [Database]]
            [metabase.models.interface :as mi]
            [metabase.models.moderation-review :as moderation-review]
            [metabase.models.pulse :as pulse :refer [Pulse]]
            [metabase.models.query :as query]
            [metabase.models.query.permissions :as query-perms]
            [metabase.models.revision.last-edit :as last-edit]
            [metabase.models.table :refer [Table]]
            [metabase.models.timeline :as timeline]
            [metabase.models.view-log :refer [ViewLog]]
            [metabase.query-processor.async :as qp.async]
            [metabase.query-processor.card :as qp.card]
            [metabase.query-processor.pivot :as qp.pivot]
            [metabase.query-processor.util :as qputil]
            [metabase.related :as related]
            [metabase.sync.analyze.query-results :as qr]
            [metabase.util :as u]
            [metabase.util.date-2 :as u.date]
            [metabase.util.i18n :refer [trs tru]]
            [metabase.util.schema :as su]
            [schema.core :as s]
            [toucan.db :as db]
            [toucan.hydrate :refer [hydrate]])
  (:import clojure.core.async.impl.channels.ManyToManyChannel
           java.util.UUID
           metabase.models.card.CardInstance))

;;; ----------------------------------------------- Filtered Fetch Fns -----------------------------------------------

(defmulti ^:private cards-for-filter-option*
  {:arglists '([filter-option & args])}
  (fn [filter-option & _]
    (keyword filter-option)))

;; return all Cards. This is the default filter option.
(defmethod cards-for-filter-option* :all
  [_]
  (db/select Card, :archived false, {:order-by [[:%lower.name :asc]]}))

;; return Cards created by the current user
(defmethod cards-for-filter-option* :mine
  [_]
  (db/select Card, :creator_id api/*current-user-id*, :archived false, {:order-by [[:%lower.name :asc]]}))

;; return all Cards bookmarked by the current user.
(defmethod cards-for-filter-option* :bookmarked
  [_]
  (let [cards (for [{{:keys [archived], :as card} :card} (hydrate (db/select [CardBookmark :card_id]
                                                                    :user_id api/*current-user-id*)
                                                                  :card)
                    :when                                 (not archived)]
                card)]
    (sort-by :name cards)))

;; Return all Cards belonging to Database with `database-id`.
(defmethod cards-for-filter-option* :database
  [_ database-id]
  (db/select Card, :database_id database-id, :archived false, {:order-by [[:%lower.name :asc]]}))

;; Return all Cards belonging to `Table` with `table-id`.
(defmethod cards-for-filter-option* :table
  [_ table-id]
  (db/select Card, :table_id table-id, :archived false, {:order-by [[:%lower.name :asc]]}))

(s/defn ^:private cards-with-ids :- (s/maybe [CardInstance])
  "Return unarchived Cards with `card-ids`.
  Make sure cards are returned in the same order as `card-ids`; `[in card-ids]` won't preserve the order."
  [card-ids :- [su/IntGreaterThanZero]]
  (when (seq card-ids)
    (let [card-id->card (u/key-by :id (db/select Card, :id [:in (set card-ids)], :archived false))]
      (filter identity (map card-id->card card-ids)))))

;; Return the 10 Cards most recently viewed by the current user, sorted by how recently they were viewed.
(defmethod cards-for-filter-option* :recent
  [_]
  (cards-with-ids (map :model_id (db/select [ViewLog :model_id [:%max.timestamp :max]]
                                   :model   "card"
                                   :user_id api/*current-user-id*
                                   {:group-by [:model_id]
                                    :order-by [[:max :desc]]
                                    :limit    10}))))

;; All Cards, sorted by popularity (the total number of times they are viewed in `ViewLogs`). (yes, this isn't
;; actually filtering anything, but for the sake of simplicitiy it is included amongst the filter options for the time
;; being).
(defmethod cards-for-filter-option* :popular
  [_]
  (cards-with-ids (map :model_id (db/select [ViewLog :model_id [:%count.* :count]]
                                   :model "card"
                                   {:group-by [:model_id]
                                    :order-by [[:count :desc]]}))))

;; Cards that have been archived.
(defmethod cards-for-filter-option* :archived
  [_]
  (db/select Card, :archived true, {:order-by [[:%lower.name :asc]]}))

(defn- cards-for-filter-option [filter-option model-id-or-nil]
  (-> (apply cards-for-filter-option* (or filter-option :all) (when model-id-or-nil [model-id-or-nil]))
<<<<<<< HEAD
      (hydrate :creator :collection :bookmarked)))
=======
      (hydrate :creator :collection :is_bookmarked)))
>>>>>>> b597085e


;;; -------------------------------------------- Fetching a Card or Cards --------------------------------------------

(def ^:private CardFilterOption
  "Schema for a valid card filter option."
  (apply s/enum (map name (keys (methods cards-for-filter-option*)))))

(api/defendpoint GET "/"
  "Get all the Cards. Option filter param `f` can be used to change the set of Cards that are returned; default is
  `all`, but other options include `mine`, `bookmarked`, `database`, `table`, `recent`, `popular`, and `archived`. See
  corresponding implementation functions above for the specific behavior of each filter option. :card_index:"
  [f model_id]
  {f        (s/maybe CardFilterOption)
   model_id (s/maybe su/IntGreaterThanZero)}
  (let [f (keyword f)]
    (when (contains? #{:database :table} f)
      (api/checkp (integer? model_id) "model_id" (format "model_id is a required parameter when filter mode is '%s'"
                                                         (name f)))
      (case f
        :database (api/read-check Database model_id)
        :table    (api/read-check Database (db/select-one-field :db_id Table, :id model_id))))
    (let [cards (filter mi/can-read? (cards-for-filter-option f model_id))
          last-edit-info (:card (last-edit/fetch-last-edited-info {:card-ids (map :id cards)}))]
      (into []
            (map (fn [{:keys [id] :as card}]
                   (if-let [edit-info (get last-edit-info id)]
                     (assoc card :last-edit-info edit-info)
                     card)))
            cards))))

(api/defendpoint GET "/:id"
  "Get `Card` with ID."
  [id]
  (u/prog1 (-> (Card id)
               (hydrate :creator
<<<<<<< HEAD
                        :bookmarked
=======
                        :is_bookmarked
>>>>>>> b597085e
                        :dashboard_count
                        :can_write
                        :average_query_time
                        :last_query_start
                        :collection [:moderation_reviews :moderator_details])
               api/read-check
               (last-edit/with-last-edit-info :card))
    (events/publish-event! :card-read (assoc <> :actor_id api/*current-user-id*))))

(api/defendpoint GET "/:id/timelines"
  "Get the timelines for card with ID. Looks up the collection the card is in and uses that."
  [id include start end]
  {include (s/maybe timeline-api/Include)
   start   (s/maybe su/TemporalString)
   end     (s/maybe su/TemporalString)}
  (let [{:keys [collection_id] :as _card} (api/read-check Card id)]
    ;; subtlety here. timeline access is based on the collection at the moment so this check should be identical. If
    ;; we allow adding more timelines to a card in the future, we will need to filter on read-check and i don't think
    ;; the read-checks are particularly fast on multiple items
    (timeline/timelines-for-collection collection_id
                                       {:timeline/events? (= include "events")
                                        :events/start     (when start (u.date/parse start))
                                        :events/end       (when end (u.date/parse end))})))


;;; -------------------------------------------------- Saving Cards --------------------------------------------------

(s/defn ^:private result-metadata-async :- ManyToManyChannel
  "Return a channel of metadata for the passed in `query`. Takes the `original-query` so it can determine if existing
  `metadata` might still be valid. Takes `dataset?` since existing metadata might need to be \"blended\" into the
  fresh metadata to preserve metadata edits from the dataset.

  Note this condition is possible for new cards and edits to cards. New cards can be created from existing cards by
  copying, and they could be datasets, have edited metadata that needs to be blended into a fresh run.

  This is also complicated because everything is optional, so we cannot assume the client will provide metadata and
  might need to save a metadata edit, or might need to use db-saved metadata on a modified dataset."
  [{:keys [original-query query metadata original-metadata dataset?]}]
  (let [valid-metadata? (and metadata (nil? (s/check qr/ResultsMetadata metadata)))]
    (cond
      (or
       ;; query didn't change, preserve existing metadata
       (and (= (mbql.normalize/normalize original-query)
               (mbql.normalize/normalize query))
            valid-metadata?)
       ;; only sent valid metadata in the edit. Metadata might be the same, might be different. We save in either case
       (and (nil? query)
            valid-metadata?))
      (a/to-chan! [metadata])

      ;; frontend always sends query. But sometimes programatic don't (cypress, API usage). Returning an empty channel
      ;; means the metadata won't be updated at all.
      (nil? query)
      (doto (a/chan) a/close!)

      ;; datasets need to incorporate the metadata either passed in or already in the db. Query has changed so we
      ;; re-run and blend the saved into the new metadata
      (and dataset? (or valid-metadata? (seq original-metadata)))
      (a/go (let [metadata' (if valid-metadata?
                              (map mbql.normalize/normalize-source-metadata metadata)
                              original-metadata)
                  fresh     (a/<! (qp.async/result-metadata-for-query-async query))]
              (qputil/combine-metadata fresh metadata')))
      :else
      ;; compute fresh
      (qp.async/result-metadata-for-query-async query))))

(defn check-data-permissions-for-query
  "Make sure the Current User has the appropriate *data* permissions to run `query`. We don't want Users saving Cards
  with queries they wouldn't be allowed to run!"
  [query]
  {:pre [(map? query)]}
  (when-not (query-perms/can-run-query? query)
    (let [required-perms (try
                           (query-perms/perms-set query :throw-exceptions? true)
                           (catch Throwable e
                             e))]
      (throw (ex-info (tru "You cannot save this Question because you do not have permissions to run its query.")
                      {:status-code    403
                       :query          query
                       :required-perms (if (instance? Throwable required-perms)
                                         :error
                                         required-perms)
                       :actual-perms   @api/*current-user-permissions-set*}
                      (when (instance? Throwable required-perms)
                        required-perms))))))

(defn- save-new-card-async!
  "Save `card-data` as a new Card on a separate thread. Returns a channel to fetch the response; closing this channel
  will cancel the save."
  [card-data user]
  (async.u/cancelable-thread
    (let [card (db/transaction
                 ;; Adding a new card at `collection_position` could cause other cards in this
                 ;; collection to change position, check that and fix it if needed
                 (api/maybe-reconcile-collection-position! card-data)
                 (db/insert! Card card-data))]
      (events/publish-event! :card-create card)
      ;; include same information returned by GET /api/card/:id since frontend replaces the Card it
      ;; currently has with returned one -- See #4283
      (-> card
          (hydrate :creator
                   :dashboard_count
                   :can_write
                   :average_query_time
                   :last_query_start
                   :collection [:moderation_reviews :moderator_details])
          (assoc :last-edit-info (last-edit/edit-information-for-user user))))))

(defn- create-card-async!
  "Create a new Card asynchronously. Returns a channel for fetching the newly created Card, or an Exception if one was
  thrown. Closing this channel before it finishes will cancel the Card creation."
  [{:keys [dataset_query result_metadata dataset], :as card-data}]
  ;; `zipmap` instead of `select-keys` because we want to get `nil` values for keys that aren't present. Required by
  ;; `api/maybe-reconcile-collection-position!`
  (let [data-keys            [:dataset_query :description :display :name
                              :visualization_settings :collection_id :collection_position :cache_ttl]
        card-data            (assoc (zipmap data-keys (map card-data data-keys))
                                    :creator_id api/*current-user-id*
                                    :dataset (boolean (:dataset card-data)))
        result-metadata-chan (result-metadata-async {:query dataset_query
                                                     :metadata result_metadata
                                                     :dataset? dataset})
        out-chan             (a/promise-chan)]
    (a/go
      (try
        (let [card-data (assoc card-data :result_metadata (a/<! result-metadata-chan))]
          (a/close! result-metadata-chan)
          ;; now do the actual saving on a separate thread so we don't tie up our precious core.async thread. Pipe the
          ;; result into `out-chan`.
          (async.u/promise-pipe (save-new-card-async! card-data @api/*current-user*) out-chan))
        (catch Throwable e
          (a/put! out-chan e)
          (a/close! out-chan))))
    ;; Return a channel
    out-chan))

(api/defendpoint ^:returns-chan POST "/"
  "Create a new `Card`."
  [:as {{:keys [collection_id collection_position dataset_query description display name
                result_metadata visualization_settings cache_ttl], :as body} :body}]
  {name                   su/NonBlankString
   description            (s/maybe su/NonBlankString)
   display                su/NonBlankString
   visualization_settings su/Map
   collection_id          (s/maybe su/IntGreaterThanZero)
   collection_position    (s/maybe su/IntGreaterThanZero)
   result_metadata        (s/maybe qr/ResultsMetadata)
   cache_ttl              (s/maybe su/IntGreaterThanZero)}
  ;; check that we have permissions to run the query that we're trying to save
  (check-data-permissions-for-query dataset_query)
  ;; check that we have permissions for the collection we're trying to save this card to, if applicable
  (collection/check-write-perms-for-collection collection_id)
  ;; Return a channel that can be used to fetch the results asynchronously
  (create-card-async! body))

(api/defendpoint ^:returns-chan POST "/:id/copy"
  "Copy a `Card`, with the new name 'Copy of _name_'"
  [id]
  {id (s/maybe su/IntGreaterThanZero)}
  (let [orig-card (api/read-check Card id)
        new-name  (str (trs "Copy of ") (:name orig-card))
        new-card  (assoc orig-card :name new-name)]
    ;; Return a channel that can be used to fetch the results asynchronously
    (create-card-async! new-card)))


;;; ------------------------------------------------- Updating Cards -------------------------------------------------

(defn- check-allowed-to-modify-query
  "If the query is being modified, check that we have data permissions to run the query."
  [card-before-updates card-updates]
  (let [card-updates (m/update-existing card-updates :dataset_query mbql.normalize/normalize)]
    (when (api/column-will-change? :dataset_query card-before-updates card-updates)
      (check-data-permissions-for-query (:dataset_query card-updates)))))

(defn- check-allowed-to-change-embedding
  "You must be a superuser to change the value of `enable_embedding` or `embedding_params`. Embedding must be
  enabled."
  [card-before-updates card-updates]
  (when (or (api/column-will-change? :enable_embedding card-before-updates card-updates)
            (api/column-will-change? :embedding_params card-before-updates card-updates))
    (validation/check-embedding-enabled)
    (api/check-superuser)))

(defn- publish-card-update!
  "Publish an event appropriate for the update(s) done to this CARD (`:card-update`, or archiving/unarchiving
  events)."
  [card archived?]
  (let [event (cond
                ;; card was archived
                (and archived?
                     (not (:archived card))) :card-archive
                ;; card was unarchived
                (and (false? archived?)
                     (:archived card))       :card-unarchive
                :else                        :card-update)]
    (events/publish-event! event (assoc card :actor_id api/*current-user-id*))))

(defn- card-archived? [old-card new-card]
  (and (not (:archived old-card))
       (:archived new-card)))

(defn- line-area-bar? [display]
  (contains? #{:line :area :bar} display))

(defn- progress? [display]
  (= :progress display))

(defn- allows-rows-alert? [display]
  (not (contains? #{:line :bar :area :progress} display)))

(defn- display-change-broke-alert?
  "Alerts no longer make sense when the kind of question being alerted on significantly changes. Setting up an alert
  when a time series query reaches 10 is no longer valid if the question switches from a line graph to a table. This
  function goes through various scenarios that render an alert no longer valid"
  [{old-display :display} {new-display :display}]
  (when-not (= old-display new-display)
    (or
     ;; Did the alert switch from a table type to a line/bar/area/progress graph type?
     (and (allows-rows-alert? old-display)
          (or (line-area-bar? new-display)
              (progress? new-display)))
     ;; Switching from a line/bar/area to another type that is not those three invalidates the alert
     (and (line-area-bar? old-display)
          (not (line-area-bar? new-display)))
     ;; Switching from a progress graph to anything else invalidates the alert
     (and (progress? old-display)
          (not (progress? new-display))))))

(defn- goal-missing?
  "If we had a goal before, and now it's gone, the alert is no longer valid"
  [old-card new-card]
  (and
   (get-in old-card [:visualization_settings :graph.goal_value])
   (not (get-in new-card [:visualization_settings :graph.goal_value]))))

(defn- multiple-breakouts?
  "If there are multiple breakouts and a goal, we don't know which breakout to compare to the goal, so it invalidates
  the alert"
  [{:keys [display] :as new-card}]
  (and (get-in new-card [:visualization_settings :graph.goal_value])
       (or (line-area-bar? display)
           (progress? display))
       (< 1 (count (get-in new-card [:dataset_query :query :breakout])))))

(defn- delete-alert-and-notify!
  "Removes all of the alerts and notifies all of the email recipients of the alerts change via `NOTIFY-FN!`"
  [notify-fn! alerts]
  (db/delete! Pulse :id [:in (map :id alerts)])
  (doseq [{:keys [channels] :as alert} alerts
          :let [email-channel (m/find-first #(= :email (:channel_type %)) channels)]]
    (doseq [recipient (:recipients email-channel)]
      (notify-fn! alert recipient @api/*current-user*))))

(defn delete-alert-and-notify-archived!
  "Removes all alerts and will email each recipient letting them know"
  [alerts]
  (delete-alert-and-notify! messages/send-alert-stopped-because-archived-email! alerts))

(defn- delete-alert-and-notify-changed! [alerts]
  (delete-alert-and-notify! messages/send-alert-stopped-because-changed-email! alerts))

(defn- delete-alerts-if-needed! [old-card {card-id :id :as new-card}]
  ;; If there are alerts, we need to check to ensure the card change doesn't invalidate the alert
  (when-let [alerts (seq (pulse/retrieve-alerts-for-cards {:card-ids [card-id]}))]
    (cond

      (card-archived? old-card new-card)
      (delete-alert-and-notify-archived! alerts)

      (or (display-change-broke-alert? old-card new-card)
          (goal-missing? old-card new-card)
          (multiple-breakouts? new-card))
      (delete-alert-and-notify-changed! alerts)

      ;; The change doesn't invalidate the alert, do nothing
      :else
      nil)))

(defn- card-is-verified?
  "Return true if card is verified, false otherwise. Assumes that moderation reviews are ordered so that the most recent
  is the first. This is the case from the hydration function for moderation_reviews."
  [card]
  (-> card :moderation_reviews first :status #{"verified"} boolean))

(defn- changed?
  "Return whether there were any changes in the objects at the keys for `consider`.

  returns false because changes to collection_id are ignored:
  (changed? #{:description}
            {:collection_id 1 :description \"foo\"}
            {:collection_id 2 :description \"foo\"})

  returns true:
  (changed? #{:description}
            {:collection_id 1 :description \"foo\"}
            {:collection_id 2 :description \"diff\"})"
  [consider card-before updates]
  ;; have to ignore keyword vs strings over api. `{:type :query}` vs `{:type "query"}`
  (let [prepare              (fn prepare [card] (walk/prewalk (fn [x] (if (keyword? x)
                                                                        (name x)
                                                                        x))
                                                              card))
        before               (prepare (select-keys card-before consider))
        after                (prepare (select-keys updates consider))
        [_ changes-in-after] (data/diff before after)]
    (boolean (seq changes-in-after))))



(def card-compare-keys
  "When comparing a card to possibly unverify, only consider these keys as changing something 'important' about the
  query."
  #{:table_id
    :database_id
    :query_type ;; these first three may not even be changeable
    :dataset_query})

(defn- update-card-async!
  "Update a Card asynchronously. Returns a `core.async` promise channel that will return updated Card."
  [{:keys [id], :as card-before-update} {:keys [archived], :as card-updates}]
  ;; don't block our precious core.async thread, run the actual DB updates on a separate thread
  (async.u/cancelable-thread
    ;; Setting up a transaction here so that we don't get a partially reconciled/updated card.
    (db/transaction
      (api/maybe-reconcile-collection-position! card-before-update card-updates)

      (when (and (card-is-verified? card-before-update)
                 (changed? card-compare-keys card-before-update card-updates))
        ;; this is an enterprise feature but we don't care if enterprise is enabled here. If there is a review we need
        ;; to remove it regardless if enterprise edition is present at the moment.
        (moderation-review/create-review! {:moderated_item_id   id
                                           :moderated_item_type "card"
                                           :moderator_id        api/*current-user-id*
                                           :status              nil
                                           :text                (tru "Unverified due to edit")}))
      ;; ok, now save the Card
      (db/update! Card id
        ;; `collection_id` and `description` can be `nil` (in order to unset them). Other values should only be
        ;; modified if they're passed in as non-nil
        (u/select-keys-when card-updates
          :present #{:collection_id :collection_position :description :cache_ttl :dataset}
          :non-nil #{:dataset_query :display :name :visualization_settings :archived :enable_embedding
                     :embedding_params :result_metadata})))
    ;; Fetch the updated Card from the DB
    (let [card (Card id)]
      (delete-alerts-if-needed! card-before-update card)
      (publish-card-update! card archived)
      ;; include same information returned by GET /api/card/:id since frontend replaces the Card it currently
      ;; has with returned one -- See #4142
      (-> card
          (hydrate :creator
                   :dashboard_count
                   :can_write
                   :average_query_time
                   :last_query_start
                   :collection [:moderation_reviews :moderator_details])
          (assoc :last-edit-info (last-edit/edit-information-for-user @api/*current-user*))))))

(api/defendpoint ^:returns-chan PUT "/:id"
  "Update a `Card`."
  [id :as {{:keys [dataset_query description display name visualization_settings archived collection_id
                   collection_position enable_embedding embedding_params result_metadata
                   cache_ttl dataset]
            :as   card-updates} :body}]
  {name                   (s/maybe su/NonBlankString)
   dataset_query          (s/maybe su/Map)
   dataset                (s/maybe s/Bool)
   display                (s/maybe su/NonBlankString)
   description            (s/maybe s/Str)
   visualization_settings (s/maybe su/Map)
   archived               (s/maybe s/Bool)
   enable_embedding       (s/maybe s/Bool)
   embedding_params       (s/maybe su/EmbeddingParams)
   collection_id          (s/maybe su/IntGreaterThanZero)
   collection_position    (s/maybe su/IntGreaterThanZero)
   result_metadata        (s/maybe qr/ResultsMetadata)
   cache_ttl              (s/maybe su/IntGreaterThanZero)}
  (let [card-before-update (hydrate (api/write-check Card id)
                                    [:moderation_reviews :moderator_details])]
    ;; Do various permissions checks
    (collection/check-allowed-to-change-collection card-before-update card-updates)
    (check-allowed-to-modify-query                 card-before-update card-updates)
    (check-allowed-to-change-embedding             card-before-update card-updates)
    ;; make sure we have the correct `result_metadata`
    (let [result-metadata-chan (result-metadata-async {:original-query    (:dataset_query card-before-update)
                                                       :query             dataset_query
                                                       :metadata          result_metadata
                                                       :original-metadata (:result_metadata card-before-update)
                                                       :dataset?          (if (some? dataset)
                                                                            dataset
                                                                            (:dataset card-before-update))})
          out-chan             (a/promise-chan)
          card-updates         (merge card-updates
                                      (when dataset
                                        {:display :table}))]
      ;; asynchronously wait for our updated result metadata, then after that call `update-card-async!`, which is done
      ;; on a non-core.async thread. Pipe the results of that into `out-chan`.
      (a/go
        (try
          (let [card-updates (assoc card-updates :result_metadata (a/<! result-metadata-chan))]
            (async.u/promise-pipe (update-card-async! card-before-update card-updates) out-chan))
          (finally
            (a/close! result-metadata-chan))))
      out-chan)))


;;; ------------------------------------------------- Deleting Cards -------------------------------------------------

;; TODO - Pretty sure this endpoint is not actually used any more, since Cards are supposed to get archived (via PUT
;;        /api/card/:id) instead of deleted.  Should we remove this?
(api/defendpoint DELETE "/:id"
  "Delete a Card. (DEPRECATED -- don't delete a Card anymore -- archive it instead.)"
  [id]
  (log/warn (tru "DELETE /api/card/:id is deprecated. Instead, change its `archived` value via PUT /api/card/:id."))
  (let [card (api/write-check Card id)]
    (db/delete! Card :id id)
    (events/publish-event! :card-delete (assoc card :actor_id api/*current-user-id*)))
  api/generic-204-no-content)

<<<<<<< HEAD
=======

;;; --------------------------------------------------- Bookmarking ---------------------------------------------------

(api/defendpoint POST "/:id/bookmark"
  "Bookmark a Card for the current user."
  [id]
  (api/read-check Card id)
  (db/insert! CardBookmark :card_id id :user_id api/*current-user-id*))


(api/defendpoint DELETE "/:id/bookmark"
  "Un-Bookmark a Card for the current user."
  [id]
  (api/read-check Card id)
  (api/let-404 [id (db/select-one-id CardBookmark :card_id id :user_id api/*current-user-id*)]
    (db/delete! CardBookmark :id id))
  api/generic-204-no-content)


>>>>>>> b597085e
;;; -------------------------------------------- Bulk Collections Update ---------------------------------------------

(defn- update-collection-positions!
  "For cards that have a position in the previous collection, add them to the end of the new collection, trying to
  preseve the order from the original collections. Note it's possible for there to be multiple collections
  (and thus duplicate collection positions) merged into this new collection. No special tie breaker logic for when
  that's the case, just use the order the DB returned it in"
  [new-collection-id-or-nil cards]
  ;; Sorting by `:collection_position` to ensure lower position cards are appended first
  (let [sorted-cards        (sort-by :collection_position cards)
        max-position-result (db/select-one [Card [:%max.collection_position :max_position]]
                              :collection_id new-collection-id-or-nil)
        ;; collection_position for the next card in the collection
        starting-position   (inc (get max-position-result :max_position 0))]

    ;; This is using `map` but more like a `doseq` with multiple seqs. Wrapping this in a `doall` as we don't want it
    ;; to be lazy and we're just going to discard the results
    (doall
     (map (fn [idx {:keys [collection_id collection_position] :as card}]
            ;; We are removing this card from `collection_id` so we need to reconcile any
            ;; `collection_position` entries left behind by this move
            (api/reconcile-position-for-collection! collection_id collection_position nil)
            ;; Now we can update the card with the new collection and a new calculated position
            ;; that appended to the end
            (db/update! Card (u/the-id card)
              :collection_position idx
              :collection_id       new-collection-id-or-nil))
          ;; These are reversed because of the classic issue when removing an item from array. If we remove an
          ;; item at index 1, everthing above index 1 will get decremented. By reversing our processing order we
          ;; can avoid changing the index of cards we haven't yet updated
          (reverse (range starting-position (+ (count sorted-cards) starting-position)))
          (reverse sorted-cards)))))

(defn- move-cards-to-collection! [new-collection-id-or-nil card-ids]
  ;; if moving to a collection, make sure we have write perms for it
  (when new-collection-id-or-nil
    (api/write-check Collection new-collection-id-or-nil))
  ;; for each affected card...
  (when (seq card-ids)
    (let [cards (db/select [Card :id :collection_id :collection_position :dataset_query]
                  {:where [:and [:in :id (set card-ids)]
                                [:or [:not= :collection_id new-collection-id-or-nil]
                                  (when new-collection-id-or-nil
                                    [:= :collection_id nil])]]})] ; poisioned NULLs = ick
      ;; ...check that we have write permissions for it...
      (doseq [card cards]
        (api/write-check card))
      ;; ...and check that we have write permissions for the old collections if applicable
      (doseq [old-collection-id (set (filter identity (map :collection_id cards)))]
        (api/write-check Collection old-collection-id))

      ;; Ensure all of the card updates occur in a transaction. Read commited (the default) really isn't what we want
      ;; here. We are querying for the max card position for a given collection, then using that to base our position
      ;; changes if the cards are moving to a different collection. Without repeatable read here, it's possible we'll
      ;; get duplicates
      (db/transaction
        ;; If any of the cards have a `:collection_position`, we'll need to fixup the old collection now that the cards
        ;; are gone and update the position in the new collection
        (when-let [cards-with-position (seq (filter :collection_position cards))]
          (update-collection-positions! new-collection-id-or-nil cards-with-position))

        ;; ok, everything checks out. Set the new `collection_id` for all the Cards that haven't been updated already
        (when-let [cards-without-position (seq (for [card cards
                                                     :when (not (:collection_position card))]
                                                 (u/the-id card)))]
          (db/update-where! Card {:id [:in (set cards-without-position)]}
            :collection_id new-collection-id-or-nil))))))

(api/defendpoint POST "/collections"
  "Bulk update endpoint for Card Collections. Move a set of `Cards` with CARD_IDS into a `Collection` with
  COLLECTION_ID, or remove them from any Collections by passing a `null` COLLECTION_ID."
  [:as {{:keys [card_ids collection_id]} :body}]
  {card_ids [su/IntGreaterThanZero], collection_id (s/maybe su/IntGreaterThanZero)}
  (move-cards-to-collection! collection_id card_ids)
  {:status :ok})


;;; ------------------------------------------------ Running a Query -------------------------------------------------


(api/defendpoint ^:streaming POST "/:card-id/query"
  "Run the query associated with a Card."
  [card-id :as {{:keys [parameters ignore_cache dashboard_id], :or {ignore_cache false dashboard_id nil}} :body}]
  {ignore_cache (s/maybe s/Bool)
   dashboard_id (s/maybe su/IntGreaterThanZero)}
  ;; TODO -- we should probably warn if you pass `dashboard_id`, and tell you to use the new
  ;;
  ;;    POST /api/dashboard/:dashboard-id/card/:card-id/query
  ;;
  ;; endpoint instead. Or error in that situtation? We're not even validating that you have access to this Dashboard.
  (qp.card/run-query-for-card-async
   card-id :api
   :parameters   parameters
   :ignore_cache ignore_cache
   :dashboard-id dashboard_id
   :middleware   {:process-viz-settings? false}))

(api/defendpoint ^:streaming POST "/:card-id/query/:export-format"
  "Run the query associated with a Card, and return its results as a file in the specified format.

  `parameters` should be passed as query parameter encoded as a serialized JSON string (this is because this endpoint
  is normally used to power 'Download Results' buttons that use HTML `form` actions)."
  [card-id export-format :as {{:keys [parameters]} :params}]
  {parameters    (s/maybe su/JSONString)
   export-format dataset-api/ExportFormat}
  (qp.card/run-query-for-card-async
   card-id export-format
   :parameters  (json/parse-string parameters keyword)
   :constraints nil
   :context     (dataset-api/export-format->context export-format)
   :middleware  {:process-viz-settings?  true
                 :skip-results-metadata? true
                 :ignore-cached-results? true
                 :format-rows?           false
                 :js-int-to-string?      false}))


;;; ----------------------------------------------- Sharing is Caring ------------------------------------------------

(api/defendpoint POST "/:card-id/public_link"
  "Generate publicly-accessible links for this Card. Returns UUID to be used in public links. (If this Card has
  already been shared, it will return the existing public link rather than creating a new one.)  Public sharing must
  be enabled."
  [card-id]
  (api/check-superuser)
  (validation/check-public-sharing-enabled)
  (api/check-not-archived (api/read-check Card card-id))
  {:uuid (or (db/select-one-field :public_uuid Card :id card-id)
             (u/prog1 (str (UUID/randomUUID))
               (db/update! Card card-id
                 :public_uuid       <>
                 :made_public_by_id api/*current-user-id*)))})

(api/defendpoint DELETE "/:card-id/public_link"
  "Delete the publicly-accessible link to this Card."
  [card-id]
  (api/check-superuser)
  (validation/check-public-sharing-enabled)
  (api/check-exists? Card :id card-id, :public_uuid [:not= nil])
  (db/update! Card card-id
    :public_uuid       nil
    :made_public_by_id nil)
  {:status 204, :body nil})

(api/defendpoint GET "/public"
  "Fetch a list of Cards with public UUIDs. These cards are publicly-accessible *if* public sharing is enabled."
  []
  (api/check-superuser)
  (validation/check-public-sharing-enabled)
  (db/select [Card :name :id :public_uuid], :public_uuid [:not= nil], :archived false))

(api/defendpoint GET "/embeddable"
  "Fetch a list of Cards where `enable_embedding` is `true`. The cards can be embedded using the embedding endpoints
  and a signed JWT."
  []
  (api/check-superuser)
  (validation/check-embedding-enabled)
  (db/select [Card :name :id], :enable_embedding true, :archived false))

(api/defendpoint GET "/:id/related"
  "Return related entities."
  [id]
  (-> id Card api/read-check related/related))

(api/defendpoint POST "/related"
  "Return related entities for an ad-hoc query."
  [:as {query :body}]
  (related/related (query/adhoc-query query)))

(api/defendpoint ^:streaming POST "/pivot/:card-id/query"
  "Run the query associated with a Card."
  [card-id :as {{:keys [parameters ignore_cache]
                 :or   {ignore_cache false}} :body}]
  {ignore_cache (s/maybe s/Bool)}
  (qp.card/run-query-for-card-async card-id :api
                            :parameters parameters,
                            :qp-runner qp.pivot/run-pivot-query
                            :ignore_cache ignore_cache))

(api/define-routes)<|MERGE_RESOLUTION|>--- conflicted
+++ resolved
@@ -117,12 +117,7 @@
 
 (defn- cards-for-filter-option [filter-option model-id-or-nil]
   (-> (apply cards-for-filter-option* (or filter-option :all) (when model-id-or-nil [model-id-or-nil]))
-<<<<<<< HEAD
       (hydrate :creator :collection :bookmarked)))
-=======
-      (hydrate :creator :collection :is_bookmarked)))
->>>>>>> b597085e
-
 
 ;;; -------------------------------------------- Fetching a Card or Cards --------------------------------------------
 
@@ -158,11 +153,7 @@
   [id]
   (u/prog1 (-> (Card id)
                (hydrate :creator
-<<<<<<< HEAD
                         :bookmarked
-=======
-                        :is_bookmarked
->>>>>>> b597085e
                         :dashboard_count
                         :can_write
                         :average_query_time
@@ -584,28 +575,6 @@
     (events/publish-event! :card-delete (assoc card :actor_id api/*current-user-id*)))
   api/generic-204-no-content)
 
-<<<<<<< HEAD
-=======
-
-;;; --------------------------------------------------- Bookmarking ---------------------------------------------------
-
-(api/defendpoint POST "/:id/bookmark"
-  "Bookmark a Card for the current user."
-  [id]
-  (api/read-check Card id)
-  (db/insert! CardBookmark :card_id id :user_id api/*current-user-id*))
-
-
-(api/defendpoint DELETE "/:id/bookmark"
-  "Un-Bookmark a Card for the current user."
-  [id]
-  (api/read-check Card id)
-  (api/let-404 [id (db/select-one-id CardBookmark :card_id id :user_id api/*current-user-id*)]
-    (db/delete! CardBookmark :id id))
-  api/generic-204-no-content)
-
-
->>>>>>> b597085e
 ;;; -------------------------------------------- Bulk Collections Update ---------------------------------------------
 
 (defn- update-collection-positions!
