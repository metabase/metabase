--- conflicted
+++ resolved
@@ -344,10 +344,10 @@
 (deftest saving-card-saves-query-metadata
   (testing "Make sure when saving a Card the query metadata is saved (if correct)"
     (mt/with-non-admin-groups-no-root-collection-perms
-      (let [metadata  [{:base_type     :type/Integer
-                        :display_name  "Count Chocula"
-                        :name          "count_chocula"
-                        :semantic_type :type/Number}]
+      (let [metadata  [{:base_type    :type/Integer
+                        :display_name "Count Chocula"
+                        :name         "count_chocula"
+                        :special_type :type/Number}]
             card-name (mt/random-name)]
         (mt/with-temp Collection [collection]
           (perms/grant-collection-readwrite-permissions! (perms-group/all-users) collection)
@@ -358,10 +358,10 @@
                                                                  :result_metadata    metadata
                                                                  :metadata_checksum  (#'results-metadata/metadata-checksum metadata)))
             ;; now check the metadata that was saved in the DB
-            (is (= [{:base_type     :type/Integer
-                     :display_name  "Count Chocula"
-                     :name          "count_chocula"
-                     :semantic_type :type/Number}]
+            (is (= [{:base_type    :type/Integer
+                     :display_name "Count Chocula"
+                     :name         "count_chocula"
+                     :special_type :type/Number}]
                    (db/select-one-field :result_metadata Card :name card-name)))))))))
 
 (deftest save-card-with-empty-result-metadata-test
@@ -385,12 +385,12 @@
                 "should ensure that integer and floating point values hash the same so we don't needlessly rerun the "
                 "query"))
   (mt/with-non-admin-groups-no-root-collection-perms
-    (let [metadata  [{:base_type     :type/Integer
-                      :display_name  "Count Chocula"
-                      :name          "count_chocula"
-                      :semantic_type :type/Number
-                      :fingerprint   {:global {:distinct-count 285},
-                                      :type   {:type/Number {:min 5, :max 2384, :avg 1000.2}}}}]
+    (let [metadata  [{:base_type    :type/Integer
+                      :display_name "Count Chocula"
+                      :name         "count_chocula"
+                      :special_type :type/Number
+                      :fingerprint  {:global {:distinct-count 285},
+                                     :type {:type/Number {:min 5, :max 2384, :avg 1000.2}}}}]
           card-name (mt/random-name)]
       (mt/with-temp Collection [collection]
         (perms/grant-collection-readwrite-permissions! (perms-group/all-users) collection)
@@ -403,21 +403,21 @@
                                          :result_metadata    (map fingerprint-integers->doubles metadata)
                                          :metadata_checksum  (#'results-metadata/metadata-checksum metadata)))
             (testing "check the metadata that was saved in the DB"
-              (is (= [{:base_type     :type/Integer
-                       :display_name  "Count Chocula"
-                       :name          "count_chocula"
-                       :semantic_type :type/Number
-                       :fingerprint   {:global {:distinct-count 285},
-                                       :type   {:type/Number {:min 5.0, :max 2384.0, :avg 1000.2}}}}]
+              (is (= [{:base_type    :type/Integer
+                       :display_name "Count Chocula"
+                       :name         "count_chocula"
+                       :special_type :type/Number
+                       :fingerprint  {:global {:distinct-count 285},
+                                      :type   {:type/Number {:min 5.0, :max 2384.0, :avg 1000.2}}}}]
                      (db/select-one-field :result_metadata Card :name card-name))))))))))
 
 (deftest saving-card-fetches-correct-metadata
   (testing "make sure when saving a Card the correct query metadata is fetched (if incorrect)"
     (mt/with-non-admin-groups-no-root-collection-perms
-      (let [metadata  [{:base_type     :type/BigInteger
-                        :display_name  "Count Chocula"
-                        :name          "count_chocula"
-                        :semantic_type :type/Quantity}]
+      (let [metadata  [{:base_type    :type/BigInteger
+                        :display_name "Count Chocula"
+                        :name         "count_chocula"
+                        :special_type :type/Quantity}]
             card-name (mt/random-name)]
         (mt/with-temp Collection [collection]
           (perms/grant-collection-readwrite-permissions! (perms-group/all-users) collection)
@@ -429,20 +429,6 @@
                                          ;; bad checksum
                                          :metadata_checksum  "ABCDEF"))
             (testing "check the correct metadata was fetched and was saved in the DB"
-<<<<<<< HEAD
-              (is (= [{:base_type     :type/BigInteger
-                       :display_name  "Count"
-                       :name          "count"
-                       :semantic_type :type/Quantity
-                       :fingerprint   {:global {:distinct-count 1
-                                                :nil%           0.0},
-                                       :type   {:type/Number {:min 100.0
-                                                              :max 100.0
-                                                              :avg 100.0
-                                                              :q1  100.0
-                                                              :q3  100.0
-                                                              :sd  nil}}}}]
-=======
               (is (= [{:base_type    :type/BigInteger
                        :display_name "Count"
                        :name         "count"
@@ -456,16 +442,15 @@
                                                              :q3  100.0
                                                              :sd  nil}}}
                        :field_ref    [:aggregation 0]}]
->>>>>>> f65890ad
                      (db/select-one-field :result_metadata Card :name card-name))))))))))
 
 (deftest fetch-results-metadata-test
   (testing "Check that the generated query to fetch the query result metadata includes user information in the generated query"
     (mt/with-non-admin-groups-no-root-collection-perms
-      (let [metadata  [{:base_type     :type/Integer
-                        :display_name  "Count Chocula"
-                        :name          "count_chocula"
-                        :semantic_type :type/Quantity}]
+      (let [metadata  [{:base_type    :type/Integer
+                        :display_name "Count Chocula"
+                        :name         "count_chocula"
+                        :special_type :type/Quantity}]
             card-name (mt/random-name)]
         (mt/with-temp Collection [collection]
           (perms/grant-collection-readwrite-permissions! (perms-group/all-users) collection)
@@ -484,15 +469,6 @@
                                              :result_metadata    metadata
                                              :metadata_checksum  "ABCDEF"))) ; bad checksum
               (testing "check the correct metadata was fetched and was saved in the DB"
-<<<<<<< HEAD
-                (is (= [{:base_type     (count-base-type)
-                         :display_name  "Count"
-                         :name          "count"
-                         :semantic_type :type/Quantity
-                         :fingerprint   {:global {:distinct-count 1
-                                                  :nil%           0.0},
-                                         :type   {:type/Number {:min 100.0, :max 100.0, :avg 100.0, :q1 100.0, :q3 100.0 :sd nil}}}}]
-=======
                 (is (= [{:base_type    (count-base-type)
                          :display_name "Count"
                          :name         "count"
@@ -501,7 +477,6 @@
                                                  :nil%           0.0},
                                         :type   {:type/Number {:min 100.0, :max 100.0, :avg 100.0, :q1 100.0, :q3 100.0 :sd nil}}}
                          :field_ref    [:aggregation 0]}]
->>>>>>> f65890ad
                        (db/select-one-field :result_metadata Card :name card-name))))
               (testing "Was the user id found in the generated SQL?"
                 (is (= true
@@ -659,10 +634,10 @@
                  (db/select-one-field :embedding_params Card :id (u/the-id card)))))))))
 
 (deftest make-sure-when-updating-a-card-the-query-metadata-is-saved--if-correct-
-  (let [metadata [{:base_type     :type/Integer
-                   :display_name  "Count Chocula"
-                   :name          "count_chocula"
-                   :semantic_type :type/Number}]]
+  (let [metadata [{:base_type    :type/Integer
+                   :display_name "Count Chocula"
+                   :name         "count_chocula"
+                   :special_type :type/Number}]]
     (mt/with-temp Card [card]
       (with-cards-in-writeable-collection card
         ;; update the Card's query
@@ -671,25 +646,17 @@
                                :result_metadata   metadata
                                :metadata_checksum (#'results-metadata/metadata-checksum metadata)})
         ;; now check the metadata that was saved in the DB
-<<<<<<< HEAD
-        (is (= [{:base_type     :type/Integer
-                 :display_name  "Count Chocula"
-                 :name          "count_chocula"
-                 :semantic_type :type/Number}]
-               (db/select-one-field :result_metadata Card :id (u/get-id card))))))))
-=======
         (is (= [{:base_type    :type/Integer
                  :display_name "Count Chocula"
                  :name         "count_chocula"
                  :special_type :type/Number}]
                (db/select-one-field :result_metadata Card :id (u/the-id card))))))))
->>>>>>> f65890ad
 
 (deftest make-sure-when-updating-a-card-the-correct-query-metadata-is-fetched--if-incorrect-
-  (let [metadata [{:base_type     :type/BigInteger
-                   :display_name  "Count Chocula"
-                   :name          "count_chocula"
-                   :semantic_type :type/Quantity}]]
+  (let [metadata [{:base_type    :type/BigInteger
+                   :display_name "Count Chocula"
+                   :name         "count_chocula"
+                   :special_type :type/Quantity}]]
     (mt/with-temp Card [card]
       (with-cards-in-writeable-collection card
         ;; update the Card's query
@@ -698,16 +665,6 @@
                                :result_metadata   metadata
                                :metadata_checksum "ABC123"}) ; invalid checksum
         ;; now check the metadata that was saved in the DB
-<<<<<<< HEAD
-        (is (= [{:base_type     :type/BigInteger
-                 :display_name  "Count"
-                 :name          "count"
-                 :semantic_type :type/Quantity
-                 :fingerprint   {:global {:distinct-count 1
-                                          :nil%           0.0},
-                                 :type   {:type/Number {:min 100.0, :max 100.0, :avg 100.0, :q1 100.0, :q3 100.0 :sd nil}}}}]
-               (db/select-one-field :result_metadata Card :id (u/get-id card))))))))
-=======
         (is (= [{:base_type    :type/BigInteger
                  :display_name "Count"
                  :name         "count"
@@ -717,7 +674,6 @@
                                 :type   {:type/Number {:min 100.0, :max 100.0, :avg 100.0, :q1 100.0, :q3 100.0 :sd nil}}}
                  :field_ref    [:aggregation 0]}]
                (db/select-one-field :result_metadata Card :id (u/the-id card))))))))
->>>>>>> f65890ad
 
 (deftest can-we-change-the-collection-position-of-a-card-
   (mt/with-temp Card [card]
