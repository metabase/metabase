(ns ^:mb/driver-tests metabase.query-processor-test.date-time-zone-functions-test
  (:require
   [clojure.string :as str]
   [clojure.test :refer :all]
   [java-time.api :as t]
   [metabase.driver :as driver]
   [metabase.driver.util :as driver.u]
   [metabase.query-processor :as qp]
   [metabase.query-processor.timezone :as qp.timezone]
   [metabase.test :as mt]
   [metabase.test.data.interface :as tx]
   [metabase.util.date-2 :as u.date]))

(set! *warn-on-reflection* true)

;;; +----------------------------------------------------------------------------------------------------------------+
;;; |                                                Date extract tests                                              |
;;; +----------------------------------------------------------------------------------------------------------------+

(defn- test-temporal-extract
  [{:keys [aggregation breakout expressions fields filter limit]}]
  (if breakout
    (->> (mt/run-mbql-query times {:expressions expressions
                                   :aggregation aggregation
                                   :limit       limit
                                   :filter      filter
                                   :breakout    breakout})
         (mt/formatted-rows [int int]))
    (->> (mt/run-mbql-query times {:expressions expressions
                                   :aggregation aggregation
                                   :limit       limit
                                   :filter      filter
                                   :fields      fields})
         (mt/formatted-rows [int])
         (map first))))

(mt/defdataset times-mixed
  [["times" [{:field-name "index"
              :base-type :type/Integer}
             {:field-name "dt"
              :base-type :type/DateTime}
             {:field-name "dt_tz"
              :base-type  :type/DateTimeWithTZ}
             {:field-name "d"
              :base-type :type/Date}
             {:field-name "as_dt"
              :base-type :type/Text
              :effective-type :type/DateTime
              :coercion-strategy :Coercion/ISO8601->DateTime}
             {:field-name "as_d"
              :base-type :type/Text
              :effective-type :type/Date
              :coercion-strategy :Coercion/ISO8601->Date}]
    (for [[idx t]
          (map-indexed vector [#t "2004-03-19 09:19:09+07:00[Asia/Ho_Chi_Minh]"
                               #t "2008-06-20 10:20:10+07:00[Asia/Ho_Chi_Minh]"
                               #t "2012-11-21 11:21:11+07:00[Asia/Ho_Chi_Minh]"
                               #t "2012-11-21 11:21:11+07:00[Asia/Ho_Chi_Minh]"])]
      [(inc idx)
       (t/local-date-time t)                                  ;; dt
       (t/with-zone-same-instant t "Asia/Ho_Chi_Minh")        ;; dt_tz
       (t/local-date t)                                       ;; d
       (t/format "yyyy-MM-dd HH:mm:ss" (t/local-date-time t)) ;; as _dt
       (t/format "yyyy-MM-dd" (t/local-date-time t))])]       ;; as_d
   ["weeks" [{:field-name "index"
              :base-type :type/Integer}
             {:field-name "description"
              :base-type :type/Text}
             {:field-name "d"
              :base-type :type/Date}]
    [[1 "1st saturday"   #t "2000-01-01"]
     [2 "1st sunday"     #t "2000-01-02"]
     [3 "1st monday"     #t "2000-01-03"]
     [4 "1st wednesday"  #t "2000-01-04"]
     [5 "1st tuesday"    #t "2000-01-05"]
     [6 "1st thursday"   #t "2000-01-06"]
     [7 "1st friday"     #t "2000-01-07"]
     [8 "2nd saturday"   #t "2000-01-08"]
     [9 "2nd sunday"     #t "2000-01-09"]
     [10 "2005 saturday" #t "2005-01-01"]]]])

(def ^:private temporal-extraction-op->unit
  {:get-second      :second-of-minute
   :get-minute      :minute-of-hour
   :get-hour        :hour-of-day
   :get-day-of-week :day-of-week
   :get-day         :day-of-month
   :get-month       :month-of-year
   :get-quarter     :quarter-of-year
   :get-year        :year})

(defn- extract
  [x op]
  (u.date/extract x (temporal-extraction-op->unit op)))

(def ^:private extraction-test-cases
  [{:expected-fn (fn [op]          [(extract #t "2004-03-19 09:19:09" op) (extract #t "2008-06-20 10:20:10" op)
                                    (extract #t "2012-11-21 11:21:11" op) (extract #t "2012-11-21 11:21:11" op)])
    :query-fn    (fn [op field-id] {:expressions {"expr" [op [:field field-id nil]]}
                                    :fields      [[:expression "expr"]]})}
   {:expected-fn (fn [op]          (into [] (frequencies [(extract #t "2004-03-19 09:19:09" op)
                                                          (extract #t "2008-06-20 10:20:10" op)
                                                          (extract #t "2012-11-21 11:21:11" op)
                                                          (extract #t "2012-11-21 11:21:11" op)])))
    :query-fn    (fn [op field-id] {:expressions {"expr" [op [:field field-id nil]]}
                                    :aggregation [[:count]]
                                    :breakout    [[:expression "expr"]]})}])

(deftest ^:parallel extraction-function-datetime-test
  (mt/dataset times-mixed
    (mt/test-drivers (mt/normal-drivers-with-feature :temporal-extract)
      (testing "with datetime columns"
        (doseq [[col-type field-id] [[:datetime (mt/id :times :dt)] [:text-as-datetime (mt/id :times :as_dt)]]
                op                  [:get-year :get-quarter :get-month :get-day
                                     :get-day-of-week :get-hour :get-minute :get-second]
                {:keys [expected-fn query-fn]}
                extraction-test-cases]
          (testing (format "extract %s function works as expected on %s column for driver %s" op col-type driver/*driver*)
            (is (= (set (expected-fn op)) (set (test-temporal-extract (query-fn op field-id)))))))))))

(defmethod driver/database-supports? [::driver/driver ::cast-string-to-date]
  [_driver _feature _database]
  true)

;;; mongo doesn't support casting string to date
(defmethod driver/database-supports? [:mongo ::cast-string-to-date]
  [_driver _feature _database]
  false)

(deftest ^:parallel extraction-function-date-test
  (mt/dataset times-mixed
    (mt/test-drivers (mt/normal-drivers-with-feature :temporal-extract ::cast-string-to-date)
      (testing "with date columns"
        (doseq [[col-type field-id] [[:date (mt/id :times :d)] [:text-as-date (mt/id :times :as_d)]]
                op                  [:get-year :get-quarter :get-month :get-day :get-day-of-week]
                {:keys [expected-fn query-fn]}
                extraction-test-cases]
          (testing (format "extract %s function works as expected on %s column for driver %s" op col-type driver/*driver*)
            (is (= (set (expected-fn op)) (set (test-temporal-extract (query-fn op field-id)))))))))))

(deftest extraction-function-literal-value-test
  (mt/with-temporary-setting-values [start-of-week   :sunday
                                     report-timezone "UTC"]
    (mt/dataset times-mixed
      (mt/test-drivers (mt/normal-drivers-with-feature :temporal-extract)
        (let [datetime  "2022-10-03T07:10:20"
              ops       [:get-year :get-quarter :get-month :get-day
                         :get-day-of-week [:get-day-of-week :iso] :get-hour :get-minute :get-second]
              expr-name (fn [op]
                          (if (sequential? op)
                            (->> op
                                 (map #(if (keyword? %)
                                         (name %)
                                         (str %)))
                                 (str/join "+"))
                            (name op)))
              query     (mt/mbql-query times
                          {:expressions (into {}
                                              (for [op   ops
                                                    :let [[tag args] (if (vector? op)
                                                                       [(first op) (rest op)]
                                                                       [op])]]
                                                [(expr-name op)
                                                 (into [tag datetime] args)]))
                           :fields      (into []
                                              (for [op ops] [:expression (expr-name op)]))})]
          (mt/with-native-query-testing-context query
            (is (= {:get-day                3
                    :get-day-of-week        2
                    [:get-day-of-week :iso] 1
                    :get-hour               7
                    :get-minute             10
                    :get-month              10
                    :get-quarter            4
                    :get-second             20
                    :get-year               2022}
                   (->> (qp/process-query query)
                        (mt/formatted-rows
                         (repeat int))
                        first
                        (zipmap ops))))))))))

(defmulti extraction-function-timestamp-with-time-zone-test-expected-results
  "Expected results for [[extraction-function-timestamp-with-time-zone-test]]."
  {:arglists '([driver])}
  tx/dispatch-on-driver-with-test-extensions
  :hierarchy #'driver/hierarchy)

(defmethod extraction-function-timestamp-with-time-zone-test-expected-results :default
  [driver]
  (if (driver.u/supports? driver :set-timezone (mt/db))
    {:get-year        2004
     :get-quarter     1
     :get-month       1
     :get-day         1
     :get-day-of-week 5
     :get-hour        2
     :get-minute      49
     :get-second      9}
    {:get-year        2003
     :get-quarter     4
     :get-month       12
     :get-day         31
     :get-day-of-week 4
     :get-hour        22
     :get-minute      19
     :get-second      9}))

;;; TIMEZONE FIXME these drivers are returning the extracted hours in the timezone that they were inserted in maybe they
;;; need explicit convert-timezone to the report-tz before extraction?
(doseq [driver [:h2 :sqlserver :oracle]]
  (defmethod extraction-function-timestamp-with-time-zone-test-expected-results driver
    [_driver]
    {:get-year        2004
     :get-quarter     1
     :get-month       1
     :get-day         1
     :get-day-of-week 5
     :get-hour        5
     :get-minute      19
     :get-second      9}))

(deftest extraction-function-timestamp-with-time-zone-test
  (mt/dataset times-mixed
    (mt/test-drivers (mt/normal-drivers-with-feature :temporal-extract :test/timestamptz-type)
      (mt/with-temporary-setting-values [start-of-week   :sunday
                                         report-timezone "Asia/Kabul"]
        (let [ops   [:get-year :get-quarter :get-month :get-day
                     :get-day-of-week :get-hour :get-minute :get-second]
              query (mt/mbql-query times {:expressions (into {"shifted-day"  [:datetime-subtract $dt_tz 78 :day]
                                                              ;; the idea is to extract a column with value =
                                                              ;; 2004-01-01 02:49:09 +04:30 this way the UTC value is
                                                              ;; 2003-12-31 22:19:09 +00:00 which will make sure the
                                                              ;; year, quarter, month, day, week is extracted
                                                              ;; correctly TODO: it's better to use a literal for
                                                              ;; this, but the function is not working properly with
                                                              ;; OffsetDatetime for all drivers, so we'll go wit this
                                                              ;; for now
                                                              "shifted-hour" [:datetime-subtract
                                                                              [:expression "shifted-day"]
                                                                              4
                                                                              :hour]}
                                                             (for [op ops]
                                                               [(name op) [op [:expression "shifted-hour"]]]))
                                          :fields      (into [] (for [op ops] [:expression (name op)]))
                                          :filter      [:= $index 1]
                                          :limit       1})]
          (mt/with-native-query-testing-context query
            (is (= (extraction-function-timestamp-with-time-zone-test-expected-results driver/*driver*)
                   (->> (mt/process-query query)
                        (mt/formatted-rows
                         (repeat int))
                        first
                        (zipmap ops))))))))))

(deftest ^:parallel temporal-extraction-with-filter-expresion-tests
  (mt/test-drivers (mt/normal-drivers-with-feature :temporal-extract)
    (mt/dataset times-mixed
      (doseq [{:keys [title expected query]}
              [{:title    "Nested expression"
                :expected [2004]
                :query    {:expressions {"expr" [:abs [:get-year [:field (mt/id :times :dt) nil]]]}
                           :filter      [:= [:field (mt/id :times :index) nil] 1]
                           :fields      [[:expression "expr"]]}}

               {:title     "Nested with arithmetic"
                :expected  [4008]
                :query     {:expressions {"expr" [:* [:get-year [:field (mt/id :times :dt) nil]] 2]}
                            :filter      [:= [:field (mt/id :times :index) nil] 1]
                            :fields      [[:expression "expr"]]}}

               {:title    "Filter using the extracted result - equality"
                :expected [1]
                :query    {:filter [:= [:get-year [:field (mt/id :times :dt) nil]] 2004]
                           :fields [[:field (mt/id :times :index) nil]]}}

               {:title    "Filter using the extracted result - comparable"
                :expected [1]
                :query    {:filter [:< [:get-year [:field (mt/id :times :dt) nil]] 2005]
                           :fields [[:field (mt/id :times :index) nil]]}}

               {:title    "Nested expression in fitler"
                :expected [1]
                :query    {:filter [:= [:* [:get-year [:field (mt/id :times :dt) nil]] 2] 4008]
                           :fields [[:field (mt/id :times :index) nil]]}}]]
        (testing title
          (is (= expected (test-temporal-extract query))))))))

(deftest ^:parallel temporal-extraction-with-datetime-arithmetic-expression-tests
  (mt/test-drivers (mt/normal-drivers-with-feature :temporal-extract :expressions :date-arithmetics)
    (mt/dataset times-mixed
      (doseq [{:keys [title expected query]}
              [{:title    "Nested interval addition expression"
                :expected [2005]
                :query    {:expressions {"expr" [:abs [:get-year [:+ [:field (mt/id :times :dt) nil] [:interval 1 :year]]]]}
                           :filter      [:= [:field (mt/id :times :index) nil] 1]
                           :fields      [[:expression "expr"]]}}

               {:title    "Interval addition nested in numeric addition"
                :expected [2006]
                :query    {:expressions {"expr" [:+ [:get-year [:+ [:field (mt/id :times :dt) nil] [:interval 1 :year]]] 1]}
                           :filter      [:= [:field (mt/id :times :index) nil] 1]
                           :fields      [[:expression "expr"]]}}]]
        (testing title
          (is (= expected (test-temporal-extract query))))))))

(defn test-extract-week
  [field-id method]
  (->> (mt/mbql-query weeks {:expressions {"expr" [:get-week [:field field-id nil] method]}
                             :order-by    [[:asc [:field (mt/id :weeks :index)]]]
                             :fields      [[:expression "expr"]]})
       mt/process-query
       (mt/formatted-rows
        [int])
       (map first)))

(defmethod driver/database-supports? [::driver/driver ::extract-week-test]
  [_driver _feature _database]
  true)

;;; the native get week of sqlite is not iso, and it's not easy to implement in raw sql, so skips it for now
(defmethod driver/database-supports? [:sqlite ::extract-week-test]
  [_driver _feature _database]
  false)

(deftest extract-week-test
  (mt/with-temporary-setting-values [start-of-week :sunday]
    (mt/test-drivers (mt/normal-drivers-with-feature :temporal-extract ::extract-week-test)
      (mt/dataset times-mixed
        (testing "iso8601 week"
          (is (= [52 52 1 1 1 1 1 1 1 53]
                 (test-extract-week (mt/id :weeks :d) :iso)))
          (testing "shouldn't change if start-of-week settings change"
            (mt/with-temporary-setting-values [start-of-week :monday]
              (is (= [52 52 1 1 1 1 1 1 1 53]
                     (test-extract-week (mt/id :weeks :d) :iso))))))))))

(defmethod driver/database-supports? [::driver/driver ::extract-week-us-test]
  [_driver _feature _database]
  true)

;;; check the (defmethod sql.qp/date [:snowflake :week-of-year-us]) for why we skip snowflake
(defmethod driver/database-supports? [:snowflake ::extract-week-us-test]
  [_driver _feature _database]
  false)

(deftest extract-week-us-test
  (mt/with-temporary-setting-values [start-of-week :sunday]
    (mt/test-drivers (mt/normal-drivers-with-feature :temporal-extract ::extract-week-us-test)
      (mt/dataset times-mixed
        (testing "us week"
          (is (= [1 2 2 2 2 2 2 2 3 1]
                 (test-extract-week (mt/id :weeks :d) :us)))
          (testing "shouldn't change if start-of-week settings change"
            (mt/with-temporary-setting-values [start-of-week :monday]
              (is (= [1 2 2 2 2 2 2 2 3 1]
                     (test-extract-week (mt/id :weeks :d) :us))))))))))

(deftest extract-week-instance-test
  (mt/with-temporary-setting-values [start-of-week :sunday]
    (mt/test-drivers (mt/normal-drivers-with-feature :temporal-extract)
      (mt/dataset times-mixed
        (testing "instance week"
          (is (= [1 2 2 2 2 2 2 2 3 1]
                 (test-extract-week (mt/id :weeks :d) :instance)))
          (mt/with-temporary-setting-values [start-of-week :monday]
            (is (= [1 1 2 2 2 2 2 2 2 1]
                   (test-extract-week (mt/id :weeks :d) :instance)))))))))

;;; +----------------------------------------------------------------------------------------------------------------+
;;; |                                              Date arithmetics tests                                            |
;;; +----------------------------------------------------------------------------------------------------------------+

(defn datetime-math
  [op x amount unit]
  (let [amount (if (= op :datetime-add)
                 amount
                 (- amount))
        fmt    (cond
                 (= unit :millisecond)
                 "yyyy-MM-dd HH:mm:ss.SSS"

                 :else
                 "yyyy-MM-dd HH:mm:ss")]
    (t/format fmt (u.date/add x unit amount))))

(defn- normalize-timestamp-str [x]
  (if (number? x)
    (int x)
    (-> x
        (str/replace  #"T" " ")
        (str/replace  #"Z" ""))))

(defn test-datetime-math
  [{:keys [aggregation breakout expressions fields filter limit]}]
  (if breakout
    (->> (mt/run-mbql-query times {:expressions expressions
                                   :aggregation aggregation
                                   :limit       limit
                                   :filter      filter
                                   :breakout    breakout})
         (mt/formatted-rows
          [normalize-timestamp-str normalize-timestamp-str]))
    (->> (mt/run-mbql-query times {:expressions expressions
                                   :aggregation aggregation
                                   :limit       limit
                                   :filter      filter
                                   :fields      fields})
         (mt/formatted-rows
          [normalize-timestamp-str])
         (map first))))

(deftest datetime-math-tests
  (mt/with-temporary-setting-values [start-of-week   :sunday
                                     report-timezone "UTC"]
    (mt/dataset times-mixed
      (mt/test-drivers (mt/normal-drivers-with-feature :date-arithmetics)
        (testing "date arithmetic with datetime columns"
          (doseq [[col-type field-id] [[:datetime (mt/id :times :dt)] [:text-as-datetime (mt/id :times :as_dt)]]
                  op                  [:datetime-add :datetime-subtract]
                  unit                [:year :quarter :month :day :hour :minute :second]

                  {:keys [expected query]}
                  [{:expected [(datetime-math op #t "2004-03-19 09:19:09" 2 unit) (datetime-math op #t "2008-06-20 10:20:10" 2 unit)
                               (datetime-math op #t "2012-11-21 11:21:11" 2 unit) (datetime-math op #t "2012-11-21 11:21:11" 2 unit)]
                    :query    {:expressions {"expr" [op [:field field-id nil] 2 unit]}
                               :fields      [[:expression "expr"]]}}
                   {:expected (into [] (frequencies
                                        [(datetime-math op #t "2004-03-19 09:19:09" 2 unit) (datetime-math op #t "2008-06-20 10:20:10" 2 unit)
                                         (datetime-math op #t "2012-11-21 11:21:11" 2 unit) (datetime-math op #t "2012-11-21 11:21:11" 2 unit)]))
                    :query    {:expressions {"expr" [op [:field field-id nil] 2 unit]}
                               :aggregation [[:count]]
                               :breakout    [[:expression "expr"]]}}]]
            (testing (format "%s %s function works as expected on %s column for driver %s" op unit col-type driver/*driver*)
              (is (= (set expected) (set (test-datetime-math query)))))))))))

(deftest datetime-math-string-to-date-test
  (mt/with-temporary-setting-values [start-of-week   :sunday
                                     report-timezone "UTC"]
    (mt/test-drivers (mt/normal-drivers-with-feature :date-arithmetics ::cast-string-to-date)
      (mt/dataset times-mixed
        (testing "date arithmetic with date columns"
          (doseq [[col-type field-id] [[:date (mt/id :times :d)] [:text-as-date (mt/id :times :as_d)]]
                  op                  [:datetime-add :datetime-subtract]
                  unit                [:year :quarter :month :day]

                  {:keys [expected query]}
                  [{:expected [(datetime-math op #t "2004-03-19 00:00:00" 2 unit) (datetime-math op #t "2008-06-20 00:00:00" 2 unit)
                               (datetime-math op #t "2012-11-21 00:00:00" 2 unit) (datetime-math op #t "2012-11-21 00:00:00" 2 unit)]
                    :query    {:expressions {"expr" [op [:field field-id nil] 2 unit]}
                               :fields      [[:expression "expr"]]}}
                   {:expected (into [] (frequencies
                                        [(datetime-math op #t "2004-03-19 00:00:00" 2 unit) (datetime-math op #t "2008-06-20 00:00:00" 2 unit)
                                         (datetime-math op #t "2012-11-21 00:00:00" 2 unit) (datetime-math op #t "2012-11-21 00:00:00" 2 unit)]))
                    :query    {:expressions {"expr" [op [:field field-id nil] 2 unit]}
                               :aggregation [[:count]]
                               :breakout    [[:expression "expr"]]}}]]
            (testing (format "%s %s function works as expected on %s column for driver %s" op unit col-type driver/*driver*)
              (is (= (set expected) (set (test-datetime-math query)))))))))))

(deftest temporal-arithmetic-with-literal-date-test
  (mt/with-temporary-setting-values [start-of-week   :sunday
                                     report-timezone "UTC"]
    (mt/dataset times-mixed
      (mt/test-drivers (mt/normal-drivers-with-feature :date-arithmetics)
        (testing "date arithmetics with literal date"
          (is (= ["2008-08-20 00:00:00" "2008-04-20 00:00:00"]
                 (->> (mt/run-mbql-query times
                        {:expressions {"add" [:datetime-add "2008-06-20T00:00:00" 2 :month]
                                       "sub" [:datetime-subtract "2008-06-20T00:00:00" 2 :month]}
                         :fields      [[:expression "add"] [:expression "sub"]]})
                      (mt/formatted-rows
                       [normalize-timestamp-str normalize-timestamp-str])
                      first))))))))

(defn- close? [t1 t2 period]
  (and (t/before? (t/instant t1) (t/plus (t/instant t2) period))
       (t/after? (t/instant t1) (t/minus (t/instant t2) period))))

(deftest now-test
  (mt/test-drivers (mt/normal-drivers-with-feature :now)
    (testing "should return the current time"
      ;; Allow a 30 second window for the current time to account for any difference between the time in Clojure and the DB
      (doseq [timezone [nil "America/Los_Angeles"]]
        (mt/with-report-timezone-id! timezone
          (is (= true
                 (-> (mt/run-mbql-query venues
                       {:expressions {"1" [:now]}
                        :fields [[:expression "1"]]
                        :limit  1})
                     mt/rows
                     ffirst
                     u.date/parse
                     (t/zoned-date-time (t/zone-id "UTC")) ; needed for sqlite, which returns a local date time
                     (close? (t/instant) (t/seconds 30))))))))))

(deftest ^:parallel now-test-2
  (mt/test-drivers (mt/normal-drivers-with-feature :now :date-arithmetics)
    (testing "should work as an argument to datetime-add and datetime-subtract"
      (is (= true
             (-> (mt/run-mbql-query venues
                   {:expressions {"1" [:datetime-subtract [:datetime-add [:now] 1 :day] 1 :day]}
                    :fields [[:expression "1"]]
                    :limit  1})
                 mt/rows
                 ffirst
                 u.date/parse
                 (t/zoned-date-time (t/zone-id "UTC"))
                 (close? (t/instant) (t/seconds 30))))))))

(deftest ^:parallel now-test-3
  (mt/test-drivers (mt/normal-drivers-with-feature :now)
    (testing "now works in a filter"
      (is (= 1000
             (->> (mt/run-mbql-query checkins
                    {:aggregation [[:count]]
                     :filter      [:<= $date [:now]]})
                  (mt/formatted-rows
                   [int])
                  ffirst))))))

(deftest ^:parallel now-test-4
  (mt/test-drivers (mt/normal-drivers-with-feature :now :datetime-diff)
    (testing "should work as an argument to datetime-diff"
      (is (= 0
             (->> (mt/run-mbql-query venues
                    {:expressions {"1" [:datetime-diff [:now] [:now] :month]}
                     :fields [[:expression "1"]]
                     :limit  1})
                  (mt/formatted-rows
                   [int])
                  ffirst))))))

(deftest ^:parallel now-test-5
  (mt/test-drivers (mt/normal-drivers-with-feature :now :date-arithmetics :datetime-diff)
    (testing "should work in combination with datetime-diff and date-arithmetics"
      (is (= [1 1]
             (->> (mt/run-mbql-query venues
                    {:expressions {"1" [:datetime-diff [:now] [:datetime-add [:now] 1 :day] :day]
                                   "2" [:now]
                                   "3" [:datetime-diff [:expression "2"] [:datetime-add [:expression "2"] 1 :day] :day]}
                     :fields [[:expression "1"]
                              [:expression "3"]]
                     :limit  1})
                  (mt/formatted-rows
                   [int int])
                  first))))))

(defn- close-minute?
  "Tests whether two minute integers are within 1 minute of each other on the clock.
   0 and 59 are considered close."
  [a b]
  (or (<= (mod (- b a) 60) 1)
      (<= (mod (- a b) 60) 1)))

(defn- close-hour?
  "Tests whether two hour integers are within 1 hour of each other on the clock.
   0 and 23 are considered close."
  [a b]
  (or (<= (mod (- b a) 24) 1)
      (<= (mod (- a b) 24) 1)))

(deftest now-with-extract-test
  (mt/test-drivers (mt/normal-drivers-with-feature :now :temporal-extract)
    (testing "now should work with temporal extract functions according to the report timezone"
      (doseq [timezone ["UTC" "Asia/Kathmandu"]] ; UTC+5:45 all year
        (mt/with-temporary-setting-values [report-timezone timezone]
          (let [[minute hour] (->> (mt/run-mbql-query venues
                                     {:expressions {"minute" [:get-minute [:now]]
                                                    "hour" [:get-hour [:now]]}
                                      :fields [[:expression "minute"]
                                               [:expression "hour"]]
                                      :limit  1})
                                   (mt/formatted-rows
                                    [int int])
                                   first)
                results-timezone (mt/with-metadata-provider (mt/id) (qp.timezone/results-timezone-id))
                now              (t/local-date-time (t/zone-id results-timezone))]
            (is (true? (close-minute? minute (.getMinute now))))
            (is (true? (close-hour? hour (.getHour now))))))))))

(deftest datetime-math-with-extract-test
  (mt/with-temporary-setting-values [start-of-week   :sunday
                                     report-timezone "UTC"]
    (mt/test-drivers (mt/normal-drivers-with-feature :date-arithmetics)
      (mt/dataset times-mixed
        (doseq [{:keys [title expected query]}
                [{:title    "Nested date math then extract"
                  :expected [2006 2010 2014]
                  :query    {:expressions {"expr" [:get-year [:datetime-add [:field (mt/id :times :dt) nil] 2 :year]]}
                             :fields      [[:expression "expr"]]}}

                 {:title    "Nested date math twice"
                  :expected ["2006-05-19 09:19:09" "2010-08-20 10:20:10" "2015-01-21 11:21:11"]
                  :query    {:expressions {"expr" [:datetime-add [:datetime-add [:field (mt/id :times :dt) nil] 2 :year] 2 :month]}
                             :fields      [[:expression "expr"]]}}

                 {:title    "filter with date math"
                  :expected [1]
                  :query    {:filter [:= [:get-year [:datetime-add [:field (mt/id :times :dt) nil] 2 :year]] 2006]
                             :fields [[:field (mt/id :times :index)]]}}]]
          (testing title
            (is (= (set expected) (set (test-datetime-math query))))))))))

;;; +----------------------------------------------------------------------------------------------------------------+
;;; |                                           Convert Timezone tests                                               |
;;; +----------------------------------------------------------------------------------------------------------------+

(deftest convert-timezone-test
  (mt/test-drivers (mt/normal-drivers-with-feature :convert-timezone)
    (mt/dataset times-mixed
      (letfn [(test-convert-tz
                [field
                 expression]
                (->> (mt/run-mbql-query times
                       {:expressions {"expr" expression}
                        :limit       1
                        :fields      [field                   ;; original row for comparision
                                      [:expression "expr"]]}) ;; result
                     mt/rows
                     first))]
        (testing "timestamp with out timezone columns"
          (mt/with-report-timezone-id! "UTC"
            (testing "convert from Asia/Shanghai(+08:00) to Asia/Seoul(+09:00)"
              (is (= ["2004-03-19T09:19:09Z"
                      "2004-03-19T10:19:09+09:00"]
                     (mt/$ids (test-convert-tz
                               $times.dt
                               [:convert-timezone $times.dt "Asia/Seoul" "Asia/Shanghai"])))))
            (testing "source-timezone is required"
              (is (thrown-with-msg?
                   clojure.lang.ExceptionInfo
                   #"input column doesnt have a set timezone. Please set the source parameter in convertTimezone to convert it."
                   (mt/$ids (test-convert-tz
                             $times.dt
                             [:convert-timezone [:field (mt/id :times :dt) nil] "Asia/Seoul"]))))))

          (when (driver.u/supports? driver/*driver* :set-timezone (mt/db))
            (mt/with-report-timezone-id! "Europe/Rome"
              (testing "results should be displayed in the converted timezone, not report-tz"
                (is (= ["2004-03-19T09:19:09+01:00" "2004-03-19T17:19:09+09:00"]
                       (mt/$ids (test-convert-tz
                                 $times.dt
                                 [:convert-timezone [:field (mt/id :times :dt) nil] "Asia/Seoul" "Europe/Rome"]))))))))

        (testing "timestamp with time zone columns"
          (mt/with-report-timezone-id! "UTC"
            (testing "convert to +09:00"
              (is (= ["2004-03-19T02:19:09Z" "2004-03-19T11:19:09+09:00"]
                     (mt/$ids (test-convert-tz
                               $times.dt_tz
                               [:convert-timezone [:field (mt/id :times :dt_tz) nil] "Asia/Seoul"])))))

            (testing "timestamp with time zone columns shouldn't have `source-timezone`"
              (is (thrown-with-msg?
                   clojure.lang.ExceptionInfo
                   #"input column already has a set timezone. Please remove the source parameter in convertTimezone."
                   (mt/$ids (test-convert-tz
                             $times.dt_tz
                             [:convert-timezone [:field (mt/id :times :dt_tz) nil]
                              "Asia/Seoul"
                              "UTC"]))))))

          (when (driver.u/supports? driver/*driver* :set-timezone (mt/db))
            (mt/with-report-timezone-id! "Europe/Rome"
              (testing "the base timezone should be the timezone of column (Asia/Ho_Chi_Minh)"
                (is (= ["2004-03-19T03:19:09+01:00" "2004-03-19T11:19:09+09:00"]
                       (mt/$ids (test-convert-tz
                                 $times.dt_tz
                                 [:convert-timezone [:field (mt/id :times :dt_tz) nil] "Asia/Seoul"]))))))))

        (testing "with literal datetime"
          (mt/with-report-timezone-id! "UTC"
            (is (= "2022-10-03T14:10:20+07:00"
                   (->> (mt/run-mbql-query times
                          {:expressions {"expr" [:convert-timezone "2022-10-03T07:10:20" "Asia/Saigon" "UTC"]}
                           :fields      [[:expression "expr"]]})
                        mt/rows
                        ffirst)))))))))

(deftest nested-convert-timezone-test
  (mt/test-drivers (mt/normal-drivers-with-feature :convert-timezone)
    (mt/with-report-timezone-id! "UTC"
      (mt/dataset times-mixed
        (testing "convert-timezone nested with datetime extract"
          (is (= ["2004-03-19T09:19:09Z"      ;; original col
                  "2004-03-19T10:19:09+09:00" ;; converted
                  10]                         ;; hour
                 (->> (mt/run-mbql-query
                        times
                        {:expressions {"converted" [:convert-timezone $times.dt "Asia/Seoul" "Asia/Shanghai"]
                                       "hour"      [:get-hour [:expression "converted"]]}
                         :filter      [:= $times.index 1]
                         :fields      [$times.dt
                                       [:expression "converted"]
                                       [:expression "hour"]]})
                      (mt/formatted-rows
                       [str str int])
                      first))))))))

(deftest nested-convert-timezone-test-2
  (mt/test-drivers (mt/normal-drivers-with-feature :convert-timezone)
    (mt/with-report-timezone-id! "UTC"
      (mt/dataset times-mixed
        (testing "convert-timezone nested with date-math, date-extract"
          (is (= ["2004-03-19T09:19:09Z"      ;; original
                  "2004-03-19T18:19:09+09:00" ;; converted
                  "2004-03-19T20:19:09+09:00" ;; date-added
                  20]                         ;; hour
                 (->> (mt/run-mbql-query
                        times
                        {:expressions {"converted"  [:convert-timezone $times.dt "Asia/Seoul" "UTC"]
                                       "date-added" [:datetime-add [:convert-timezone $times.dt "Asia/Seoul" "UTC"] 2 :hour]
                                       "hour"       [:get-hour [:expression "date-added"]]}
                         :filter      [:= $times.index 1]
                         :fields      [$times.dt
                                       [:expression "converted"]
                                       [:expression "date-added"]
                                       [:expression "hour"]]})
                      (mt/formatted-rows
                       [str str str int])
                      first))))))))

(deftest nested-convert-timezone-test-3
  (mt/test-drivers (mt/normal-drivers-with-feature :convert-timezone)
    (mt/with-report-timezone-id! "UTC"
      (mt/dataset times-mixed
        (testing "extract hour should respect daylight savings times"
          (is (= [["2004-03-19T09:19:09Z" "2004-03-19T01:19:09-08:00" 1]  ;; Before DST -- UTC-8
                  ["2008-06-20T10:20:10Z" "2008-06-20T03:20:10-07:00" 3]] ;; During DST -- UTC-7
                 (->> (mt/run-mbql-query
                        times
                        {:expressions {"converted" [:convert-timezone $times.dt "America/Los_Angeles" "UTC"]
                                       "hour"      [:get-hour [:expression "converted"]]}
                         :filter      [:< $times.index 3]
                         :fields      [$times.dt
                                       [:expression "converted"]
                                       [:expression "hour"]]})
                      (mt/formatted-rows
                       [str str int])))))))))

(deftest nested-convert-timezone-test-4
  (mt/test-drivers (mt/normal-drivers-with-feature :convert-timezone)
    (mt/with-report-timezone-id! "UTC"
      (mt/dataset times-mixed
        (testing "convert-timezone twice should works"
          (is (= ["2004-03-19T09:19:09Z"       ;; original column
                  "2004-03-19T16:19:09+07:00"  ;; at +07
                  "2004-03-19T18:19:09+09:00"] ;; at +09
                 (->> (mt/run-mbql-query
                        times
                        {:expressions {"to-07"       [:convert-timezone $times.dt "Asia/Saigon" "UTC"]
                                       "to-07-to-09" [:convert-timezone [:expression "to-07"] "Asia/Seoul"
                                                      "Asia/Saigon"]}
                         :filter      [:= $times.index 1]
                         :fields      [$times.dt
                                       [:expression "to-07"]
                                       [:expression "to-07-to-09"]]})
                      mt/rows
                      first))))))))

(deftest nested-convert-timezone-test-5
  (mt/test-drivers (mt/normal-drivers-with-feature :convert-timezone)
    (mt/with-report-timezone-id! "UTC"
      (mt/dataset times-mixed
        (testing "filter a converted-timezone column"
          (is (= ["2004-03-19T18:19:09+09:00"]
                 (->> (mt/run-mbql-query
                        times
                        {:expressions {"converted" [:convert-timezone $times.dt "Asia/Seoul" "UTC"]
                                       "hour" [:get-hour [:expression "converted"]]}
                         :filter      [:between [:expression "hour"] 17 18]
                         :fields      [[:expression "converted"]]})
                      mt/rows
                      first))))))))

(deftest nested-convert-timezone-test-5b
  (mt/test-drivers (mt/normal-drivers-with-feature :convert-timezone)
    (mt/with-report-timezone-id! "UTC"
      (mt/dataset times-mixed
        (testing "filter a converted-timezone column"
          (is (= ["2004-03-19T18:19:09+09:00"]
                 (->> (mt/run-mbql-query
                        times
                        {:expressions {"converted" [:convert-timezone $times.dt "Asia/Seoul" "UTC"]
                                       "hour"      [:get-hour [:expression "converted"]]}
                         :filter      [:= [:expression "hour"] 18]
                         :fields      [[:expression "converted"]]})
                      mt/rows
                      first))))))))

(defmulti nested-convert-timezone-test-6-native-query
  {:arglists '([driver card-tag])}
  tx/dispatch-on-driver-with-test-extensions
  :hierarchy #'driver/hierarchy)

(defmethod nested-convert-timezone-test-6-native-query :default
  [_driver card-tag]
  (format "select * from {{%s}} as source" card-tag))

(defmethod nested-convert-timezone-test-6-native-query :oracle
  [_driver card-tag]
  (format "select * from {{%s}}" card-tag))

(deftest nested-convert-timezone-test-6
  (mt/test-drivers (mt/normal-drivers-with-feature :convert-timezone)
    (mt/with-report-timezone-id! "UTC"
      (mt/dataset times-mixed
        (testing "nested custom expression should works"
<<<<<<< HEAD
          (mt/with-temp [Card
                         card
                         {:dataset_query
                          (mt/mbql-query
                            times
                            {:expressions {"to-07"       [:convert-timezone $times.dt "Asia/Saigon" "UTC"]
                                           "to-07-to-09" [:convert-timezone [:expression "to-07"] "Asia/Seoul"
                                                          "Asia/Saigon"]}
                             :filter      [:= $times.index 1]
                             :fields      [$times.dt
                                           [:expression "to-07"]
                                           [:expression "to-07-to-09"]]})}]
=======
          (t2.with-temp/with-temp [:model/Card
                                   card
                                   {:dataset_query
                                    (mt/mbql-query
                                      times
                                      {:expressions {"to-07"       [:convert-timezone $times.dt "Asia/Saigon" "UTC"]
                                                     "to-07-to-09" [:convert-timezone [:expression "to-07"] "Asia/Seoul"
                                                                    "Asia/Saigon"]}
                                       :filter      [:= $times.index 1]
                                       :fields      [$times.dt
                                                     [:expression "to-07"]
                                                     [:expression "to-07-to-09"]]})}]
>>>>>>> 8d23fd74
            (testing "mbql query"
              (is (= [["2004-03-19T09:19:09Z"
                       "2004-03-19T16:19:09+07:00"
                       "2004-03-19T18:19:09+09:00"]]
                     (->> (mt/mbql-query nil {:source-table (format "card__%d" (:id card))})
                          mt/process-query
                          mt/rows))))
            ;; TIMEZONE FIXME: technically these values should have offset timezone(different than 'Z')
            ;; like the mbql query test above
            ;; but we haven't figured out a way to pass the convert_timezone metadata if you use a native query.
            (testing "native query"
              (let [card-tag (format "#%d" (:id card))]
                (is (= [["2004-03-19T09:19:09Z"
                         "2004-03-19T16:19:09Z"
                         "2004-03-19T18:19:09Z"]]
                       (->> (mt/native-query {:query         (nested-convert-timezone-test-6-native-query driver/*driver* card-tag)
                                              :template-tags {card-tag {:card-id      (:id card)
                                                                        :type         :card
                                                                        :display-name "CARD ID"
                                                                        :id           "_CARD_ID_"}}})
                            mt/process-query
                            mt/rows)))))))))))

;;; +----------------------------------------------------------------------------------------------------------------+
;;; |                                            Datetime diff tests                                                 |
;;; +----------------------------------------------------------------------------------------------------------------+

(deftest ^:parallel datetime-diff-base-test
  (mt/test-drivers (mt/normal-drivers-with-feature :datetime-diff)
    (mt/dataset test-data
      (letfn [(query [x y unit]
                (mt/mbql-query orders
                  {:limit 1
                   :expressions {"diff"     [:datetime-diff x y unit]
                                 "diff-rev" [:datetime-diff y x unit]}
                   :fields [[:expression "diff"]
                            [:expression "diff-rev"]]}))
              (results [a-query]
                (first (mt/formatted-rows
                        [int int]
                        (qp/process-query a-query))))]
        (doseq [[unit cases] [[:year [["2021-10-03T09:00:00" "2021-10-03T09:00:00" 0 "same time"]
                                      ["2021-10-03T09:18:09" "2022-10-02T09:18:09" 0 "day under a year"]
                                      ["2021-10-03T09:19:09" "2022-10-03T09:18:09" 1 "ignores time"]
                                      ["2016-02-03T09:19:09" "2017-02-02T09:19:09" 0 "starts in leap year before leap day"]
                                      ["2016-10-03T09:19:09" "2017-10-03T09:19:09" 1 "starts in leap year after leap day"]
                                      ["2017-06-10T08:30:00" "2019-07-10T08:30:00" 2 "multiple years"]
                                      ["2017-06-10" "2019-07-10" 2 "dates"]]]
                              [:quarter [["2021-10-03T09:00:00" "2021-10-03T09:00:00" 0 "same time"]
                                         ["2021-10-03T09:18:09" "2022-01-02T09:18:09" 0 "day under a quarter"]
                                         ["2021-10-03T09:19:09" "2022-01-03T09:18:09" 1 "ignores time"]
                                         ["2017-06-10T08:30:00" "2019-07-10T08:30:00" 8 "multiple years"]
                                         ["2017-06-10" "2019-07-10" 8 "dates"]]]
                              [:month [["2021-10-03T09:00:00" "2021-10-03T09:00:00" 0  "same time"]
                                       ["2022-10-03T09:18:09" "2022-11-02T09:18:09" 0  "day under a month"]
                                       ["2022-10-02T09:19:09" "2022-11-02T09:18:09" 1  "minute under a month"]
                                       ["2022-10-02T09:18:09" "2023-10-03T09:18:09" 12 "over a year"]
                                       ["2022-10-02" "2023-10-03" 12 "dates"]]]
                              [:week [["2021-10-03T09:00:00" "2021-10-03T09:00:00" 0  "same time"]
                                      ["2022-10-01T09:18:09" "2022-10-04T09:18:09" 0  "under 7 days across week boundary"]
                                      ["2022-10-02T09:19:09" "2022-10-09T09:18:09" 1  "ignores time"]
                                      ["2022-10-02T09:18:09" "2023-10-03T09:18:09" 52 "over a year"]
                                      ["2022-10-02" "2023-10-03" 52 "dates"]]]
                              [:day [["2021-10-03T09:00:00" "2021-10-03T09:00:00" 0   "same time"]
                                     ["2022-10-02T08:30:00" "2022-10-02T10:30:00" 0   "<24h same day"]
                                     ["2022-10-02T09:19:09" "2022-10-03T09:18:09" 1   "<24h consecutive days"]
                                     ["2021-10-02T08:30:00" "2022-10-05T10:30:00" 368 "over a year"]
                                     ["2021-10-02" "2022-10-05" 368 "dates"]]]
                              [:hour [["2021-10-03T09:00:00" "2021-10-03T09:00:00" 0     "same time"]
                                      ["2022-10-02T08:30:00" "2022-10-02T08:34:00" 0     "minutes"]
                                      ["2022-10-02T08:30:00" "2022-10-02T09:29:59.999" 0 "millisecond under an hour"]
                                      ["2022-10-02T08:30:00" "2022-10-05T08:34:00" 72    "hours"]
                                      ["2021-10-02T08:30:00" "2022-10-02T08:34:00" 8760  "over a year"]
                                      ["2021-10-02" "2022-10-02" 8760  "dates"]]]
                              [:minute [["2021-10-03T09:00:00" "2021-10-03T09:00:00" 0      "same time"]
                                        ["2022-10-02T08:30:00" "2022-10-02T08:30:59.999" 0  "millisecond under a minute"]
                                        ["2022-10-02T08:30:00" "2022-10-02T08:34:00" 4      "minutes"]
                                        ["2022-10-02T08:30:00" "2022-10-02T10:30:00" 120    "hours"]
                                        ["2021-10-02T08:30:00" "2022-10-02T08:34:00" 525604 "over a year"]
                                        ["2021-10-02" "2022-10-02" 525600  "dates"]]]
                              [:second [["2021-10-03T09:00:00" "2021-10-03T09:00:00" 0        "same time"]
                                        ["2022-10-02T08:30:00" "2022-10-02T08:30:00.999" 0    "millisecond under a second"]
                                        ["2022-10-02T08:30:00" "2022-10-02T08:34:00" 240      "minutes"]
                                        ["2022-10-02T08:30:00" "2022-10-02T10:30:00" 7200     "hours"]
                                        ["2021-10-02T08:30:00" "2022-10-02T08:34:00" 31536240 "over a year"]
                                        ["2021-10-02" "2022-10-02" 31536000 "dates"]
                                        ["2021-10-02" "2022-10-02T08:34:00" 31566840 "dates and datetimes"]]]]
                [x y expected description] cases]
          (testing (name unit)
            (testing description
              (let [query (query x y unit)]
                (mt/with-native-query-testing-context query
                  (is (= [expected (- expected)]
                         (results query))))))))))))

(defmethod driver/database-supports? [::driver/driver ::datetime-diff-mixed-types-test]
  [_driver _feature _database]
  true)

;;; Athena needs special treatment. It supports the `timestamp with time zone` type in query expressions but not in
;;; tables. So we create a native query that returns a `timestamp with time zone` type and then run another query with
;;; `datetime-diff` against it.
;;;
;;; Athena has its own version of this test in [[metabase.driver.athena-test/datetime-diff-mixed-types-test]]
(defmethod driver/database-supports? [:athena ::datetime-diff-mixed-types-test]
  [_driver _feature _database]
  false)

(deftest datetime-diff-mixed-types-test
  (mt/test-drivers (mt/normal-drivers-with-feature :datetime-diff :test/timestamptz-type ::datetime-diff-mixed-types-test)
    (mt/dataset times-mixed
      (testing "Can compare across dates, datetimes with timezones from a table"
        ;; these particular numbers are not important, just that we can compare between dates, datetimes, etc.
        (mt/with-temporary-setting-values [driver/report-timezone "UTC"]
          (is (= [25200 -8349]
                 (->> (mt/run-mbql-query times
                        {:fields [[:expression "tz,dt"]
                                  [:expression "tz,d"]]
                         :limit 1
                         :expressions
                         {"tz,dt" [:datetime-diff $dt_tz $dt :second]
                          "tz,d"  [:datetime-diff $dt_tz $d :second]}})
                      (mt/formatted-rows
                       [int int])
                      first))))))))

(mt/defdataset diff-time-zones-cases
  [["times"
    [{:field-name "a_dt_tz",      :base-type :type/DateTimeWithTZ}
     {:field-name "b_dt_tz",      :base-type :type/DateTimeWithTZ}
     {:field-name "a_dt_tz_text", :base-type :type/Text}
     {:field-name "b_dt_tz_text", :base-type :type/Text}]
    (let [times [#t "2022-10-02T00:00:00Z[UTC]"
                 #t "2022-10-02T01:00:00+01:00[Africa/Lagos]"
                 #t "2022-10-03T00:00:00Z[UTC]"
                 #t "2022-10-03T00:00:00+01:00[Africa/Lagos]"
                 #t "2022-10-09T00:00:00Z[UTC]"
                 #t "2022-10-09T00:00:00+01:00[Africa/Lagos]"
                 #t "2022-11-02T00:00:00Z[UTC]"
                 #t "2022-11-02T00:00:00+01:00[Africa/Lagos]"
                 #t "2023-01-02T00:00:00Z[UTC]"
                 #t "2023-01-02T00:00:00+01:00[Africa/Lagos]"
                 #t "2023-10-02T00:00:00Z[UTC]"
                 #t "2023-10-02T00:00:00+01:00[Africa/Lagos]"]]
      (for [a times
            b times
            :when (and (t/before? a b)
                       (not= (t/zone-id a) (t/zone-id b)))]
        [a                                        ; a_dt_tz
         b                                        ; b_dt_tz
         (t/format :iso-offset-date-time a)       ; a_dt_tz_text
         (t/format :iso-offset-date-time b)]))]]) ; b_dt_tz_text

(defn run-datetime-diff-time-zone-tests!
  "Runs all the test cases for datetime-diff clauses with :type/DateTimeWithTZ types.

   `diffs` is a function that executes a query with the `datetimeDiff` function applied to its two arguments.
   Its args are strings in the format `:iso-offset-date-time`. It returns a map of all the valid
   `datetimeDiff` units and the results.

   For example:
   (diffs \"2022-10-02T01:00:00+01:00\" \"2022-10-03T00:00:00Z\")
    => `{:second 86400 :minute 1440 :hour 24 :day 1 :quarter 0 :month 0 :year 0}`)."
  [diffs]
  (testing "a day"
    (mt/with-temporary-setting-values [driver/report-timezone "Atlantic/Cape_Verde"] ; UTC-1 all year
      (is (partial= {:second 86400 :minute 1440 :hour 24 :day 1}
                    (diffs "2022-10-02T01:00:00+01:00"  ; 2022-10-01T23:00:00-01:00 <- datetime in report-timezone offset
                           "2022-10-03T00:00:00Z"))))   ; 2022-10-02T23:00:00-01:00
    (mt/with-temporary-setting-values [driver/report-timezone "UTC"]
      (is (partial= {:second 86400 :minute 1440 :hour 24 :day 1}
                    (diffs "2022-10-02T01:00:00+01:00" ; 2022-10-02T00:00:00Z
                           "2022-10-03T00:00:00Z"))))) ; 2022-10-03T00:00:00Z
  (testing "hour under a day"
    (mt/with-temporary-setting-values [driver/report-timezone "Atlantic/Cape_Verde"]
      (is (partial= (if (driver.u/supports? driver/*driver* :set-timezone (mt/db))
                      {:second 82800 :minute 1380 :hour 23 :day 1}
                      {:second 82800 :minute 1380 :hour 23 :day 0})
                    (diffs "2022-10-02T00:00:00Z"          ; 2022-10-01T23:00:00-01:00
                           "2022-10-03T00:00:00+01:00")))) ; 2022-10-02T22:00:00-01:00
    (mt/with-temporary-setting-values [driver/report-timezone "UTC"]
      (is (partial= {:second 82800 :minute 1380 :hour 23 :day 0}
                    (diffs "2022-10-02T00:00:00Z"           ; 2022-10-02T00:00:00Z
                           "2022-10-03T00:00:00+01:00"))))) ; 2022-10-02T23:00:00Z
  (testing "hour under a week"
    (mt/with-temporary-setting-values [driver/report-timezone "Atlantic/Cape_Verde"]
      (is (partial= (if (driver.u/supports? driver/*driver* :set-timezone (mt/db))
                      {:hour 167 :day 7 :week 1}
                      {:hour 167 :day 6 :week 0})
                    (diffs "2022-10-02T00:00:00Z"          ; 2022-10-01T23:00:00-01:00
                           "2022-10-09T00:00:00+01:00")))) ; 2022-10-08T22:00:00-01:00
    (mt/with-temporary-setting-values [driver/report-timezone "UTC"]
      (is (partial= {:hour 167 :day 6 :week 0}
                    (diffs "2022-10-02T00:00:00Z"           ; 2022-10-02T00:00:00Z
                           "2022-10-09T00:00:00+01:00"))))) ; 2022-10-08T23:00:00Z
  (testing "week"
    (mt/with-temporary-setting-values [driver/report-timezone "Atlantic/Cape_Verde"]
      (is (partial= {:hour 168 :day 7 :week 1}
                    (diffs "2022-10-02T01:00:00+01:00" ; 2022-10-01T23:00:00-01:00
                           "2022-10-09T00:00:00Z"))))  ; 2022-10-08T23:00:00-01:00
    (mt/with-temporary-setting-values [driver/report-timezone "UTC"]
      (is (partial= {:hour 168 :day 7 :week 1}
                    (diffs "2022-10-02T01:00:00+01:00" ; 2022-10-02T00:00:00Z
                           "2022-10-09T00:00:00Z"))))) ; 2022-10-09T00:00:00Z
  (testing "hour under a month"
    (mt/with-temporary-setting-values [driver/report-timezone "Atlantic/Cape_Verde"]
      (is (partial= (if (driver.u/supports? driver/*driver* :set-timezone (mt/db))
                      {:hour 743 :day 31 :week 4 :month 1}
                      {:hour 743 :day 30 :week 4 :month 0})
                    (diffs "2022-10-02T00:00:00Z"          ; 2022-10-01T23:00:00-01:00
                           "2022-11-02T00:00:00+01:00")))) ; 2022-11-01T22:00:00-01:00
    (mt/with-temporary-setting-values [driver/report-timezone "UTC"]
      (is (partial= {:hour 743 :day 30 :week 4 :month 0}
                    (diffs "2022-10-02T00:00:00Z"           ; 2022-10-02T00:00:00Z
                           "2022-11-02T00:00:00+01:00"))))) ; 2022-11-01T23:00:00Z
  (testing "month"
    (mt/with-temporary-setting-values [driver/report-timezone "Atlantic/Cape_Verde"]
      (is (partial= {:hour 744 :day 31 :month 1 :year 0}
                    (diffs "2022-10-02T01:00:00+01:00" ; 2022-10-01T23:00:00-01:00
                           "2022-11-02T00:00:00Z"))))  ; 2022-11-01T23:00:00-01:00
    (mt/with-temporary-setting-values [driver/report-timezone "UTC"]
      (is (partial= {:hour 744 :day 31 :month 1 :year 0}
                    (diffs "2022-10-02T01:00:00+01:00" ; 2022-10-02T00:00:00Z
                           "2022-11-02T00:00:00Z"))))) ; 2022-11-02T00:00:00Z
  (testing "hour under a quarter"
    (mt/with-temporary-setting-values [driver/report-timezone "Atlantic/Cape_Verde"]
      (is (partial= (if (driver.u/supports? driver/*driver* :set-timezone (mt/db))
                      {:month 3 :quarter 1}
                      {:month 2 :quarter 0})
                    (diffs "2022-10-02T00:00:00Z"          ; 2022-10-01T23:00:00-01:00
                           "2023-01-02T00:00:00+01:00")))) ; 2023-01-01T22:00:00-01:00
    (mt/with-temporary-setting-values [driver/report-timezone "UTC"]
      (is (partial= {:month 2 :quarter 0}
                    (diffs "2022-10-02T00:00:00Z"           ; 2022-10-02T00:00:00Z
                           "2023-01-02T00:00:00+01:00"))))) ; 2023-01-01T23:00:00Z
  (testing "quarter"
    (mt/with-temporary-setting-values [driver/report-timezone "Atlantic/Cape_Verde"]
      (is (partial= {:month 3 :quarter 1}
                    (diffs "2022-10-02T01:00:00+01:00" ; 2022-10-01T23:00:00-01:00
                           "2023-01-02T00:00:00Z"))))  ; 2023-01-01T23:00:00-01:00
    (mt/with-temporary-setting-values [driver/report-timezone "UTC"]
      (is (partial= {:month 3 :quarter 1}
                    (diffs "2022-10-02T01:00:00+01:00" ; 2022-10-02T00:00:00Z
                           "2023-01-02T00:00:00Z"))))) ; 2023-01-02T00:00:00Z
  (testing "year"
    (mt/with-temporary-setting-values [driver/report-timezone "Atlantic/Cape_Verde"]
      (is (partial= {:day 365, :week 52, :month 12, :year 1}
                    (diffs "2022-10-02T01:00:00+01:00"     ; 2022-10-01T23:00:00-01:00
                           "2023-10-02T00:00:00Z"))))      ; 2023-10-01T23:00:00-01:00
    (mt/with-temporary-setting-values [driver/report-timezone "UTC"]
      (is (partial= {:day 365, :week 52, :month 12, :year 1}
                    (diffs "2022-10-02T01:00:00+01:00" ; 2022-10-02T00:00:00Z
                           "2023-10-02T00:00:00Z"))))) ; 2023-10-02T00:00:00Z
  (testing "hour under a year"
    (mt/with-temporary-setting-values [driver/report-timezone "Atlantic/Cape_Verde"]
      (is (partial= (if (driver.u/supports? driver/*driver* :set-timezone (mt/db))
                      {:day 365 :month 12 :year 1}
                      {:day 364 :month 11 :year 0})
                    (diffs "2022-10-02T00:00:00Z"          ; 2022-10-01T23:00:00-01:00
                           "2023-10-02T00:00:00+01:00")))) ; 2023-10-01T22:00:00-01:00
    (mt/with-temporary-setting-values [driver/report-timezone "UTC"]
      (is (partial= {:day 364 :month 11 :year 0}
                    (diffs "2022-10-02T00:00:00Z"            ; 2022-10-02T00:00:00Z
                           "2023-10-02T00:00:00+01:00")))))) ; 2023-10-01T23:00:00Z

;;; there is an Athena version of this test in [[metabase.driver.athena-test/datetime-diff-time-zones-test]]
(deftest datetime-diff-time-zones-test
  (mt/test-drivers (mt/normal-drivers-with-feature :datetime-diff :test/timestamptz-type)
    (mt/dataset diff-time-zones-cases
      (let [diffs (fn [a-str b-str]
                    (let [units [:second :minute :hour :day :week :month :quarter :year]]
                      (->> (mt/run-mbql-query times
                             {:filter [:and [:= a-str $a_dt_tz_text] [:= b-str $b_dt_tz_text]]
                              :expressions (into {} (for [unit units]
                                                      [(name unit) [:datetime-diff $a_dt_tz $b_dt_tz unit]]))
                              :fields (into [] (for [unit units]
                                                 [:expression (name unit)]))})
                           (mt/formatted-rows
                            (repeat (count units) int))
                           first
                           (zipmap units))))]
        (run-datetime-diff-time-zone-tests! diffs)))))

(deftest ^:parallel datetime-diff-expressions-test
  (mt/test-drivers (mt/normal-drivers-with-feature :datetime-diff)
    (mt/dataset test-data
      (testing "Args can be expressions that return datetime values"
        (let [diffs (fn [x y]
                      (let [units [:second :minute :hour :day :week :month :quarter :year]]
                        (->> (mt/run-mbql-query orders
                               {:limit 1
                                :expressions (into {} (for [unit units]
                                                        [(name unit) [:datetime-diff x y unit]]))
                                :fields (into [] (for [unit units]
                                                   [:expression (name unit)]))})
                             (mt/formatted-rows (repeat (count units) int))
                             first
                             (zipmap units))))]
          (is (= {:second 31795200, :minute 529920, :hour 8832, :day 368, :week 52, :month 12, :quarter 4, :year 1}
                 (diffs [:datetime-add #t "2022-10-03T00:00:00" 1 "day"] [:datetime-add #t "2023-10-03T00:00:00" 4 "day"]))))))))

(deftest ^:parallel datetime-diff-expressions-test-2
  (mt/test-drivers (mt/normal-drivers-with-feature :datetime-diff)
    (mt/dataset test-data
      (testing "Result works in arithmetic expressions"
        (let [start "2021-10-03T09:19:09"
              end   "2022-10-03T09:18:09"]
          (is (= [1 6 365 370]
                 (->> (mt/run-mbql-query orders
                        {:limit       1
                         :expressions {"datediff1"     [:datetime-diff start end :year]
                                       "datediff1-add" [:+ [:datetime-diff start end :year] 5]
                                       "datediff2"     [:datetime-diff start end :day]
                                       "datediff2-add" [:+ 5 [:datetime-diff start end :day]]}
                         :fields      [[:expression "datediff1"]
                                       [:expression "datediff1-add"]
                                       [:expression "datediff2"]
                                       [:expression "datediff2-add"]]})
                      (mt/formatted-rows [int int int int])
                      first))))))))

(deftest ^:parallel datetime-diff-type-test
  (mt/test-drivers (mt/normal-drivers-with-feature :datetime-diff :test/time-type)
    (testing "Cannot datetime-diff against time column"
      (mt/dataset time-test-data
        (is (thrown-with-msg?
             clojure.lang.ExceptionInfo
             #"datetimeDiff only allows datetime, timestamp, or date types. Found .*"
             (mt/run-mbql-query users
               {:limit 1
                :fields      [[:expression "diff-day"]]
                :expressions {"diff-day" [:datetime-diff $last_login_time $last_login_date :day]}})))))))<|MERGE_RESOLUTION|>--- conflicted
+++ resolved
@@ -9,7 +9,8 @@
    [metabase.query-processor.timezone :as qp.timezone]
    [metabase.test :as mt]
    [metabase.test.data.interface :as tx]
-   [metabase.util.date-2 :as u.date]))
+   [metabase.util.date-2 :as u.date]
+   [toucan2.tools.with-temp :as t2.with-temp]))
 
 (set! *warn-on-reflection* true)
 
@@ -807,20 +808,6 @@
     (mt/with-report-timezone-id! "UTC"
       (mt/dataset times-mixed
         (testing "nested custom expression should works"
-<<<<<<< HEAD
-          (mt/with-temp [Card
-                         card
-                         {:dataset_query
-                          (mt/mbql-query
-                            times
-                            {:expressions {"to-07"       [:convert-timezone $times.dt "Asia/Saigon" "UTC"]
-                                           "to-07-to-09" [:convert-timezone [:expression "to-07"] "Asia/Seoul"
-                                                          "Asia/Saigon"]}
-                             :filter      [:= $times.index 1]
-                             :fields      [$times.dt
-                                           [:expression "to-07"]
-                                           [:expression "to-07-to-09"]]})}]
-=======
           (t2.with-temp/with-temp [:model/Card
                                    card
                                    {:dataset_query
@@ -833,7 +820,6 @@
                                        :fields      [$times.dt
                                                      [:expression "to-07"]
                                                      [:expression "to-07-to-09"]]})}]
->>>>>>> 8d23fd74
             (testing "mbql query"
               (is (= [["2004-03-19T09:19:09Z"
                        "2004-03-19T16:19:09+07:00"
