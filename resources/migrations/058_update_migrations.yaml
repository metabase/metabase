databaseChangeLog:
  - objectQuotingStrategy: QUOTE_ALL_OBJECTS
  - changeSet:
      id: v58.2025-10-30T09:03:00
      author: sanex3339
      comment: Add embedding_type column to report_dashboard table
      changes:
        - addColumn:
            tableName: report_dashboard
            columns:
              - column:
                  name: embedding_type
                  type: varchar(50)
                  remarks: The type of embedding for this dashboard
                  constraints:
                    nullable: true
      rollback:
        - dropColumn:
            tableName: report_dashboard
            columnName: embedding_type

  - changeSet:
      id: v58.2025-10-30T09:03:01
      author: sanex3339
      comment: Add embedding_type column to report_card table
      changes:
        - addColumn:
            tableName: report_card
            columns:
              - column:
                  name: embedding_type
                  type: varchar(50)
                  remarks: The type of embedding for this card
                  constraints:
                    nullable: true
      rollback:
        - dropColumn:
            tableName: report_card
            columnName: embedding_type

  - changeSet:
      id: v58.2025-11-04T23:09:49
      author: edpaget
      comment: Create auth_identity table for multi-authentication support
      changes:
        - createTable:
            tableName: auth_identity
            remarks: Stores authentication credentials for users. A user can have multiple auth identities.
            columns:
              - column:
                  name: id
                  type: int
                  remarks: Integer primary key
                  autoIncrement: true
                  constraints:
                    primaryKey: true
                    nullable: false
              - column:
                  name: user_id
                  type: int
                  remarks: Foreign key to core_user
                  constraints:
                    nullable: false
              - column:
                  name: provider
                  type: varchar(50)
                  remarks: Authentication provider type (password, google, ldap, saml, jwt, support)
                  constraints:
                    nullable: false
              - column:
                  name: credentials
                  type: ${text.type}
                  remarks: JSON object containing provider-specific credentials
                  constraints:
                    nullable: true
              - column:
                  name: metadata
                  type: ${text.type}
                  remarks: JSON object containing provider-specific metadata
                  constraints:
                    nullable: true
              - column:
                  name: provider_id
                  type: varchar(255)
                  remarks: Provider-specific identifier (email for password/Google, DN for LDAP, subject for SAML/JWT)
                  constraints:
                    nullable: true
              - column:
                  name: last_used_at
                  type: ${timestamp_type}
                  remarks: Timestamp of last successful authentication
                  constraints:
                    nullable: true
              - column:
                  name: expires_at
                  type: ${timestamp_type}
                  remarks: Timestamp when this authentication method expires (null = never expires)
                  constraints:
                    nullable: true
              - column:
                  name: created_at
                  type: ${timestamp_type}
                  remarks: Timestamp when this identity was created
                  constraints:
                    nullable: false
              - column:
                  name: updated_at
                  type: ${timestamp_type}
                  remarks: Timestamp when this identity was last updated
                  constraints:
                    nullable: false
      rollback:
        - dropTable:
            tableName: auth_identity

  - changeSet:
      id: v58.2025-11-04T23:09:58
      author: edpaget
      comment: Add user_id index to auth_identity table
      changes:
        - createIndex:
            tableName: auth_identity
            indexName: idx_auth_identity_user_id
            columns:
              - column:
                  name: user_id
      rollback:
        - dropIndex:
            tableName: auth_identity
            indexName: idx_auth_identity_user_id

  - changeSet:
      id: v58.2025-11-04T23:10:00
      author: edpaget
      comment: Add provider index to auth_identity table
      changes:
        - createIndex:
            tableName: auth_identity
            indexName: idx_auth_identity_provider
            columns:
              - column:
                  name: provider
      rollback:
        - dropIndex:
            tableName: auth_identity
            indexName: idx_auth_identity_provider

  - changeSet:
      id: v58.2025-11-04T23:10:01
      author: edpaget
      comment: Add unique constraint to auth_identity table
      changes:
        - addUniqueConstraint:
            tableName: auth_identity
            columnNames: user_id, provider
            constraintName: unique_auth_identity_user_provider
      rollback:
        - dropUniqueConstraint:
            tableName: auth_identity
            constraintName: unique_auth_identity_user_provider

  - changeSet:
      id: v58.2025-11-06T15:00:43
      author: edpaget
      comment: Create support_access_grant_log table for tracking support access grants
      changes:
        - createTable:
            tableName: support_access_grant_log
            remarks: Store support access grant requests and their lifecycle for audit purposes
            columns:
              - column:
                  name: id
                  type: int
                  autoIncrement: true
                  remarks: Unique identifier for the grant
                  constraints:
                    primaryKey: true
                    nullable: false
              - column:
                  name: user_id
                  type: int
                  remarks: ID of the admin user who created this grant
                  constraints:
                    nullable: true
              - column:
                  name: ticket_number
                  type: varchar(100)
                  remarks: Support ticket number associated with this grant
                  constraints:
                    nullable: true
              - column:
                  name: notes
                  type: varchar(255)
                  remarks: Additional notes associated with this grant
                  constraints:
                    nullable: true
              - column:
                  name: grant_start_timestamp
                  type: ${timestamp_type}
                  remarks: When the grant becomes active (UTC)
                  constraints:
                    nullable: false
              - column:
                  name: grant_end_timestamp
                  type: ${timestamp_type}
                  remarks: When the grant expires (UTC)
                  constraints:
                    nullable: false
              - column:
                  name: revoked_at
                  type: ${timestamp_type}
                  remarks: When the grant was manually revoked (UTC), null if not revoked
                  constraints:
                    nullable: true
              - column:
                  name: revoked_by_user_id
                  type: int
                  remarks: ID of the admin user who revoked this grant
                  constraints:
                    nullable: true
              - column:
                  name: created_at
                  type: ${timestamp_type}
                  defaultValueComputed: current_timestamp
                  remarks: When this record was created (UTC)
                  constraints:
                    nullable: false
              - column:
                  name: updated_at
                  type: ${timestamp_type}
                  defaultValueComputed: current_timestamp
                  remarks: When this record was last updated (UTC)
                  constraints:
                    nullable: false
      rollback:
        - dropTable:
            tableName: support_access_grant_log

  - changeSet:
      id: v58.2025-11-06T15:01:00
      author: edpaget
      comment: Add index for finding support access grants by user
      changes:
        - createIndex:
            indexName: idx_support_access_grant_log_user_id
            tableName: support_access_grant_log
            columns:
              - column:
                  name: user_id

  - changeSet:
      id: v58.2025-11-06T15:01:01
      author: edpaget
      comment: Add index for finding support access grants by revoked_by_user_id
      changes:
        - createIndex:
            indexName: idx_support_access_grant_log_revoked_by_user_id
            tableName: support_access_grant_log
            columns:
              - column:
                  name: revoked_by_user_id

  - changeSet:
      id: v58.2025-11-06T15:01:02
      author: edpaget
      comment: Add foreign key constraint from support_access_grant_log.user_id to core_user with SET NULL on delete
      changes:
        - addForeignKeyConstraint:
            baseTableName: support_access_grant_log
            baseColumnNames: user_id
            constraintName: fk_support_access_grant_log_user_id
            referencedTableName: core_user
            referencedColumnNames: id
            onDelete: SET NULL
      rollback:
        - dropForeignKeyConstraint:
            baseTableName: support_access_grant_log
            constraintName: fk_support_access_grant_log_user_id

  - changeSet:
      id: v58.2025-11-06T15:01:03
      author: edpaget
      comment: Add foreign key constraint from support_access_grant_log.revoked_by_user_id to core_user with SET NULL on delete
      changes:
        - addForeignKeyConstraint:
            baseTableName: support_access_grant_log
            baseColumnNames: revoked_by_user_id
            constraintName: fk_support_access_grant_log_revoked_by_user_id
            referencedTableName: core_user
            referencedColumnNames: id
            onDelete: SET NULL
      rollback:
        - dropForeignKeyConstraint:
            baseTableName: support_access_grant_log
            constraintName: fk_support_access_grant_log_revoked_by_user_id

  - changeSet:
      id: v58.2025-11-06T15:01:04
      author: edpaget
      comment: Add index for finding active support access grants
      changes:
        - createIndex:
            indexName: idx_support_access_grant_log_active
            tableName: support_access_grant_log
            columns:
              - column:
                  name: grant_end_timestamp
              - column:
                  name: revoked_at
            where: revoked_at IS NULL

  - changeSet:
      id: v58.2025-11-10T14:39:00
      author: wotbrew
      comment: Add published_table_id to report_card
      changes:
        - addColumn:
            tableName: report_card
            columns:
              - column:
                  name: published_table_id
                  type: int
                  remarks: The table id that is 'published' by this model
                  constraints:
                    nullable: true

  - changeSet:
      id: v58.2025-11-10T14:39:01
      author: wotbrew
      comment: Add index for report_card.published_table_id
      changes:
        - createIndex:
            tableName: report_card
            indexName: idx_report_card_published_table_id
            columns:
              - column:
                  name: published_table_id

  - changeSet:
      id: v58.2025-11-10T14:39:02
      author: wotbrew
      comment: Add foreign key report_card(published_table_id) to metabase_table(id)
      changes:
        - addForeignKeyConstraint:
            baseTableName: report_card
            baseColumnNames: published_table_id
            referencedTableName: metabase_table
            referencedColumnNames: id
            constraintName: fk_report_card_published_table
            onDelete: SET NULL

  - changeSet:
      id: v58.2025-11-12T00:00:00
      author: edpaget
      comment: Add index on provider_id for efficient lookups
      changes:
        - createIndex:
            tableName: auth_identity
            indexName: idx_auth_identity_provider_id
            columns:
              - column:
                  name: provider_id
      rollback:
        - dropIndex:
            tableName: auth_identity
            indexName: idx_auth_identity_provider_id

  - changeSet:
      id: v58.2025-11-12T00:00:01
      author: edpaget
      comment: Add composite index on (provider, provider_id) for efficient lookups
      changes:
        - createIndex:
            tableName: auth_identity
            indexName: idx_auth_identity_provider_provider_id
            columns:
              - column:
                  name: provider
              - column:
                  name: provider_id
      rollback:
        - dropIndex:
            tableName: auth_identity
            indexName: idx_auth_identity_provider_provider_id

  - changeSet:
      id: v58.2025-11-12T00:00:02
      author: edpaget
      comment: Add foreign key constraint from auth_identity to core_user
      changes:
        - addForeignKeyConstraint:
            baseTableName: auth_identity
            baseColumnNames: user_id
            constraintName: fk_auth_identity_core_user_id
            referencedTableName: core_user
            referencedColumnNames: id
            onDelete: CASCADE
      rollback:
        - dropForeignKeyConstraint:
            baseTableName: auth_identity
            constraintName: fk_auth_identity_core_user_id

  - changeSet:
      id: v58.2025-11-12T00:00:07
      author: edpaget
      comment: Add auth_identity_id columns to core_session table
      changes:
        - addColumn:
            tableName: core_session
            columns:
              - column:
                  name: auth_identity_id
                  type: int
                  remarks: Foreign key to auth_identity - tracks which auth method was used for login
                  constraints:
                    nullable: true
      rollback:
        - dropColumn:
            tableName: core_session
            columnName: auth_identity_id

  - changeSet:
      id: v58.2025-11-12T00:00:08
      author: edpaget
      comment: Add expires_at columns to core_session table
      changes:
        - addColumn:
            tableName: core_session
            columns:
              - column:
                  name: expires_at
                  type: ${timestamp_type}
                  remarks: Timestamp when this session expires (from auth_identity or calculated)
                  constraints:
                    nullable: true
      rollback:
        - dropColumn:
            tableName: core_session
            columnName: expires_at

  - changeSet:
      id: v58.2025-11-12T00:00:09
      author: edpaget
      comment: Add index on core_session.auth_identity_id
      changes:
        - createIndex:
            tableName: core_session
            indexName: idx_core_session_auth_identity_id
            columns:
              - column:
                  name: auth_identity_id
      rollback:
        - dropIndex:
            tableName: core_session
            indexName: idx_core_session_auth_identity_id

  - changeSet:
      id: v58.2025-11-12T00:00:10
      author: edpaget
      comment: Add foreign key constraint from core_session to auth_identity
      changes:
        - addForeignKeyConstraint:
            baseTableName: core_session
            baseColumnNames: auth_identity_id
            constraintName: fk_session_auth_identity
            referencedTableName: auth_identity
            referencedColumnNames: id
            onDelete: CASCADE
      rollback:
        - dropForeignKeyConstraint:
            baseTableName: core_session
            constraintName: fk_session_auth_identity

  - changeSet:
      id: v58.2025-11-12T00:00:11
      author: edpaget
      comment: Migrate password authentication to auth_identity table
      changes:
        - sql:
            dbms: postgresql
            sql: >-
              INSERT INTO auth_identity (user_id, provider, provider_id, credentials, metadata, created_at, updated_at)
              SELECT
                id,
                'password',
                LEFT(email, 255),
                json_build_object('password_hash', password, 'password_salt', password_salt)::text,
                NULL,
                COALESCE(date_joined, now()),
                now()
              FROM core_user
              WHERE password IS NOT NULL
              ON CONFLICT (user_id, provider) DO NOTHING;
        - sql:
            dbms: mysql,mariadb
            sql: >-
              INSERT IGNORE INTO auth_identity (user_id, provider, provider_id, credentials, metadata, created_at, updated_at)
              SELECT
                id,
                'password',
                LEFT(email, 255),
                json_object('password_hash', password, 'password_salt', password_salt),
                NULL,
                COALESCE(date_joined, now()),
                now()
              FROM core_user
              WHERE password IS NOT NULL;
        - sql:
            dbms: h2
            sql: >-
              INSERT INTO auth_identity (user_id, provider, provider_id, credentials, metadata, created_at, updated_at)
              SELECT
                id,
                'password',
                LEFT(email, 255),
                CONCAT('{"password_hash":"', password, '","password_salt":"', password_salt, '"}'),
                NULL,
                COALESCE(date_joined, now()),
                now()
              FROM core_user
              WHERE password IS NOT NULL
                AND NOT EXISTS (
                  SELECT 1 FROM auth_identity ai
                  WHERE ai.user_id = core_user.id AND ai.provider = 'password'
                );
      rollback:
        - sql: DELETE FROM auth_identity WHERE provider = 'password';

  - changeSet:
      id: v58.2025-11-12T00:00:12
      author: edpaget
      comment: Migrate LDAP authentication to auth_identity table
      changes:
        - sql:
            dbms: postgresql
            sql: >-
              INSERT INTO auth_identity (user_id, provider, provider_id, credentials, metadata, created_at, updated_at)
              SELECT
                id,
                'ldap',
                LEFT(email, 255),
                NULL,
                json_build_object('login_attributes', login_attributes)::text,
                COALESCE(date_joined, now()),
                now()
              FROM core_user
              WHERE sso_source = 'ldap'
              ON CONFLICT (user_id, provider) DO NOTHING;
        - sql:
            dbms: mysql,mariadb
            sql: >-
              INSERT IGNORE INTO auth_identity (user_id, provider, provider_id, credentials, metadata, created_at, updated_at)
              SELECT
                id,
                'ldap',
                LEFT(email, 255),
                NULL,
                json_object('login_attributes', login_attributes),
                COALESCE(date_joined, now()),
                now()
              FROM core_user
              WHERE sso_source = 'ldap';
        - sql:
            dbms: h2
            sql: >-
              INSERT INTO auth_identity (user_id, provider, provider_id, credentials, metadata, created_at, updated_at)
              SELECT
                id,
                'ldap',
                LEFT(email, 255),
                NULL,
                CONCAT('{"login_attributes":', COALESCE(login_attributes, 'null'), '}'),
                COALESCE(date_joined, now()),
                now()
              FROM core_user
              WHERE sso_source = 'ldap'
                AND NOT EXISTS (
                  SELECT 1 FROM auth_identity ai
                  WHERE ai.user_id = core_user.id AND ai.provider = 'ldap'
                );
      rollback:
        - sql: DELETE FROM auth_identity WHERE provider = 'ldap';

  - changeSet:
      id: v58.2025-11-12T00:00:13
      author: edpaget
      comment: Migrate Google SSO authentication to auth_identity table
      changes:
        - sql:
            dbms: postgresql
            sql: >-
              INSERT INTO auth_identity (user_id, provider, provider_id, credentials, metadata, created_at, updated_at)
              SELECT
                id,
                'google',
                LEFT(email, 255),
                NULL,
                json_build_object('sso_source', 'google', 'login_attributes', login_attributes)::text,
                COALESCE(date_joined, now()),
                now()
              FROM core_user
              WHERE sso_source = 'google'
              ON CONFLICT (user_id, provider) DO NOTHING;
        - sql:
            dbms: mysql,mariadb
            sql: >-
              INSERT IGNORE INTO auth_identity (user_id, provider, provider_id, credentials, metadata, created_at, updated_at)
              SELECT
                id,
                'google',
                LEFT(email, 255),
                NULL,
                json_object('sso_source', 'google', 'login_attributes', login_attributes),
                COALESCE(date_joined, now()),
                now()
              FROM core_user
              WHERE sso_source = 'google';
        - sql:
            dbms: h2
            sql: >-
              INSERT INTO auth_identity (user_id, provider, provider_id, credentials, metadata, created_at, updated_at)
              SELECT
                id,
                'google',
                LEFT(email, 255),
                NULL,
                CONCAT('{"sso_source":"google","login_attributes":', COALESCE(login_attributes, 'null'), '}'),
                COALESCE(date_joined, now()),
                now()
              FROM core_user
              WHERE sso_source = 'google'
                AND NOT EXISTS (
                  SELECT 1 FROM auth_identity ai
                  WHERE ai.user_id = core_user.id AND ai.provider = 'google'
                );
      rollback:
        - sql: DELETE FROM auth_identity WHERE provider = 'google';

  - changeSet:
      id: v58.2025-11-12T00:00:14
      author: edpaget
      comment: Migrate SAML and JWT authentication to auth_identity table
      changes:
        - sql:
            dbms: postgresql
            sql: >-
              INSERT INTO auth_identity (user_id, provider, provider_id, credentials, metadata, created_at, updated_at)
              SELECT
                id,
                sso_source,
                LEFT(email, 255),
                NULL,
                json_build_object('sso_source', sso_source, 'login_attributes', login_attributes, 'jwt_attributes', jwt_attributes)::text,
                COALESCE(date_joined, now()),
                now()
              FROM core_user
              WHERE sso_source IN ('saml', 'jwt')
              ON CONFLICT (user_id, provider) DO NOTHING;
        - sql:
            dbms: mysql,mariadb
            sql: >-
              INSERT IGNORE INTO auth_identity (user_id, provider, provider_id, credentials, metadata, created_at, updated_at)
              SELECT
                id,
                sso_source,
                LEFT(email, 255),
                NULL,
                json_object('sso_source', sso_source, 'login_attributes', login_attributes, 'jwt_attributes', jwt_attributes),
                COALESCE(date_joined, now()),
                now()
              FROM core_user
              WHERE sso_source IN ('saml', 'jwt');
        - sql:
            dbms: h2
            sql: >-
              INSERT INTO auth_identity (user_id, provider, provider_id, credentials, metadata, created_at, updated_at)
              SELECT
                id,
                sso_source,
                LEFT(email, 255),
                NULL,
                CONCAT('{"sso_source":"', sso_source, '","login_attributes":', COALESCE(login_attributes, 'null'), ',"jwt_attributes":', COALESCE(jwt_attributes, 'null'), '}'),
                COALESCE(date_joined, now()),
                now()
              FROM core_user
              WHERE sso_source IN ('saml', 'jwt')
                AND NOT EXISTS (
                  SELECT 1 FROM auth_identity ai
                  WHERE ai.user_id = core_user.id AND ai.provider = core_user.sso_source
                );
      rollback:
        - sql: DELETE FROM auth_identity WHERE provider IN ('saml', 'jwt');

  - changeSet:
      id: v58.2025-11-12T11:57:00
      author: wotbrew
      comment: Add data_source column to metabase_table
      changes:
        - addColumn:
            tableName: metabase_table
            columns:
              - column:
                  name: data_source
                  type: varchar(254)
                  remarks: The origin type of the data (e.g. metabase-transform)
                  constraints:
                    nullable: true

  - changeSet:
      id: v58.2025-11-12T11:57:02
      author: wotbrew
      comment: Add data_layer column to metabase_table
      changes:
        - addColumn:
            tableName: metabase_table
            columns:
              - column:
                  name: data_layer
                  type: varchar(254)
                  remarks: The (new) enum for visibility class
                  constraints:
                    nullable: true

  - changeSet:
      id: v58.2025-11-12T11:57:03
      author: wotbrew
      comment: Add owner_email column to metabase_table
      changes:
        - addColumn:
            tableName: metabase_table
            columns:
              - column:
                  name: owner_email
                  type: ${text.type}
                  remarks: An optional email address of the 'owner' of this table, exclusive with owner_user_id.
                  constraints:
                    nullable: true

  - changeSet:
      id: v58.2025-11-12T11:57:04
      author: wotbrew
      comment: Add owner_user_id column to metabase_table
      changes:
        - addColumn:
            tableName: metabase_table
            columns:
              - column:
                  name: owner_user_id
                  type: int
                  remarks: An (metabase) user id of the 'owner' of this table, exclusive with owner_email.
                  constraints:
                    nullable: true

  - changeSet:
      id: v58.2025-11-13T10:00:00
      author: qnkhuat
      comment: Backfill data_layer from visibility_type
      changes:
        - sql: >-
            UPDATE metabase_table
            SET data_layer = CASE
              WHEN visibility_type IN ('hidden', 'retired', 'sensitive', 'technical', 'cruft') THEN 'copper'
              ELSE 'bronze'
            END
      rollback:
        - sql: >-
            UPDATE metabase_table
            SET visibility_type = CASE
              WHEN data_layer = 'copper' THEN 'hidden'
              ELSE NULL
            END
        - sql: >-
            UPDATE metabase_table
            SET data_layer = NULL

  - changeSet:
      id: v58.2025-11-19T00:00:00
      author: edpaget
      comment: Add is_remote_synced boolean column to collection table
      changes:
        - addColumn:
            tableName: collection
            columns:
              - column:
                  name: is_remote_synced
                  type: ${boolean.type}
                  remarks: Indicates if this collection is synced from a remote source
                  defaultValueBoolean: false
                  constraints:
                    nullable: true
      rollback:
        - dropColumn:
            tableName: collection
            columnName: is_remote_synced

  - changeSet:
      id: v58.2025-11-19T00:00:01
      author: edpaget
      comment: Migrate existing remote-synced collections to use is_remote_synced column
      changes:
        - sql:
            sql: UPDATE collection SET is_remote_synced = true WHERE type = 'remote-synced'
      rollback:
        - sql:
            sql: UPDATE collection SET is_remote_synced = false WHERE type = 'remote-synced'

  - changeSet:
      id: v58.2025-11-19T00:00:02
      author: edpaget
      comment: Clear remote-synced type value (replaced by is_remote_synced column)
      changes:
        - sql:
            sql: UPDATE collection SET type = NULL WHERE type = 'remote-synced'
      rollback:
        - sql:
            sql: UPDATE collection SET type = 'remote-synced' WHERE is_remote_synced = true

  - changeSet:
      id: v58.2025-11-25T17:04:00
      author: dependencies
      comment: Add dependency_analysis_version to segment table for tracking dependency changes
      changes:
        - addColumn:
            tableName: segment
            columns:
              - column:
                  name: dependency_analysis_version
                  type: integer
                  defaultValueNumeric: 0
                  remarks: Version number for dependency analysis to track when dependencies need recalculation
                  constraints:
                    nullable: false
      rollback:
        - dropColumn:
            tableName: segment
            columnName: dependency_analysis_version

  - changeSet:
<<<<<<< HEAD
      id: v58.2025-12-02T00:00:01
      author: bshepherdson
      comment: Create analysis finding table
      changes:
        - createTable:
            tableName: analysis_finding
            remarks: Findings from analysis of cards, transforms, dashboards, etc.
            columns:
              - column:
                  name: id
                  remarks: Unique ID
                  type: int
                  autoIncrement: true
                  constraints:
                    primaryKey: true
                    nullable: false
              - column:
                  name: analyzed_entity_type
                  type: varchar(20)
                  remarks: The type of the analyzed entity
                  constraints:
                    nullable: false
              - column:
                  name: analyzed_entity_id
                  type: int
                  remarks: The ID of the analyzed entity
                  constraints:
                    nullable: false
              - column:
                  name: analysis_version
                  remarks: The version of the analysis that was performed
                  type: int
                  constraints:
                    nullable: false
              - column:
                  name: analyzed_at
                  remarks: The timestamp of when the analysis was performed
                  type: ${timestamp_type}
                  defaultValueComputed: current_timestamp
                  constraints:
                    nullable: false
              - column:
                  name: result
                  type: ${boolean.type}
                  remarks: The result of the analysis - true for passed, false for failed
                  constraints:
                    nullable: false
              - column:
                  name: finding_details
                  type: ${text.type}
                  remarks: Arbitrary EDN text of the findings
                  constraints:
                    nullable: true

  - changeSet:
      id: v58.2025-12-02T00:00:02
      author: bshepherdson
      comment: Unique constraint to prevent duplicate analyses
      changes:
        - addUniqueConstraint:
            tableName: analysis_finding
            columnNames: analyzed_entity_type, analyzed_entity_id
            constraintName: idx_unique_analysis_finding

  - changeSet:
      id: v58.2025-12-02T00:00:03
      author: bshepherdson
      comment: Index for analysis_finding by analyzed entity
      changes:
        - createIndex:
            tableName: analysis_finding
            indexName: idx_analyzed_entity
            columns:
              - column:
                  name: analyzed_entity_type
              - column:
                  name: analyzed_entity_id

  - changeSet:
      id: v58.2025-12-02T00:00:04
      author: bshepherdson
      comment: Index for analysis_finding by analysis result
      changes:
        - createIndex:
            tableName: analysis_finding
            indexName: idx_analysis_result
            columns:
              - column:
                  name: result
=======
      id: v58.2025-11-25T17:41:50
      author: metamben
      comment: Add collection_id column to metabase_table for publishing tables to collections
      changes:
        - addColumn:
            tableName: metabase_table
            columns:
              - column:
                  name: collection_id
                  type: int
                  remarks: The collection this table is published to (null if not published or published to root)
                  constraints:
                    nullable: true

  - changeSet:
      id: v58.2025-11-25T17:41:51
      author: metamben
      comment: Add index on metabase_table.collection_id
      changes:
        - createIndex:
            tableName: metabase_table
            indexName: idx_metabase_table_collection_id
            columns:
              - column:
                  name: collection_id

  - changeSet:
      id: v58.2025-11-25T17:41:52
      author: metamben
      comment: Add foreign key constraint from metabase_table.collection_id to collection.id
      changes:
        - addForeignKeyConstraint:
            baseTableName: metabase_table
            baseColumnNames: collection_id
            constraintName: fk_metabase_table_collection_id
            referencedTableName: collection
            referencedColumnNames: id

  - changeSet:
      id: v58.2025-11-25T17:41:53
      author: metamben
      comment: Add is_published column to metabase_table
      changes:
        - addColumn:
            tableName: metabase_table
            columns:
              - column:
                  name: is_published
                  type: ${boolean.type}
                  remarks: Whether this table is published
                  defaultValueBoolean: false
                  constraints:
                    nullable: false

  - changeSet:
      id: v58.2025-12-05T17:41:51
      author: ranquild
      comment: Drop fk_report_card_published_table
      changes:
        - dropForeignKeyConstraint:
            baseTableName: report_card
            constraintName: fk_report_card_published_table
      rollback:
        - addForeignKeyConstraint:
            baseTableName: report_card
            baseColumnNames: published_table_id
            referencedTableName: metabase_table
            referencedColumnNames: id
            constraintName: fk_report_card_published_table
            onDelete: SET NULL

  - changeSet:
      id: v58.2025-12-05T17:41:52
      author: ranquild
      comment: Drop idx_report_card_published_table_id
      changes:
        - dropIndex:
            tableName: report_card
            indexName: idx_report_card_published_table_id
      rollback:
        - createIndex:
            tableName: report_card
            indexName: idx_report_card_published_table_id
            columns:
              - column:
                  name: published_table_id

  - changeSet:
      id: v58.2025-12-05T17:41:53
      author: ranquild
      comment: Drop report_card.published_table_id
      changes:
        - dropColumn:
            tableName: report_card
            columnName: published_table_id
      rollback:
        - addColumn:
            tableName: report_card
            columns:
              - column:
                  name: published_table_id
                  type: int
                  remarks: The table id that is 'published' by this model
                  constraints:
                    nullable: true


  - changeSet:
      id: v58.2025-12-05T17:41:54
      author: ranquild
      comment: Rename collection.type 'library-models' to 'library-data'
      changes:
        - update:
            tableName: collection
            columns:
              - column:
                  name: type
                  value: 'library-data'
            where: type = 'library-models'
      rollback:
        - update:
            tableName: collection
            columns:
              - column:
                  name: type
                  value: 'library-models'
            where: type = 'library-data'
>>>>>>> a06219bd

# >>>>>>>>>> DO NOT ADD NEW MIGRATIONS BELOW THIS LINE! ADD THEM ABOVE <<<<<<<<<<

########################################################################################################################
#
# ADVICE:
#
# 1) Think through some of these points when writing a migration, learn from our past mistakes:
#    - Do you really need a migration? Could the feature work without it? Prefer not to if possible.
#      Data in the wild can be vastly different from what you expect, and it's hard to get right.
#    - Make sure your migration is backward compatible: it might not be possible to add a constraint back
#      if you drop it in a migration.
#    - Postgres, MySQL and H2 have their differences. Make sure your migration works for all.
#    - Database encryption is a major issue:
#      - Fields like `metabase_database.details` or `setting.value` can be encrypted, so you need to decrypt them in
#        your migration. See #42617, #44048.
#      - Database could be partially encrypted, see https://www.notion.so/72575933ef2a446bafd16909e05a7387
#    - Custom migrations:
#      - Prefer SQL migrations when possible.
#      - Never use application code: it can change and *will* break your migration.
#      - Do not use Toucan models - refer table names directly.
#      - If it's a big change, consider using Quartz, see #42279
#      - More in `metabase.app_db.custom_migrations` namespace doc.
#    - Never delete a migration: users won't be able to downgrade. If you really need to, see #44908
#    - Migration id (`vXX.<date>`) must match its earliest released version:
#      - Do not backport `v51....` to version 50, Metabase will try to downgrade it.
#      - Instead, write a migration with an oldest target you plan to backport to in mind.
#
# 2) Migrations should go in the ###_update_migrations.yaml file for the target version.
#
# 3) Run mage lint-migrations to run core.spec checks against any changes you make here. Liquibase is pretty
#    forgiving and won't complain if you accidentally mix up things like deleteCascade and onDelete: CASCADE. CI runs
#    this check but it's nicer to know now instead of waiting for CI.
#
# 3) Migration IDs should follow the format
#
#    vMM.TIMESTAMP
#
#    Where
#
#    M         = major version
#    TIMESTAMP = the current timestamp with format `yyyy-MM-dd'T'HH:mm:ss`
#                To get this timestamp, evaluate this in your REPL: `(dev/migration-timestamp)`
#
#    E.g: You're adding a new migration for version 49, And it's 10:30:00AM on April 1, 2023 (UTC),
#    your migration id should be: `v49.2023-04-01T10:30:00`.
#
# PLEASE KEEP THIS MESSAGE AT THE BOTTOM OF THIS FILE!!!!! Add new migrations above the message.
#
########################################################################################################################<|MERGE_RESOLUTION|>--- conflicted
+++ resolved
@@ -836,97 +836,6 @@
             columnName: dependency_analysis_version
 
   - changeSet:
-<<<<<<< HEAD
-      id: v58.2025-12-02T00:00:01
-      author: bshepherdson
-      comment: Create analysis finding table
-      changes:
-        - createTable:
-            tableName: analysis_finding
-            remarks: Findings from analysis of cards, transforms, dashboards, etc.
-            columns:
-              - column:
-                  name: id
-                  remarks: Unique ID
-                  type: int
-                  autoIncrement: true
-                  constraints:
-                    primaryKey: true
-                    nullable: false
-              - column:
-                  name: analyzed_entity_type
-                  type: varchar(20)
-                  remarks: The type of the analyzed entity
-                  constraints:
-                    nullable: false
-              - column:
-                  name: analyzed_entity_id
-                  type: int
-                  remarks: The ID of the analyzed entity
-                  constraints:
-                    nullable: false
-              - column:
-                  name: analysis_version
-                  remarks: The version of the analysis that was performed
-                  type: int
-                  constraints:
-                    nullable: false
-              - column:
-                  name: analyzed_at
-                  remarks: The timestamp of when the analysis was performed
-                  type: ${timestamp_type}
-                  defaultValueComputed: current_timestamp
-                  constraints:
-                    nullable: false
-              - column:
-                  name: result
-                  type: ${boolean.type}
-                  remarks: The result of the analysis - true for passed, false for failed
-                  constraints:
-                    nullable: false
-              - column:
-                  name: finding_details
-                  type: ${text.type}
-                  remarks: Arbitrary EDN text of the findings
-                  constraints:
-                    nullable: true
-
-  - changeSet:
-      id: v58.2025-12-02T00:00:02
-      author: bshepherdson
-      comment: Unique constraint to prevent duplicate analyses
-      changes:
-        - addUniqueConstraint:
-            tableName: analysis_finding
-            columnNames: analyzed_entity_type, analyzed_entity_id
-            constraintName: idx_unique_analysis_finding
-
-  - changeSet:
-      id: v58.2025-12-02T00:00:03
-      author: bshepherdson
-      comment: Index for analysis_finding by analyzed entity
-      changes:
-        - createIndex:
-            tableName: analysis_finding
-            indexName: idx_analyzed_entity
-            columns:
-              - column:
-                  name: analyzed_entity_type
-              - column:
-                  name: analyzed_entity_id
-
-  - changeSet:
-      id: v58.2025-12-02T00:00:04
-      author: bshepherdson
-      comment: Index for analysis_finding by analysis result
-      changes:
-        - createIndex:
-            tableName: analysis_finding
-            indexName: idx_analysis_result
-            columns:
-              - column:
-                  name: result
-=======
       id: v58.2025-11-25T17:41:50
       author: metamben
       comment: Add collection_id column to metabase_table for publishing tables to collections
@@ -1033,7 +942,6 @@
                   constraints:
                     nullable: true
 
-
   - changeSet:
       id: v58.2025-12-05T17:41:54
       author: ranquild
@@ -1044,7 +952,7 @@
             columns:
               - column:
                   name: type
-                  value: 'library-data'
+                  value: "library-data"
             where: type = 'library-models'
       rollback:
         - update:
@@ -1052,10 +960,99 @@
             columns:
               - column:
                   name: type
-                  value: 'library-models'
+                  value: "library-models"
             where: type = 'library-data'
->>>>>>> a06219bd
-
+
+  - changeSet:
+      id: v58.2025-12-02T00:00:01
+      author: bshepherdson
+      comment: Create analysis finding table
+      changes:
+        - createTable:
+            tableName: analysis_finding
+            remarks: Findings from analysis of cards, transforms, dashboards, etc.
+            columns:
+              - column:
+                  name: id
+                  remarks: Unique ID
+                  type: int
+                  autoIncrement: true
+                  constraints:
+                    primaryKey: true
+                    nullable: false
+              - column:
+                  name: analyzed_entity_type
+                  type: varchar(20)
+                  remarks: The type of the analyzed entity
+                  constraints:
+                    nullable: false
+              - column:
+                  name: analyzed_entity_id
+                  type: int
+                  remarks: The ID of the analyzed entity
+                  constraints:
+                    nullable: false
+              - column:
+                  name: analysis_version
+                  remarks: The version of the analysis that was performed
+                  type: int
+                  constraints:
+                    nullable: false
+              - column:
+                  name: analyzed_at
+                  remarks: The timestamp of when the analysis was performed
+                  type: ${timestamp_type}
+                  defaultValueComputed: current_timestamp
+                  constraints:
+                    nullable: false
+              - column:
+                  name: result
+                  type: ${boolean.type}
+                  remarks: The result of the analysis - true for passed, false for failed
+                  constraints:
+                    nullable: false
+              - column:
+                  name: finding_details
+                  type: ${text.type}
+                  remarks: Arbitrary EDN text of the findings
+                  constraints:
+                    nullable: true
+
+  - changeSet:
+      id: v58.2025-12-02T00:00:02
+      author: bshepherdson
+      comment: Unique constraint to prevent duplicate analyses
+      changes:
+        - addUniqueConstraint:
+            tableName: analysis_finding
+            columnNames: analyzed_entity_type, analyzed_entity_id
+            constraintName: idx_unique_analysis_finding
+
+  - changeSet:
+      id: v58.2025-12-02T00:00:03
+      author: bshepherdson
+      comment: Index for analysis_finding by analyzed entity
+      changes:
+        - createIndex:
+            tableName: analysis_finding
+            indexName: idx_analyzed_entity
+            columns:
+              - column:
+                  name: analyzed_entity_type
+              - column:
+                  name: analyzed_entity_id
+
+  - changeSet:
+      id: v58.2025-12-02T00:00:04
+      author: bshepherdson
+      comment: Index for analysis_finding by analysis result
+      changes:
+        - createIndex:
+            tableName: analysis_finding
+            indexName: idx_analysis_result
+            columns:
+              - column:
+                  name: result
 # >>>>>>>>>> DO NOT ADD NEW MIGRATIONS BELOW THIS LINE! ADD THEM ABOVE <<<<<<<<<<
 
 ########################################################################################################################
