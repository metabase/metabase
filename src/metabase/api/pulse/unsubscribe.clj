--- conflicted
+++ resolved
@@ -26,14 +26,8 @@
                     {:type        type
                      :status-code 400}))))
 
-<<<<<<< HEAD
 ;; TODO: needs to make this work too
-
-#_{:clj-kondo/ignore [:deprecated-var]}
-(api/defendpoint POST "/"
-=======
 (api.macros/defendpoint :post "/"
->>>>>>> a7b8f79b
   "Allow non-users to unsubscribe from pulses/subscriptions, with the hash given through email."
   [_route-params
    _query-params
