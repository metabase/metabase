import {
  restore,
  popover,
  clearFilterWidget,
  filterWidget,
  editDashboard,
  saveDashboard,
  setFilter,
  visitDashboard,
} from "e2e/support/helpers";

import { addWidgetNumberFilter } from "../native-filters/helpers/e2e-field-filter-helpers";
import { DASHBOARD_NUMBER_FILTERS } from "./shared/dashboard-filters-number";

describe("scenarios > dashboard > filters > number", () => {
  beforeEach(() => {
    cy.intercept("GET", "/api/table/*/query_metadata").as("metadata");

    restore();
    cy.signInAsAdmin();

    visitDashboard(1);

    editDashboard();
  });

  it(`should work when set through the filter widget`, () => {
    Object.entries(DASHBOARD_NUMBER_FILTERS).forEach(([filter]) => {
      cy.log(`Make sure we can connect ${filter} filter`);
      setFilter("Number", filter);

      cy.findByText("Select…").click();
      popover().contains("Tax").click();
    });

    saveDashboard();

    Object.entries(DASHBOARD_NUMBER_FILTERS).forEach(
      ([filter, { value, representativeResult }], index) => {
        filterWidget().eq(index).click();
        addWidgetNumberFilter(value);

        cy.log(`Make sure ${filter} filter returns correct result`);
        cy.get(".Card").within(() => {
          cy.findByText(representativeResult);
        });

<<<<<<< HEAD
        console.log(cy.state());
=======
>>>>>>> 47e7e470
        clearFilterWidget(index);
        cy.wait("@dashcardQuery1");
      },
    );
  });

  it(`should work when set as the default filter`, () => {
    setFilter("Number", "Equal to");
    // eslint-disable-next-line no-unscoped-text-selectors -- deprecated usage
    cy.findByText("Default value").next().click();

    addWidgetNumberFilter("2.07");

    saveDashboard();

    cy.get(".Card").within(() => {
      cy.findByText("37.65");
    });

    clearFilterWidget();

    filterWidget().click();

    addWidgetNumberFilter("5.27");

    cy.get(".Card").within(() => {
      cy.findByText("101.04");
    });
  });
});<|MERGE_RESOLUTION|>--- conflicted
+++ resolved
@@ -45,10 +45,6 @@
           cy.findByText(representativeResult);
         });
 
-<<<<<<< HEAD
-        console.log(cy.state());
-=======
->>>>>>> 47e7e470
         clearFilterWidget(index);
         cy.wait("@dashcardQuery1");
       },
