--- conflicted
+++ resolved
@@ -42,14 +42,7 @@
       content = (
         <div className="mb1">
           <h4 className="text-medium">{t`Your admin's email address`}:</h4>
-<<<<<<< HEAD
-          <a
-            className={cx(CS.h2, "link", CS.noDecoration)}
-            href={"mailto:" + adminEmail}
-          >
-=======
-          <a className={cx("h2", CS.link)} href={"mailto:" + adminEmail}>
->>>>>>> d8694f1a
+          <a className={cx(CS.h2, CS.link)} href={"mailto:" + adminEmail}>
             {adminEmail}
           </a>
         </div>
