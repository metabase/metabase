--- conflicted
+++ resolved
@@ -11907,7 +11907,6 @@
             constraintName: fk_metabot_prompt_card_id
             onDelete: CASCADE
 
-<<<<<<< HEAD
   - changeSet:
       id: v55.2025-06-09T01:00:00
       author: metabase-dev
@@ -11932,7 +11931,6 @@
         - dropColumn:
             tableName: report_dashboardcard
             columnName: inline_parameters
-=======
 
   - changeSet:
       id: v55.2025-06-16T17:36:06
@@ -11982,7 +11980,6 @@
                            'v52.2024-12-03T15:55:22',
                            'v54.2025-02-14T08:05:00'
                   );
->>>>>>> 31cd80ec
 
   # >>>>>>>>>> DO NOT ADD NEW MIGRATIONS BELOW THIS LINE! ADD THEM ABOVE <<<<<<<<<<
 
