--- conflicted
+++ resolved
@@ -13,19 +13,11 @@
 
 import Question from "../Question";
 
-<<<<<<< HEAD
-import type { DatabaseId } from "metabase/meta/types/Database";
-import type { TableId } from "metabase/meta/types/Table";
-import type { FieldId } from "metabase/meta/types/Field";
-import type { MetricId } from "metabase/meta/types/Metric";
-import type { SegmentId } from "metabase/meta/types/Segment";
-=======
 import type { DatabaseId } from "metabase-types/types/Database";
 import type { TableId } from "metabase-types/types/Table";
 import type { FieldId } from "metabase-types/types/Field";
 import type { MetricId } from "metabase-types/types/Metric";
 import type { SegmentId } from "metabase-types/types/Segment";
->>>>>>> 5f0fee27
 
 /**
  * Wrapper class for the entire metadata store
