--- conflicted
+++ resolved
@@ -1324,13 +1324,8 @@
 (deftest sync-json-with-composite-pks-test
   (testing "Make sure sync a table with json columns that have composite pks works"
     (mt/test-driver :postgres
-<<<<<<< HEAD
       (tx/drop-if-exists-and-create-db! driver/*driver*  "composite-pks-test")
-      (with-redefs [metadata-queries/nested-field-sample-limit 4]
-=======
-      (drop-if-exists-and-create-db! "composite-pks-test")
       (with-redefs [table-rows-sample/nested-field-sample-limit 4]
->>>>>>> 3c8ca416
         (let [details (mt/dbdef->connection-details driver/*driver* :db {:database-name "composite-pks-test"})
               spec    (sql-jdbc.conn/connection-details->spec driver/*driver* details)]
           (doseq [statement (concat ["CREATE TABLE PUBLIC.json_table(first_id INTEGER, second_id INTEGER, json_val JSON, PRIMARY KEY(first_id, second_id));"]
