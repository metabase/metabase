(ns metabase.query-processor.preprocess
  (:require
   [metabase.config.core :as config]
   [metabase.legacy-mbql.schema :as mbql.s]
   [metabase.lib.core :as lib]
   [metabase.lib.schema :as lib.schema]
   [metabase.lib.schema.id :as lib.schema.id]
   [metabase.lib.schema.info :as lib.schema.info]
   [metabase.query-processor.debug :as qp.debug]
   [metabase.query-processor.error-type :as qp.error-type]
   [metabase.query-processor.middleware.add-default-temporal-unit :as qp.add-default-temporal-unit]
   [metabase.query-processor.middleware.add-implicit-clauses :as qp.add-implicit-clauses]
   [metabase.query-processor.middleware.add-implicit-joins :as qp.add-implicit-joins]
   [metabase.query-processor.middleware.add-remaps :as qp.add-remaps]
   [metabase.query-processor.middleware.add-source-metadata :as qp.add-source-metadata]
   [metabase.query-processor.middleware.annotate :as annotate]
   [metabase.query-processor.middleware.auto-bucket-datetimes :as qp.auto-bucket-datetimes]
   [metabase.query-processor.middleware.auto-parse-filter-values :as auto-parse-filter-values]
   [metabase.query-processor.middleware.binning :as binning]
   [metabase.query-processor.middleware.check-features :as check-features]
   [metabase.query-processor.middleware.constraints :as qp.constraints]
   [metabase.query-processor.middleware.cumulative-aggregations :as qp.cumulative-aggregations]
   [metabase.query-processor.middleware.desugar :as desugar]
   [metabase.query-processor.middleware.ensure-joins-use-source-query :as ensure-joins-use-source-query]
   [metabase.query-processor.middleware.enterprise :as qp.middleware.enterprise]
   [metabase.query-processor.middleware.expand-aggregations :as expand-aggregations]
   [metabase.query-processor.middleware.expand-macros :as expand-macros]
   [metabase.query-processor.middleware.fetch-source-query :as fetch-source-query]
<<<<<<< HEAD
   #_[metabase.query-processor.middleware.fix-bad-references :as fix-bad-refs]
=======
>>>>>>> 1270cf72
   [metabase.query-processor.middleware.limit :as limit]
   [metabase.query-processor.middleware.metrics :as metrics]
   [metabase.query-processor.middleware.normalize-query :as normalize]
   [metabase.query-processor.middleware.optimize-temporal-filters :as optimize-temporal-filters]
   [metabase.query-processor.middleware.parameters :as parameters]
   [metabase.query-processor.middleware.permissions :as qp.perms]
   [metabase.query-processor.middleware.persistence :as qp.persistence]
   [metabase.query-processor.middleware.pre-alias-aggregations :as qp.pre-alias-aggregations]
   [metabase.query-processor.middleware.reconcile-breakout-and-order-by-bucketing :as reconcile-bucketing]
   [metabase.query-processor.middleware.remove-inactive-field-refs :as qp.remove-inactive-field-refs]
   [metabase.query-processor.middleware.resolve-fields :as qp.resolve-fields]
   [metabase.query-processor.middleware.resolve-joined-fields :as resolve-joined-fields]
   [metabase.query-processor.middleware.resolve-joins :as resolve-joins]
   [metabase.query-processor.middleware.resolve-referenced :as qp.resolve-referenced]
   [metabase.query-processor.middleware.resolve-source-table :as qp.resolve-source-table]
   [metabase.query-processor.middleware.validate :as validate]
   [metabase.query-processor.middleware.validate-temporal-bucketing :as validate-temporal-bucketing]
   [metabase.query-processor.middleware.wrap-value-literals :as qp.wrap-value-literals]
   [metabase.query-processor.setup :as qp.setup]
   [metabase.query-processor.store :as qp.store]
   [metabase.util :as u]
   [metabase.util.i18n :as i18n]
   [metabase.util.log :as log]
   [metabase.util.malli :as mu]))

(set! *warn-on-reflection* true)

(defn- middleware-fn-name [middleware-fn]
  (if-let [fn-name (:name (meta middleware-fn))]
    (if-let [fn-ns (:ns (meta middleware-fn))]
      (symbol (format "%s/%s" (ns-name fn-ns) fn-name))
      fn-name)
    middleware-fn))

;;; the following helper functions are temporary, to aid in the transition from a legacy MBQL QP to a pMBQL QP. Each
;;; individual middleware function is wrapped in either [[ensure-legacy]] or [[ensure-pmbql]], and will then see the
;;; flavor of MBQL it is written for.

(mu/defn- ->legacy :- mbql.s/Query
  [query :- [:map
             [:database ::lib.schema.id/database]]]
  (lib/->legacy-MBQL query))

(defn- ^:deprecated ensure-legacy [middleware-fn]
  (-> (fn [query]
        (try
          (let [query (cond-> query
                        (:lib/type query) ->legacy)]
            (vary-meta (middleware-fn query)
                       assoc :converted-form query))
          (catch Throwable e
            (throw (ex-info (format "Error converting to legacy: %s" (ex-message e))
                            {:query query, :middleware-fn (middleware-fn-name middleware-fn)}
                            e)))))
      (with-meta (meta middleware-fn))))

(mu/defn- ->mbql-5 :- ::lib.schema/query
  [query :- [:map
             [:database ::lib.schema.id/database]
             ;; sanity check: info should only get added in Clojure-land and shouldn't get transformed back and forth
             ;; from JSON; make sure it's in the expected shape
             [:info {:optional true} [:maybe ::lib.schema.info/info]]]]
  (cond->> query
    (not (:lib/type query)) (lib/query (qp.store/metadata-provider))))

(defn- ensure-pmbql [middleware-fn]
  (-> (fn [query]
        (try
          (let [query (->mbql-5 query)]
            (vary-meta (middleware-fn query)
                       assoc :converted-form query))
          (catch Throwable e
            (throw (ex-info (format "Error converting to MBQL 5: %s" (ex-message e))
                            {:query query, :middleware-fn (middleware-fn-name middleware-fn)}
                            e)))))
      (with-meta (meta middleware-fn))))

(def ^:private unconverted-property?
  (some-fn #{:info} qualified-keyword?))

(defn- copy-unconverted-properties
  [to from]
  (reduce-kv (fn [m k v]
               (cond-> m
                 (unconverted-property? k) (assoc k v)))
             to
             from))

;;; TODO -- this is broken and disables enforcement inside the middleware itself -- see QUE-1346
(defn- ensure-pmbql-for-unclean-query
  [middleware-fn]
  (-> (fn [query]
        (mu/disable-enforcement
         (lib/without-cleaning
          (fn []
            (let [query' (-> (cond->> query
                               (not (:lib/type query)) (lib/query (qp.store/metadata-provider)))
                             (copy-unconverted-properties query))]
              (-> query' middleware-fn ->legacy))))))
      (with-meta (meta middleware-fn))))

(def ^:private middleware
  "Pre-processing middleware. Has the form

    (f query) -> query"
  ;; ↓↓↓ PRE-PROCESSING ↓↓↓ happens from TOP TO BOTTOM
  #_{:clj-kondo/ignore [:deprecated-var]}
  [#'normalize/normalize-preprocessing-middleware
   (ensure-pmbql #'qp.perms/remove-permissions-key)
   (ensure-pmbql #'qp.perms/remove-source-card-keys)
   (ensure-pmbql #'qp.perms/remove-gtapped-table-keys)
   (ensure-pmbql #'qp.constraints/maybe-add-default-userland-constraints)
   (ensure-pmbql #'validate/validate-query)
   (ensure-pmbql #'fetch-source-query/resolve-source-cards)
   (ensure-pmbql #'expand-aggregations/expand-aggregations)
   (ensure-pmbql #'metrics/adjust)
   (ensure-pmbql #'expand-macros/expand-macros)
   (ensure-pmbql #'qp.resolve-referenced/resolve-referenced-card-resources)
   (ensure-legacy #'parameters/substitute-parameters)
   (ensure-pmbql #'qp.resolve-source-table/resolve-source-tables)
   (ensure-pmbql #'qp.auto-bucket-datetimes/auto-bucket-datetimes)
   (ensure-pmbql #'ensure-joins-use-source-query/ensure-joins-use-source-query)
   (ensure-legacy #'reconcile-bucketing/reconcile-breakout-and-order-by-bucketing)
   (ensure-legacy #'qp.add-source-metadata/add-source-metadata-for-source-queries)
   (ensure-pmbql #'qp.middleware.enterprise/apply-impersonation)
   (ensure-pmbql #'qp.middleware.enterprise/attach-destination-db-middleware)
   (ensure-legacy #'qp.middleware.enterprise/apply-sandboxing)
   (ensure-legacy #'qp.persistence/substitute-persisted-query)
<<<<<<< HEAD
   (ensure-pmbql #'qp.add-implicit-clauses/add-implicit-clauses)
   ;; this needs to be done twice, once before adding remaps (since we want to add remaps inside joins) and then again
   ;; after adding any implicit joins. Implicit joins do not need to get remaps since we only use them for fetching
   ;; specific columns.
   (ensure-pmbql #'resolve-joins/resolve-joins)
   (ensure-pmbql #'qp.add-remaps/add-remapped-columns)
   ;; this middleware actually works with either pMBQL or legacy.
   #'qp.resolve-fields/resolve-fields
=======
   (ensure-legacy #'qp.add-implicit-clauses/add-implicit-clauses)
   ;; this needs to be done twice, once before adding remaps (since we want to add remaps inside joins) and then again
   ;; after adding any implicit joins. Implicit joins do not need to get remaps since we only use them for fetching
   ;; specific columns.
   (ensure-legacy #'resolve-joins/resolve-joins)
   (ensure-pmbql #'qp.add-remaps/add-remapped-columns)
   #'qp.resolve-fields/resolve-fields ; this middleware actually works with either MBQL 5 or legacy
>>>>>>> 1270cf72
   (ensure-legacy #'binning/update-binning-strategy)
   (ensure-legacy #'desugar/desugar)
   (ensure-legacy #'qp.add-default-temporal-unit/add-default-temporal-unit)
   (ensure-pmbql #'qp.add-implicit-joins/add-implicit-joins)
   (ensure-pmbql #'resolve-joins/resolve-joins)
   (ensure-legacy #'resolve-joined-fields/resolve-joined-fields)
<<<<<<< HEAD
   #_(ensure-legacy #'fix-bad-refs/fix-bad-references)
=======
>>>>>>> 1270cf72
   (ensure-pmbql-for-unclean-query #'qp.remove-inactive-field-refs/remove-inactive-field-refs)
   ;; yes, this is called a second time, because we need to handle any joins that got added
   (ensure-legacy #'qp.middleware.enterprise/apply-sandboxing)
   (ensure-legacy #'qp.cumulative-aggregations/rewrite-cumulative-aggregations)
   (ensure-legacy #'qp.pre-alias-aggregations/pre-alias-aggregations)
   (ensure-legacy #'qp.wrap-value-literals/wrap-value-literals)
   (ensure-pmbql-for-unclean-query #'auto-parse-filter-values/auto-parse-filter-values)
   (ensure-legacy #'validate-temporal-bucketing/validate-temporal-bucketing)
   (ensure-legacy #'optimize-temporal-filters/optimize-temporal-filters)
   (ensure-legacy #'limit/add-default-limit)
   (ensure-legacy #'qp.middleware.enterprise/apply-download-limit)
   (ensure-legacy #'check-features/check-features)])

(mu/defn preprocess :- [:map
                        [:database ::lib.schema.id/database]]
  "Fully preprocess a query, but do not compile it to a native query or execute it."
  [query :- :map]
  (qp.setup/with-qp-setup [query query]
    (qp.debug/debug> (list `preprocess query))
    (transduce
     identity
     (fn
       ([preprocessed]
        (log/debugf "Preprocessed query:\n\n%s" (u/pprint-to-str preprocessed))
        preprocessed)
       ([query middleware-fn]
        (try
          (assert (ifn? middleware-fn))
          (let [start-ns (System/nanoTime)]
            ;; in dev, log warnings if a piece of middleware takes a long time.
            (u/prog1 (middleware-fn query)
              (when config/is-dev?
                (let [duration-ns (- (System/nanoTime) start-ns)]
                  (when (> duration-ns (* 50 1000 1000)) ; 50 milliseconds
                    (log/warn (u/format-color :red
                                              "%s took %s"
                                              (middleware-fn-name middleware-fn)
                                              (u/format-nanoseconds duration-ns))))))
              (qp.debug/debug>
                (when-not (= <> query)
                  (let [middleware-fn-name (middleware-fn-name middleware-fn)]
                    (list middleware-fn-name '=> <>
                          ^{:portal.viewer/default :portal.viewer/diff}
                          [(or (-> <> meta :converted-form) query)
                           <>]))))
              ;; make sure the middleware returns a valid query... this should be dev-facing only so no need to i18n
              (when-not (map? <>)
                (throw (ex-info (format "Middleware did not return a valid query.")
                                {:fn (middleware-fn-name middleware-fn), :query query, :result <>, :type qp.error-type/qp})))))
          (catch Throwable e
            (let [middleware-fn (middleware-fn-name middleware-fn)]
              (throw (ex-info (i18n/tru "Error preprocessing query in {0}: {1}" middleware-fn (ex-message e))
                              {:fn middleware-fn, :query query, :type qp.error-type/qp}
                              e)))))))
     query
     middleware)))

(mu/defn query->expected-cols :- [:maybe [:sequential ::mbql.s/legacy-column-metadata]]
  "Return the `:cols` you would normally see in MBQL query results by preprocessing the query and calling `annotate` on
  it. This only works for pure MBQL queries, since it does not actually run the queries. Native queries or MBQL
  queries with native source queries won't work, since we don't need the results."
  [query :- :map]
  (qp.setup/with-qp-setup [query query]
    (let [preprocessed (-> query preprocess)]
      (when-not (= (:type preprocessed) :query)
        (throw (ex-info (i18n/tru "Can only determine expected columns for MBQL queries.")
                        {:type qp.error-type/qp})))
      ;; TODO - we should throw an Exception if the query has a native source query or at least warn about it. Need to
      ;; check where this is used.
      (not-empty (annotate/expected-cols (->mbql-5 preprocessed))))))<|MERGE_RESOLUTION|>--- conflicted
+++ resolved
@@ -21,15 +21,10 @@
    [metabase.query-processor.middleware.constraints :as qp.constraints]
    [metabase.query-processor.middleware.cumulative-aggregations :as qp.cumulative-aggregations]
    [metabase.query-processor.middleware.desugar :as desugar]
-   [metabase.query-processor.middleware.ensure-joins-use-source-query :as ensure-joins-use-source-query]
    [metabase.query-processor.middleware.enterprise :as qp.middleware.enterprise]
    [metabase.query-processor.middleware.expand-aggregations :as expand-aggregations]
    [metabase.query-processor.middleware.expand-macros :as expand-macros]
    [metabase.query-processor.middleware.fetch-source-query :as fetch-source-query]
-<<<<<<< HEAD
-   #_[metabase.query-processor.middleware.fix-bad-references :as fix-bad-refs]
-=======
->>>>>>> 1270cf72
    [metabase.query-processor.middleware.limit :as limit]
    [metabase.query-processor.middleware.metrics :as metrics]
    [metabase.query-processor.middleware.normalize-query :as normalize]
@@ -151,41 +146,25 @@
    (ensure-legacy #'parameters/substitute-parameters)
    (ensure-pmbql #'qp.resolve-source-table/resolve-source-tables)
    (ensure-pmbql #'qp.auto-bucket-datetimes/auto-bucket-datetimes)
-   (ensure-pmbql #'ensure-joins-use-source-query/ensure-joins-use-source-query)
    (ensure-legacy #'reconcile-bucketing/reconcile-breakout-and-order-by-bucketing)
    (ensure-legacy #'qp.add-source-metadata/add-source-metadata-for-source-queries)
    (ensure-pmbql #'qp.middleware.enterprise/apply-impersonation)
    (ensure-pmbql #'qp.middleware.enterprise/attach-destination-db-middleware)
    (ensure-legacy #'qp.middleware.enterprise/apply-sandboxing)
    (ensure-legacy #'qp.persistence/substitute-persisted-query)
-<<<<<<< HEAD
    (ensure-pmbql #'qp.add-implicit-clauses/add-implicit-clauses)
    ;; this needs to be done twice, once before adding remaps (since we want to add remaps inside joins) and then again
    ;; after adding any implicit joins. Implicit joins do not need to get remaps since we only use them for fetching
    ;; specific columns.
    (ensure-pmbql #'resolve-joins/resolve-joins)
    (ensure-pmbql #'qp.add-remaps/add-remapped-columns)
-   ;; this middleware actually works with either pMBQL or legacy.
-   #'qp.resolve-fields/resolve-fields
-=======
-   (ensure-legacy #'qp.add-implicit-clauses/add-implicit-clauses)
-   ;; this needs to be done twice, once before adding remaps (since we want to add remaps inside joins) and then again
-   ;; after adding any implicit joins. Implicit joins do not need to get remaps since we only use them for fetching
-   ;; specific columns.
-   (ensure-legacy #'resolve-joins/resolve-joins)
-   (ensure-pmbql #'qp.add-remaps/add-remapped-columns)
    #'qp.resolve-fields/resolve-fields ; this middleware actually works with either MBQL 5 or legacy
->>>>>>> 1270cf72
    (ensure-legacy #'binning/update-binning-strategy)
    (ensure-legacy #'desugar/desugar)
    (ensure-legacy #'qp.add-default-temporal-unit/add-default-temporal-unit)
    (ensure-pmbql #'qp.add-implicit-joins/add-implicit-joins)
    (ensure-pmbql #'resolve-joins/resolve-joins)
    (ensure-legacy #'resolve-joined-fields/resolve-joined-fields)
-<<<<<<< HEAD
-   #_(ensure-legacy #'fix-bad-refs/fix-bad-references)
-=======
->>>>>>> 1270cf72
    (ensure-pmbql-for-unclean-query #'qp.remove-inactive-field-refs/remove-inactive-field-refs)
    ;; yes, this is called a second time, because we need to handle any joins that got added
    (ensure-legacy #'qp.middleware.enterprise/apply-sandboxing)
