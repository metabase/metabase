--- conflicted
+++ resolved
@@ -16,25 +16,7 @@
 
 With [Embedded analytics JS](./embedded-analytics-js.md), you can embed individual Metabase components in your web app with JavaScript — no React required. Choose from dashboards, questions, or the query builder, and configure per‑component options like drill‑through, parameters, downloads, and theming. Embedded Analytics JS integrates with [SSO](securing-embeds.md) and [data permissions](../permissions/embedding.md).
 
-<<<<<<< HEAD
-**When to use Embedded analytics JS**: you’re not using React (or want a drop‑in script) and want to embed Metabase components with per‑component controls and theming.
-
-To get started with Embedded Analytics JS, go to **Admin > Embedding > Setup guide** in your Metabase.
-
-## Embedded analytics SDK with React
-
-With the [Embedded analytics SDK](./sdk/introduction.md), you can embed individual Metabase components with React (like standalone charts, dashboards, the query builder, and more). You can manage access and interactivity per component, and you have advanced customization for seamless styling.
-
-**When to use the Embedded analytics SDK**: you want the most control over how you embed Metabase in your React app.
-
-## Interactive embedding
-
-Interactive embedding is the only kind of embedding that [integrates with SSO and data permissions](./interactive-embedding.md) to enable true self-service access to the underlying data.
-
-**When to use interactive embedding**: you want to [offer multi-tenant, self-service analytics](https://www.metabase.com/blog/why-full-app-embedding). With interactive embedding, people can create their own questions, dashboards, models, and more, with row and column security policies determining which data they can access.
-=======
 **When to use Embedded analytics JS**: You want to [offer multi-tenant, self-service analytics](https://www.metabase.com/blog/why-full-app-embedding), you’re not using React (or want a drop‑in script) and want to embed Metabase components with per‑component controls and theming.
->>>>>>> 4447e2c6
 
 ## Static embedding
 
