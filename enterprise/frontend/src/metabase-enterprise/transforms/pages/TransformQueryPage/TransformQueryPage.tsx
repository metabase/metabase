--- conflicted
+++ resolved
@@ -13,21 +13,12 @@
   useGetTransformQuery,
   useUpdateTransformMutation,
 } from "metabase-enterprise/api";
-<<<<<<< HEAD
 import { useMetabotAgent } from "metabase-enterprise/metabot/hooks";
 import {
   getMetabotSuggestedTransform,
   setSuggestedTransform,
 } from "metabase-enterprise/metabot/state";
-import { PythonTransformEditor } from "metabase-enterprise/transforms/components/PythonTransformEditor";
-import type {
-  DatasetQuery,
-  PythonTransformSource,
-  Transform,
-} from "metabase-types/api";
-=======
 import type { Transform, TransformSource } from "metabase-types/api";
->>>>>>> 1366acc3
 
 import { PythonTransformEditor } from "../../components/PythonTransformEditor";
 import { QueryEditor } from "../../components/QueryEditor";
@@ -71,24 +62,41 @@
   const dispatch = useDispatch();
   const { sendErrorToast, sendSuccessToast } = useMetadataToasts();
 
-<<<<<<< HEAD
   const metabot = useMetabotAgent();
 
-  const initialQuery = transform.source.query;
-  const [latestQuery, setLatestQuery] = useState<DatasetQuery>(initialQuery);
+  const initialSource = transform.source;
+  const [latestSource, setLatestSource] =
+    useState<TransformSource>(initialSource);
 
   const suggestedTransform = useSelector(
     (state) => getMetabotSuggestedTransform(state, transform.id) as any,
   ) as ReturnType<typeof getMetabotSuggestedTransform>;
-  const proposedQuery = suggestedTransform?.source.query;
+  const proposedSource =
+    suggestedTransform?.source.type === "query"
+      ? suggestedTransform?.source
+      : undefined;
 
   useRegisterMetabotContextProvider(async () => {
     const viewedTransform = suggestedTransform ?? {
       ...transform,
-      source: { ...transform.source, query: latestQuery },
+      source: latestSource,
     };
     return { user_is_viewing: [{ type: "transform", ...viewedTransform }] };
-  }, [transform, latestQuery, suggestedTransform]);
+  }, [transform, latestSource, suggestedTransform]);
+
+  const handleSourceSave = async (source: TransformSource) => {
+    const { error } = await updateTransform({
+      id: transform.id,
+      source,
+    });
+
+    if (error) {
+      sendErrorToast(t`Failed to update transform query`);
+    } else {
+      sendSuccessToast(t`Transform query updated`);
+      dispatch(push(getTransformUrl(transform.id)));
+    }
+  };
 
   const onRejectProposed = () => {
     dispatch(setSuggestedTransform(undefined));
@@ -100,8 +108,9 @@
       userMessage: "❌ You rejected the change",
     });
   };
-  const onAcceptProposed = async (query: DatasetQuery) => {
-    await handleDatasetSave(query);
+
+  const onAcceptProposed = async (source: TransformSource) => {
+    await handleSourceSave(source);
     dispatch(setSuggestedTransform(undefined));
     metabot.submitInput({
       type: "action",
@@ -110,23 +119,6 @@
       // @ts-expect-error -- TODO
       userMessage: "✅ You accepted the change",
     });
-  };
-
-  const handleDatasetSave = async (query: DatasetQuery) => {
-=======
-  const handleSourceSave = async (source: TransformSource) => {
->>>>>>> 1366acc3
-    const { error } = await updateTransform({
-      id: transform.id,
-      source,
-    });
-
-    if (error) {
-      sendErrorToast(t`Failed to update transform query`);
-    } else {
-      sendSuccessToast(t`Transform query updated`);
-      dispatch(push(getTransformUrl(transform.id)));
-    }
   };
 
   const handleCancel = () => {
@@ -145,29 +137,19 @@
     );
   }
   return (
-<<<<<<< HEAD
-    <AdminSettingsLayout fullWidthContent key={transform.id}>
+    <AdminSettingsLayout fullWidth key={transform.id}>
       <QueryEditor
-        initialQuery={initialQuery}
+        initialSource={transform.source}
         transform={transform}
         isNew={false}
         isSaving={isLoading}
-        onSave={handleDatasetSave}
-        onChange={setLatestQuery}
+        onSave={handleSourceSave}
+        onChange={setLatestSource}
         onCancel={handleCancel}
-        proposedQuery={proposedQuery}
+        proposedSource={proposedSource}
         onRejectProposed={onRejectProposed}
         onAcceptProposed={onAcceptProposed}
       />
     </AdminSettingsLayout>
-=======
-    <QueryEditor
-      initialSource={transform.source}
-      isNew={false}
-      isSaving={isLoading}
-      onSave={handleSourceSave}
-      onCancel={handleCancel}
-    />
->>>>>>> 1366acc3
   );
 }