/* eslint-disable react/prop-types */
import React from "react";

import { PLUGIN_FORM_WIDGETS } from "metabase/plugins";

import FormInfoWidget from "./widgets/FormInfoWidget";
import FormInputWidget from "./widgets/FormInputWidget";
import FormEmailWidget from "./widgets/FormEmailWidget";
import FormTextAreaWidget from "./widgets/FormTextAreaWidget";
import FormPasswordWidget from "./widgets/FormPasswordWidget";
import FormRadioWidget from "./widgets/FormRadioWidget";
import FormCheckBoxWidget from "./widgets/FormCheckBoxWidget";
import FormColorWidget from "./widgets/FormColorWidget";
import FormSectionWidget from "./widgets/FormSectionWidget";
import FormSelectWidget from "./widgets/FormSelectWidget";
import FormNumericInputWidget from "./widgets/FormNumericInputWidget";
import FormBooleanWidget from "./widgets/FormBooleanWidget";
import FormCollectionWidget from "./widgets/FormCollectionWidget";
import FormSnippetCollectionWidget from "./widgets/FormSnippetCollectionWidget";
import FormHiddenWidget from "./widgets/FormHiddenWidget";
import FormTextFileWidget from "./widgets/FormTextFileWidget";

const WIDGETS = {
  info: FormInfoWidget,
  input: FormInputWidget,
  email: FormEmailWidget,
  text: FormTextAreaWidget,
  checkbox: FormCheckBoxWidget,
  color: FormColorWidget,
  password: FormPasswordWidget,
<<<<<<< HEAD
  section: FormSectionWidget,
=======
  radio: FormRadioWidget,
>>>>>>> 85db2cdc
  select: FormSelectWidget,
  integer: FormNumericInputWidget,
  boolean: FormBooleanWidget,
  collection: FormCollectionWidget,
  snippetCollection: FormSnippetCollectionWidget,
  hidden: FormHiddenWidget,
  textFile: FormTextFileWidget,
};

function getWidgetComponent(formField) {
  if (typeof formField.type === "string") {
    const widget =
      WIDGETS[formField.type] || PLUGIN_FORM_WIDGETS[formField.type];
    return widget || FormInputWidget;
  }
  return formField.type || FormInputWidget;
}

const FormWidget = ({ field, formField, ...props }) => {
  const Widget = getWidgetComponent(formField);
  return <Widget field={field} {...formField} {...props} />;
};

export default FormWidget;<|MERGE_RESOLUTION|>--- conflicted
+++ resolved
@@ -28,11 +28,8 @@
   checkbox: FormCheckBoxWidget,
   color: FormColorWidget,
   password: FormPasswordWidget,
-<<<<<<< HEAD
+  radio: FormRadioWidget,
   section: FormSectionWidget,
-=======
-  radio: FormRadioWidget,
->>>>>>> 85db2cdc
   select: FormSelectWidget,
   integer: FormNumericInputWidget,
   boolean: FormBooleanWidget,
