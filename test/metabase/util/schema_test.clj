--- conflicted
+++ resolved
@@ -40,20 +40,6 @@
 
 (deftest ^:parallel api-param-test
   (testing "check that API error message respects `api-param` when specified"
-<<<<<<< HEAD
-    (is (= (str "## `POST metabase.util.schema-test/:id/dimension`\n"
-                "\n"
-                "Sets the dimension for the given object with ID.\n"
-                "\n"
-                "### PARAMS:\n"
-                "\n"
-                "*  **`id`** \n"
-                "\n"
-                "*  **`type`** value must be one of: `external`, `internal`.\n"
-                "\n"
-                "*  **`dimension-name`** value must be a non-blank string.")
-           (:doc (meta #_{:clj-kondo/ignore [:unresolved-symbol]} #'POST_:id_dimension))))))
-=======
     (is (= (str/join "\n"
                      ["## `POST metabase.util.schema-test/:id/dimension`"
                       ""
@@ -66,8 +52,7 @@
                       "*  **`type`** value must be one of: `external`, `internal`."
                       ""
                       "*  **`dimension-name`** value must be a non-blank string."])
-           (:doc (meta #'POST_:id_dimension))))))
->>>>>>> 81f80ee3
+           (:doc (meta #_{:clj-kondo/ignore [:unresolved-symbol]} #'POST_:id_dimension))))))
 
 (defn- ex-info-msg [f]
   (try
