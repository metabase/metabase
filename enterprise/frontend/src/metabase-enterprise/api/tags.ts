import type { TagDescription } from "@reduxjs/toolkit/query";

import { TAG_TYPES } from "metabase/api/tags";
import type {
  Transform,
  TransformExecution,
  TransformJob,
  TransformTag,
} from "metabase-types/api";

export const ENTERPRISE_TAG_TYPES = [
  ...TAG_TYPES,
  "scim",
  "metabot",
  "metabot-entities-list",
  "metabot-prompt-suggestions",
  "gsheets-status",
<<<<<<< HEAD
  "document",
=======
  "transform",
  "transform-tag",
  "transform-job",
  "transform-execution",
>>>>>>> ccbce407
] as const;

export type EnterpriseTagType = (typeof ENTERPRISE_TAG_TYPES)[number];

export function tag(
  type: EnterpriseTagType,
): TagDescription<EnterpriseTagType> {
  return { type };
}

export function listTag(
  type: EnterpriseTagType,
): TagDescription<EnterpriseTagType> {
  return { type, id: "LIST" };
}

export function idTag(
  type: EnterpriseTagType,
  id: string | number,
): TagDescription<EnterpriseTagType> {
  return { type, id };
}

export function invalidateTags(
  error: unknown,
  tags: TagDescription<EnterpriseTagType>[],
): TagDescription<EnterpriseTagType>[] {
  return !error ? tags : [];
}

export function provideTransformTags(
  transform: Transform,
): TagDescription<EnterpriseTagType>[] {
  return [idTag("transform", transform.id)];
}

export function provideTransformListTags(
  transforms: Transform[],
): TagDescription<EnterpriseTagType>[] {
  return [listTag("transform"), ...transforms.flatMap(provideTransformTags)];
}

export function provideTransformExecutionTags(
  execution: TransformExecution,
): TagDescription<EnterpriseTagType>[] {
  return [
    idTag("transform-execution", execution.id),
    ...(execution.transform ? provideTransformTags(execution.transform) : []),
  ];
}

export function provideTransformExecutionListTags(
  executions: TransformExecution[],
): TagDescription<EnterpriseTagType>[] {
  return [
    listTag("transform-execution"),
    ...executions.flatMap(provideTransformExecutionTags),
  ];
}

export function provideTransformTagTags(
  tag: TransformTag,
): TagDescription<EnterpriseTagType>[] {
  return [idTag("transform-tag", tag.id)];
}

export function provideTransformTagListTags(
  tags: TransformTag[],
): TagDescription<EnterpriseTagType>[] {
  return [listTag("transform-tag"), ...tags.flatMap(provideTransformTagTags)];
}

export function provideTransformJobTags(
  job: TransformJob,
): TagDescription<EnterpriseTagType>[] {
  return [idTag("transform-job", job.id)];
}

export function provideTransformJobListTags(
  jobs: TransformJob[],
): TagDescription<EnterpriseTagType>[] {
  return [listTag("transform-job"), ...jobs.flatMap(provideTransformJobTags)];
}<|MERGE_RESOLUTION|>--- conflicted
+++ resolved
@@ -15,14 +15,10 @@
   "metabot-entities-list",
   "metabot-prompt-suggestions",
   "gsheets-status",
-<<<<<<< HEAD
-  "document",
-=======
   "transform",
   "transform-tag",
   "transform-job",
   "transform-execution",
->>>>>>> ccbce407
 ] as const;
 
 export type EnterpriseTagType = (typeof ENTERPRISE_TAG_TYPES)[number];
