--- conflicted
+++ resolved
@@ -6,12 +6,7 @@
    [metabase.audit-app.core :as audit]
    [metabase.config :as config]
    [metabase.db.query :as mdb.query]
-<<<<<<< HEAD
-   [metabase.events :as events]
-=======
    [metabase.events.core :as events]
-   [metabase.models.audit-log :as audit-log]
->>>>>>> e58ecd72
    [metabase.models.collection :as collection]
    [metabase.models.dashboard-card :as dashboard-card]
    [metabase.models.dashboard-tab :as dashboard-tab]
