--- conflicted
+++ resolved
@@ -3,13 +3,8 @@
   (:require
    [java-time.api :as t]
    [metabase.api.common :as api]
-<<<<<<< HEAD
    [metabase.audit-app.core :as audit]
-   [metabase.events :as events]
-=======
    [metabase.events.core :as events]
-   [metabase.models.audit-log :as audit-log]
->>>>>>> e58ecd72
    [metabase.models.query.permissions :as query-perms]
    [metabase.premium-features.core :as premium-features]
    [metabase.util :as u]
