--- conflicted
+++ resolved
@@ -270,23 +270,13 @@
           style={{ top: 0, left: 0 }}
           size={HEADER_ICON_SIZE / 2}
         />
-<<<<<<< HEAD
                 <Icon name={getSeriesIconName(series)} size={HEADER_ICON_SIZE} />
             </span>
             <span className="flex-no-shrink text-bold">
-        &nbsp;{series.length > 1 ? "Edit" : "Add"}
+        &nbsp;{series.length > 1 ? t`Edit` : t`Add`}
             </span>
         </span>
     </a>
-=======
-        <Icon name={getSeriesIconName(series)} size={HEADER_ICON_SIZE} />
-      </span>
-      <span className="flex-no-shrink text-bold">
-        &nbsp;{series.length > 1 ? t`Edit` : t`Add`}
-      </span>
-    </span>
-  </a>
->>>>>>> e9cdecfe
 );
 
 function getSeriesIconName(series) {
