--- conflicted
+++ resolved
@@ -1,15 +1,11 @@
-<<<<<<< HEAD
 export const getEmbeddingJsCode = ({
   type,
   id,
-  hideDownloadButton,
+  downloads,
   theme,
   // Match the actual default value (metabase#43838)
   background = true,
 }) => {
-=======
-export const getEmbeddingJsCode = ({ type, id, downloads, theme }) => {
->>>>>>> 8aeebaa2
   return new RegExp(
     `// you will need to install via 'npm install jsonwebtoken' or in your package.json
 
@@ -25,15 +21,10 @@
 var token = jwt.sign(payload, METABASE_SECRET_KEY);
 
 var iframeUrl = METABASE_SITE_URL + "/embed/${type}/" + token +
-<<<<<<< HEAD
   "#${getThemeParameter(theme)}${getBackgroundParameter(
       background,
     )}bordered=true&titled=true${getParameter({
-      hideDownloadButton,
-=======
-  "#${getThemeParameter(theme)}bordered=true&titled=true${getParameter({
       downloads,
->>>>>>> 8aeebaa2
     })}";`
       .split("\n")
       .join("")
@@ -53,7 +44,6 @@
   .split("\n")
   .join("");
 
-<<<<<<< HEAD
 function getThemeParameter(theme) {
   return theme ? `theme=${theme}&` : "";
 }
@@ -66,10 +56,7 @@
   return !background ? "background=false&" : "";
 }
 
-function getParameter({ hideDownloadButton }) {
-=======
 function getParameter({ downloads }) {
->>>>>>> 8aeebaa2
   let parameter = "";
 
   if (downloads !== undefined) {
