(ns ^:deprecated metabase.api.alert
  "/api/alert endpoints.

  Deprecated: will soon be migrated to notification APIs."
  (:require
<<<<<<< HEAD
   [clojure.set :as set]
   [compojure.core :refer [DELETE GET POST PUT]]
   [metabase.api.common :as api]
   [metabase.api.common.validation :as validation]
   [metabase.api.notification :as api.notification]
=======
   [clojure.set :refer [difference]]
   [medley.core :as m]
   [metabase.api.common :as api]
   [metabase.api.common.validation :as validation]
   [metabase.api.macros :as api.macros]
>>>>>>> 7aa52571
   [metabase.channel.email :as email]
   [metabase.channel.email.messages :as messages]
   [metabase.config :as config]
   [metabase.events :as events]
   [metabase.models.interface :as mi]
   [metabase.models.pulse :as models.pulse]
   [metabase.plugins.classloader :as classloader]
   [metabase.util.cron :as u.cron]
   [metabase.util.malli.schema :as ms]
   [toucan2.core :as t2]))

(set! *warn-on-reflection* true)

(when config/ee-available?
  (classloader/require 'metabase-enterprise.advanced-permissions.common))

<<<<<<< HEAD
(defn- notification->pulse
  "Convert a notification to the legacy pulse structure for backward compatibility."
  [notification]
  (let [subscription      (-> notification :subscriptions first)
        notification-card (-> notification :payload)
        card              (->> notification :payload :card_id (t2/select-one :model/Card))]
    (merge
     (select-keys notification [:id :creator_id :creator :created_at :updated_at])
     {:name                nil
      :alert_condition     (if (-> notification-card :send_condition (= :has_result)) "rows" "goal")
      :alert_above_goal    (if (-> notification-card :send_condition (= :goal_above)) true nil)
      :alert_first_only    (-> notification :payload :send_once)
      :archived            (not (:active notification))
      :collection_position nil
      :collection_id       nil
      :skip_if_empty       true
      :parameters          []
      :dashboard_id        nil
      :card                (merge
                            (select-keys card [:name :description :collection_id :display])
                            {:format_rows       true
                             :include_xls       false
                             :include_csv       true
                             :pivot_results     false
                             :dashboard_id      nil
                             :dashboard_card_id nil
                             :parameter_mappings nil})
      :channels            (map (fn [handler]
                                  (let [user-recipients  (->> handler
                                                              :recipients
                                                              (filter #(= :notification-recipient/user (:type %)))
                                                              (map :user)
                                                              (map #(select-keys % [:email :last_name :first_name :id :common_name])))
                                        ;; for external emails and slack channel
                                        value-recipients (->> handler
                                                              :recipients
                                                              (filter #(= :notification-recipient/raw-value (:type %)))
                                                              (map :details))]
                                    (merge
                                     (select-keys (u.cron/cron-string->schedule-map (:cron_schedule subscription))
                                                  [:schedule_type :schedule_hour :schedule_day :schedule_frame])
                                     {:id           (:id handler)
                                      :recipients   (if (= :channel/email (:channel_type handler))
                                                      (concat (map #(set/rename-keys % {:value :email}) value-recipients) user-recipients)
                                                      [])
                                      :channel_type (name (:channel_type handler))
                                      :channel_id   (:channel_id handler)
                                      :enabled      (:active handler)
                                      :details      (case (:channel_type handler)
                                                      :channel/slack
                                                      {:channel (-> value-recipients first :value)}
                                                      :channel/email
                                                      {:emails (map :value value-recipients)}
                                                      {})})))
                                (:handlers notification))})))

(api/defendpoint GET "/"
=======
(api.macros/defendpoint :get "/"
>>>>>>> 7aa52571
  "Fetch alerts which the current user has created or will receive, or all alerts if the user is an admin.
  The optional `user_id` will return alerts created by the corresponding user, but is ignored for non-admin users."
  [_route-params
   {:keys [archived user_id]} :- [:map
                                  [:archived {:default false} [:maybe ms/BooleanValue]]
                                  [:user_id  {:optional true} [:maybe ms/PositiveInt]]]]
  (let [user-id (if api/*is-superuser?*
                  user_id
                  api/*current-user-id*)]
    (->> (api.notification/list-notifications
          {:payload_type   :notification/card
           :legacy-user-id user-id
           :legacy-active  (not archived)})
         (map notification->pulse)
         (remove nil?))))

(api.macros/defendpoint :get "/:id"
  "Fetch an alert by ID"
<<<<<<< HEAD
  [id]
  {id ms/PositiveInt}
  (-> (api.notification/get-notification id)
      api/read-check
      notification->pulse))
=======
  [{:keys [id]} :- [:map
                    [:id ms/PositiveInt]]]
  (-> (api/read-check (models.pulse/retrieve-alert id))
      (t2/hydrate :can_write)))

(api.macros/defendpoint :get "/question/:id"
  "Fetch all alerts for the given question (`Card`) id"
  [{:keys [id]} :- [:map
                    [:id ms/PositiveInt]]
   {:keys [archived]} :- [:map
                          [:archived {:default false} [:maybe ms/BooleanValue]]]]
  (-> (if api/*is-superuser?*
        (models.pulse/retrieve-alerts-for-cards {:card-ids [id], :archived? archived})
        (models.pulse/retrieve-user-alerts-for-card {:card-id id, :user-id api/*current-user-id*, :archived?  archived}))
      (t2/hydrate :can_write)))

(defn- only-alert-keys [request]
  (u/select-keys-when request
                      :present [:alert_condition :alert_first_only :alert_above_goal :archived]))

(defn email-channel
  "Get email channel from an alert."
  [alert]
  (m/find-first #(= :email (keyword (:channel_type %))) (:channels alert)))

(defn- slack-channel
  "Get slack channel from an alert."
  [alert]
  (m/find-first #(= :slack (keyword (:channel_type %))) (:channels alert)))

(defn- maybe-include-csv [card alert-condition]
  (if (= "rows" alert-condition)
    (assoc card :include_csv true)
    card))

(api.macros/defendpoint :post "/"
  "Create a new Alert."
  [_route-params
   _query-params
   {:keys [alert_condition card channels]
    :as new-alert-request-body} :- [:map
                                    [:alert_condition  models.pulse/AlertConditions]
                                    [:alert_first_only :boolean]
                                    [:alert_above_goal {:optional true} [:maybe :boolean]]
                                    [:card             models.pulse/CardRef]
                                    [:channels         [:+ :map]]]]
  (validation/check-has-application-permission :subscription false)
  ;; To create an Alert you need read perms for its Card
  (api/read-check :model/Card (u/the-id card))
  ;; ok, now create the Alert
  (let [alert-card (-> card (maybe-include-csv alert_condition) models.pulse/card->ref)
        new-alert  (api/check-500
                    (-> new-alert-request-body
                        only-alert-keys
                        (models.pulse/create-alert! api/*current-user-id* alert-card channels)))]
    (events/publish-event! :event/alert-create {:object new-alert :user-id api/*current-user-id*})
    ;; return our new Alert
    new-alert))

(api.macros/defendpoint :put "/:id"
  "Update a `Alert` with ID."
  [{:keys [id]} :- [:map
                    [:id ms/PositiveInt]]
   _query-params
   {:keys [card channels]
    :as alert-updates} :- [:map
                           [:alert_condition  {:optional true} [:maybe models.pulse/AlertConditions]]
                           [:alert_first_only {:optional true} [:maybe :boolean]]
                           [:alert_above_goal {:optional true} [:maybe :boolean]]
                           [:card             {:optional true} [:maybe models.pulse/CardRef]]
                           [:channels         {:optional true} [:maybe [:+ [:map]]]]
                           [:archived         {:optional true} [:maybe :boolean]]]]
  (try
    (validation/check-has-application-permission :monitoring)
    (catch clojure.lang.ExceptionInfo _e
      (validation/check-has-application-permission :subscription false)))

  ;; fetch the existing Alert in the DB
  (let [alert-before-update                   (api/check-404 (models.pulse/retrieve-alert id))
        current-user-has-application-permissions? (and (premium-features/enable-advanced-permissions?)
                                                       (resolve 'metabase-enterprise.advanced-permissions.common/current-user-has-application-permissions?))
        has-subscription-perms?               (and current-user-has-application-permissions?
                                                   (current-user-has-application-permissions? :subscription))
        has-monitoring-permissions?           (and current-user-has-application-permissions?
                                                   (current-user-has-application-permissions? :monitoring))]
    (assert (:card alert-before-update)
            (tru "Invalid Alert: Alert does not have a Card associated with it"))
    ;; check permissions as needed.
    ;; Check permissions to update existing Card
    (api/read-check :model/Card (u/the-id (:card alert-before-update)))
    ;; if trying to change the card, check perms for that as well
    (when card
      (api/write-check :model/Card (u/the-id card)))

    (when-not (or api/*is-superuser?*
                  has-monitoring-permissions?
                  has-subscription-perms?)
      (api/check (= (-> alert-before-update :creator :id) api/*current-user-id*)
                 [403 (tru "Non-admin users without monitoring or subscription permissions are only allowed to update alerts that they created")])
      (api/check (or (not (contains? alert-updates :channels))
                     (and (= 1 (count channels))
                          ;; Non-admin alerts can only include the creator as a recipient
                          (= [api/*current-user-id*]
                             (map :id (:recipients (email-channel alert-updates))))))
                 [403 (tru "Non-admin users without monitoring or subscription permissions are not allowed to modify the channels for an alert")]))

    ;; only admin or users with subscription permissions can add recipients
    (let [to-add-recipients (difference (set (map :id (:recipients (email-channel alert-updates))))
                                        (set (map :id (:recipients (email-channel alert-before-update)))))]
      (api/check (or api/*is-superuser?*
                     has-subscription-perms?
                     (empty? to-add-recipients))
                 [403 (tru "Non-admin users without subscription permissions are not allowed to add recipients")]))

    ;; now update the Alert
    (let [updated-alert (models.pulse/update-alert!
                         (merge
                          (assoc (only-alert-keys alert-updates)
                                 :id id)
                          (when card
                            {:card (models.pulse/card->ref card)})
                          (when (contains? alert-updates :channels)
                            {:channels channels})
                          ;; automatically archive alert if it now has no recipients
                          (when (and (contains? alert-updates :channels)
                                     (not (seq (:recipients (email-channel alert-updates))))
                                     (not (slack-channel alert-updates)))
                            {:archived true})))]
      ;; Only admins or users has subscription or monitoring perms
      ;; can update recipients or explicitly archive an alert
      ;; Finally, return the updated Alert
      updated-alert)))
>>>>>>> 7aa52571

(api.macros/defendpoint :delete "/:id/subscription"
  "For users to unsubscribe themselves from the given alert."
<<<<<<< HEAD
  [id]
  {id ms/PositiveInt}
  (api.notification/unsubscribe-user! id api/*current-user-id*)
  api/generic-204-no-content)

(api/define-routes)
=======
  [{:keys [id]} :- [:map
                    [:id ms/PositiveInt]]]
  (validation/check-has-application-permission :subscription false)
  (let [alert (models.pulse/retrieve-alert id)]
    (api/read-check alert)
    (api/let-404 [alert-id (u/the-id alert)
                  pc-id    (t2/select-one-pk :model/PulseChannel :pulse_id alert-id :channel_type "email")
                  pcr-id   (t2/select-one-pk :model/PulseChannelRecipient :pulse_channel_id pc-id :user_id api/*current-user-id*)]
      (t2/delete! :model/PulseChannelRecipient :id pcr-id))
    ;; Send emails letting people know they have been unsubscribed
    (let [user @api/*current-user*]
      (when (email/email-configured?)
        (messages/send-you-unsubscribed-notification-card-email! alert user))
      (events/publish-event! :event/alert-unsubscribe {:object {:email (:email user)}
                                                       :user-id api/*current-user-id*}))
    ;; finally, return a 204 No Content
    api/generic-204-no-content))
>>>>>>> 7aa52571
<|MERGE_RESOLUTION|>--- conflicted
+++ resolved
@@ -3,25 +3,11 @@
 
   Deprecated: will soon be migrated to notification APIs."
   (:require
-<<<<<<< HEAD
    [clojure.set :as set]
-   [compojure.core :refer [DELETE GET POST PUT]]
    [metabase.api.common :as api]
-   [metabase.api.common.validation :as validation]
+   [metabase.api.macros :as api.macros]
    [metabase.api.notification :as api.notification]
-=======
-   [clojure.set :refer [difference]]
-   [medley.core :as m]
-   [metabase.api.common :as api]
-   [metabase.api.common.validation :as validation]
-   [metabase.api.macros :as api.macros]
->>>>>>> 7aa52571
-   [metabase.channel.email :as email]
-   [metabase.channel.email.messages :as messages]
    [metabase.config :as config]
-   [metabase.events :as events]
-   [metabase.models.interface :as mi]
-   [metabase.models.pulse :as models.pulse]
    [metabase.plugins.classloader :as classloader]
    [metabase.util.cron :as u.cron]
    [metabase.util.malli.schema :as ms]
@@ -32,7 +18,6 @@
 (when config/ee-available?
   (classloader/require 'metabase-enterprise.advanced-permissions.common))
 
-<<<<<<< HEAD
 (defn- notification->pulse
   "Convert a notification to the legacy pulse structure for backward compatibility."
   [notification]
@@ -89,10 +74,7 @@
                                                       {})})))
                                 (:handlers notification))})))
 
-(api/defendpoint GET "/"
-=======
 (api.macros/defendpoint :get "/"
->>>>>>> 7aa52571
   "Fetch alerts which the current user has created or will receive, or all alerts if the user is an admin.
   The optional `user_id` will return alerts created by the corresponding user, but is ignored for non-admin users."
   [_route-params
@@ -111,172 +93,15 @@
 
 (api.macros/defendpoint :get "/:id"
   "Fetch an alert by ID"
-<<<<<<< HEAD
-  [id]
-  {id ms/PositiveInt}
+  [{:keys [id]} :- [:map
+                    [:id ms/PositiveInt]]]
   (-> (api.notification/get-notification id)
       api/read-check
       notification->pulse))
-=======
-  [{:keys [id]} :- [:map
-                    [:id ms/PositiveInt]]]
-  (-> (api/read-check (models.pulse/retrieve-alert id))
-      (t2/hydrate :can_write)))
-
-(api.macros/defendpoint :get "/question/:id"
-  "Fetch all alerts for the given question (`Card`) id"
-  [{:keys [id]} :- [:map
-                    [:id ms/PositiveInt]]
-   {:keys [archived]} :- [:map
-                          [:archived {:default false} [:maybe ms/BooleanValue]]]]
-  (-> (if api/*is-superuser?*
-        (models.pulse/retrieve-alerts-for-cards {:card-ids [id], :archived? archived})
-        (models.pulse/retrieve-user-alerts-for-card {:card-id id, :user-id api/*current-user-id*, :archived?  archived}))
-      (t2/hydrate :can_write)))
-
-(defn- only-alert-keys [request]
-  (u/select-keys-when request
-                      :present [:alert_condition :alert_first_only :alert_above_goal :archived]))
-
-(defn email-channel
-  "Get email channel from an alert."
-  [alert]
-  (m/find-first #(= :email (keyword (:channel_type %))) (:channels alert)))
-
-(defn- slack-channel
-  "Get slack channel from an alert."
-  [alert]
-  (m/find-first #(= :slack (keyword (:channel_type %))) (:channels alert)))
-
-(defn- maybe-include-csv [card alert-condition]
-  (if (= "rows" alert-condition)
-    (assoc card :include_csv true)
-    card))
-
-(api.macros/defendpoint :post "/"
-  "Create a new Alert."
-  [_route-params
-   _query-params
-   {:keys [alert_condition card channels]
-    :as new-alert-request-body} :- [:map
-                                    [:alert_condition  models.pulse/AlertConditions]
-                                    [:alert_first_only :boolean]
-                                    [:alert_above_goal {:optional true} [:maybe :boolean]]
-                                    [:card             models.pulse/CardRef]
-                                    [:channels         [:+ :map]]]]
-  (validation/check-has-application-permission :subscription false)
-  ;; To create an Alert you need read perms for its Card
-  (api/read-check :model/Card (u/the-id card))
-  ;; ok, now create the Alert
-  (let [alert-card (-> card (maybe-include-csv alert_condition) models.pulse/card->ref)
-        new-alert  (api/check-500
-                    (-> new-alert-request-body
-                        only-alert-keys
-                        (models.pulse/create-alert! api/*current-user-id* alert-card channels)))]
-    (events/publish-event! :event/alert-create {:object new-alert :user-id api/*current-user-id*})
-    ;; return our new Alert
-    new-alert))
-
-(api.macros/defendpoint :put "/:id"
-  "Update a `Alert` with ID."
-  [{:keys [id]} :- [:map
-                    [:id ms/PositiveInt]]
-   _query-params
-   {:keys [card channels]
-    :as alert-updates} :- [:map
-                           [:alert_condition  {:optional true} [:maybe models.pulse/AlertConditions]]
-                           [:alert_first_only {:optional true} [:maybe :boolean]]
-                           [:alert_above_goal {:optional true} [:maybe :boolean]]
-                           [:card             {:optional true} [:maybe models.pulse/CardRef]]
-                           [:channels         {:optional true} [:maybe [:+ [:map]]]]
-                           [:archived         {:optional true} [:maybe :boolean]]]]
-  (try
-    (validation/check-has-application-permission :monitoring)
-    (catch clojure.lang.ExceptionInfo _e
-      (validation/check-has-application-permission :subscription false)))
-
-  ;; fetch the existing Alert in the DB
-  (let [alert-before-update                   (api/check-404 (models.pulse/retrieve-alert id))
-        current-user-has-application-permissions? (and (premium-features/enable-advanced-permissions?)
-                                                       (resolve 'metabase-enterprise.advanced-permissions.common/current-user-has-application-permissions?))
-        has-subscription-perms?               (and current-user-has-application-permissions?
-                                                   (current-user-has-application-permissions? :subscription))
-        has-monitoring-permissions?           (and current-user-has-application-permissions?
-                                                   (current-user-has-application-permissions? :monitoring))]
-    (assert (:card alert-before-update)
-            (tru "Invalid Alert: Alert does not have a Card associated with it"))
-    ;; check permissions as needed.
-    ;; Check permissions to update existing Card
-    (api/read-check :model/Card (u/the-id (:card alert-before-update)))
-    ;; if trying to change the card, check perms for that as well
-    (when card
-      (api/write-check :model/Card (u/the-id card)))
-
-    (when-not (or api/*is-superuser?*
-                  has-monitoring-permissions?
-                  has-subscription-perms?)
-      (api/check (= (-> alert-before-update :creator :id) api/*current-user-id*)
-                 [403 (tru "Non-admin users without monitoring or subscription permissions are only allowed to update alerts that they created")])
-      (api/check (or (not (contains? alert-updates :channels))
-                     (and (= 1 (count channels))
-                          ;; Non-admin alerts can only include the creator as a recipient
-                          (= [api/*current-user-id*]
-                             (map :id (:recipients (email-channel alert-updates))))))
-                 [403 (tru "Non-admin users without monitoring or subscription permissions are not allowed to modify the channels for an alert")]))
-
-    ;; only admin or users with subscription permissions can add recipients
-    (let [to-add-recipients (difference (set (map :id (:recipients (email-channel alert-updates))))
-                                        (set (map :id (:recipients (email-channel alert-before-update)))))]
-      (api/check (or api/*is-superuser?*
-                     has-subscription-perms?
-                     (empty? to-add-recipients))
-                 [403 (tru "Non-admin users without subscription permissions are not allowed to add recipients")]))
-
-    ;; now update the Alert
-    (let [updated-alert (models.pulse/update-alert!
-                         (merge
-                          (assoc (only-alert-keys alert-updates)
-                                 :id id)
-                          (when card
-                            {:card (models.pulse/card->ref card)})
-                          (when (contains? alert-updates :channels)
-                            {:channels channels})
-                          ;; automatically archive alert if it now has no recipients
-                          (when (and (contains? alert-updates :channels)
-                                     (not (seq (:recipients (email-channel alert-updates))))
-                                     (not (slack-channel alert-updates)))
-                            {:archived true})))]
-      ;; Only admins or users has subscription or monitoring perms
-      ;; can update recipients or explicitly archive an alert
-      ;; Finally, return the updated Alert
-      updated-alert)))
->>>>>>> 7aa52571
 
 (api.macros/defendpoint :delete "/:id/subscription"
   "For users to unsubscribe themselves from the given alert."
-<<<<<<< HEAD
-  [id]
-  {id ms/PositiveInt}
-  (api.notification/unsubscribe-user! id api/*current-user-id*)
-  api/generic-204-no-content)
-
-(api/define-routes)
-=======
   [{:keys [id]} :- [:map
                     [:id ms/PositiveInt]]]
-  (validation/check-has-application-permission :subscription false)
-  (let [alert (models.pulse/retrieve-alert id)]
-    (api/read-check alert)
-    (api/let-404 [alert-id (u/the-id alert)
-                  pc-id    (t2/select-one-pk :model/PulseChannel :pulse_id alert-id :channel_type "email")
-                  pcr-id   (t2/select-one-pk :model/PulseChannelRecipient :pulse_channel_id pc-id :user_id api/*current-user-id*)]
-      (t2/delete! :model/PulseChannelRecipient :id pcr-id))
-    ;; Send emails letting people know they have been unsubscribed
-    (let [user @api/*current-user*]
-      (when (email/email-configured?)
-        (messages/send-you-unsubscribed-notification-card-email! alert user))
-      (events/publish-event! :event/alert-unsubscribe {:object {:email (:email user)}
-                                                       :user-id api/*current-user-id*}))
-    ;; finally, return a 204 No Content
-    api/generic-204-no-content))
->>>>>>> 7aa52571
+  (api.notification/unsubscribe-user! id api/*current-user-id*)
+  api/generic-204-no-content)