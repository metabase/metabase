(ns metabase.db.schema-migrations-test
  "Tests for the schema migrations defined in the Liquibase YAML files. The basic idea is:

  1. Create a temporary H2/Postgres/MySQL/MariaDB database
  2. Run all migrations up to a certain point
  3. Load some arbitrary data
  4. run migration(s) after that point (verify that they actually run)
  5. verify that data looks like what we'd expect after running migration(s)

  See `metabase.db.schema-migrations-test.impl` for the implementation of this functionality."
  (:require
   [clojure.java.jdbc :as jdbc]
   [clojure.test :refer :all]
   [java-time.api :as t]
   [metabase.config :as config]
   [metabase.db :as mdb]
   [metabase.db.custom-migrations-test :as custom-migrations-test]
   [metabase.db.query :as mdb.query]
   [metabase.db.schema-migrations-test.impl :as impl]
   [metabase.models
    :refer [Action
            Card
            Collection
            Database
            Dimension
            Field
            Permissions
            PermissionsGroup
            Table
            User]]
   [metabase.test :as mt]
   [metabase.test.fixtures :as fixtures]
   [toucan2.core :as t2]))

(set! *warn-on-reflection* true)

(use-fixtures :once (fixtures/initialize :db))

(deftest rollback-test
  (testing "Migrating to latest version, rolling back to v44, and then migrating up again"
    ;; using test-migrations to excercise all drivers
    (impl/test-migrations ["v46.00-001" "v46.00-002"] [migrate!]
      (let [get-last-id (fn []
                          (-> {:datasource (mdb/app-db)}
                              (jdbc/query ["SELECT id FROM DATABASECHANGELOG ORDER BY ORDEREXECUTED DESC LIMIT 1"])
                              first
                              :id))]
        (migrate!)
        (let [latest-id (get-last-id)]
          (migrate! :down 45)
          ;; will always be the last v44 migration
          (is (= "v45.00-057" (get-last-id)))
          (migrate!)
          (is (= latest-id (get-last-id))))))))

(defn- create-raw-user!
  "create a user but skip pre and post insert steps"
  [email]
  (first (t2/insert-returning-instances! (t2/table-name User)
                                         :email        email
                                         :first_name   (mt/random-name)
                                         :last_name    (mt/random-name)
                                         :password     (str (random-uuid))
                                         :date_joined  :%now
                                         :is_active    true
                                         :is_superuser false)))


(deftest make-database-details-not-null-test
  (testing "Migrations v45.00-042 and v45.00-043: set default value of '{}' for Database rows with NULL details"
    (impl/test-migrations ["v45.00-042" "v45.00-043"] [migrate!]
      (let [database-id (first (t2/insert-returning-pks! (t2/table-name Database) (-> (dissoc (mt/with-temp-defaults Database) :details)
                                                                                      (assoc :engine "h2"))))]
        (is (partial= {:details nil}
                      (t2/select-one Database :id database-id)))
        (migrate!)
        (is (partial= {:details {}}
                      (t2/select-one Database :id database-id)))))))

(deftest populate-collection-created-at-test
  (testing "Migrations v45.00-048 thru v45.00-050: add Collection.created_at and populate it"
    (impl/test-migrations ["v45.00-048" "v45.00-050"] [migrate!]
      (let [database-id              (first (t2/insert-returning-pks! (t2/table-name Database) {:details   "{}"
                                                                                                :engine    "h2"
                                                                                                :is_sample false
                                                                                                :name      "populate-collection-created-at-test-db"}))
            user-id                  (first (t2/insert-returning-pks! (t2/table-name User) {:first_name  "Cam"
                                                                                            :last_name   "Era"
                                                                                            :email       "cam@example.com"
                                                                                            :password    "123456"
                                                                                            :date_joined #t "2022-10-20T02:09Z"}))
            personal-collection-id   (first (t2/insert-returning-pks! (t2/table-name Collection) {:name              "Cam Era's Collection"
                                                                                                  :personal_owner_id user-id
                                                                                                  :color             "#ff0000"
                                                                                                  :slug              "personal_collection"}))
            impersonal-collection-id (first (t2/insert-returning-pks! (t2/table-name Collection) {:name  "Regular Collection"
                                                                                                  :color "#ff0000"
                                                                                                  :slug  "regular_collection"}))
            empty-collection-id      (first (t2/insert-returning-pks! (t2/table-name Collection) {:name  "Empty Collection"
                                                                                                  :color "#ff0000"
                                                                                                  :slug  "empty_collection"}))
            _                        (t2/insert! (t2/table-name Card) {:collection_id          impersonal-collection-id
                                                                       :name                   "Card 1"
                                                                       :display                "table"
                                                                       :dataset_query          "{}"
                                                                       :visualization_settings "{}"
                                                                       :creator_id             user-id
                                                                       :database_id            database-id
                                                                       :created_at             #t "2022-10-20T02:09Z"
                                                                       :updated_at             #t "2022-10-20T02:09Z"})
            _                        (t2/insert! (t2/table-name Card) {:collection_id          impersonal-collection-id
                                                                       :name                   "Card 2"
                                                                       :display                "table"
                                                                       :dataset_query          "{}"
                                                                       :visualization_settings "{}"
                                                                       :creator_id             user-id
                                                                       :database_id            database-id
                                                                       :created_at             #t "2021-10-20T02:09Z"
                                                                       :updated_at             #t "2022-10-20T02:09Z"})]
        (migrate!)
        (testing "A personal Collection should get created_at set by to the date_joined from its owner"
          (is (= (t/offset-date-time #t "2022-10-20T02:09Z")
                 (t/offset-date-time (t2/select-one-fn :created_at Collection :id personal-collection-id)))))
        (testing "A non-personal Collection should get created_at set to its oldest object"
          (is (= (t/offset-date-time #t "2021-10-20T02:09Z")
                 (t/offset-date-time (t2/select-one-fn :created_at Collection :id impersonal-collection-id)))))
        (testing "Empty Collection should not have been updated"
          (let [empty-collection-created-at (t/offset-date-time (t2/select-one-fn :created_at Collection :id empty-collection-id))]
            (is (not= (t/offset-date-time #t "2021-10-20T02:09Z")
                      empty-collection-created-at))
            (is (not= (t/offset-date-time #t "2022-10-20T02:09Z")
                      empty-collection-created-at))))))))

(deftest deduplicate-dimensions-test
  (testing "Migrations v46.00-029 thru v46.00-031: make Dimension field_id unique instead of field_id + name"
    (impl/test-migrations ["v46.00-029" "v46.00-031"] [migrate!]
      (let [database-id (first (t2/insert-returning-pks! (t2/table-name Database) {:details   "{}"
                                                                                    :engine    "h2"
                                                                                    :is_sample false
                                                                                    :name      "populate-collection-created-at-test-db"}))
            table-id    (first (t2/insert-returning-pks! (t2/table-name Table) {:db_id      database-id
                                                                                 :name       "Table"
                                                                                 :created_at :%now
                                                                                 :updated_at :%now
                                                                                 :active     true}))
            field-1-id  (first (t2/insert-returning-pks! (t2/table-name Field) {:name          "F1"
                                                                                :table_id      table-id
                                                                                :base_type     "type/Text"
                                                                                :database_type "TEXT"
                                                                                :created_at    :%now
                                                                                :updated_at    :%now}))
            field-2-id  (first (t2/insert-returning-pks! (t2/table-name Field) {:name          "F2"
                                                                                :table_id      table-id
                                                                                :base_type     "type/Text"
                                                                                :database_type "TEXT"
                                                                                :created_at    :%now
                                                                                :updated_at    :%now}))
            _           (t2/insert! (t2/table-name Dimension) {:field_id   field-1-id
                                                               :name       "F1 D1"
                                                               :type       "internal"
                                                               :created_at #t "2022-12-07T18:30:30.000-08:00"
                                                               :updated_at #t "2022-12-07T18:30:30.000-08:00"})
            _           (t2/insert! (t2/table-name Dimension) {:field_id   field-1-id
                                                               :name       "F1 D2"
                                                               :type       "internal"
                                                               :created_at #t "2022-12-07T18:45:30.000-08:00"
                                                               :updated_at #t "2022-12-07T18:45:30.000-08:00"})
            _           (t2/insert! (t2/table-name Dimension) {:field_id   field-2-id
                                                               :name       "F2 D1"
                                                               :type       "internal"
                                                               :created_at #t "2022-12-07T18:45:30.000-08:00"
                                                               :updated_at #t "2022-12-07T18:45:30.000-08:00"})]
        (is (= #{"F1 D1"
                 "F1 D2"
                 "F2 D1"}
               (t2/select-fn-set :name Dimension {:order-by [[:id :asc]]})))
        (migrate!)
        (testing "Keep the newest Dimensions"
          (is (= #{"F1 D2"
                   "F2 D1"}
                 (t2/select-fn-set :name Dimension {:order-by [[:id :asc]]}))))))))

(deftest able-to-delete-db-with-actions-test
  (testing "Migrations v46.00-084 and v46.00-085 set delete CASCADE for action.model_id to
           fix the bug of unable to delete database with actions"
    (impl/test-migrations ["v46.00-084" "v46.00-085"] [migrate!]
      (let [user-id  (first (t2/insert-returning-pks! (t2/table-name User) {:first_name  "Howard"
                                                                            :last_name   "Hughes"
                                                                            :email       "howard@aircraft.com"
                                                                            :password    "superstrong"
                                                                            :date_joined :%now}))
            db-id    (first (t2/insert-returning-pks! (t2/table-name Database) {:name       "db"
                                                                                :engine     "postgres"
                                                                                :created_at :%now
                                                                                :updated_at :%now
                                                                                :settings    "{\"database-enable-actions\":true}"
                                                                                :details    "{}"}))
            table-id (first (t2/insert-returning-pks! (t2/table-name Table) {:db_id      db-id
                                                                             :name       "Table"
                                                                             :created_at :%now
                                                                             :updated_at :%now
                                                                             :active     true}))
            model-id (first (t2/insert-returning-pks! (t2/table-name Card) {:name                   "My Saved Question"
                                                                            :created_at             :%now
                                                                            :updated_at             :%now
                                                                            :creator_id             user-id
                                                                            :table_id               table-id
                                                                            :display                "table"
                                                                            :dataset_query          "{}"
                                                                            :visualization_settings "{}"
                                                                            :database_id            db-id
                                                                            :collection_id          nil}))
            _        (t2/insert! (t2/table-name Action) {:name       "Update user name"
                                                         :type       "implicit"
                                                         :model_id   model-id
                                                         :archived   false
                                                         :created_at :%now
                                                         :updated_at :%now})]
        (is (thrown? clojure.lang.ExceptionInfo
                     (t2/delete! Database :id db-id)))
        (migrate!)
        (is (t2/delete! Database :id db-id))))))

(deftest migrate-field-database-type-test
  (testing "Migration v47.00-001: set base-type to type/JSON for JSON database-types for postgres and mysql"
    (impl/test-migrations ["v47.00-001"] [migrate!]
      (let [[pg-db-id
             mysql-db-id] (t2/insert-returning-pks! (t2/table-name :model/Database)
                                                    [{:name "PG Database"
                                                      :engine "postgres"
                                                      :created_at :%now
                                                      :updated_at :%now
                                                      :details "{}"}
                                                     {:name "MySQL Database"
                                                      :engine "mysql"
                                                      :created_at :%now
                                                      :updated_at :%now
                                                      :details "{}"}])
            [pg-table-id
             mysql-table-id] (t2/insert-returning-pks! (t2/table-name :model/Table)
                                                       [{:db_id pg-db-id
                                                         :name "PG Table"
                                                         :created_at :%now
                                                         :updated_at :%now
                                                         :active true}
                                                        {:db_id mysql-db-id
                                                         :name "MySQL Table"
                                                         :created_at :%now
                                                         :updated_at :%now
                                                         :active true}])
            [pg-field-1-id
             pg-field-2-id
             pg-field-3-id
             mysql-field-1-id
             mysql-field-2-id] (t2/insert-returning-pks! Field [{:name "PG Field 1"    :table_id pg-table-id    :database_type "json"    :base_type :type/Structured}
                                                                {:name "PG Field 2"    :table_id pg-table-id    :database_type "JSONB"   :base_type :type/Structured}
                                                                {:name "PG Field 3"    :table_id pg-table-id    :database_type "varchar" :base_type :type/Text}
                                                                {:name "MySQL Field 1" :table_id mysql-table-id :database_type "json"    :base_type :type/SerializedJSON}
                                                                {:name "MySQL Field 2" :table_id mysql-table-id :database_type "varchar" :base_type :type/Text}])
            _ (migrate!)
            new-base-types (t2/select-pk->fn :base_type Field)]
        (are [field-id expected] (= expected (get new-base-types field-id))
          pg-field-1-id :type/JSON
          pg-field-2-id :type/JSON
          pg-field-3-id :type/Text
          mysql-field-1-id :type/JSON
          mysql-field-2-id :type/Text)
        ;; TODO: this is commented out temporarily because it flakes for MySQL
        #_(testing "Rollback restores the original state"
           (migrate! :down 46)
           (let [new-base-types (t2/select-pk->fn :base_type Field)]
             (are [field-id expected] (= expected (get new-base-types field-id))
               pg-field-1-id :type/Structured
               pg-field-2-id :type/Structured
               pg-field-3-id :type/Text
               mysql-field-1-id :type/SerializedJSON
               mysql-field-2-id :type/Text)))))))

(deftest migrate-google-auth-test
  (testing "Migrations v47.00-009 and v47.00-012: migrate google_auth into sso_source"
    (impl/test-migrations ["v47.00-009" "v47.00-012"] [migrate!]
      (t2/query-one {:insert-into :core_user
                     :values      [{:first_name    "Cam"
                                    :last_name     "Era"
                                    :email         "cam@era.com"
                                    :date_joined   :%now
                                    :password      "password"
                                    :password_salt "and pepper"
                                    :google_auth   false}
                                   {:first_name    "Google Cam"
                                    :last_name     "Era"
                                    :email         "ldap_cam@era.com"
                                    :date_joined   :%now
                                    :password      "password"
                                    :password_salt "and pepper"
                                    :google_auth   true}]})
      (migrate!)
      (is (= [{:first_name "Cam", :sso_source nil}
              {:first_name "Google Cam", :sso_source "google"}]
             (mdb.query/query {:select   [:first_name :sso_source]
                               :from     [:core_user]
                               :order-by [[:id :asc]]}))))))

(deftest migrate-ldap-auth-test
  (testing "Migration v47.00-013 and v47.00-014: migrate ldap_auth into sso_source"
    (impl/test-migrations ["v47.00-013" "v47.00-014"] [migrate!]
      (t2/query-one {:insert-into :core_user
                     :values      [{:first_name    "Cam"
                                    :last_name     "Era"
                                    :email         "cam@era.com"
                                    :date_joined   :%now
                                    :password      "password"
                                    :password_salt "and pepper"
                                    :ldap_auth     false}
                                   {:first_name    "LDAP Cam"
                                    :last_name     "Era"
                                    :email         "ldap_cam@era.com"
                                    :date_joined   :%now
                                    :password      "password"
                                    :password_salt "and pepper"
                                    :ldap_auth     true}]})
      (migrate!)
      (is (= [{:first_name "Cam", :sso_source nil}
              {:first_name "LDAP Cam", :sso_source "ldap"}]
             (mdb.query/query {:select   [:first_name :sso_source]
                               :from     [:core_user]
                               :order-by [[:id :asc]]}))))))

(deftest migrate-grid-from-18-to-24-test
  (impl/test-migrations ["v47.00-031" "v47.00-032"] [migrate!]
    (let [user         (create-raw-user! (mt/random-email))
          dashboard-id (first (t2/insert-returning-pks! :model/Dashboard {:name       "A dashboard"
                                                                          :creator_id (:id user)}))
          ;; this layout is from magic dashboard for order table
          cases        [{:row 15 :col 0  :size_x 12 :size_y 8}
                        {:row 7  :col 12 :size_x 6  :size_y 8}
                        {:row 2  :col 5  :size_x 5  :size_y 3}
                        {:row 25 :col 0  :size_x 7  :size_y 10}
                        {:row 2  :col 0  :size_x 5  :size_y 3}
                        {:row 7  :col 6  :size_x 6  :size_y 8}
                        {:row 25 :col 7  :size_x 11 :size_y 10}
                        {:row 7  :col 0  :size_x 6  :size_y 4}
                        {:row 23 :col 0  :size_x 18 :size_y 2}
                        {:row 5  :col 0  :size_x 18 :size_y 2}
                        {:row 0  :col 0  :size_x 18 :size_y 2}
                        ;; these 2 last cases is a specical case where the last card has (width, height) = (1, 1)
                        ;; it's to test an edge case to make sure downgrade from 24 -> 18 does not remove these cards
                        {:row 36 :col 0  :size_x 17 :size_y 1}
                        {:row 36 :col 17 :size_x 1  :size_y 1}]
          dashcard-ids (t2/insert-returning-pks! :model/DashboardCard
                                                 (map #(merge % {:dashboard_id dashboard-id
                                                                 :visualization_settings {}
                                                                 :parameter_mappings     {}}) cases))]
      (testing "forward migration migrate correctly"
        (migrate!)
        (let [migrated-to-24 (t2/select-fn-vec #(select-keys % [:row :col :size_x :size_y])
                                               :model/DashboardCard :id [:in dashcard-ids]
                                               {:order-by [[:id :asc]]})]
          (is (= [{:row 15 :col 0  :size_x 16 :size_y 8}
                  {:row 7  :col 16 :size_x 8  :size_y 8}
                  {:row 2  :col 7  :size_x 6  :size_y 3}
                  {:row 25 :col 0  :size_x 9  :size_y 10}
                  {:row 2  :col 0  :size_x 7  :size_y 3}
                  {:row 7  :col 8  :size_x 8  :size_y 8}
                  {:row 25 :col 9  :size_x 15 :size_y 10}
                  {:row 7  :col 0  :size_x 8  :size_y 4}
                  {:row 23 :col 0  :size_x 24 :size_y 2}
                  {:row 5  :col 0  :size_x 24 :size_y 2}
                  {:row 0  :col 0  :size_x 24 :size_y 2}
                  {:row 36 :col 0  :size_x 23 :size_y 1}
                  {:row 36 :col 23 :size_x 1  :size_y 1}]
                 migrated-to-24))
          (is (true? (custom-migrations-test/no-cards-are-overlap? migrated-to-24)))
          (is (true? (custom-migrations-test/no-cards-are-out-of-grid-and-has-size-0? migrated-to-24 24)))))

      (testing "downgrade works correctly"
        (migrate! :down 46)
        (let [rollbacked-to-18 (t2/select-fn-vec #(select-keys % [:row :col :size_x :size_y])
                                                 :model/DashboardCard :id [:in dashcard-ids]
                                                 {:order-by [[:id :asc]]})]
          (is (= cases rollbacked-to-18))
          (is (true? (custom-migrations-test/no-cards-are-overlap? rollbacked-to-18)))
          (is (true? (custom-migrations-test/no-cards-are-out-of-grid-and-has-size-0? rollbacked-to-18 18))))))))

(deftest backfill-permission-id-test
  (testing "Migrations v46.00-088-v46.00-90: backfill `permission_id` FK on sandbox table"
    (impl/test-migrations ["v46.00-088" "v46.00-090"] [migrate!]
      (let [db-id    (first (t2/insert-returning-pks! (t2/table-name Database) {:name       "DB"
                                                                                :engine     "h2"
                                                                                :created_at :%now
                                                                                :updated_at :%now
                                                                                :details    "{}"}))
            table-id (first (t2/insert-returning-pks! (t2/table-name Table) {:db_id      db-id
                                                                             :schema     "SchemaName"
                                                                             :name       "Table"
                                                                             :created_at :%now
                                                                             :updated_at :%now
                                                                             :active     true}))
            _        (t2/query-one {:insert-into :sandboxes
                                    :values      [{:group_id             1
                                                   :table_id             table-id
                                                   :attribute_remappings "{\"foo\", 1}"}
                                                  {:group_id             2
                                                   :table_id             table-id
                                                   :attribute_remappings "{\"foo\", 1}"}]})
            perm-id  (first (t2/insert-returning-pks! (t2/table-name Permissions)
                                                      [{:group_id 1
                                                        :object   "/db/1/schema/SchemaName/table/1/query/segmented/"}
                                                       {:group_id 1
                                                        :object   "/db/1/schema//table/1/query/segmented/"}]))]
        ;; Two rows are present in `sandboxes`
        (is (= [{:id 1, :group_id 1, :table_id table-id, :card_id nil, :attribute_remappings "{\"foo\", 1}" :permission_id nil}
                {:id 2, :group_id 2, :table_id table-id, :card_id nil, :attribute_remappings "{\"foo\", 1}" :permission_id nil}]
               (mdb.query/query {:select [:*] :from [:sandboxes]})))
        (migrate!)
        ;; Only the sandbox with a corresponding `Permissions` row is present
        (is (= [{:id 1, :group_id 1, :table_id table-id, :card_id nil, :attribute_remappings "{\"foo\", 1}", :permission_id perm-id}]
               (mdb.query/query {:select [:*] :from [:sandboxes]})))))))

(deftest add-revision-most-recent-test
  (testing "Migrations v48.00-008-v48.00-009: add `revision.most_recent`"
    (impl/test-migrations ["v48.00-007"] [migrate!]
      (let [user-id          (:id (create-raw-user! (mt/random-email)))
            old              (t/minus (t/local-date-time) (t/hours 1))
            rev-dash-1-old (first (t2/insert-returning-pks! (t2/table-name :model/Revision)
                                                            {:model       "dashboard"
                                                             :model_id    1
                                                             :user_id     user-id
                                                             :object      "{}"
                                                             :is_creation true
                                                             :timestamp   old}))
            rev-dash-1-new (first (t2/insert-returning-pks! (t2/table-name :model/Revision)
                                                            {:model       "dashboard"
                                                             :model_id    1
                                                             :user_id     user-id
                                                             :object      "{}"
                                                             :timestamp   :%now}))
            rev-dash-2-old (first (t2/insert-returning-pks! (t2/table-name :model/Revision)
                                                            {:model       "dashboard"
                                                             :model_id    2
                                                             :user_id     user-id
                                                             :object      "{}"
                                                             :is_creation true
                                                             :timestamp   old}))
            rev-dash-2-new (first (t2/insert-returning-pks! (t2/table-name :model/Revision)
                                                            {:model       "dashboard"
                                                             :model_id    2
                                                             :user_id     user-id
                                                             :object      "{}"
                                                             :timestamp   :%now}))
            rev-card-1-old (first (t2/insert-returning-pks! (t2/table-name :model/Revision)
                                                            {:model       "card"
                                                             :model_id    1
                                                             :user_id     user-id
                                                             :object      "{}"
                                                             :is_creation true
                                                             :timestamp   old}))
            rev-card-1-new (first (t2/insert-returning-pks! (t2/table-name :model/Revision)
                                                            {:model       "card"
                                                             :model_id    1
                                                             :user_id     user-id
                                                             :object      "{}"
                                                             :timestamp   :%now}))]
        (migrate!)
        (is (= #{false} (t2/select-fn-set :most_recent (t2/table-name :model/Revision)
                                          :id [:in [rev-dash-1-old rev-dash-2-old rev-card-1-old]])))
        (is (= #{true} (t2/select-fn-set :most_recent (t2/table-name :model/Revision)
                                         :id [:in [rev-dash-1-new rev-dash-2-new rev-card-1-new]])))))))
(deftest fks-are-indexed-test
  (mt/test-driver :postgres
    (testing "FKs are not created automatically in Postgres, check that migrations add necessary indexes"
     (is (= [] (t2/query
                "SELECT
                     conrelid::regclass AS table_name,
                     a.attname AS column_name
                 FROM
                     pg_constraint AS c
                     JOIN pg_attribute AS a ON a.attnum = ANY(c.conkey) AND a.attrelid = c.conrelid
                 WHERE
                     c.contype = 'f'
                     AND NOT EXISTS (
                         SELECT 1
                         FROM pg_index AS i
                         WHERE i.indrelid = c.conrelid
                           AND a.attnum = ANY(i.indkey)
                     )
                 ORDER BY
                     table_name,
                     column_name;"))))))

(deftest remove-collection-color-test
  (testing "Migration v48.00-019"
    (impl/test-migrations ["v48.00-019"] [migrate!]
      (let [collection-id (first (t2/insert-returning-pks! (t2/table-name Collection) {:name "Amazing collection"
                                                                                       :slug "amazing_collection"
                                                                                       :color "#509EE3"}))]

        (testing "Collection should exist and have the color set by the user prior to migration"
          (is (= "#509EE3" (:color (t2/select-one :model/Collection :id collection-id)))))

        (migrate!)
        (testing "should drop the existing color column"
          (is (not (contains? (t2/select-one :model/Collection :id collection-id) :color))))))))

(deftest audit-v2-views-test
  (testing "Migrations v48.00-029 - end"
    ;; Use an open-ended migration range so that we can detect if any migrations added after these views broke the view
    ;; queries
    (impl/test-migrations ["v48.00-029"] [migrate!]
      (let [new-view-names ["v_audit_log"
                            "v_content"
                            "v_dashboardcard"
                            "v_group_members"
                            "v_subscriptions"
                            "v_alerts"
                            "v_users"
                            "v_databases"
                            "v_fields"
                            "v_query_log"
                            "v_tables"
                            "v_view_log"]]
        (migrate!)
        (doseq [view-name new-view-names]
          (testing (str "View " view-name " should be created")
            ;; Just assert that something was returned by the query and no exception was thrown
            (is (partial= [] (t2/query (str "SELECT 1 FROM " view-name))))))
        #_#_ ;; TODO: this is commented out temporarily because it flakes for MySQL (metabase#37434)
        (migrate! :down 47)
        (testing "Views should be removed when downgrading"
          (doseq [view-name new-view-names]
            (is (thrown?
                 clojure.lang.ExceptionInfo
                 (t2/query (str "SELECT 1 FROM " view-name))))))))))

(deftest activity-data-migration-test
  (testing "Migration v48.00-049"
    (mt/test-drivers [:postgres :mysql]
     (impl/test-migrations "v48.00-049" [migrate!]
       (create-raw-user! "noah@metabase.com")
       ;; Use raw :activity keyword as table name since the model has since been removed
       (let [_activity-1 (t2/insert-returning-pks! :activity
                                                   {:topic       "card-create"
                                                    :user_id     1
                                                    :timestamp   :%now
                                                    :model       "Card"
                                                    :model_id    2
                                                    :database_id 1
                                                    :table_id    6
                                                    :details     "{\"arbitrary_key\": \"arbitrary_value\"}"})]
         (testing "activity rows are copied into audit_log"
           (is (= 0 (t2/count :model/AuditLog)))
           (is (= 1 (t2/count :activity)))
           (migrate!)
           (is (= 1 (t2/count :model/AuditLog)))
           (is (= 1 (t2/count :activity))))

         (testing "`database_id` and `table_id` are merged into `details`"
           (is (partial=
                {:id 1
                 :topic :card-create
                 :end_timestamp nil
                 :user_id 1
                 :model "Card"
                 :model_id 2
                 :details {:database_id 1
                           :table_id 6}}
                (t2/select-one :model/AuditLog)))))))

    (mt/test-drivers [:h2]
     (impl/test-migrations "v48.00-049" [migrate!]
       (create-raw-user! "noah@metabase.com")
       (let [_activity-1 (t2/insert-returning-pks! "activity"
                                                   {:topic       "card-create"
                                                    :user_id     1
                                                    :timestamp   :%now
                                                    :model       "Card"
                                                    :model_id    2
                                                    :database_id 1
                                                    :table_id    6
                                                    :details     "{\"arbitrary_key\": \"arbitrary_value\"}"})]
         (testing "activity rows are copied into audit_log"
           (is (= 0 (t2/count :model/AuditLog)))
           (is (= 1 (t2/count :activity)))
           (migrate!)
           (is (= 1 (t2/count :model/AuditLog)))
           (is (= 1 (t2/count :activity))))

         (testing "`database_id` and `table_id` are inserted into `details`, but not merged with the previous value
                   (H2 limitation)"
           (is (partial=
                {:id 1
                 :topic :card-create
                 :end_timestamp nil
                 :user_id 1
                 :model "Card"
                 :model_id 2
                 :details {:database_id 1
                           :table_id 6}}
                (t2/select-one :model/AuditLog)))))))))

(deftest inactive-fields-fk-migration-test
  (testing "Migration v48.00-051"
    (impl/test-migrations ["v48.00-051"] [migrate!]
      (let [database-id (first (t2/insert-returning-pks! (t2/table-name Database) {:details   "{}"
                                                                                   :engine    "h2"
                                                                                   :is_sample false
                                                                                   :name      "populate-collection-created-at-test-db"}))
            table-1-id  (first (t2/insert-returning-pks! (t2/table-name Table) {:db_id      database-id
                                                                                :name       "Table 1"
                                                                                :created_at :%now
                                                                                :updated_at :%now
                                                                                :active     true}))
            table-2-id  (first (t2/insert-returning-pks! (t2/table-name Table) {:db_id      database-id
                                                                                :name       "Table 2"
                                                                                :created_at :%now
                                                                                :updated_at :%now
                                                                                :active     true}))
            field-1-id  (first (t2/insert-returning-pks! (t2/table-name Field) {:name          "F1"
                                                                                :table_id      table-1-id
                                                                                :base_type     "type/Text"
                                                                                :database_type "TEXT"
                                                                                :created_at    :%now
                                                                                :updated_at    :%now
                                                                                :active        false}))
            field-2-id  (first (t2/insert-returning-pks! (t2/table-name Field) {:name               "F2"
                                                                                :table_id           table-2-id
                                                                                :base_type          "type/Text"
                                                                                :database_type      "TEXT"
                                                                                :created_at         :%now
                                                                                :updated_at         :%now
                                                                                :active             true
                                                                                :fk_target_field_id field-1-id
                                                                                :semantic_type      "type/FK"}))]
        (migrate!)
        (is (=? {:fk_target_field_id nil
                 :semantic_type      nil}
                (t2/select-one (t2/table-name :model/Field) :id field-2-id)))))))

(deftest audit-v2-downgrade-test
  (testing "Migration v48.00-050, and v48.00-54"
    (impl/test-migrations "v48.00-054" [migrate!]
      (let [_db-audit-id (first (t2/insert-returning-pks! (t2/table-name :model/Database)
                                                          {:name       "Audit DB"
                                                           :is_audit   true
                                                           :details    "{}"
                                                           :engine     "postgres"}))
            _db-normal-id (first (t2/insert-returning-pks! (t2/table-name :model/Database)
                                                           {:name       "Normal DB"
                                                            :is_audit   false
                                                            :details    "{}"
                                                            :engine     "postgres"}))
            _coll-analytics-id (first (t2/insert-returning-pks! (t2/table-name :model/Collection)
                                                                {:name       "Metabase Analytics"
                                                                 :type       "instance_analytics"
                                                                 :slug       "metabase_analytics"}))
            _coll-normal-id (first (t2/insert-returning-pks! (t2/table-name :model/Collection)
                                                             {:name       "Normal Collection"
                                                              :type       nil
                                                              :slug       "normal_collection"}))
            _internal-user-id (first (t2/insert-returning-pks! :model/User
                                                               {:id 13371338
                                                                :first_name "Metabase Internal User"
                                                                :email "internal@metabase.com"
                                                                :password (str (random-uuid))}))
            original-db-names (t2/select-fn-set :name :metabase_database)
            original-collections (t2/select-fn-set :name :collection)
            check-before (fn []
                           (is (partial= original-db-names
                                         (t2/select-fn-set :name :metabase_database)))
                           (is (partial= original-collections
                                         (t2/select-fn-set :name :collection)))
                           (is (= 1 (t2/count :core_user :id 13371338))))]

        (check-before) ;; Verify that data is inserted correctly
        (migrate!) ;; no-op forward migration
        (check-before) ;; Verify that forward migration did not change data

        (migrate! :down 47)

        ;; Verify that rollback deleted the correct rows
        (is (= 1 (t2/count :metabase_database)))
        (is (= 1 (t2/count :collection)))
        (is (= 0 (t2/count :metabase_database :is_audit true)))
        (is (= 0 (t2/count :collection :type "instance_analytics")))
        (is (= 0 (t2/count :core_user :id 13371338)))))))

(deftest remove-legacy-pulse-tests
  (testing "v49.00-000"
    (impl/test-migrations "v49.00-000" [migrate!]
      (let [user-id (:id (create-raw-user! (mt/random-email)))
            alert-id (first (t2/insert-returning-pks! :pulse {:name            "An Alert"
                                                              :creator_id      user-id
                                                              :dashboard_id    nil
                                                              :collection_id   nil
                                                              :alert_condition "rows"
                                                              :parameters      "[]"
                                                              :created_at      :%now
                                                              :updated_at      :%now}))
            dashboard-id (first (t2/insert-returning-pks! :report_dashboard {:name       "A dashboard"
                                                                             :creator_id user-id
                                                                             :parameters "[]"
                                                                             :created_at :%now
                                                                             :updated_at :%now}))
            dash-subscription-id (first (t2/insert-returning-pks! :pulse {:name            "A dashboard subscription"
                                                                          :creator_id      user-id
                                                                          :dashboard_id    dashboard-id
                                                                          :collection_id   nil
                                                                          :alert_condition "rows"
                                                                          :parameters      "[]"
                                                                          :created_at      :%now
                                                                          :updated_at      :%now}))
            legacy-pulse-id (first (t2/insert-returning-pks! :pulse {:name            "A legacy pulse"
                                                                     :creator_id      user-id
                                                                     :collection_id   nil
                                                                     :alert_condition nil
                                                                     :parameters      "[]"
                                                                     :created_at      :%now
                                                                     :updated_at      :%now}))]
        (migrate!)
        (is (t2/exists? :pulse :id dash-subscription-id))
        (is (t2/exists? :pulse :id alert-id))
        (is (not (t2/exists? :pulse :id legacy-pulse-id)))))))

(deftest no-tiny-int-columns
  (mt/test-driver :mysql
    (testing "All boolean columns in mysql, mariadb should be bit(1)"
      (is (= [{:table_name "DATABASECHANGELOGLOCK" :column_name "LOCKED"}] ;; outlier because this is liquibase's table
             (t2/query
              (format "SELECT table_name, column_name FROM information_schema.columns WHERE data_type LIKE 'tinyint%%' AND table_schema = '%s';"
                      (with-open [conn (-> (mdb/app-db) .getConnection)]
                        (.getCatalog conn)))))))))

(deftest index-database-changelog-test
  (testing "we should have an unique constraint on databasechangelog.(id,author,filename)"
    (impl/test-migrations "v49.00-000" [migrate!]
      (migrate!)
      (is (pos?
             (:count
              (t2/query-one
               (case (mdb/db-type)
                 :postgres "SELECT COUNT(*) as count FROM pg_indexes WHERE
                           tablename = 'databasechangelog' AND indexname = 'idx_databasechangelog_id_author_filename';"
                 :mysql    "SELECT COUNT(*) as count FROM INFORMATION_SCHEMA.STATISTICS WHERE TABLE_NAME = 'DATABASECHANGELOG' AND INDEX_NAME = 'idx_databasechangelog_id_author_filename';"
                 ;; h2 has a strange way of naming constraint
                 :h2       "SELECT COUNT(*) as count FROM information_schema.indexes
                           WHERE TABLE_NAME = 'DATABASECHANGELOG' AND INDEX_NAME = 'IDX_DATABASECHANGELOG_ID_AUTHOR_FILENAME_INDEX_1';"))))))))

(deftest enable-public-sharing-default-test
  (testing "enable-public-sharing is not set for new instances"
    (impl/test-migrations "v49.2024-02-09T13:55:26" [migrate!]
      (migrate!)
      (is (nil?
           (t2/select-one-fn :value (t2/table-name :model/Setting) :key "enable-public-sharing")))))

  (testing "enable-public-sharing defaults to false for already-initalized instances"
    (impl/test-migrations "v49.2024-02-09T13:55:26" [migrate!]
      (create-raw-user! (mt/random-email))
      (migrate!)
      (is (= "false"
             (t2/select-one-fn :value (t2/table-name :model/Setting) :key "enable-public-sharing")))))

  (testing "enable-public-sharing remains true if already set"
    (impl/test-migrations "v49.2024-02-09T13:55:26" [migrate!]
      (create-raw-user! (mt/random-email))
      (t2/insert! (t2/table-name :model/Setting) :key "enable-public-sharing" :value "true")
      (migrate!)
      (is (= "true"
             (t2/select-one-fn :value (t2/table-name :model/Setting) :key "enable-public-sharing"))))))

(defn- clear-permissions!
  []
  (t2/delete! :model/Permissions {:where [:not= :object "/"]})
  (t2/delete! :model/DataPermissions))

(deftest data-access-permissions-schema-migration-basic-test
  (testing "Data access permissions are correctly migrated from `permissions` to `permissions_v2`"
    (impl/test-migrations "v50.2024-01-10T03:27:30" [migrate!]
      (let [group-id   (first (t2/insert-returning-pks! (t2/table-name PermissionsGroup) {:name "Test Group"}))
            db-id      (first (t2/insert-returning-pks! (t2/table-name Database) {:name       "db"
                                                                                  :engine     "postgres"
                                                                                  :created_at :%now
                                                                                  :updated_at :%now
                                                                                  :details    "{}"}))
            table-id-1 (first (t2/insert-returning-pks! (t2/table-name Table) {:db_id      db-id
                                                                               :name       "Table 1"
                                                                               :created_at :%now
                                                                               :updated_at :%now
                                                                               :schema     "PUBLIC"
                                                                               :active     true}))
            table-id-2 (first (t2/insert-returning-pks! (t2/table-name Table) {:db_id      db-id
                                                                               :name       "Table 2"
                                                                               :created_at :%now
                                                                               :updated_at :%now
                                                                               :schema     "PUBLIC/with\\slash"
                                                                               :active     true}))]
        (testing "Unrestricted data access for a DB"
          (clear-permissions!)
          (t2/insert! (t2/table-name Permissions) {:group_id group-id
                                                   :object   (format "/db/%d/" db-id)})
          (migrate!)
          (is (= "unrestricted" (t2/select-one-fn :perm_value
                                                  (t2/table-name :model/DataPermissions)
                                                  :db_id db-id :table_id nil :group_id group-id)))
          (is (nil? (t2/select-one-fn :perm_value
                                      (t2/table-name :model/DataPermissions)
                                      :db_id db-id :table_id table-id-1 :group_id group-id :perm_type "perms/data-access"))))

        (testing "Unrestricted not-native data access for a DB"
          (clear-permissions!)
          (t2/insert! (t2/table-name Permissions) {:group_id group-id
                                                   :object   (format "/db/%d/schema/" db-id)})
          (migrate!)
          (is (= "unrestricted" (t2/select-one-fn :perm_value
                                                  (t2/table-name :model/DataPermissions)
                                                  :db_id db-id :table_id nil :group_id group-id :perm_type "perms/data-access")))
          (is (nil? (t2/select-one-fn :perm_value
                                      (t2/table-name :model/DataPermissions)
                                      :db_id db-id :table_id table-id-1 :group_id group-id :perm_type "perms/data-access"))))

        (testing "Unrestricted data access for a schema"
          (clear-permissions!)
          (t2/insert! (t2/table-name Permissions) {:group_id group-id
                                                   :object   (format "/db/%d/schema/PUBLIC/" db-id)})
          (migrate!)
          (is (nil? (t2/select-one-fn :perm_value
                                      (t2/table-name :model/DataPermissions)
                                      :db_id db-id :table_id nil :group_id group-id :perm_type "perms/data-access")))
          (is (= "unrestricted"
                 (t2/select-one-fn :perm_value
                                   (t2/table-name :model/DataPermissions)
                                   :db_id db-id :table_id table-id-1 :group_id group-id :perm_type "perms/data-access"))))

        (testing "Unrestricted data access for a table"
          (clear-permissions!)
          (t2/insert! (t2/table-name Permissions) {:group_id group-id
                                                   :object   (format "/db/%d/schema/PUBLIC/table/%d/" db-id table-id-1)})
          (migrate!)
          (is (nil? (t2/select-one-fn :perm_value
                                      (t2/table-name :model/DataPermissions)
                                      :db_id db-id :table_id nil :group_id group-id :perm_type "perms/data-access")))
          (is (= "unrestricted"
                 (t2/select-one-fn :perm_value
                                   (t2/table-name :model/DataPermissions)
                                   :db_id db-id :table_id table-id-1 :group_id group-id :perm_type "perms/data-access"))))

        (testing "Query access to a table"
          (clear-permissions!)
          (t2/insert! (t2/table-name Permissions) {:group_id group-id
                                                   :object   (format "/db/%d/schema/PUBLIC/table/%d/query/" db-id table-id-1)})
          (migrate!)
          (is (nil? (t2/select-one-fn :perm_value
                                      (t2/table-name :model/DataPermissions)
                                      :db_id db-id :table_id nil :group_id group-id :perm_type "perms/data-access")))
          (is (= "unrestricted"
                 (t2/select-one-fn :perm_value
                                   (t2/table-name :model/DataPermissions)
                                   :db_id db-id :table_id table-id-1 :group_id group-id :perm_type "perms/data-access"))))

        (testing "Segmented query access to a table - maps to unrestricted data access; sandboxing is determined by the
                                     `sandboxes` table"
          (clear-permissions!)
          (t2/insert! (t2/table-name Permissions) {:group_id group-id
                                                   :object   (format "/db/%d/schema/PUBLIC/table/%d/query/segmented/" db-id table-id-1)})
          (migrate!)
          (is (nil? (t2/select-one-fn :perm_value
                                      (t2/table-name :model/DataPermissions)
                                      :db_id db-id :table_id nil :group_id group-id :perm_type "perms/data-access")))
          (is (= "unrestricted"
                 (t2/select-one-fn :perm_value
                                   (t2/table-name :model/DataPermissions)
                                   :db_id db-id :table_id table-id-1 :group_id group-id :perm_type "perms/data-access"))))

        (testing "No self service database access"
          (clear-permissions!)
          (migrate!)
          (is (= "no-self-service"
                 (t2/select-one-fn :perm_value
                                   (t2/table-name :model/DataPermissions)
                                   :db_id db-id :table_id nil :group_id group-id :perm_type "perms/data-access")))
          (is (nil? (t2/select-one-fn :perm_value
                                      (t2/table-name :model/DataPermissions)
                                      :db_id db-id :table_id table-id-1 :group_id group-id :perm_type "perms/data-access"))))

        (testing "Granular table permissions"
          (clear-permissions!)
          (t2/insert! (t2/table-name Permissions) {:group_id group-id
                                                   :object   (format "/db/%d/schema/PUBLIC\\/with\\\\slash/table/%d/" db-id table-id-2)})
          (migrate!)
          (is (nil?
               (t2/select-one-fn :perm_value
                                 (t2/table-name :model/DataPermissions)
                                 :db_id db-id :table_id nil :group_id group-id :perm_type "perms/data-access")))
          (is (= "no-self-service"
                 (t2/select-one-fn :perm_value
                                   (t2/table-name :model/DataPermissions)
                                   :db_id db-id :table_id table-id-1 :group_id group-id :perm_type "perms/data-access")))
          (is (= "unrestricted"
                 (t2/select-one-fn :perm_value
                                   (t2/table-name :model/DataPermissions)
                                   :db_id db-id :table_id table-id-2 :group_id group-id :perm_type "perms/data-access"))))

        (testing "Block permissions for a database"
          (clear-permissions!)
          (t2/insert! (t2/table-name Permissions) {:group_id group-id
                                                   :object   (format "/block/db/%d/" db-id)})
          (migrate!)
          (is (= "block" (t2/select-one-fn :perm_value
                                           (t2/table-name :model/DataPermissions)
                                           :db_id db-id :table_id nil :group_id group-id :perm_type "perms/data-access")))
          (is (nil? (t2/select-one-fn :perm_value
                                      (t2/table-name :model/DataPermissions)
                                      :db_id db-id :table_id table-id-1 :group_id group-id :perm_type "perms/data-access"))))))))

(deftest native-query-editing-permissions-schema-migration-test
  (testing "Native query editing permissions are correctly migrated from `permissions` to `permissions_v2`"
    (impl/test-migrations "v50.2024-01-10T03:27:31" [migrate!]
      (let [group-id (first (t2/insert-returning-pks! (t2/table-name PermissionsGroup) {:name "Test Group"}))
            db-id    (first (t2/insert-returning-pks! (t2/table-name Database) {:name       "db"
                                                                                :engine     "postgres"
                                                                                :created_at :%now
                                                                                :updated_at :%now
                                                                                :details    "{}"}))]
        (testing "Native query editing allowed"
          (clear-permissions!)
          (t2/insert! (t2/table-name Permissions) {:group_id group-id
                                                   :object   (format "/db/%d/" db-id)})
          (migrate!)
          (is (= "yes" (t2/select-one-fn :perm_value
                                         (t2/table-name :model/DataPermissions)
                                         :db_id db-id :table_id nil :group_id group-id :perm_type "perms/native-query-editing"))))

        (testing "Native query editing explicitly allowed"
          (clear-permissions!)
          (t2/insert! (t2/table-name Permissions) {:group_id group-id
                                                   :object   (format "/db/%d/native/" db-id)})
          (migrate!)
          (is (= "yes" (t2/select-one-fn :perm_value
                                         (t2/table-name :model/DataPermissions)
                                         :db_id db-id :table_id nil :group_id group-id :perm_type "perms/native-query-editing"))))

        (testing "Native query editing not allowed"
          (clear-permissions!)
          (migrate!)
          (is (= "no" (t2/select-one-fn :perm_value
                                        (t2/table-name :model/DataPermissions)
                                        :db_id db-id :table_id nil :group_id group-id :perm_type "perms/native-query-editing"))))))))

(deftest download-results-permissions-schema-migration-test
  (testing "Download results permissions are correctly migrated from `permissions` to `permissions_v2`"
    (impl/test-migrations "v50.2024-01-10T03:27:32" [migrate!]
      (let [group-id   (first (t2/insert-returning-pks! (t2/table-name PermissionsGroup) {:name "Test Group"}))
            db-id      (first (t2/insert-returning-pks! (t2/table-name Database) {:name       "db"
                                                                                  :engine     "postgres"
                                                                                  :created_at :%now
                                                                                  :updated_at :%now
                                                                                  :details    "{}"}))
            table-id-1 (first (t2/insert-returning-pks! (t2/table-name Table) {:db_id      db-id
                                                                               :name       "Table 1"
                                                                               :created_at :%now
                                                                               :updated_at :%now
                                                                               :schema     "PUBLIC"
                                                                               :active     true}))
            table-id-2 (first (t2/insert-returning-pks! (t2/table-name Table) {:db_id      db-id
                                                                               :name       "Table 2"
                                                                               :created_at :%now
                                                                               :updated_at :%now
                                                                               :schema     "PUBLIC"
                                                                               :active     true}))
            table-id-3 (first (t2/insert-returning-pks! (t2/table-name Table) {:db_id      db-id
                                                                               :name       "Table 3"
                                                                               :created_at :%now
                                                                               :updated_at :%now
                                                                               :schema     "PUBLIC"
                                                                               :active     true}))]
        (testing "One-million-rows download access for a DB"
          (clear-permissions!)
          (t2/insert! (t2/table-name Permissions) {:group_id group-id
                                                   :object   (format "/download/db/%d/" db-id)})
          (migrate!)
          (is (= "one-million-rows" (t2/select-one-fn :perm_value
                                                      (t2/table-name :model/DataPermissions)
                                                      :db_id db-id :table_id nil :group_id group-id :perm_type "perms/download-results")))
          (is (nil? (t2/select-one-fn :perm_value
                                      (t2/table-name :model/DataPermissions)
                                      :db_id db-id :table_id table-id-1 :group_id group-id :perm_type "perms/download-results")))

          (clear-permissions!)
          (t2/insert! (t2/table-name Permissions) {:group_id group-id
                                                   :object   (format "/download/db/%d/schema/" db-id)})
          (migrate!)
          (is (= "one-million-rows" (t2/select-one-fn :perm_value
                                                      (t2/table-name :model/DataPermissions)
                                                      :db_id db-id :table_id nil :group_id group-id :perm_type "perms/download-results")))
          (is (nil? (t2/select-one-fn :perm_value
                                      (t2/table-name :model/DataPermissions)
                                      :db_id db-id :table_id table-id-1 :group_id group-id :perm_type "perms/download-results"))))

        (testing "Ten-thousand-rows download access for a DB"
          (clear-permissions!)
          (t2/insert! (t2/table-name Permissions) {:group_id group-id
                                                   :object   (format "/download/limited/db/%d/" db-id)})
          (migrate!)
          (is (= "ten-thousand-rows" (t2/select-one-fn :perm_value
                                                       (t2/table-name :model/DataPermissions)
                                                       :db_id db-id :table_id nil :group_id group-id :perm_type "perms/download-results")))
          (is (nil? (t2/select-one-fn :perm_value
                                      (t2/table-name :model/DataPermissions)
                                      :db_id db-id :table_id table-id-1 :group_id group-id :perm_type "perms/download-results")))

          (clear-permissions!)
          (t2/insert! (t2/table-name Permissions) {:group_id group-id
                                                   :object   (format "/download/limited/db/%d/schema/" db-id)})
          (migrate!)
          (is (= "ten-thousand-rows" (t2/select-one-fn :perm_value
                                                       (t2/table-name :model/DataPermissions)
                                                       :db_id db-id :table_id nil :group_id group-id :perm_type "perms/download-results")))
          (is (nil? (t2/select-one-fn :perm_value
                                      (t2/table-name :model/DataPermissions)
                                      :db_id db-id :table_id table-id-1 :group_id group-id :perm_type "perms/download-results"))))

        (testing "No download access for a DB"
          (clear-permissions!)
          (migrate!)
          (is (= "no" (t2/select-one-fn :perm_value
                                        (t2/table-name :model/DataPermissions)
                                        :db_id db-id :table_id nil :group_id group-id :perm_type "perms/download-results")))
          (is (nil? (t2/select-one-fn :perm_value
                                      (t2/table-name :model/DataPermissions)
                                      :db_id db-id :table_id table-id-1 :group_id group-id :perm_type "perms/download-results"))))


        (testing "One-million-rows download access for a table"
          (clear-permissions!)
          (t2/insert! (t2/table-name Permissions) {:group_id group-id
                                                   :object   (format "/download/db/%d/schema/PUBLIC/table/%d/" db-id table-id-1)})
          (migrate!)
          (is (nil? (t2/select-one-fn :perm_value
                                      (t2/table-name :model/DataPermissions)
                                      :db_id db-id :table_id nil :group_id group-id :perm_type "perms/download-results")))
          (is (= "one-million-rows"
                 (t2/select-one-fn :perm_value
                                   (t2/table-name :model/DataPermissions)
                                   :db_id db-id :table_id table-id-1 :group_id group-id :perm_type "perms/download-results"))))

        (testing "One-million-rows download access for a table"
          (clear-permissions!)
          (t2/insert! (t2/table-name Permissions) {:group_id group-id
                                                   :object   (format "/download/db/%d/schema/PUBLIC/table/%d/" db-id table-id-1)})
          (migrate!)
          (is (nil? (t2/select-one-fn :perm_value
                                      (t2/table-name :model/DataPermissions)
                                      :db_id db-id :table_id nil :group_id group-id :perm_type "perms/download-results")))
          (is (= "one-million-rows"
                 (t2/select-one-fn :perm_value
                                   (t2/table-name :model/DataPermissions)
                                   :db_id db-id :table_id table-id-1 :group_id group-id :perm_type "perms/download-results"))))

        (testing "Ten-thousand-rows download access for a table"
          (clear-permissions!)
          (t2/insert! (t2/table-name Permissions) {:group_id group-id
                                                   :object   (format "/download/limited/db/%d/schema/PUBLIC/table/%d/" db-id table-id-1)})
          (migrate!)
          (is (nil? (t2/select-one-fn :perm_value
                                      (t2/table-name :model/DataPermissions)
                                      :db_id db-id :table_id nil :group_id group-id :perm_type "perms/download-results")))
          (is (= "ten-thousand-rows"
                 (t2/select-one-fn :perm_value
                                   (t2/table-name :model/DataPermissions)
                                   :db_id db-id :table_id table-id-1 :group_id group-id :perm_type "perms/download-results"))))

        (testing "Granular table permissions"
          (clear-permissions!)
          (t2/insert! (t2/table-name Permissions) [{:group_id group-id
                                                    :object   (format "/download/db/%d/schema/PUBLIC/table/%d/" db-id table-id-1)}
                                                   {:group_id group-id
                                                    :object   (format "/download/limited/db/%d/schema/PUBLIC/table/%d/" db-id table-id-2)}])
          (migrate!)
          (is (nil?
               (t2/select-one-fn :perm_value
                                 (t2/table-name :model/DataPermissions)
                                 :db_id db-id :table_id nil :group_id group-id)))
          (is (= "one-million-rows"
                 (t2/select-one-fn :perm_value
                                   (t2/table-name :model/DataPermissions)
                                   :db_id db-id :table_id table-id-1 :group_id group-id)))
          (is (= "ten-thousand-rows"
                 (t2/select-one-fn :perm_value
                                   (t2/table-name :model/DataPermissions)
                                   :db_id db-id :table_id table-id-2 :group_id group-id)))
          (is (= "no"
                 (t2/select-one-fn :perm_value
                                   (t2/table-name :model/DataPermissions)
                                   :db_id db-id :table_id table-id-3 :group_id group-id))))))))


(deftest manage-table-metadata-permissions-schema-migration-test
  (testing "Manage table metadata permissions are correctly migrated from `permissions` to `permissions_v2`"
    (impl/test-migrations "v50.2024-01-10T03:27:33" [migrate!]
      (let [group-id   (first (t2/insert-returning-pks! (t2/table-name PermissionsGroup) {:name "Test Group"}))
            db-id      (first (t2/insert-returning-pks! (t2/table-name Database) {:name       "db"
                                                                                  :engine     "postgres"
                                                                                  :created_at :%now
                                                                                  :updated_at :%now
                                                                                  :details    "{}"}))
            table-id   (first (t2/insert-returning-pks! (t2/table-name Table) {:db_id      db-id
                                                                               :name       "Table 1"
                                                                               :created_at :%now
                                                                               :updated_at :%now
                                                                               :schema     "PUBLIC"
                                                                               :active     true}))]
        (testing "Manage table metadata access for a DB"
          (clear-permissions!)
          (t2/insert! (t2/table-name Permissions) {:group_id group-id
                                                   :object   (format "/data-model/db/%d/" db-id)})
          (migrate!)
          (is (= "yes" (t2/select-one-fn :perm_value
                                         (t2/table-name :model/DataPermissions)
                                         :db_id db-id :table_id nil :group_id group-id :perm_type "perms/manage-table-metadata")))
          (is (nil? (t2/select-one-fn :perm_value
                                      (t2/table-name :model/DataPermissions)
                                      :db_id db-id :table_id table-id :group_id group-id :perm_type "perms/manage-table-metadata"))))

        (testing "No manage table metadata access for a DB"
          (clear-permissions!)
          (migrate!)
          (is (= "no" (t2/select-one-fn :perm_value
                                        (t2/table-name :model/DataPermissions)
                                        :db_id db-id :table_id nil :group_id group-id :perm_type "perms/manage-table-metadata")))
          (is (nil? (t2/select-one-fn :perm_value
                                      (t2/table-name :model/DataPermissions)
                                      :db_id db-id :table_id table-id :group_id group-id :perm_type "perms/manage-table-metadata"))))

        (testing "Manage table metadata access for a schema"
          (clear-permissions!)
          (t2/insert! (t2/table-name Permissions) {:group_id group-id
                                                   :object   (format "/data-model/db/%d/schema/PUBLIC/" db-id)})
          (migrate!)
          (is (nil? (t2/select-one-fn :perm_value
                                      (t2/table-name :model/DataPermissions)
                                      :db_id db-id :table_id nil :group_id group-id :perm_type "perms/manage-table-metadata")))
          (is (= "yes"
                 (t2/select-one-fn :perm_value
                                   (t2/table-name :model/DataPermissions)
                                   :db_id db-id :table_id table-id :group_id group-id :perm_type "perms/manage-table-metadata"))))

        (testing "Manage table metadata access for a table"
          (clear-permissions!)
          (t2/insert! (t2/table-name Permissions) {:group_id group-id
                                                   :object   (format "/data-model/db/%d/schema/PUBLIC/table/%d/" db-id table-id)})
          (migrate!)
          (is (nil? (t2/select-one-fn :perm_value
                                      (t2/table-name :model/DataPermissions)
                                      :db_id db-id :table_id nil :group_id group-id :perm_type "perms/manage-table-metadata")))
          (is (= "yes"
                 (t2/select-one-fn :perm_value
                                   (t2/table-name :model/DataPermissions)
                                   :db_id db-id :table_id table-id :group_id group-id :perm_type "perms/manage-table-metadata"))))))))

(deftest manage-database-permissions-schema-migration-test
  (testing "Manage database permissions are correctly migrated from `permissions` to `permissions_v2`"
    (impl/test-migrations "v50.2024-01-10T03:27:34" [migrate!]
      (let [group-id   (first (t2/insert-returning-pks! (t2/table-name PermissionsGroup) {:name "Test Group"}))
            db-id      (first (t2/insert-returning-pks! (t2/table-name Database) {:name       "db"
                                                                                  :engine     "postgres"
                                                                                  :created_at :%now
                                                                                  :updated_at :%now
                                                                                  :details    "{}"}))]
        (testing "Manage database permission"
          (clear-permissions!)
          (t2/insert! (t2/table-name Permissions) {:group_id group-id
                                                   :object   (format "/details/db/%d/" db-id)})
          (migrate!)
          (is (= "yes" (t2/select-one-fn :perm_value
                                         (t2/table-name :model/DataPermissions)
                                         :db_id db-id :group_id group-id :perm_type "perms/manage-database"))))

        (testing "No manage database permission"
          (clear-permissions!)
          (migrate!)
          (is (= "no" (t2/select-one-fn :perm_value
                                        (t2/table-name :model/DataPermissions)
                                        :db_id db-id :group_id group-id :perm_type "perms/manage-database"))))))))

(deftest create-internal-user-test
<<<<<<< HEAD
  (testing "The internal user is created again if it doesn't already exist"
=======
  (testing "The internal user is created if it doesn't already exist"
>>>>>>> 2cf94320
    (impl/test-migrations "v50.2024-03-28T16:30:35" [migrate!]
      (let [get-users #(t2/query "SELECT * FROM core_user")]
        (is (= [] (get-users)))
        (migrate!)
        (is (=? [{:id               config/internal-mb-user-id
                  :first_name       "Metabase"
                  :last_name        "Internal"
                  :email            "internal@metabase.com"
                  :password         some?
                  :password_salt    some?
                  :is_active        false
                  :is_superuser     false
                  :login_attributes nil
                  :sso_source       nil
                  :type             "internal"
                  :date_joined      some?}]
                (get-users))))))
  (testing "The internal user isn't created again if it already exists"
    (impl/test-migrations "v50.2024-03-28T16:30:35" [migrate!]
      (t2/insert-returning-pks!
       :core_user
<<<<<<< HEAD
                               ;; Copied from the old `metabase-enterprise.internal-user` namespace
=======
       ;; Copied from the old `metabase-enterprise.internal-user` namespace
>>>>>>> 2cf94320
       {:id               config/internal-mb-user-id
        :first_name       "Metabase"
        :last_name        "Internal"
        :email            "internal@metabase.com"
        :password         (str (random-uuid))
        :password_salt    (str (random-uuid))
        :is_active        false
        :is_superuser     false
        :login_attributes nil
        :sso_source       nil
        :type             "internal"
        :date_joined      :%now})
      (let [get-users    #(t2/query "SELECT * FROM core_user")
            users-before (get-users)]
        (migrate!)
        (is (= users-before (get-users)))))))

(deftest data-permissions-migration-rollback-test
  (testing "Data permissions are correctly rolled back from `data_permissions` to `permissions`"
    (impl/test-migrations ["v50.2024-01-04T13:52:51" "v50.2024-02-19T21:32:04"] [migrate!]
      (let [migrate-up!  (fn []
                           (migrate!)
                           (clear-permissions!))
            group-id     (first (t2/insert-returning-pks! (t2/table-name PermissionsGroup) {:name "Test Group"}))
            db-id        (first (t2/insert-returning-pks! (t2/table-name Database) {:name       "db"
                                                                                    :engine     "postgres"
                                                                                    :created_at :%now
                                                                                    :updated_at :%now
                                                                                    :details    "{}"}))
            table-id     (first (t2/insert-returning-pks! (t2/table-name Table) {:db_id      db-id
                                                                                 :name       "Table 1"
                                                                                 :created_at :%now
                                                                                 :updated_at :%now
                                                                                 :active     true}))
            table-id-2   (first (t2/insert-returning-pks! (t2/table-name Table) {:db_id      db-id
                                                                                 :name       "Table 2"
                                                                                 :created_at :%now
                                                                                 :updated_at :%now
                                                                                 :active     true}))
            insert-perm! (fn [perm-type perm-value & [table-id schema]]
                           (t2/insert! (t2/table-name :model/DataPermissions)
                                       :db_id db-id
                                       :group_id group-id
                                       :table_id table-id
                                       :schema_name schema
                                       :perm_type perm-type
                                       :perm_value perm-value))]
        (migrate-up!)
        (insert-perm! "perms/data-access" "unrestricted")
        (migrate! :down 49)
        (is (= [(format "/db/%d/schema/" db-id)]
               (t2/select-fn-vec :object (t2/table-name :model/Permissions) :group_id group-id)))

        (migrate-up!)
        (insert-perm! "perms/data-access" "block")
        (migrate! :down 49)
        (is (= [(format "/block/db/%d/" db-id)]
               (t2/select-fn-vec :object (t2/table-name :model/Permissions) :group_id group-id)))

        (migrate-up!)
        (insert-perm! "perms/data-access" "no-self-service")
        (migrate! :down 49)
        (is (nil? (t2/select-fn-vec :object (t2/table-name :model/Permissions) :group_id group-id)))

        (migrate-up!)
        (insert-perm! "perms/data-access" "unrestricted" table-id "PUBLIC")
        (migrate! :down 49)
        (is (= [(format "/db/%d/schema/PUBLIC/table/%d/" db-id table-id)]
               (t2/select-fn-vec :object (t2/table-name :model/Permissions) :group_id group-id)))

        (migrate-up!)
        (insert-perm! "perms/data-access" "unrestricted" table-id "schema/with\\slashes")
        (migrate! :down 49)
        (is (= [(format "/db/%d/schema/schema\\/with\\\\slashes/table/%d/" db-id table-id)]
               (t2/select-fn-vec :object (t2/table-name :model/Permissions) :group_id group-id)))

        (migrate-up!)
        (insert-perm! "perms/data-access" "no-self-service" table-id "PUBLIC")
        (migrate! :down 49)
        (is (nil? (t2/select-fn-vec :object (t2/table-name :model/Permissions) :group_id group-id)))

        (migrate-up!)
        (insert-perm! "perms/native-query-editing" "yes")
        (migrate! :down 49)
        (is (= [(format "/db/%d/native/" db-id)]
               (t2/select-fn-vec :object (t2/table-name :model/Permissions) :group_id group-id)))

        (migrate-up!)
        (insert-perm! "perms/native-query-editing" "no")
        (migrate! :down 49)
        (is (nil? (t2/select-fn-vec :object (t2/table-name :model/Permissions) :group_id group-id)))

        (migrate-up!)
        (insert-perm! "perms/download-results" "one-million-rows")
        (migrate! :down 49)
        (is (= [(format "/download/db/%d/" db-id)]
               (t2/select-fn-vec :object (t2/table-name :model/Permissions) :group_id group-id)))

        (migrate-up!)
        (insert-perm! "perms/download-results" "ten-thousand-rows")
        (migrate! :down 49)
        (is (= [(format "/download/limited/db/%d/" db-id)]
               (t2/select-fn-vec :object (t2/table-name :model/Permissions) :group_id group-id)))

        (migrate-up!)
        (insert-perm! "perms/download-results" "no")
        (migrate! :down 49)
        (is (nil? (t2/select-fn-vec :object (t2/table-name :model/Permissions) :group_id group-id)))

        (migrate-up!)
        (insert-perm! "perms/download-results" "one-million-rows" table-id "PUBLIC")
        (insert-perm! "perms/download-results" "no" table-id-2 "PUBLIC")
        (migrate! :down 49)
        (is (= #{(format "/download/db/%d/schema/PUBLIC/table/%d/" db-id table-id)}
               (t2/select-fn-set :object (t2/table-name :model/Permissions) :group_id group-id)))

        (migrate-up!)
        (insert-perm! "perms/download-results" "ten-thousand-rows" table-id "PUBLIC")
        (insert-perm! "perms/download-results" "no" table-id-2 "PUBLIC")
        (migrate! :down 49)
        (is (= #{(format "/download/limited/db/%d/schema/PUBLIC/table/%d/" db-id table-id)}
               (t2/select-fn-set :object (t2/table-name :model/Permissions) :group_id group-id)))

        ;; Granular download perms also get limited native download perms if all tables have at least "ten-thousand-rows"")
        (migrate-up!)
        (insert-perm! "perms/download-results" "one-million-rows" table-id "PUBLIC")
        (insert-perm! "perms/download-results" "ten-thousand-rows" table-id-2 "PUBLIC")
        (migrate! :down 49)
        (is (= #{(format "/download/db/%d/schema/PUBLIC/table/%d/" db-id table-id)
                 (format "/download/limited/db/%d/schema/PUBLIC/table/%d/" db-id table-id-2)
                 (format "/download/limited/db/%d/native/" db-id)}
               (t2/select-fn-set :object (t2/table-name :model/Permissions) :group_id group-id)))

        (migrate-up!)
        (insert-perm! "perms/download-results" "no" table-id "PUBLIC")
        (insert-perm! "perms/download-results" "no" table-id-2 "PUBLIC")
        (migrate! :down 49)
        (is (nil? (t2/select-fn-set :object (t2/table-name :model/Permissions) :group_id group-id)))

        (migrate-up!)
        (insert-perm! "perms/download-results" "one-million-rows" table-id "schema/with\\slashes")
        (insert-perm! "perms/download-results" "no" table-id-2 "PUBLIC")
        (migrate! :down 49)
        (is (= #{(format "/download/db/%d/schema/schema\\/with\\\\slashes/table/%d/" db-id table-id)}
               (t2/select-fn-set :object (t2/table-name :model/Permissions) :group_id group-id)))

        (migrate-up!)
        (insert-perm! "perms/manage-table-metadata" "yes")
        (migrate! :down 49)
        (is (= [(format "/data-model/db/%d/" db-id)]
               (t2/select-fn-vec :object (t2/table-name :model/Permissions) :group_id group-id)))

        (migrate-up!)
        (insert-perm! "perms/manage-table-metadata" "no")
        (migrate! :down 49)
        (is (nil? (t2/select-fn-vec :object (t2/table-name :model/Permissions) :group_id group-id)))

        (migrate-up!)
        (insert-perm! "perms/manage-table-metadata" "yes" table-id "PUBLIC")
        (migrate! :down 49)
        (is (= [(format "/data-model/db/%d/schema/PUBLIC/table/%d/" db-id table-id)]
               (t2/select-fn-vec :object (t2/table-name :model/Permissions) :group_id group-id)))

        (migrate-up!)
        (insert-perm! "perms/manage-table-metadata" "yes" table-id "schema/with\\slashes")
        (migrate! :down 49)
        (is (= [(format "/data-model/db/%d/schema/schema\\/with\\\\slashes/table/%d/" db-id table-id)]
               (t2/select-fn-vec :object (t2/table-name :model/Permissions) :group_id group-id)))

        (migrate-up!)
        (insert-perm! "perms/manage-table-metadata" "no" table-id "PUBLIC")
        (migrate! :down 49)
        (is (nil? (t2/select-fn-vec :object (t2/table-name :model/Permissions) :group_id group-id)))

        (migrate-up!)
        (insert-perm! "perms/manage-database" "yes")
        (migrate! :down 49)
        (is (= [(format "/details/db/%d/" db-id)]
               (t2/select-fn-vec :object (t2/table-name :model/Permissions) :group_id group-id)))

        (migrate-up!)
        (insert-perm! "perms/manage-database" "no")
        (migrate! :down 49)
        (is (nil? (t2/select-fn-vec :object (t2/table-name :model/Permissions) :group_id group-id)))))))<|MERGE_RESOLUTION|>--- conflicted
+++ resolved
@@ -1182,11 +1182,7 @@
                                         :db_id db-id :group_id group-id :perm_type "perms/manage-database"))))))))
 
 (deftest create-internal-user-test
-<<<<<<< HEAD
-  (testing "The internal user is created again if it doesn't already exist"
-=======
   (testing "The internal user is created if it doesn't already exist"
->>>>>>> 2cf94320
     (impl/test-migrations "v50.2024-03-28T16:30:35" [migrate!]
       (let [get-users #(t2/query "SELECT * FROM core_user")]
         (is (= [] (get-users)))
@@ -1208,11 +1204,7 @@
     (impl/test-migrations "v50.2024-03-28T16:30:35" [migrate!]
       (t2/insert-returning-pks!
        :core_user
-<<<<<<< HEAD
-                               ;; Copied from the old `metabase-enterprise.internal-user` namespace
-=======
        ;; Copied from the old `metabase-enterprise.internal-user` namespace
->>>>>>> 2cf94320
        {:id               config/internal-mb-user-id
         :first_name       "Metabase"
         :last_name        "Internal"
