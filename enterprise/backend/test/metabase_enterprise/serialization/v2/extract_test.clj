--- conflicted
+++ resolved
@@ -2138,18 +2138,10 @@
                             transform-eid :entity_id}
                            {:name "Test Transform"
                             :description "A test transform for serialization"
-<<<<<<< HEAD
                             :entity_id "2HzIFwJ6720JAx07UMavl"
-                            :source {:database db-id
-                                     :type "query"
-                                     :query {:type "query"
-                                             :database db-id
-                                             :source-table table-id}}
-=======
                             :source {:query {:database db-id
                                              :type     "query"
                                              :query    {:source-table table-id}}}
->>>>>>> 1a73c0ac
                             :target {:database db-id
                                      :type "table"
                                      :schema "public"
