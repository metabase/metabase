databaseChangeLog:
  - property:
      name: timestamp_type
      value: timestamp with time zone
      dbms: postgresql,h2
  - property:
      name: timestamp_type
      value: timestamp(6)
      dbms: mysql,mariadb
  - property:
      name: blob.type
      value: blob
      dbms: mysql,h2,mariadb
  - property:
      name: blob.type
      value: bytea
      dbms: postgresql
  # In MySQL, use LONGTEXT instead of TEXT (#7006)
  - property:
      name: text.type
      value: text
      dbms: postgresql,h2
  - property:
      name: text.type
      value: longtext
      dbms: mysql,mariadb
  # databasechangelog is uppercase in MySQL and H2 but lower-case in Postgres for reasons
  - property:
      name: databasechangelog.name
      value: DATABASECHANGELOG
      dbms: h2,mysql,mariadb
  - property:
      name: databasechangelog.name
      value: databasechangelog
      dbms: postgresql
  # in MySQL, use bit(1) for booleans instead of tinyint
  - property:
      name: boolean.type
      value: boolean
      dbms: postgresql,h2
  - property:
      name: boolean.type
      value: bit(1)
      dbms: mysql,mariadb

  - objectQuotingStrategy: QUOTE_ALL_OBJECTS

  - changeSet:
      id: v00.00-000
      validCheckSum: 8:a59595109e74e7a2678a1b0dfd25f74a
      author: qnkhuat
      comment: Initialze metabase
      preConditions:
        - onFail: MARK_RAN
        - not:
          - tableExists:
              tableName: core_user
      changes:
        - sqlFile:
            dbms: postgresql
            path: initialization/metabase_postgres.sql
            relativeToChangelogFile: true
        - sqlFile:
            dbms: mysql,mariadb
            path: initialization/metabase_mysql.sql
            relativeToChangelogFile: true
        - sqlFile:
            dbms: h2
            path: initialization/metabase_h2.sql
            relativeToChangelogFile: true

# Note on rollback: migrations for v45 onwards should always include a rollback key unless they are supported
# by Liquibase Auto Rollback. Most common changes are supported. See docs here:
#
#  https://docs.liquibase.com/workflows/liquibase-community/liquibase-auto-rollback.html

  - changeSet:
      id: v45.00-001
      validCheckSum: 8:da99b71a4ac7eb662f6a95e69585935e
      author: snoe
      comment: Added 0.44.0 - writeback
      # This migration was previously numbered v44.00-012 but ultimately was not shipped with 44.
      preConditions:
        - onFail: MARK_RAN
        - or:
            # For some insane reason databasechangelog is upper-case in MySQL and MariaDB.
            - and:
                - dbms:
                    type: postgresql,h2
                - sqlCheck:
                    expectedResult: 0
                    sql: SELECT count(*) FROM databasechangelog WHERE id = 'v44.00-012';
            - and:
                - dbms:
                    type: mysql,mariadb
                - sqlCheck:
                    expectedResult: 0
                    sql: SELECT count(*) FROM `DATABASECHANGELOG` WHERE id = 'v44.00-012';
      changes:
        - createTable:
            tableName: action
            remarks: An action is something you can do, such as run a readwrite query
            columns:
              - column:
                  name: id
                  type: int
                  autoIncrement: true
                  constraints:
                    primaryKey: true
                    nullable: false
              - column:
                  remarks: The timestamp of when the action was created
                  name: created_at
                  type: ${timestamp_type}
                  defaultValueComputed: current_timestamp
                  constraints:
                    nullable: false
              - column:
                  remarks: The timestamp of when the action was updated
                  name: updated_at
                  type: ${timestamp_type}
                  defaultValueComputed: current_timestamp
                  constraints:
                    nullable: false
              - column:
                  remarks: Type of action
                  name: type
                  type: ${text.type}
                  constraints:
                    nullable: false

  - changeSet:
      id: v45.00-002
      validCheckSum: 8:6da7a6285edb138c404de0eeba209570
      author: snoe
      comment: Added 0.44.0 - writeback
      # This migration was previously numbered v44.00-013 but ultimately was not shipped with 44.
      preConditions:
        - onFail: MARK_RAN
        - or:
            # For some insane reason databasechangelog is upper-case in MySQL and MariaDB.
            - and:
                - dbms:
                    type: postgresql,h2
                - sqlCheck:
                    expectedResult: 0
                    sql: SELECT count(*) FROM databasechangelog WHERE id = 'v44.00-013';
            - and:
                - dbms:
                    type: mysql,mariadb
                - sqlCheck:
                    expectedResult: 0
                    sql: SELECT count(*) FROM `DATABASECHANGELOG` WHERE id = 'v44.00-013';
      changes:
        - createTable:
            tableName: query_action
            remarks: A readwrite query type of action
            columns:
              - column:
                  name: action_id
                  type: int
                  remarks: The related action
                  constraints:
                    nullable: false
                    referencedTableName: action
                    referencedColumnNames: id
                    foreignKeyName: fk_query_action_ref_action_id
                    deleteCascade: true
              - column:
                  name: card_id
                  type: int
                  remarks: The related card
                  constraints:
                    nullable: false
                    referencedTableName: report_card
                    referencedColumnNames: id
                    foreignKeyName: fk_query_action_ref_card_id
                    deleteCascade: true

  - changeSet:
      id: v45.00-003
      validCheckSum: 8:512337d6d4af38016aa79585abbe03a1
      author: snoe
      comment: Added 0.44.0 - writeback
      # This migration was previously numbered v44.00-014 but ultimately was not shipped with 44.
      preConditions:
        - onFail: MARK_RAN
        - or:
            # For some insane reason databasechangelog is upper-case in MySQL and MariaDB.
            - and:
                - dbms:
                    type: postgresql,h2
                - sqlCheck:
                    expectedResult: 0
                    sql: SELECT count(*) FROM databasechangelog WHERE id = 'v44.00-014';
            - and:
                - dbms:
                    type: mysql,mariadb
                - sqlCheck:
                    expectedResult: 0
                    sql: SELECT count(*) FROM `DATABASECHANGELOG` WHERE id = 'v44.00-014';
      changes:
        - addPrimaryKey:
            tableName: query_action
            columnNames: action_id, card_id
            constraintName: pk_query_action
      rollback: # will be deleted when table is deleted

  # note: some migrations which only added and deleted tables within v45 were removed, hence an ID gap here

  - changeSet:
      id: v45.00-011
      validCheckSum: 8:dcf1cda9f20dca4b6ff8101b13b98c4a
      author: snoe
      comment: Added 0.44.0 - writeback
      # This migration was previously numbered v44.00-022 but ultimately was not shipped with 44.
      preConditions:
        - onFail: MARK_RAN
        - or:
            # For some insane reason databasechangelog is upper-case in MySQL and MariaDB.
            - and:
                - dbms:
                    type: postgresql,h2
                - sqlCheck:
                    expectedResult: 0
                    sql: SELECT count(*) FROM databasechangelog WHERE id = 'v44.00-022';
            - and:
                - dbms:
                    type: mysql,mariadb
                - sqlCheck:
                    expectedResult: 0
                    sql: SELECT count(*) FROM `DATABASECHANGELOG` WHERE id = 'v44.00-022';
      changes:
        - addColumn:
            columns:
              - column:
                  name: is_write
                  type: boolean
                  defaultValueBoolean: false
                  remarks: Indicates that this query will perform writes to a db
                  constraints:
                    nullable: false
            tableName: report_card

  - changeSet:
      id: v45.00-012
      validCheckSum: 8:aadf28229f585cff7c4b4c1918e558b2
      author: snoe
      comment: Added 0.44.0 - writeback
      # This migration was previously numbered v44.00-031 but ultimately was not shipped with 44.
      preConditions:
        - onFail: MARK_RAN
        - or:
            # For some insane reason databasechangelog is upper-case in MySQL and MariaDB.
            - and:
                - dbms:
                    type: postgresql,h2
                - sqlCheck:
                    expectedResult: 0
                    sql: SELECT count(*) FROM databasechangelog WHERE id = 'v44.00-031';
            - and:
                - dbms:
                    type: mysql,mariadb
                - sqlCheck:
                    expectedResult: 0
                    sql: SELECT count(*) FROM `DATABASECHANGELOG` WHERE id = 'v44.00-031';
      changes:
        - createTable:
            tableName: http_action
            remarks: An http api call type of action
            columns:
              - column:
                  name: action_id
                  type: int
                  remarks: The related action
                  constraints:
                    nullable: false
                    referencedTableName: action
                    referencedColumnNames: id
                    foreignKeyName: fk_http_action_ref_action_id
                    deleteCascade: true
              - column:
                  name: name
                  type: varchar(254)
                  remarks: The name of this action
                  constraints:
                    nullable: false
              - column:
                  name: description
                  type: ${text.type}
                  remarks: An optional description for this action
              - column:
                  name: template
                  type: ${text.type}
                  remarks: A template that defines method,url,body,headers required to make an api call
                  constraints:
                    nullable: false
              - column:
                  name: response_handle
                  type: ${text.type}
                  remarks: A program to take an api response and transform to an appropriate response for emitters
              - column:
                  name: error_handle
                  type: ${text.type}
                  remarks: A program to take an api response to determine if an error occurred

  - changeSet:
      id: v45.00-013
      validCheckSum: 8:26dba276b14255d4346507a1a25d117b
      author: snoe
      comment: Added 0.44.0 - writeback
      # This migration was previously numbered v44.00-032 but ultimately was not shipped with 44.
      preConditions:
        - onFail: MARK_RAN
        - or:
            # For some insane reason databasechangelog is upper-case in MySQL and MariaDB.
            - and:
                - dbms:
                    type: postgresql,h2
                - sqlCheck:
                    expectedResult: 0
                    sql: SELECT count(*) FROM databasechangelog WHERE id = 'v44.00-032';
            - and:
                - dbms:
                    type: mysql,mariadb
                - sqlCheck:
                    expectedResult: 0
                    sql: SELECT count(*) FROM `DATABASECHANGELOG` WHERE id = 'v44.00-032';
      changes:
        - addPrimaryKey:
            tableName: http_action
            columnNames: action_id
            constraintName: pk_http_action
      rollback: # no rollback needed, will be deleted with table


  # note: some migrations which only added and deleted tables within v45 were removed, hence an ID gap here

  - changeSet:
      id: v45.00-022
      validCheckSum: 8:d46fa24e4d75a11b2e92aecbf39c6ee1
      author: snoe
      comment: Added 0.45.0 - add app container
      changes:
        - createTable:
            tableName: app
            remarks: Defines top level concerns for App
            columns:
              - column:
                  name: id
                  type: int
                  autoIncrement: true
                  constraints:
                    primaryKey: true
                    nullable: false
              - column:
                  name: entity_id
                  type: char(21)
                  remarks: Random NanoID tag for unique identity.
                  constraints:
                    nullable: false
                    unique: true
              - column:
                  name: collection_id
                  type: int
                  remarks: The associated collection
                  constraints:
                    nullable: false
                    referencedTableName: collection
                    referencedColumnNames: id
                    foreignKeyName: fk_app_ref_collection_id
                    deleteCascade: true
                    unique: true
              - column:
                  name: dashboard_id
                  type: int
                  remarks: The homepage of the app
              - column:
                  remarks: JSON for the navigation items of the app
                  name: nav_items
                  type: ${text.type}
              - column:
                  remarks: JSON for frontend related additions, such as styling
                  name: options
                  type: ${text.type}
              - column:
                  remarks: The timestamp of when the app was created
                  name: created_at
                  type: ${timestamp_type}
                  defaultValueComputed: current_timestamp
                  constraints:
                    nullable: false
              - column:
                  remarks: The timestamp of when the app was updated
                  name: updated_at
                  type: ${timestamp_type}
                  defaultValueComputed: current_timestamp
                  constraints:
                    nullable: false

  - changeSet:
      id: v45.00-023
      validCheckSum: 8:c6c1ff9ca3b62d4cda3a2d782dd86f2f
      author: snoe
      comment: Added 0.45.0 - add app container
      changes:
        - addForeignKeyConstraint:
            baseTableName: app
            baseColumnNames: dashboard_id
            referencedTableName: report_dashboard
            referencedColumnNames: id
            constraintName: fk_app_ref_dashboard_id
            onDelete: SET NULL

  - changeSet:
      id: v45.00-025
      validCheckSum: 8:50a43cea3123ecdb602123825f5a7dbf
      author: metamben
      comment: Added 0.45.0 - mark app pages
      changes:
        - addColumn:
            columns:
              - column:
                  name: is_app_page
                  type: boolean
                  defaultValueBoolean: false
                  remarks: Indicates that this dashboard serves as a page of an app
                  constraints:
                    nullable: false
            tableName: report_dashboard

  - changeSet:
      id: v45.00-026
      validCheckSum: 8:ae77d4086998911877e3207fcf90c9c7
      author: snoe
      comment: Added 0.45.0 - apps add action_id to report_dashboardcard
      changes:
        - addColumn:
            columns:
              - column:
                  name: action_id
                  type: int
                  remarks: The related action
            tableName: report_dashboardcard

  # FK constraint is added separately because deleteCascade doesn't work in addColumn -- see #14321
  - changeSet:
      id: v45.00-027
      validCheckSum: 8:40c3c8391c1416a3bce09ca3c7237173
      author: snoe
      comment: Added 0.45.0 - apps add fk for action_id to report_dashboardcard
      changes:
        - addForeignKeyConstraint:
            baseTableName: report_dashboardcard
            baseColumnNames: action_id
            referencedTableName: action
            referencedColumnNames: id
            constraintName: fk_report_dashboardcard_ref_action_id
            onDelete: CASCADE

  - changeSet:
      id: v45.00-028
      validCheckSum: 8:f8f68f80627aeb2ef7f28f2af2b5a31b
      author: camsaul
      comment: Added 0.45.0 -- rename DashboardCard sizeX to size_x. See https://github.com/metabase/metabase/issues/16344
      changes:
        - renameColumn:
            tableName: report_dashboardcard
            columnDataType: int
            oldColumnName: sizeX
            newColumnName: size_x

  - changeSet:
      id: v45.00-029
      validCheckSum: 8:579957652133eab3ee023dd911162a1e
      author: camsaul
      comment: Added 0.45.0 -- rename DashboardCard size_y to size_y. See https://github.com/metabase/metabase/issues/16344
      changes:
        - renameColumn:
            tableName: report_dashboardcard
            columnDataType: int
            oldColumnName: sizeY
            newColumnName: size_y

  - changeSet:
      id: v45.00-030
      validCheckSum: 8:41eda097feb034c4d01b2dbda74753c8
      author: camsaul
      comment: Added 0.45.0 -- add default value to DashboardCard size_x -- this was previously done by Toucan
      changes:
        - addDefaultValue:
            tableName: report_dashboardcard
            columnName: size_x
            defaultValue: 2

  - changeSet:
      id: v45.00-031
      validCheckSum: 8:6416e373e335dc1c12c7571af674dede
      author: camsaul
      comment: Added 0.45.0 -- add default value to DashboardCard size_y -- this was previously done by Toucan
      changes:
        - addDefaultValue:
            tableName: report_dashboardcard
            columnName: size_y
            defaultValue: 2

  - changeSet:
      id: v45.00-032
      validCheckSum: 8:d97444fe24a2dca618a2804741335f6d
      author: camsaul
      comment: Added 0.45.0 -- add default value for DashboardCard created_at (Postgres/H2)
      dbms: postgresql,h2
      preConditions:
        - onFail: MARK_RAN
        - dbms:
            type: postgresql,h2
      changes:
        - addDefaultValue:
            tableName: report_dashboardcard
            columnName: created_at
            columnDataType: ${timestamp_type}
            defaultValueComputed: current_timestamp

    # addDefaultValue with defaultValueComputed doesn't work for MySQL/MariaDB so we have to do this the hard way.
  - changeSet:
      id: v45.00-033
      validCheckSum: 8:34df79fc79e086ab05bb2fd79bb4e322
      author: camsaul
      comment: Added 0.45.0 -- add default value for DashboardCard created_at (MySQL/MariaDB)
      preConditions:
        - onFail: MARK_RAN
        - dbms:
            type: mysql,mariadb
      changes:
        - sql:
            sql: >-
              ALTER TABLE report_dashboardcard
              CHANGE created_at
              created_at timestamp(6) NOT NULL DEFAULT current_timestamp(6);
      rollback: # nothing to do, but required for sql

  - changeSet:
      id: v45.00-034
      validCheckSum: 8:ba0505a87ef876026759cdcb4e704f41
      author: camsaul
      comment: Added 0.45.0 -- add default value for DashboardCard updated_at (Postgres/H2)
      dbms: postgresql,h2
      preConditions:
        - onFail: MARK_RAN
        - dbms:
            type: postgresql,h2
      changes:
        - addDefaultValue:
            tableName: report_dashboardcard
            columnName: updated_at
            columnDataType: ${timestamp_type}
            defaultValueComputed: current_timestamp

  - changeSet:
      id: v45.00-035
      validCheckSum: 8:dcee49781d80d9c4be5ad9dd51975a07
      author: camsaul
      comment: Added 0.45.0 -- add default value for DashboardCard updated_at (MySQL/MariaDB)
      preConditions:
        - onFail: MARK_RAN
        - dbms:
            type: mysql,mariadb
      changes:
        - sql:
            sql: >-
              ALTER TABLE report_dashboardcard
              CHANGE updated_at
              updated_at timestamp(6) NOT NULL DEFAULT current_timestamp(6);
      rollback: # nothing to do

  - changeSet:
      id: v45.00-036
      validCheckSum: 8:cd4009254bd2c56aaf281082038c1f0b
      author: snoe
      comment: Added 0.45.0 - add model action table
      changes:
        - createTable:
            tableName: model_action
            remarks: Ties actions to models
            columns:
              - column:
                  name: id
                  type: int
                  autoIncrement: true
                  constraints:
                    primaryKey: true
                    nullable: false
              - column:
                  name: entity_id
                  type: char(21)
                  remarks: Random NanoID tag for unique identity.
                  constraints:
                    nullable: false
                    unique: true
              - column:
                  name: slug
                  type: varchar(254)
                  remarks: The referenceable name for this action
                  constraints:
                    nullable: false
              - column:
                  name: card_id
                  type: int
                  remarks: The associated model
                  constraints:
                    nullable: false
                    referencedTableName: report_card
                    referencedColumnNames: id
                    foreignKeyName: fk_model_action_ref_card_id
                    deleteCascade: true
              - column:
                  name: action_id
                  type: int
                  remarks: The associated action
                  constraints:
                    nullable: true
                    referencedTableName: action
                    referencedColumnNames: id
                    foreignKeyName: fk_model_action_ref_action_id
                    deleteCascade: true
              - column:
                  name: requires_pk
                  remarks: Indicates that the primary key(s) need to be passed in as parameters
                  type: boolean
                  defaultValueBoolean: false
                  constraints:
                    nullable: false
              - column:
                  name: parameter_mappings
                  type: ${text.type}
                  remarks: Mappings for primary keys to action parameters
              - column:
                  name: visualization_settings
                  type: ${text.type}
                  remarks: Settings for rendering the action

  - changeSet:
      id: v45.00-037
      validCheckSum: 8:56f548cc84a53cc6d18302761ee71554
      author: snoe
      comment: Added 0.45.0 - model action
      changes:
        - addUniqueConstraint:
            tableName: model_action
            columnNames: card_id, slug
            constraintName: unique_model_action_card_id_slug
      rollback: # will be deleted with table

  # The next 4 values add default values for Database `created_at` and `updated_at`; previously this was handled by
  # Toucan but it's more convenient to do this at the application database level instead -- it facilitates stuff like
  # schema migration tests that don't use Toucan, or other manual scripting
  - changeSet:
      id: v45.00-038
      validCheckSum: 8:c38ddc295206e807c7254581ed9566c3
      author: camsaul
      comment: Added 0.45.0 -- add default value for Database created_at (Postgres/H2)
      dbms: postgresql,h2
      preConditions:
        - onFail: MARK_RAN
        - dbms:
            type: postgresql,h2
      changes:
        - addDefaultValue:
            tableName: metabase_database
            columnName: created_at
            columnDataType: ${timestamp_type}
            defaultValueComputed: current_timestamp

    # addDefaultValue with defaultValueComputed doesn't work for MySQL/MariaDB so we have to do this the hard way.
  - changeSet:
      id: v45.00-039
      validCheckSum: 8:2c539d76d3aead7f7366b15333132b30
      author: camsaul
      comment: Added 0.45.0 -- add default value for Database created_at (MySQL/MariaDB)
      preConditions:
        - onFail: MARK_RAN
        - dbms:
            type: mysql,mariadb
      changes:
        - sql:
            sql: >-
              ALTER TABLE metabase_database
              CHANGE created_at
              created_at timestamp(6) NOT NULL DEFAULT current_timestamp(6);
      rollback: # nothing to do

  - changeSet:
      id: v45.00-040
      validCheckSum: 8:00ac7c24cfd3e7ea3a21f21f4e45dbcf
      author: camsaul
      comment: Added 0.45.0 -- add default value for Database updated_at (Postgres/H2)
      dbms: postgresql,h2
      preConditions:
        - onFail: MARK_RAN
        - dbms:
            type: postgresql,h2
      changes:
        - addDefaultValue:
            tableName: metabase_database
            columnName: updated_at
            columnDataType: ${timestamp_type}
            defaultValueComputed: current_timestamp

  - changeSet:
      id: v45.00-041
      validCheckSum: 8:82dc368fa3e0163a06929da6e9556fe2
      author: camsaul
      comment: Added 0.45.0 -- add default value for Database updated_at (MySQL/MariaDB)
      preConditions:
        - onFail: MARK_RAN
        - dbms:
            type: mysql,mariadb
      changes:
        - sql:
            sql: >-
              ALTER TABLE metabase_database
              CHANGE updated_at
              updated_at timestamp(6) NOT NULL DEFAULT current_timestamp(6);
      rollback: # nothing to do

  # It was probably an oversight, but while we validated Database `details` in the API layer it was not a required/NOT
  # NULL column in the application Database itself. No problem; let's add it now that we've noticed it.
  #
  # MySQL (at least 5.7) won't let us have nice things:
  #
  # https://dev.mysql.com/doc/refman/5.7/en/data-type-defaults.html
  #
  # The BLOB, TEXT, GEOMETRY, and JSON data types cannot be assigned a default value.
  #
  # Because of this restriction we will just have to update existing NULL values in SQL and then add a NOT NULL
  # restriction separately; we can use Toucan `pre-insert` to set defaults values when saving things.
  - changeSet:
      id: v45.00-042
      validCheckSum: 8:d04207471480e335f14094e9a7a5d293
      author: camsaul
      comment: Added 0.45.0 -- add default value for Database with NULL details
      changes:
        - sql:
            sql: >-
              UPDATE metabase_database SET details = '{}' WHERE details IS NULL;
      rollback: # nothing to do, since a '{}' is okay for v44

  - changeSet:
      id: v45.00-043
      validCheckSum: 8:1d07a5435e51abd0663458d907865a6b
      author: camsaul
      comment: Added 0.45.0 -- make Database details NOT NULL
      changes:
        - addNotNullConstraint:
            columnDataType: ${text.type}
            tableName: metabase_database
            columnName: details

  - changeSet:
      id: v45.00-044
      validCheckSum: 8:0b23976c5d2248d511ac31b244efef22
      author: metamben
      comment: Added 0.45.0 -- create app permission graph revision table
      changes:
        - createTable:
            tableName: app_permission_graph_revision
            remarks: 'Used to keep track of changes made to app permissions.'
            columns:
              - column:
                  name: id
                  type: int
                  autoIncrement: true
                  constraints:
                    primaryKey: true
                    nullable: false
              - column:
                  name: before
                  type: ${text.type}
                  remarks: 'Serialized JSON of the apps graph before the changes.'
                  constraints:
                    nullable: false
              - column:
                  name: after
                  type: ${text.type}
                  remarks: 'Serialized JSON of the apps graph after the changes.'
                  constraints:
                    nullable: false
              - column:
                  name: user_id
                  type: int
                  remarks: 'The ID of the admin who made this set of changes.'
                  constraints:
                    nullable: false
                    referencedTableName: core_user
                    referencedColumnNames: id
                    foreignKeyName: fk_app_permission_graph_revision_user_id
              - column:
                  name: created_at
                  type: ${timestamp_type}
                  remarks: 'The timestamp of when these changes were made.'
                  defaultValueComputed: current_timestamp
                  constraints:
                    nullable: false
              - column:
                  name: remark
                  type: ${text.type}
                  remarks: 'Optional remarks explaining why these changes were made.'

  # note: some migrations which only added and deleted tables within v45 were removed, hence an ID gap here

  # Add created_at to Collection
  - changeSet:
      id: v45.00-048
      validCheckSum: 8:0aca8f157f163e62805b7202f8aa202f
      author: camsaul
      comment: Added 0.45.0 -- add created_at to Collection
      changes:
        - addColumn:
            tableName: collection
            columns:
              - column:
                  name: created_at
                  type: ${timestamp_type}
                  remarks: Timestamp of when this Collection was created.
                  constraints:
                    nullable: false
                  defaultValueComputed: current_timestamp

  # Seed Collection created_at for Personal Collections with the date_joined of the User that owns them.
  - changeSet:
      id: v45.00-049
      author: camsaul
      comment: Added 0.45.0 -- set Collection.created_at to User.date_joined for Personal Collections
      validCheckSum: 8:df2097d176fad99c142c5dd75ce8a3db
      changes:
        - sql:
            dbms: postgresql
            sql: >-
              UPDATE collection c
              SET created_at = u.date_joined
              FROM core_user u
              WHERE c.personal_owner_id = u.id;
        - sql:
            dbms: mysql,mariadb
            sql: >-
              UPDATE collection c
              INNER JOIN core_user u
              ON c.personal_owner_id = u.id
              SET c.created_at = u.date_joined;
        - sql:
            dbms: h2
            sql: >-
              UPDATE collection c
              SET created_at = (
                SELECT u.date_joined
                FROM core_user u
                WHERE c.personal_owner_id = u.id
              )
              WHERE c.personal_owner_id IS NOT NULL;
      rollback: # nothing to roll back, but required for sql change types

  # seed Collection created_at based on the max created at of child objects
  #
  # At the time of this writing, the following Models can appear in a Collection:
  #
  # - App
  # - Card
  # - Dashboard
  # - Pulse
  # - Timeline
  # - NativeQuerySnippet
  - changeSet:
      id: v45.00-050
      author: camsaul
      validCheckSum: ANY
      comment: Added 0.45.0 -- seed Collection.created_at with value of oldest item for non-Personal Collections
      changes:
        - sql:
            dbms: postgresql
            sql: >-
              UPDATE collection c
              SET created_at = created_ats.created_at
              FROM (
                SELECT min(created_at) AS created_at, collection_id
                FROM (
                  SELECT created_at, collection_id FROM app                  UNION ALL
                  SELECT created_at, collection_id FROM report_card          UNION ALL
                  SELECT created_at, collection_id FROM report_dashboard     UNION ALL
                  SELECT created_at, collection_id FROM pulse                UNION ALL
                  SELECT created_at, collection_id FROM timeline             UNION ALL
                  SELECT created_at, collection_id FROM native_query_snippet
                ) created_ats
                GROUP BY collection_id
              ) created_ats
              WHERE c.id = created_ats.collection_id
                AND c.personal_owner_id IS NULL;
        - sql:
            dbms: mysql,mariadb
            sql: >-
              UPDATE collection c
              LEFT JOIN (
                SELECT min(created_at) AS created_at, collection_id
                FROM (
                  SELECT created_at, collection_id FROM app                  UNION ALL
                  SELECT created_at, collection_id FROM report_card          UNION ALL
                  SELECT created_at, collection_id FROM report_dashboard     UNION ALL
                  SELECT created_at, collection_id FROM pulse                UNION ALL
                  SELECT created_at, collection_id FROM timeline             UNION ALL
                  SELECT created_at, collection_id FROM native_query_snippet
                ) created_ats
                GROUP BY collection_id
              ) created_ats
              ON c.id = created_ats.collection_id
              SET c.created_at = created_ats.created_at
              WHERE c.personal_owner_id IS NULL
                AND created_ats.created_at IS NOT NULL;
        - sql:
            dbms: h2
            # I would have preferred using MERGE ... USING instead of WHERE EXISTS ... but it's broken in 1.4.197
            # because of https://github.com/h2database/h2database/issues/1034, which is fixed in 1.4.198. So this will
            # have to do for now, even if it's a little ugly.
            sql: >-
              WITH created_ats AS (
                SELECT min(created_at) AS created_at, collection_id
                FROM (
                  SELECT created_at, collection_id FROM app                  UNION ALL
                  SELECT created_at, collection_id FROM report_card          UNION ALL
                  SELECT created_at, collection_id FROM report_dashboard     UNION ALL
                  SELECT created_at, collection_id FROM pulse                UNION ALL
                  SELECT created_at, collection_id FROM timeline             UNION ALL
                  SELECT created_at, collection_id FROM native_query_snippet
                ) created_ats
                GROUP BY collection_id
              )
              UPDATE collection c
              SET created_at = (
                SELECT created_ats.created_at
                FROM created_ats
                WHERE created_ats.collection_id = c.id
              )
              WHERE EXISTS (
                SELECT created_ats.collection_id
                FROM created_ats
                WHERE c.id = created_ats.collection_id
                  AND c.personal_owner_id IS NULL
              );
      rollback: # rollback is a no-op for most seed migrations, but required for sql change type

  - changeSet:
      id: v45.00-051
      validCheckSum: 8:2378c7031da6871dcf1c737bf323d211
      author: qnkhuat
      comment: >-
        Added 0.45.0 - modify type of collection_permission_graph_revision.after from text to ${text.type}
        on mysql,mariadb
      changes:
        - modifyDataType:
            tableName: collection_permission_graph_revision
            columnName: after
            newDataType: ${text.type}
      rollback:
        - modifyDataType:
            tableName: collection_permission_graph_revision
            columnName: after
            newDataType: text
      preConditions:
        - onFail: MARK_RAN
        - dbms:
            type: mysql,mariadb

  - changeSet:
      id: v45.00-052
      validCheckSum: 8:b7343eb9556c3e636b6f8dd70708c0b3
      author: qnkhuat
      comment: >-
        Added 0.45.0 - modify type of collection_permission_graph_revision.before from text to ${text.type}
        on mysql,mariadb
      changes:
        - modifyDataType:
            tableName: collection_permission_graph_revision
            columnName: before
            newDataType: ${text.type}
      rollback:
        - modifyDataType:
            tableName: collection_permission_graph_revision
            columnName: before
            newDataType: text
      preConditions:
        - onFail: MARK_RAN
        - dbms:
            type: mysql,mariadb

  - changeSet:
      id: v45.00-053
      validCheckSum: 8:fa552605d5a587c4fa74e0c6bd358097
      author: qnkhuat
      comment: >-
        Added 0.45.0 - modify type of collection_permission_graph_revision.remark from text to ${text.type}
        on mysql,mariadb
      changes:
        - modifyDataType:
            tableName: collection_permission_graph_revision
            columnName: remark
            newDataType: ${text.type}
      rollback:
        - modifyDataType:
            tableName: collection_permission_graph_revision
            columnName: remark
            newDataType: text
      preConditions:
        - onFail: MARK_RAN
        - dbms:
            type: mysql,mariadb

  - changeSet:
      id: v45.00-054
      validCheckSum: 8:60862c4ecf505727e839ac5e94f95528
      author: qnkhuat
      comment: >-
        Added 0.45.0 - modify type of permissions_revision.after from text to ${text.type}
        on mysql,mariadb
      changes:
        - modifyDataType:
            tableName: permissions_revision
            columnName: after
            newDataType: ${text.type}
      rollback:
        - modifyDataType:
            tableName: permissions_revision
            columnName: after
            newDataType: text
      preConditions:
        - onFail: MARK_RAN
        - dbms:
            type: mysql,mariadb

  - changeSet:
      id: v45.00-055
      validCheckSum: 8:717f0c266da5768098a2ead6168f3b18
      author: qnkhuat
      comment: >-
        Added 0.45.0 - modify type of permissions_revision.before from text to ${text.type}
        on mysql,mariadb
      changes:
        - modifyDataType:
            tableName: permissions_revision
            columnName: before
            newDataType: ${text.type}
      rollback:
        - modifyDataType:
            tableName: permissions_revision
            columnName: before
            newDataType: text
      preConditions:
        - onFail: MARK_RAN
        - dbms:
            type: mysql,mariadb

  - changeSet:
      id: v45.00-056
      validCheckSum: 8:a1f364d45a922c90b4fac741a22e66b3
      author: qnkhuat
      comment: >-
        Added 0.45.0 - modify type of permissions_revision.remark from text to ${text.type}
        on mysql,mariadb
      changes:
        - modifyDataType:
            tableName: permissions_revision
            columnName: remark
            newDataType: ${text.type}
      rollback:
        - modifyDataType:
            tableName: permissions_revision
            columnName: remark
            newDataType: text
      preConditions:
        - onFail: MARK_RAN
        - dbms:
            type: mysql,mariadb

  - changeSet:
      id: v45.00-057
      validCheckSum: 8:650a5b435f8195765a2ab1e3e4bc7b14
      author: qnkhuat
      comment: >-
        Added 0.45.0 - modify type of secret.value from blob to longblob
        on mysql,mariadb
      changes:
        - modifyDataType:
            tableName: secret
            columnName: value
            newDataType: longblob
      rollback:
        - modifyDataType:
            tableName: secret
            columnName: value
            newDataType: ${blob.type}
      preConditions:
        - onFail: MARK_RAN
        - dbms:
            type: mysql,mariadb

  - changeSet:
      id: v46.00-000
      validCheckSum: 8:97251413292221e51490e990b6f683f2
      author: snoe
      comment: Added 0.46.0 - Unify action representation
      changes:
        - createTable:
            tableName: implicit_action
            remarks: An action with dynamic parameters based on the underlying model
            columns:
              - column:
                  name: action_id
                  type: int
                  remarks: The associated action
                  constraints:
                    nullable: false
                    referencedTableName: action
                    referencedColumnNames: id
                    foreignKeyName: fk_implicit_action_action_id
                    deleteCascade: true
              - column:
                  name: kind
                  type: ${text.type}
                  remarks: The kind of implicit action create/update/delete
                  constraints:
                    nullable: false

  - changeSet:
      id: v46.00-001
      validCheckSum: 8:4a90c7523749aa7e4e4d2ea9dd6db777
      author: snoe
      comment: Added 0.46.0 - Unify action representation
      changes:
        - addColumn:
            tableName: action
            columns:
              - column:
                  name: model_id
                  remarks: The associated model
                  type: int

  - changeSet:
      id: v46.00-002
      validCheckSum: 8:b2b112f0df413692631b75822f658de1
      author: snoe
      comment: Added 0.46.0 - Unify action representation
      changes:
        - addColumn:
            tableName: action
            columns:
              - column:
                  name: name
                  remarks: The name of the action
                  type: varchar(254)

  - changeSet:
      id: v46.00-003
      validCheckSum: 8:45b8358f31811335aaa93032726a042b
      author: snoe
      comment: Added 0.46.0 - Unify action representation
      changes:
        - addColumn:
            tableName: action
            columns:
              - column:
                  name: description
                  remarks: The description of the action
                  type: ${text.type}

  - changeSet:
      id: v46.00-004
      validCheckSum: 8:0ce8ff05beffc5c72e2348bcec581eee
      author: snoe
      comment: Added 0.46.0 - Unify action representation
      changes:
        - addColumn:
            tableName: action
            columns:
              - column:
                  name: parameters
                  remarks: The saved parameters for this action
                  type: ${text.type}

  - changeSet:
      id: v46.00-005
      validCheckSum: 8:84cf1fbf435c7c3f794c973de4d62fad
      author: snoe
      comment: Added 0.46.0 - Unify action representation
      changes:
        - addColumn:
            tableName: action
            columns:
              - column:
                  name: parameter_mappings
                  remarks: The saved parameter mappings for this action
                  type: ${text.type}

  - changeSet:
      id: v46.00-006
      validCheckSum: 8:df43ef08b76c33c5626dbf9b226717b5
      author: snoe
      comment: Added 0.46.0 - Unify action representation
      changes:
        - addColumn:
            tableName: action
            columns:
              - column:
                  name: visualization_settings
                  remarks: The UI visualization_settings for this action
                  type: ${text.type}

  - changeSet:
      id: v46.00-007
      validCheckSum: 8:6830901cccc14ad22cdfd86bd3a2afe7
      author: snoe
      comment: Added 0.46.0 - Unify action representation
      changes:
        - addForeignKeyConstraint:
            baseTableName: action
            baseColumnNames: model_id
            referencedTableName: report_card
            referencedColumnNames: id
            constraintName: fk_action_model_id

  - changeSet:
      id: v46.00-008
      validCheckSum: 8:6e73a8683d1b757c5f9034513ec8a581
      author: snoe
      comment: Added 0.46.0 - Unify action representation
      changes:
        - addColumn:
            tableName: query_action
            columns:
              - column:
                  name: database_id
                  remarks: The associated database
                  type: int

  - changeSet:
      id: v46.00-009
      validCheckSum: 8:2b4fd7cee77d5ed8de22fcc2fba158bc
      author: snoe
      comment: Added 0.46.0 - Unify action representation
      changes:
        - addColumn:
            tableName: query_action
            columns:
              - column:
                  name: dataset_query
                  remarks: The MBQL writeback query
                  type: ${text.type}

  - changeSet:
      id: v46.00-010
      validCheckSum: 8:77ca03e5a0dbe370461295da1c77cf0f
      author: snoe
      comment: Added 0.46.0 - Unify action representation
      changes:
        - addForeignKeyConstraint:
            baseTableName: query_action
            baseColumnNames: database_id
            referencedTableName: metabase_database
            referencedColumnNames: id
            constraintName: fk_query_action_database_id
            onDelete: CASCADE

  - changeSet:
      id: v46.00-011
      author: snoe
      validCheckSum: ANY
      comment: Added 0.46.0 - Unify action representation
      changes:
        - sql:
            dbms: mysql,mariadb
            sql: >-
              ALTER TABLE query_action DROP PRIMARY KEY, ADD PRIMARY KEY pk_query_action (action_id);
        - sql:
            dbms: h2
            sql: >-
              ALTER TABLE query_action DROP PRIMARY KEY;
              ALTER TABLE query_action ADD CONSTRAINT pk_query_action PRIMARY KEY (action_id);
        - sql:
            dbms: postgresql
            sql: >-
              ALTER TABLE query_action DROP CONSTRAINT pk_query_action;
              ALTER TABLE query_action ADD CONSTRAINT pk_query_action PRIMARY KEY (action_id);
      rollback:
        - sql:
            dbms: mysql,mariadb
            sql: >-
              ALTER TABLE query_action DROP PRIMARY KEY, ADD PRIMARY KEY pk_query_action (action_id, card_id);
        - sql:
            dbms: h2
            sql: >-
              ALTER TABLE query_action DROP CONSTRAINT fk_query_action_ref_action_id;
              ALTER TABLE query_action DROP PRIMARY KEY;
              ALTER TABLE query_action ADD CONSTRAINT fk_query_action_ref_action_id FOREIGN KEY (action_id) REFERENCES action(id) ON DELETE CASCADE;
              ALTER TABLE query_action ADD CONSTRAINT pk_query_action PRIMARY KEY (action_id, card_id);
        - sql:
            dbms: postgresql
            sql: >-
              ALTER TABLE query_action DROP CONSTRAINT pk_query_action;
              ALTER TABLE query_action ADD CONSTRAINT pk_query_action PRIMARY KEY (action_id, card_id);

  - changeSet:
      id: v46.00-012
      validCheckSum: 8:7e4dffe8bbbb740207001ead696a8557
      author: snoe
      comment: Added 0.46.0 - Unify action representation
      changes:
        - dropNotNullConstraint:
            tableName: query_action
            columnDataType: int
            columnName: card_id

  # migration for developers and internal use of actions created in 45 during a short period.
  - changeSet:
      id: v46.00-013
      author: snoe
      comment: Added 0.46.0 - Unify action representation
      validCheckSum: ANY
      changes:
        - sql:
            sql: >-
              INSERT INTO action (type, model_id, name)
              SELECT 'implicit', card_id, slug
              FROM model_action
              WHERE action_id is null AND slug in ('insert','update','delete');

              INSERT INTO implicit_action (action_id, kind)
              SELECT
                id,
                case name
                  when 'insert' then 'row/create'
                  when 'update' then 'row/update'
                  when 'delete' then 'row/delete'
                end
              FROM action
              WHERE type = 'implicit';

              UPDATE action
              SET model_id = (SELECT card_id
                              FROM model_action
                              WHERE model_action.action_id = action.id)
              WHERE model_id is null;

              DELETE FROM action WHERE model_id is null;

              UPDATE report_dashboardcard
              SET action_id = (SELECT action.id
                               FROM action
                               LEFT JOIN implicit_action ON implicit_action.action_id = action.id
                               WHERE action.model_id = report_dashboardcard.card_id
                               AND coalesce((
                                  CASE implicit_action.kind
                                     WHEN 'row/create' THEN 'insert'
                                     WHEN 'row/delete' THEN 'delete'
                                     WHEN 'row/update' THEN 'update'
                                  END), ('action_' || action.id)) =
                                  substring(report_dashboardcard.visualization_settings,
                                    position('"action_slug":"' in report_dashboardcard.visualization_settings)+15,
                                    position('"' in
                                      substring(report_dashboardcard.visualization_settings,
                                        position('"action_slug":"' in visualization_settings)+15)) - 1))
              WHERE report_dashboardcard.visualization_settings like '%action_slug%';

              UPDATE query_action SET
                dataset_query = (select dataset_query from report_card where report_card.id = query_action.card_id),
                database_id = (select database_id from report_card where report_card.id = query_action.card_id);

              UPDATE action SET
                name = (
                  select name
                  from query_action
                  inner join report_card on report_card.id = query_action.card_id
                  where query_action.action_id = action.id),
                description = (
                  select description
                  from query_action
                  inner join report_card on report_card.id = query_action.card_id
                  where query_action.action_id = action.id),
                parameters = (
                  select parameters
                  from query_action
                  inner join report_card on report_card.id = query_action.card_id
                  where query_action.action_id = action.id),
                parameter_mappings = (
                  select parameter_mappings
                  from query_action
                  inner join report_card on report_card.id = query_action.card_id
                  where query_action.action_id = action.id),
                visualization_settings = (
                  select visualization_settings
                  from query_action
                  inner join report_card on report_card.id = query_action.card_id
                  where query_action.action_id = action.id)
              WHERE type = 'query';
      rollback: # no-op, we do not care to preserve actions from 46->45

  - changeSet:
      id: v46.00-014
      validCheckSum: 8:585958ee7e90e23a9cc22ebf7e4228cb
      author: snoe
      comment: Added 0.46.0 - Unify action representation
      changes:
        - dropForeignKeyConstraint:
            baseTableName: query_action
            constraintName: fk_query_action_ref_card_id
      rollback:

  - changeSet:
      id: v46.00-015
      validCheckSum: 8:9b57260e146618caff3f468116031008
      author: snoe
      comment: Added 0.46.0 - Unify action representation
      changes:
        - dropColumn:
            tableName: query_action
            columnName: card_id

      rollback:
        - addColumn:
            tableName: query_action
            columns:
              - column:
                  name: card_id
                  type: int
                  remarks: The related card
                  constraints:
                    nullable: false
                    referencedTableName: report_card
                    referencedColumnNames: id
                    foreignKeyName: fk_query_action_ref_card_id
                    deleteCascade: true

  - changeSet:
      id: v46.00-016
      validCheckSum: 8:cb79eef9f483e73b3d9b571f916b8598
      author: snoe
      comment: Added 0.46.0 - Unify action representation
      changes:
        - sql:
            sql: >-
              DELETE FROM report_card
              WHERE is_write = true;

              DELETE FROM model_action;
      rollback: # we do not care to preserve actions from 46->45
        - sql:
            sql: >-
              DELETE FROM report_dashboardcard WHERE action_id is not null;
              DELETE FROM action;

  - changeSet:
      id: v46.00-017
      validCheckSum: 8:90525ade34e7bb883bf75cdf8a2b3340
      author: snoe
      comment: Added 0.46.0 - Unify action representation
      changes:
        - dropColumn:
            tableName: http_action
            columnName: name
      rollback:
        - addColumn:
            tableName: http_action
            columns:
              - column:
                  name: name
                  type: varchar(254)
                  remarks: The name of this action
                  constraints:
                    nullable: false

  - changeSet:
      id: v46.00-018
      validCheckSum: 8:cf3c31a975dc86f1def6ee5d11f5f9dc
      author: snoe
      comment: Added 0.46.0 - Unify action representation
      changes:
        - dropColumn:
            tableName: http_action
            columnName: description
      rollback:
        - addColumn:
            tableName: http_action
            columns:
              - column:
                  name: description
                  type: ${text.type}
                  remarks: An optional description for this action

  - changeSet:
      id: v46.00-019
      validCheckSum: 8:a9f70163707cc7f798bdd0527a55854b
      author: snoe
      comment: Added 0.46.0 - Unify action representation
      changes:
        - dropColumn:
            tableName: report_card
            columnName: is_write
      rollback:
        - addColumn:
            columns:
              - column:
                  name: is_write
                  type: boolean
                  defaultValueBoolean: false
                  remarks: Indicates that this query will perform writes to a db
                  constraints:
                    nullable: false
            tableName: report_card

  - changeSet:
      id: v46.00-020
      validCheckSum: 8:2def45c139267d7424e1187764122669
      author: snoe
      comment: Added 0.46.0 - Unify action representation
      changes:
        - addNotNullConstraint:
            tableName: query_action
            columnName: database_id
            columnDataType: int

  - changeSet:
      id: v46.00-021
      validCheckSum: 8:52c8107f4bcc6e9889b270e0a4954921
      author: snoe
      comment: Added 0.46.0 - Unify action representation
      changes:
        - addNotNullConstraint:
            tableName: query_action
            columnName: dataset_query
            columnDataType: ${text.type}

  - changeSet:
      id: v46.00-022
      validCheckSum: 8:52c8107f4bcc6e9889b270e0a4954921
      author: snoe
      comment: Added 0.46.0 - Unify action representation
      changes:
        - addNotNullConstraint:
            tableName: query_action
            columnName: dataset_query
            columnDataType: ${text.type}

  - changeSet:
      id: v46.00-023
      validCheckSum: 8:33c91db1b039855af8bf1dc8315bd5d2
      author: snoe
      comment: Added 0.46.0 - Unify action representation
      changes:
        - addNotNullConstraint:
            tableName: action
            columnName: model_id
            columnDataType: int

  - changeSet:
      id: v46.00-024
      validCheckSum: 8:080ff435bae61f324535393d9e78de38
      author: snoe
      comment: Added 0.46.0 - Unify action representation
      changes:
        - addNotNullConstraint:
            tableName: action
            columnName: name
            columnDataType: varchar(254)

  - changeSet:
      id: v46.00-025
      validCheckSum: 8:60016f3de98c7382602485f13bc4e04f
      author: snoe
      comment: Added 0.46.0 - Unify action representation
      changes:
        - dropTable:
            tableName: model_action
      rollback:
        - createTable:
            tableName: model_action
            remarks: Ties actions to models
            columns:
              - column:
                  name: id
                  type: int
                  autoIncrement: true
                  constraints:
                    primaryKey: true
                    nullable: false
              - column:
                  name: entity_id
                  type: char(21)
                  remarks: Random NanoID tag for unique identity.
                  constraints:
                    nullable: false
                    unique: true
              - column:
                  name: slug
                  type: varchar(254)
                  remarks: The referenceable name for this action
                  constraints:
                    nullable: false
              - column:
                  name: card_id
                  type: int
                  remarks: The associated model
                  constraints:
                    nullable: false
                    referencedTableName: report_card
                    referencedColumnNames: id
                    foreignKeyName: fk_model_action_ref_card_id
                    deleteCascade: true
              - column:
                  name: action_id
                  type: int
                  remarks: The associated action
                  constraints:
                    nullable: true
                    referencedTableName: action
                    referencedColumnNames: id
                    foreignKeyName: fk_model_action_ref_action_id
                    deleteCascade: true
              - column:
                  name: requires_pk
                  remarks: Indicates that the primary key(s) need to be passed in as parameters
                  type: boolean
                  defaultValueBoolean: false
                  constraints:
                    nullable: false
              - column:
                  name: parameter_mappings
                  type: ${text.type}
                  remarks: Mappings for primary keys to action parameters
              - column:
                  name: visualization_settings
                  type: ${text.type}
                  remarks: Settings for rendering the action

  - changeSet:
      id: v46.00-026
      validCheckSum: 8:948b9653bfbadeb29c847ef41d053dba
      author: metamben
      comment: Added 0.46.0 -- add field for tracking DBMS versions
      changes:
        - addColumn:
            tableName: metabase_database
            columns:
              - column:
                  name: dbms_version
                  type: ${text.type}
                  remarks: 'A JSON object describing the flavor and version of the DBMS.'

  - changeSet:
      id: v46.00-027
      validCheckSum: 8:5f7773b797a3c85a99cd35cb60cfd0b3
      author: snoe
      comment: Added 0.46.0 -- add last_used_at to FieldValues
      changes:
        - addColumn:
            tableName: metabase_fieldvalues
            columns:
              - column:
                  name: last_used_at
                  type: ${timestamp_type}
                  remarks: Timestamp of when these FieldValues were last used.
                  constraints:
                    nullable: false
                  defaultValueComputed: current_timestamp

  - changeSet:
      id: v46.00-028
      validCheckSum: 8:33cc1a038e926acb7dfd7cf29b4fa545
      author: tsmacdonald
      comment: Added 0.46.0 -- Join table connecting cards to dashboards/cards's parameters that need custom filter values from the card
      changes:
        - createTable:
            tableName: parameter_card
            remarks: "Join table connecting cards to entities (dashboards, other cards, etc.) that use the values generated by the card for filter values"
            columns:
              - column:
                  name: id
                  type: int
                  autoIncrement: true
                  constraints:
                    primaryKey: true
                    nullable: false
              - column:
                  name: updated_at
                  type: ${timestamp_type}
                  defaultValueComputed: current_timestamp
                  remarks: "most recent modification time"
                  constraints:
                    nullable: false
              - column:
                  name: created_at
                  type: ${timestamp_type}
                  defaultValueComputed: current_timestamp
                  remarks: "creation time"
                  constraints:
                    nullable: false
              - column:
                  name: card_id
                  type: int
                  remarks: "ID of the card generating the values"
                  constraints:
                    nullable: false
              - column:
                  name: parameterized_object_type
                  type: varchar(32)
                  remarks: "Type of the entity consuming the values (dashboard, card, etc.)"
                  constraints:
                    nullable: false
              - column:
                  name: parameterized_object_id
                  type: int
                  remarks: "ID of the entity consuming the values"
                  constraints:
                    nullable: false
              - column:
                  name: parameter_id
                  type: varchar(32)
                  remarks: "The parameter ID"
                  constraints:
                    nullable: false

  # Make Dimension <=> Field a 1t1 relationship. Replace unique field_id + name with unique field_id.
  # See issue #27054.
  - changeSet:
      id: v46.00-029
      validCheckSum: 8:96336855a4180eaf51d7be4a97f3b1a4
      author: camsaul
      comment: Make Dimension <=> Field a 1t1 relationship. Drop unique constraint on field_id + name. (1/3)
      changes:
        - dropUniqueConstraint:
            tableName: dimension
            constraintName: unique_dimension_field_id_name
      rollback:
        - addUniqueConstraint:
            tableName: dimension
            constraintName: unique_dimension_field_id_name
            columnNames: field_id, name

  - changeSet:
      id: v46.00-030
      validCheckSum: 8:e1f67579cb8dc1102445df299636cb7b
      author: camsaul
      comment: Make Dimension <=> Field a 1t1 relationship. Delete duplicate entries. (2/3)
      changes:
        - sql:
            # Which rows to keep is not 100% clear. I decided to keep newer entries, by ID. I considered keeping new
            # entries by `updated_at` but the SQL for doing that across the three databases was such a hairball and
            # having duplicates in the first place was such an edge case I decided this approach is fine for now. The
            # `row_number()` window function would have made this easier to do but we haven't merged H2 v2 yet.
            #
            # Writing the query with these unnecessary subselects is stupid, but MySQL 5.7 doesn't work without them.
            # See https://metaboat.slack.com/archives/CKZEMT1MJ/p1670624514320419 for more info
            sql: >-
              DELETE FROM dimension
              WHERE field_id IN (
                SELECT field_id
                FROM (
                  SELECT field_id
                  FROM dimension
                  GROUP BY field_id
                  HAVING COUNT(*) > 1
                ) duplicates
              )
              AND id NOT IN (
                SELECT id FROM (
                  SELECT max(id) AS id
                  FROM dimension
                  GROUP BY field_id
                ) most_recents
              );
      rollback: # don't need to roll back anything, deleting duplicate entries doesn't need to be reversed.

  - changeSet:
      id: v46.00-031
      validCheckSum: 8:a9b4c86de880b2bc01e208d8d4d8cf64
      author: camsaul
      comment: Make Dimension <=> Field a 1t1 relationship. Add unique constraint on field_id. (3/3)
      changes:
        - addUniqueConstraint:
            tableName: dimension
            columnNames: field_id
            constraintName: unique_dimension_field_id
        # this change can roll back automatically.

  - changeSet:
      id: v46.00-032
      validCheckSum: 8:2a7de9726282af199737a334395f1068
      author: tsmacdonald
      comment: Added 0.46.0 -- Unique parameter_card
      changes:
        - addUniqueConstraint:
            tableName: parameter_card
            columnNames: parameterized_object_id, parameterized_object_type, parameter_id
            constraintName: unique_parameterized_object_card_parameter

  - changeSet:
      id: v46.00-033
      validCheckSum: 8:25bc5b1a806d4b352d43f5b16e7e6e20
      author: tsmacdonald
      comment: Added 0.46.0 -- parameter_card index on connected object
      changes:
        - createIndex:
            tableName: parameter_card
            columns:
              - column:
                  name: parameterized_object_id
            indexName: idx_parameter_card_parameterized_object_id

  - changeSet:
      id: v46.00-034
      validCheckSum: 8:5a6b5a2cf7160baec4f81f6675de898c
      author: tsmacdonald
      comment: Added 0.46.0 -- parameter_card index on connected card
      changes:
        - createIndex:
            tableName: parameter_card
            columns:
              - column:
                  name: card_id
            indexName: idx_parameter_card_card_id

  - changeSet:
      id: v46.00-035
      validCheckSum: 8:0639e4c0939848b4377792290311f239
      author: tsmacdonald
      comment: Added 0.46.0 - parameter_card.card_id foreign key
      changes:
        - addForeignKeyConstraint:
            baseTableName: parameter_card
            baseColumnNames: card_id
            referencedTableName: report_card
            referencedColumnNames: id
            constraintName: fk_parameter_card_ref_card_id
            onDelete: CASCADE

  - changeSet:
      id: v46.00-036
      validCheckSum: 8:39d440f29a481e9f0915532106079a1a
      author: metamben
      comment: App containers are removed in 0.46.0
      changes:
        - dropTable:
            tableName: app_permission_graph_revision
      rollback:
        - createTable:
            tableName: app_permission_graph_revision
            remarks: 'Used to keep track of changes made to app permissions.'
            columns:
              - column:
                  name: id
                  type: int
                  autoIncrement: true
                  constraints:
                    primaryKey: true
                    nullable: false
              - column:
                  name: before
                  type: ${text.type}
                  remarks: 'Serialized JSON of the apps graph before the changes.'
                  constraints:
                    nullable: false
              - column:
                  name: after
                  type: ${text.type}
                  remarks: 'Serialized JSON of the apps graph after the changes.'
                  constraints:
                    nullable: false
              - column:
                  name: user_id
                  type: int
                  remarks: 'The ID of the admin who made this set of changes.'
                  constraints:
                    nullable: false
                    referencedTableName: core_user
                    referencedColumnNames: id
                    foreignKeyName: fk_app_permission_graph_revision_user_id
              - column:
                  name: created_at
                  type: ${timestamp_type}
                  remarks: 'The timestamp of when these changes were made.'
                  defaultValueComputed: current_timestamp
                  constraints:
                    nullable: false
              - column:
                  name: remark
                  type: ${text.type}
                  remarks: 'Optional remarks explaining why these changes were made.'

  - changeSet:
      id: v46.00-037
      validCheckSum: 8:dbbe898501c554e3ee74c6b9ef9c1575
      author: metamben
      comment: App pages are removed in 0.46.0
      changes:
        - dropColumn:
            tableName: report_dashboard
            columnName: is_app_page
      rollback:
        - addColumn:
            columns:
              - column:
                  name: is_app_page
                  type: boolean
                  defaultValueBoolean: false
                  remarks: Indicates that this dashboard serves as a page of an app
                  constraints:
                    nullable: false
            tableName: report_dashboard

  - changeSet:
      id: v46.00-038
      validCheckSum: 8:220a27bae93423a2c9a76f611f10b87b
      author: metamben
      comment: App containers are removed in 0.46.0
      changes:
        - dropTable:
            tableName: app
      rollback:
        - createTable:
            tableName: app
            remarks: Defines top level concerns for App
            columns:
              - column:
                  name: id
                  type: int
                  autoIncrement: true
                  constraints:
                    primaryKey: true
                    nullable: false
              - column:
                  name: entity_id
                  type: char(21)
                  remarks: Random NanoID tag for unique identity.
                  constraints:
                    nullable: false
                    unique: true
              - column:
                  name: collection_id
                  type: int
                  remarks: The associated collection
                  constraints:
                    nullable: false
                    referencedTableName: collection
                    referencedColumnNames: id
                    foreignKeyName: fk_app_ref_collection_id
                    deleteCascade: true
                    unique: true
              - column:
                  name: dashboard_id
                  type: int
                  remarks: The homepage of the app
              - column:
                  remarks: JSON for the navigation items of the app
                  name: nav_items
                  type: ${text.type}
              - column:
                  remarks: JSON for frontend related additions, such as styling
                  name: options
                  type: ${text.type}
              - column:
                  remarks: The timestamp of when the app was created
                  name: created_at
                  type: ${timestamp_type}
                  defaultValueComputed: current_timestamp
                  constraints:
                    nullable: false
              - column:
                  remarks: The timestamp of when the app was updated
                  name: updated_at
                  type: ${timestamp_type}
                  defaultValueComputed: current_timestamp
                  constraints:
                    nullable: false
        - addForeignKeyConstraint:
            baseTableName: app
            baseColumnNames: dashboard_id
            referencedTableName: report_dashboard
            referencedColumnNames: id
            constraintName: fk_app_ref_dashboard_id
            onDelete: SET NULL

  - changeSet:
      id: v46.00-039
      validCheckSum: 8:7ed32de11fbe8565148d8491f908ad05
      author: qnkhuat
      comment: Added 0.46.0 - add entity_id to parameter_card
      changes:
        - addColumn:
            columns:
            - column:
                remarks: Random NanoID tag for unique identity.
                name: entity_id
                type: char(21)
                constraints:
                  nullable: true
                  unique: true
            tableName: parameter_card

  - changeSet:
      id: v46.00-040
      validCheckSum: 8:7fec881cac598cce34b62c98fcf37563
      author: tsmacdonald
      comment: Added 0.46.0 -- Bump default dashcard size to 4x4
      changes:
        - addDefaultValue:
            tableName: report_dashboardcard
            columnName: size_x
            defaultValue: 4

  - changeSet:
      id: v46.00-041
      validCheckSum: 8:0214a8d0b94a9eb48aad75b1d50dd279
      author: tsmacdonald
      comment: Added 0.46.0 -- Bump default dashcard size to 4x4
      changes:
        - addDefaultValue:
            tableName: report_dashboardcard
            columnName: size_y
            defaultValue: 4

  - changeSet:
      id: v46.00-042
      validCheckSum: 8:7b91ad83569565517c43e9f7b9bfa29a
      author: tsmacdonald
      comment: Added 0.46.0 -- index query_execution.executor_id
      changes:
        - createIndex:
            tableName: query_execution
            columns:
              - column:
                  name: executor_id
            indexName: idx_query_execution_executor_id

  - changeSet:
      id: v46.00-043
      validCheckSum: 8:d9cab29076035068cfc49fb9570832af
      author: tsmacdonald
      comment: Added 0.46.0 -- index query_execution.context
      changes:
        - createIndex:
            tableName: query_execution
            columns:
              - column:
                  name: context
            indexName: idx_query_execution_context

  - changeSet:
      id: v46.00-045
      validCheckSum: 8:7a9cabf1c693de8b0c9555f7deb072a4
      author: calherries
      comment: Added 0.46.0 -- add public_uuid to action.
      changes:
        - addColumn:
            tableName: action
            columns:
              - column:
                  name: public_uuid
                  type: char(36)
                  remarks: 'Unique UUID used to in publically-accessible links to this Action.'
                  constraints:
                    unique: true

  - changeSet:
      id: v46.00-051
      validCheckSum: 8:74e83fc2ee7c1a06a94f07830f361773
      author: calherries
      comment: Added 0.46.0 -- drop defaults for dashcard's position and size
      changes:
        - dropDefaultValue:
            tableName: report_dashboardcard
            columnName: row
      rollback:
        - addDefaultValue:
            tableName: report_dashboardcard
            columnName: row
            defaultValueNumeric: 4

  - changeSet:
      id: v46.00-052
      validCheckSum: 8:948c978fcb2d938d272a05b3e56808d1
      author: calherries
      comment: Added 0.46.0 -- drop defaults for dashcard's position and size
      changes:
        - dropDefaultValue:
            tableName: report_dashboardcard
            columnName: col
      rollback:
        - addDefaultValue:
            tableName: report_dashboardcard
            columnName: col
            defaultValueNumeric: 4

  - changeSet:
      id: v46.00-053
      validCheckSum: 8:04e092dbffdfda13f28b1e3ea38299a7
      author: calherries
      comment: Added 0.46.0 -- drop defaults for dashcard's position and size
      changes:
        - dropDefaultValue:
            tableName: report_dashboardcard
            columnName: size_x
      rollback:
        - addDefaultValue:
            tableName: report_dashboardcard
            columnName: size_x
            defaultValueNumeric: 4

  - changeSet:
      id: v46.00-054
      validCheckSum: 8:bc3abf9ab94199aeaebb2be28dea77aa
      author: calherries
      comment: Added 0.46.0 -- drop defaults for dashcard's position and size
      changes:
        - dropDefaultValue:
            tableName: report_dashboardcard
            columnName: size_y
      rollback:
        - addDefaultValue:
            tableName: report_dashboardcard
            columnName: size_y
            defaultValueNumeric: 4

  - changeSet:
      id: v46.00-055
      validCheckSum: 8:48a516459b84a21e9edbdbfe1bffd671
      author: calherries
      comment: Added 0.46.0 -- add made_public_by_id
      changes:
        - addColumn:
            tableName: action
            columns:
              - column:
                  name: made_public_by_id
                  type: int
                  remarks: 'The ID of the User who first publically shared this Action.'

  - changeSet:
      id: v46.00-056
      validCheckSum: 8:af93ab591b44b5d81d8d8a496600c1bc
      author: calherries
      comment: Added 0.46.0 -- add public_uuid and made_public_by_id to action. public_uuid is indexed
      changes:
        - createIndex:
            tableName: action
            indexName: idx_action_public_uuid
            columns:
              column:
                name: public_uuid

  - changeSet:
      id: v46.00-057
      validCheckSum: 8:aff3b0e15dcfc36a4fd97faade0751c0
      author: dpsutton
      comment: Added 0.46.0 -- parameter_card.parameter_id long enough to hold a uuid
      changes:
        - modifyDataType:
            tableName: parameter_card
            columnName: parameter_id
            newDataType: varchar(36)
      rollback: #nothing to do, char(32) or char(36) are equivalent

  - changeSet:
      id: v46.00-058
      validCheckSum: 8:11440c629413c7231e7f156347353761
      author: calherries
      comment: Added 0.46.0 -- add FK constraint for action.made_public_by_id with core_user.id
      changes:
        - addForeignKeyConstraint:
            baseTableName: action
            baseColumnNames: made_public_by_id
            referencedTableName: core_user
            referencedColumnNames: id
            constraintName: fk_action_made_public_by_id
            onDelete: CASCADE

  - changeSet:
      id: v46.00-059
      validCheckSum: 8:6ddec7d622e9200e36bd5e2e2e0a48c2
      author: tsmacdonald
      comment: Added 0.46.0 -- add actions.creator_id
      changes:
        - addColumn:
            tableName: action
            columns:
              - column:
                  name: creator_id
                  type: int
                  remarks: 'The user who created the action'
      rollback:
        - dropColumn:
            tableName: action
            columnName: creator_id

  - changeSet:
      id: v46.00-060
      validCheckSum: 8:fc1762a930726afb11131acf3a56312b
      author: tsmacdonald
      comment: Added 0.46.0 -- action.creator_id index
      changes:
        - createIndex:
            tableName: action
            columns:
              - column:
                  name: creator_id
            indexName: idx_action_creator_id
      rollback:
        - dropIndex:
            tableName: action
            indexName: idx_action_creator_id

  - changeSet:
      id: v46.00-061
      validCheckSum: 8:d57393ae0e96a9b1a0bd7a66597cb485
      author: tsmacdonald
      comment: Added 0.46.0 -- action.creator_id index
      changes:
        - addForeignKeyConstraint:
            baseTableName: action
            baseColumnNames: creator_id
            referencedTableName: core_user
            referencedColumnNames: id
            constraintName: fk_action_creator_id
            nullable: false

  - changeSet:
      id: v46.00-062
      validCheckSum: 8:20efdbd79df3c76cbf77318d871a9836
      author: tsmacdonald
      comment: Added 0.46.0 -- add actions.archived
      changes:
        - addColumn:
            tableName: action
            columns:
              - column:
                  name: archived
                  type: boolean
                  defaultValueBoolean: false
                  remarks: 'Whether or not the action has been archived'
                  constraints:
                    nullable: false
      rollback:
        - dropColumn:
            tableName: action
            columnName: archived

  - changeSet:
      id: v46.00-064
      validCheckSum: 8:0ac10ca0d82f1bbe39737eb0a8fdcd7d
      author: noahmoss
      comment: Added 0.46.0 -- rename `group_table_access_policy` to `sandboxes`
      changes:
        - renameTable:
            newTableName: sandboxes
            oldTableName: group_table_access_policy

  - changeSet:
      id: v46.00-065
      validCheckSum: 8:5cbb335952dd1ab7a137d80d6c1ab82e
      author: noahmoss
      comment: Added 0.46.0 -- add `permission_id` to `sandboxes`
      changes:
      - addColumn:
          tableName: sandboxes
          columns:
          - column:
              name: permission_id
              type: int
              remarks: The ID of the corresponding permissions path for this sandbox

  - changeSet:
      id: v46.00-070
      validCheckSum: 8:d440a8d0aef0bbfdae24a9c70bd37605
      author: calherries
      comment: Added 0.46.0 - add entity_id column to action
      changes:
        - addColumn:
            columns:
            - column:
                remarks: Random NanoID tag for unique identity.
                name: entity_id
                type: char(21)
                constraints:
                  nullable: true
                  unique: true
            tableName: action

  - changeSet:
      id: v46.00-074
      validCheckSum: 8:c1273a3003d82638a0a5413bf2aa6777
      author: metamben
      comment: Added 0.46.0 -- increase precision of updated_at of report_card
      changes:
        - modifyDataType:
            tableName: report_card
            columnName: updated_at
            newDataType: ${timestamp_type}
      rollback:
        - modifyDataType:
            tableName: report_card
            columnName: updated_at
            newDataType: DATETIME

  - changeSet:
      id: v46.00-079
      validCheckSum: 8:de167f33d3f7670246623466487d2e67
      author: john-metabase
      comment: Added 0.46.0 -- migrates Databases using deprecated and removed presto driver to presto-jdbc
      changes:
        - sql: UPDATE metabase_database SET engine = 'presto-jdbc' WHERE engine = 'presto'
      rollback: # nothing to do, since we don't know which drivers used to be presto

  - changeSet:
      id: v46.00-080
      validCheckSum: 8:022a846feb10103f2e9fe4b58cb792d6
      author: noahmoss
      comment: Migrate data permission paths from v1 to v2 (splitting them into separate data and query permissions)
      changes:
        - customChange:
            class: "metabase.db.custom_migrations.SplitDataPermissions"

  - changeSet:
      id: v46.00-084
      validCheckSum: 8:b4f465ca3be584028e077b907656b804
      author: qnkhuat
      comment: Added 0.46.0 - CASCADE delete for action.model_id
      changes:
        - dropForeignKeyConstraint:
            baseTableName: action
            constraintName: fk_action_model_id
      rollback:
        - addForeignKeyConstraint:
            baseTableName: action
            baseColumnNames: model_id
            referencedTableName: report_card
            referencedColumnNames: id
            constraintName: fk_action_model_id
            onDelete: CASCADE

  - changeSet:
      id: v46.00-085
      validCheckSum: 8:17fe48c56aa457a6a09775099d44d7a5
      author: qnkhuat
      comment: Added 0.46.0 - CASCADE delete for action.model_id
      changes:
        - addForeignKeyConstraint:
            baseTableName: action
            baseColumnNames: model_id
            referencedTableName: report_card
            referencedColumnNames: id
            constraintName: fk_action_model_id
            onDelete: CASCADE

  - changeSet:
      id: v46.00-086
      validCheckSum: 8:677e076d8741275d31a02e97531fd930
      author: calherries
      comment: Added 0.46.0 - Delete the abandonment email task
      changes:
        - customChange:
            class: "metabase.db.custom_migrations.DeleteAbandonmentEmailTask"

  - changeSet:
      id: v46.00-088
      validCheckSum: 8:ff9defc19920960db55ef71e4d32b4ea
      author: noahmoss
      comment: Added 0.46.5 -- backfill `permission_id` values in `sandboxes`. This is a fixed verison of v46.00-066
               which has been removed, since it had a bug that blocked a customer from upgrading.
      changes:
        - sql: >-
            UPDATE sandboxes s
            SET permission_id = (
              SELECT p.id
              FROM permissions p
              WHERE
                p.object = CONCAT('/db/',
                                  (SELECT t.db_id FROM metabase_table t WHERE t.id = s.table_id),
                                  '/schema/',
                                  (SELECT t.schema FROM metabase_table t WHERE t.id = s.table_id),
                                  '/table/',
                                  s.table_id,
                                  '/query/segmented/')
                AND p.group_id = s.group_id
              LIMIT 1
            )
            WHERE permission_id IS NULL;
      rollback:
        # not required, new values added here do not need to be dropped

  - changeSet:
      id: v46.00-089
      validCheckSum: 8:e0fbd2514cc960cc74106204ac65a3ea
      author: noahmoss
      comment: Added 0.46.5 -- remove orphaned entries in `sandboxes`
      changes:
        - sql: >-
            DELETE FROM sandboxes
            WHERE permission_id IS NULL;
      rollback: # not required, orphaned sandboxes should not be re-added to the DB

  - changeSet:
      id: v46.00-090
      validCheckSum: 8:963c0cd3a7bd2858e4dbfd4d4aad95cb
      author: noahmoss
      comment: Add foreign key constraint on sandboxes.permission_id
      preConditions:
        - onFail: MARK_RAN
        - not:
            - foreignKeyConstraintExists:
                - foreignKeyName: fk_sandboxes_ref_permissions
      changes:
        - addForeignKeyConstraint:
            baseTableName: sandboxes
            baseColumnNames: permission_id
            referencedTableName: permissions
            referencedColumnNames: id
            constraintName: fk_sandboxes_ref_permissions
            onDelete: CASCADE

  - changeSet:
      id: v47.00-001
      validCheckSum: 8:14bf2732687c04256e9c036ba142aa93
      author: calherries
      comment: Added 0.47.0 -- set base-type to type/JSON for JSON database-types for postgres and mysql
      changes:
        - sql:
            sql: >-
              UPDATE metabase_field f
              SET base_type = 'type/JSON'
              WHERE EXISTS (
                SELECT *
                FROM metabase_database d
                JOIN metabase_table t ON t.db_id = d.id
                WHERE f.table_id = t.id
                  AND lower(f.database_type) in ('json', 'jsonb')
                  AND d.engine in ('postgres', 'mysql')
              )
      rollback:
        - sql:
            dbms: postgresql
            sql: >-
              UPDATE metabase_field f
              SET base_type = case when d.engine = 'postgres' then 'type/Structured' else 'type/SerializedJSON' end
              FROM metabase_database d
              JOIN metabase_table t ON t.db_id = d.id
              WHERE f.table_id = t.id
                AND lower(f.database_type) in ('json', 'jsonb')
                AND d.engine in ('postgres', 'mysql')
        - sql:
            dbms: mysql,mariadb
            sql: >-
              UPDATE metabase_field f
              JOIN metabase_table t ON f.table_id = t.id
              JOIN metabase_database d ON t.db_id = d.id
              SET base_type = case when d.engine = 'postgres' then 'type/Structured' else 'type/SerializedJSON' end
              WHERE lower(f.database_type) in ('json', 'jsonb')
                AND d.engine in ('postgres', 'mysql')
        - sql:
            dbms: h2
            sql: >-
              MERGE INTO metabase_field f
              USING (
                SELECT f.id, case when d.engine = 'postgres' then 'type/Structured' else 'type/SerializedJSON' end as base_type
                FROM metabase_field f
                JOIN metabase_table t ON f.table_id = t.id
                JOIN metabase_database d ON t.db_id = d.id
                WHERE lower(f.database_type) in ('json', 'jsonb')
                  AND d.engine in ('postgres', 'mysql')
              ) as updates
              ON f.id = updates.id
              WHEN MATCHED THEN
                UPDATE SET f.base_type = updates.base_type;

  - changeSet:
      id: v47.00-002
      validCheckSum: 8:963690f41f487b122464277c627823f6
      author: calherries
      comment: Added 0.47.0 - Add json_unfolding column to metabase_field
      changes:
        - addColumn:
            columns:
            - column:
                remarks: 'Enable/disable JSON unfolding for a field'
                name: json_unfolding
                type: boolean
                defaultValueBoolean: false
                constraints:
                  nullable: false
            tableName: metabase_field

  - changeSet:
      id: v47.00-003
      validCheckSum: 8:97bccdf5e9bcdfacd1c315fa1342c167
      author: calherries
      comment: Added 0.47.0 - Populate metabase_field.json_unfolding based on base_type
      changes:
        - sql:
            sql: >-
              UPDATE metabase_field
              SET json_unfolding = true
              WHERE base_type = 'type/JSON';
      rollback: # nothing to do, since json_unfolding is new in 47

  - changeSet:
      id: v47.00-004
      validCheckSum: 8:58ad79be7de00e413da51fab3c8beea0
      author: qnkhuat
      comment: Added 0.47.0 - Add auto_incremented to metabase_field
      changes:
        - addColumn:
            tableName: metabase_field
            columns:
              - column:
                  name: database_is_auto_increment
                  type: boolean
                  remarks: Indicates this field is auto incremented
                  defaultValueBoolean: false
                  constraints:
                    nullable: false

  - changeSet:
      id: v47.00-005
      validCheckSum: 8:ccf53f27a551fd0799d0103bd65cca99
      author: winlost
      comment: Added 0.47.0 - Add auto_apply_filters to dashboard
      changes:
        - addColumn:
            tableName: report_dashboard
            columns:
              - column:
                  name: auto_apply_filters
                  type: boolean
                  remarks: Whether or not to auto-apply filters on a dashboard
                  defaultValueBoolean: true
                  constraints:
                    nullable: false

  - changeSet:
      id: v47.00-006
      validCheckSum: 8:b63ff10d3d121bed42eece1ae3dbb177
      author: qnkhuat
      comment: Added 0.47.0 - Add dashboard_tab table
      changes:
        - createTable:
            tableName: dashboard_tab
            remarks: "Join table connecting dashboard to dashboardcards"
            columns:
              - column:
                  name: id
                  type: int
                  autoIncrement: true
                  constraints:
                    primaryKey: true
                    nullable: false
              - column:
                  name: dashboard_id
                  type: int
                  remarks: The dashboard that a tab is on
                  constraints:
                    nullable: false
                    referencedTableName: report_dashboard
                    referencedColumnNames: id
                    foreignKeyName: fk_dashboard_tab_ref_dashboard_id
                    deleteCascade: true
              - column:
                  name: name
                  remarks: Displayed name of the tab
                  type: ${text.type}
                  constraints:
                    nullable: false
              - column:
                  name: position
                  remarks: Position of the tab with respect to others tabs in dashboard
                  type: int
                  constraints:
                    nullable: false
              - column:
                  name: entity_id
                  type: char(21)
                  remarks: Random NanoID tag for unique identity.
                  constraints:
                    nullable: false
                    unique: true
              - column:
                  name: created_at
                  remarks: The timestamp at which the tab was created
                  type: ${timestamp_type}
                  defaultValueComputed: current_timestamp
                  constraints:
                    nullable: false
              - column:
                  name: updated_at
                  remarks: The timestamp at which the tab was last updated
                  type: ${timestamp_type}
                  defaultValueComputed: current_timestamp
                  constraints:
                    nullable: false

  - changeSet:
      id: v47.00-007
      validCheckSum: 8:e9f7d6b18d65be6fde07c0b5471b8760
      author: qnkhuat
      comment: Added 0.47.0 -- add report_dashboardcard.dashboard_tab_id
      changes:
        - addColumn:
            tableName: report_dashboardcard
            columns:
              - column:
                  name: dashboard_tab_id
                  type: int
                  remarks: The referenced tab id that dashcard is on, it's nullable for dashboard with no tab
                  constraints:
                    nullable: true

  - changeSet:
      id: v47.00-008
      validCheckSum: 8:e37c88d202007bd3e6a72b6404d1b0e9
      author: qnkhuat
      comment: Added 0.47.0 -- add report_dashboardcard.dashboard_tab_id fk constraint
      changes:
        - addForeignKeyConstraint:
            baseTableName: report_dashboardcard
            baseColumnNames: dashboard_tab_id
            referencedTableName: dashboard_tab
            referencedColumnNames: id
            constraintName: fk_report_dashboardcard_ref_dashboard_tab_id
            deleteCascade: true

  - changeSet:
      id: v47.00-009
      validCheckSum: 8:398124b0dd4dd6e117cdc1378152469b
      author: qwef
      comment: Added 0.47.0 - Replace user google_auth and ldap_auth columns with sso_source values
      changes:
        - sql:
            sql: UPDATE core_user SET sso_source = 'google' WHERE google_auth = true;
      rollback:
        - sql:
            sql: UPDATE core_user SET google_auth = true, sso_source = NULL WHERE sso_source = 'google';

  - changeSet:
      id: v47.00-010
      validCheckSum: 8:3c4f9fc116fbced18c50952def65b3e0
      author: tsmacdonald
      comment: Added 0.47.0 - Make metabase_table.name long enough for H2 names
      changes:
        - modifyDataType:
            tableName: metabase_table
            columnName: name
            newDataType: varchar(256)
      rollback: # no rollback needed, varchar(256) is backwards compatible

  - changeSet:
      id: v47.00-011
      validCheckSum: 8:148b982debddfa511cb45b87179b8c46
      author: tsmacdonald
      comment: Added 0.47.0 - Make metabase_table.display_name long enough for H2 names
      changes:
        - modifyDataType:
            tableName: metabase_table
            columnName: display_name
            newDataType: varchar(256)
      rollback: # no rollback needed, varchar(256) is backwards compatible

  - changeSet:
      id: v47.00-012
      validCheckSum: 8:bf19ef077bc6bc517c515dd78ca46e3b
      author: qwef
      comment: Added 0.47.0 - Replace user google_auth and ldap_auth columns with sso_source values
      changes:
        - dropColumn:
            tableName: core_user
            columnName: google_auth
      rollback:
        - addColumn:
            tableName: core_user
            columns:
              - column:
                  name: google_auth
                  type: boolean
                  defaultValueBoolean: false
                  constraints:
                    nullable: false

  - changeSet:
      id: v47.00-013
      validCheckSum: 8:044aec6d07049e3c5a45830797189ab0
      author: qwef
      comment: Added 0.47.0 - Replace user google_auth and ldap_auth columns with sso_source values
      changes:
        - sql:
            sql: UPDATE core_user SET sso_source = 'ldap' WHERE ldap_auth = true;
      rollback:
        - sql:
            sql: UPDATE core_user SET ldap_auth = true, sso_source = NULL WHERE sso_source = 'ldap';

  - changeSet:
      id: v47.00-014
      validCheckSum: 8:6a973f3198ad4596ecade95e61b35991
      author: qwef
      comment: Added 0.47.0 - Replace user google_auth and ldap_auth columns with sso_source values
      changes:
        - dropColumn:
            tableName: core_user
            columnName: ldap_auth
      rollback:
        - addColumn:
            tableName: core_user
            columns:
              - column:
                  name: ldap_auth
                  type: boolean
                  defaultValueBoolean: false
                  constraints:
                    nullable: false

  - changeSet:
      id: v47.00-015
      validCheckSum: 8:d2d5eea99db75e656709006b3a7749f0
      author: escherize
      comment: added 0.47.0 - Add is_audit to metabase_database
      changes:
        - addColumn:
            tableName: metabase_database
            columns:
              - column:
                  name: is_audit
                  type: boolean
                  defaultValueBoolean: false
                  remarks: 'Only the app db, visible to admins via auditing should have this set true.'
                  constraints:
                    nullable: false

  - changeSet:
      id: v47.00-016
      validCheckSum: 8:62290f0389eb2a17170a9c0351ac8a85
      author: calherres
      comment: Added 0.47.0 - Migrate the report_card.visualization_settings.column_settings field refs from legacy format
      changes:
        - customChange:
            class: "metabase.db.custom_migrations.MigrateLegacyColumnSettingsFieldRefs"

  - changeSet:
      id: v47.00-018
      validCheckSum: 8:7bacd2f60393eebd3bebcfdb0e952ecd
      author: dpsutton
      comment: Indexed Entities information table
      changes:
        - createTable:
            tableName: model_index
            remarks: 'Used to keep track of which models have indexed columns.'
            columns:
              - column:
                  name: id
                  type: int
                  autoIncrement: true
                  constraints:
                    primaryKey: true
                    nullable: false
              - column:
                  name: model_id
                  type: int
                  remarks: 'The ID of the indexed model.'
              - column:
                  name: pk_ref
                  type: ${text.type}
                  remarks: 'Serialized JSON of the primary key field ref.'
                  constraints:
                    nullable: false
              - column:
                  name: value_ref
                  type: ${text.type}
                  remarks: 'Serialized JSON of the label field ref.'
                  constraints:
                    nullable: false
              - column:
                  name: schedule
                  type: ${text.type}
                  remarks: 'The cron schedule for when value syncing should happen.'
                  constraints:
                    nullable: false
              - column:
                  name: state
                  type: ${text.type}
                  remarks: 'The status of the index: initializing, indexed, error, overflow.'
                  constraints:
                    nullable: false
              - column:
                  name: indexed_at
                  type: ${timestamp_type}
                  remarks: 'When the status changed'
                  constraints:
                    nullable: true
              - column:
                  name: error
                  type: ${text.type}
                  remarks: 'The error message if the status is error.'
                  constraints:
                    nullable: true
              - column:
                  name: created_at
                  type: ${timestamp_type}
                  remarks: 'The timestamp of when these changes were made.'
                  defaultValueComputed: current_timestamp
                  constraints:
                    nullable: false
              - column:
                  remarks: 'ID of the user who created the event'
                  name: creator_id
                  type: int
                  constraints:
                    nullable: false
                    references: core_user(id)
                    foreignKeyName: fk_model_index_creator_id
                    deleteCascade: true
      rollback:
        - dropTable:
            tableName: model_index

  - changeSet:
      id: v47.00-019
      validCheckSum: 8:7a5589d70c80b3ffc99a85722f440a91
      author: dpsutton
      comment: Indexed Entities values table
      changes:
        - createTable:
            tableName: model_index_value
            remarks: 'Used to keep track of the values indexed in a model'
            columns:
              - column:
                  name: model_index_id
                  type: int
                  remarks: 'The ID of the indexed model.'
              - column:
                  name: model_pk
                  type: int
                  remarks: 'The primary key of the indexed value'
                  constraints:
                    nullable: false
              - column:
                  name: name
                  type: ${text.type}
                  remarks: 'The label to display identifying the indexed value.'
                  constraints:
                    nullable: false
      rollback:
        - dropTable:
            tableName: model_index_value

  - changeSet:
      id: v47.00-020
      validCheckSum: 8:d32a4cf7b37f012a7db74628cdde48df
      author: dpsutton
      comment: Add unique constraint on index_id and pk
      changes:
        - addUniqueConstraint:
            tableName: model_index_value
            constraintName: unique_model_index_value_model_index_id_model_pk
            columnNames: model_index_id, model_pk
      rollback:
        - dropUniqueConstraint:
            tableName: model_index_value
            constraintName: unique_model_index_value_model_index_id_model_pk

  - changeSet:
      id: v47.00-023
      validCheckSum: 8:5d9e81c3e950afad66cb5e9e823b1f03
      author: dpsutton
      comment: Added 0.47.0 -- model_index index
      changes:
        - createIndex:
            tableName: model_index
            columns:
              - column:
                  name: model_id
            indexName: idx_model_index_model_id

  - changeSet:
      id: v47.00-024
      validCheckSum: 8:3079db8d91e54ff2b41050f7dab27936
      author: dpsutton
      comment: Added 0.47.0 -- model_index foriegn key to report_card
      changes:
        - addForeignKeyConstraint:
            baseTableName: model_index
            baseColumnNames: model_id
            referencedTableName: report_card
            referencedColumnNames: id
            constraintName: fk_model_index_model_id
            nullable: false
            deleteCascade: true

  - changeSet:
      id: v47.00-025
      validCheckSum: 8:6889e314a2016c9bc017a358b81ed24e
      author: dpsutton
      comment: Added 0.47.0 -- model_index_value foriegn key to model_index
      changes:
        - addForeignKeyConstraint:
            baseTableName: model_index_value
            baseColumnNames: model_index_id
            referencedTableName: model_index
            referencedColumnNames: id
            constraintName: fk_model_index_value_model_id
            nullable: false
            deleteCascade: true

  - changeSet:
      id: v47.00-026
      validCheckSum: 8:acf279edf538ee29a4ea9103d809b3da
      author: noahmoss
      comment: Added 0.47.0 - New table for connection impersonation policies
      changes:
        - createTable:
            tableName: connection_impersonations
            remarks: Table for holding connection impersonation policies
            columns:
              - column:
                  name: id
                  type: int
                  autoIncrement: true
                  constraints:
                    primaryKey: true
                    nullable: false
              - column:
                  name: db_id
                  type: int
                  remarks: 'ID of the database this connection impersonation policy affects'
                  constraints:
                    nullable: false
                    referencedTableName: metabase_database
                    referencedColumnNames: id
                    foreignKeyName: fk_conn_impersonation_db_id
                    deleteCascade: true
              - column:
                  name: group_id
                  type: int
                  remarks: 'ID of the permissions group this connection impersonation policy affects'
                  constraints:
                    nullable: false
                    referencedTableName: permissions_group
                    referencedColumnNames: id
                    foreignKeyName: fk_conn_impersonation_group_id
                    deleteCascade: true
              - column:
                  name: attribute
                  type: ${text.type}
                  remarks: 'User attribute associated with the database role to use for this connection impersonation policy'

  - changeSet:
      id: v47.00-027
      validCheckSum: 8:c720f3de8feed35e592c0ca9b9975a18
      author: calherries
      comment: Added 0.47.0 - Migrate field_ref in report_card.result_metadata from legacy format
      changes:
        - customChange:
            class: "metabase.db.custom_migrations.MigrateLegacyResultMetadataFieldRefs"

  - changeSet:
      id: v47.00-028
      validCheckSum: 8:f38598170766acaaa8fd3b20ef683372
      author: calherries
      comment: Added 0.47.0 - Add join-alias to the report_card.visualization_settings.column_settings field refs
      changes:
        - customChange:
            class: "metabase.db.custom_migrations.AddJoinAliasToVisualizationSettingsFieldRefs"

  - changeSet:
      id: v47.00-029
      validCheckSum: 8:c7625e5018087e915e547f9318b2b8f5
      author: qnkhuat
      comment: Added 0.47.0 - Stack cards vertically for dashboard with tabs on downgrade
      changes:
        - customChange:
            class: "metabase.db.custom_migrations.DowngradeDashboardTab"

  - changeSet:
      id: v47.00-030
      validCheckSum: 8:7919d959008457419a09fd3275d3ed00
      author: escherize
      comment: Added 0.47.0 - Type column for collections for instance-analytics
      changes:
        - addColumn:
            tableName: collection
            columns:
              - column:
                  name: type
                  type: varchar(256)
                  defaultValue: null
                  remarks: 'This is used to differentiate instance-analytics collections from all other collections.'

  - changeSet:
      id: v47.00-031
      author: qnkhuat
      comment: Added 0.47.0 - migrate dashboard grid size from 18 to 24
      validCheckSum: 8:ad9bdb62df65cf26a5a9892a82779ea7
      changes:
          # new_size_x = size_x + ((col + size_x + 1) // 3) - ((col + 1) // 3)
          # new_col    = col + ((col + 1) // 3)
          - sql:
              dbms: postgresql
              sql: >-
                  update report_dashboardcard set size_x = size_x + floor(cast(size_x + col + 1  as decimal) / 3) - floor(cast(col + 1 as decimal) / 3);
                  update report_dashboardcard set col    = col + floor(cast(col + 1 as decimal) / 3);
          - sql:
              dbms: mysql,mariadb,h2
              sql: >-
                  update report_dashboardcard set size_x = size_x + floor(cast(size_x + col + 1  as decimal) / 3) - floor(cast(col + 1 as decimal) / 3);
                  update report_dashboardcard set col    = col + floor(cast(col + 1 as decimal) / 3);

      rollback:
          # new_size_x = size_x - ((size_x + col + 1) // 4 - (col + 1) // 4) for size_x > 1
          # new_col    = col - (col + 1) // 4
          # for size_x, we keep it as it is, because it can't be smaller right?
          - sql:
              dbms: postgresql
              sql: >-
                  update report_dashboardcard set size_x = size_x - (floor(cast(size_x + col + 1 as decimal) / 4) - floor(cast(col + 1 as decimal) / 4)) where size_x <> 1;
                  update report_dashboardcard set col    = col - floor(cast(col + 1 as decimal) / 4);

          - sql:
              dbms: mysql,mariadb,h2
              sql: >-
                  update report_dashboardcard set size_x = size_x - (floor(cast(size_x + col + 1 as decimal) / 4) - floor(cast(col + 1 as decimal) / 4)) where size_x <> 1;
                  update report_dashboardcard set col    = col - floor(cast(col + 1 as decimal) / 4);

  - changeSet:
      id: v47.00-032
      author: qnkhuat
      comment: Added 0.47.0 - migrate dashboard grid size from 18 to 24 for revisions
      validCheckSum: ANY
      changes:
        - customChange:
            class: "metabase.db.custom_migrations.RevisionDashboardMigrateGridFrom18To24"

  - changeSet:
      id: v47.00-033
      validCheckSum: 8:c4a38673bf2a702e807a2074c0d0b719
      author: calherries
      comment: Added 0.47.0 - Migrate field refs in visualization_settings.column_settings keys from legacy format
      changes:
        - customChange:
            class: "metabase.db.custom_migrations.RevisionMigrateLegacyColumnSettingsFieldRefs"

  - changeSet:
      id: v47.00-034
      validCheckSum: 8:bb77d686c5c204e480a1da5fcfb518e2
      author: calherries
      comment: Added 0.47.0 - Add join-alias to the visualization_settings.column_settings field refs in card revisions
      changes:
        - customChange:
            class: "metabase.db.custom_migrations.RevisionAddJoinAliasToColumnSettingsFieldRefs"

  - changeSet:
      id: v47.00-035
      validCheckSum: 8:aeafa7ff310f799eb3fb2e14640a9e06
      author: calherries
      comment: Added 0.47.0 - Drop foreign key constraint on implicit_action.action_id
      changes:
        - dropForeignKeyConstraint:
            baseTableName: implicit_action
            constraintName: fk_implicit_action_action_id
      rollback:
        - addForeignKeyConstraint:
            baseTableName: implicit_action
            baseColumnNames: action_id
            referencedTableName: action
            referencedColumnNames: id
            constraintName: fk_implicit_action_action_id
            onDelete: CASCADE

  - changeSet:
      id: v47.00-036
      validCheckSum: 8:e815729b6ebfd4799743b249409558aa
      author: calherries
      comment: Added 0.47.0 - Set primary key to action_id for implicit_action table
      changes:
        - addPrimaryKey:
            tableName: implicit_action
            columnNames: action_id
            constraintName: pk_implicit_action

  - changeSet:
      id: v47.00-037
      validCheckSum: 8:58c705a18bb3441e3ed5d1167ec64fcb
      author: calherries
      comment: Added 0.47.0 - Add foreign key constraint on implicit_action.action_id
      changes:
        - addForeignKeyConstraint:
            baseTableName: implicit_action
            baseColumnNames: action_id
            referencedTableName: action
            referencedColumnNames: id
            constraintName: fk_implicit_action_action_id
            onDelete: CASCADE

  - changeSet:
      id: v47.00-043
      validCheckSum: 8:5e030b73be03e7cd8b19a5a46f9b2a4c
      author: calherres
      comment: Added 0.47.0 - Migrate report_dashboardcard.visualization_settings.column_settings field refs from legacy format
      changes:
        - customChange:
            class: "metabase.db.custom_migrations.MigrateLegacyDashboardCardColumnSettingsFieldRefs"

  - changeSet:
      id: v47.00-044
      validCheckSum: 8:1828d1bd8e2da6eec14ca61e6c01a56f
      author: calherries
      comment: Added 0.47.0 - Add join-alias to the report_dashboardcard.visualization_settings.column_settings field refs
      changes:
        - customChange:
            class: "metabase.db.custom_migrations.AddJoinAliasToDashboardCardColumnSettingsFieldRefs"

  - changeSet:
      id: v47.00-045
      validCheckSum: 8:d7f479a389877010f5af9dc7ec859b51
      author: calherres
      comment: Added 0.47.0 - Migrate dashboard revision dashboard cards' visualization_settings.column_settings field refs from legacy format
      changes:
        - customChange:
            class: "metabase.db.custom_migrations.RevisionMigrateLegacyDashboardCardColumnSettingsFieldRefs"

  - changeSet:
      id: v47.00-046
      validCheckSum: 8:1e43c8712a5b36809a3c3fa9933a523c
      author: calherries
      comment: Added 0.47.0 - Add join-alias to dashboard revision dashboard cards' visualization_settings.column_settings field refs
      changes:
        - customChange:
            class: "metabase.db.custom_migrations.RevisionAddJoinAliasToDashboardCardColumnSettingsFieldRefs"

  - changeSet:
      id: v47.00-050
      validCheckSum: 8:a5d516f2b5ea92f401387646b49a9950
      author: tsmacdonald
      comment: Added 0.47.0 - table.is_upload
      changes:
        - addColumn:
            tableName: metabase_table
            columns:
              - column:
                  name: is_upload
                  type: boolean
                  defaultValueBoolean: false
                  remarks: 'Was the table created from user-uploaded (i.e., from a CSV) data?'
                  constraints:
                    nullable: false

  - changeSet:
      id: v47.00-051
      validCheckSum: 8:83a8b7ad58b2deb0732e671db51fa608
      author: noahmoss
      comment: Added 0.47.0 - Drop foreign key constraint on connection_impersonations.db_id
      changes:
        - dropForeignKeyConstraint:
            baseTableName: connection_impersonations
            constraintName: fk_conn_impersonation_db_id
      rollback:
        - addForeignKeyConstraint:
            baseTableName: connection_impersonations
            baseColumnNames: db_id
            referencedTableName: metabase_database
            referencedColumnNames: id
            constraintName: fk_conn_impersonation_db_id
            onDelete: CASCADE

  - changeSet:
      id: v47.00-052
      validCheckSum: 8:d170bef8f707027360cf08fb55e91452
      author: noahmoss
      comment: Added 0.47.0 - Drop foreign key constraint on connection_impersonations.group_id
      changes:
        - dropForeignKeyConstraint:
            baseTableName: connection_impersonations
            constraintName: fk_conn_impersonation_group_id
      rollback:
        - addForeignKeyConstraint:
            baseTableName: connection_impersonations
            baseColumnNames: group_id
            referencedTableName: permissions_group
            referencedColumnNames: id
            constraintName: fk_conn_impersonation_group_id
            onDelete: CASCADE

  - changeSet:
      id: v47.00-053
      validCheckSum: 8:3b52631c2c82b88043b840391c7d9ef0
      author: noahmoss
      comment: Added 0.47.0 -- connection_impersonations index for db_id column
      changes:
        - createIndex:
            tableName: connection_impersonations
            columns:
              - column:
                  name: db_id
            indexName: idx_conn_impersonations_db_id

  - changeSet:
      id: v47.00-054
      validCheckSum: 8:5404d7e3781f0dfcc984676ea434c842
      author: noahmoss
      comment: Added 0.47.0 -- connection_impersonations index for group_id column
      changes:
        - createIndex:
            tableName: connection_impersonations
            columns:
              - column:
                  name: group_id
            indexName: idx_conn_impersonations_group_id

  - changeSet:
      id: v47.00-055
      validCheckSum: 8:295c4477995058b93eba2857090eb6f6
      author: noahmoss
      comment: Added 0.47.0 - unique constraint for connection impersonations
      changes:
        - addUniqueConstraint:
            tableName: connection_impersonations
            columnNames: group_id, db_id
            constraintName: conn_impersonation_unique_group_id_db_id
      rollback:
        - dropUniqueConstraint:
            tableName: connection_impersonations
            constraintName: conn_impersonation_unique_group_id_db_id

  - changeSet:
      id: v47.00-056
      validCheckSum: 8:bd965141f770a65982ecebab51a565e9
      author: noahmoss
      comment: Added 0.47.0 - re-add foreign key constraint on connection_impersonations.db_id
      changes:
        - addForeignKeyConstraint:
            baseTableName: connection_impersonations
            baseColumnNames: db_id
            referencedTableName: metabase_database
            referencedColumnNames: id
            constraintName: fk_conn_impersonation_db_id
            onDelete: CASCADE

  - changeSet:
      id: v47.00-057
      validCheckSum: 8:fe79acdba9db58709b6fffbb7aac2844
      author: noahmoss
      comment: Added 0.47.0 - re-add foreign key constraint on connection_impersonations.group_id
      changes:
        - addForeignKeyConstraint:
            baseTableName: connection_impersonations
            baseColumnNames: group_id
            referencedTableName: permissions_group
            referencedColumnNames: id
            constraintName: fk_conn_impersonation_group_id
            onDelete: CASCADE

  - changeSet:
      id: v47.00-058
      validCheckSum: 8:05731b3e62deb09c64b60bc10031d206
      author: qnkhuat
      comment: 'Drop parameter_card.entity_id'
      preConditions:
        - onFail: MARK_RAN
        - columnExists:
            tableName: parameter_card
            columnName: entity_id
      changes:
        - dropColumn:
            tableName: parameter_card
            columnName: entity_id
      rollback:
        - addColumn:
            tableName: parameter_card
            columns:
              - column:
                  remarks: Random NanoID tag for unique identity.
                  name: entity_id
                  type: char(21)
                  constraints:
                    nullable: true
                    unique: true

  - changeSet:
      id: v47.00-059
      validCheckSum: 8:123cf42eed168444f88418f071d2730f
      author: piranha
      comment: 'Drops not null from dashboard_tab.entity_id since it breaks drop-entity-ids command'
      changes:
        - dropNotNullConstraint:
            tableName: dashboard_tab
            columnName: entity_id
            columnDataType: char(21)
      rollback: # noop, and 'drop not null' is a noop if it's dropped already

  - changeSet:
      id: v48.00-001
      validCheckSum: 8:c38ceb502af7907aed614f17da6c3f80
      author: qnkhuat
      comment: Added 0.47.0 - Migrate database.options to database.settings
      changes:
        - customChange:
            class: "metabase.db.custom_migrations.MigrateDatabaseOptionsToSettings"

  - changeSet:
      id: v48.00-002
      validCheckSum: 8:deceb81591f51f2d7253976f247e36cc
      author: qnkhuat
      comment: Added 0.47.0 - drop metabase_database.options
      changes:
        - dropColumn:
            tableName: metabase_database
            columnName: options
      rollback:
        - addColumn:
            tableName: metabase_database
            columns:
              - column:
                  name: options
                  type: ${text.type}
                  remarks: "Serialized JSON containing various options like QB behavior."

  - changeSet:
      id: v48.00-003
      validCheckSum: 8:da33cde0f1f93eed56c0f6d9ac2007df
      author: qnkhuat
      comment: Added 0.48.0 - drop computation_job_result table
      preConditions:
        - onFail: MARK_RAN
        - tableExists:
            tableName: computation_job_result
      changes:
          - dropTable:
              tableName: computation_job_result
      rollback: # no rollback needed since this table has been unused since 2018

  - changeSet:
      id: v48.00-004
      validCheckSum: 8:d0b1d7cc179c332b7e31f065325b7275
      author: qnkhuat
      comment: Added 0.48.0 - drop computation_job table
      preConditions:
        - onFail: MARK_RAN
        - tableExists:
            tableName: computation_job
      changes:
          - dropTable:
              tableName: computation_job
      rollback: # no rollback needed since this table has been unused since 2018

  - changeSet:
      id: v48.00-005
      validCheckSum: 8:a570f2e1d90a302bc207c00e3776eaaf
      author: qnkhuat
      comment: Added 0.48.0 - Add query_execution.action_id
      changes:
        - addColumn:
            tableName: query_execution
            columns:
              - column:
                  name: action_id
                  type: integer
                  remarks: 'The ID of the action associated with this query execution, if any.'

  - changeSet:
      id: v48.00-006
      validCheckSum: 8:cf1413241565a186bf98eece35d519bf
      author: qnkhuat
      comment: Added 0.48.0 - Index query_execution.action_id
      changes:
        - createIndex:
            tableName: query_execution
            indexName: idx_query_execution_action_id
            columns:
              column:
                name: action_id

  - changeSet:
      id: v48.00-007
      validCheckSum: 8:15d05ceba05e5b7d25d351fb6ec5b100
      author: qnkhuat
      comment: Added 0.48.0 - Add revision.most_recent
      changes:
        - addColumn:
            tableName: revision
            columns:
              - column:
                  name: most_recent
                  type: boolean
                  defaultValueBoolean: false
                  remarks: 'Whether a revision is the most recent one'
                  constraints:
                    nullable: false

  - changeSet:
      id: v48.00-008
      validCheckSum: 8:c0a512701d6dfd5cc1c4a689919be074
      author: qnkhuat
      comment: Set revision.most_recent = true for latest revisions
      changes:
        - sql:
            dbms: postgresql,h2
            sql: >-
              UPDATE revision r
              SET most_recent = true
              WHERE (model, model_id, timestamp) IN (
                                 SELECT model, model_id, MAX(timestamp)
                                 FROM revision
                                 GROUP BY model, model_id);
          # mysql and mariadb does not allow update on a table that is in the select part
          # so it we join for them
        - sql:
            dbms: mysql,mariadb
            sql: >-
              UPDATE revision r
              JOIN (
                  SELECT model, model_id, MAX(timestamp) AS max_timestamp
                  FROM revision
                  GROUP BY model, model_id
              ) AS subquery
              ON r.model = subquery.model AND r.model_id = subquery.model_id AND r.timestamp = subquery.max_timestamp
              SET r.most_recent = true;
      rollback: # nothing to do since the most_recent will be dropped anyway


  - changeSet:
      id: v48.00-009
      validCheckSum: 8:dfd90256380263274ea7f5cc0c5ed413
      author: calherries
      comment: Added 0.48.0 - Create table_privileges table
      changes:
        - createTable:
            tableName: table_privileges
            remarks: Table for user and role privileges by table
            columns:
              - column:
                  name: table_id
                  type: int
                  remarks: 'Table ID'
                  constraints:
                    foreignKeyName: fk_table_privileges_table_id
                    nullable: false
                    referencedTableName: metabase_table
                    referencedColumnNames: id
                    deleteCascade: true
              - column:
                  name: role
                  type: varchar(255)
                  remarks: 'Role name. NULL indicates the privileges are the current user''s'
              - column:
                  name: select
                  type: boolean
                  remarks: 'Privilege to select from the table'
                  constraints:
                    nullable: false
                  defaultValue: false
              - column:
                  name: update
                  type: boolean
                  remarks: 'Privilege to update records in the table'
                  constraints:
                    nullable: false
                  defaultValue: false
              - column:
                  name: insert
                  type: boolean
                  remarks: 'Privilege to insert records into the table'
                  constraints:
                    nullable: false
                  defaultValue: false
              - column:
                  name: delete
                  type: boolean
                  remarks: 'Privilege to delete records from the table'
                  constraints:
                    nullable: false
                  defaultValue: false
            uniqueConstraints:
              - unique:
                  columnNames: table_id, role
                  name: uq_table_privileges_table_id_role


  - changeSet:
      id: v48.00-010
      validCheckSum: 8:da6117039b6e0249b710cc3160af982d
      author: qnkhuat
      comment: Remove ON UPDATE for revision.timestamp on mysql, mariadb
      preConditions:
          # If preconditions fail (i.e., dbms is not mysql or mariadb) then mark this migration as 'ran'
          - onFail: MARK_RAN
          - dbms:
              type: mysql,mariadb
      changes:
          - sql:
                sql: ALTER TABLE `revision` CHANGE `timestamp` `timestamp` timestamp(6) NOT NULL DEFAULT current_timestamp(6);
      rollback: # no need

  - changeSet:
      id: v48.00-011
      validCheckSum: 8:65ef87949a7e9555fabaf69069806ee0
      author: qnkhuat
      comment: Index revision.most_recent
      changes:
        - createIndex:
            tableName: revision
            indexName: idx_revision_most_recent
            columns:
              column:
                name: most_recent

  - changeSet:
      id: v48.00-013
      validCheckSum: 8:145eb766e2d49e95f31d8a08df8ff776
      author: qnkhuat
      comment: Index unindexed FKs for postgres
      preConditions:
        - onFail: MARK_RAN
        - dbms:
            type: postgresql
      changes:
          - sql:
              sql: >-
                  CREATE INDEX IF NOT EXISTS idx_action_made_public_by_id ON action (made_public_by_id);
                  CREATE INDEX IF NOT EXISTS idx_action_model_id ON action (model_id);
                  CREATE INDEX IF NOT EXISTS idx_application_permissions_revision_user_id ON application_permissions_revision (user_id);
                  CREATE INDEX IF NOT EXISTS idx_collection_permission_graph_revision_user_id ON collection_permission_graph_revision (user_id);
                  CREATE INDEX IF NOT EXISTS idx_core_session_user_id ON core_session (user_id);
                  CREATE INDEX IF NOT EXISTS idx_dashboard_tab_dashboard_id ON dashboard_tab (dashboard_id);
                  CREATE INDEX IF NOT EXISTS idx_dimension_human_readable_field_id ON dimension (human_readable_field_id);
                  CREATE INDEX IF NOT EXISTS idx_metabase_database_creator_id ON metabase_database (creator_id);
                  CREATE INDEX IF NOT EXISTS idx_model_index_creator_id ON model_index (creator_id);
                  CREATE INDEX IF NOT EXISTS idx_native_query_snippet_creator_id ON native_query_snippet (creator_id);
                  CREATE INDEX IF NOT EXISTS idx_permissions_revision_user_id ON permissions_revision (user_id);
                  CREATE INDEX IF NOT EXISTS idx_persisted_info_creator_id ON persisted_info (creator_id);
                  CREATE INDEX IF NOT EXISTS idx_persisted_info_database_id ON persisted_info (database_id);
                  CREATE INDEX IF NOT EXISTS idx_pulse_dashboard_id ON pulse (dashboard_id);
                  CREATE INDEX IF NOT EXISTS idx_pulse_card_dashboard_card_id ON pulse_card (dashboard_card_id);
                  CREATE INDEX IF NOT EXISTS idx_pulse_channel_recipient_pulse_channel_id ON pulse_channel_recipient (pulse_channel_id);
                  CREATE INDEX IF NOT EXISTS idx_pulse_channel_recipient_user_id ON pulse_channel_recipient (user_id);
                  CREATE INDEX IF NOT EXISTS idx_query_action_database_id ON query_action (database_id);
                  CREATE INDEX IF NOT EXISTS idx_report_card_database_id ON report_card (database_id);
                  CREATE INDEX IF NOT EXISTS idx_report_card_made_public_by_id ON report_card (made_public_by_id);
                  CREATE INDEX IF NOT EXISTS idx_report_card_table_id ON report_card (table_id);
                  CREATE INDEX IF NOT EXISTS idx_report_dashboard_made_public_by_id ON report_dashboard (made_public_by_id);
                  CREATE INDEX IF NOT EXISTS idx_report_dashboardcard_action_id ON report_dashboardcard (action_id);
                  CREATE INDEX IF NOT EXISTS idx_report_dashboardcard_dashboard_tab_id ON report_dashboardcard (dashboard_tab_id);
                  CREATE INDEX IF NOT EXISTS idx_revision_user_id ON revision (user_id);
                  CREATE INDEX IF NOT EXISTS idx_sandboxes_card_id ON sandboxes (card_id);
                  CREATE INDEX IF NOT EXISTS idx_sandboxes_permission_id ON sandboxes (permission_id);
                  CREATE INDEX IF NOT EXISTS idx_secret_creator_id ON secret (creator_id);
                  CREATE INDEX IF NOT EXISTS idx_timeline_creator_id ON timeline (creator_id);
                  CREATE INDEX IF NOT EXISTS idx_timeline_event_creator_id ON timeline_event (creator_id);
      rollback: # no need

  - changeSet:
      id: v48.00-014
      validCheckSum: 8:b2c1361f1dc14c2390a1dc25a4a86311
      author: calherries
      comment: Added 0.48.0 - Create table_privileges.table_id index
      preConditions:
        - onFail: MARK_RAN
        - dbms:
            type: postgresql
      changes:
        - createIndex:
            indexName: idx_table_privileges_table_id
            tableName: table_privileges
            columns:
              - column:
                  name: table_id
      rollback: # not needed, it will be removed with the table

  - changeSet:
      id: v48.00-015
      validCheckSum: 8:6f58cf60c8048bb39bbf6128058ff85e
      author: calherries
      comment: Added 0.48.0 - Create table_privileges.role index
      changes:
        - createIndex:
            indexName: idx_table_privileges_role
            tableName: table_privileges
            columns:
              - column:
                  name: role
      rollback: # not needed, it will be removed with the table

  - changeSet:
      id: v48.00-016
      validCheckSum: 8:ea2cb901edad5cf3a1250bdd2a9b0866
      author: calherries
      comment: Added 0.48.0 - Change the type of collection.slug to varchar(510)
      changes:
        - modifyDataType:
            tableName: collection
            columnName: slug
            newDataType: varchar(510)
      rollback:
        - modifyDataType:
            tableName: collection
            columnName: slug
            newDataType: varchar(254)

  - changeSet:
      id: v48.00-018
      validCheckSum: 8:efae52e7403f39c1458f53e885b4393d
      author: noahmoss
      comment: Add new recent_views table
      changes:
        - createTable:
            tableName: recent_views
            remarks: Used to store recently viewed objects for each user
            columns:
              - column:
                  name: id
                  type: int
                  autoIncrement: true
                  constraints:
                    primaryKey: true
                    nullable: false
              - column:
                  name: user_id
                  type: int
                  remarks: The user associated with this view
                  constraints:
                    nullable: false
                    referencedTableName: core_user
                    referencedColumnNames: id
                    foreignKeyName: fk_recent_views_ref_user_id
              - column:
                  name: model
                  type: varchar(16)
                  remarks: The name of the model that was viewed
                  constraints:
                    nullable: false
              - column:
                  name: model_id
                  type: int
                  remarks: The ID of the model that was viewed
                  constraints:
                    nullable: false
              - column:
                  name: timestamp
                  type: DATETIME
                  remarks: The time a view was recorded
                  constraints:
                    nullable: false

  - changeSet:
      id: v48.00-019
      validCheckSum: 8:c3866a4b7cfbb49d4b626dc2fd750935
      author: nemanjaglumac
      comment: 'Collection color is removed in 0.48.0'
      changes:
        - dropColumn:
            tableName: collection
            columnName: color
      rollback:
        - addColumn:
            tableName: collection
            columns:
              - column:
                  name: color
                  type: char(7)
                  remarks: 'Seven-character hex color for this Collection, including the preceding hash sign.'
                  constraints:
                    nullable: false
                  defaultValue: '#31698A'

  - changeSet:
      id: v48.00-020
      validCheckSum: 8:2c410019e1834304131ff57278003d35
      author: noahmoss
      comment: Added 0.48.0 - Create recent_views.user_id index
      changes:
        - createIndex:
            indexName: idx_recent_views_user_id
            tableName: recent_views
            columns:
              - column:
                  name: user_id
      rollback: # not needed, it will be removed with the table

  - changeSet:
      id: v48.00-021
      validCheckSum: 8:a1543239e39c70dc9bab3bbc303242b1
      author: piranha
      comment: 'Cards store Metabase version used to create them'
      changes:
        - addColumn:
            tableName: report_card
            columns:
              - column:
                  name: metabase_version
                  type: varchar(100)
                  remarks: 'Metabase version used to create the card.'

  - changeSet:
      id: v48.00-022
      validCheckSum: 8:0f034d06b1ad5336c3c81b0d22cde259
      author: johnswanson
      comment: Migrate migrate-click-through to a custom migration
      preConditions:
        - onFail: MARK_RAN
        - sqlCheck:
            expectedResult: 0
            sql: SELECT count(*) FROM data_migrations WHERE id = 'migrate-click-through';
      changes:
        - customChange:
            class: "metabase.db.custom_migrations.MigrateClickThrough"

  - changeSet:
      id: v48.00-023
      validCheckSum: 8:f18e5e053b508aab0bdd8c4bf1d7de4b
      author: piranha
      comment: Data migration migrate-remove-admin-from-group-mapping-if-needed
      preConditions:
        - onFail: MARK_RAN
        - sqlCheck:
            expectedResult: 0
            sql: SELECT count(*) FROM data_migrations WHERE id = 'migrate-remove-admin-from-group-mapping-if-needed';
      changes:
        - customChange:
            class: "metabase.db.custom_migrations.MigrateRemoveAdminFromGroupMappingIfNeeded"

  - changeSet:
      id: v48.00-024
      validCheckSum: 8:fab2a51d73c66cea059d55a6fea8bb2f
      author: piranha
      comment: All data migrations were transferred to custom_migrations!
      changes:
        - dropTable:
            tableName: data_migrations
      rollback:
        - sql:
            sql: >-
              CREATE TABLE data_migrations (
                id varchar(254) primary key,
                timestamp ${timestamp_type} not null
              );
              INSERT INTO data_migrations VALUES
                  ('set-card-database-and-table-ids', current_timestamp),
                  ('set-mongodb-databases-ssl-false', current_timestamp),
                  ('set-default-schemas', current_timestamp),
                  ('set-admin-email', current_timestamp),
                  ('remove-database-sync-activity-entries', current_timestamp),
                  ('remove-duplicate-fk-entries', current_timestamp),
                  ('update-dashboards-to-new-grid', current_timestamp),
                  ('migrate-field-visibility-type', current_timestamp),
                  ('fix-dashboard-cards-without-positions', current_timestamp),
                  ('migrate-fk-metadata', current_timestamp),
                  ('create-raw-tables', current_timestamp),
                  ('migrate-base-types', current_timestamp),
                  ('migrate-field-types', current_timestamp),
                  ('fix-invalid-field-types', current_timestamp),
                  ('add-users-to-default-permissions-groups', current_timestamp),
                  ('add-admin-group-root-entry', current_timestamp),
                  ('add-databases-to-magic-permissions-groups', current_timestamp),
                  ('fix-legacy-magic-group-names', current_timestamp),
                  ('remove-trailing-slashes-from-site-url-setting', current_timestamp),
                  ('copy-site-url-setting-and-remove-trailing-slashes', current_timestamp),
                  ('migrate-query-executions', current_timestamp),
                  ('drop-old-query-execution-table', current_timestamp),
                  ('ensure-protocol-specified-in-site-url', current_timestamp),
                  ('populate-card-database-id', current_timestamp),
                  ('migrate-humanization-setting', current_timestamp),
                  ('populate-card-read-permissions', current_timestamp),
                  ('mark-category-fields-as-list', current_timestamp),
                  ('repopulate-card-read-permissions', current_timestamp),
                  ('add-legacy-sql-directive-to-bigquery-sql-cards', current_timestamp),
                  ('clear-ldap-user-local-passwords', current_timestamp),
                  ('add-migrated-collections', current_timestamp),
                  ('migrate-map-regions', current_timestamp),
                  ('migrate-click-through', current_timestamp),
                  ('migrate-remove-admin-from-group-mapping-if-needed', current_timestamp);

  - changeSet:
      id: v48.00-025
      validCheckSum: 8:a2fa9ab0913b9e4b97dff91f973344d6
      author: piranha
      comment: 'Revisions store Metabase version used to create them'
      changes:
        - addColumn:
            tableName: revision
            columns:
              - column:
                  name: metabase_version
                  type: varchar(100)
                  remarks: 'Metabase version used to create the revision.'

  - changeSet:
      id: v48.00-026
      validCheckSum: 8:7c8330e861c16997780a9b0881144b26
      author: lbrdnk
      comment: Set semantic_type with value type/Number to null (#18754)
      changes:
        - update:
            tableName: metabase_field
            columns:
              - column:
                  name: semantic_type
                  value: NULL
            where: semantic_type = 'type/Number'
      rollback:

  # this is a no op, it was previously used to Drop parameter_card.entity_id,
  # now it's moved to v47.00-058
  # this is still here because we want the change set id to be consistent
  # see #35239 for details
  - changeSet:
      id: v48.00-027
      author: qnkhuat
      validCheckSum: ANY
      comment: 'No op migration'
      changes:
        - sql:
          sql: SELECT 1;
      rollback:

  - changeSet:
      id: v48.00-028
      validCheckSum: 8:818119252c2e7877bbf46aec40fab160
      author: noahmoss
      comment: Add new audit_log table
      changes:
        - createTable:
            tableName: audit_log
            remarks: Used to store application events for auditing use cases
            columns:
              - column:
                  name: id
                  type: int
                  autoIncrement: true
                  constraints:
                    primaryKey: true
                    nullable: false
              - column:
                  name: topic
                  type: varchar(32)
                  remarks: The topic of a given audit event
                  constraints:
                    nullable: false
              - column:
                  name: timestamp
                  type: ${timestamp_type}
                  remarks: The time an event was recorded
                  constraints:
                    nullable: false
              - column:
                  name: end_timestamp
                  type: ${timestamp_type}
                  remarks: The time an event ended, if applicable
                  constraints:
                    nullable: true
              - column:
                  name: user_id
                  type: int
                  remarks: The user who performed an action or triggered an event
                  constraints:
                    nullable: true
              - column:
                  name: model
                  type: varchar(32)
                  remarks: The name of the model this event applies to (e.g. Card, Dashboard), if applicable
                  constraints:
                    nullable: true
              - column:
                  name: model_id
                  type: int
                  remarks: The ID of the model this event applies to, if applicable
                  constraints:
                    nullable: true
              - column:
                  name: details
                  type: ${text.type}
                  remarks: A JSON map with metadata about the event
                  constraints:
                    nullable: false

  - changeSet:
      id: v48.00-029
      validCheckSum: 8:1994760ab0950e7f591c40e887295e1a
      author: noahmoss
      comment: Added 0.48.0 - new view v_audit_log
      changes:
        - sqlFile:
            dbms: postgresql
            path: instance_analytics_views/audit_log/v1/postgres-audit_log.sql
            relativeToChangelogFile: true
        - sqlFile:
            dbms: mysql,mariadb
            path: instance_analytics_views/audit_log/v1/mysql-audit_log.sql
            relativeToChangelogFile: true
        - sqlFile:
            dbms: h2
            path: instance_analytics_views/audit_log/v1/h2-audit_log.sql
            relativeToChangelogFile: true
      rollback:
        - sql:
            sql: drop view if exists v_audit_log;

  - changeSet:
      id: v48.00-030
      validCheckSum: 8:965d6479698fe55f2f6799be552b5edb
      author: noahmoss
      comment: Added 0.48.0 - new view v_content
      changes:
        - sqlFile:
            dbms: postgresql
            path: instance_analytics_views/content/v1/postgres-content.sql
            relativeToChangelogFile: true
        - sqlFile:
            dbms: mysql,mariadb
            path: instance_analytics_views/content/v1/mysql-content.sql
            relativeToChangelogFile: true
        - sqlFile:
            dbms: h2
            path: instance_analytics_views/content/v1/h2-content.sql
            relativeToChangelogFile: true
      rollback:
        - sql:
            sql: drop view if exists v_content;

  - changeSet:
      id: v48.00-031
      validCheckSum: 8:721bedb0dd362793a1a216cf3e552f3b
      author: noahmoss
      comment: Added 0.48.0 - new view v_dashboardcard
      changes:
        - sqlFile:
            path: instance_analytics_views/dashboardcard/v1/dashboardcard.sql
            relativeToChangelogFile: true
      rollback:
        - sql:
            sql: drop view if exists v_dashboardcard;

  - changeSet:
      id: v48.00-032
      validCheckSum: 8:64d52462def7bb6981a3b6a40d42e67e
      author: noahmoss
      comment: Added 0.48.0 - new view v_group_members
      changes:
        - sqlFile:
            path: instance_analytics_views/group_members/v1/group_members.sql
            relativeToChangelogFile: true
      rollback:
        - sql:
            sql: drop view if exists v_group_members;

  - changeSet:
      id: v48.00-033
      validCheckSum: 8:7ac57373a0fba4bd9613c242702c863d
      author: noahmoss
      comment: Added 0.48.0 - new view v_subscriptions for postgres
      changes:
        - sqlFile:
            dbms: postgresql
            path: instance_analytics_views/subscriptions/v1/postgres-subscriptions.sql
            relativeToChangelogFile: true
        - sqlFile:
            dbms: mysql,mariadb
            path: instance_analytics_views/subscriptions/v1/mysql-subscriptions.sql
            relativeToChangelogFile: true
        - sqlFile:
            dbms: h2
            path: instance_analytics_views/subscriptions/v1/h2-subscriptions.sql
            relativeToChangelogFile: true
      rollback:
        - sql:
            sql: drop view if exists v_subscriptions;

  - changeSet:
      id: v48.00-034
      validCheckSum: 8:1c268d93ce69eaee11e3ecdf9951449a
      author: noahmoss
      comment: Added 0.48.0 - new view v_users
      changes:
        - sqlFile:
            dbms: postgresql
            path: instance_analytics_views/users/v1/postgres-users.sql
            relativeToChangelogFile: true
        - sqlFile:
            dbms: mysql,mariadb
            path: instance_analytics_views/users/v1/mysql-users.sql
            relativeToChangelogFile: true
        - sqlFile:
            dbms: h2
            path: instance_analytics_views/users/v1/h2-users.sql
            relativeToChangelogFile: true
      rollback:
        - sql:
            sql: drop view if exists v_users;

  - changeSet:
      id: v48.00-035
      validCheckSum: 8:c0276764af3e1b4b5b0c4e5fdc979e60
      author: noahmoss
      comment: Added 0.48.0 - new view v_alerts
      changes:
        - sqlFile:
            dbms: postgresql
            path: instance_analytics_views/alerts/v1/postgres-alerts.sql
            relativeToChangelogFile: true
        - sqlFile:
            dbms: mysql,mariadb
            path: instance_analytics_views/alerts/v1/mysql-alerts.sql
            relativeToChangelogFile: true
        - sqlFile:
            dbms: h2
            path: instance_analytics_views/alerts/v1/h2-alerts.sql
            relativeToChangelogFile: true
      rollback:
        - sql:
            sql: drop view if exists v_alerts;

  - changeSet:
      id: v48.00-036
      validCheckSum: 8:8a35e1bdf0738ccac5da8062d6671dd0
      author: noahmoss
      comment: Added 0.48.0 - new view v_databases
      changes:
        - sqlFile:
            path: instance_analytics_views/databases/v1/databases.sql
            relativeToChangelogFile: true
      rollback:
        - sql:
            sql: drop view if exists v_databases;

  - changeSet:
      id: v48.00-037
      validCheckSum: 8:a4b6ebd594b4663a6a888211f36ce6c3
      author: noahmoss
      comment: Added 0.48.0 - new view v_fields
      changes:
        - sqlFile:
            dbms: postgresql
            path: instance_analytics_views/fields/v1/postgres-fields.sql
            relativeToChangelogFile: true
        - sqlFile:
            dbms: mysql,mariadb
            path: instance_analytics_views/fields/v1/mysql-fields.sql
            relativeToChangelogFile: true
        - sqlFile:
            dbms: h2
            path: instance_analytics_views/fields/v1/h2-fields.sql
            relativeToChangelogFile: true
      rollback:
        - sql:
            sql: drop view if exists v_fields;

  - changeSet:
      id: v48.00-038
      validCheckSum: 8:a24f4bcd3336e79d1c8ef33ab81c0db3
      author: noahmoss
      comment: Added 0.48.0 - new view v_query_log
      changes:
        - sqlFile:
            dbms: postgresql
            path: instance_analytics_views/query_log/v1/postgres-query_log.sql
            relativeToChangelogFile: true
        - sqlFile:
            dbms: mysql,mariadb
            path: instance_analytics_views/query_log/v1/mysql-query_log.sql
            relativeToChangelogFile: true
        - sqlFile:
            dbms: h2
            path: instance_analytics_views/query_log/v1/h2-query_log.sql
            relativeToChangelogFile: true
      rollback:
        - sql:
            sql: drop view if exists v_query_log;

  - changeSet:
      id: v48.00-039
      validCheckSum: 8:b43481a01df86830c4cb1adb8189d400
      author: noahmoss
      comment: Added 0.48.0 - new view v_tables
      changes:
        - sqlFile:
            dbms: postgresql
            path: instance_analytics_views/tables/v1/postgres-tables.sql
            relativeToChangelogFile: true
        - sqlFile:
            dbms: mysql,mariadb
            path: instance_analytics_views/tables/v1/mysql-tables.sql
            relativeToChangelogFile: true
        - sqlFile:
            dbms: h2
            path: instance_analytics_views/tables/v1/h2-tables.sql
            relativeToChangelogFile: true
      rollback:
        - sql:
            sql: drop view if exists v_tables;

  - changeSet:
      id: v48.00-040
      validCheckSum: 8:b8842eac1c7cba6e997d4d288306e36c
      author: noahmoss
      comment: Added 0.48.0 - new view v_view_log
      changes:
        - sqlFile:
            dbms: postgresql
            path: instance_analytics_views/view_log/v1/postgres-view_log.sql
            relativeToChangelogFile: true
        - sqlFile:
            dbms: mysql,mariadb
            path: instance_analytics_views/view_log/v1/mysql-view_log.sql
            relativeToChangelogFile: true
        - sqlFile:
            dbms: h2
            path: instance_analytics_views/view_log/v1/h2-view_log.sql
            relativeToChangelogFile: true
      rollback:
        - sql:
            sql: drop view if exists v_view_log;

  - changeSet:
      id: v48.00-045
      validCheckSum: 8:874f14ae26d742448d8dd2b47dc8aa3d
      author: qwef
      comment: Added 0.48.0 - add is_sandboxed to query_execution
      changes:
        - addColumn:
            tableName: query_execution
            columns:
              - column:
                  name: is_sandboxed
                  type: boolean
                  remarks: "Is query from a sandboxed user"
                  constraints:
                    nullable: true

  - changeSet:
      id: v48.00-046
      validCheckSum: 8:4bb11295621890202e066cd15de93a52
      author: noahmoss
      comment: Added 0.48.0 - new indexes to optimize audit v2 queries
      changes:
        - sqlFile:
            dbms: postgresql
            path: instance_analytics_views/indexes/v1/postgres-indexes.sql
            relativeToChangelogFile: true
        - sqlFile:
            dbms: mysql
            path: instance_analytics_views/indexes/v1/mysql-indexes.sql
            relativeToChangelogFile: true
        - sqlFile:
            dbms: mariadb
            path: instance_analytics_views/indexes/v1/mariadb-indexes.sql
            relativeToChangelogFile: true
        - sqlFile:
            dbms: h2
            path: instance_analytics_views/indexes/v1/h2-indexes.sql
            relativeToChangelogFile: true
      rollback:
        # Only MySQL needes a rollback because all the other DBs support "CREATE INDEX IF NOT EXISTS"
        - sqlFile:
            dbms: mysql
            path: instance_analytics_views/indexes/v1/mysql-rollback.sql
            relativeToChangelogFile: true

  - changeSet:
      id: v48.00-047
      validCheckSum: 8:2b18bed0e1ae18dd7b26a0770dac54c0
      author: noahmoss
      comment: Drop foreign key on recent_views so that it can be recreated with onDelete policy
      changes:
        - dropForeignKeyConstraint:
            baseTableName: recent_views
            constraintName: fk_recent_views_ref_user_id
      rollback:
        - addForeignKeyConstraint:
            baseTableName: recent_views
            constraintName: fk_recent_views_ref_user_id
            referencedTableName: core_user
            baseColumnNames: user_id
            referencedColumnNames: id
            onDelete: CASCADE

  - changeSet:
      id: v48.00-048
      validCheckSum: 8:872e632a8ffa42eb2969f77823e8bfc8
      author: noahmoss
      comment: Add foreign key on recent_views with onDelete CASCADE
      changes:
        - addForeignKeyConstraint:
            baseTableName: recent_views
            constraintName: fk_recent_views_ref_user_id
            referencedTableName: core_user
            baseColumnNames: user_id
            referencedColumnNames: id
            onDelete: CASCADE
      rollback:
        - dropForeignKeyConstraint:
            baseTableName: recent_views
            constraintName: fk_recent_views_ref_user_id

  - changeSet:
      id: v48.00-049
      validCheckSum: 8:853f2a24c53470bf2d9e85b1246bab7b
      author: noahmoss
      comment: Migrate data from activity to audit_log
      changes:
        - sql:
            dbms: postgresql
            sql: >-
              INSERT INTO audit_log (topic, timestamp, user_id, model, model_id, details)
              SELECT
                topic,
                timestamp,
                user_id,
                model,
                model_id,
                details::jsonb || json_strip_nulls(json_build_object('database_id', database_id, 'table_id', table_id))::jsonb
              FROM activity;
        - sql:
            dbms: mysql,mariadb
            sql: >-
              INSERT INTO audit_log (topic, timestamp, user_id, model, model_id, details)
              SELECT
                  topic,
                  timestamp,
                  user_id,
                  model,
                  model_id,
                  JSON_MERGE(
                      details,
                      JSON_OBJECT('database_id', database_id, 'table_id', table_id)
                  )
              FROM activity;
        - sql:
            dbms: h2
            sql: >-
              INSERT INTO audit_log (topic, timestamp, user_id, model, model_id, details)
              SELECT
                  topic,
                  timestamp,
                  user_id,
                  model,
                  model_id,
                  JSON_OBJECT(
                    'database_id': database_id,
                    'table_id': table_id
                    ABSENT ON NULL
                  )
              FROM activity;
      rollback: # not necessary

  - changeSet:
      id: v48.00-050
      validCheckSum: 8:d41d8cd98f00b204e9800998ecf8427e
      author: noahmoss
      comment: Added 0.48.0 - no-op migration to remove audit DB and collection on downgrade
      changes:
        - comment: "No operation performed for this changeset on execution."
      rollback:
        - sql: DELETE FROM metabase_database WHERE is_audit = TRUE;
        - sql: DELETE FROM collection WHERE type = 'instance_analytics';

  - changeSet:
      id: v48.00-051
      validCheckSum: 8:5f5d1fd5b6153a6613511fd8f765737d
      author: calherries
      comment: Migrate metabase_field when the fk target field is inactive
      changes:
        - sql:
            dbms: mariadb,mysql
            sql: >-
              UPDATE metabase_field AS a
              JOIN metabase_field AS b ON b.id = a.fk_target_field_id
              SET a.fk_target_field_id = NULL,
                  a.semantic_type = NULL
              WHERE b.active = FALSE;
        - sql:
            dbms: postgresql,h2
            sql: >-
              UPDATE metabase_field
              SET fk_target_field_id = NULL,
                  semantic_type = NULL
              WHERE fk_target_field_id IN (
                  SELECT id
                  FROM metabase_field
                  WHERE active = FALSE
              );
      rollback: # no change

  - changeSet:
      id: v48.00-053
      validCheckSum: 8:8b41162170f6d712871b2ee9221adc1a
      author: johnswanson
      comment: Increase length of `activity.model` to fit longer model names
      changes:
        - modifyDataType:
            tableName: activity
            columnName: model
            newDataType: VARCHAR(32)
      rollback: # not necessary

  - changeSet:
      id: v48.00-054
      validCheckSum: 8:d41d8cd98f00b204e9800998ecf8427e
      author: escherize
      comment: Added 0.48.0 - no-op migration to remove Internal Metabase User on downgrade
      changes:
        - comment: "No operation performed for this changeset on execution."
      rollback:
        - sql: DELETE FROM core_user WHERE id = 13371338;

  - changeSet:
      id: v48.00-055
      validCheckSum: 8:fd36092d50982fbf31ce16757c16e47e
      author: noahmoss
      comment: Added 0.48.0 - new view v_tasks
      changes:
        - sqlFile:
            dbms: postgresql
            path: instance_analytics_views/tasks/v1/postgres-tasks.sql
            relativeToChangelogFile: true
        - sqlFile:
            dbms: mysql,mariadb
            path: instance_analytics_views/tasks/v1/mysql-tasks.sql
            relativeToChangelogFile: true
        - sqlFile:
            dbms: h2
            path: instance_analytics_views/tasks/v1/h2-tasks.sql
            relativeToChangelogFile: true
      rollback:
        - sql:
            sql: drop view if exists v_tasks;

  - changeSet:
      id: v48.00-056
      validCheckSum: 8:229e8058cc8309053b344bbfdb042405
      author: noahmoss
      comment: 'Adjust view_log schema for Audit Log v2'
      changes:
        - addColumn:
            tableName: view_log
            columns:
              - column:
                  name: has_access
                  type: boolean
                  constraints:
                    nullable: true
                  remarks: 'Whether the user who initiated the view had read access to the item being viewed.'

  - changeSet:
      id: v48.00-057
      validCheckSum: 8:8e32153df1031ea12005d58ce1674873
      author: noahmoss
      comment: 'Adjust view_log schema for Audit Log v2'
      changes:
        - addColumn:
            tableName: view_log
            columns:
              - column:
                  name: context
                  type: varchar(32)
                  constraints:
                    nullable: true
                  remarks: 'The context of the view, can be collection, question, or dashboard. Only for cards.'

  - changeSet:
      id: v48.00-059
      validCheckSum: 8:fd8b5031dbbf69c4588ce2699eb20f33
      author: qwef
      comment: 'Update the namespace of any audit collections that are already loaded'
      changes:
        - sql:
            sql: UPDATE collection SET namespace = 'analytics' WHERE entity_id = 'okNLSZKdSxaoG58JSQY54' OR entity_id = 'vG58R8k-QddHWA7_47umn'
      rollback: # not necessary

  - changeSet:
      id: v48.00-060
      validCheckSum: 8:a59027f5494811033ce77cd0ba05d6bd
      author: noahmoss
      comment: Added 0.48.0 - task_history.started_at
      changes:
        - createIndex:
            indexName: idx_task_history_started_at
            tableName: task_history
            columns:
              - column:
                  name: started_at

  - changeSet:
      id: v48.00-061
      validCheckSum: 8:9b9939aad6ca12f7cf4dfa85dae6eb1c
      author: piranha
      comment: 'Adds query_execution.cache_hash -> query_cache.query_hash'
      changes:
        - addColumn:
            tableName: query_execution
            columns:
              - column:
                  name: cache_hash
                  type: ${blob.type}
                  constraints:
                    nullable: true
                  remarks: 'Hash of normalized query, calculated in middleware.cache'

  # this index was added in migration 95, but during our split migration work in #34400 we didn't include this index
  # in the sql initialization, so we need to recreate one here for new instances running 48+
  - changeSet:
      id: v48.00-067
      validCheckSum: 8:e7cd8168533c58c865dacf320e819218
      author: qnkhuat
      comment: 'Add unique constraint idx_databasechangelog_id_author_filename'
      preConditions:
        - onFail: MARK_RAN
        # If we're dumping the migration as a SQL file or trying to force-migrate we can't check the preconditions
        # so just go ahead and skip the entire thing. This is a non-critical migration
        - onUpdateSQL: IGNORE
        - and:
          - sqlCheck:
              expectedResult: 0
              sql: SELECT count(*) FROM (SELECT count(*) FROM DATABASECHANGELOG GROUP BY ID, AUTHOR, FILENAME HAVING count(*) > 1) t1
          - or:
            - and:
              - dbms:
                  type: postgresql
              - sqlCheck:
                  expectedResult: 0
                  sql: >-
                    SELECT COUNT(*)
                    FROM pg_indexes
                    WHERE tablename = 'databasechangelog' AND
                          indexname = 'idx_databasechangelog_id_author_filename';
            - and:
              - dbms:
                  type: h2
              - sqlCheck:
                  expectedResult: 0
                  sql: >-
                    SELECT COUNT(*)
                    FROM INFORMATION_SCHEMA.INDEXES
                    WHERE TABLE_NAME = 'DATABASECHANGELOG' AND
                          INDEX_NAME = 'IDX_DATABASECHANGELOG_ID_AUTHOR_FILENAME_INDEX_1';
            - and:
              - dbms:
                  type: mysql,mariadb
              - not:
                - indexExists:
                    tableName: ${databasechangelog.name}
                    indexName: idx_databasechangelog_id_author_filename
      changes:
        - addUniqueConstraint:
            constraintName: idx_databasechangelog_id_author_filename
            tableName: ${databasechangelog.name}
            columnNames: id, author, filename
      rollback:
        - dropUniqueConstraint:
            tableName: ${databasechangelog.name}
            constraintName: idx_databasechangelog_id_author_filename

  - changeSet:
      id: v49.00-000
      author: qnkhuat
      comment: Remove leagcy pulses
      changes:
        - sql: DELETE FROM pulse where dashboard_id is null and alert_condition is null;
      # pulse has been deprecated in v38(~2.5 years ago), even the UI to view it is broken
      # so we don't need to worry about recovering it on rollback
      rollback:

  - changeSet:
      id: v49.00-003
      author: johnswanson
      comment: Add a `type` to users
      changes:
        - addColumn:
            columns:
              - column:
                  name: type
                  type: varchar(64)
                  constraints:
                    nullable: false
                  defaultValue: 'personal'
                  remarks: The type of user
            tableName: core_user

  - changeSet:
      id: v49.00-004
      author: johnswanson
      comment: Add a table for API keys
      changes:
        - createTable:
            tableName: api_key
            remarks: An API Key
            columns:
              - column:
                  remarks: The ID of the API Key itself
                  name: id
                  type: int
                  autoIncrement: true
                  constraints:
                    primaryKey: true
                    nullable: false
              - column:
                  name: user_id
                  type: int
                  remarks: The ID of the user who this API Key acts as
                  constraints:
                    nullable: false
                    referencedTableName: core_user
                    referencedColumnNames: id
                    foreignKeyName: fk_api_key_user_id
              - column:
                  remarks: The hashed API key
                  name: key
                  type: varchar(254)
                  constraints:
                    nullable: false
              - column:
                  remarks: The first 7 characters of the unhashed key
                  name: key_prefix
                  type: varchar(7)
                  constraints:
                    nullable: false
                    unique: true
              - column:
                  remarks: The ID of the user that created this API key
                  name: created_by
                  type: integer
                  constraints:
                    nullable: false
                    referencedTableName: core_user
                    referencedColumnNames: id
                    foreignKeyName: fk_api_key_created_by_user_id
              - column:
                  remarks: The timestamp when the key was created
                  name: created_at
                  type: ${timestamp_type}
                  defaultValueComputed: current_timestamp
                  constraints:
                    nullable: false
              - column:
                  remarks: The timestamp when the key was last updated
                  name: updated_at
                  type: ${timestamp_type}
                  defaultValueComputed: current_timestamp
                  constraints:
                    nullable: false

  - changeSet:
      id: v49.00-005
      author: johnswanson
      comment: Add an index on `api_key.created_by`
      rollback: # not necessary, will be removed with the table
      changes:
        - createIndex:
            tableName: api_key
            indexName: idx_api_key_created_by
            columns:
              column:
                name: created_by

  - changeSet:
      id: v49.00-006
      author: johnswanson
      comment: Add an index on `api_key.user_id`
      rollback: # not necessary, will be removed with the table
      changes:
        - createIndex:
            tableName: api_key
            indexName: idx_api_key_user_id
            columns:
              column:
                name: user_id

  - changeSet:
      id: v49.00-007
      author: johnswanson
      comment: Set the `type` of the internal user
      changes:
        - sql:
            sql: UPDATE core_user SET type='internal' WHERE id=13371338;
      rollback: # not necessary

  - changeSet:
      id: v49.00-008
      author: qnkhuat
      comment: Add metabase_field.database_indexed
      changes:
        - addColumn:
            tableName: metabase_field
            columns:
              - column:
                  name: database_indexed
                  type: boolean
                  constraints:
                    nullable: true
                  remarks: 'If the database supports indexing, this column indicate whether or not a field is indexed, or is the 1st column in a composite index'

  - changeSet:
      id: v49.00-009
      author: adam-james
      comment: Migrate pulse_card.include_csv to 'true' when the joined card.display is 'table'
      changes:
        - sql:
            dbms: mariadb,mysql
            sql: >-
              UPDATE pulse_card AS pc
              JOIN report_card AS rc ON rc.id = pc.card_id
              SET pc.include_csv = TRUE
              WHERE rc.display = 'table';
        - sql:
            dbms: postgresql,h2
            sql: >-
              UPDATE pulse_card pc
              SET include_csv = TRUE
              WHERE pc.card_id IN (
                  SELECT rc.id
                  FROM report_card rc
                  WHERE rc.display = 'table'
                  AND rc.id = pc.card_id
              );
      rollback: # no change

  - changeSet:
      id: v49.00-010
      author: johnswanson
      comment: Add a name to API Keys
      changes:
        - addColumn:
            tableName: api_key
            columns:
              - column:
                  name: name
                  type: varchar(254)
                  constraints:
                    nullable: false
                    unique: true
                  remarks: 'The user-defined name of the API key.'

  - changeSet:
      id: v49.00-011
      author: qnkhuat
      comment: Add metabase_table.database_require_filter
      changes:
        - addColumn:
            tableName: metabase_table
            columns:
              - column:
                  name: database_require_filter
                  type: boolean
                  constraints:
                    nullable: true
                  remarks: 'If true, the table requires a filter to be able to query it'

  - changeSet:
      id: v49.00-012
      author: qnkhuat
      comment: Add metabase_field.database_partitioned
      changes:
        - addColumn:
            tableName: metabase_field
            columns:
              - column:
                  name: database_partitioned
                  type: boolean
                  constraints:
                    nullable: true
                  remarks: 'Whether the table is partitioned by this field'

  - changeSet:
      id: v49.00-013
      author: johnswanson
      comment: Add `api_key.updated_by_id`
      rollback: # will be removed with the table
      changes:
        - addColumn:
            tableName: api_key
            columns:
              - column:
                  remarks: The ID of the user that last updated this API key
                  name: updated_by_id
                  type: integer
                  constraints:
                    # no default and nullable: false for a new column? yikes! But this should probably be ok, because
                    # we don't yet have any UI for creating a new API key.
                    nullable: false
                    referencedTableName: core_user
                    referencedColumnNames: id
                    foreignKeyName: fk_api_key_updated_by_id_user_id

  - changeSet:
      id: v49.00-014
      author: johnswanson
      comment: Add an index on `api_key.updated_by_id`
      rollback: # not necessary, will be removed with the table
      changes:
        - createIndex:
            tableName: api_key
            indexName: idx_api_key_updated_by_id
            columns:
              column:
                name: updated_by_id

  - changeSet:
      id: v49.00-015
      author: johnswanson
      comment: Rename `created_by` to `creator_id`
      rollback: # not necessary, will be removed with the table
      changes:
        - renameColumn:
            tableName: api_key
            columnDataType: integer
            oldColumnName: created_by
            newColumnName: creator_id

  - changeSet:
      id: v49.00-016
      author: noahmoss
      comment: >-
        Added 0.49.0 - modify type of action.archived from boolean to
        ${boolean.type} on mysql,mariadb
      dbms: mysql,mariadb
      changes:
        - modifyDataType:
            tableName: action
            columnName: archived
            newDataType: ${boolean.type}
      rollback:
        - modifyDataType:
            tableName: action
            columnName: archived
            newDataType: boolean
      preConditions:
        - onFail: MARK_RAN
        - dbms:
            type: mysql,mariadb

  - changeSet:
      id: v49.00-017
      author: noahmoss
      comment: Add NOT NULL constraint to action.archived
      changes:
        - addNotNullConstraint:
            columnDataType: ${boolean.type}
            tableName: action
            columnName: archived
            defaultNullValue: false
      preConditions:
        - onFail: MARK_RAN
        - dbms:
            type: mysql,mariadb

  - changeSet:
      id: v49.00-018
      author: noahmoss
      comment: Add default value to action.archived
      changes:
        - addDefaultValue:
            defaultValueBoolean: false
            tableName: action
            columnName: archived
      preConditions:
        - onFail: MARK_RAN
        - dbms:
            type: mysql,mariadb

  - changeSet:
      id: v49.00-019
      author: noahmoss
      comment: >-
        Added 0.49.0 - modify type of metabase_field.json_unfolding from
        boolean to ${boolean.type} on mysql,mariadb
      dbms: mysql,mariadb
      changes:
        - modifyDataType:
            tableName: metabase_field
            columnName: json_unfolding
            newDataType: ${boolean.type}
      rollback:
        - modifyDataType:
            tableName: metabase_field
            columnName: json_unfolding
            newDataType: boolean
      preConditions:
        - onFail: MARK_RAN
        - dbms:
            type: mysql,mariadb

  - changeSet:
      id: v49.00-020
      author: noahmoss
      comment: Add NOT NULL constraint to metabase_field.json_unfolding
      changes:
        - addNotNullConstraint:
            columnDataType: ${boolean.type}
            tableName: metabase_field
            columnName: json_unfolding
            defaultNullValue: false
      preConditions:
        - onFail: MARK_RAN
        - dbms:
            type: mysql,mariadb

  - changeSet:
      id: v49.00-021
      author: noahmoss
      comment: Add default value to metabase_field.json_unfolding
      changes:
        - addDefaultValue:
            defaultValueBoolean: false
            tableName: metabase_field
            columnName: json_unfolding
      preConditions:
        - onFail: MARK_RAN
        - dbms:
            type: mysql,mariadb

  - changeSet:
      id: v49.00-022
      author: noahmoss
      comment: >-
        Added 0.49.0 - modify type of metabase_field.database_is_auto_increment
        from boolean to ${boolean.type} on mysql,mariadb
      dbms: mysql,mariadb
      changes:
        - modifyDataType:
            tableName: metabase_field
            columnName: database_is_auto_increment
            newDataType: ${boolean.type}
      rollback:
        - modifyDataType:
            tableName: metabase_field
            columnName: database_is_auto_increment
            newDataType: boolean
      preConditions:
        - onFail: MARK_RAN
        - dbms:
            type: mysql,mariadb

  - changeSet:
      id: v49.00-023
      author: noahmoss
      comment: Add NOT NULL constraint to metabase_field.database_is_auto_increment
      changes:
        - addNotNullConstraint:
            columnDataType: ${boolean.type}
            tableName: metabase_field
            columnName: database_is_auto_increment
            defaultNullValue: false
      preConditions:
        - onFail: MARK_RAN
        - dbms:
            type: mysql,mariadb

  - changeSet:
      id: v49.00-024
      author: noahmoss
      comment: Add default value to metabase_field.database_is_auto_increment
      changes:
        - addDefaultValue:
            defaultValueBoolean: false
            tableName: metabase_field
            columnName: database_is_auto_increment
      preConditions:
        - onFail: MARK_RAN
        - dbms:
            type: mysql,mariadb

  - changeSet:
      id: v49.00-025
      author: noahmoss
      comment: >-
        Added 0.49.0 - modify type of report_dashboard.auto_apply_filters
        from boolean to ${boolean.type} on mysql,mariadb
      dbms: mysql,mariadb
      changes:
        - modifyDataType:
            tableName: report_dashboard
            columnName: auto_apply_filters
            newDataType: ${boolean.type}
      rollback:
        - modifyDataType:
            tableName: report_dashboard
            columnName: auto_apply_filters
            newDataType: boolean
      preConditions:
        - onFail: MARK_RAN
        - dbms:
            type: mysql,mariadb

  - changeSet:
      id: v49.00-026
      author: noahmoss
      comment: Add NOT NULL constraint to report_dashboard.auto_apply_filters
      changes:
        - addNotNullConstraint:
            columnDataType: ${boolean.type}
            tableName: report_dashboard
            columnName: auto_apply_filters
            defaultNullValue: true
      preConditions:
        - onFail: MARK_RAN
        - dbms:
            type: mysql,mariadb

  - changeSet:
      id: v49.00-027
      author: noahmoss
      comment: Add default value to report_dashboard.auto_apply_filters
      changes:
        - addDefaultValue:
            defaultValueBoolean: true
            tableName: report_dashboard
            columnName: auto_apply_filters
      preConditions:
        - onFail: MARK_RAN
        - dbms:
            type: mysql,mariadb

  - changeSet:
      id: v49.00-028
      author: noahmoss
      comment: >-
        Added 0.49.0 - modify type of metabase_database.is_audit
        from boolean to ${boolean.type} on mysql,mariadb
      dbms: mysql,mariadb
      changes:
        - modifyDataType:
            tableName: metabase_database
            columnName: is_audit
            newDataType: ${boolean.type}
      rollback:
        - modifyDataType:
            tableName: metabase_database
            columnName: is_audit
            newDataType: boolean
      preConditions:
        - onFail: MARK_RAN
        - dbms:
            type: mysql,mariadb

  - changeSet:
      id: v49.00-029
      author: noahmoss
      comment: Add NOT NULL constraint to metabase_database.is_audit
      changes:
        - addNotNullConstraint:
            columnDataType: ${boolean.type}
            tableName: metabase_database
            columnName: is_audit
            defaultNullValue: false
      preConditions:
        - onFail: MARK_RAN
        - dbms:
            type: mysql,mariadb

  - changeSet:
      id: v49.00-030
      author: noahmoss
      comment: Add default value to metabase_database.is_audit
      changes:
        - addDefaultValue:
            defaultValueBoolean: false
            tableName: metabase_database
            columnName: is_audit
      preConditions:
        - onFail: MARK_RAN
        - dbms:
            type: mysql,mariadb

  - changeSet:
      id: v49.00-031
      author: noahmoss
      comment: >-
        Added 0.49.0 - modify type of metabase_table.is_upload
        from boolean to ${boolean.type} on mysql,mariadb
      dbms: mysql,mariadb
      changes:
        - modifyDataType:
            tableName: metabase_table
            columnName: is_upload
            newDataType: ${boolean.type}
      rollback:
        - modifyDataType:
            tableName: metabase_table
            columnName: is_upload
            newDataType: boolean
      preConditions:
        - onFail: MARK_RAN
        - dbms:
            type: mysql,mariadb

  - changeSet:
      id: v49.00-032
      author: noahmoss
      comment: Add NOT NULL constraint to metabase_table.is_upload
      changes:
        - addNotNullConstraint:
            columnDataType: ${boolean.type}
            tableName: metabase_table
            columnName: is_upload
            defaultNullValue: false
      preConditions:
        - onFail: MARK_RAN
        - dbms:
            type: mysql,mariadb

  - changeSet:
      id: v49.00-033
      author: noahmoss
      comment: Add default value to metabase_table.is_upload
      changes:
        - addDefaultValue:
            defaultValueBoolean: false
            tableName: metabase_table
            columnName: is_upload
      preConditions:
        - onFail: MARK_RAN
        - dbms:
            type: mysql,mariadb

  - changeSet:
      id: v49.00-034
      author: noahmoss
      comment: >-
        Added 0.49.0 - modify type of revision.most_recent
        from boolean to ${boolean.type} on mysql,mariadb
      dbms: mysql,mariadb
      changes:
        - modifyDataType:
            tableName: revision
            columnName: most_recent
            newDataType: ${boolean.type}
      rollback:
        - modifyDataType:
            tableName: revision
            columnName: most_recent
            newDataType: boolean
      preConditions:
        - onFail: MARK_RAN
        - dbms:
            type: mysql,mariadb

  - changeSet:
      id: v49.00-035
      author: noahmoss
      comment: >-
        Added 0.49.0 - modify type of revision.most_recent
        from boolean to ${boolean.type} on mysql,mariadb
      dbms: mysql,mariadb
      changes:
        - modifyDataType:
            tableName: revision
            columnName: most_recent
            newDataType: ${boolean.type}
      rollback:
        - modifyDataType:
            tableName: revision
            columnName: most_recent
            newDataType: boolean
      preConditions:
        - onFail: MARK_RAN
        - dbms:
            type: mysql,mariadb

  - changeSet:
      id: v49.00-036
      author: noahmoss
      comment: Add NOT NULL constraint to revision.most_recent
      changes:
        - addNotNullConstraint:
            columnDataType: ${boolean.type}
            tableName: revision
            columnName: most_recent
            defaultNullValue: false
      preConditions:
        - onFail: MARK_RAN
        - dbms:
            type: mysql,mariadb

  - changeSet:
      id: v49.00-037
      author: noahmoss
      comment: Add default value to revision.most_recent
      changes:
        - addDefaultValue:
            defaultValueBoolean: false
            tableName: revision
            columnName: most_recent
      preConditions:
        - onFail: MARK_RAN
        - dbms:
            type: mysql,mariadb

  - changeSet:
      id: v49.00-038
      author: noahmoss
      comment: >-
        Added 0.49.0 - modify type of table_privileges.select
        from boolean to ${boolean.type} on mysql,mariadb
      dbms: mysql,mariadb
      changes:
        - modifyDataType:
            tableName: table_privileges
            columnName: select
            newDataType: ${boolean.type}
      rollback:
        - modifyDataType:
            tableName: table_privileges
            columnName: select
            newDataType: boolean
      preConditions:
        - onFail: MARK_RAN
        - dbms:
            type: mysql,mariadb

  - changeSet:
      id: v49.00-039
      author: noahmoss
      comment: Add NOT NULL constraint to table_privileges.select
      changes:
        - addNotNullConstraint:
            columnDataType: ${boolean.type}
            tableName: table_privileges
            columnName: select
            defaultNullValue: false
      preConditions:
        - onFail: MARK_RAN
        - dbms:
            type: mysql,mariadb

  - changeSet:
      id: v49.00-040
      author: noahmoss
      comment: Add default value to table_privileges.select
      changes:
        - addDefaultValue:
            defaultValueBoolean: false
            tableName: table_privileges
            columnName: select
      preConditions:
        - onFail: MARK_RAN
        - dbms:
            type: mysql,mariadb

  - changeSet:
      id: v49.00-041
      author: noahmoss
      comment: >-
        Added 0.49.0 - modify type of table_privileges.update
        from boolean to ${boolean.type} on mysql,mariadb
      dbms: mysql,mariadb
      changes:
        - modifyDataType:
            tableName: table_privileges
            columnName: update
            newDataType: ${boolean.type}
      rollback:
        - modifyDataType:
            tableName: table_privileges
            columnName: update
            newDataType: boolean
      preConditions:
        - onFail: MARK_RAN
        - dbms:
            type: mysql,mariadb

  - changeSet:
      id: v49.00-042
      author: noahmoss
      comment: Add NOT NULL constraint to table_privileges.update
      changes:
        - addNotNullConstraint:
            columnDataType: ${boolean.type}
            tableName: table_privileges
            columnName: update
            defaultNullValue: false
      preConditions:
        - onFail: MARK_RAN
        - dbms:
            type: mysql,mariadb

  - changeSet:
      id: v49.00-043
      author: noahmoss
      comment: Add default value to table_privileges.update
      changes:
        - addDefaultValue:
            defaultValueBoolean: false
            tableName: table_privileges
            columnName: update
      preConditions:
        - onFail: MARK_RAN
        - dbms:
            type: mysql,mariadb

  - changeSet:
      id: v49.00-044
      author: noahmoss
      comment: >-
        Added 0.49.0 - modify type of table_privileges.insert
        from boolean to ${boolean.type} on mysql,mariadb
      dbms: mysql,mariadb
      changes:
        - modifyDataType:
            tableName: table_privileges
            columnName: insert
            newDataType: ${boolean.type}
      rollback:
        - modifyDataType:
            tableName: table_privileges
            columnName: insert
            newDataType: boolean
      preConditions:
        - onFail: MARK_RAN
        - dbms:
            type: mysql,mariadb

  - changeSet:
      id: v49.00-045
      author: noahmoss
      comment: Add NOT NULL constraint to table_privileges.insert
      changes:
        - addNotNullConstraint:
            columnDataType: ${boolean.type}
            tableName: table_privileges
            columnName: insert
            defaultNullValue: false
      preConditions:
        - onFail: MARK_RAN
        - dbms:
            type: mysql,mariadb

  - changeSet:
      id: v49.00-046
      author: noahmoss
      comment: Add default value to table_privileges.insert
      changes:
        - addDefaultValue:
            defaultValueBoolean: false
            tableName: table_privileges
            columnName: insert
      preConditions:
        - onFail: MARK_RAN
        - dbms:
            type: mysql,mariadb

  - changeSet:
      id: v49.00-047
      author: noahmoss
      comment: >-
        Added 0.49.0 - modify type of table_privileges.delete
        from boolean to ${boolean.type} on mysql,mariadb
      dbms: mysql,mariadb
      changes:
        - modifyDataType:
            tableName: table_privileges
            columnName: delete
            newDataType: ${boolean.type}
      rollback:
        - modifyDataType:
            tableName: table_privileges
            columnName: delete
            newDataType: boolean
      preConditions:
        - onFail: MARK_RAN
        - dbms:
            type: mysql,mariadb

  - changeSet:
      id: v49.00-048
      author: noahmoss
      comment: Add NOT NULL constraint to table_privileges.delete
      changes:
        - addNotNullConstraint:
            columnDataType: ${boolean.type}
            tableName: table_privileges
            columnName: delete
            defaultNullValue: false
      preConditions:
        - onFail: MARK_RAN
        - dbms:
            type: mysql,mariadb

  - changeSet:
      id: v49.00-049
      author: noahmoss
      comment: Add default value to table_privileges.delete
      changes:
        - addDefaultValue:
            defaultValueBoolean: false
            tableName: table_privileges
            columnName: delete
      preConditions:
        - onFail: MARK_RAN
        - dbms:
            type: mysql,mariadb

  - changeSet:
      id: v49.00-050
      author: noahmoss
      comment: >-
        Added 0.49.0 - modify type of query_execution.is_sandboxed
        from boolean to ${boolean.type} on mysql,mariadb
      dbms: mysql,mariadb
      changes:
        - modifyDataType:
            tableName: query_execution
            columnName: is_sandboxed
            newDataType: ${boolean.type}
      rollback:
        - modifyDataType:
            tableName: query_execution
            columnName: is_sandboxed
            newDataType: boolean
      preConditions:
        - onFail: MARK_RAN
        - dbms:
            type: mysql,mariadb

  - changeSet:
      id: v49.00-051
      author: noahmoss
      comment: >-
        Added 0.49.0 - modify type of view_log.has_access
        from boolean to ${boolean.type} on mysql,mariadb
      dbms: mysql,mariadb
      changes:
        - modifyDataType:
            tableName: view_log
            columnName: has_access
            newDataType: ${boolean.type}
      rollback:
        - modifyDataType:
            tableName: view_log
            columnName: has_access
            newDataType: boolean
      preConditions:
        - onFail: MARK_RAN
        - dbms:
            type: mysql,mariadb

  - changeSet:
      id: v49.00-052
      author: noahmoss
      comment: >-
        Added 0.49.0 - modify type of metabase_field.database_indexed
        from boolean to ${boolean.type} on mysql,mariadb
      dbms: mysql,mariadb
      changes:
        - modifyDataType:
            tableName: metabase_field
            columnName: database_indexed
            newDataType: ${boolean.type}
      rollback:
        - modifyDataType:
            tableName: metabase_field
            columnName: database_indexed
            newDataType: boolean
      preConditions:
        - onFail: MARK_RAN
        - dbms:
            type: mysql,mariadb

  - changeSet:
      id: v49.00-053
      author: noahmoss
      comment: >-
        Added 0.49.0 - modify type of metabase_table.database_require_filter
        from boolean to ${boolean.type} on mysql,mariadb
      dbms: mysql,mariadb
      changes:
        - modifyDataType:
            tableName: metabase_table
            columnName: database_require_filter
            newDataType: ${boolean.type}
      rollback:
        - modifyDataType:
            tableName: metabase_table
            columnName: database_require_filter
            newDataType: boolean
      preConditions:
        - onFail: MARK_RAN
        - dbms:
            type: mysql,mariadb

  - changeSet:
      id: v49.00-059
      author: qnkhuat
      comment: Added 0.49.0 - unify type of time columns
      changes:
        - customChange:
            class: "metabase.db.custom_migrations.UnifyTimeColumnsType"

  - changeSet:
      id: v49.00-060
      author: qnkhuat
      comment: >-
        Added 0.49.0 - modify type of metabase_field.database_partitioned
        from boolean to ${boolean.type} on mysql,mariadb
      dbms: mysql,mariadb
      changes:
        - modifyDataType:
            tableName: metabase_field
            columnName: database_partitioned
            newDataType: ${boolean.type}
      rollback:
        - modifyDataType:
            tableName: metabase_field
            columnName: database_partitioned
            newDataType: boolean
      preConditions:
        - onFail: MARK_RAN
        - dbms:
            type: mysql,mariadb

  - changeSet:
      id: v49.2023-01-24T12:00:00
      author: piranha
      comment: >-
        This significantly speeds up api.database/autocomplete-fields query
        and is an improvement for issue 30588.
        H2 does not support this: https://github.com/h2database/h2database/issues/3535
        Mariadb does not support this.
        Mysql says it does, but reports an error during migration.
      dbms: postgresql
      changes:
        - createIndex:
            tableName: metabase_field
            indexName: idx_field_name_lower
            columns:
              - column:
                  name: lower(name)
                  computed: true
      rollback:
        - dropIndex:
            tableName: metabase_field
            indexName: idx_field_name_lower

  - changeSet:
      id: v49.2024-01-22T11:50:00
      author: qnkhuat
      comment: Add `report_card.type`
      changes:
        - addColumn:
            tableName: report_card
            columns:
              - column:
                  remarks: The type of card, could be 'question', 'model', 'metric'
                  name: type
                  type: varchar(16)
                  defaultValue: "question"
                  constraints:
                    nullable: false

  - changeSet:
      id: v49.2024-01-22T11:51:00
      author: qnkhuat
      comment: Backfill `report_card.type`
      changes:
        - sql:
            sql: >-
              UPDATE report_card
              SET type = 'model'
              WHERE dataset is true
      rollback: # no need, the column will be dropped

  - changeSet:
      id: v49.2024-01-22T11:52:00
      author: qnkhuat
      comment: Backfill `report_card.type`
      changes:
        - customChange:
            class: "metabase.db.custom_migrations.CardRevisionAddType"

  - changeSet:
      id: v49.2024-01-29T19:26:40
      author: adam-james
      comment: Add width setting to Dashboards
      changes:
        - addColumn:
            tableName: report_dashboard
            columns:
              - column:
                  name: width
                  type: varchar(16)
                  defaultValue: "fixed"
                  remarks: "The value of the dashboard's width setting can be fixed or full. New dashboards will be set to fixed"

  - changeSet:
      id: v49.2024-01-29T19:30:00
      author: adam-james
      comment: Update existing report_dashboard width values to full
      changes:
        - update:
            tableName: report_dashboard
            columns:
              - column:
                  name: width
                  value: "full"
      rollback: []

  - changeSet:
      id: v49.2024-01-29T19:56:40
      author: adam-james
      comment: Dashboard width setting must have a value
      changes:
        - addNotNullConstraint:
            tableName: report_dashboard
            columnName: width
            columnDatatype: varchar(16)
            defaultNullvalue: "full"
            remarks: "If for some reason an existing dashboard has null width value it is set to full"

  - changeSet:
      id: v49.2024-01-29T19:59:12
      author: adam-james
      comment: Add default value to report_dashboard.width for mysql and mariadb
      changes:
        - addDefaultValue:
            defaultValue: "fixed"
            tableName: report_dashboard
            columnName: width
      preConditions:
        - onFail: MARK_RAN
        - dbms:
            type: mysql,mariadb

  - changeSet:
      id: v49.2024-02-02T11:27:49
      author: oisincoveney
      comment: >-
        Add report_card.initially_published_at
      changes:
        - addColumn:
            tableName: report_card
            columns:
              - column:
                  name: initially_published_at
                  type: ${timestamp_type}
                  constraints:
                    nullable: true
                  remarks: The timestamp when the card was first published in a static embed

  - changeSet:
        id: v49.2024-02-02T11:28:36
        author: oisincoveney
        comment: >-
          Add report_dashboard.initially_published_at
        changes:
          - addColumn:
              tableName: report_dashboard
              columns:
                - column:
                    name: initially_published_at
                    type: ${timestamp_type}
                    constraints:
                      nullable: true
                    remarks: The timestamp when the dashboard was first published in a static embed

  - changeSet:
      id: v49.2024-02-07T21:52:01
      author: noahmoss
      comment: Added 0.49.0 - updated view v_view_log
      changes:
        - sqlFile:
            dbms: postgresql
            path: instance_analytics_views/view_log/v2/postgres-view_log.sql
            relativeToChangelogFile: true
        - sqlFile:
            dbms: mysql,mariadb
            path: instance_analytics_views/view_log/v2/mysql-view_log.sql
            relativeToChangelogFile: true
        - sqlFile:
            dbms: h2
            path: instance_analytics_views/view_log/v2/h2-view_log.sql
            relativeToChangelogFile: true
      rollback:
        - sqlFile:
            dbms: postgresql
            path: instance_analytics_views/view_log/v1/postgres-view_log.sql
            relativeToChangelogFile: true
        - sqlFile:
            dbms: mysql,mariadb
            path: instance_analytics_views/view_log/v1/mysql-view_log.sql
            relativeToChangelogFile: true
        - sqlFile:
            dbms: h2
            path: instance_analytics_views/view_log/v1/h2-view_log.sql
            relativeToChangelogFile: true

  - changeSet:
      id: v49.2024-02-07T21:52:02
      author: noahmoss
      comment: Added 0.49.0 - updated view v_audit_log
      changes:
        - sqlFile:
            dbms: postgresql
            path: instance_analytics_views/audit_log/v2/postgres-audit_log.sql
            relativeToChangelogFile: true
        - sqlFile:
            dbms: mysql,mariadb
            path: instance_analytics_views/audit_log/v2/mysql-audit_log.sql
            relativeToChangelogFile: true
        - sqlFile:
            dbms: h2
            path: instance_analytics_views/audit_log/v2/h2-audit_log.sql
            relativeToChangelogFile: true
      rollback:
        - sqlFile:
            dbms: postgresql
            path: instance_analytics_views/audit_log/v1/postgres-audit_log.sql
            relativeToChangelogFile: true
        - sqlFile:
            dbms: mysql,mariadb
            path: instance_analytics_views/audit_log/v1/mysql-audit_log.sql
            relativeToChangelogFile: true
        - sqlFile:
            dbms: h2
            path: instance_analytics_views/audit_log/v1/h2-audit_log.sql
            relativeToChangelogFile: true

  - changeSet:
      id: v49.2024-02-07T21:52:03
      author: noahmoss
      comment: Added 0.49.0 - updated view v_group_members
      changes:
        - sqlFile:
            path: instance_analytics_views/group_members/v2/group_members.sql
            relativeToChangelogFile: true
      rollback:
        - sqlFile:
            dbms: postgresql
            path: instance_analytics_views/group_members/v1/group_members.sql
            relativeToChangelogFile: true

  - changeSet:
      id: v49.2024-02-07T21:52:04
      author: noahmoss
      comment: Added 0.49.0 - updated view v_query_log
      changes:
        - sqlFile:
            dbms: postgresql
            path: instance_analytics_views/query_log/v2/postgres-query_log.sql
            relativeToChangelogFile: true
        - sqlFile:
            dbms: mysql,mariadb
            path: instance_analytics_views/query_log/v2/mysql-query_log.sql
            relativeToChangelogFile: true
        - sqlFile:
            dbms: h2
            path: instance_analytics_views/query_log/v2/h2-query_log.sql
            relativeToChangelogFile: true
      rollback:
        - sqlFile:
            dbms: postgresql
            path: instance_analytics_views/query_log/v1/postgres-query_log.sql
            relativeToChangelogFile: true
        - sqlFile:
            dbms: mysql,mariadb
            path: instance_analytics_views/query_log/v1/mysql-query_log.sql
            relativeToChangelogFile: true
        - sqlFile:
            dbms: h2
            path: instance_analytics_views/query_log/v1/h2-query_log.sql
            relativeToChangelogFile: true

  - changeSet:
      id: v49.2024-02-07T21:52:05
      author: noahmoss
      comment: Added 0.49.0 - updated view v_users
      changes:
        - sqlFile:
            dbms: postgresql
            path: instance_analytics_views/users/v2/postgres-users.sql
            relativeToChangelogFile: true
        - sqlFile:
            dbms: mysql,mariadb
            path: instance_analytics_views/users/v2/mysql-users.sql
            relativeToChangelogFile: true
        - sqlFile:
            dbms: h2
            path: instance_analytics_views/users/v2/h2-users.sql
            relativeToChangelogFile: true
      rollback:
        - sqlFile:
            dbms: postgresql
            path: instance_analytics_views/users/v1/postgres-users.sql
            relativeToChangelogFile: true
        - sqlFile:
            dbms: mysql,mariadb
            path: instance_analytics_views/users/v1/mysql-users.sql
            relativeToChangelogFile: true
        - sqlFile:
            dbms: h2
            path: instance_analytics_views/users/v1/h2-users.sql
            relativeToChangelogFile: true

  - changeSet:
      id: v49.2024-02-09T13:55:26
      author: noahmoss
      comment: Set default value for enable-public-sharing to `false` for existing instances with users, if not already set
      preConditions:
        - onFail: MARK_RAN
        - and:
            - or:
                - and:
                    - dbms:
                        type: postgresql
                    - sqlCheck:
                        expectedResult: 0
                        sql: SELECT count(*) FROM setting WHERE key = 'enable-public-sharing';
                - and:
                    - dbms:
                        type: h2
                    - sqlCheck:
                        expectedResult: 0
                        sql: SELECT count(*) FROM setting WHERE "KEY" = 'enable-public-sharing';
                - and:
                    - dbms:
                        type: mysql,mariadb
                    - sqlCheck:
                        expectedResult: 0
                        sql: SELECT count(*) FROM setting WHERE `key` = 'enable-public-sharing';
            - sqlCheck:
                expectedResult: 1
                sql: >
                  SELECT CASE WHEN COUNT(*) > 0 THEN 1 ELSE 0 END FROM core_user;
      changes:
        - sql:
            dbms: postgresql
            sql: INSERT INTO setting (key, value) VALUES ('enable-public-sharing', 'false');
        - sql:
            dbms: mysql,mariadb
            sql: INSERT INTO setting (`key`, value) VALUES ('enable-public-sharing', 'false');
        - sql:
            dbms: h2
            sql: INSERT INTO setting ("KEY", "VALUE") VALUES ('enable-public-sharing', 'false');
      rollback: # not needed

  - changeSet:
      id: v49.2024-03-26T10:23:12
      author: adam-james
      comment: Add pulse_card.format_rows
      changes:
        - addColumn:
            tableName: pulse_card
            columns:
              - column:
                  name: format_rows
                  type: ${boolean.type}
                  defaultValue: true
                  remarks: Whether or not to apply formatting to the rows of the export

  - changeSet:
      id: v49.2024-03-26T20:27:58
      author: noahmoss
      comment: Added 0.46.0 - Delete the truncate audit log task (renamed to truncate audit tables)
      changes:
        - customChange:
            class: "metabase.db.custom_migrations.DeleteTruncateAuditLogTask"

  - changeSet:
      id: v49.2024-04-09T10:00:00
      author: qnkhuat
      comment: Drop not null constraint on metabase_database.cache_field_values_schedule
      changes:
        - dropNotNullConstraint:
            tableName: metabase_database
            columnName: cache_field_values_schedule
            columnDataType: varchar(254)
      # nothing because it should always be like this
      rollback:

  - changeSet:
      id: v49.2024-04-09T10:00:01
      author: qnkhuat
      comment: Drop default value on metabase_database.cache_field_values_schedule
      changes:
        - dropDefaultValue:
            tableName: metabase_database
            columnName: cache_field_values_schedule
      # nothing because it should always be like this
      rollback:

  - changeSet:
      id: v49.2024-04-09T10:00:02
      author: qnkhuat
      comment: Add null as default value for metabase_database.cache_field_values_schedule
      changes:
        - addDefaultValue:
            defaultValue: "null"
            tableName: metabase_database
            columnName: cache_field_values_schedule
      # nothing because it should always be like this
      rollback:

  - changeSet:
      id: v49.2024-04-09T10:00:03
      author: qnkhuat
      comment: This clears the schedule for caching field values for databases with period scanning disabled.
      changes:
        - customChange:
            class: "metabase.db.custom_migrations.DeleteScanFieldValuesTriggerForDBThatTurnItOff"

  - changeSet:
      id: v50.2024-01-04T13:52:51
      author: noahmoss
      comment: Data permissions table
      changes:
        - createTable:
            tableName: data_permissions
            remarks: A table to store database and table permissions
            columns:
              - column:
                  remarks: The ID of the permission
                  name: id
                  type: int
                  autoIncrement: true
                  constraints:
                    primaryKey: true
                    nullable: false
              - column:
                  remarks: The ID of the associated permission group
                  name: group_id
                  type: int
                  constraints:
                    nullable: false
                    referencedTableName: permissions_group
                    referencedColumnNames: id
                    foreignKeyName: fk_data_permissions_ref_permissions_group
                    deleteCascade: true
              - column:
                  remarks: The type of the permission (e.g. "data", "collection", "download"...)
                  name: perm_type
                  type: varchar(64)
                  constraints:
                    nullable: false
              - column:
                  remarks: A database ID, for DB and table-level permissions
                  name: db_id
                  type: int
                  constraints:
                    nullable: false
                    referencedTableName: metabase_database
                    referencedColumnNames: id
                    foreignKeyName: fk_data_permissions_ref_db_id
                    deleteCascade: true
              - column:
                  remarks: A schema name, for table-level permissions
                  name: schema_name
                  type: varchar(254)
                  constraints:
                    nullable: true
              - column:
                  remarks: A table ID
                  name: table_id
                  type: int
                  constraints:
                    nullable: true
                    referencedTableName: metabase_table
                    referencedColumnNames: id
                    foreignKeyName: fk_data_permissions_ref_table_id
                    deleteCascade: true
              - column:
                  remarks: The value this permission is set to.
                  name: perm_value
                  type: varchar(64)
                  constraints:
                    nullable: false

  - changeSet:
      id: v50.2024-01-09T13:52:21
      author: noahmoss
      comment: Index on data_permissions.table_id
      rollback: # not necessary, will be removed with the table
      changes:
        - createIndex:
            tableName: data_permissions
            columns:
              - column:
                  name: table_id
            indexName: idx_data_permissions_table_id

  - changeSet:
      id: v50.2024-01-09T13:53:50
      author: noahmoss
      comment: Index on data_permissions.db_id
      rollback: # not necessary, will be removed with the table
      changes:
        - createIndex:
            tableName: data_permissions
            columns:
              - column:
                  name: db_id
            indexName: idx_data_permissions_db_id

  - changeSet:
      id: v50.2024-01-09T13:53:54
      author: noahmoss
      comment: Index on data_permissions.group_id
      rollback: # not necessary, will be removed with the table
      changes:
        - createIndex:
            tableName: data_permissions
            columns:
              - column:
                  name: group_id
            indexName: idx_data_permissions_group_id

  - changeSet:
      id: v50.2024-01-10T03:27:29
      author: noahmoss
      comment: Drop foreign key constraint on sandboxes.permissions_id
      changes:
        - dropForeignKeyConstraint:
            baseTableName: sandboxes
            constraintName: fk_sandboxes_ref_permissions
      rollback:
        - addForeignKeyConstraint:
            baseTableName: sandboxes
            baseColumnNames: permission_id
            referencedTableName: permissions
            referencedColumnNames: id
            constraintName: fk_sandboxes_ref_permissions
            onDelete: CASCADE

  - changeSet:
      id: v50.2024-01-10T03:27:30
      author: noahmoss
      comment: Migrate data-access permissions from `permissions` to `data_permissions`
      changes:
        - sqlFile:
            dbms: postgresql,h2
            path: permissions/data_access.sql
            relativeToChangelogFile: true
        - sqlFile:
            dbms: mysql,mariadb
            path: permissions/mysql_data_access.sql
            relativeToChangelogFile: true
      rollback:
        - sqlFile:
            dbms: postgresql,h2
            path: permissions/rollback/data_access.sql
            relativeToChangelogFile: true
        - sqlFile:
            dbms: mysql,mariadb
            path: permissions/rollback/mysql_data_access.sql
            relativeToChangelogFile: true

  - changeSet:
      id: v50.2024-01-10T03:27:31
      author: noahmoss
      comment: Migrate native-query-editing permissions from `permissions` to `data_permissions`
      changes:
        - sqlFile:
            path: permissions/native_query_editing.sql
            relativeToChangelogFile: true
      rollback:
        - sqlFile:
            path: permissions/rollback/native_query_editing.sql
            relativeToChangelogFile: true

  - changeSet:
      id: v50.2024-01-10T03:27:32
      author: noahmoss
      comment: Migrate download-results permissions from `permissions` to `data_permissions`
      changes:
        - sqlFile:
            dbms: postgresql,h2
            path: permissions/download_results.sql
            relativeToChangelogFile: true
        - sqlFile:
            dbms: mysql,mariadb
            path: permissions/mysql_download_results.sql
            relativeToChangelogFile: true
      rollback:
        - sqlFile:
            dbms: postgresql,h2
            path: permissions/rollback/download_results.sql
            relativeToChangelogFile: true
        - sqlFile:
            dbms: mysql,mariadb
            path: permissions/rollback/mysql_download_results.sql
            relativeToChangelogFile: true

  - changeSet:
      id: v50.2024-01-10T03:27:33
      author: noahmoss
      comment: Migrate manage-data-metadata permissions from `permissions` to `data_permissions`
      changes:
        - sqlFile:
            dbms: postgresql,h2
            path: permissions/manage_table_metadata.sql
            relativeToChangelogFile: true
        - sqlFile:
            dbms: mysql,mariadb
            path: permissions/mysql_manage_table_metadata.sql
            relativeToChangelogFile: true
      rollback:
        - sqlFile:
            dbms: postgresql,h2
            path: permissions/rollback/manage_table_metadata.sql
            relativeToChangelogFile: true
        - sqlFile:
            dbms: mysql,mariadb
            path: permissions/rollback/mysql_manage_table_metadata.sql
            relativeToChangelogFile: true

  - changeSet:
      id: v50.2024-01-10T03:27:34
      author: noahmoss
      comment: Migrate manage-database permissions from `permissions` to `data_permissions`
      changes:
        - sqlFile:
            path: permissions/manage_database.sql
            relativeToChangelogFile: true
      rollback:
        - sqlFile:
            path: permissions/rollback/manage_database.sql
            relativeToChangelogFile: true

  - changeSet:
      id: v50.2024-02-19T21:32:04
      author: noahmoss
      comment: Clear data permission paths
      changes:
        - sql: >-
            DELETE FROM permissions WHERE object LIKE '%/db/%';
      rollback: # not needed; handled by the permission migrations above

  - changeSet:
      id: v50.2024-02-20T19:21:04
      author: camsaul
      comment: Drop v1 version of v_content view since it references report_card.dataset which we are dropping in next migration
      changes:
        - sql:
            sql: >
              DROP VIEW IF EXISTS v_content;
      rollback:
        - sqlFile:
            dbms: postgresql
            path: instance_analytics_views/content/v1/postgres-content.sql
            relativeToChangelogFile: true
        - sqlFile:
            dbms: mysql,mariadb
            path: instance_analytics_views/content/v1/mysql-content.sql
            relativeToChangelogFile: true
        - sqlFile:
            dbms: h2
            path: instance_analytics_views/content/v1/h2-content.sql
            relativeToChangelogFile: true

  - changeSet:
      id: v50.2024-02-20T19:25:40
      author: camsaul
      comment: Remove report_card.dataset (indicated whether Card was a Model; migrated to report_card.type in 49)
      changes:
        - dropColumn:
            tableName: report_card
            columnName: dataset
      rollback:
        - addColumn:
            tableName: report_card
            columns:
              - column:
                  name: dataset
                  type: boolean
                  remarks: "Indicate whether question is a model"
                  constraints:
                    nullable: false
                  defaultValue: false
        - sql:
            sql: >-
              UPDATE report_card
              SET dataset = true
              WHERE type = 'model';

  - changeSet:
      id: v50.2024-02-20T19:26:38
      author: camsaul
      comment: Add new v2 version of v_content view which uses report_card.type instead of report_card.dataset (removed in previous migration)
      changes:
        - sqlFile:
            dbms: postgresql
            path: instance_analytics_views/content/v2/postgres-content.sql
            relativeToChangelogFile: true
        - sqlFile:
            dbms: mysql,mariadb
            path: instance_analytics_views/content/v2/mysql-content.sql
            relativeToChangelogFile: true
        - sqlFile:
            dbms: h2
            path: instance_analytics_views/content/v2/h2-content.sql
            relativeToChangelogFile: true
      rollback:
        - sql:
            sql: >-
              DROP VIEW IF EXISTS v_content;

  - changeSet:
      id: v50.2024-02-26T22:15:54
      author: noahmoss
      comment: New `view-data` permission
      changes:
        - sqlFile:
            dbms: postgresql,h2
            path: permissions/view_data.sql
            relativeToChangelogFile: true
        - sqlFile:
            dbms: mysql,mariadb
            path: permissions/mysql_view_data.sql
            relativeToChangelogFile: true
      rollback:
        - sqlFile:
            path: permissions/rollback/view_data.sql
            relativeToChangelogFile: true

  - changeSet:
      id: v50.2024-02-26T22:15:55
      author: noahmoss
      comment: New `create_queries` permission
      changes:
        - sqlFile:
            path: permissions/create_queries.sql
            relativeToChangelogFile: true
      rollback:
        - sqlFile:
            path: permissions/rollback/create_queries.sql
            relativeToChangelogFile: true

  - changeSet:
      id: v50.2024-02-29T15:06:43
      author: tsmacdonald
      comment: Add the query_field join table
      changes:
        - createTable:
            tableName: query_field
            remarks: Fields used by a card's query
            columns:
              - column:
                  name: id
                  remarks: PK
                  type: int
                  autoIncrement: true
                  constraints:
                    primaryKey: true
                    nullable: false
              - column:
                  name: card_id
                  remarks: referenced card
                  type: int
                  constraints:
                    nullable: false
                    referencedTableName: report_card
                    referencedColumnNames: id
                    foreignKeyName: fk_query_field_card_id
                    deleteCascade: true
              - column:
                  name: field_id
                  remarks: referenced field
                  type: int
                  constraints:
                    nullable: false
                    referencedTableName: metabase_field
                    referencedColumnNames: id
                    foreignKeyName: fk_query_field_field_id
                    deleteCascade: true

  - changeSet:
      id: v50.2024-02-29T15:07:43
      author: tsmacdonald
      comment: Index query_field.card_id
      rollback: # not necessary, will be removed with the table
      changes:
        - createIndex:
            tableName: query_field
            columns:
              - column:
                  name: card_id
            indexName: idx_query_field_card_id

  - changeSet:
      id: v50.2024-02-29T15:08:43
      author: tsmacdonald
      comment: Index query_field.field_id
      rollback: # not necessary, will be removed with the table
      changes:
        - createIndex:
            tableName: query_field
            columns:
              - column:
                  name: field_id
            indexName: idx_query_field_field_id

  - changeSet:
      id: v50.2024-03-12T17:16:38
      author: noahmoss
      comment: Drops the `activity` table which is now unused
      changes:
        - dropTable:
            tableName: activity
      rollback:
        - createTable:
            tableName: activity
            columns:
              - column:
                  name: id
                  type: int
                  autoIncrement: true
                  constraints:
                    primaryKey: true
                    nullable: false
              - column:
                  name: topic
                  type: varchar(32)
                  constraints:
                    nullable: false
              - column:
                  name: timestamp
                  type: DATETIME
                  constraints:
                    nullable: false
              - column:
                  name: user_id
                  type: int
                  constraints:
                    nullable: true
                    referencedTableName: core_user
                    referencedColumnNames: id
                    foreignKeyName: fk_activity_ref_user_id
                    deferrable: false
                    initiallyDeferred: false
              - column:
                  name: model
                  type: varchar(16)
                  constraints:
                    nullable: true
              - column:
                  name: model_id
                  type: int
                  constraints:
                    nullable: true
              - column:
                  name: database_id
                  type: int
                  constraints:
                    nullable: true
              - column:
                  name: table_id
                  type: int
                  constraints:
                    nullable: true
              - column:
                  name: custom_id
                  type: varchar(48)
                  constraints:
                    nullable: true
              - column:
                  name: details
                  type: ${text.type}
                  constraints:
                    nullable: false
        - sql:
            dbms: mysql
            sql: >
              CREATE index idx_activity_entity_qualified_id ON activity (
                (
                  CASE
                    WHEN model = 'Dataset' THEN (concat('card_', model_id))
                    WHEN model_id IS NULL THEN NULL
                    ELSE (concat(lower(model), '_', model_id))
                  END
                )
              );

  - changeSet:
      id: v50.2024-03-18T16:00:00
      author: piranha
      comment: 'Effective caching #36847'
      changes:
        - createTable:
            tableName: cache_config
            remarks: Cache Configuration
            columns:
              - column:
                  name: id
                  remarks: Unique ID
                  type: int
                  autoIncrement: true
                  constraints:
                    primaryKey: true
                    nullable: false
              - column:
                  name: model
                  remarks: Name of an entity model
                  type: varchar(32)
                  constraints:
                    nullable: false
              - column:
                  name: model_id
                  remarks: ID of the said entity
                  type: int
                  constraints:
                    nullable: false
              - column:
                  name: created_at
                  remarks: Timestamp when the config was inserted
                  type: ${timestamp_type}
                  defaultValueComputed: current_timestamp
                  constraints:
                    nullable: false
              - column:
                  name: updated_at
                  remarks: Timestamp when the config was updated
                  type: ${timestamp_type}
                  defaultValueComputed: current_timestamp
                  constraints:
                    nullable: false
              - column:
                  name: strategy
                  remarks: caching strategy name
                  type: ${text.type}
                  constraints:
                    nullable: false
              - column:
                  name: config
                  remarks: caching strategy configuration
                  type: ${text.type}
                  constraints:
                    nullable: false
              - column:
                  name: state
                  remarks: state for strategies needing to keep some data between runs
                  type: ${text.type}
                  constraints:
                    nullable: true
              - column:
                  name: invalidated_at
                  remarks: indicates when a cache was invalidated last time for schedule-based strategies
                  type: ${timestamp_type}
                  constraints:
                    nullable: true
              - column:
                  name: next_run_at
                  remarks: keeps next time to run for schedule-based strategies
                  type: ${timestamp_type}
                  constraints:
                    nullable: true

  - changeSet:
      id: v50.2024-03-18T16:00:01
      author: piranha
      comment: 'Effective caching #36847'
      rollback: # will be removed with the table
      changes:
        - addUniqueConstraint:
            remarks: Unique config for cache_config (model, model_id)
            tableName: cache_config
            constraintName: idx_cache_config_unique_model
            columnNames: model, model_id

  - changeSet:
      id: v50.2024-03-21T17:41:00
      author: qnkhuat
      comment: Add metabase_table.estimated_row_count
      changes:
        - addColumn:
            tableName: metabase_table
            columns:
              - column:
                  name: estimated_row_count
                  type: bigint
                  remarks: The estimated row count

  - changeSet:
      id: v50.2024-03-22T00:38:28
      author: qnkhuat
      comment: Add field_usage table
      changes:
        - createTable:
            tableName: field_usage
            remarks: Used to store field usage during query execution
            columns:
              - column:
                  name: id
                  remarks: Unique ID
                  type: int
                  autoIncrement: true
                  constraints:
                    primaryKey: true
                    nullable: false
              - column:
                  name: field_id
                  remarks: ID of the field
                  type: int
                  constraints:
                    nullable: false
                    referencedTableName: metabase_field
                    referencedColumnNames: id
                    foreignKeyName: fk_field_usage_field_id_metabase_field_id
                    deleteCascade: true
              - column:
                  name: query_execution_id
                  remarks: referenced query execution
                  type: int
                  constraints:
                    nullable: false
                    referencedTableName: query_execution
                    referencedColumnNames: id
                    foreignKeyName: fk_field_usage_query_execution_id
                    deleteCascade: true
              - column:
                  name: used_in
                  remarks: which part of the query the field was used in
                  type: varchar(25)
                  constraints:
                    nullable: false
              - column:
                  name: filter_op
                  remarks: filter's operator that applied to the field
                  type: varchar(25)
                  constraints:
                    nullable: true
              - column:
                  name: aggregation_function
                  remarks: the aggregation function that field applied to
                  type: varchar(25)
                  constraints:
                    nullable: true
              - column:
                  name: breakout_temporal_unit
                  remarks: temporal unit options of the breakout
                  type: varchar(25)
                  constraints:
                    nullable: true
              - column:
                  name: breakout_binning_strategy
                  remarks: the strategy of breakout
                  type: varchar(25)
                  constraints:
                    nullable: true
              - column:
                  name: breakout_binning_num_bins
                  remarks: The numbin option of breakout
                  type: int
                  constraints:
                    nullable: true
              - column:
                  name: breakout_binning_bin_width
                  remarks: The numbin option of breakout
                  type: int
                  constraints:
                    nullable: true
              - column:
                  name: created_at
                  type: ${timestamp_type}
                  remarks: The time a field usage was recorded
                  defaultValueComputed: current_timestamp
                  constraints:
                    nullable: false

  - changeSet:
      id: v50.2024-03-22T00:39:28
      author: qnkhuat
      comment: Index field_usage.field_id
      rollback: # not necessary, will be removed with the table
      changes:
        - createIndex:
            tableName: field_usage
            indexName: idx_field_usage_field_id
            columns:
              column:
                name: field_id

  - changeSet:
      id: v50.2024-03-24T19:34:11
      author: noahmoss
      comment: Clean up deprecated view-data and native-query-editing permissions
      rollback: # handled by the rollbacks for `v50.2024-02-26T22:15:54` and `v50.2024-02-26T22:15:55`
      changes:
        - sql:
            sql: >
              DELETE FROM data_permissions where perm_type = 'perms/data-access' OR perm_type = 'perms/native-query-editing';

  - changeSet:
      id: v50.2024-03-25T14:53:00
      author: tsmacdonald
      comment: Add query_field.direct_reference
      changes:
        - addColumn:
            tableName: query_field
            columns:
              - column:
                  name: direct_reference
                  type: ${boolean.type}
                  remarks: "Is the Field referenced directly or via a wildcard"
                  constraints:
                    nullable: false
                  defaultValue: true

  - changeSet:
      id: v50.2024-03-28T16:30:35
      author: calherries
      comment: Create internal user
      changes:
        - customChange:
            class: "metabase.db.custom_migrations.CreateInternalUser"

  - changeSet:
      id: v50.2024-03-29T10:00:00
      author: piranha
      comment: 'Granular cache invalidation'
      changes:
        - addColumn:
            tableName: report_card
            columns:
              - column:
                  name: cache_invalidated_at
                  type: ${timestamp_type}
                  remarks: 'An invalidation time that can supersede cache_config.invalidated_at'
                  constraints:
                    nullable: true

  - changeSet:
      id: v50.2024-04-09T15:55:19
      author: calherries
      comment: Add collection.is_sample column
      changes:
        - addColumn:
            tableName: collection
            columns:
              - column:
                  name: is_sample
                  type: ${boolean.type}
                  remarks: "Is the collection part of the sample content?"
                  constraints:
                    nullable: false
                  defaultValue: false

  - changeSet:
      id: v50.2024-04-09T15:55:22
      author: calherries
      comment: Create sample content
      changes:
        - customChange:
            class: "metabase.db.custom_migrations.CreateSampleContent"

  - changeSet:
      id: v50.2024-04-12T12:33:09
      author: piranha
      comment: 'Copy old cache configurations to cache_config table'
      changes:
        - sqlFile:
            dbms: postgresql
            path: custom_sql/fill_cache_config.pg.sql
            relativeToChangelogFile: true
        - sqlFile:
            dbms: mysql,mariadb
            path: custom_sql/fill_cache_config.my.sql
            relativeToChangelogFile: true
        - sqlFile:
            dbms: h2
            path: custom_sql/fill_cache_config.h2.sql
            relativeToChangelogFile: true
      rollback: # no rollback necessary, we're not removing the columns yet

  - changeSet:
<<<<<<< HEAD
      id: v50.2024-04-15T16:30:35
      author: qnkhuat
      comment: Add report_card.last_used_at
      changes:
        - addColumn:
            tableName: report_card
            columns:
              - column:
                  name: last_used_at
                  type: ${timestamp_type}
                  remarks: The timestamp of when the card is last used
                  constraints:
                    nullable: true
=======
      id: v50.2024-04-18T14:33:19
      author: piranha
      comment: Backfill query_field
      changes:
        - customChange:
            class: "metabase.db.custom_migrations.BackfillQueryField"
>>>>>>> 86ecf6c5

  - changeSet:
      id: v50.2024-04-19T17:04:04
      author: noahmoss
      comment: Clean up deprecated view-data and native-query-editing permissions (again)
      rollback: # handled by the rollbacks for `v50.2024-02-26T22:15:54` and `v50.2024-02-26T22:15:55`
      changes:
        - sql:
            sql: >
              DELETE FROM data_permissions where perm_type = 'perms/data-access' OR perm_type = 'perms/native-query-editing';

  # >>>>>>>>>> DO NOT ADD NEW MIGRATIONS BELOW THIS LINE! ADD THEM ABOVE <<<<<<<<<<

########################################################################################################################
#
# ADVICE:
#
# 1) Run ./bin/lint-migrations-file.sh to run core.spec checks against any changes you make here. Liquibase is pretty
#    forgiving and won't complain if you accidentally mix up things like deleteCascade and onDelete: CASCADE. CI runs
#    this check but it's nicer to know now instead of waiting for CI.
#
#   1a) Ensure your changes are compatible with Liquibase rollback. See comments starting with
#       0.45 migrations for more notes. Rollback to 0.44 and forwards to the latest migration is tested
#       automatically and the migrations linter will check for the presence of rollback where required as
#       much as possible.
#
# 2) Migration IDs should follow the format
#
#    vMM.TIMESTAMP
#
#    Where
#
#    M         = major version
#    TIMESTAMP = the current timestamp with format `yyyy-MM-dd'T'HH:mm:ss`
#                To get this timestamp, evaluate this in your REPL: `(dev/migration-timestamp)`
#
#    E.g: You're adding a new migration for version 49, And it's 10:30:00AM on April 1, 2023 (UTC),
#    your migration id should be: `v49.2023-04-01T10:30:00`.
#
# PLEASE KEEP THIS MESSAGE AT THE BOTTOM OF THIS FILE!!!!! Add new migrations above the message.
#
########################################################################################################################<|MERGE_RESOLUTION|>--- conflicted
+++ resolved
@@ -6562,7 +6562,6 @@
       rollback: # no rollback necessary, we're not removing the columns yet
 
   - changeSet:
-<<<<<<< HEAD
       id: v50.2024-04-15T16:30:35
       author: qnkhuat
       comment: Add report_card.last_used_at
@@ -6576,14 +6575,14 @@
                   remarks: The timestamp of when the card is last used
                   constraints:
                     nullable: true
-=======
+
+  - changeSet:
       id: v50.2024-04-18T14:33:19
       author: piranha
       comment: Backfill query_field
       changes:
         - customChange:
             class: "metabase.db.custom_migrations.BackfillQueryField"
->>>>>>> 86ecf6c5
 
   - changeSet:
       id: v50.2024-04-19T17:04:04
