--- conflicted
+++ resolved
@@ -46,16 +46,9 @@
    [metabase.config.core :as config]
    [metabase.driver :as driver]
    [metabase.lib.core :as lib]
-<<<<<<< HEAD
-   [metabase.lib.field.resolution :as lib.field.resolution]
-   [metabase.lib.metadata :as lib.metadata]
-   [metabase.lib.schema.common :as lib.schema.common]
-   [metabase.lib.schema.id :as lib.schema.id]
-=======
    [metabase.lib.equality :as lib.equality]
    [metabase.lib.options :as lib.options]
    [metabase.lib.schema :as lib.schema]
->>>>>>> bf85745b
    [metabase.lib.schema.join :as lib.schema.join]
    [metabase.lib.schema.metadata :as lib.schema.metadata]
    [metabase.lib.util :as lib.util]
@@ -72,322 +65,7 @@
 (def ^:private ^:dynamic ^{:arglists '([driver s])} *escape-alias-fn*
   #'driver/escape-alias)
 
-<<<<<<< HEAD
-(defn- prefix-field-alias
-  "Generate a field alias by applying `prefix` to `field-alias`. This is used for automatically-generated aliases for
-  columns that are the result of joins."
-  [prefix field-alias]
-  (*escape-alias-fn* driver/*driver* (str prefix "__" field-alias)))
-
-(defn- make-unique-alias-fn
-  "Creates a function with the signature
-
-    (unique-alias position original-alias)
-
-  To return a uniquified version of `original-alias`. Memoized by `position`, so duplicate calls will result in the
-  same unique alias."
-  []
-  (let [unique-name-fn (lib.util/unique-name-generator)]
-    (fn unique-alias-fn [position original-alias]
-      (assert (string? original-alias)
-              (format "unique-alias-fn expected string, got: %s" (pr-str original-alias)))
-      (unique-name-fn position (*escape-alias-fn* driver/*driver* original-alias)))))
-
-;; TODO -- this should probably limit the resulting alias, and suffix a short hash as well if it gets too long. See also
-;; [[unique-alias-fn]] below.
-
-(defn- remove-namespaced-options [options]
-  (not-empty
-   (reduce-kv (fn [m k _]
-                (if (qualified-keyword? k)
-                  (dissoc m k)
-                  m))
-              options options)))
-
-(defn normalize-clause
-  "Normalize a `:field`/`:expression`/`:aggregation` clause by removing extra info so it can serve as a key for
-  `:qp/refs`. This removes `:source-field` if it is present -- don't use the output of this for anything but internal
-  key/distinct comparison purposes."
-  [clause]
-  (lib.util.match/match-lite clause
-    ;; optimization: don't need to rewrite a `:field` clause without any options
-    [:field _ nil]
-    clause
-
-    [:field id-or-name opts]
-    ;; this doesn't use [[mbql.u/update-field-options]] because this gets called a lot and the overhead actually adds up
-    ;; a bit
-    [:field id-or-name (remove-namespaced-options (cond-> (dissoc opts :source-field :effective-type)
-                                                    (pos-int? id-or-name) (dissoc :base-type)))]
-
-    ;; for `:expression` and `:aggregation` references, remove the options map if they are empty.
-    [:expression expression-name opts]
-    (if-let [opts (remove-namespaced-options opts)]
-      [:expression expression-name opts]
-      [:expression expression-name])
-
-    [:aggregation index opts]
-    (if-let [opts (-> opts
-                      (dissoc :base-type)
-                      (remove-namespaced-options))]
-      [:aggregation index opts]
-      [:aggregation index])
-
-    _
-    clause))
-
-(defn- selected-clauses
-  "Get all the clauses that are returned by this level of the query as a map of normalized-clause -> index of that
-  column in the results."
-  [{:keys [fields breakout aggregation], :as query}]
-  ;; this is cached for the duration of the QP run because it's a little expensive to calculate and caching this speeds
-  ;; up this namespace A LOT
-  (qp.store/cached (select-keys query [:fields :breakout :aggregation])
-    (into
-     {}
-     (comp cat
-           (map-indexed
-            (fn [i clause]
-              [(normalize-clause clause) i])))
-     [breakout
-      (map-indexed
-       (fn [i ag]
-         (lib.util.match/replace ag
-           ;; :offset is a special case since it doesn't NEED to get wrapped in aggregation options.
-           [:offset _opts _expr _n]
-           [:aggregation i]
-
-           [:aggregation-options wrapped opts]
-           [:aggregation i]
-
-           ;; aggregation clause should be preprocessed into an `:aggregation-options` clause by now.
-           _
-           (throw (ex-info (tru "Expected :aggregation-options clause, got {0}" (pr-str ag))
-                           {:type qp.error-type/qp, :clause ag}))))
-       aggregation)
-      fields])))
-
-(defn- clause->position
-  "Get the position (i.e., column index) `clause` is returned as, if it is returned (i.e. if it is in `:breakout`,
-  `:aggregation`, or `:fields`). Not all clauses are returned."
-  [inner-query clause]
-  ((selected-clauses inner-query) (normalize-clause clause)))
-
-(defn- this-level-join-aliases [{:keys [joins]}]
-  (into #{} (map :alias) joins))
-
-(defn- field-is-from-join-in-this-level? [inner-query [_field _id-or-name {:keys [join-alias]}]]
-  (when join-alias
-    ((this-level-join-aliases inner-query) join-alias)))
-
-(mu/defn- field-instance :- [:maybe ::lib.schema.metadata/column]
-  [[_ id-or-name :as _field-clause] :- mbql.s/field]
-  (when (pos-int? id-or-name)
-    (lib.metadata/field (qp.store/metadata-provider) id-or-name)))
-
-(defn- field-table-id [field-clause]
-  (:table-id (field-instance field-clause)))
-
-(defn- resolve-field-source-table-alias-with-lib-field-resolution
-  "This is only an absolute last resort -- use Lib `resolve-field-ref` to resolve a field ref if the code we have here
-  can't do it.
-
-  We should actually rewrite this entire namespace to just use Lib in the first place for everything, but that's a
-  project for another day. (See #59589)"
-  [inner-query field-ref]
-  (try
-    (let [lib-query (annotate.legacy-helper-fns/legacy-inner-query->mlv2-query inner-query)]
-      (when-let [resolved (lib.field.resolution/resolve-field-ref lib-query -1 (lib/->pMBQL field-ref))]
-        (cond
-          (= (:lib/source resolved) :source/previous-stage)
-          ::source
-
-          (= (:lib/source resolved) :source/joins)
-          (when-let [join-alias (:metabase.lib.join/join-alias resolved)]
-            (get-in inner-query [::join-alias->escaped join-alias] join-alias)))))
-    (catch Throwable e
-      (log/error e "Failed to convert inner query to Lib query, unable to do fallback matching" (pr-str inner-query))
-      nil)))
-
-(mu/defn- field-source-table-alias :- [:or
-                                       ::lib.schema.common/non-blank-string
-                                       ::lib.schema.id/table
-                                       [:= ::source]]
-  "Determine the appropriate `::source-table` alias for a `field-clause`."
-  [{:keys [source-table source-query], :as inner-query}   :- [:map
-                                                              [::join-alias->escaped {:optional true} [:map-of ::lib.schema.join/alias ::lib.schema.join/alias]]]
-   [_ _id-or-name {:keys [join-alias]}, :as field-clause] :- mbql.s/field]
-  (let [table-id            (field-table-id field-clause)
-        join-is-this-level? (field-is-from-join-in-this-level? inner-query field-clause)]
-    (cond
-      join-is-this-level?                      (get-in inner-query [::join-alias->escaped join-alias] join-alias)
-      (and table-id (= table-id source-table)) table-id
-      source-query                             ::source
-      :else
-      (or (resolve-field-source-table-alias-with-lib-field-resolution inner-query field-clause)
-          (throw (ex-info (trs "Cannot determine the source table or query for Field clause {0}" (pr-str field-clause))
-                          {:type   qp.error-type/invalid-query
-                           :clause field-clause
-                           :query  inner-query}))))))
-
-(mr/def ::exported-clause
-  [:or ::mbql.s/field ::mbql.s/expression ::mbql.s/aggregation-options])
-
-(mu/defn- exports :- [:set ::exported-clause]
-  [query :- ::mbql.s/SourceQuery]
-  (into #{} (lib.util.match/match (dissoc query :source-query :source-metadata :joins)
-              [(_ :guard #{:field :expression :aggregation-options}) _ (_ :guard (every-pred map? ::position))])))
-
-(defn- join-with-alias [{:keys [joins]} join-alias]
-  (some (fn [join]
-          (when (= (:alias join) join-alias)
-            join))
-        joins))
-
-(defn- fuzzify [clause]
-  (mbql.u/update-field-options clause dissoc :temporal-unit :binning))
-
-(defn- field-signature
-  [field-clause]
-  [(second field-clause) (get-in field-clause [2 :join-alias])])
-
-(mu/defn- field-name-match :- [:maybe ::exported-clause]
-  [field-name      :- :string
-   all-exports     :- [:set ::exported-clause]
-   source-metadata :- [:maybe [:sequential ::mbql.s/legacy-column-metadata]]
-   field-exports   :- [:sequential ::mbql.s/field]]
-  ;; First, look for Expressions or fields from the source query stage whose `::desired-alias` matches the
-  ;; name we're searching for.
-  (or (m/find-first (fn [[tag _id-or-name {::keys [desired-alias], :as _opts} :as _ref]]
-                      (when (#{:expression :field} tag)
-                        (= desired-alias field-name)))
-                    all-exports)
-      ;; Expressions by exact name.
-      (m/find-first (fn [[_ expression-name :as _expression-clause]]
-                      (= expression-name field-name))
-                    (filter (partial mbql.u/is-clause? :expression) all-exports))
-      ;; aggregation clauses from the previous stage based on their `::desired-alias`. If THAT doesn't work,
-      ;; then try to match based on their `::source-alias` (not 100% sure why we're checking `::source-alias` at
-      ;; all TBH -- Cam)
-      (when-let [ag-clauses (seq (filter (partial mbql.u/is-clause? :aggregation-options) all-exports))]
-        (some (fn [k]
-                (m/find-first (fn [[_tag _ag-clause opts :as _aggregation-options-clause]]
-                                (= (get opts k) field-name))
-                              ag-clauses))
-              [::desired-alias ::source-alias]))
-      ;; look for a field referenced by the name in source-metadata
-      (when-let [column (m/find-first #(= (:name %) field-name) source-metadata)]
-        (let [signature (field-signature (:field_ref column))]
-          (or ;; First try to match with the join alias.
-           (m/find-first #(= (field-signature %) signature) field-exports)
-              ;; Then just the names, but if the match is ambiguous, warn and return nil.
-           (let [matches (filter #(= (second %) field-name) field-exports)]
-             (when (= (count matches) 1)
-               (first matches))))))))
-
-(mu/defn- matching-field-in-source-query*
-  [source-query    :- ::mbql.s/SourceQuery
-   source-metadata :- [:maybe [:sequential ::mbql.s/legacy-column-metadata]]
-   field-clause    :- ::mbql.s/field
-   & {:keys [normalize-fn]
-      :or   {normalize-fn normalize-clause}}]
-  (let [normalized    (normalize-fn field-clause)
-        all-exports   (exports source-query)
-        field-exports (filter (partial mbql.u/is-clause? :field)
-                              all-exports)]
-    ;; first look for an EXACT match in the `exports`
-    (or (m/find-first (fn [a-clause]
-                        (= (normalize-fn a-clause) normalized))
-                      field-exports)
-        ;; if there is no EXACT match, attempt a 'fuzzy' match by disregarding the `:temporal-unit` and `:binning`
-        (let [fuzzy-normalized (fuzzify normalized)]
-          (m/find-first (fn [a-clause]
-                          (= (fuzzify (normalize-fn a-clause)) fuzzy-normalized))
-                        field-exports))
-        ;; if still no match try looking based for a matching Field based on ID.
-        (let [[_field id-or-name _opts] field-clause]
-          (when (pos-int? id-or-name)
-            (or (m/find-first (fn [[_field an-id-or-name _opts]]
-                                (= an-id-or-name id-or-name))
-                              field-exports)
-                ;; look for a field referenced by the ID in source-metadata
-                (when-let [column (m/find-first #(= (:id %) id-or-name) source-metadata)]
-                  (let [signature (field-signature (:field_ref column))]
-                    (m/find-first #(= (field-signature %) signature) field-exports))))))
-        ;; otherwise if this is a nominal field literal ref then look for matches based on the string name used
-        (when-let [field-names (let [[_ id-or-name] field-clause]
-                                 (when (string? id-or-name)
-                                   [id-or-name (some-> driver/*driver* (*escape-alias-fn* id-or-name))]))]
-          (some #(field-name-match % all-exports source-metadata field-exports) field-names))
-        ;; if all of that failed then try to find a match using `:lib/deduplicated-name` (if present)
-        (let [[_ id-or-name] field-clause]
-          (when (string? id-or-name)
-            (when-let [col (m/find-first (fn [col]
-                                           (= (:lib/deduplicated-name col) id-or-name))
-                                         source-metadata)]
-              (when-let [desired-column-alias (:lib/desired-column-alias col)]
-                (m/find-first (fn [[_tag _id-or-name opts]]
-                                (= (::desired-alias opts) desired-column-alias))
-                              all-exports)))))
-        ;; if that still failed try matching on a name ref instead of an ID ref
-        (let [[_ id-or-name opts] field-clause]
-          (when (pos-int? id-or-name)
-            (let [col     (lib.metadata/field (qp.store/metadata-provider) id-or-name)
-                  clause' [:field (:name col) (merge {:base-type (:base-type col)} opts)]]
-              (matching-field-in-source-query* source-query source-metadata clause'))))
-        ;; if this is a field name like `count_2` try matching WITHOUT the suffix.
-        (let [[_ id-or-name opts] field-clause]
-          (when (string? id-or-name)
-            (when-let [[_match undeduplicated] (re-find #"(^.*)_\d+$" id-or-name)]
-              (log/warnf "Looking for matches for %s" (pr-str undeduplicated))
-              (let [clause' [:field undeduplicated opts]]
-                (matching-field-in-source-query* source-query source-metadata clause')))))
-
-        ;; otherwise we failed to find a match! This is expected for native queries but if the source query was MBQL
-        ;; there's probably something wrong.
-        (when-not (:native source-query)
-          (log/debugf "Failed to find matching field for\n\n%s\n\nin MBQL source query, query may not work! Found:\n\n%s"
-                      (pr-str field-clause)
-                      (u/pprint-to-str (into #{}
-                                             (map (some-fn ::desired-alias :name identity))
-                                             all-exports)))))))
-
-(defn- matching-field-in-join-at-this-level
-  "If `field-clause` is the result of a join *at this level* with a `:source-query`, return the 'source' `:field` clause
-  from that source query."
-  [inner-query [_ _ {:keys [join-alias]} :as field-clause]]
-  (when join-alias
-    (let [{:keys [source-query source-metadata]} (join-with-alias inner-query join-alias)]
-      (when source-query
-        (matching-field-in-source-query*
-         source-query
-         source-metadata
-         field-clause
-         :normalize-fn #(mbql.u/update-field-options (normalize-clause %) dissoc :join-alias))))))
-
-(defn- field-alias-in-join-at-this-level
-  "If `field-clause` is the result of a join at this level, return the `::desired-alias` from that join (where the Field is
-  introduced). This is the appropriate `::source-alias` for such a Field."
-  [inner-query field-clause]
-  (when-let [[_ _ {::keys [desired-alias]}] (matching-field-in-join-at-this-level inner-query field-clause)]
-    desired-alias))
-
-(defn- matching-field-in-source-query
-  [{:keys [source-query source-metadata], :as inner-query} field-clause]
-  (when (and source-query
-             (= (field-source-table-alias inner-query field-clause) ::source))
-    (matching-field-in-source-query* source-query source-metadata field-clause)))
-
-(defn- field-alias-in-source-query
-  [inner-query field-clause]
-  (when-let [[_tag _id-or-name {::keys [desired-alias]}] (matching-field-in-source-query inner-query field-clause)]
-    desired-alias))
-
-;;; TODO (Cam 6/22/25) -- remove this method ASAP
-(defmulti ^String field-reference
-=======
 (defmulti ^String field-reference-mlv2
->>>>>>> bf85745b
   "Generate a reference for the field instance `field-inst` appropriate for the driver `driver`.
   By default this is just the name of the field, but it can be more complicated, e.g., take
   parent fields into account.
