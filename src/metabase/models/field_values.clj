--- conflicted
+++ resolved
@@ -425,14 +425,9 @@
   This may implicitly delete shadowed entries in the database, see [[delete-duplicates-and-return-latest!]]"
   [field-id type hash]
   (assert (= (nil? hash) (= type :full)) ":hash_key must be nil iff :type is :full")
-<<<<<<< HEAD
   (-> (t2/select :model/FieldValues :field_id field-id :type type :hash_key hash)
       delete-duplicates-and-return-latest!
       (get field-id)))
-=======
-  (delete-duplicates-and-return-latest!
-   (t2/select FieldValues :field_id field-id :type type :hash_key hash)))
->>>>>>> 3ddd9ad2
 
 (defn get-latest-full-field-values
   "This returns the full FieldValues for the given Field.
