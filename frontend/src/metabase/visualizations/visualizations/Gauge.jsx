/* @flow */

import React, { Component } from 'react';
import ReactDOM from 'react-dom';
import { t } from 'c-3po';
import d3 from 'd3';
import cx from 'classnames';

<<<<<<< HEAD
import colors from 'metabase/lib/colors';
import { formatValue } from 'metabase/lib/formatting';
import { isNumeric } from 'metabase/lib/schema_metadata';
=======
import _ from "underscore";

import colors from "metabase/lib/colors";
import { formatValue } from "metabase/lib/formatting";
import { isNumeric } from "metabase/lib/schema_metadata";
import { columnSettings } from "metabase/visualizations/lib/settings/column";
>>>>>>> 6d890626

import ChartSettingGaugeSegments from 'metabase/visualizations/components/settings/ChartSettingGaugeSegments';

import type { VisualizationProps } from 'metabase/meta/types/Visualization';

const MAX_WIDTH = 500;
const PADDING_BOTTOM = 10;

const OUTER_RADIUS = 45; // within 100px SVG element
const INNER_RADIUS_RATIO = 3.7 / 5;
const INNER_RADIUS = OUTER_RADIUS * INNER_RADIUS_RATIO;

// arrow shape, currently an equilateral triangle
const ARROW_HEIGHT = (OUTER_RADIUS - INNER_RADIUS) * 2.5 / 4; // 2/3 of segment thickness
const ARROW_BASE = ARROW_HEIGHT / Math.tan(64 / 180 * Math.PI);
const ARROW_STROKE_THICKNESS = 1.25;

// colors
const BACKGROUND_ARC_COLOR = colors['bg-medium'];
const SEGMENT_LABEL_COLOR = colors['text-dark'];
const CENTER_LABEL_COLOR = colors['text-dark'];
const ARROW_FILL_COLOR = colors['text-medium'];
const ARROW_STROKE_COLOR = 'white';

// in ems, but within the scaled 100px SVG element
const FONT_SIZE_SEGMENT_LABEL = 0.25;
const FONT_SIZE_CENTER_LABEL_MIN = 0.5;
const FONT_SIZE_CENTER_LABEL_MAX = 0.7;

// hide labels if SVG width is smaller than this
const MIN_WIDTH_LABEL_THRESHOLD = 250;

const LABEL_OFFSET_PERCENT = 1.025;

// total degrees of the arc (180 = semicircle, etc)
const ARC_DEGREES = 180 + 45 * 2; // semicircle plus a bit

const radians = (degrees) => degrees * Math.PI / 180;
const degrees = (radians) => radians * 180 / Math.PI;

const segmentIsValid = (s) => !isNaN(s.min) && !isNaN(s.max);

export default class Gauge extends Component {
<<<<<<< HEAD
	props: VisualizationProps;

	static uiName = t`Gauge`;
	static identifier = 'gauge';
	static iconName = 'gauge';

	static minSize = { width: 3, height: 3 };

	static isSensible (cols, rows) {
		return rows.length === 1 && cols.length === 1;
	}

	static checkRenderable (
		[
			{ data: { cols, rows } },
		],
	) {
		if (!isNumeric(cols[0])) {
			throw new Error(t`Gauge visualization requires a number.`);
		}
	}

	state = {
		mounted : false,
	};

	_label: ?HTMLElement;

	static settings = {
		'gauge.range'    : {
			// currently not exposed in settings, just computed from gauge.segments
			getDefault (series, vizSettings) {
				const segments = vizSettings['gauge.segments'].filter(segmentIsValid);
				const values = [
					...segments.map((s) => s.max),
					...segments.map((s) => s.min),
				];
				return values.length > 0
					? [
							Math.min(...values),
							Math.max(...values),
						]
					: [
							0,
							1,
						];
			},
			readDependencies : [
				'gauge.segments',
			],
		},
		'gauge.segments' : {
			section        : 'Display',
			title          : t`Gauge ranges`,
			getDefault (series) {
				let value = 100;
				try {
					value = series[0].data.rows[0][0];
				} catch (e) {}
				return [
					{ min: 0, max: value / 2, color: colors['error'], label: '' },
					{ min: value / 2, max: value, color: colors['warning'], label: '' },
					{ min: value, max: value * 2, color: colors['success'], label: '' },
				];
			},
			widget         : ChartSettingGaugeSegments,
			persistDefault : true,
		},
	};

	componentDidMount () {
		this.setState({ mounted: true });
		this._updateLabelSize();
	}
	componentDidUpdate () {
		this._updateLabelSize();
	}

	_updateLabelSize () {
		// TODO: extract this into a component that resizes SVG <text> element to fit bounds
		const label = this._label && ReactDOM.findDOMNode(this._label);
		if (label) {
			const { width: currentWidth } = label.getBBox();
			// maxWidth currently 95% of inner diameter, could be more intelligent based on text aspect ratio
			const maxWidth = INNER_RADIUS * 2 * 0.95;
			const currentFontSize = parseFloat(label.style.fontSize.replace('em', ''));
			// scale the font based on currentWidth/maxWidth, within min and max
			// TODO: if text is too big wrap or ellipsis?
			const desiredFontSize = Math.max(
				FONT_SIZE_CENTER_LABEL_MIN,
				Math.min(FONT_SIZE_CENTER_LABEL_MAX, currentFontSize * (maxWidth / currentWidth)),
			);
			// don't resize if within 5% to avoid potential thrashing
			if (Math.abs(1 - currentFontSize / desiredFontSize) > 0.05) {
				label.style.fontSize = desiredFontSize + 'em';
			}
		}
	}

	render () {
		const {
			series     : [
				{ data: { rows, cols } },
			],
			settings,
			className,
			isSettings,
		} = this.props;

		const width = this.props.width;
		const height = this.props.height - PADDING_BOTTOM;

		const viewBoxHeight = (ARC_DEGREES > 180 ? 50 : 0) + Math.sin(radians(ARC_DEGREES / 2)) * 50;
		const viewBoxWidth = 100;

		const svgAspectRatio = viewBoxHeight / viewBoxWidth;
		const containerAspectRadio = height / width;

		let svgWidth, svgHeight;
		if (containerAspectRadio < svgAspectRatio) {
			svgWidth = Math.min(MAX_WIDTH, height / svgAspectRatio);
		} else {
			svgWidth = Math.min(MAX_WIDTH, width);
		}
		svgHeight = svgWidth * svgAspectRatio;

		const showLabels = svgWidth > MIN_WIDTH_LABEL_THRESHOLD;

		const range = settings['gauge.range'];
		const segments = settings['gauge.segments'].filter(segmentIsValid);

		// value to angle in radians, clamped
		const angle = d3.scale
			.linear()
			.domain(range) // NOTE: confusing, but the "range" is the domain for the arc scale
			.range([
				ARC_DEGREES / 180 * -Math.PI / 2,
				ARC_DEGREES / 180 * Math.PI / 2,
			])
			.clamp(true);

		const value = rows[0][0];
		const column = cols[0];

		const valuePosition = (value, distance) => {
			return [
				Math.cos(angle(value) - Math.PI / 2) * distance,
				Math.sin(angle(value) - Math.PI / 2) * distance,
			];
		};

		// get unique min/max plus range endpoints
		const numberLabels = Array.from(
			new Set(
				range.concat(
					...segments.map((segment) => [
						segment.min,
						segment.max,
					]),
				),
			),
		);

		const textLabels = segments.filter((segment) => segment.label).map((segment) => ({
			label : segment.label,
			value : segment.min + (segment.max - segment.min) / 2,
		}));

		// expand the width to fill available space so that labels don't overflow as often
		const expandWidthFactor = width / svgWidth;

		return (
			<div className={cx(className, 'relative')}>
				<div
					className="absolute overflow-hidden"
					style={{
						width  : svgWidth * expandWidthFactor,
						height : svgHeight,
						top    : (height - svgHeight) / 2,
						left   :
							(width - svgWidth) / 2 -
							// shift to the left the
							(svgWidth * expandWidthFactor - svgWidth) / 2,
					}}>
					<svg viewBox={`0 0 ${viewBoxWidth * expandWidthFactor} ${viewBoxHeight}`}>
						<g transform={`translate(${viewBoxWidth * expandWidthFactor / 2},50)`}>
							{/* BACKGROUND ARC */}
							<GaugeArc start={angle(range[0])} end={angle(range[1])} fill={BACKGROUND_ARC_COLOR} />
							{/* SEGMENT ARCS */}
							{segments.map((segment, index) => (
								<GaugeArc
									key={index}
									start={angle(segment.min)}
									end={angle(segment.max)}
									fill={segment.color}
									segment={segment}
									onHoverChange={this.props.onHoverChange}
								/>
							))}
							{/* NEEDLE */}
							<GaugeNeedle angle={angle(this.state.mounted ? value : 0)} isAnimated={!isSettings} />
							{/* NUMBER LABELS */}
							{showLabels &&
								numberLabels.map((value, index) => (
									<GaugeSegmentLabel
										position={valuePosition(value, OUTER_RADIUS * LABEL_OFFSET_PERCENT)}>
										{formatValue(value, { column })}
									</GaugeSegmentLabel>
								))}
							{/* TEXT LABELS */}
							{showLabels &&
								textLabels.map(({ label, value }, index) => (
									<HideIfOverlowingSVG>
										<GaugeSegmentLabel
											position={valuePosition(value, OUTER_RADIUS * LABEL_OFFSET_PERCENT)}
											style={{
												fill : SEGMENT_LABEL_COLOR,
											}}>
											{label}
										</GaugeSegmentLabel>
									</HideIfOverlowingSVG>
								))}
							{/* CENTER LABEL */}
							{/* NOTE: can't be a component because ref doesn't work? */}
							<text
								ref={(label) => (this._label = label)}
								x={0}
								y={0}
								style={{
									fill       : CENTER_LABEL_COLOR,
									fontSize   : '1em',
									fontWeight : 'bold',
									textAnchor : 'middle',
									transform  : 'translate(0,0.2em)',
								}}>
								{formatValue(value, { column })}
							</text>
						</g>
					</svg>
				</div>
			</div>
		);
	}
}

const GaugeArc = ({ start, end, fill, segment, onHoverChange }) => {
	const arc = d3.svg.arc().outerRadius(OUTER_RADIUS).innerRadius(OUTER_RADIUS * INNER_RADIUS_RATIO);
	return (
		<path
			d={arc({
				startAngle : start,
				endAngle   : end,
			})}
			fill={fill}
			onMouseMove={
				onHoverChange && segment.label ? (
					(e) =>
						onHoverChange({
							data  : [
								{
									key   : segment.label,
									value : `${segment.min} - ${segment.max}`,
								},
							],
							event : e.nativeEvent,
						})
				) : null
			}
			onMouseLeave={onHoverChange ? () => onHoverChange(null) : null}
		/>
	);
=======
  props: VisualizationProps;

  static uiName = t`Gauge`;
  static identifier = "gauge";
  static iconName = "gauge";

  static minSize = { width: 4, height: 4 };

  static isSensible({ cols, rows }) {
    return rows.length === 1 && cols.length === 1;
  }

  static checkRenderable([{ data: { cols, rows } }]) {
    if (!isNumeric(cols[0])) {
      throw new Error(t`Gauge visualization requires a number.`);
    }
  }

  state = {
    mounted: false,
  };

  _label: ?HTMLElement;

  static settings = {
    ...columnSettings({
      getColumns: ([{ data: { cols } }], settings) => [
        _.find(cols, col => col.name === settings["scalar.field"]) || cols[0],
      ],
    }),
    "gauge.range": {
      // currently not exposed in settings, just computed from gauge.segments
      getDefault(series, vizSettings) {
        const segments = vizSettings["gauge.segments"].filter(segmentIsValid);
        const values = [
          ...segments.map(s => s.max),
          ...segments.map(s => s.min),
        ];
        return values.length > 0
          ? [Math.min(...values), Math.max(...values)]
          : [0, 1];
      },
      readDependencies: ["gauge.segments"],
    },
    "gauge.segments": {
      section: "Display",
      title: t`Gauge ranges`,
      getDefault(series) {
        let value = 100;
        try {
          value = series[0].data.rows[0][0];
        } catch (e) {}
        return [
          { min: 0, max: value / 2, color: colors["error"], label: "" },
          { min: value / 2, max: value, color: colors["warning"], label: "" },
          { min: value, max: value * 2, color: colors["success"], label: "" },
        ];
      },
      widget: ChartSettingGaugeSegments,
      persistDefault: true,
    },
  };

  componentDidMount() {
    this.setState({ mounted: true });
    this._updateLabelSize();
  }
  componentDidUpdate() {
    this._updateLabelSize();
  }

  _updateLabelSize() {
    // TODO: extract this into a component that resizes SVG <text> element to fit bounds
    const label = this._label && ReactDOM.findDOMNode(this._label);
    if (label) {
      const { width: currentWidth } = label.getBBox();
      // maxWidth currently 95% of inner diameter, could be more intelligent based on text aspect ratio
      const maxWidth = INNER_RADIUS * 2 * 0.95;
      const currentFontSize = parseFloat(
        label.style.fontSize.replace("em", ""),
      );
      // scale the font based on currentWidth/maxWidth, within min and max
      // TODO: if text is too big wrap or ellipsis?
      const desiredFontSize = Math.max(
        FONT_SIZE_CENTER_LABEL_MIN,
        Math.min(
          FONT_SIZE_CENTER_LABEL_MAX,
          currentFontSize * (maxWidth / currentWidth),
        ),
      );
      // don't resize if within 5% to avoid potential thrashing
      if (Math.abs(1 - currentFontSize / desiredFontSize) > 0.05) {
        label.style.fontSize = desiredFontSize + "em";
      }
    }
  }

  render() {
    const {
      series: [{ data: { rows, cols } }],
      settings,
      className,
      isSettings,
    } = this.props;

    const width = this.props.width;
    const height = this.props.height - PADDING_BOTTOM;

    const viewBoxHeight =
      (ARC_DEGREES > 180 ? 50 : 0) + Math.sin(radians(ARC_DEGREES / 2)) * 50;
    const viewBoxWidth = 100;

    const svgAspectRatio = viewBoxHeight / viewBoxWidth;
    const containerAspectRadio = height / width;

    let svgWidth, svgHeight;
    if (containerAspectRadio < svgAspectRatio) {
      svgWidth = Math.min(MAX_WIDTH, height / svgAspectRatio);
    } else {
      svgWidth = Math.min(MAX_WIDTH, width);
    }
    svgHeight = svgWidth * svgAspectRatio;

    const showLabels = svgWidth > MIN_WIDTH_LABEL_THRESHOLD;

    const range = settings["gauge.range"];
    const segments = settings["gauge.segments"].filter(segmentIsValid);

    // value to angle in radians, clamped
    const angle = d3.scale
      .linear()
      .domain(range) // NOTE: confusing, but the "range" is the domain for the arc scale
      .range([
        ARC_DEGREES / 180 * -Math.PI / 2,
        ARC_DEGREES / 180 * Math.PI / 2,
      ])
      .clamp(true);

    const value = rows[0][0];
    const column = cols[0];

    const valuePosition = (value, distance) => {
      return [
        Math.cos(angle(value) - Math.PI / 2) * distance,
        Math.sin(angle(value) - Math.PI / 2) * distance,
      ];
    };

    // get unique min/max plus range endpoints
    const numberLabels = Array.from(
      new Set(
        range.concat(...segments.map(segment => [segment.min, segment.max])),
      ),
    );

    const textLabels = segments
      .filter(segment => segment.label)
      .map(segment => ({
        label: segment.label,
        value: segment.min + (segment.max - segment.min) / 2,
      }));

    // expand the width to fill available space so that labels don't overflow as often
    const expandWidthFactor = width / svgWidth;

    return (
      <div className={cx(className, "relative")}>
        <div
          className="absolute overflow-hidden"
          style={{
            width: svgWidth * expandWidthFactor,
            height: svgHeight,
            top: (height - svgHeight) / 2,
            left:
              (width - svgWidth) / 2 -
              // shift to the left the
              (svgWidth * expandWidthFactor - svgWidth) / 2,
          }}
        >
          <svg
            viewBox={`0 0 ${viewBoxWidth * expandWidthFactor} ${viewBoxHeight}`}
          >
            <g
              transform={`translate(${viewBoxWidth *
                expandWidthFactor /
                2},50)`}
            >
              {/* BACKGROUND ARC */}
              <GaugeArc
                start={angle(range[0])}
                end={angle(range[1])}
                fill={BACKGROUND_ARC_COLOR}
              />
              {/* SEGMENT ARCS */}
              {segments.map((segment, index) => (
                <GaugeArc
                  key={index}
                  start={angle(segment.min)}
                  end={angle(segment.max)}
                  fill={segment.color}
                  segment={segment}
                  column={column}
                  settings={settings}
                  onHoverChange={!showLabels ? this.props.onHoverChange : null}
                />
              ))}
              {/* NEEDLE */}
              <GaugeNeedle
                angle={angle(this.state.mounted ? value : 0)}
                isAnimated={!isSettings}
              />
              {/* NUMBER LABELS */}
              {showLabels &&
                numberLabels.map((value, index) => (
                  <GaugeSegmentLabel
                    position={valuePosition(
                      value,
                      OUTER_RADIUS * LABEL_OFFSET_PERCENT,
                    )}
                  >
                    {formatValue(value, settings.column(column))}
                  </GaugeSegmentLabel>
                ))}
              {/* TEXT LABELS */}
              {showLabels &&
                textLabels.map(({ label, value }, index) => (
                  <HideIfOverlowingSVG>
                    <GaugeSegmentLabel
                      position={valuePosition(
                        value,
                        OUTER_RADIUS * LABEL_OFFSET_PERCENT,
                      )}
                      style={{
                        fill: SEGMENT_LABEL_COLOR,
                      }}
                    >
                      {label}
                    </GaugeSegmentLabel>
                  </HideIfOverlowingSVG>
                ))}
              {/* CENTER LABEL */}
              {/* NOTE: can't be a component because ref doesn't work? */}
              <text
                ref={label => (this._label = label)}
                x={0}
                y={0}
                style={{
                  fill: CENTER_LABEL_COLOR,
                  fontSize: "1em",
                  fontWeight: "bold",
                  textAnchor: "middle",
                  transform: "translate(0,0.2em)",
                }}
              >
                {formatValue(value, settings.column(column))}
              </text>
            </g>
          </svg>
        </div>
      </div>
    );
  }
}

const GaugeArc = ({
  start,
  end,
  fill,
  segment,
  onHoverChange,
  settings,
  column,
}) => {
  const arc = d3.svg
    .arc()
    .outerRadius(OUTER_RADIUS)
    .innerRadius(OUTER_RADIUS * INNER_RADIUS_RATIO);
  return (
    <path
      d={arc({
        startAngle: start,
        endAngle: end,
      })}
      fill={fill}
      onMouseMove={e => {
        if (onHoverChange) {
          const options =
            settings && settings.column && column
              ? settings.column(column)
              : {};
          onHoverChange({
            data: [
              {
                key: segment.label,
                value: [segment.min, segment.max]
                  .map(n => formatValue(n, options))
                  .join(" - "),
              },
            ],
            event: e.nativeEvent,
          });
        }
      }}
      onMouseLeave={() => {
        if (onHoverChange) {
          onHoverChange(null);
        }
      }}
    />
  );
>>>>>>> 6d890626
};

const GaugeNeedle = ({ angle, isAnimated = true }) => (
	<path
		d={`M-${ARROW_BASE} 0 L0 -${ARROW_HEIGHT} L${ARROW_BASE} 0 Z`}
		transform={`translate(0,-${INNER_RADIUS}) rotate(${degrees(angle)}, 0, ${INNER_RADIUS})`}
		style={isAnimated ? { transition: 'transform 1.5s ease-in-out' } : null}
		stroke={ARROW_STROKE_COLOR}
		strokeWidth={ARROW_STROKE_THICKNESS}
		fill={ARROW_FILL_COLOR}
	/>
);

const GaugeSegmentLabel = ({
	position : [
		x,
		y,
	],
	style = {},
	children,
}) => (
	<text
		x={x}
		y={y}
		style={{
			fill       : colors['text-medium'],
			fontSize   : `${FONT_SIZE_SEGMENT_LABEL}em`,
			textAnchor : Math.abs(x) < 5 ? 'middle' : x > 0 ? 'start' : 'end',
			// shift text in the lower half down a bit
			transform  : y > 0 ? `translate(0,${FONT_SIZE_SEGMENT_LABEL}em)` : undefined,
			...style,
		}}>
		{children}
	</text>
);

class HideIfOverlowingSVG extends React.Component {
	componentDidMount () {
		this._hideIfClipped();
	}
	componentDidUpdate () {
		this._hideIfClipped();
	}
	_hideIfClipped () {
		const element = ReactDOM.findDOMNode(this);
		if (element) {
			let svg = element;
			while (svg.nodeName.toLowerCase() !== 'svg') {
				svg = svg.parentNode;
			}
			const svgRect = svg.getBoundingClientRect();
			const elementRect = element.getBoundingClientRect();
			if (
				elementRect.left >= svgRect.left &&
				elementRect.right <= svgRect.right &&
				elementRect.top >= svgRect.top &&
				elementRect.bottom <= svgRect.bottom
			) {
				element.classList.remove('hidden');
			} else {
				element.classList.add('hidden');
			}
		}
	}
	render () {
		return this.props.children;
	}
}<|MERGE_RESOLUTION|>--- conflicted
+++ resolved
@@ -6,18 +6,12 @@
 import d3 from 'd3';
 import cx from 'classnames';
 
-<<<<<<< HEAD
-import colors from 'metabase/lib/colors';
-import { formatValue } from 'metabase/lib/formatting';
-import { isNumeric } from 'metabase/lib/schema_metadata';
-=======
 import _ from "underscore";
 
 import colors from "metabase/lib/colors";
 import { formatValue } from "metabase/lib/formatting";
 import { isNumeric } from "metabase/lib/schema_metadata";
 import { columnSettings } from "metabase/visualizations/lib/settings/column";
->>>>>>> 6d890626
 
 import ChartSettingGaugeSegments from 'metabase/visualizations/components/settings/ChartSettingGaugeSegments';
 
@@ -61,279 +55,6 @@
 const segmentIsValid = (s) => !isNaN(s.min) && !isNaN(s.max);
 
 export default class Gauge extends Component {
-<<<<<<< HEAD
-	props: VisualizationProps;
-
-	static uiName = t`Gauge`;
-	static identifier = 'gauge';
-	static iconName = 'gauge';
-
-	static minSize = { width: 3, height: 3 };
-
-	static isSensible (cols, rows) {
-		return rows.length === 1 && cols.length === 1;
-	}
-
-	static checkRenderable (
-		[
-			{ data: { cols, rows } },
-		],
-	) {
-		if (!isNumeric(cols[0])) {
-			throw new Error(t`Gauge visualization requires a number.`);
-		}
-	}
-
-	state = {
-		mounted : false,
-	};
-
-	_label: ?HTMLElement;
-
-	static settings = {
-		'gauge.range'    : {
-			// currently not exposed in settings, just computed from gauge.segments
-			getDefault (series, vizSettings) {
-				const segments = vizSettings['gauge.segments'].filter(segmentIsValid);
-				const values = [
-					...segments.map((s) => s.max),
-					...segments.map((s) => s.min),
-				];
-				return values.length > 0
-					? [
-							Math.min(...values),
-							Math.max(...values),
-						]
-					: [
-							0,
-							1,
-						];
-			},
-			readDependencies : [
-				'gauge.segments',
-			],
-		},
-		'gauge.segments' : {
-			section        : 'Display',
-			title          : t`Gauge ranges`,
-			getDefault (series) {
-				let value = 100;
-				try {
-					value = series[0].data.rows[0][0];
-				} catch (e) {}
-				return [
-					{ min: 0, max: value / 2, color: colors['error'], label: '' },
-					{ min: value / 2, max: value, color: colors['warning'], label: '' },
-					{ min: value, max: value * 2, color: colors['success'], label: '' },
-				];
-			},
-			widget         : ChartSettingGaugeSegments,
-			persistDefault : true,
-		},
-	};
-
-	componentDidMount () {
-		this.setState({ mounted: true });
-		this._updateLabelSize();
-	}
-	componentDidUpdate () {
-		this._updateLabelSize();
-	}
-
-	_updateLabelSize () {
-		// TODO: extract this into a component that resizes SVG <text> element to fit bounds
-		const label = this._label && ReactDOM.findDOMNode(this._label);
-		if (label) {
-			const { width: currentWidth } = label.getBBox();
-			// maxWidth currently 95% of inner diameter, could be more intelligent based on text aspect ratio
-			const maxWidth = INNER_RADIUS * 2 * 0.95;
-			const currentFontSize = parseFloat(label.style.fontSize.replace('em', ''));
-			// scale the font based on currentWidth/maxWidth, within min and max
-			// TODO: if text is too big wrap or ellipsis?
-			const desiredFontSize = Math.max(
-				FONT_SIZE_CENTER_LABEL_MIN,
-				Math.min(FONT_SIZE_CENTER_LABEL_MAX, currentFontSize * (maxWidth / currentWidth)),
-			);
-			// don't resize if within 5% to avoid potential thrashing
-			if (Math.abs(1 - currentFontSize / desiredFontSize) > 0.05) {
-				label.style.fontSize = desiredFontSize + 'em';
-			}
-		}
-	}
-
-	render () {
-		const {
-			series     : [
-				{ data: { rows, cols } },
-			],
-			settings,
-			className,
-			isSettings,
-		} = this.props;
-
-		const width = this.props.width;
-		const height = this.props.height - PADDING_BOTTOM;
-
-		const viewBoxHeight = (ARC_DEGREES > 180 ? 50 : 0) + Math.sin(radians(ARC_DEGREES / 2)) * 50;
-		const viewBoxWidth = 100;
-
-		const svgAspectRatio = viewBoxHeight / viewBoxWidth;
-		const containerAspectRadio = height / width;
-
-		let svgWidth, svgHeight;
-		if (containerAspectRadio < svgAspectRatio) {
-			svgWidth = Math.min(MAX_WIDTH, height / svgAspectRatio);
-		} else {
-			svgWidth = Math.min(MAX_WIDTH, width);
-		}
-		svgHeight = svgWidth * svgAspectRatio;
-
-		const showLabels = svgWidth > MIN_WIDTH_LABEL_THRESHOLD;
-
-		const range = settings['gauge.range'];
-		const segments = settings['gauge.segments'].filter(segmentIsValid);
-
-		// value to angle in radians, clamped
-		const angle = d3.scale
-			.linear()
-			.domain(range) // NOTE: confusing, but the "range" is the domain for the arc scale
-			.range([
-				ARC_DEGREES / 180 * -Math.PI / 2,
-				ARC_DEGREES / 180 * Math.PI / 2,
-			])
-			.clamp(true);
-
-		const value = rows[0][0];
-		const column = cols[0];
-
-		const valuePosition = (value, distance) => {
-			return [
-				Math.cos(angle(value) - Math.PI / 2) * distance,
-				Math.sin(angle(value) - Math.PI / 2) * distance,
-			];
-		};
-
-		// get unique min/max plus range endpoints
-		const numberLabels = Array.from(
-			new Set(
-				range.concat(
-					...segments.map((segment) => [
-						segment.min,
-						segment.max,
-					]),
-				),
-			),
-		);
-
-		const textLabels = segments.filter((segment) => segment.label).map((segment) => ({
-			label : segment.label,
-			value : segment.min + (segment.max - segment.min) / 2,
-		}));
-
-		// expand the width to fill available space so that labels don't overflow as often
-		const expandWidthFactor = width / svgWidth;
-
-		return (
-			<div className={cx(className, 'relative')}>
-				<div
-					className="absolute overflow-hidden"
-					style={{
-						width  : svgWidth * expandWidthFactor,
-						height : svgHeight,
-						top    : (height - svgHeight) / 2,
-						left   :
-							(width - svgWidth) / 2 -
-							// shift to the left the
-							(svgWidth * expandWidthFactor - svgWidth) / 2,
-					}}>
-					<svg viewBox={`0 0 ${viewBoxWidth * expandWidthFactor} ${viewBoxHeight}`}>
-						<g transform={`translate(${viewBoxWidth * expandWidthFactor / 2},50)`}>
-							{/* BACKGROUND ARC */}
-							<GaugeArc start={angle(range[0])} end={angle(range[1])} fill={BACKGROUND_ARC_COLOR} />
-							{/* SEGMENT ARCS */}
-							{segments.map((segment, index) => (
-								<GaugeArc
-									key={index}
-									start={angle(segment.min)}
-									end={angle(segment.max)}
-									fill={segment.color}
-									segment={segment}
-									onHoverChange={this.props.onHoverChange}
-								/>
-							))}
-							{/* NEEDLE */}
-							<GaugeNeedle angle={angle(this.state.mounted ? value : 0)} isAnimated={!isSettings} />
-							{/* NUMBER LABELS */}
-							{showLabels &&
-								numberLabels.map((value, index) => (
-									<GaugeSegmentLabel
-										position={valuePosition(value, OUTER_RADIUS * LABEL_OFFSET_PERCENT)}>
-										{formatValue(value, { column })}
-									</GaugeSegmentLabel>
-								))}
-							{/* TEXT LABELS */}
-							{showLabels &&
-								textLabels.map(({ label, value }, index) => (
-									<HideIfOverlowingSVG>
-										<GaugeSegmentLabel
-											position={valuePosition(value, OUTER_RADIUS * LABEL_OFFSET_PERCENT)}
-											style={{
-												fill : SEGMENT_LABEL_COLOR,
-											}}>
-											{label}
-										</GaugeSegmentLabel>
-									</HideIfOverlowingSVG>
-								))}
-							{/* CENTER LABEL */}
-							{/* NOTE: can't be a component because ref doesn't work? */}
-							<text
-								ref={(label) => (this._label = label)}
-								x={0}
-								y={0}
-								style={{
-									fill       : CENTER_LABEL_COLOR,
-									fontSize   : '1em',
-									fontWeight : 'bold',
-									textAnchor : 'middle',
-									transform  : 'translate(0,0.2em)',
-								}}>
-								{formatValue(value, { column })}
-							</text>
-						</g>
-					</svg>
-				</div>
-			</div>
-		);
-	}
-}
-
-const GaugeArc = ({ start, end, fill, segment, onHoverChange }) => {
-	const arc = d3.svg.arc().outerRadius(OUTER_RADIUS).innerRadius(OUTER_RADIUS * INNER_RADIUS_RATIO);
-	return (
-		<path
-			d={arc({
-				startAngle : start,
-				endAngle   : end,
-			})}
-			fill={fill}
-			onMouseMove={
-				onHoverChange && segment.label ? (
-					(e) =>
-						onHoverChange({
-							data  : [
-								{
-									key   : segment.label,
-									value : `${segment.min} - ${segment.max}`,
-								},
-							],
-							event : e.nativeEvent,
-						})
-				) : null
-			}
-			onMouseLeave={onHoverChange ? () => onHoverChange(null) : null}
-		/>
-	);
-=======
   props: VisualizationProps;
 
   static uiName = t`Gauge`;
@@ -644,7 +365,6 @@
       }}
     />
   );
->>>>>>> 6d890626
 };
 
 const GaugeNeedle = ({ angle, isAnimated = true }) => (
