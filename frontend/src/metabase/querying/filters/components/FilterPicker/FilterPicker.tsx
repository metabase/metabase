--- conflicted
+++ resolved
@@ -13,10 +13,7 @@
 import type { ColumnListItem, SegmentListItem } from "./types";
 
 export type FilterPickerProps = {
-<<<<<<< HEAD
-=======
   className?: string;
->>>>>>> cfe32222
   query: Lib.Query;
   stageIndex: number;
   filter?: Lib.FilterClause;
@@ -24,10 +21,7 @@
 
   onSelect: (filter: Lib.Filterable) => void;
   onClose?: () => void;
-<<<<<<< HEAD
-=======
   onBack?: () => void;
->>>>>>> cfe32222
 } & Pick<
   FilterColumnPickerProps,
   "withColumnItemIcon" | "withColumnGroupIcon" | "withCustomExpression"
@@ -41,10 +35,7 @@
   filterIndex,
   onSelect,
   onClose,
-<<<<<<< HEAD
-=======
   onBack,
->>>>>>> cfe32222
   withColumnItemIcon,
   withColumnGroupIcon,
   withCustomExpression,
