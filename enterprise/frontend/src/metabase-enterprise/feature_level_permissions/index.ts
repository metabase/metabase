import {
  PLUGIN_ADMIN_ALLOWED_PATH_GETTERS,
  PLUGIN_FEATURE_LEVEL_PERMISSIONS,
} from "metabase/plugins";
import { hasPremiumFeature } from "metabase-enterprise/settings";

import { getFeatureLevelDataPermissions } from "./permission-management";
import {
  canDownloadResults,
  getDownloadWidgetMessageOverride,
} from "./query-downloads";
import {
  canAccessDataModel,
  dataModelPermissionAllowedPathGetter,
  databaseManagementPermissionAllowedPathGetter,
  getDataColumns,
} from "./utils";

<<<<<<< HEAD
if (hasPremiumFeature("advanced_permissions")) {
  PLUGIN_FEATURE_LEVEL_PERMISSIONS.canAccessDataModel = canAccessDataModel;
  PLUGIN_ADMIN_ALLOWED_PATH_GETTERS.push(dataModelPermissionAllowedPathGetter);
  PLUGIN_ADMIN_ALLOWED_PATH_GETTERS.push(
    databaseManagementPermissionAllowedPathGetter,
  );
=======
/**
 * Initialize feature level permissions plugin features that depend on hasPremiumFeature.
 */
export function initializePlugin() {
  if (hasPremiumFeature("advanced_permissions")) {
    PLUGIN_ADMIN_ALLOWED_PATH_GETTERS.push(
      dataModelPermissionAllowedPathGetter,
    );
    PLUGIN_ADMIN_ALLOWED_PATH_GETTERS.push(
      databaseManagementPermissionAllowedPathGetter,
    );
>>>>>>> aead8fab

    PLUGIN_FEATURE_LEVEL_PERMISSIONS.getFeatureLevelDataPermissions =
      getFeatureLevelDataPermissions;
    PLUGIN_FEATURE_LEVEL_PERMISSIONS.getDataColumns = getDataColumns;
    PLUGIN_FEATURE_LEVEL_PERMISSIONS.getDownloadWidgetMessageOverride =
      getDownloadWidgetMessageOverride;
    PLUGIN_FEATURE_LEVEL_PERMISSIONS.canDownloadResults = canDownloadResults;

    PLUGIN_FEATURE_LEVEL_PERMISSIONS.dataModelQueryProps = {
      include_editable_data_model: true,
    };

    PLUGIN_FEATURE_LEVEL_PERMISSIONS.databaseDetailsQueryProps = {
      exclude_uneditable_details: true,
    };
  }
}<|MERGE_RESOLUTION|>--- conflicted
+++ resolved
@@ -16,26 +16,18 @@
   getDataColumns,
 } from "./utils";
 
-<<<<<<< HEAD
-if (hasPremiumFeature("advanced_permissions")) {
-  PLUGIN_FEATURE_LEVEL_PERMISSIONS.canAccessDataModel = canAccessDataModel;
-  PLUGIN_ADMIN_ALLOWED_PATH_GETTERS.push(dataModelPermissionAllowedPathGetter);
-  PLUGIN_ADMIN_ALLOWED_PATH_GETTERS.push(
-    databaseManagementPermissionAllowedPathGetter,
-  );
-=======
 /**
  * Initialize feature level permissions plugin features that depend on hasPremiumFeature.
  */
 export function initializePlugin() {
   if (hasPremiumFeature("advanced_permissions")) {
+    PLUGIN_FEATURE_LEVEL_PERMISSIONS.canAccessDataModel = canAccessDataModel;
     PLUGIN_ADMIN_ALLOWED_PATH_GETTERS.push(
       dataModelPermissionAllowedPathGetter,
     );
     PLUGIN_ADMIN_ALLOWED_PATH_GETTERS.push(
       databaseManagementPermissionAllowedPathGetter,
     );
->>>>>>> aead8fab
 
     PLUGIN_FEATURE_LEVEL_PERMISSIONS.getFeatureLevelDataPermissions =
       getFeatureLevelDataPermissions;
