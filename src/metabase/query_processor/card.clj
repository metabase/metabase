(ns metabase.query-processor.card
  "Code for running a query in the context of a specific Card."
  (:require
   [clojure.string :as str]
   [medley.core :as m]
   [metabase.api.common :as api]
   [metabase.cache.core :as cache]
   [metabase.legacy-mbql.normalize :as mbql.normalize]
   [metabase.legacy-mbql.schema :as mbql.s]
   [metabase.legacy-mbql.util :as mbql.u]
   [metabase.lib.schema.id :as lib.schema.id]
   [metabase.lib.schema.parameter :as lib.schema.parameter]
   [metabase.lib.schema.template-tag :as lib.schema.template-tag]
   [metabase.lib.util.match :as lib.util.match]
<<<<<<< HEAD
   [metabase.models.cache-config :as cache-config]
   [metabase.models.card :as card]
=======
>>>>>>> 82787328
   [metabase.models.query :as query]
   [metabase.premium-features.core :refer [defenterprise]]
   [metabase.query-processor :as qp]
   [metabase.query-processor.error-type :as qp.error-type]
   [metabase.query-processor.middleware.constraints :as qp.constraints]
   [metabase.query-processor.middleware.permissions :as qp.perms]
   [metabase.query-processor.middleware.results-metadata :as qp.results-metadata]
   [metabase.query-processor.pivot :as qp.pivot]
   [metabase.query-processor.schema :as qp.schema]
   [metabase.query-processor.store :as qp.store]
   [metabase.query-processor.streaming :as qp.streaming]
   [metabase.query-processor.util :as qp.util]
   [metabase.util :as u]
   [metabase.util.i18n :refer [tru]]
   [metabase.util.log :as log]
   [metabase.util.malli :as mu]
   ^{:clj-kondo/ignore [:discouraged-namespace]}
   [toucan2.core :as t2]))

(set! *warn-on-reflection* true)

(defenterprise cache-strategy
  "Returns cache strategy for a card. In EE, this checks the hierarchy for the card, dashboard, or
  database (in that order). In OSS returns root configuration, taking card's :cache_invalidated_at
  into consideration."
  metabase-enterprise.cache.strategies
  [card _dashboard-id]
  (cache/card-strategy (cache/root-strategy) card))

(defn- enrich-strategy [strategy query]
  (case (:type strategy)
    :ttl (let [et (query/average-execution-time-ms (qp.util/query-hash query))]
           (assoc strategy :avg-execution-ms (or et 0)))
    strategy))

(defn- explict-stage-references
  [parameters]
  (into #{}
        (keep (fn [{:keys [target]}]
                (when (mbql.u/is-clause? :dimension target)
                  (get-in target [2 :stage-number]))))
        parameters))

(defn- point-parameters-to-last-stage
  "Points temporal-unit parameters to the last stage.
  This function is normally called for models or metrics, where the first and the last
  stages are the same. By using -1 as stage number we make sure that the expansion of
  models/metrics doesn't cause the filter to be added at the wrong stage."
  [parameters]
  (mapv (fn [{:keys [target], :as parameter}]
          (cond-> parameter
            (and (mbql.u/is-clause? :dimension target)
                 (some? (get-in target [2 :stage-number])))
            (assoc-in [:target 2 :stage-number] -1)))
        parameters))

(defn- last-stage-number
  [outer-query]
  (mbql.u/legacy-last-stage-number (:query outer-query)))

(defn- nest-query
  [query]
  (assoc query :query {:source-query (:query query)}))

(defn- add-stage-to-temporal-unit-parameters
  "Points temporal-unit parameters to the penultimate stage unless the stage is specified."
  [parameters]
  (mapv (fn [{param-type :type, :keys [target], :as parameter}]
          (cond-> parameter
            (and (= param-type :temporal-unit)
                 (mbql.u/is-clause? :dimension target)
                 (nil? (get-in target [2 :stage-number])))
            (assoc-in [:target 2 :stage-number] -2)))
        parameters))

(defn query-for-card
  "Generate a query for a saved Card"
  [{dataset-query :dataset_query
    card-type     :type
    :as           card} parameters constraints middleware & [ids]]
  (let [stage-numbers (explict-stage-references parameters)
        explicit-stage-numbers? (boolean (seq stage-numbers))
        parameters (cond-> parameters
                     ;; models are not transparent (questions and metrics are)
                     (and explicit-stage-numbers? (= card-type :model))
                     point-parameters-to-last-stage)
        ;; The FE might have "added" a stage so that a question with breakouts
        ;; at the last stage can be filtered on the summary results. We know
        ;; this happened if we get a reference to one above the last stage.
        filter-stage-added? (and explicit-stage-numbers?
                                 (= (inc (last-stage-number dataset-query))
                                    (apply max stage-numbers)))
        query (cond-> dataset-query
                (and explicit-stage-numbers?
                     (or
                      ;; stage-number 0 means filtering the results of models and metrics
                      (not= card-type :question)
                      ;; the FE assumed an extra stage, so we add it
                      filter-stage-added?))
                nest-query)
        query (-> query
                  ;; don't want default constraints overridding anything that's already there
                  (m/dissoc-in [:middleware :add-default-userland-constraints?])
                  (assoc :constraints constraints
                         :parameters  (cond-> parameters
                                        filter-stage-added? add-stage-to-temporal-unit-parameters)
                         :middleware  middleware))
        cs    (-> (cache-strategy card (:dashboard-id ids))
                  (enrich-strategy query))]
    (assoc query :cache-strategy cs)))

(def ^:dynamic *allow-arbitrary-mbql-parameters*
  "In 0.41.0+ you can no longer add arbitrary `:parameters` to a query for a saved question -- only parameters for
  template tags that are part of a /native/ query may be supplied (only native queries can have template tags); the
  type of the parameter has to agree with the type of the template tag as well. This variable controls whether or not
  this constraint is enforced.

  Normally, when running a query in the context of a /Card/, this is `false`, and the constraint is enforced. By
  binding this to a truthy value you can disable the checks. Currently this is only done
  by [[metabase.query-processor.dashboard]], which does its own parameter validation before handing off to the code
  here."
  false)

(defn- card-template-tag-parameters
  "Template tag parameters that have been specified for the query for Card with `card-id`, if any, returned as a map in
  the format

    {\"template_tag_parameter_name\" :parameter-type, ...}

  Template tag parameter name is the name of the parameter as it appears in the query, e.g. `{{id}}` has the `:name`
  `\"id\"`.

  Parameter type in this case is something like `:string` or `:number` or `:date/month-year`; parameters passed in as
  parameters to the API request must be allowed for this type (i.e. `:string/=` is allowed for a `:string` parameter,
  but `:number/=` is not)."
  [card-id]
  (let [query (api/check-404 (t2/select-one-fn :dataset_query :model/Card :id card-id))]
    (into
     {}
     (comp
      (map (fn [[param-name {widget-type :widget-type, tag-type :type}]]
             ;; Field Filter parameters have a `:type` of `:dimension` and the widget type that should be used is
             ;; specified by `:widget-type`. Non-Field-filter parameters just have `:type`. So prefer
             ;; `:widget-type` if available but fall back to `:type` if not.
             (cond
               (and (= tag-type :dimension)
                    (not= widget-type :none))
               [param-name widget-type]

               (contains? lib.schema.template-tag/raw-value-template-tag-types tag-type)
               [param-name tag-type])))
      (filter some?))
     (get-in query [:native :template-tags]))))

(defn- allowed-parameter-type-for-template-tag-widget-type? [parameter-type widget-type]
  (when-let [allowed-template-tag-types (get-in lib.schema.parameter/types [parameter-type :allowed-for])]
    (contains? allowed-template-tag-types widget-type)))

(defn- allowed-parameter-types-for-template-tag-widget-type [widget-type]
  (into #{} (for [[parameter-type {:keys [allowed-for]}] lib.schema.parameter/types
                  :when                                  (contains? allowed-for widget-type)]
              parameter-type)))

(mu/defn check-allowed-parameter-value-type
  "If a parameter (i.e., a template tag or Dashboard parameter) is specified with `widget-type` (e.g.
  `:date/all-options`), make sure a user is allowed to pass in parameters with value type `parameter-value-type` (e.g.
  `:date/range`) for it when running the query, otherwise throw an Exception.

  `parameter-name` is used only for the Exception message and data and can be a name or parameter ID (whichever is
  more appropriate; Dashboard stuff uses ID while Card stuff tends to use `:name` at this point).

  Background: some more-specific parameter types aren't allowed for certain types of parameters.
  See [[metabase.legacy-mbql.schema/parameter-types]] for details."
  [parameter-name
   widget-type          :- ::lib.schema.template-tag/widget-type
   parameter-value-type :- ::lib.schema.parameter/type]
  (when-not (allowed-parameter-type-for-template-tag-widget-type? parameter-value-type widget-type)
    (let [allowed-types (allowed-parameter-types-for-template-tag-widget-type widget-type)]
      (throw (ex-info (tru "Invalid parameter type {0} for parameter {1}. Parameter type must be one of: {2}"
                           parameter-value-type
                           (pr-str parameter-name)
                           (str/join ", " (sort allowed-types)))
                      {:type              qp.error-type/invalid-parameter
                       :invalid-parameter parameter-name
                       :template-tag-type widget-type
                       :allowed-types     allowed-types})))))

(defn- infer-parameter-name
  "Attempt to infer the name of a parameter. Uses `:name` if explicitly specified, otherwise attempts to infer this by
  parsing `:target`. Parameters are matched up by name for validation purposes."
  [{parameter-name :name, :keys [target]}]
  (or
   parameter-name
   (lib.util.match/match-one target
     [:template-tag tag-name]
     (name tag-name))))

(mu/defn- validate-card-parameters
  "Unless [[*allow-arbitrary-mbql-parameters*]] is truthy, check to make all supplied `parameters` actually match up
  with template tags in the query for Card with `card-id`."
  [card-id    :- ::lib.schema.id/card
   parameters :- mbql.s/ParameterList]
  (when-not *allow-arbitrary-mbql-parameters*
    (let [template-tags (card-template-tag-parameters card-id)]
      (doseq [request-parameter parameters
              :let              [parameter-name (infer-parameter-name request-parameter)]]
        (let [matching-widget-type (or (get template-tags parameter-name)
                                       (throw (ex-info (tru "Invalid parameter: Card {0} does not have a template tag named {1}."
                                                            card-id
                                                            (pr-str parameter-name))
                                                       {:type               qp.error-type/invalid-parameter
                                                        :invalid-parameter  request-parameter
                                                        :allowed-parameters (keys template-tags)})))]
          ;; now make sure the type agrees as well
          (check-allowed-parameter-value-type parameter-name matching-widget-type (:type request-parameter)))))))

(mu/defn process-query-for-card-default-qp :- :some
  "Default value of the `:qp` option for [[process-query-for-card]]."
  [query :- ::qp.schema/query
   rff   :- [:maybe ::qp.schema/rff]]
  (qp/process-query (qp/userland-query query) rff))

(defn process-query-for-card-default-run-fn
  "Create the default `:make-run` function for [[process-query-for-card]]."
  [qp export-format]
  (^:once fn* [query info]
    (qp.streaming/streaming-response [rff export-format (u/slugify (:card-name info))]
      (qp (update query :info merge info) rff))))

(defn combined-parameters-and-template-tags
  "Enrich `card.parameters` to include parameters from template-tags.

  On native queries parameters exists in 2 forms:
  - parameters
  - dataset_query.native.template-tags

  In most cases, these 2 are sync, meaning, if you have a template-tag, there will be a parameter.
  However, since card.parameters is a recently added feature, there may be instances where a template-tag
  is not present in the parameters.
  This function ensures that all template-tags are converted to parameters and added to card.parameters."
  [{:keys [parameters] :as card}]
  (let [template-tag-parameters     (card/template-tag-parameters card)
        id->template-tags-parameter (m/index-by :id template-tag-parameters)
        id->parameter               (m/index-by :id parameters)]
    (vals (reduce-kv (fn [acc id parameter]
                       ;; order importance: we want the info from `template-tag` to be merged last
                       (update acc id #(merge % parameter)))
                     id->parameter
                     id->template-tags-parameter))))

(defn- enrich-parameters-from-card
  "Allow the FE to omit type and target for parameters by adding them from the card."
  [parameters card-parameters]
  (let [id->card-param (->> card-parameters
                            (map #(select-keys % [:id :type :target]))
                            (m/index-by :id))]
    (mapv #(merge (-> % :id id->card-param) %) parameters)))

(mu/defn process-query-for-card
  "Run the query for Card with `parameters` and `constraints`. By default, returns results in a
  `metabase.server.streaming_response.StreamingResponse` (see [[metabase.server.streaming-response]]) that should be
  returned as the result of an API endpoint fn, but you can return something different by passing a different `:make-run`
  option. `:make-run` has a signature.

    (make-run qp export-format) => (fn run [query info])

  The produced `run` fn has a signature, it should use the qp in to produce the results.

    (run query info) => results

  Will throw an Exception if preconditions (such as read perms) are not met *before* returning the
  `StreamingResponse`.

  `context` is a keyword describing the situation in which this query is being ran, e.g. `:question` (from a Saved
  Question) or `:dashboard` (from a Saved Question in a Dashboard). See [[metabase.legacy-mbql.schema/Context]] for all valid
  options."
  [card-id :- ::lib.schema.id/card
   export-format
   & {:keys [parameters constraints context dashboard-id dashcard-id middleware qp make-run ignore-cache]
      :or   {constraints (qp.constraints/default-query-constraints)
             context     :question
             ;; param `make-run` can be used to control how the query is ran, e.g. if you need to customize the `context`
             ;; passed to the QP
             make-run    process-query-for-card-default-run-fn}}]
  {:pre [(int? card-id) (u/maybe? sequential? parameters)]}
  (let [card       (api/read-check (t2/select-one [:model/Card :id :name :dataset_query :database_id :collection_id
                                                   :type :result_metadata :visualization_settings :display
                                                   :cache_invalidated_at :entity_id :created_at :card_schema
                                                   :parameters]
                                                  :id card-id))
        parameters (enrich-parameters-from-card parameters (combined-parameters-and-template-tags card))
        dash-viz   (when (and (not= context :question)
                              dashcard-id)
                     (t2/select-one-fn :visualization_settings :model/DashboardCard :id dashcard-id))
        card-viz   (:visualization_settings card)
        merged-viz (m/deep-merge card-viz dash-viz)
        ;; We need to check this here because dashcards don't get selected until this point
        qp         (if (= :pivot (:display card))
                     qp.pivot/run-pivot-query
                     (or qp process-query-for-card-default-qp))
        runner     (make-run qp export-format)
        query      (-> (query-for-card card parameters constraints middleware {:dashboard-id dashboard-id})
                       (assoc :viz-settings merged-viz)
                       (update :middleware (fn [middleware]
                                             (merge
                                              {:js-int-to-string? true, :ignore-cached-results? ignore-cache}
                                              middleware))))
        info       (cond-> {:executed-by            api/*current-user-id*
                            :context                context
                            :card-id                card-id
                            :card-entity-id         (:entity_id card)
                            :card-name              (:name card)
                            :dashboard-id           dashboard-id
                            :visualization-settings merged-viz}
                     (and (= (:type card) :model) (seq (:result_metadata card)))
                     (assoc :metadata/model-metadata (:result_metadata card)))]
    (when (seq parameters)
      (validate-card-parameters card-id (mbql.normalize/normalize-fragment [:parameters] parameters)))
    (log/tracef "Running query for Card %d:\n%s" card-id
                (u/pprint-to-str query))
    (binding [qp.perms/*card-id* card-id]
      (qp.store/with-metadata-provider (:database_id card)
        (qp.results-metadata/store-previous-result-metadata! card)
        (runner query info)))))<|MERGE_RESOLUTION|>--- conflicted
+++ resolved
@@ -12,11 +12,8 @@
    [metabase.lib.schema.parameter :as lib.schema.parameter]
    [metabase.lib.schema.template-tag :as lib.schema.template-tag]
    [metabase.lib.util.match :as lib.util.match]
-<<<<<<< HEAD
    [metabase.models.cache-config :as cache-config]
    [metabase.models.card :as card]
-=======
->>>>>>> 82787328
    [metabase.models.query :as query]
    [metabase.premium-features.core :refer [defenterprise]]
    [metabase.query-processor :as qp]
