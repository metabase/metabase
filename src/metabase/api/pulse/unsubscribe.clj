(ns metabase.api.pulse.unsubscribe
  "Unauthenticated `/api/pulse/unsubscribe` endpoints to allow non-logged-in people to unsubscribe from
  Alerts/DashboardNotifications."
  (:require
   [compojure.core :refer [POST]]
   [metabase.api.common :as api]
   [metabase.config :as config]
   [metabase.email.messages :as messages]
   [metabase.events :as events]
   [metabase.models.pulse :as models.pulse]
   [metabase.request.core :as request]
   [metabase.util.i18n :refer [tru]]
   [metabase.util.malli.schema :as ms]
   [throttle.core :as throttle]
   [toucan2.core :as t2]))

(def ^:private throttling-disabled? (config/config-bool :mb-disable-session-throttle))

(def ^:private unsubscribe-throttler (throttle/make-throttler :unsubscribe, :attempts-threshold 50))

(defn- check-hash [pulse-id email hash ip-address]
  (when-not throttling-disabled?
    (throttle/check unsubscribe-throttler ip-address))
  (when (not= hash (messages/generate-pulse-unsubscribe-hash pulse-id email))
    (throw (ex-info (tru "Invalid hash.")
                    {:type        type
                     :status-code 400}))))

<<<<<<< HEAD
;; TODO: needs to make this work too

=======
#_{:clj-kondo/ignore [:deprecated-var]}
>>>>>>> 3ad2fa7f
(api/defendpoint POST "/"
  "Allow non-users to unsubscribe from pulses/subscriptions, with the hash given through email."
  [:as {{:keys [email hash pulse-id]} :body, :as request}]
  {pulse-id ms/PositiveInt
   email    :string
   hash     :string}
  (check-hash pulse-id email hash (request/ip-address request))
  (t2/with-transaction [_conn]
    (api/let-404 [pulse-channel (t2/select-one :model/PulseChannel :pulse_id pulse-id :channel_type "email")]
      (let [emails (get-in pulse-channel [:details :emails])]
        (if (some #{email} emails)
          (t2/update! :model/PulseChannel (:id pulse-channel) (update-in pulse-channel [:details :emails] #(remove #{email} %)))
          (throw (ex-info (tru "Email for pulse-id doesn't exist.")
                          {:type        type
                           :status-code 400}))))
      (events/publish-event! :event/subscription-unsubscribe {:object {:email email}})
      {:status :success :title (:name (models.pulse/retrieve-notification pulse-id :archived false))})))

#_{:clj-kondo/ignore [:deprecated-var]}
(api/defendpoint POST "/undo"
  "Allow non-users to undo an unsubscribe from pulses/subscriptions, with the hash given through email."
  [:as {{:keys [email hash pulse-id]} :body, :as request}]
  {pulse-id ms/PositiveInt
   email    :string
   hash     :string}
  (check-hash pulse-id email hash (request/ip-address request))
  (t2/with-transaction [_conn]
    (api/let-404 [pulse-channel (t2/select-one :model/PulseChannel :pulse_id pulse-id :channel_type "email")]
      (let [emails (get-in pulse-channel [:details :emails])]
        (if (some #{email} emails)
          (throw (ex-info (tru "Email for pulse-id already exists.")
                          {:type        type
                           :status-code 400}))
          (t2/update! :model/PulseChannel (:id pulse-channel) (update-in pulse-channel [:details :emails] conj email))))
      (events/publish-event! :event/subscription-unsubscribe-undo {:object {:email email}})
      {:status :success :title (:name (models.pulse/retrieve-notification pulse-id :archived false))})))

(api/define-routes)<|MERGE_RESOLUTION|>--- conflicted
+++ resolved
@@ -26,12 +26,9 @@
                     {:type        type
                      :status-code 400}))))
 
-<<<<<<< HEAD
 ;; TODO: needs to make this work too
 
-=======
 #_{:clj-kondo/ignore [:deprecated-var]}
->>>>>>> 3ad2fa7f
 (api/defendpoint POST "/"
   "Allow non-users to unsubscribe from pulses/subscriptions, with the hash given through email."
   [:as {{:keys [email hash pulse-id]} :body, :as request}]
