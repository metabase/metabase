/* eslint-disable react/prop-types */

import cx from "classnames";
import { t } from "ttag";

import ListSearchField from "metabase/components/ListSearchField";
import LoadingSpinner from "metabase/components/LoadingSpinner";
import CS from "metabase/css/core/index.css";
import { color } from "metabase/lib/colors";
import { Icon, Box } from "metabase/ui";

import {
  ListCellItem,
  FilterContainer,
  Content,
} from "./AccordionListCell.styled";

export const AccordionListCell = ({
  style,
  sections,
  row,
  onChange,
  itemIsSelected,
  itemIsClickable,
  sectionIsExpanded,
  canToggleSections,
  alwaysExpanded,
  toggleSection,
  renderSectionIcon,
  renderItemLabel,
  renderItemName,
  renderItemDescription,
  renderItemIcon,
  renderItemExtra,
  renderItemWrapper,
  showSpinner,
  searchText,
  onChangeSearchText,
  searchPlaceholder = t`Find...`,
  showItemArrows,
  itemTestId,
  getItemClassName,
  getItemStyles,
  searchInputProps,
  hasCursor,
}) => {
  const { type, section, sectionIndex, item, itemIndex, isLastItem } = row;
  let content;
  if (type === "header") {
    if (alwaysExpanded) {
      content = (
        <div
<<<<<<< HEAD
          className={cx("pt2 mb1 mx2 h5", CS.textUppercase, CS.textBold)}
=======
          className={cx(
            CS.pt2,
            CS.mb1,
            CS.mx2,
            CS.h5,
            CS.textUppercase,
            CS.textBold,
          )}
>>>>>>> bf2bb242
          style={{ color: color }}
        >
          {section.name}
        </div>
      );
    } else {
      const icon = renderSectionIcon(section);
      const name = section.name;
      content = (
        <div
          className={cx(
            "List-section-header",
            CS.px2,
            CS.py2,
            CS.flex,
            CS.alignCenter,
            "hover-parent",
            "hover--opacity",
            {
              "List-section-header--cursor": hasCursor,
              [CS.cursorPointer]: canToggleSections,
              [CS.textBrand]: sectionIsExpanded(sectionIndex),
            },
          )}
          onClick={
            canToggleSections ? () => toggleSection(sectionIndex) : undefined
          }
        >
          {icon && (
            <span
              className={cx(
                CS.mr1,
                CS.flex,
                CS.alignCenter,
                "List-section-icon",
              )}
            >
              {icon}
            </span>
          )}
          {name && (
            <h3 className={cx("List-section-title", CS.textWrap)}>{name}</h3>
          )}
          {showSpinner(section) && (
            <Box ml="0.5rem">
              <LoadingSpinner size={16} borderWidth={2} />
            </Box>
          )}
          {sections.length > 1 && section.items && section.items.length > 0 && (
            <span className={cx(CS.flexAlignRight, CS.ml1, "hover-child")}>
              <Icon
                name={
                  sectionIsExpanded(sectionIndex) ? "chevronup" : "chevrondown"
                }
                size={12}
              />
            </span>
          )}
        </div>
      );
    }
  } else if (type === "header-hidden") {
    content = <div className="my1" />;
  } else if (type === "loading") {
    content = (
      <div className={cx(CS.m1, CS.flex, CS.layoutCentered)}>
        <LoadingSpinner />
      </div>
    );
  } else if (type === "search") {
    content = (
      <FilterContainer>
        <ListSearchField
          fullWidth
          autoFocus
          onChange={e => onChangeSearchText(e.target.value)}
          onResetClick={() => onChangeSearchText("")}
          value={searchText}
          placeholder={searchPlaceholder}
          {...searchInputProps}
        />
      </FilterContainer>
    );
  } else if (type === "item") {
    const isSelected = itemIsSelected(item, itemIndex);
    const isClickable = itemIsClickable(item, itemIndex);
    const icon = renderItemIcon(item);
    const name = renderItemName(item);
    const description = renderItemDescription(item);
    const extra = renderItemExtra(item, isSelected);
    const label = renderItemLabel ? renderItemLabel(item) : name;
    content = (
      <ListCellItem
        data-testid={itemTestId}
        aria-label={label}
        role="option"
        aria-selected={isSelected}
        aria-disabled={!isClickable}
        isClickable={isClickable}
        className={cx(
          "List-item",
          CS.flex,
          CS.mx1,
          {
            "List-item--selected": isSelected,
            "List-item--disabled": !isClickable,
            "List-item--cursor": hasCursor,
            [CS.mb1]: isLastItem,
          },
          getItemClassName(item, itemIndex),
        )}
        style={getItemStyles(item, itemIndex)}
      >
        <Content
          isClickable={isClickable}
          onClick={isClickable ? () => onChange(item) : undefined}
        >
          {icon && (
            <span
              className={cx(
                "List-item-icon",
                CS.textDefault,
                CS.flex,
                CS.alignCenter,
              )}
            >
              {icon}
            </span>
          )}
          <div className="List-item-content">
            {name && (
              <h4 className={cx("List-item-title ml1", CS.textWrap)}>{name}</h4>
            )}
            {description && (
              <p className={cx("List-item-description ml1", CS.textWrap)}>
                {description}
              </p>
            )}
          </div>
          {showSpinner(item) && (
            <Box ml="0.5rem">
              <LoadingSpinner size={16} borderWidth={2} />
            </Box>
          )}
        </Content>
        {extra}
        {showItemArrows && (
          <div
            className={cx("List-item-arrow", CS.flex, CS.alignCenter, CS.px1)}
          >
            <Icon name="chevronright" size={8} />
          </div>
        )}
      </ListCellItem>
    );

    if (renderItemWrapper) {
      content = renderItemWrapper(content, item);
    }
  }

  return (
    <div
      style={style}
      aria-expanded={sectionIsExpanded}
      className={cx("List-section", section.className, {
        "List-section--expanded": sectionIsExpanded(sectionIndex),
        "List-section--togglable": canToggleSections,
      })}
    >
      {content}
    </div>
  );
};<|MERGE_RESOLUTION|>--- conflicted
+++ resolved
@@ -50,9 +50,6 @@
     if (alwaysExpanded) {
       content = (
         <div
-<<<<<<< HEAD
-          className={cx("pt2 mb1 mx2 h5", CS.textUppercase, CS.textBold)}
-=======
           className={cx(
             CS.pt2,
             CS.mb1,
@@ -61,7 +58,6 @@
             CS.textUppercase,
             CS.textBold,
           )}
->>>>>>> bf2bb242
           style={{ color: color }}
         >
           {section.name}
@@ -193,10 +189,10 @@
           )}
           <div className="List-item-content">
             {name && (
-              <h4 className={cx("List-item-title ml1", CS.textWrap)}>{name}</h4>
+              <h4 className={cx("List-item-title", CS.ml1, CS.textWrap)}>{name}</h4>
             )}
             {description && (
-              <p className={cx("List-item-description ml1", CS.textWrap)}>
+              <p className={cx("List-item-description", CS.ml1, CS.textWrap)}>
                 {description}
               </p>
             )}
