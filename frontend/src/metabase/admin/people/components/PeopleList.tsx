--- conflicted
+++ resolved
@@ -264,98 +264,8 @@
   };
 
   return (
-<<<<<<< HEAD
-    <Box component="section" pb="xl">
-      <table
-        data-testid="admin-people-list-table"
-        className={cx(AdminS.ContentTable, CS.borderBottom)}
-      >
-        <thead>
-          <tr>
-            <th>{t`Name`}</th>
-            <th />
-            <th>{t`Email`}</th>
-            {showDeactivated ? (
-              <Fragment>
-                <th>{t`Deactivated`}</th>
-                <th />
-              </Fragment>
-            ) : (
-              <Fragment>
-                <th>{t`Groups`}</th>
-                <th>{t`Last Login`}</th>
-                <th />
-              </Fragment>
-            )}
-          </tr>
-        </thead>
-        <tbody>
-          {hasUsers &&
-            users.map((user) => (
-              <PeopleListRow
-                key={user.id}
-                user={user}
-                showDeactivated={showDeactivated}
-                groups={groups}
-                userMemberships={membershipsByUser[user.id]}
-                isCurrentUser={isCurrentUser(user)}
-                isAdmin={isAdmin}
-                onAdd={(groupId: GroupId) => handleAdd(groupId, user.id)}
-                onRemove={(groupId: GroupId) => handleRemove(groupId, user.id)}
-                onChange={(groupId: GroupId, membershipData: Partial<Member>) =>
-                  handleChange(groupId, membershipData, user.id)
-                }
-                isConfirmModalOpen={Boolean(modalContent)}
-              />
-            ))}
-        </tbody>
-      </table>
-
-      {hasUsers && (
-        <Flex
-          align="center"
-          justify="space-between"
-          p="md"
-          data-testid="people-list-footer"
-        >
-          <Box fw={700}>
-            {ngettext(
-              msgid`${total} person found`,
-              `${total} people found`,
-              total,
-            )}
-          </Box>
-          <PaginationControls
-            page={page}
-            pageSize={pageSize}
-            total={total}
-            itemsLength={users.length}
-            onNextPage={onNextPage}
-            onPreviousPage={onPreviousPage}
-          />
-        </Flex>
-      )}
-
-      {!hasUsers && (
-        <Flex
-          align="center"
-          justify="center"
-          direction="column"
-          p="xl"
-          ta="center"
-        >
-          <Box my="lg">
-            <Icon name="search" mb="sm" size={32} />
-            <Text c="text-light" fz="lg" fw={700}>{t`No results found`}</Text>
-          </Box>
-        </Flex>
-      )}
-
-      {modalContent}
-    </Box>
-=======
     <LoadingAndErrorWrapper loading={isLoading} error={error} noWrapper>
-      <section className={CS.pb4}>
+      <Box component="section" pb="xl">
         <table
           data-testid="admin-people-list-table"
           className={cx(AdminS.ContentTable, CS.borderBottom)}
@@ -405,17 +315,19 @@
         </table>
 
         {hasUsers && (
-          <div
-            className={cx(CS.flex, CS.alignCenter, CS.justifyBetween, CS.p2)}
+          <Flex
+            align="center"
+            justify="space-between"
+            p="md"
             data-testid="people-list-footer"
           >
-            <div className={cx(CS.textMedium, CS.textBold)}>
+            <Box fw={700}>
               {ngettext(
                 msgid`${total} person found`,
                 `${total} people found`,
                 total,
               )}
-            </div>
+            </Box>
             <PaginationControls
               page={page}
               pageSize={pageSize}
@@ -424,31 +336,27 @@
               onNextPage={onNextPage}
               onPreviousPage={onPreviousPage}
             />
-          </div>
+          </Flex>
         )}
 
         {!hasUsers && (
-          <div
-            className={cx(
-              CS.flex,
-              CS.flexColumn,
-              CS.alignCenter,
-              CS.justifyCenter,
-              CS.p4,
-              CS.textMedium,
-              CS.textCentered,
-            )}
+          <Flex
+            align="center"
+            justify="center"
+            direction="column"
+            p="xl"
+            ta="center"
           >
-            <div className={CS.my3}>
-              <Icon name="search" className={CS.mb1} size={32} />
-              <h3 className={CS.textLight}>{t`No results found`}</h3>
-            </div>
-          </div>
+            <Box my="lg">
+              <Icon name="search" mb="sm" size={32} />
+              <Text c="text-light" fz="lg" fw={700}>{t`No results found`}</Text>
+            </Box>
+          </Flex>
         )}
+
         {modalContent}
-      </section>
+      </Box>
     </LoadingAndErrorWrapper>
->>>>>>> fc0a1777
   );
 };
 
