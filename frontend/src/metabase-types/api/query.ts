--- conflicted
+++ resolved
@@ -1,16 +1,3 @@
-<<<<<<< HEAD
-import type { AggregationClause } from "../types/Query";
-import type { DatabaseId } from "./database";
-import type { TemplateTags } from "./dataset";
-import type { FieldId } from "./field";
-import type { TableId } from "./table";
-
-export interface StructuredQuery {
-  "source-table"?: TableId;
-  aggregation?: AggregationClause;
-  limit?: number;
-}
-=======
 import type {
   DatabaseId,
   FieldId,
@@ -19,7 +6,6 @@
   SegmentId,
   TemplateTags,
 } from "metabase-types/api";
->>>>>>> 7dbd457e
 
 export interface NativeQuery {
   query: string;
