--- conflicted
+++ resolved
@@ -3,22 +3,14 @@
   (:require
    [malli.core :as mc]
    [malli.registry :as mr]
-<<<<<<< HEAD
+   [malli.util :as mut]
    #?@(:clj ([malli.experimental.time :as malli.time])))
   #?(:cljs (:require-macros [metabase.util.malli.registry])))
 
 (defonce ^:private registry*
-  (atom #?(:clj (merge
-                 (mc/default-schemas)
-                 (malli.time/schemas))
-           :cljs (mc/default-schemas))))
-=======
-   [malli.util :as mut])
-  #?(:cljs (:require-macros [metabase.util.malli.registry])))
-
-(defonce ^:private registry*
-  (atom (merge (mc/default-schemas) (mut/schemas))))
->>>>>>> 0ab0e2e2
+  (atom (merge (mc/default-schemas)
+               (mut/schemas)
+               #?(:clj (malli.time/schemas)))))
 
 (defonce ^:private registry (mr/mutable-registry registry*))
 
