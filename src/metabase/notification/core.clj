--- conflicted
+++ resolved
@@ -4,10 +4,7 @@
    [metabase.channel.core :as channel]
    [metabase.models.notification :as models.notification]
    [metabase.models.setting :as setting]
-<<<<<<< HEAD
    [metabase.models.task-history :as task-history]
-=======
->>>>>>> a1d8face
    [metabase.util :as u]
    [metabase.util.log :as log]
    [metabase.util.malli :as mu]
@@ -39,13 +36,9 @@
                                    ;; TODO: event-info schema for each event type
                                    [:event-topic [:fn #(= "event" (-> % keyword namespace))]]
                                    [:event-info  [:maybe :map]]
-<<<<<<< HEAD
                                    [:context     :map]]]]]]
    ;; for testing only
    [:notification/testing       :map]])
-=======
-                                   [:context     :map]]]]]]])
->>>>>>> a1d8face
 
 (defn- hydrate-notification-handler
   [notification-handlers]
@@ -124,48 +117,33 @@
 (mu/defn- send-notification-sync!
   "Send the notification to all handlers synchronously. Do not use this directly, use *send-notification!* instead."
   [notification-info :- NotificationInfo]
-<<<<<<< HEAD
-  (let [noti-handlers (hydrate-notification-handler (t2/select :model/NotificationHandler :notification_id (:id notification-info)))]
-    (log/debugf "[Notification %d] Found %d handlers" (:id notification-info) (count noti-handlers))
-    (task-history/with-task-history
-      {:task          "notification-send"
-       :task_details {:notification_id       (:id notification-info)
-                      :notification_handlers (map #(select-keys % [:id :channel_type :channel_id :template_id])
-                                                  noti-handlers)}}
-=======
   (try
     (let [noti-handlers (hydrate-notification-handler (t2/select :model/NotificationHandler :notification_id (:id notification-info)))]
-      (log/infof "[Notification %d] Found %d %s"
-                 (:id notification-info) (count noti-handlers) (u/format-plural (count noti-handlers) "handler"))
->>>>>>> a1d8face
-      (doseq [handler noti-handlers]
-        (let [channel-type (:channel_type handler)
-              messages     (channel/render-notification
-                            channel-type
-                            notification-info
-                            (:template handler)
-                            (:recipients handler))]
-<<<<<<< HEAD
-          (log/debugf "[Notification %d] Got %d messages for channel %s with template %d"
-                      (:id notification-info) (count messages)
-                      (handler->channel-name handler)
-                      (-> handler :template :id))
-          (doseq [message messages]
-            (channel-send-retrying! handler message))))))
-=======
-          (log/infof "[Notification %d] Got %d %s for channel %s"
-                     (:id notification-info) (count messages) (u/format-plural (count messages) "message") (:channel_type handler))
-          (doseq [message messages]
-            (log/infof "[Notification %d] Sending message to channel %s"
-                       (:id notification-info) (:channel_type handler))
-            (channel/send! (or (:channel handler)
-                               {:type channel-type}) message))))
-      (log/infof "[Notification %d] Sent successfully" (:id notification-info)))
+      (log/debugf "[Notification %d] Found %d handlers" (:id notification-info) (count noti-handlers))
+      (task-history/with-task-history
+        {:task          "notification-send"
+         :task_details {:notification_id       (:id notification-info)
+                        :notification_handlers (map #(select-keys % [:id :channel_type :channel_id :template_id]))}}
+        (doseq [handler noti-handlers]
+          (let [channel-type (:channel_type handler)
+                messages     (channel/render-notification
+                              channel-type
+                              notification-info
+                              (:template handler)
+                              (:recipients handler))]
+            (log/debugf "[Notification %d] Got %d messages for channel %s with template %d"
+                        (:id notification-info) (count messages)
+                        (handler->channel-name handler)
+                        (-> handler :template :id))
+            (doseq [message messages]
+              (log/infof "[Notification %d] Sending message to channel %s"
+                         (:id notification-info) (:channel_type handler))
+              (channel-send-retrying! handler message))))
+        (log/infof "[Notification %d] Sent successfully" (:id notification-info))))
     (catch Exception e
       (log/errorf e "[Notification %d] Failed to send" (:id notification-info))
-      (throw e)))
->>>>>>> a1d8face
-  nil)
+      (throw e))
+    nil))
 
 (defn- send-notification-async!
   "Send a notification asynchronously."
