--- conflicted
+++ resolved
@@ -20,18 +20,10 @@
   action_buttons: true,
 } as const;
 
-<<<<<<< HEAD
-export const SET_OPTIONS = "metabase/embed/SET_OPTIONS";
-// FIXME: "setOptions" overrides all other options that haven't been passed. We should add another action to set only one key from options object.
-export const setOptions = createAction(
-  SET_OPTIONS,
-  ({ search, hash }: Location) => {
-=======
 export const SET_INITIAL_URL_OPTIONS = "metabase/embed/SET_INITIAL_URL_OPTIONS";
 export const setInitialUrlOptions = createAction(
   SET_INITIAL_URL_OPTIONS,
   ({ search, hash }: { search: string; hash: string }) => {
->>>>>>> fb4b8ca2
     return {
       ...parseSearchOptions(search),
       ...parseHashOptions(hash),
