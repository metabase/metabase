--- conflicted
+++ resolved
@@ -393,15 +393,6 @@
               (is (= ["2004-03-19T09:19:09Z"
                       "2004-03-19T10:19:09+09:00"]
                      (mt/$ids (test-convert-tz
-<<<<<<< HEAD
-                                 $times.dt
-                                 [:convert-timezone $times.dt "Asia/Tokyo" "Asia/Shanghai"])))))
-            (testing "convert to +09:00, from_tz should have default is system-tz (UTC)"
-              (is (= ["2004-03-19T09:19:09Z" "2004-03-19T18:19:09+09:00"]
-                     (mt/$ids (test-convert-tz
-                                $times.dt
-                                [:convert-timezone [:field (mt/id :times :dt) nil] "Asia/Tokyo"]))))))
-=======
                                 $times.dt
                                 [:convert-timezone $times.dt "Asia/Tokyo" "Asia/Shanghai"])))))
             (testing "source-timezone is required"
@@ -411,7 +402,6 @@
                     (mt/$ids (test-convert-tz
                                $times.dt
                                [:convert-timezone [:field (mt/id :times :dt) nil] "Asia/Tokyo"]))))))
->>>>>>> c6e41b75
 
           (mt/with-report-timezone-id "Europe/Rome"
             (testing "convert from UTC to Asia/Tokyo(+09:00)"
@@ -437,11 +427,7 @@
             (testing "timestamp with time zone columns shouldn't have `source-timezone`"
               (is (thrown-with-msg?
                     clojure.lang.ExceptionInfo
-<<<<<<< HEAD
-                    #".* columns shouldn't have a `source timezone`"
-=======
                     #"input column already has a set timezone. Please remove the source parameter in convertTimezone."
->>>>>>> c6e41b75
                     (mt/$ids (test-convert-tz
                                $times.dt_tz
                                [:convert-timezone [:field (mt/id :times :dt_tz) nil]
