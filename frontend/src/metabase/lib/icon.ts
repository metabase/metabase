import { PERSONAL_COLLECTIONS } from "metabase/entities/collections/constants";
import { PLUGIN_COLLECTIONS } from "metabase/plugins";
import type { IconName } from "metabase/ui";
import { getIconForVisualizationType } from "metabase/visualizations";
import type {
  CardDisplayType,
  Collection,
  CollectionItemModel,
  SearchModel,
} from "metabase-types/api";

import type { ColorName } from "./colors/types";

export type IconModel =
  | SearchModel
  | CollectionItemModel
  | "schema"
<<<<<<< HEAD
  | "timeline";
=======
  | "transform"
  | "user";
>>>>>>> d9060d94

export type ObjectWithModel = {
  id?: unknown;
  model: IconModel;
  authority_level?: "official" | string | null;
  collection_authority_level?: "official" | string | null;
  moderated_status?: "verified" | string | null;
  display?: CardDisplayType | null;
  type?: Collection["type"];
  is_personal?: boolean;
};

export const modelIconMap: Record<IconModel, IconName> = {
  collection: "folder",
  database: "database",
  table: "table",
  dataset: "model",
  schema: "folder",
  action: "bolt",
  "indexed-entity": "index",
  dashboard: "dashboard",
  card: "table",
  segment: "segment",
  metric: "metric",
  snippet: "unknown",
  document: "document",
  timeline: "calendar",
  transform: "refresh_downstream",
  user: "person",
};

export type IconData = {
  name: IconName;
  color?: ColorName;
};

/** get an Icon for any entity object, doesn't depend on the entity system */
export const getIconBase = (item: ObjectWithModel): IconData => {
  if (item.model === "card" && item.display) {
    return { name: getIconForVisualizationType(item.display) };
  }

  if (item.model === "collection" && item.id === PERSONAL_COLLECTIONS.id) {
    return { name: "group" };
  }

  if (item.model === "collection" && item.is_personal) {
    return { name: "person" };
  }

  return { name: modelIconMap?.[item.model] ?? "unknown" };
};

export const getIcon = (item: ObjectWithModel) => {
  if (PLUGIN_COLLECTIONS) {
    return PLUGIN_COLLECTIONS.getIcon(item);
  }
  return getIconBase(item);
};<|MERGE_RESOLUTION|>--- conflicted
+++ resolved
@@ -15,12 +15,9 @@
   | SearchModel
   | CollectionItemModel
   | "schema"
-<<<<<<< HEAD
   | "timeline";
-=======
   | "transform"
   | "user";
->>>>>>> d9060d94
 
 export type ObjectWithModel = {
   id?: unknown;
