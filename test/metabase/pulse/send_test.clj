--- conflicted
+++ resolved
@@ -430,40 +430,6 @@
                        (mt/summarize-multipart-single-email email test-card-regex
                                                             #"More results have been included"
                                                             #"ID</th>"))))}})))
-<<<<<<< HEAD
-
-(deftest alert-first-run-only-test
-  (tests! {:pulse {:alert_condition "rows", :alert_first_only true}}
-          "first run only with data"
-          {:card
-           (merge
-            (pulse.test-util/checkins-query-card {:breakout [!day.date]})
-            {:visualization_settings {:graph.dimensions ["DATE"]
-                                      :graph.metrics    ["count"]}})
-
-           :assert
-           {:email
-            (fn [{pulse-id :pulse-id} [email]]
-              (is (= (rasta-alert-message)
-                     (mt/summarize-multipart-single-email email test-card-regex))) ;#"stop sending you alerts")))
-              (testing "Pulse should be deleted"
-                (is (= false
-                       (t2/exists? :model/Pulse :id pulse-id)))))}}
-
-          "first run alert with no data"
-          {:card
-           (pulse.test-util/checkins-query-card {:filter   [:> $date "2017-10-24"]
-                                                 :breakout [!day.date]})
-
-           :assert
-           {:email
-            (fn [{:keys [pulse-id]} emails]
-              (is (empty? emails))
-              (testing "Pulse should still exist"
-                (is (= true
-                       (t2/exists? :model/Pulse :id pulse-id)))))}}))
-=======
->>>>>>> 5154d4c7
 
 (deftest above-goal-alert-test
   (testing "above goal alert"
