(ns metabase.driver
  "Metabase Drivers handle various things we need to do with connected data warehouse databases, including things like
  introspecting their schemas and processing and running MBQL queries. Drivers must implement some or all of the
  multimethods defined below, and register themselves with a call to [[metabase.driver/register!]].

  SQL-based drivers can use the `:sql` driver as a parent, and JDBC-based SQL drivers can use `:sql-jdbc`. Both of
  these drivers define additional multimethods that child drivers should implement; see [[metabase.driver.sql]] and
  [[metabase.driver.sql-jdbc]] for more details."
  (:require
   [clojure.set :as set]
   [clojure.string :as str]
   [java-time.api :as t]
   [metabase.auth-provider :as auth-provider]
   [metabase.driver.impl :as driver.impl]
   [metabase.models.setting :as setting :refer [defsetting]]
   [metabase.plugins.classloader :as classloader]
   [metabase.query-processor.error-type :as qp.error-type]
   [metabase.util :as u]
   [metabase.util.i18n :refer [deferred-tru tru]]
   [metabase.util.log :as log]
   [metabase.util.malli :as mu]
   [potemkin :as p]
   [toucan2.core :as t2]))

(set! *warn-on-reflection* true)

(declare notify-database-updated)

(defn- notify-all-databases-updated
  "Send notification that all Databases should immediately release cached resources (i.e., connection pools).

  Currently only used below by [[report-timezone]] setter (i.e., only used when report timezone changes). Reusing
  pooled connections with the old session timezone can have weird effects, especially if report timezone is changed to
  `nil` (meaning subsequent queries will not attempt to change the session timezone) or something considered invalid
  by a given Database (meaning subsequent queries will fail to change the session timezone)."
  []
  (doseq [{driver :engine, id :id, :as database} (t2/select 'Database)]
    (try
      (notify-database-updated driver database)
      (catch Throwable e
        (log/errorf e "Failed to notify %s Database %s updated" driver id)))))

(defn- short-timezone-name [timezone-id]
  (let [^java.time.ZoneId zone (if (seq timezone-id)
                                 (t/zone-id timezone-id)
                                 (t/zone-id))]
    (.getDisplayName
     zone
     java.time.format.TextStyle/SHORT
     (java.util.Locale/getDefault))))

(defn- long-timezone-name [timezone-id]
  (if (seq timezone-id)
    timezone-id
    (str (t/zone-id))))

;; TODO -- we really need to decouple this stuff and use an event for this

(defn- update-send-pulse-triggers-timezone!
  []
  ((requiring-resolve 'metabase.pulse.task.send-pulses/update-send-pulse-triggers-timezone!)))

(defn- update-send-notification-triggers-timezone!
  []
  ((requiring-resolve 'metabase.notification.core/update-send-notification-triggers-timezone!)))

(defsetting report-timezone
  (deferred-tru "Connection timezone to use when executing queries. Defaults to system timezone.")
  :encryption :no
  :visibility :settings-manager
  :export?    true
  :audit      :getter
  :setter
  (fn [new-value]
    (setting/set-value-of-type! :string :report-timezone new-value)
    (notify-all-databases-updated)
    (update-send-pulse-triggers-timezone!)
    (update-send-notification-triggers-timezone!)))

(defsetting report-timezone-short
  "Current report timezone abbreviation"
  :visibility :public
  :export?    true
  :setter     :none
  :getter     (fn [] (short-timezone-name (report-timezone)))
  :doc        false)

(defsetting report-timezone-long
  "Current report timezone string"
  :visibility :public
  :export?    true
  :setter     :none
  :getter     (fn [] (long-timezone-name (report-timezone)))
  :doc        false)

;;; +----------------------------------------------------------------------------------------------------------------+
;;; |                                                 Current Driver                                                 |
;;; +----------------------------------------------------------------------------------------------------------------+

(def ^:dynamic *driver*
  "Current driver (a keyword such as `:postgres`) in use by the Query Processor/tests/etc. Bind this with `with-driver`
  below. The QP binds the driver this way in the `bind-driver` middleware."
  nil)

(declare the-driver)

(defn do-with-driver
  "Impl for `with-driver`."
  [driver f]
  {:pre [(keyword? driver)]}
  (binding [*driver* (the-driver driver)]
    (f)))

(defmacro with-driver
  "Bind current driver to `driver` and execute `body`.

    (driver/with-driver :postgres
      ...)"
  {:style/indent 1}
  [driver & body]
  `(do-with-driver ~driver (fn [] ~@body)))

;;; +----------------------------------------------------------------------------------------------------------------+
;;; |                             Driver Registration / Hierarchy / Multimethod Dispatch                             |
;;; +----------------------------------------------------------------------------------------------------------------+

(p/import-vars [driver.impl hierarchy register! initialized?])

(add-watch
 #'hierarchy
 nil
 (fn [_key _ref _old-state _new-state]
   (when (not= hierarchy driver.impl/hierarchy)
     ;; this is a dev-facing error so no need to i18n it.
     (throw (Exception. (str "Don't alter #'metabase.driver/hierarchy directly, since it is imported from "
                             "metabase.driver.impl. Alter #'metabase.driver.impl/hierarchy instead if you need to "
                             "alter the var directly."))))))

(defn available?
  "Is this driver available for use? (i.e. should we show it as an option when adding a new database?) This is `true`
  for all registered, non-abstract drivers and false everything else.

  Note that an available driver is not necessarily initialized yet; for example lazy-loaded drivers are *registered*
  when Metabase starts up (meaning this will return `true` for them) and only initialized when first needed."
  [driver]
  ((every-pred driver.impl/registered? driver.impl/concrete?) driver))

(defn the-driver
  "Like [[clojure.core/the-ns]]. Converts argument to a keyword, then loads and registers the driver if not already done,
  throwing an Exception if it fails or is invalid. Returns keyword. Note that this does not neccessarily mean the
  driver is initialized (e.g., its full implementation and deps might not be loaded into memory) -- see also
  [[the-initialized-driver]].

  This is useful in several cases:

    ;; Ensuring a driver is loaded & registered
    (isa? driver/hierarchy (the-driver :postgres) (the-driver :sql-jdbc)

    ;; Accepting either strings or keywords (e.g., in API endpoints)
    (the-driver \"h2\") ; -> :h2

    ;; Ensuring a driver you are passed is valid
    (t2/insert! Database :engine (name (the-driver driver)))

    (the-driver :postgres) ; -> :postgres
    (the-driver :baby)     ; -> Exception"
  [driver]
  {:pre [((some-fn keyword? string?) driver)]}
  (classloader/the-classloader)
  (let [driver (keyword driver)]
    (driver.impl/load-driver-namespace-if-needed! driver)
    driver))

(defn add-parent!
  "Add a new parent to `driver`."
  [driver new-parent]
  (when-not *compile-files*
    (driver.impl/load-driver-namespace-if-needed! driver)
    (driver.impl/load-driver-namespace-if-needed! new-parent)
    (alter-var-root #'driver.impl/hierarchy derive driver new-parent)))

(defn- dispatch-on-uninitialized-driver
  "Dispatch function to use for driver multimethods. Dispatches on first arg, a driver keyword; loads that driver's
  namespace if not already done. DOES NOT INITIALIZE THE DRIVER.

  Driver multimethods for abstract drivers like `:sql` or `:sql-jdbc` should use [[dispatch-on-initialized-driver]] to
  ensure the driver is initialized (i.e., its method implementations will be loaded)."
  [driver & _]
  (the-driver driver))

(declare initialize!)

(defn the-initialized-driver
  "Like [[the-driver]], but also initializes the driver if not already initialized."
  [driver]
  (let [driver (keyword driver)]
    ;; Fastpath: an initialized driver `driver` is always already registered. Checking for `initialized?` is faster
    ;; than doing the `registered?` check inside `load-driver-namespace-if-needed!`.
    (when-not (driver.impl/initialized? driver)
      (driver.impl/load-driver-namespace-if-needed! driver)
      (driver.impl/initialize-if-needed! driver initialize!))
    driver))

(defn dispatch-on-initialized-driver
  "Like [[dispatch-on-uninitialized-driver]], but guarantees a driver is initialized before dispatch. Prefer
  [[the-driver]] for trivial methods that should do not require the driver to be initialized (e.g., ones that simply
  return information about the driver, but do not actually connect to any databases.)"
  [driver & _]
  (the-initialized-driver driver))

;;; +----------------------------------------------------------------------------------------------------------------+
;;; |                                       Interface (Multimethod Defintions)                                       |
;;; +----------------------------------------------------------------------------------------------------------------+

;; Methods a driver can implement. Not all of these are required; some have default implementations immediately below
;; them.
;;
;; SOME TIPS:
;;
;; To call the Clojure equivalent of the superclass implementation of a method, use `get-method` with the parent driver:
;;
;;    (driver/register-driver! :my-driver, :parent :sql-jdbc)
;;
;;    (defmethod driver/describe-table :my-driver [driver database table]
;;      (-> ((get-method driver/describe-table :sql-jdbc) driver databse table)
;;          (update :tables add-materialized-views)))
;;
;; Make sure to pass along the `driver` parameter-as when you call other methods, rather than hardcoding the name of
;; the current driver (e.g. `:my-driver` in the example above). This way if other drivers use your driver as a parent
;; in the future their implementations of any methods called by those methods will get used.

(defmulti initialize!
  "DO NOT CALL THIS METHOD DIRECTLY. Called automatically once and only once the first time a non-trivial driver method
  is called; implementers should do one-time initialization as needed (for example, registering JDBC drivers used
  internally by the driver.)

  'Trivial' methods include a tiny handful of ones like [[connection-properties]] that simply provide information
  about the driver, but do not connect to databases; these can be be supplied, for example, by a Metabase plugin
  manifest file (which is supplied for lazy-loaded drivers). Methods that require connecting to a database dispatch
  off of [[the-initialized-driver]], which will initialize a driver if not already done so.

  You will rarely need to write an implentation for this method yourself. A lazy-loaded driver (like most of the
  Metabase drivers in v1.0 and above) are automatiaclly given an implentation of this method that performs the
  `init-steps` specified in the plugin manifest (such as loading namespaces in question).

  If you do need to implement this method yourself, you do not need to call parent implementations. We'll take care of
  that for you."
  {:added "0.32.0" :arglists '([driver])}
  dispatch-on-uninitialized-driver)
  ;; VERY IMPORTANT: Unlike all other driver multimethods, we DO NOT use the driver hierarchy for dispatch here. Why?
  ;; We do not want a driver to inherit parent drivers' implementations and have those implementations end up getting
  ;; called multiple times. If a driver does not implement `initialize!`, *always* fall back to the default no-op
  ;; implementation.
  ;;
  ;; `initialize-if-needed!` takes care to make sure a driver's parent(s) are initialized before initializing a driver.

(defmethod initialize! :default [_]) ; no-op

(defmulti display-name
  "A nice name for the driver that we'll display to in the admin panel, e.g. \"PostgreSQL\" for `:postgres`. Default
  implementation capitializes the name of the driver, e.g. `:oracle` becomes \"Oracle\".

  When writing a driver that you plan to ship as a separate, lazy-loading plugin (including core drivers packaged this
  way, like SQLite), you do not need to implement this method; instead, specifiy it in your plugin manifest, and
  `lazy-loaded-driver` will create an implementation for you. Probably best if we only have one place where we set
  values for this."
  {:added "0.32.0" :arglists '([driver])}
  dispatch-on-uninitialized-driver
  :hierarchy #'hierarchy)

(defmethod display-name :default [driver]
  (str/capitalize (name driver)))

(defmulti contact-info
  "The contact information for the driver"
  {:changelog-test/ignore true :added "0.43.0" :arglists '([driver])}
  dispatch-on-uninitialized-driver
  :hierarchy #'hierarchy)

(defmethod contact-info :default
  [_]
  nil)

(defn dispatch-on-initialized-driver-safe-keys
  "Dispatch on initialized driver, except checks for `classname`,
  `subprotocol`, `connection-uri` in the details map in order to
  prevent a mismatch in spec type vs driver."
  [driver details-map]
  (let [invalid-keys #{"classname" "subprotocol" "connection-uri"}
        ks           (->> details-map keys
                          (map name)
                          (map u/lower-case-en) set)]
    (when (seq (set/intersection ks invalid-keys))
      (throw (ex-info "Cannot specify subname, protocol, or connection-uri in details map"
                      {:invalid-keys (set/intersection ks invalid-keys)})))
    (dispatch-on-initialized-driver driver)))

(defmulti can-connect?
  "Check whether we can connect to a `Database` with `details-map` and perform a simple query. For example, a SQL
  database might try running a query like `SELECT 1;`. This function should return truthy if a connection to the DB
  can be made successfully, otherwise it should return falsey or throw an appropriate Exception. Exceptions if a
  connection cannot be made. Throw an `ex-info` containing a truthy `::can-connect-message?` in `ex-data`
  in order to suppress logging expected driver validation messages during setup."
  {:added "0.32.0" :arglists '([driver details])}
  dispatch-on-initialized-driver-safe-keys
  :hierarchy #'hierarchy)

(defmulti dbms-version
  "Return a map containing information that describes the version of the DBMS. This typically includes a
  `:version` containing the (semantic) version of the DBMS as a string and potentially a `:flavor`
  specifying the flavor like `MySQL` or `MariaDB`."
  {:changelog-test/ignore true :added "0.46.0" :arglists '([driver database])}
  dispatch-on-initialized-driver
  :hierarchy #'hierarchy)

;; Some drivers like BigQuery or Snowflake cannot provide a meaningful stable version.
(defmethod dbms-version :default
  [_ _]
  nil)

(defmulti describe-database
  "Return a map containing information that describes all of the tables in a `database`, an instance of the `Database`
  model. It is expected that this function will be peformant and avoid draining meaningful resources of the database.
  Results should match the [[metabase.sync.interface/DatabaseMetadata]] schema."
  {:added "0.32.0" :arglists '([driver database])}
  dispatch-on-initialized-driver
  :hierarchy #'hierarchy)

(defmulti describe-table
  "Return a map containing a single field `:fields` that describes the fields in a `table`. `database` will be an
  instance of the `Database` model; and `table`, an instance of the `Table` model. It is expected that this function
  will be peformant and avoid draining meaningful resources of the database. The value of `:fields` should be a set of
  values matching the [[metabase.sync.interface/TableMetadataField]] schema."
  {:added "0.32.0" :arglists '([driver database table])}
  dispatch-on-initialized-driver
  :hierarchy #'hierarchy)

(defmulti describe-fields
  "Returns a reducible collection of maps, each containing information about fields. It includes which keys are
  primary keys, but not foreign keys. It does not include nested fields (e.g. fields within a JSON column).

  Takes keyword arguments to narrow down the results to a set of
  `schema-names` or `table-names`.

  Results match [[metabase.sync.interface/FieldMetadataEntry]].
  Results are optionally filtered by `schema-names` and `table-names` provided.
  Results are ordered by `table-schema`, `table-name`, and `database-position` in ascending order."
  {:added    "0.49.1"
   :arglists '([driver database & {:keys [schema-names table-names]}])}
  dispatch-on-initialized-driver
  :hierarchy #'hierarchy)

(defmulti describe-table-indexes
  "Returns a set of map containing information about the indexes of a table.
  Currently we only sync single column indexes or the first column of a composite index.
  Results should match the [[metabase.sync.interface/TableIndexMetadata]] schema."
  {:added "0.49.0" :arglists '([driver database table])}
  dispatch-on-initialized-driver
  :hierarchy #'hierarchy)

(defmulti describe-indexes
  "Returns a reducible collection of maps, each containing information about the indexes of a database.
  Currently we only sync single column indexes or the first column of a composite index. We currently only support
   indexes on unnested fields (i.e., where parent_id is null).

  Takes keyword arguments to narrow down the results to a set of
  `schema-names` or `table-names`.

  Results match [[metabase.sync.interface/FieldIndexMetadata]].
  Results are optionally filtered by `schema-names` and `table-names` provided."
  {:added "0.51.4" :arglists '([driver database & {:keys [schema-names table-names]}])}
  dispatch-on-initialized-driver
  :hierarchy #'hierarchy)

(defmulti escape-entity-name-for-metadata
  "escaping for when calling `.getColumns` or `.getTables` on table names or schema names. Useful for when a database
  driver has difference escaping rules for table or schema names when used from metadata.

  For example, oracle treats slashes differently when querying versus when used with `.getTables` or `.getColumns`"
  {:arglists '([driver entity-name]), :added "0.37.0"}
  dispatch-on-initialized-driver
  :hierarchy #'hierarchy)

(defmethod escape-entity-name-for-metadata :default [_driver table-name] table-name)

(defmulti describe-table-fks
  "Return information about the foreign keys in a `table`. Required for drivers that support :metadata/key-constraints
  but not :describe-fks. Results should match the [[metabase.sync.interface/FKMetadata]] schema."
  {:added "0.32.0" :deprecated "0.49.0" :arglists '([driver database table])}
  dispatch-on-initialized-driver
  :hierarchy #'hierarchy)

#_{:clj-kondo/ignore [:deprecated-var]}
(defmethod describe-table-fks ::driver [_ _ _]
  nil)

(defmulti describe-fks
  "Returns a reducible collection of maps, each containing information about foreign keys.
  Takes optional keyword arguments to narrow down the results to a set of `schema-names`
  and `table-names`.

  Results match [[metabase.sync.interface/FKMetadataEntry]].
  Results are optionally filtered by `schema-names` and `table-names` provided.
  Results are ordered by `fk-table-schema` and `fk-table-name` in ascending order.

  Required for drivers that support `:describe-fks`."
  {:added "0.49.0" :arglists '([driver database & {:keys [schema-names table-names]}])}
  dispatch-on-initialized-driver
  :hierarchy #'hierarchy)

(defmethod describe-fks ::driver [_ _]
  nil)

;;; this is no longer used but we can leave it around for not for documentation purposes. Maybe we can actually do
;;; something useful with it like write a test that validates that drivers return correct connection details?

#_(def ConnectionDetailsProperty
    "Schema for a map containing information about a connection property we should ask the user to supply when setting up
  a new database, as returned by an implementation of `connection-properties`."
    (s/constrained
     {;; The key that should be used to store this property in the `details` map.
      :name su/NonBlankString

      ;; Human-readable name that should be displayed to the User in UI for editing this field.
      :display-name su/NonBlankString

      ;; Human-readable text that gives context about a field's input.
      (s/optional-key :helper-text) s/Str

      ;; Type of this property. Defaults to `:string` if unspecified.
      ;; `:select` is a `String` in the backend.
      (s/optional-key :type) (s/enum :string :integer :boolean :password :select :text)

      ;; A default value for this field if the user hasn't set an explicit value. This is shown in the UI as a
      ;; placeholder.
      (s/optional-key :default) s/Any

      ;; Placeholder value to show in the UI if user hasn't set an explicit value. Similar to `:default`, but this value
      ;; is *not* saved to `:details` if no explicit value is set. Since `:default` values are also shown as
      ;; placeholders, you cannot specify both `:default` and `:placeholder`.
      (s/optional-key :placeholder) s/Any

      ;; Is this property required? Defaults to `false`.
      (s/optional-key :required?) s/Bool

      ;; Any options for `:select` types
      (s/optional-key :options) {s/Keyword s/Str}}

     (complement (every-pred #(contains? % :default) #(contains? % :placeholder)))
     "connection details that does not have both default and placeholder"))

(defmulti connection-properties
  "Return information about the connection properties that should be exposed to the user for databases that will use
  this driver. This information is used to build the UI for editing a Database `details` map, and for validating it on
  the backend. It should include things like `host`, `port`, and other driver-specific parameters. Each property must
  conform to the [[ConnectionDetailsProperty]] schema above.

  There are several definitions for common properties available in the [[metabase.driver.common]] namespace, such as
  `default-host-details` and `default-port-details`. Prefer using these if possible.

  Like `display-name`, lazy-loaded drivers should specify this in their plugin manifest; `lazy-loaded-driver` will
  automatically create an implementation for you."
  {:added "0.32.0" :arglists '([driver])}
  dispatch-on-uninitialized-driver
  :hierarchy #'hierarchy)

(defmulti execute-reducible-query
  "Execute a native query against that database and return rows that can be reduced using `transduce`/`reduce`.

  Pass metadata about the columns and the reducible object to `respond`, which has the signature

    (respond results-metadata rows)

  You can use [[metabase.query-processor.reducible/reducible-rows]] to create reducible, streaming results.

  `respond` MUST BE CALLED SYNCHRONOUSLY!!!

  Example impl:

    (defmethod reducible-query :my-driver
      [_ query context respond]
      (with-open [results (run-query! query)]
        (respond
         {:cols [{:name \"my_col\"}]}
         (qp.reducible/reducible-rows (get-row results) (context/canceled-chan context)))))"
  {:added "0.35.0", :arglists '([driver query context respond])}
  dispatch-on-initialized-driver
  :hierarchy #'hierarchy)

(defmulti query-result-metadata
  "Optional. Efficiently calculate metadata about the columns that would be returned if we were to run a
  `query` (hopefully without actually running), for example:

    (query-results-metadata
     :postgres
     {:lib/type :mbql/query
      :stages   [{:lib/type :mbql.stage/native
                  :native   \"SELECT * FROM venues WHERE id = ?\"
                  :args     [1]}]
      ...})
    =>
    [{:lib/type      :metadata/column
      :name          \"ID\"
      :database-type \"BIGINT\"
      :base-type     :type/BigInteger}
     {:lib/type      :metadata/column
      :name          \"NAME\"
      :database-type \"CHARACTER VARYING\"
      :base-type     :type/Text}
      ...]

  Metadata should be returned as a sequence of column maps matching the `:metabase.lib.schema.metadata/column` shape.

  This is needed in certain circumstances such as saving native queries before they have been run; metadata for
  MBQL-only queries can usually be determined by looking at the query itself without any driver involvement.

  If this method does need to be invoked, ideally it can calculate this information without actually having to run the
  query in question; it that is not possible, ideally we'd run a faster version of the query with the equivalent of
  `LIMIT 0` or `LIMIT 1`.

  A naive default implementation of this method lives in [[metabase.query-processor.metadata]] that runs the query in
  question with a `LIMIT 1` added to it. Drivers that can infer result metadata in a more performant way (i.e.,
  without actually running the query) should implement this method.

  The `:sql-jdbc` parent driver provides a default implementation for JDBC-based drivers
  in [[metabase.driver.sql-jdbc.metadata/query-result-metadata]], so you shouldn't need to implement this yourself if
  your driver derives from `:sql-jdbc`. For other drivers, please use this implementation as a reference when working
  on your own one.

  There is no guarantee that `query` is already fully compiled from MBQL to the appropriate native query
  language (e.g. SQL), so you should call [[metabase.query-processor.compile/compile]] to get a fully-compiled native
  query."
  {:added "0.51.0", :arglists '([driver query])}
  dispatch-on-initialized-driver
  :hierarchy #'hierarchy)

(def features
  "Set of all features a driver can support."
  #{;; Does this database track and enforce primary key and foreign key constraints in the schema?
    ;; Is the database capable of reporting columns as PK or FK? (Relevant during sync.)
    ;;
    ;; Not to be confused with Metabase's notion of foreign key columns. Those are user definable and power eg.
    ;; implicit joins.
    :metadata/key-constraints

    ;; Does this database support nested fields for any and every field except primary key (e.g. Mongo)?
    :nested-fields

    ;; Does this database support nested fields but only for certain field types (e.g. Postgres and JSON / JSONB columns)?
    :nested-field-columns

    ;; Does this driver support setting a timezone for the query?
    :set-timezone

    ;; Does the driver support *basic* aggregations like `:count` and `:sum`? (Currently, everything besides standard
    ;; deviation is considered \"basic\"; only GA doesn't support this).
    ;;
    ;; DEFAULTS TO TRUE.
    :basic-aggregations

    ;; Does this driver support standard deviation and variance aggregations? Note that if variance is not supported
    ;; directly, you can calculate it manually by taking the square of the standard deviation. See the MongoDB driver
    ;; for example.
    :standard-deviation-aggregations

    ;; Does this driver support expressions (e.g. adding the values of 2 columns together)?
    :expressions

    ;; Does this driver support parameter substitution in native queries, where parameter expressions are replaced
    ;; with a single value? e.g.
    ;;
    ;;    SELECT * FROM table WHERE field = {{param}}
    ;;    ->
    ;;    SELECT * FROM table WHERE field = 1
    :native-parameters

    ;; Does the driver support using expressions inside aggregations? e.g. something like \"sum(x) + count(y)\" or
    ;; \"avg(x + y)\"
    :expression-aggregations

    ;; Does the driver support expressions consisting of a single literal value like `1`, `\"hello\"`, and `false`.
    :expression-literals

    ;; Does the driver support using a query as the `:source-query` of another MBQL query? Examples are CTEs or
    ;; subselects in SQL queries.
    :nested-queries

    ;; Does this driver support native template tag parameters of type `:card`, e.g. in a native query like
    ;;
    ;;    SELECT * FROM {{card}}
    ;;
    ;; do we support substituting `{{card}}` with another compiled (nested) query?
    ;;
    ;; By default, this is true for drivers that support `:native-parameters` and `:nested-queries`, but drivers can opt
    ;; out if they do not support Card ID template tag parameters.
    :native-parameter-card-reference

    ;; Does the driver support persisting models
    :persist-models
    ;; Is persisting enabled?
    :persist-models-enabled

    ;; Does the driver support binning as specified by the `binning-strategy` clause?
    :binning

    ;; Does this driver not let you specify whether or not our string search filter clauses (`:contains`,
    ;; `:starts-with`, and `:ends-with`, collectively the equivalent of SQL `LIKE`) are case-senstive or not? This
    ;; informs whether we should present you with the 'Case Sensitive' checkbox in the UI. At the time of this writing
    ;; SQLite, SQLServer, and MySQL do not support this -- `LIKE` clauses are always case-insensitive.
    ;;
    ;; DEFAULTS TO TRUE.
    :case-sensitivity-string-filter-options

    ;; Implicit joins require :left-join (only) to work.
    :left-join
    :right-join
    :inner-join
    :full-join

    :regex

    ;; Does the driver support advanced math expressions such as log, power, ...
    :advanced-math-expressions

    ;; Does the driver support percentile calculations (including median)
    :percentile-aggregations

    ;; Does the driver support date extraction functions? (i.e get year component of a datetime column)
    ;; DEFAULTS TO TRUE
    :temporal-extract

    ;; Does the driver support doing math with datetime? (i.e Adding 1 year to a datetime column)
    ;; DEFAULTS TO TRUE
    :date-arithmetics

    ;; Does the driver support the :now function
    :now

    ;; Does the driver support converting timezone?
    ;; DEFAULTS TO FALSE
    :convert-timezone

    ;; Does the driver support :datetime-diff functions
    :datetime-diff

    ;; Does the driver support experimental "writeback" actions like "delete this row" or "insert a new row" from 44+?
    :actions

    ;; Does the driver support storing table privileges in the application database for the current user?
    :table-privileges

    ;; Does the driver support uploading files
    :uploads

    ;; Does the driver support schemas (aka namespaces) for tables
    ;; DEFAULTS TO TRUE
    :schemas

    ;; Does the driver support custom writeback actions. Drivers that support this must
    ;; implement [[execute-write-query!]]
    :actions/custom

    ;; Does changing the JVM timezone allow producing correct results? (See #27876 for details.)
    :test/jvm-timezone-setting

    ;; Does the driver support connection impersonation (i.e. overriding the role used for individual queries)?
    :connection-impersonation

    ;; Does the driver require specifying the default connection role for connection impersonation to work?
    :connection-impersonation-requires-role

    ;; Does the driver require specifying a collection (table) for native queries? (mongo)
    :native-requires-specified-collection

    ;; Does the driver support column(s) support storing index info
    :index-info

    ;; Does the driver support a faster `sync-fks` step by fetching all FK metadata in a single collection?
    ;; if so, `metabase.driver/describe-fks` must be implemented instead of `metabase.driver/describe-table-fks`
    :describe-fks

    ;; Does the driver support a faster `sync-fields` step by fetching all FK metadata in a single collection?
    ;; if so, `metabase.driver/describe-fields` must be implemented instead of `metabase.driver/describe-table`
    :describe-fields

    ;; Does the driver support a faster `sync-indexes` step by fetching all index metadata in a single collection?
    ;; If true, `metabase.driver/describe-indexes` must be implemented instead of `metabase.driver/describe-table-indexes`
    :describe-indexes

    ;; Does the driver support automatically adding a primary key column to a table for uploads?
    ;; If so, Metabase will add an auto-incrementing primary key column called `_mb_row_id` for any table created or
    ;; updated with CSV uploads, and ignore any `_mb_row_id` column in the CSV file.
    ;; DEFAULTS TO TRUE
    :upload-with-auto-pk

    ;; Does the driver support fingerprint the fields. Default is true
    :fingerprint

    ;; Does a connection to this driver correspond to a single database (false), or to multiple databases (true)?
    ;; Default is false; ie. a single database. This is common for classic relational DBs and some cloud databases.
    ;; Some have access to many databases from one connection; eg. Athena connects to an S3 bucket which might have
    ;; many databases in it.
    :connection/multiple-databases

    ;; Does the driver support identifiers for tables and columns that contain spaces. Defaults to `false`.
    :identifiers-with-spaces

    ;; Does this driver support UUID type
    :uuid-type

    ;; Does this driver support splitting strings and extracting a part?
    :split-part

    ;; True if this driver requires `:temporal-unit :default` on all temporal field refs, even if no temporal
    ;; bucketing was specified in the query.
    ;; Generally false, but a few time-series based analytics databases (eg. Druid) require it.
    :temporal/requires-default-unit

    ;; Does this driver support window functions like cumulative count and cumulative sum? (default: false)
    :window-functions/cumulative

    ;; Does this driver support the new `:offset` MBQL clause added in 50? (i.e. SQL `lag` and `lead` or equivalent
    ;; functions)
    :window-functions/offset

    ;; Does this driver support parameterized sql, eg. in prepared statements?
    :parameterized-sql

    ;; Does this driver support the :distinct-where function?
    :distinct-where

    ;; Does this driver support casting text to integers? (`integer()` custom expression function)
    :expressions/integer

    ;; Does this driver support casting values to text? (`text()` custom expression function)
    :expressions/text

    ;; Does this driver support casting text to dates? (`date()` custom expression function)
    :expressions/date

<<<<<<< HEAD
    ;; Does this driver support sandboxing with saved questions?
    :saved-question-sandboxing
=======
    ;; Does this driver support casting text to floats? (`float()` custom expression function)
    :expressions/float
>>>>>>> bcc7bd2c

    ;; Whether the driver supports loading dynamic test datasets on each test run. Eg. datasets with names like
    ;; `checkins:4-per-minute` are created dynamically in each test run. This should be truthy for every driver we test
    ;; against except for Athena and Databricks which currently require test data to be loaded separately.
    :test/dynamic-dataset-loading

    ;; Some DBs allow you to connect to a DB that doesn't exist by creating it for you.
    ;; This is to allow such DBs to opt out of tests that rely on not being able to connect to non-existent DBs.
    :test/creates-db-on-connect

    ;; For some cloud DBs the test database is never created, and can't or shouldn't be destroyed.
    ;; This is to allow avoiding destroying the test DBs of such cloud DBs.
    :test/cannot-destroy-db})

(defmulti database-supports?
  "Does this driver and specific instance of a database support a certain `feature`?
  (A feature is a keyword, and can be any of the ones listed above in `driver-features`.
  Note that it's the same set of `driver-features` with respect to
  both database-supports? and [[supports?]])

  Database is guaranteed to be a Database instance.

  Most drivers can always return true or always return false for a given feature
  (e.g., :left-join is not supported by any version of Mongo DB).

  In some cases, a feature may only be supported by certain versions of the database engine.
  In this case, after implementing `[[dbms-version]]` for your driver
  you can determine whether a feature is supported for this particular database.

    (database-supports? :mongo :set-timezone mongo-db) ; -> true"
  {:arglists '([driver feature database]), :added "0.41.0"}
  (fn [driver feature _database]
    ;; only make sure unqualified keywords are explicitly defined in [[features]].
    (when (simple-keyword? feature)
      (when-not (features feature)
        (throw (ex-info (tru "Invalid driver feature: {0}" feature)
                        {:feature feature}))))
    [(dispatch-on-initialized-driver driver) feature])
  :hierarchy #'hierarchy)

(defmethod database-supports?
  :default [_driver _feature _] false)

(doseq [[feature supported?] {:convert-timezone                       false
                              :basic-aggregations                     true
                              :case-sensitivity-string-filter-options true
                              :date-arithmetics                       true
                              :parameterized-sql                      false
                              :temporal-extract                       true
                              :schemas                                true
                              :test/jvm-timezone-setting              true
                              :fingerprint                            true
                              :upload-with-auto-pk                    true
                              :saved-question-sandboxing              true
                              :test/dynamic-dataset-loading           true}]
  (defmethod database-supports? [::driver feature] [_driver _feature _db] supported?))

;;; By default a driver supports `:native-parameter-card-reference` if it supports `:native-parameters` AND
;;; `:nested-queries`.
(defmethod database-supports? [::driver :native-parameter-card-reference]
  [driver _feature database]
  (and (database-supports? driver :native-parameters database)
       (database-supports? driver :nested-queries database)))

(defmulti ^String escape-alias
  "Escape a `column-or-table-alias` string in a way that makes it valid for your database. This method is used for
  existing columns; aggregate functions and other expressions; joined tables; and joined subqueries; be sure to return
  the lowest common denominator amongst if your database has different requirements for different identifier types.

  These aliases can be dynamically generated in [[metabase.query-processor.util.add-alias-info]] or elsewhere
  (usually based on underlying table or column names) but can also be specified in the MBQL query itself for explicit
  joins. For `:sql` drivers, the aliases generated here will be quoted in the resulting SQL.

  The default impl of [[escape-alias]] calls [[metabase.driver.impl/truncate-alias]] and truncates the alias
  to [[metabase.driver.impl/default-alias-max-length-bytes]]. You can call this function with a different max length
  if you need to generate shorter aliases.

  That method is currently only used drivers that derive from `:sql` and for drivers that support joins. If your
  driver is/does neither, you do not need to implement this method at this time."
  {:added "0.42.0", :arglists '([driver column-or-table-alias])}
  dispatch-on-initialized-driver
  :hierarchy #'hierarchy)

(mu/defmethod escape-alias ::driver :- :string
  [_driver alias-name :- :string]
  (driver.impl/truncate-alias alias-name))

(defmulti humanize-connection-error-message
  "Return a humanized (user-facing) version of an connection error message.
  Generic error messages provided in [[metabase.driver.util/connection-error-messages]]; should be returned
  as keywords whenever possible. This provides for both unified error messages and categories which let us point
  users to the erroneous input fields.
  Error messages can also be strings, or localized strings, as returned by [[metabase.util.i18n/trs]] and
  `metabase.util.i18n/tru`."
  {:added "0.32.0" :arglists '([this message])}
  dispatch-on-initialized-driver
  :hierarchy #'hierarchy)

(defmethod humanize-connection-error-message ::driver [_ message]
  message)

(defmulti mbql->native
  "Transpile an MBQL query into the appropriate native query form. `query` will match the schema for an MBQL query in
  [[metabase.legacy-mbql.schema/Query]]; this function should return a native query that conforms to that schema.

  If the underlying query language supports remarks or comments, the driver should
  use [[metabase.query-processor.util/query->remark]] to generate an appropriate message and include that in an
  appropriate place; alternatively a driver might directly include the query's `:info` dictionary if the underlying
  language is JSON-based.

  The result of this function will be passed directly into calls to [[execute-reducible-query]].

  For example, a driver like Postgres would build a valid SQL expression and return a map such as:

    {:query \"-- Metabase card: 10 user: 5
              SELECT * FROM my_table\"}

  In 0.51.0 and above, drivers should look the value of [[*compile-with-inline-parameters*]] and output a query with
  all parameters inline when it is truthy."
  {:added "0.32.0", :arglists '([driver query])}
  dispatch-on-initialized-driver
  :hierarchy #'hierarchy)

(defmulti prettify-native-form
  "Pretty-format native form presumably coming from compiled query.
  Used eg. in the API endpoint `/dataset/native`, to present the user with a nicely formatted query.

  # How to use and extend this method?

  At the time of writing, this method acts as identity for nosql drivers. However, story with sql drivers is a bit
  different. To extend it for sql drivers, developers could use [[metabase.driver.sql.util/format-sql]]. Function
  in question is implemented in a way, that developers, implemnting this multimethod can:
  - Avoid implementing it completely, if their driver keyword representation corresponds to key in
    [[metabase.driver.sql.util/dialects]] (eg. `:postgres`).
  - Ignore implementing it, if it is sufficient to format their drivers native form with dialect corresponding
    to `:standardsql`'s value from the dialects map (eg `:h2`).
  - Use [[metabase.driver.sql.util/format-sql]] in this method's implementation, providing dialect keyword
    representation that corresponds to to their driver's formatting (eg. `:sqlserver` uses `:tsql`).
  - Completly reimplement this method with their special formatting code."
  {:added "0.47.0", :arglists '([driver native-form])}
  dispatch-on-initialized-driver
  :hierarchy #'hierarchy)

(defmethod prettify-native-form ::driver
  [_ native-form]
  native-form)

(def ^:dynamic ^{:added "0.51.0"} *compile-with-inline-parameters*
  "Whether to compile an MBQL query to native with parameters spliced inline (as opposed to using placeholders like `?`
  and passing the parameters separately.) Normally we want to pass parameters separately to protect against SQL
  injection and whatnot, but when converting an MBQL query to SQL it's nicer for people to see

    WHERE bird_type = 'cockatiel'

  instead of

    WHERE bird_type = ?

  so we bind this to `true`.

  Drivers that have some notion of parameterized queries (e.g. `:sql-jdbc`-based drivers) should look at the value of
  this dynamic variable in their implementation of [[metabase.driver/mbql->native]] and adjust query compilation
  behavior accordingly."
  false)

(defmulti splice-parameters-into-native-query
  "Deprecated and unused in 0.51.0+; multimethod declaration left here so drivers implementing it can still compile
  until we remove this method completely in 0.54.0 or later.

  Instead of implementing this method, you should instead look at the value
  of [[metabase.driver/*compile-with-inline-parameters*]] in your implementation of [[metabase.driver/mbql->native]]
  and adjust behavior accordingly."
  {:added "0.32.0", :arglists '([driver inner-query]), :deprecated "0.51.0"}
  dispatch-on-initialized-driver
  :hierarchy #'hierarchy)

#_{:clj-kondo/ignore [:deprecated-var]}
(defmethod splice-parameters-into-native-query ::driver
  [_driver _query]
  (throw (ex-info (str "metabase.driver/splice-parameters-into-native-query is deprecated, bind"
                       " metabase.driver/*compile-with-inline-parameters* during query compilation instead.")
                  {:type ::qp.error-type/driver})))

;; TODO -- shouldn't this be called `notify-database-updated!`, since the expectation is that it is done for side
;; effects? issue: https://github.com/metabase/metabase/issues/39367
(defmulti notify-database-updated
  "Notify the driver that the attributes of a `database` have changed, or that `database was deleted. This is
  specifically relevant in the event that the driver was doing some caching or connection pooling; the driver should
  release ALL related resources when this is called."
  {:added "0.32.0" :arglists '([driver database])}
  dispatch-on-initialized-driver
  :hierarchy #'hierarchy)

(defmethod notify-database-updated ::driver [_ _]
  nil) ; no-op

(defmulti sync-in-context
  "Drivers may provide this function if they need to do special setup before a sync operation such as
  `sync-database!`. The sync operation itself is encapsulated as the lambda `f`, which must be called with no arguments.

    (defn sync-in-context [driver database f]
      (with-connection [_ database]
        (f)))"
  {:added "0.32.0", :arglists '([driver database f])}
  dispatch-on-initialized-driver
  :hierarchy #'hierarchy)

(defmethod sync-in-context ::driver [_ _ f] (f))

(defmulti table-rows-seq
  "Return a sequence of *all* the rows in a given `table`, which is guaranteed to have at least `:name` and `:schema`
  keys. (It is guaranteed to satisfy the `DatabaseMetadataTable` schema in `metabase.sync.interface`.) Currently, this
  is only used for iterating over the values in a `_metabase_metadata` table. As such, the results are not expected to
  be returned lazily. There is no expectation that the results be returned in any given order.

  This method is currently only used by the H2 driver to load the Sample Database, so it is not neccesary for any other
  drivers to implement it at this time."
  {:added "0.32.0" :arglists '([driver database table])}
  dispatch-on-initialized-driver
  :hierarchy #'hierarchy)

(defmulti db-default-timezone
  "Return the *system* timezone ID name of this database, i.e. the timezone that local dates/times/datetimes are
  considered to be in by default. Ideally, this method should return a timezone ID like `America/Los_Angeles`, but an
  offset formatted like `-08:00` is acceptable in cases where the actual ID cannot be provided.

  This is currently used only when syncing the
  Database (see [[metabase.sync.sync-metadata.sync-timezone/sync-timezone!]]) -- the result of this method is stored
  in the `timezone` column of Database.

  *In theory* this method should probably not return `nil`, since every Database presumably assumes some timezone for
  LocalDate(Time)s types, but *in practice* implementations of this method return `nil` for some drivers. For example
  the default implementation for `:sql-jdbc` returns `nil` unless the driver in question
  implements [[metabase.driver.sql-jdbc.sync/db-default-timezone]]; the `:h2` driver does not for example. Why is
  this? Who knows, but it's something you should keep in mind.

  This method should return a [[String]], a [[java.time.ZoneId]], or a [[java.time.ZoneOffset]]."
  {:added "0.34.0", :arglists '([driver database])}
  dispatch-on-initialized-driver
  :hierarchy #'hierarchy)

(defmethod db-default-timezone ::driver
  [_driver _database]
  nil)

(defmulti substitute-native-parameters
  "For drivers that support `:native-parameters`. Substitute parameters in a normalized 'inner' native query.

    {:query \"SELECT count(*) FROM table WHERE id = {{param}}\"
     :template-tags {:param {:name \"param\", :display-name \"Param\", :type :number}}
     :parameters    [{:type   :number
                      :target [:variable [:template-tag \"param\"]]
                      :value  2}]}
    ->
    {:query \"SELECT count(*) FROM table WHERE id = 2\"}

  Much of the implementation for this method is shared across drivers and lives in the
  `metabase.driver.common.parameters.*` namespaces. See the `:sql` and `:mongo` drivers for sample implementations of
  this method.`Driver-agnostic end-to-end native parameter tests live in
  [[metabase.query-processor-test.parameters-test]] and other namespaces."
  {:added "0.34.0" :arglists '([driver inner-query])}
  dispatch-on-initialized-driver
  :hierarchy #'hierarchy)

(defmulti default-field-order
  "Return how fields should be sorted by default for this database."
  {:added "0.36.0" :arglists '([driver])}
  dispatch-on-initialized-driver
  :hierarchy #'hierarchy)

(defmethod default-field-order ::driver [_] :database)

;; TODO -- this can vary based on session variables or connection options
;; Issue: https://github.com/metabase/metabase/pull/39386
(defmulti db-start-of-week
  "Return the day that is considered to be the start of week by `driver`. Should return a keyword such as `:sunday`."
  {:added "0.37.0" :arglists '([driver])}
  dispatch-on-initialized-driver
  :hierarchy #'hierarchy)

(defmulti incorporate-ssh-tunnel-details
  "A multimethod for driver-specific behavior required to incorporate details for an opened SSH tunnel into the DB
  details. In most cases, this will simply involve updating the :host and :port (to point to the tunnel entry point,
  instead of the backing database server), but some drivers may have more specific behavior.

  WARNING! Implementations of this method may create new SSH tunnels, which need to be cleaned up. DO NOT USE THIS
  METHOD DIRECTLY UNLESS YOU ARE GOING TO BE CLEANING UP ANY CREATED TUNNELS! Instead, you probably want to
  use [[metabase.util.ssh/with-ssh-tunnel]]. See #24445 for more information."
  {:added "0.39.0" :arglists '([driver db-details])}
  dispatch-on-uninitialized-driver
  :hierarchy #'hierarchy)

(defmulti incorporate-auth-provider-details
  "A multimethod for driver specific behavior required to incorporate response of an auth-provider into the DB details.
   In most cases this means setting the :password and/or :username based on the auth-provider and its response."
  {:added "0.50.17" :arglists '([driver auth-provider auth-provider-response details])}
  dispatch-on-initialized-driver
  :hierarchy #'hierarchy)

(defmethod incorporate-auth-provider-details :default
  [_driver _auth-provider _auth-provider-response details]
  details)

(defmethod incorporate-auth-provider-details :sql-jdbc
  [_driver auth-provider auth-provider-response details]
  (case auth-provider
    (:oauth :azure-managed-identity)
    (let [{:keys [access_token expires_in]} auth-provider-response]
      (cond-> (assoc details :password access_token)
        expires_in (assoc :password-expiry-timestamp (+ (System/currentTimeMillis)
                                                        (* (- (parse-long expires_in)
                                                              auth-provider/azure-auth-token-renew-slack-seconds)
                                                           1000)))))

    (merge details auth-provider-response)))

;;; TODO:
;;;
;;; 1. We definitely should not be asking drivers to "update the value for `:details`". Drivers shouldn't touch the
;;;    application database.
;;; 2. Something that is done for side effects like updating the application DB NEEDS TO END IN AN EXCLAMATION MARK!
;;; Issue: https://github.com/metabase/metabase/issues/39392
(defmulti normalize-db-details
  "Normalizes db-details for the given driver. This is to handle migrations that are too difficult to perform via
  regular Liquibase queries. This multimethod will be called from a `:post-select` handler within the database model.
  The full `database` model object is passed as the 2nd parameter, and the multimethod implementation is expected to
  update the value for `:details`. The default implementation is essentially `identity` (i.e returns `database`
  unchanged). This multimethod will only be called if `:details` is actually present in the `database` map."
  {:added "0.41.0" :arglists '([driver database])}
  dispatch-on-initialized-driver
  :hierarchy #'hierarchy)

(defmethod normalize-db-details ::driver
  [_ database]
  ;; no normalization by default
  database)

(defmulti db-details-to-test-and-migrate
  "When `details` are in an ambiguous state, this should return a sequence of modified `details` of the
   possible, normalized, unambiguous states.

   The result of this function will be used to test each new `details`, in order,
   and the first one that succeeds will be saved in the database.

   If none of the details succeed, nothing will change.
   Returning `nil` will skip the test.

   This should, in practice, supersede `normalize-db-details`."
  {:added "0.52.12" :arglists '([driver details])}
  dispatch-on-initialized-driver-safe-keys
  :hierarchy #'hierarchy)

(defmethod db-details-to-test-and-migrate ::driver
  [_ _database]
  ;; nothing by default
  nil)

(defmulti superseded-by
  "Returns the driver that supersedes the given `driver`.  A non-nil return value means that the given `driver` is
  deprecated in Metabase and will eventually be replaced by the returned driver, in some future version (at which point
  any databases using it will be migrated to the new one).

  This is currently only used on the frontend for the purpose of showing/hiding deprecated drivers. A driver can make
  use of this facility by adding a top-level `superseded-by` key to its plugin manifest YAML file, or (less preferred)
  overriding this multimethod directly."
  {:added "0.41.0" :arglists '([driver])}
  dispatch-on-uninitialized-driver
  :hierarchy #'hierarchy)

(defmethod superseded-by :default
  [_]
  nil)

(defmulti execute-write-query!
  "Execute a writeback query e.g. one powering a custom `QueryAction` (see [[metabase.actions.models]]).
  Drivers that support `:actions/custom` must implement this method."
  {:changelog-test/ignore true, :added "0.44.0", :arglists '([driver query])}
  dispatch-on-initialized-driver
  :hierarchy #'hierarchy)

(defmulti table-rows-sample
  "Processes a sample of rows produced by `driver`, from the `table`'s `fields`
  using the query result processing function `rff`.
  The default implementation defined in [[metabase.db.metadata-queries]] runs a
  row sampling MBQL query using the regular query processor to produce the
  sample rows. This is good enough in most cases so this multimethod should not
  be implemented unless really necessary.
  `opts` is a map that may contain additional parameters:
  `:truncation-size`: size to truncate text fields to if the driver supports
  expressions."
  {:arglists '([driver table fields rff opts]), :added "0.46.0"}
  dispatch-on-initialized-driver
  :hierarchy #'hierarchy)

(defmulti set-role!
  "Sets the database role used on a connection. Called prior to query execution for drivers that support connection
  impersonation (an EE-only feature)."
  {:added "0.47.0" :arglists '([driver conn role])}
  dispatch-on-initialized-driver
  :hierarchy #'hierarchy)

;;; +----------------------------------------------------------------------------------------------------------------+
;;; |                                                    Upload                                                      |
;;; +----------------------------------------------------------------------------------------------------------------+

(def ^:dynamic *insert-chunk-rows*
  "The number of rows to insert at a time when uploading data to a database. This can be bound for testing purposes."
  nil)

(defmulti table-name-length-limit
  "Return the maximum number of bytes allowed in a table name, or `nil` if there is no limit."
  {:changelog-test/ignore true, :added "0.47.0", :arglists '([driver])}
  dispatch-on-initialized-driver
  :hierarchy #'hierarchy)

(defmulti column-name-length-limit
  "Return the maximum number of bytes allowed in a column name, or `nil` if there is no limit."
  {:changelog-test/ignore true, :added "0.49.19", :arglists '([driver])}
  dispatch-on-initialized-driver
  :hierarchy #'hierarchy)

(defmethod column-name-length-limit :default [driver]
  ;; For most databases, the same limit is used for all identifier types.
  (table-name-length-limit driver))

(defmulti create-table!
  "Create a table named `table-name`. If the table already exists it will throw an error.
  `args` is an optional map with an optional entry `primary-key`. The `primary-key` value is a vector of column names
  that make up the primary key."
  {:added "0.47.0", :arglists '([driver database-id table-name column-definitions & args])}
  dispatch-on-initialized-driver
  :hierarchy #'hierarchy)

(defmulti drop-table!
  "Drop a table named `table-name`. If the table doesn't exist it will not be dropped. `table-name` may be qualified
  by schema e.g.

    schema.table"
  {:added "0.47.0", :arglists '([driver db-id ^String table-name])}
  dispatch-on-initialized-driver
  :hierarchy #'hierarchy)

(defmulti truncate!
  "Delete the current contents of `table-name`.
  If something like a SQL TRUNCATE statement is supported, we use that, but may otherwise fall back to explicitly
  deleting rows, or dropping and recreating the table.
  Depending on the driver, the semantics can vary on whether triggers are fired, AUTO_INCREMENT is reset etc.
  The application assumes that the implementation can be rolled back if inside a transaction."
  {:added "0.50.0", :arglists '([driver db-id table-name])}
  dispatch-on-initialized-driver
  :hierarchy #'hierarchy)

(defmulti insert-into!
  "Insert `values` into a table named `table-name`. `values` is a lazy sequence of rows, where each row's order matches
   `column-names`.

  The types in `values` may include:
  - java.lang.String
  - java.lang.Double
  - java.math.BigInteger
  - java.lang.Boolean
  - java.time.LocalDate
  - java.time.LocalDateTime
  - java.time.OffsetDateTime"
  {:added "0.47.0", :arglists '([driver db-id table-name column-names values])}
  dispatch-on-initialized-driver
  :hierarchy #'hierarchy)

(defmulti add-columns!
  "Add columns given by `column-definitions` to a table named `table-name`. If the table doesn't exist it will throw an error.
  `args` is an optional map with an optional key `primary-key`. The `primary-key` value is a vector of column names
  that make up the primary key. Currently only a single primary key is supported."
  {:added "0.49.0", :arglists '([driver db-id table-name column-definitions & args])}
  dispatch-on-initialized-driver
  :hierarchy #'hierarchy)

(defmulti alter-columns!
  "Alter columns given by `column-definitions` to a table named `table-name`. If the table doesn't exist it will throw an error.
  Currently, we do not currently support changing the primary key, or take any guidance on how to coerce values."
  {:added "0.49.0"
   :arglists '([driver db-id table-name column-definitions])
   :deprecated "0.54.0"}
  dispatch-on-initialized-driver
  :hierarchy #'hierarchy)

(defmulti alter-table-columns!
  "Alter columns given by `column-definitions` to a table named `table-name`. If the table doesn't exist it will throw an error.
  Currently, we do not currently support changing the primary key.

  Used to change the types of columns when appending to or replacing uploads with a new .csv that infers a different type.

  `column-definitions` should be supplied as a map of column-name keyword to column type.
  e.g. `{:my-column [:varchar 255]}`

  Note: column types may be supplied as honeysql vectors (e.g. `[:varchar 255]`) or a raw string.
  Both should be handled by implementations.

  Options:

  - `:old-types`: a map of the existing column definitions, e.g `{:my-column [:bigint]}`
     Can be useful to infer an expression to convert old values to the new type
     where the database engine does not support it natively.
     Implementations are free to ignore this parameter if they cannot do anything with it.

  Replaces `alter-columns!` that was previously used for the same purpose in versions < `0.54.0`"
  {:added "0.54.0", :arglists '([driver db-id table-name column-definitions & opts])}
  dispatch-on-initialized-driver
  :hierarchy #'hierarchy)

;; used for compatibility with drivers only implementing alter-columns!
;; remove once alter-columns! is deleted (v0.57+)
#_{:clj-kondo/ignore [:deprecated-var]}
(defmethod alter-table-columns! ::driver
  [driver db-id table-name column-definitions & _opts]
  (alter-columns! driver db-id table-name column-definitions))

(defmulti syncable-schemas
  "Returns the set of syncable schemas in the database (as strings)."
  {:added "0.47.0", :arglists '([driver database])}
  dispatch-on-initialized-driver
  :hierarchy #'hierarchy)

(defmethod syncable-schemas ::driver [_ _] #{})

(defmulti upload-type->database-type
  "Returns the database type for a given `metabase.upload` type as a HoneySQL spec. This will be a vector, which allows
  for additional options. Sample values:

  - [:bigint]
  - [[:varchar 255]]
  - [:generated-always :as :identity]"
  {:changelog-test/ignore true, :added "0.47.0", :arglists '([driver upload-type])}
  dispatch-on-initialized-driver
  :hierarchy #'hierarchy)

(defmulti allowed-promotions
  "Returns a mapping of which types a column can be implicitly relaxed to, based on the content of appended values.
  In the context of uploads, this permits certain appends or replacements of an existing csv table
  to change column types with `alter-table-columns!`.

  e.g. `{:metabase.upload/int #{:metabase.upload/float}}` would allow int columns to be migrated to floats.
  If we require a relaxation which is not allowed here, we will reject the corresponding file.

  It is expected that the returned map is transitively closed.
  If type A can be relaxed to B, and B can be relaxed to C, then A must also explicitly list C as a valid relaxation.
  This is to avoid situations where promotions are reachable but require additional user effort,
  such as filtering and re-uploading csv files.

  e.g.

  Valid (transitively closed):
  {:metabase.upload/int #{:metabase.upload/float}
   :metabase.upload/boolean #{:metabase.upload/int, :metabase.upload/float}}
  Since boolean -> int and int -> float, we also include boolean -> float.

  Invalid (not transitively closed):
  {:metabase.upload/int #{:metabase.upload/float}
   :metabase.upload/boolean #{:metabase.upload/int}}
  This would reject a boolean -> float transition, despite boolean reaching float through int."
  {:added "0.54.0", :arglists '([driver])}
  dispatch-on-uninitialized-driver
  :hierarchy #'hierarchy)

(defmethod allowed-promotions ::driver [_]
  ;; for compatibility with older drivers, in which this promotion was assumed
  {:metabase.upload/int #{:metabase.upload/float}})

(defmulti create-auto-pk-with-append-csv?
  "Returns true if the driver should create an auto-incrementing primary key column when appending CSV data to an existing
  upload table. This is because we want to add auto-pk columns for drivers that supported uploads before auto-pk columns
  were introduced by metabase#36249. It should return false if the driver supported the uploads feature in version 48 or later."
  {:added "0.49.0" :arglists '([driver])}
  dispatch-on-initialized-driver
  :hierarchy #'hierarchy)

(defmethod create-auto-pk-with-append-csv? ::driver [_] false)

(defmulti current-user-table-privileges
  "Returns the rows of data as arrays needed to populate the table_privileges table
   with the DB connection's current user privileges.
   The data contains the privileges that the user has on the given `database`.
   The privileges include select, insert, update, and delete.

   The rows have the following keys and value types:
     - role            :- [:maybe :string]
     - schema          :- [:maybe :string]
     - table           :- :string
     - select          :- :boolean
     - update          :- :boolean
     - insert          :- :boolean
     - delete          :- :boolean

   Either:
   (1) role is null, corresponding to the privileges of the DB connection's current user
   (2) role is not null, corresponding to the privileges of the role"
  {:added "0.48.0", :arglists '([driver database & args])}
  dispatch-on-initialized-driver
  :hierarchy #'hierarchy)

(defmulti dynamic-database-types-lookup
  "Generate mapping of `database-types` to base types for dynamic database types (eg. defined by user; postgres enums).

  The `sql-jdbc.sync/database-type->base-type` is used as simple look-up, while this method is expected to do database
  calls when necessary. At the time it was added, its purpose was to check for postgres enum types. Its meant to
  be extended also for other dynamic types when necessary."
  {:added "0.53.0" :arglists '([driver database database-types])}
  dispatch-on-initialized-driver
  :hierarchy #'hierarchy)

(defmethod dynamic-database-types-lookup ::driver
  [_driver _database _database-types]
  nil)<|MERGE_RESOLUTION|>--- conflicted
+++ resolved
@@ -729,6 +729,9 @@
     ;; Does this driver support the :distinct-where function?
     :distinct-where
 
+    ;; Does this driver support sandboxing with saved questions?
+    :saved-question-sandboxing
+
     ;; Does this driver support casting text to integers? (`integer()` custom expression function)
     :expressions/integer
 
@@ -738,13 +741,8 @@
     ;; Does this driver support casting text to dates? (`date()` custom expression function)
     :expressions/date
 
-<<<<<<< HEAD
-    ;; Does this driver support sandboxing with saved questions?
-    :saved-question-sandboxing
-=======
     ;; Does this driver support casting text to floats? (`float()` custom expression function)
     :expressions/float
->>>>>>> bcc7bd2c
 
     ;; Whether the driver supports loading dynamic test datasets on each test run. Eg. datasets with names like
     ;; `checkins:4-per-minute` are created dynamically in each test run. This should be truthy for every driver we test
