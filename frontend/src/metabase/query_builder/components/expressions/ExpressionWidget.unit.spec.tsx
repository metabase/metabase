--- conflicted
+++ resolved
@@ -196,26 +196,6 @@
 };
 
 function setup(additionalProps?: Partial<ExpressionWidgetProps>) {
-<<<<<<< HEAD
-  const mocks = {
-    onClose: jest.fn(),
-    onChangeExpression: jest.fn(),
-  };
-
-  // we test only legacy queries for now
-  const props: Omit<ExpressionWidgetProps, "query" | "stageIndex"> = {
-    expression: undefined,
-    name: undefined,
-    legacyQuery: createMockQueryForExpressions(),
-    reportTimezone: "UTC",
-    ...mocks,
-    ...additionalProps,
-  };
-
-  renderWithProviders(<ExpressionWidget {...props} />);
-
-  return mocks;
-=======
   const query = createQuery();
   const stageIndex = 0;
   const onChangeExpression = jest.fn();
@@ -254,5 +234,4 @@
     onChangeClause,
     onClose,
   };
->>>>>>> 18742132
 }