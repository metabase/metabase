(ns metabase.pulse.send-test
  "These are mostly Alerts test, dashboard subscriptions could be found in
  [[metabase.dashboard-subscription-test]]."
  (:require
   [clojure.java.io :as io]
   [clojure.string :as str]
   [clojure.test :refer :all]
   [metabase.channel.core :as channel]
   [metabase.channel.impl.http-test :as channel.http-test]
   [metabase.channel.render.body :as body]
   [metabase.channel.render.core :as channel.render]
   [metabase.notification.test-util :as notification.tu]
   [metabase.pulse.models.pulse :as models.pulse]
   [metabase.pulse.send :as pulse.send]
   [metabase.pulse.test-util :as pulse.test-util]
   [metabase.query-processor.middleware.limit :as limit]
   [metabase.test :as mt]
   [metabase.util :as u]
   [toucan2.core :as t2]))

(set! *warn-on-reflection* true)

(use-fixtures :each
  (fn warn-possible-rebuild
    [thunk]
    (testing "[PRO TIP] If this test fails, you may need to rebuild the bundle with `yarn build-static-viz`\n\n"
      (thunk))))

;;; +----------------------------------------------------------------------------------------------------------------+
;;; |                                               Util Fns & Macros                                                |
;;; +----------------------------------------------------------------------------------------------------------------+

(defn- rasta-alert-message
  [& [data]]
  (merge {:subject        "Alert: Test card has results"
          :recipients     #{"rasta@metabase.com"}
          :message-type   :attachments
          :recipient-type nil
          :message        [{pulse.test-util/card-name true}
                           ;; card static-viz
                           pulse.test-util/png-attachment
                           ;; icon
                           pulse.test-util/png-attachment
                           ;; alert always includes result as csv
                           pulse.test-util/csv-attachment]}
         data))

(defn do-with-pulse-for-card
  "Creates a Pulse and other relevant rows for a `card` (using `pulse` and `pulse-card` properties if specified), then
  invokes

    (f pulse)"
  [{:keys [pulse pulse-card channel pulse-channel card]
    :or   {pulse-channel :email}}
   f]
  (mt/with-temp [:model/Pulse        {pulse-id :id, :as pulse} (->> pulse
                                                                    (merge {:name            "Pulse Name"
                                                                            :alert_condition "rows"}))
                 :model/PulseCard    _ (merge {:pulse_id        pulse-id
                                               :card_id         (u/the-id card)
                                               :position        0}
                                              pulse-card)
                 ;; channel is currently only used for http
                 :model/Channel      {chn-id :id} (merge {:type    :channel/http
                                                          :details {:url         "https://metabase.com/testhttp"
                                                                    :auth-method "none"}}
                                                         channel)
                 :model/PulseChannel {pc-id :id} (case pulse-channel
                                                   :email
                                                   {:pulse_id pulse-id
                                                    :channel_type "email"}

                                                   :slack
                                                   {:pulse_id     pulse-id
                                                    :channel_type "slack"
                                                    :details      {:channel "#general"}}

                                                   :http
                                                   {:pulse_id     pulse-id
                                                    :channel_type "http"
                                                    :channel_id   chn-id})]
    (if (= pulse-channel :email)
      (mt/with-temp [:model/PulseChannelRecipient _ {:user_id          (pulse.test-util/rasta-id)
                                                     :pulse_channel_id pc-id}]
        (f pulse))
      (f pulse))))

(defmacro with-pulse-for-card
  "e.g.

    (with-pulse-for-card [pulse {:card my-card, :pulse pulse-properties, ...}]
      ...)"
  [[pulse-binding properties] & body]
  `(do-with-pulse-for-card ~properties (fn [~pulse-binding] ~@body)))

(defn- do-test!
  "Run a single Pulse test with a standard set of boilerplate. Creates Card, Pulse, and other related objects using
  `card`, `pulse`, `pulse-card` properties, then sends the Pulse; finally, test assertions in `assert` are invoked.
  `assert` can contain `:email` and/or `:slack` assertions, which are used to test an email and Slack version of that
  Pulse respectively. `:assert` functions have the signature

    (f object-ids send-pulse!-response)

  Example:

    (do-test
     {:card   {:dataset_query (mt/mbql-query checkins)}
      :assert {:slack (fn [{:keys [pulse-id]} response]
                        (is (= {:sent pulse-id}
                               response)))}})"
  [{:keys [card channel pulse pulse-card display fixture], assertions :assert}]
  {:pre [(map? assertions) ((some-fn :email :slack :http) assertions)]}
  (doseq [channel-type [:email :slack :http]
          :let         [f (get assertions channel-type)]
          :when        f]
    (assert (fn? f))
    (testing (format "sent to %s channel" channel-type)
      (notification.tu/with-notification-testing-setup!
        (mt/with-temp [:model/Card {card-id :id} (merge {:name    pulse.test-util/card-name
                                                         :display (or display :line)}
                                                        card)]
          (with-pulse-for-card [{pulse-id :id}
                                {:card          card-id
                                 :pulse         pulse
                                 :channel       channel
                                 :pulse-card    pulse-card
                                 :pulse-channel channel-type}]
            (letfn [(thunk* []
                      (f {:card-id card-id, :pulse-id pulse-id}
                         ((keyword "channel" (name channel-type))
                          (pulse.test-util/with-captured-channel-send-messages!
                            (mt/with-temporary-setting-values [site-url "https://testmb.com"]
                              (pulse.send/send-pulse! (t2/select-one :model/Pulse pulse-id)))))))
                    (thunk []
                      (if fixture
                        (fixture {:card-id card-id, :pulse-id pulse-id} thunk*)
                        (thunk*)))]
              (case channel-type
                (:http :email) (thunk)
                :slack (pulse.test-util/slack-test-setup! (thunk))))))))))

(defn- tests!
  "Convenience for writing multiple tests using `do-test`. `common` is a map of shared properties as passed to `do-test`
  that is deeply merged with the individual maps for each test. Other args are alternating `testing` context messages
  and properties as passed to `do-test`:

    (tests
     ;; shared properties used for both tests
     {:card {:dataset_query (mt/mbql-query)}}

     \"Test 1\"
     {:assert {:email (fn [_ _] (is ...))}}

     \"Test 2\"
     ;; override just the :display property of the Card
     {:card   {:display \"table\"}
      :assert {:email (fn [_ _] (is ...))}})"
  [common & {:as message->m}]
  (doseq [[message m] message->m]
    (testing message
      (do-test! (merge-with merge common m)))))

#_(def ^:private test-card-result {pulse.test-util/card-name true})
(def ^:private test-card-regex (re-pattern pulse.test-util/card-name))

(defn- produces-bytes? [{:keys [rendered-info]}]
  (when rendered-info
    (pos? (alength (or (channel.render/png-from-render-info rendered-info 500)
                       (byte-array 0))))))

;;; +----------------------------------------------------------------------------------------------------------------+
;;; |                                                     Tests                                                      |
;;; +----------------------------------------------------------------------------------------------------------------+

(deftest basic-timeseries-test
  (do-test!
   {:card
    (merge
     (pulse.test-util/checkins-query-card {:breakout [!day.date]
                                           :limit 1})
     {:visualization_settings {:graph.dimensions ["DATE"]
                               :graph.metrics    ["count"]}})
    :assert
    {:email
     (fn [_ [email]]
       (is (= (rasta-alert-message)
              (mt/summarize-multipart-single-email email test-card-regex))))

     :slack
     (fn [{:keys [card-id]} [pulse-results]]
       (is (= {:channel-id "#general"
               :attachments
               [{:blocks [{:type "header", :text {:type "plain_text", :text "🔔 Test card", :emoji true}}]}
                {:title           pulse.test-util/card-name
                 :rendered-info   {:attachments false
                                   :content     true}
                 :title_link      (str "https://testmb.com/question/" card-id)
                 :attachment-name "image.png"
                 :fallback        pulse.test-util/card-name}]}
              (pulse.test-util/thunk->boolean pulse-results))))

     :http
     (fn [{:keys [card-id pulse-id]} [request]]
       (let [pulse (t2/select-one :model/Pulse pulse-id)
             card  (t2/select-one :model/Card card-id)]
         (is (=? {:body {:type               "alert"
                         :alert_id           pulse-id
                         :alert_creator_id   (mt/malli=? int?)
                         :alert_creator_name (t2/select-one-fn :common_name :model/User (:creator_id pulse))
                         :data               {:type          "question"
                                              :question_id   card-id
                                              :question_name (:name card)
                                              :question_url  (mt/malli=? [:fn #(str/ends-with? % (str card-id))])
                                              :visualization (mt/malli=? [:fn #(str/starts-with? % "data:image/png;base64")])
                                              :raw_data      {:cols ["DATE" "count"], :rows [["2013-01-03T00:00:00Z" 1]]}}
                         :sent_at            (mt/malli=? :any)}}
                 request))))}}))

(deftest basic-table-test
  (tests! {:display :table}
          "9 results, so no attachment"
          {:card    (pulse.test-util/checkins-query-card {:aggregation nil, :limit 9})

           :fixture
           (fn [_ thunk]
             (with-redefs [body/attached-results-text (pulse.test-util/wrap-function @#'body/attached-results-text)]
               (thunk)))

           :assert
           {:email
            (fn [_ [email]]
              (is (= (rasta-alert-message {:message [{pulse.test-util/card-name                            true
                                                      "More results have been included"                    false
                                                      "ID</th>"                                            true
                                                      "<a href=\\\"https://testmb.com/dashboard/" false}
                                                     pulse.test-util/png-attachment
                                                     pulse.test-util/csv-attachment]})
                     (mt/summarize-multipart-single-email
                      email
                      test-card-regex
                      #"More results have been included"
                      #"ID</th>"
                      #"<a href=\"https://testmb.com/dashboard/"))))

            :slack
            (fn [{:keys [card-id]} [pulse-results]]
              (testing "\"more results in attachment\" text should not be present for Slack Pulses"
                (testing "Pulse results"
                  (is (= {:channel-id "#general"
                          :attachments
                          [{:blocks
                            [{:type "header", :text {:type "plain_text", :text "🔔 Test card", :emoji true}}]}
                           {:title           pulse.test-util/card-name
                            :rendered-info   {:attachments false
                                              :content     true}
                            :title_link      (str "https://testmb.com/question/" card-id)
                            :attachment-name "image.png"
                            :fallback        pulse.test-util/card-name}]}
                         (pulse.test-util/thunk->boolean pulse-results))))
                (testing "attached-results-text should be invoked exactly once"
                  (is (= 1
                         (count (pulse.test-util/input @#'body/attached-results-text)))))
                (testing "attached-results-text should return nil since it's a slack message"
                  (is (= [nil]
                         (pulse.test-util/output @#'body/attached-results-text))))))}}

          "11 rows in the results no longer causes a CSV attachment per issue #36441."
          {:card (pulse.test-util/checkins-query-card {:aggregation nil, :limit 11})

           :assert
           {:email
            (fn [_ [email]]
              (is (= (rasta-alert-message {:message [{pulse.test-util/card-name         true
                                                      "More results have been included" false
                                                      "ID</th>"                         true}
                                                     pulse.test-util/png-attachment
                                                     pulse.test-util/csv-attachment]})
                     (mt/summarize-multipart-single-email
                      email
                      test-card-regex
                      #"More results have been included" #"ID</th>"))))}}))

#_(deftest xls-test
    (testing "If the pulse is already configured to send an XLS, no need to include a CSV"
      (do-test!
       {:card       {:dataset_query (mt/mbql-query checkins)}
        :pulse-card {:include_xls true}
        :display    :table

        :assert
        {:email
         (fn [_ [email]]
           (is (= ;; There's no PNG with a table visualization, so only assert on one png (the dashboard icon)
                (rasta-alert-message {:message [{pulse.test-util/card-name true}
                                                pulse.test-util/png-attachment
                                                pulse.test-util/xls-attachment]})
                (mt/summarize-multipart-single-email email test-card-regex))))}})))

;; Not really sure how this is significantly different from `xls-test`
#_(deftest xls-test-2
    (testing "Basic test, 1 card, 1 recipient, with XLS attachment"
      (do-test!
       {:card
        (merge
         (pulse.test-util/checkins-query-card {:breakout [!day.date]})
         {:visualization_settings {:graph.dimensions ["DATE"]
                                   :graph.metrics    ["count"]}})
        :pulse-card {:include_xls true}
        :assert
        {:email
         (fn [_ [email]]
           (is (= (rasta-alert-message {:message [{pulse.test-util/card-name true}
                                                  pulse.test-util/png-attachment
                                                  pulse.test-util/png-attachment
                                                  pulse.test-util/xls-attachment]})
                  (mt/summarize-multipart-single-email email test-card-regex))))}})))

(deftest ensure-constraints-test
  (testing "Validate pulse queries are limited by `default-query-constraints`"
    (do-test!
     {:card
      (pulse.test-util/checkins-query-card {:aggregation nil})
      :display :table

      :fixture
      (fn [_ thunk]
        (mt/with-temporary-setting-values [limit/attachment-row-limit 30]
          (thunk)))
      :pulse-card {:include_csv true}
      :assert
      {:email
       (fn [_ [email]]
         (is (= true (some? email))
             "Should have a message in the inbox")
         (when email
           (let [filename (-> email :message last :content)
                 exists?  (some-> filename io/file .exists)]
             (testing "File should exist"
               (is (= true
                      exists?)))
             (testing (str "tmp file = %s" filename)
               (testing "Slurp in the generated CSV and count the lines found in the file"
                 (when exists?
                   (testing "Should return 30 results (the redef'd limit) plus the header row"
                     (is (= 31
                            (-> (slurp filename) str/split-lines count))))))))))}})))

(deftest multiple-recipients-test
  (testing "Pulse should be sent to two recipients"
    (do-test!
     {:card
      (merge
       (pulse.test-util/checkins-query-card {:breakout [!day.date]})
       {:visualization_settings {:graph.dimensions ["DATE"]
                                 :graph.metrics    ["count"]}})

      :fixture
      (fn [{:keys [pulse-id]} thunk]
        (mt/with-temp [:model/PulseChannelRecipient _ {:user_id          (mt/user->id :crowberto)
                                                       :pulse_channel_id (t2/select-one-pk :model/PulseChannel :pulse_id pulse-id)}]
          (thunk)))

      :assert
      {:email
       (fn [_ [email]]
         (is (= (rasta-alert-message {:recipients #{"rasta@metabase.com" "crowberto@metabase.com"}})
                (mt/summarize-multipart-single-email email test-card-regex))))}})))

(deftest rows-alert-test
  (testing "Rows alert"
    (tests! {:pulse {:alert_condition "rows", :alert_first_only false}}
            "with data"
            {:card
             (merge
              (pulse.test-util/checkins-query-card {:breakout [!day.date]})
              {:visualization_settings {:graph.dimensions ["DATE"]
                                        :graph.metrics    ["count"]}})

             :assert
             {:email
              (fn [_ [email]]
                (is (= (rasta-alert-message {:message [{pulse.test-util/card-name true
                                                        "More results have been included" false}
                                                       pulse.test-util/png-attachment
                                                       pulse.test-util/png-attachment
                                                       pulse.test-util/csv-attachment]})
                       (mt/summarize-multipart-single-email email test-card-regex #"More results have been included"))))

              :slack
              (fn [{:keys [card-id]} [result]]
                (is (= {:channel-id  "#general",
                        :attachments [{:blocks [{:type "header", :text {:type "plain_text", :text "🔔 Test card", :emoji true}}]}
                                      {:title           pulse.test-util/card-name
                                       :rendered-info   {:attachments false
                                                         :content     true}
                                       :title_link      (str "https://testmb.com/question/" card-id)
                                       :attachment-name "image.png"
                                       :fallback        pulse.test-util/card-name}]}
                       (pulse.test-util/thunk->boolean result)))
                (is (every? produces-bytes? (rest (:attachments result)))))}}

            "with no data"
            {:card
             (pulse.test-util/checkins-query-card {:filter   [:> $date "2017-10-24"]
                                                   :breakout [!day.date]})
             :assert
             {:email
              (fn [_ emails]
                (is (empty? emails)))}}

            "too much data"
            {:card
             (pulse.test-util/checkins-query-card {:limit 21, :aggregation nil})
             :display :table

             :assert
             {:email
              (fn [_ [email]]
                (is (= (rasta-alert-message {:message [{pulse.test-util/card-name         true
                                                        "More results have been included" false
                                                        "ID</th>"                         true}
                                                       pulse.test-util/png-attachment
                                                       pulse.test-util/csv-attachment]})
                       (mt/summarize-multipart-single-email email test-card-regex
                                                            #"More results have been included"
                                                            #"ID</th>"))))}})))

(deftest above-goal-alert-test
  (testing "above goal alert"
    (tests! {:pulse {:alert_condition  "goal"
                     :alert_first_only false
                     :alert_above_goal true}}
            "with data"
            {:card
             (merge (pulse.test-util/checkins-query-card {:filter   [:between $date "2014-04-01" "2014-06-01"]
                                                          :breakout [!day.date]})
                    {:display                :line
                     :visualization_settings {:graph.show_goal  true
                                              :graph.goal_value 5.9
                                              :graph.dimensions ["DATE"]
                                              :graph.metrics    ["count"]}})

             :assert
             {:email
              (fn [_ [email]]
                (is (= (rasta-alert-message {:subject "Alert: Test card has reached its goal"
                                             :message [{pulse.test-util/card-name true
                                                        "This question has reached its goal of 5\\.9\\." true}
                                                       pulse.test-util/png-attachment
                                                       pulse.test-util/png-attachment
                                                       pulse.test-util/csv-attachment]})
                       (mt/summarize-multipart-single-email email test-card-regex
                                                            #"This question has reached its goal of 5\.9\."))))}}

            "no data"
            {:card
             (merge (pulse.test-util/checkins-query-card {:filter   [:between $date "2014-02-01" "2014-04-01"]
                                                          :breakout [!day.date]})
                    {:display                :area
                     :visualization_settings {:graph.show_goal  true
                                              :graph.goal_value 5.9
                                              :graph.dimensions ["DATE"]
                                              :graph.metrics    ["count"]}})

             :assert
             {:email
              (fn [_ emails]
                (is (empty? emails)))}}

            "with progress bar"
            {:card
             (merge (pulse.test-util/venues-query-card "max")
                    {:display                :progress
                     :visualization_settings {:progress.goal    3
                                              :graph.dimensions ["DATE"]
                                              :graph.metrics    ["count"]}})

             :assert
             {:email
              (fn [_ [email]]
                (is (= (rasta-alert-message {:subject "Alert: Test card has reached its goal"})
                       (mt/summarize-multipart-single-email email test-card-regex))))}})))

(deftest below-goal-alert-test
  (testing "Below goal alert"
    (tests! {:pulse {:alert_condition  "goal"
                     :alert_first_only false
                     :alert_above_goal false}}
            "with data"
            {:card
             (merge (pulse.test-util/checkins-query-card {:filter   [:between $date "2014-02-12" "2014-02-17"]
                                                          :breakout [!day.date]})
                    {:visualization_settings {:graph.show_goal  true
                                              :graph.goal_value 1.1
                                              :graph.dimensions ["DATE"]
                                              :graph.metrics    ["count"]}})
             :display :line

             :assert
             {:email
              (fn [_ [email]]
                (is (= (rasta-alert-message {:subject "Alert: Test card has gone below its goal"
                                             :message [{pulse.test-util/card-name true
                                                        "This question has gone below its goal of 1\\.1\\." true}
                                                       pulse.test-util/png-attachment
                                                       pulse.test-util/png-attachment
                                                       pulse.test-util/csv-attachment]})
                       (mt/summarize-multipart-single-email email test-card-regex
                                                            #"This question has gone below its goal of 1\.1\."))))}}

            "with no satisfying data"
            {:card
             (merge (pulse.test-util/checkins-query-card {:filter   [:between $date "2014-02-10" "2014-02-12"]
                                                          :breakout [!day.date]})
                    {:visualization_settings {:graph.show_goal  true
                                              :graph.goal_value 1.1
                                              :graph.dimensions ["DATE"]
                                              :graph.metrics    ["count"]}})
             :display :bar

             :assert
             {:email
              (fn [_ emails]
                (is (empty? emails)))}}

            "with progress bar"
            {:card
             (merge (pulse.test-util/venues-query-card "min")
                    {:display                :progress
                     :visualization_settings {:graph.show_goal  true
                                              :progress.goal    2
                                              :graph.dimensions ["DATE"]
                                              :graph.metrics    ["count"]}})

             :assert
             {:email
              (fn [_ [email]]
                (is (= (rasta-alert-message {:subject "Alert: Test card has gone below its goal"})
                       (mt/summarize-multipart-single-email email test-card-regex))))}})))

(deftest ^:parallel goal-met-test
  (let [alert-above-pulse {:send_condition "goal_above"}
        alert-below-pulse {:send_condition "goal_below"}
        progress-result   (fn [val] {:card   {:display                :progress
                                              :visualization_settings {:progress.goal    5}}
                                     :result {:data {:rows [[val]]}}})
        timeseries-result (fn [val] {:card   {:display                :bar
                                              :visualization_settings {:graph.goal_value 5}}
                                     :result {:data {:cols [{:source :breakout}
                                                            {:name           "avg"
                                                             :source         :aggregation
                                                             :base_type      :type/Integer
                                                             :effective-type :type/Integer
                                                             :semantic_type  :type/Quantity}]
                                                     :rows [["2021-01-01T00:00:00Z" val]]}}})
        goal-met?           (requiring-resolve 'metabase.notification.payload.impl.card/goal-met?)]
    (testing "Progress bar"
      (testing "alert above"
        (testing "value below goal"  (is (= false (goal-met? alert-above-pulse (progress-result 4)))))
        (testing "value equals goal" (is (=  true (goal-met? alert-above-pulse (progress-result 5)))))
        (testing "value above goal"  (is (=  true (goal-met? alert-above-pulse (progress-result 6))))))
      (testing "alert below"
        (testing "value below goal"  (is (=  true (goal-met? alert-below-pulse (progress-result 4)))))
        (testing "value equals goal (#10899)" (is (= false (goal-met? alert-below-pulse (progress-result 5)))))
        (testing "value above goal"  (is (= false (goal-met? alert-below-pulse (progress-result 6)))))))
    (testing "Timeseries"
      (testing "alert above"
        (testing "value below goal"  (is (= false (goal-met? alert-above-pulse (timeseries-result 4)))))
        (testing "value equals goal" (is (=  true (goal-met? alert-above-pulse (timeseries-result 5)))))
        (testing "value above goal"  (is (=  true (goal-met? alert-above-pulse (timeseries-result 6))))))
      (testing "alert below"
        (testing "value below goal"  (is (=  true (goal-met? alert-below-pulse (timeseries-result 4)))))
        (testing "value equals goal" (is (= false (goal-met? alert-below-pulse (timeseries-result 5)))))
        (testing "value above goal"  (is (= false (goal-met? alert-below-pulse (timeseries-result 6)))))))))

(deftest native-query-with-user-specified-axes-test
  (testing "Native query with user-specified x and y axis"
    (mt/with-temp [:model/Card {card-id :id} {:name                   "Test card"
                                              :dataset_query          {:database (mt/id)
                                                                       :type     :native
                                                                       :native   {:query (str "select count(*) as total_per_day, date as the_day "
                                                                                              "from checkins "
                                                                                              "group by date")}}
                                              :display                :line
                                              :visualization_settings {:graph.show_goal  true
                                                                       :graph.goal_value 5.9
                                                                       :graph.dimensions ["THE_DAY"]
                                                                       :graph.metrics    ["TOTAL_PER_DAY"]}}]
      (with-pulse-for-card [{pulse-id :id} {:card card-id, :pulse {:alert_condition  "goal"
                                                                   :alert_first_only false
                                                                   :alert_above_goal true}}]
        (let [channel-messsages (pulse.test-util/with-captured-channel-send-messages!
                                  (pulse.send/send-pulse! (models.pulse/retrieve-notification pulse-id)))]
          (is (= (rasta-alert-message {:subject "Alert: Test card has reached its goal"})
                 (mt/summarize-multipart-single-email (-> channel-messsages :channel/email first) test-card-regex))))))))

(deftest nonuser-email-test
  (testing "Both users and Nonusers get an email, with unsubscribe text for nonusers"
    (notification.tu/with-send-notification-sync
      (mt/with-temp [:model/Card                  {card-id :id} {:name          "Test card"
                                                                 :dataset_query {:database (mt/id)
                                                                                 :type     :native
                                                                                 :native   {:query "select * from checkins"}}
                                                                 :display       :table}
                     :model/Pulse                 {pulse-id :id} {:name            "Pulse Name"
                                                                  :alert_condition "rows"}
                     :model/PulseCard             _ {:pulse_id pulse-id
                                                     :card_id  card-id}
                     :model/PulseChannel          {pc-id :id} {:pulse_id pulse-id
                                                               :details  {:emails ["nonuser@metabase.com"]}}
                     :model/PulseChannelRecipient _ {:user_id          (pulse.test-util/rasta-id)
                                                     :pulse_channel_id pc-id}]
        (pulse.test-util/email-test-setup!
         (pulse.send/send-pulse! (models.pulse/retrieve-notification pulse-id))
         (is (mt/received-email-body? :rasta #"Manage your subscriptions"))
         (is (mt/received-email-body? "nonuser@metabase.com" #"Unsubscribe")))))))

<<<<<<< HEAD
(defn- get-positive-retry-metrics [^io.github.resilience4j.retry.Retry retry]
  (let [metrics (bean (.getMetrics retry))]
    (into {}
          (map (fn [field]
                 (let [n (metrics field)]
                   (when (pos? n)
                     [field n]))))
          [:numberOfFailedCallsWithRetryAttempt
           :numberOfFailedCallsWithoutRetryAttempt
           :numberOfSuccessfulCallsWithRetryAttempt
           :numberOfSuccessfulCallsWithoutRetryAttempt])))

(def ^:private fake-email-notification
  {:subject      "test-message"
   :recipients   ["whoever@example.com"]
   :message-type :text
   :message      "test message body"})

(defn ^:private test-retry-configuration
  []
  (assoc (#'retry/retry-configuration)
         :initial-interval-millis 1
         :max-attempts 2))

(deftest email-notification-retry-test
  (testing "send email succeeds w/o retry"
    (let [test-retry (retry/random-exponential-backoff-retry "test-retry" (test-retry-configuration))]
      (with-redefs [email/send-email!                      mt/fake-inbox-email-fn
                    retry/random-exponential-backoff-retry (constantly test-retry)]
        (mt/with-temporary-setting-values [email-smtp-host "fake_smtp_host"
                                           email-smtp-port 587]
          (mt/reset-inbox!)
          (#'notification.send/channel-send-retrying! 1 :notification/card {:channel_type :channel/email} fake-email-notification)
          (is (= {:numberOfSuccessfulCallsWithoutRetryAttempt 1}
                 (get-positive-retry-metrics test-retry)))
          (is (= 1 (count @mt/inbox)))))))
  (testing "send email succeeds hiding SMTP host not set error"
    (let [test-retry (retry/random-exponential-backoff-retry "test-retry" (test-retry-configuration))]
      (with-redefs [email/send-email!                      (fn [& _] (throw (ex-info "Bumm!" {:cause :smtp-host-not-set})))
                    retry/random-exponential-backoff-retry (constantly test-retry)]
        (mt/with-temporary-setting-values [email-smtp-host "fake_smtp_host"
                                           email-smtp-port 587]
          (mt/reset-inbox!)
          (#'notification.send/channel-send-retrying! 1 :notification/card {:channel_type :channel/email} fake-email-notification)
          (is (= {:numberOfSuccessfulCallsWithoutRetryAttempt 1}
                 (get-positive-retry-metrics test-retry)))
          (is (= 0 (count @mt/inbox)))))))
  (testing "send email fails b/c retry limit"
    (let [retry-config (assoc (test-retry-configuration) :max-attempts 1)
          test-retry (retry/random-exponential-backoff-retry "test-retry" retry-config)]
      (with-redefs [email/send-email!                      (tu/works-after 1 mt/fake-inbox-email-fn)
                    retry/random-exponential-backoff-retry (constantly test-retry)]
        (mt/with-temporary-setting-values [email-smtp-host "fake_smtp_host"
                                           email-smtp-port 587]
          (mt/reset-inbox!)
          (#'notification.send/channel-send-retrying! 1 :notification/card {:channel_type :channel/email} fake-email-notification)
          (is (= {:numberOfFailedCallsWithRetryAttempt 1}
                 (get-positive-retry-metrics test-retry)))
          (is (= 0 (count @mt/inbox)))))))
  (testing "send email succeeds w/ retry"
    (let [retry-config (assoc (test-retry-configuration) :max-attempts 2)
          test-retry   (retry/random-exponential-backoff-retry "test-retry" retry-config)]
      (with-redefs [email/send-email!                      (tu/works-after 1 mt/fake-inbox-email-fn)
                    retry/random-exponential-backoff-retry (constantly test-retry)]
        (mt/with-temporary-setting-values [email-smtp-host "fake_smtp_host"
                                           email-smtp-port 587]
          (mt/reset-inbox!)
          (#'notification.send/channel-send-retrying! 1 :notification/card {:channel_type :channel/email} fake-email-notification)
          (is (= {:numberOfSuccessfulCallsWithRetryAttempt 1}
                 (get-positive-retry-metrics test-retry)))
          (is (= 1 (count @mt/inbox))))))))

(def ^:private fake-slack-notification
  {:channel-id  "#test-channel"
   :attachments [{:blocks [{:type "section", :text {:type "plain_text", :text ""}}]}]})

(deftest slack-notification-retry-test
  (notification.tu/with-send-notification-sync
    (testing "post slack message succeeds w/o retry"
      (let [test-retry (retry/random-exponential-backoff-retry "test-retry" (test-retry-configuration))]
        (with-redefs [retry/random-exponential-backoff-retry (constantly test-retry)
                      slack/post-chat-message!               (constantly nil)]
          (#'notification.send/channel-send-retrying! 1 :notification/card {:channel_type :channel/slack} fake-slack-notification)
          (is (= {:numberOfSuccessfulCallsWithoutRetryAttempt 1}
                 (get-positive-retry-metrics test-retry))))))
    (testing "post slack message succeeds hiding token error"
      (let [test-retry (retry/random-exponential-backoff-retry "test-retry" (test-retry-configuration))]
        (with-redefs [retry/random-exponential-backoff-retry (constantly test-retry)
                      slack/post-chat-message!               (fn [& _]
                                                               (throw (ex-info "Slack API error: token_revoked"
                                                                               {:error-type :slack/invalid-token})))]
          (#'notification.send/channel-send-retrying! 1 :notification/card {:channel_type :channel/slack} fake-slack-notification)
          (is (= {:numberOfSuccessfulCallsWithoutRetryAttempt 1}
                 (get-positive-retry-metrics test-retry))))))
    (testing "post slack message fails b/c retry limit"
      (let [retry-config (assoc (test-retry-configuration) :max-attempts 1)
            test-retry   (retry/random-exponential-backoff-retry "test-retry" retry-config)]
        (with-redefs [slack/post-chat-message!               (tu/works-after 1 (constantly nil))
                      retry/random-exponential-backoff-retry (constantly test-retry)]
          (#'notification.send/channel-send-retrying! 1 :notification/card {:channel_type :channel/slack} fake-slack-notification)
          (is (= {:numberOfFailedCallsWithRetryAttempt 1}
                 (get-positive-retry-metrics test-retry))))))
    (testing "post slack message succeeds with retry"
      (let [retry-config (assoc (test-retry-configuration) :max-attempts 2)
            test-retry   (retry/random-exponential-backoff-retry "test-retry" retry-config)]
        (with-redefs [slack/post-chat-message!               (tu/works-after 1 (constantly nil))
                      retry/random-exponential-backoff-retry (constantly test-retry)]
          (#'notification.send/channel-send-retrying! 1 :notification/card {:channel_type :channel/slack} fake-slack-notification)
          (is (= {:numberOfSuccessfulCallsWithRetryAttempt 1}
                 (get-positive-retry-metrics test-retry))))))
    (testing "post slack message to missing channel fails without retry"
      (let [test-retry (retry/random-exponential-backoff-retry "test-retry" (test-retry-configuration))]
        (with-redefs [slack/post-chat-message!               (fn [& _]
                                                               (throw (ex-info "Channel not found"
                                                                               {:error-type :slack/channel-not-found}))
                                                               nil)
                      retry/random-exponential-backoff-retry (constantly test-retry)]
          (#'notification.send/channel-send-retrying! 1 :notification/card {:channel_type :channel/slack} fake-slack-notification)
          (is (= {:numberOfSuccessfulCallsWithoutRetryAttempt 1}
                 (get-positive-retry-metrics test-retry))))))))

(defn- latest-task-history-entry
  [task-name]
  (t2/select-one-fn #(dissoc % :id :started_at :ended_at :duration)
                    :model/TaskHistory
                    {:order-by [[:started_at :desc]]
                     :where [:= :task (name task-name)]}))

(deftest send-channel-record-task-history-test
  (with-redefs [notification.send/default-retry-config {:max-attempts            4
                                                        :initial-interval-millis 1
                                                        :multiplier              2.0
                                                        :randomization-factor    0.1
                                                        :max-interval-millis     30000}]
    (mt/with-model-cleanup [:model/TaskHistory]
      (let [pulse-id             (rand-int 10000)
            default-task-details {:notification_id pulse-id
                                  :notification_type "notification/card"
                                  :channel_type "channel/slack"
                                  :channel_id   nil
                                  :retry_config {:max-attempts            4
                                                 :initial-interval-millis 1
                                                 :multiplier              2.0
                                                 :randomization-factor    0.1
                                                 :max-interval-millis     30000}}
            send!                #(#'notification.send/channel-send-retrying! pulse-id :notification/card {:channel_type :channel/slack} fake-slack-notification)]
        (testing "channel send task history task details include retry config"
          (with-redefs [channel/send! (constantly true)]
            (send!)
            (is (=? {:task         "channel-send"
                     :db_id        nil
                     :status       :success
                     :task_details default-task-details}
                    (latest-task-history-entry :channel-send)))))

        (testing "retry errors are recorded when the task eventually succeeds"
          (with-redefs [channel/send! (tu/works-after 2 (constantly nil))]
            (send!)
            (is (=? {:task         "channel-send"
                     :db_id        nil
                     :status       :success
                     :task_details (merge default-task-details
                                          {:attempted_retries 2
                                           :retry_errors      (mt/malli=?
                                                               [:sequential {:min 2 :max 2}
                                                                [:map
                                                                 [:message :string]
                                                                 [:timestamp :string]]])})}
                    (latest-task-history-entry :channel-send)))))

        (testing "retry errors are recorded when the task eventually fails"
          (with-redefs [channel/send! (tu/works-after 5 (constantly nil))]
            (send!)
            (is (=? {:task         "channel-send"
                     :db_id        nil
                     :status       :failed
                     :task_details {:original-info     default-task-details
                                    :attempted_retries 4
                                    :retry_errors      (mt/malli=?
                                                        [:sequential {:min 4 :max 4}
                                                         [:map
                                                          [:message :string]
                                                          [:timestamp :string]]])}}
                    (latest-task-history-entry :channel-send)))))))))

=======
>>>>>>> 34ef924b
(deftest partial-channel-failure-will-deliver-all-that-success-test
  (testing "if a pulse is set to send to multiple channels and one of them fail, the other channels should still receive the message"
    (notification.tu/with-send-notification-sync
      (mt/with-temp
        [:model/Card         {card-id :id}  (pulse.test-util/checkins-query-card {:breakout [!day.date]
                                                                                  :limit    1})
         :model/Pulse        {pulse-id :id} {:name "Test Pulse"
                                             :alert_condition "rows"}
         :model/PulseCard    _              {:pulse_id pulse-id
                                             :card_id  card-id}
         :model/PulseChannel _              {:pulse_id pulse-id
                                             :channel_type "email"
                                             :details      {:emails ["foo@metabase.com"]}}
         :model/PulseChannel _              {:pulse_id     pulse-id
                                             :channel_type "slack"
                                             :details      {:channel "#general"}}]
        (let [original-render-noti (var-get #'channel/render-notification)]
          (with-redefs [channel/render-notification (fn [& args]
                                                      (if (= :channel/slack (first args))
                                                        (throw (ex-info "Slack failed" {}))
                                                        (apply original-render-noti args)))]
            ;; slack failed but email should still be sent
            (is (= {:channel/email 1}
                   (update-vals
                    (pulse.test-util/with-captured-channel-send-messages!
                      (pulse.send/send-pulse! (t2/select-one :model/Pulse pulse-id)))
                    count)))))))))

(deftest alert-send-to-channel-e2e-test
  (testing "Send alert to http channel works e2e"
    (let [requests (atom [])
          endpoint (channel.http-test/make-route
                    :post "/test"
                    (fn [req]
                      (swap! requests conj req)
                      {:status 200
                       :body   "ok"}))]
      (notification.tu/with-notification-testing-setup!
        (channel.http-test/with-server [url [endpoint]]
          (mt/with-temp
            [:model/Card         card           {:dataset_query (mt/mbql-query orders {:aggregation [[:count]]})}
             :model/Channel      channel        {:type    :channel/http
                                                 :details {:url         (str url "/test")
                                                           :auth-method :none}}
             :model/Pulse        {pulse-id :id} {:name "Test Pulse"
                                                 :alert_condition "rows"}
             :model/PulseCard    _              {:pulse_id pulse-id
                                                 :card_id  (:id card)}
             :model/PulseChannel _              {:pulse_id pulse-id
                                                 :channel_type "http"
                                                 :channel_id   (:id channel)}]
            (pulse.send/send-pulse! (t2/select-one :model/Pulse pulse-id))
            (is (=? {:body {:alert_creator_id   (mt/user->id :rasta)
                            :alert_creator_name "Rasta Toucan"
                            :alert_id           pulse-id
                            :data               {:question_id   (:id card)
                                                 :question_name (mt/malli=? string?)
                                                 :question_url  (mt/malli=? string?)
                                                 :raw_data      {:cols ["count"], :rows [[18760]]},
                                                 :type          "question"
                                                 :visualization (mt/malli=? [:fn #(str/starts-with? % "data:image/png;base64,")])}
                            :type               "alert"}}
                    (first @requests)))))))))

(deftest do-not-send-alert-with-archived-card-test
  (mt/with-temp
    [:model/Card         {card-id :id}  {:archived      true
                                         :dataset_query (mt/mbql-query orders {:limit 1})}
     :model/Pulse        {pulse-id :id} {:name            "Test Pulse"
                                         :alert_condition "rows"}
     :model/PulseCard    _              {:pulse_id pulse-id
                                         :card_id  card-id}
     :model/PulseChannel _              {:pulse_id pulse-id
                                         :channel_type "email"
                                         :details      {:emails ["foo@metabase.com"]}}]
    (is (empty? (-> (pulse.test-util/with-captured-channel-send-messages!
                      (pulse.send/send-pulse! (models.pulse/retrieve-notification pulse-id)))
                    :channel/email)))))<|MERGE_RESOLUTION|>--- conflicted
+++ resolved
@@ -615,194 +615,6 @@
          (is (mt/received-email-body? :rasta #"Manage your subscriptions"))
          (is (mt/received-email-body? "nonuser@metabase.com" #"Unsubscribe")))))))
 
-<<<<<<< HEAD
-(defn- get-positive-retry-metrics [^io.github.resilience4j.retry.Retry retry]
-  (let [metrics (bean (.getMetrics retry))]
-    (into {}
-          (map (fn [field]
-                 (let [n (metrics field)]
-                   (when (pos? n)
-                     [field n]))))
-          [:numberOfFailedCallsWithRetryAttempt
-           :numberOfFailedCallsWithoutRetryAttempt
-           :numberOfSuccessfulCallsWithRetryAttempt
-           :numberOfSuccessfulCallsWithoutRetryAttempt])))
-
-(def ^:private fake-email-notification
-  {:subject      "test-message"
-   :recipients   ["whoever@example.com"]
-   :message-type :text
-   :message      "test message body"})
-
-(defn ^:private test-retry-configuration
-  []
-  (assoc (#'retry/retry-configuration)
-         :initial-interval-millis 1
-         :max-attempts 2))
-
-(deftest email-notification-retry-test
-  (testing "send email succeeds w/o retry"
-    (let [test-retry (retry/random-exponential-backoff-retry "test-retry" (test-retry-configuration))]
-      (with-redefs [email/send-email!                      mt/fake-inbox-email-fn
-                    retry/random-exponential-backoff-retry (constantly test-retry)]
-        (mt/with-temporary-setting-values [email-smtp-host "fake_smtp_host"
-                                           email-smtp-port 587]
-          (mt/reset-inbox!)
-          (#'notification.send/channel-send-retrying! 1 :notification/card {:channel_type :channel/email} fake-email-notification)
-          (is (= {:numberOfSuccessfulCallsWithoutRetryAttempt 1}
-                 (get-positive-retry-metrics test-retry)))
-          (is (= 1 (count @mt/inbox)))))))
-  (testing "send email succeeds hiding SMTP host not set error"
-    (let [test-retry (retry/random-exponential-backoff-retry "test-retry" (test-retry-configuration))]
-      (with-redefs [email/send-email!                      (fn [& _] (throw (ex-info "Bumm!" {:cause :smtp-host-not-set})))
-                    retry/random-exponential-backoff-retry (constantly test-retry)]
-        (mt/with-temporary-setting-values [email-smtp-host "fake_smtp_host"
-                                           email-smtp-port 587]
-          (mt/reset-inbox!)
-          (#'notification.send/channel-send-retrying! 1 :notification/card {:channel_type :channel/email} fake-email-notification)
-          (is (= {:numberOfSuccessfulCallsWithoutRetryAttempt 1}
-                 (get-positive-retry-metrics test-retry)))
-          (is (= 0 (count @mt/inbox)))))))
-  (testing "send email fails b/c retry limit"
-    (let [retry-config (assoc (test-retry-configuration) :max-attempts 1)
-          test-retry (retry/random-exponential-backoff-retry "test-retry" retry-config)]
-      (with-redefs [email/send-email!                      (tu/works-after 1 mt/fake-inbox-email-fn)
-                    retry/random-exponential-backoff-retry (constantly test-retry)]
-        (mt/with-temporary-setting-values [email-smtp-host "fake_smtp_host"
-                                           email-smtp-port 587]
-          (mt/reset-inbox!)
-          (#'notification.send/channel-send-retrying! 1 :notification/card {:channel_type :channel/email} fake-email-notification)
-          (is (= {:numberOfFailedCallsWithRetryAttempt 1}
-                 (get-positive-retry-metrics test-retry)))
-          (is (= 0 (count @mt/inbox)))))))
-  (testing "send email succeeds w/ retry"
-    (let [retry-config (assoc (test-retry-configuration) :max-attempts 2)
-          test-retry   (retry/random-exponential-backoff-retry "test-retry" retry-config)]
-      (with-redefs [email/send-email!                      (tu/works-after 1 mt/fake-inbox-email-fn)
-                    retry/random-exponential-backoff-retry (constantly test-retry)]
-        (mt/with-temporary-setting-values [email-smtp-host "fake_smtp_host"
-                                           email-smtp-port 587]
-          (mt/reset-inbox!)
-          (#'notification.send/channel-send-retrying! 1 :notification/card {:channel_type :channel/email} fake-email-notification)
-          (is (= {:numberOfSuccessfulCallsWithRetryAttempt 1}
-                 (get-positive-retry-metrics test-retry)))
-          (is (= 1 (count @mt/inbox))))))))
-
-(def ^:private fake-slack-notification
-  {:channel-id  "#test-channel"
-   :attachments [{:blocks [{:type "section", :text {:type "plain_text", :text ""}}]}]})
-
-(deftest slack-notification-retry-test
-  (notification.tu/with-send-notification-sync
-    (testing "post slack message succeeds w/o retry"
-      (let [test-retry (retry/random-exponential-backoff-retry "test-retry" (test-retry-configuration))]
-        (with-redefs [retry/random-exponential-backoff-retry (constantly test-retry)
-                      slack/post-chat-message!               (constantly nil)]
-          (#'notification.send/channel-send-retrying! 1 :notification/card {:channel_type :channel/slack} fake-slack-notification)
-          (is (= {:numberOfSuccessfulCallsWithoutRetryAttempt 1}
-                 (get-positive-retry-metrics test-retry))))))
-    (testing "post slack message succeeds hiding token error"
-      (let [test-retry (retry/random-exponential-backoff-retry "test-retry" (test-retry-configuration))]
-        (with-redefs [retry/random-exponential-backoff-retry (constantly test-retry)
-                      slack/post-chat-message!               (fn [& _]
-                                                               (throw (ex-info "Slack API error: token_revoked"
-                                                                               {:error-type :slack/invalid-token})))]
-          (#'notification.send/channel-send-retrying! 1 :notification/card {:channel_type :channel/slack} fake-slack-notification)
-          (is (= {:numberOfSuccessfulCallsWithoutRetryAttempt 1}
-                 (get-positive-retry-metrics test-retry))))))
-    (testing "post slack message fails b/c retry limit"
-      (let [retry-config (assoc (test-retry-configuration) :max-attempts 1)
-            test-retry   (retry/random-exponential-backoff-retry "test-retry" retry-config)]
-        (with-redefs [slack/post-chat-message!               (tu/works-after 1 (constantly nil))
-                      retry/random-exponential-backoff-retry (constantly test-retry)]
-          (#'notification.send/channel-send-retrying! 1 :notification/card {:channel_type :channel/slack} fake-slack-notification)
-          (is (= {:numberOfFailedCallsWithRetryAttempt 1}
-                 (get-positive-retry-metrics test-retry))))))
-    (testing "post slack message succeeds with retry"
-      (let [retry-config (assoc (test-retry-configuration) :max-attempts 2)
-            test-retry   (retry/random-exponential-backoff-retry "test-retry" retry-config)]
-        (with-redefs [slack/post-chat-message!               (tu/works-after 1 (constantly nil))
-                      retry/random-exponential-backoff-retry (constantly test-retry)]
-          (#'notification.send/channel-send-retrying! 1 :notification/card {:channel_type :channel/slack} fake-slack-notification)
-          (is (= {:numberOfSuccessfulCallsWithRetryAttempt 1}
-                 (get-positive-retry-metrics test-retry))))))
-    (testing "post slack message to missing channel fails without retry"
-      (let [test-retry (retry/random-exponential-backoff-retry "test-retry" (test-retry-configuration))]
-        (with-redefs [slack/post-chat-message!               (fn [& _]
-                                                               (throw (ex-info "Channel not found"
-                                                                               {:error-type :slack/channel-not-found}))
-                                                               nil)
-                      retry/random-exponential-backoff-retry (constantly test-retry)]
-          (#'notification.send/channel-send-retrying! 1 :notification/card {:channel_type :channel/slack} fake-slack-notification)
-          (is (= {:numberOfSuccessfulCallsWithoutRetryAttempt 1}
-                 (get-positive-retry-metrics test-retry))))))))
-
-(defn- latest-task-history-entry
-  [task-name]
-  (t2/select-one-fn #(dissoc % :id :started_at :ended_at :duration)
-                    :model/TaskHistory
-                    {:order-by [[:started_at :desc]]
-                     :where [:= :task (name task-name)]}))
-
-(deftest send-channel-record-task-history-test
-  (with-redefs [notification.send/default-retry-config {:max-attempts            4
-                                                        :initial-interval-millis 1
-                                                        :multiplier              2.0
-                                                        :randomization-factor    0.1
-                                                        :max-interval-millis     30000}]
-    (mt/with-model-cleanup [:model/TaskHistory]
-      (let [pulse-id             (rand-int 10000)
-            default-task-details {:notification_id pulse-id
-                                  :notification_type "notification/card"
-                                  :channel_type "channel/slack"
-                                  :channel_id   nil
-                                  :retry_config {:max-attempts            4
-                                                 :initial-interval-millis 1
-                                                 :multiplier              2.0
-                                                 :randomization-factor    0.1
-                                                 :max-interval-millis     30000}}
-            send!                #(#'notification.send/channel-send-retrying! pulse-id :notification/card {:channel_type :channel/slack} fake-slack-notification)]
-        (testing "channel send task history task details include retry config"
-          (with-redefs [channel/send! (constantly true)]
-            (send!)
-            (is (=? {:task         "channel-send"
-                     :db_id        nil
-                     :status       :success
-                     :task_details default-task-details}
-                    (latest-task-history-entry :channel-send)))))
-
-        (testing "retry errors are recorded when the task eventually succeeds"
-          (with-redefs [channel/send! (tu/works-after 2 (constantly nil))]
-            (send!)
-            (is (=? {:task         "channel-send"
-                     :db_id        nil
-                     :status       :success
-                     :task_details (merge default-task-details
-                                          {:attempted_retries 2
-                                           :retry_errors      (mt/malli=?
-                                                               [:sequential {:min 2 :max 2}
-                                                                [:map
-                                                                 [:message :string]
-                                                                 [:timestamp :string]]])})}
-                    (latest-task-history-entry :channel-send)))))
-
-        (testing "retry errors are recorded when the task eventually fails"
-          (with-redefs [channel/send! (tu/works-after 5 (constantly nil))]
-            (send!)
-            (is (=? {:task         "channel-send"
-                     :db_id        nil
-                     :status       :failed
-                     :task_details {:original-info     default-task-details
-                                    :attempted_retries 4
-                                    :retry_errors      (mt/malli=?
-                                                        [:sequential {:min 4 :max 4}
-                                                         [:map
-                                                          [:message :string]
-                                                          [:timestamp :string]]])}}
-                    (latest-task-history-entry :channel-send)))))))))
-
-=======
->>>>>>> 34ef924b
 (deftest partial-channel-failure-will-deliver-all-that-success-test
   (testing "if a pulse is set to send to multiple channels and one of them fail, the other channels should still receive the message"
     (notification.tu/with-send-notification-sync
