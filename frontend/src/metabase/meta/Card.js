/* @flow */

import type { StructuredQuery, NativeQuery, TemplateTag } from "./types/Query";
import type { Card, DatasetQuery, StructuredDatasetQuery, NativeDatasetQuery } from "./types/Card";
import type { Parameter, ParameterId, ParameterMapping } from "metabase/meta/types/Dashboard";
import { getTemplateTagParameters } from "metabase/meta/Parameter";

declare class Object {
    static values<T>(object: { [key:string]: T }): Array<T>;
}

import Query from "metabase/lib/query";
import Utils from "metabase/lib/utils";
import _ from "underscore";

export const STRUCTURED_QUERY_TEMPLATE: StructuredDatasetQuery = {
    type: "query",
    database: null,
    query: {
        source_table: null,
        aggregation: undefined,
        breakout: undefined,
        filter: undefined
    }
};

export const NATIVE_QUERY_TEMPLATE: NativeDatasetQuery = {
    type: "native",
    database: null,
    native: {
        query: "",
        template_tags: {}
    }
};

export function isStructured(card: Card): bool {
    return card.dataset_query.type === "query";
}

export function isNative(card: Card): bool {
    return card.dataset_query.type === "native";
}

export function canRun(card: Card): bool {
    if (card.dataset_query.type === "query") {
        const query : StructuredQuery = card.dataset_query.query;
        return query && query.source_table != undefined && Query.hasValidAggregation(query);
    } else if (card.dataset_query.type === "native") {
        const native : NativeQuery = card.dataset_query.native;
        return native && card.dataset_query.database != undefined && native.query !== "";
    } else {
        return false;
    }
}

export function getQuery(card: Card): ?StructuredQuery {
    if (card.dataset_query.type === "query") {
        return card.dataset_query.query;
    } else {
        return null;
    }
}

export function getTemplateTags(card: ?Card): Array<TemplateTag> {
    return card && card.dataset_query.type === "native" && card.dataset_query.native.template_tags ?
        Object.values(card.dataset_query.native.template_tags) :
        [];
}

export function getParameters(card: ?Card): Parameter[] {
    if (card && card.parameters) {
        return card.parameters;
    }

    const tags: TemplateTag[] = getTemplateTags(card);
    return getTemplateTagParameters(tags);
}

export function applyParameters(
    card: Card,
    parameters: Parameter[],
    parameterValues: { [key: ParameterId]: string } = {},
    parameterMappings: ParameterMapping[] = []
): DatasetQuery {
    const datasetQuery = Utils.copy(card.dataset_query);
    // clean the query
    if (datasetQuery.type === "query") {
        datasetQuery.query = Query.cleanQuery(datasetQuery.query);
    }
    datasetQuery.parameters = [];
    for (const parameter of parameters || []) {
        let value = parameterValues[parameter.id];
        if (value == null) {
            continue;
        }

        const mapping = _.findWhere(parameterMappings, { card_id: card.id, parameter_id: parameter.id });
        if (mapping) {
            // mapped target, e.x. on a dashboard
            datasetQuery.parameters.push({
                type: parameter.type,
                target: mapping.target,
                value: value
            });
<<<<<<< HEAD
        }

        // SQL parameters
        if (datasetQuery.type === "native") {
            let tag = _.findWhere(datasetQuery.native.template_tags, { id: parameter.id });
            if (tag) {
                datasetQuery.parameters.push({
                    type: parameter.type,
                    target: tag.type === "dimension" ?
                        ["dimension", ["template-tag", tag.name]]:
                        ["variable", ["template-tag", tag.name]],
                    value: value
                });
            }
        } else if (datasetQuery.type === "query") {
=======
        } else if (parameter.target) {
            // inline target, e.x. on a card
>>>>>>> b8c6f141
            datasetQuery.parameters.push({
                type: parameter.type,
                target: parameter.target,
                value: value
            });
        }
    }

    return datasetQuery;
}<|MERGE_RESOLUTION|>--- conflicted
+++ resolved
@@ -102,26 +102,8 @@
                 target: mapping.target,
                 value: value
             });
-<<<<<<< HEAD
-        }
-
-        // SQL parameters
-        if (datasetQuery.type === "native") {
-            let tag = _.findWhere(datasetQuery.native.template_tags, { id: parameter.id });
-            if (tag) {
-                datasetQuery.parameters.push({
-                    type: parameter.type,
-                    target: tag.type === "dimension" ?
-                        ["dimension", ["template-tag", tag.name]]:
-                        ["variable", ["template-tag", tag.name]],
-                    value: value
-                });
-            }
-        } else if (datasetQuery.type === "query") {
-=======
         } else if (parameter.target) {
             // inline target, e.x. on a card
->>>>>>> b8c6f141
             datasetQuery.parameters.push({
                 type: parameter.type,
                 target: parameter.target,
