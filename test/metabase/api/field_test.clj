(ns metabase.api.field-test
  "Tests for `/api/field` endpoints."
  (:require
   [clojure.test :refer :all]
   [medley.core :as m]
   [metabase.api.field :as api.field]
   [metabase.driver :as driver]
   [metabase.driver.mysql-test :as mysql-test]
   [metabase.driver.util :as driver.u]
   [metabase.models :refer [Database Field FieldValues Table]]
   [metabase.sync :as sync]
   [metabase.sync.concurrent :as sync.concurrent]
   [metabase.test :as mt]
   [metabase.test.fixtures :as fixtures]
   [metabase.timeseries-query-processor-test.util :as tqpt]
   [metabase.util :as u]
   [ring.util.codec :as codec]
   [toucan.hydrate :refer [hydrate]]
   [toucan2.core :as t2]))

(use-fixtures :once (fixtures/initialize :plugins))

(set! *warn-on-reflection* true)

;; Helper Fns

(defn- db-details []
  (merge
   (select-keys (mt/db) [:id :timezone :initial_sync_status])
   (dissoc (mt/object-defaults Database) :details :initial_sync_status :dbms_version)
   {:engine        "h2"
    :name          "test-data"
    :features      (mapv u/qualified-name (driver.u/features :h2 (mt/db)))
    :timezone      "UTC"}))

(deftest get-field-test
  (testing "GET /api/field/:id"
    (is (= (-> (merge
                (mt/object-defaults Field)
                (t2/select-one [Field :created_at :updated_at :last_analyzed :fingerprint :fingerprint_version
                                :database_position :database_required :database_is_auto_increment]
                  :id (mt/id :users :name))
                {:table_id         (mt/id :users)
                 :table            (merge
                                    (mt/obj->json->obj (mt/object-defaults Table))
                                    (t2/select-one [Table :created_at :updated_at :initial_sync_status] :id (mt/id :users))
                                    {:description             nil
                                     :entity_type             "entity/UserTable"
                                     :visibility_type         nil
                                     :db                      (db-details)
                                     :schema                  "PUBLIC"
                                     :name                    "USERS"
                                     :display_name            "Users"
                                     :active                  true
                                     :id                      (mt/id :users)
                                     :db_id                   (mt/id)
                                     :caveats                 nil
                                     :points_of_interest      nil
                                     :show_in_getting_started false})
                 :semantic_type    "type/Name"
                 :name             "NAME"
                 :display_name     "Name"
                 :position         1
                 :id               (mt/id :users :name)
                 :visibility_type  "normal"
                 :database_type    "CHARACTER VARYING"
                 :base_type        "type/Text"
                 :effective_type   "type/Text"
                 :has_field_values "list"
                 :database_required false
                 :database_is_auto_increment false
                 :dimensions       []
                 :name_field       nil})
               (m/dissoc-in [:table :db :updated_at] [:table :db :created_at] [:table :db :timezone]))
           (-> (mt/user-http-request :rasta :get 200 (format "field/%d" (mt/id :users :name)))
               (update-in [:table :db] dissoc :updated_at :created_at :timezone :dbms_version))))))

(deftest get-field-summary-test
  (testing "GET /api/field/:id/summary"
    ;; TODO -- why doesn't this come back as a dictionary ?
    (is (= [["count" 75]
            ["distincts" 75]]
           (mt/user-http-request :rasta :get 200 (format "field/%d/summary" (mt/id :categories :name)))))))

(defn simple-field-details [field]
  (select-keys field [:name
                      :display_name
                      :description
                      :visibility_type
                      :semantic_type
                      :fk_target_field_id
                      :nfc_path]))

(mt/defdataset integer-coerceable
  [["t" [{:field-name "f"
          :base-type  :type/Integer}]
    [[100000] [200000] [300000]]]])

(deftest update-field-test
  (testing "PUT /api/field/:id"
    (testing "test that we can do basic field update work, including unsetting some fields such as semantic-type"
      (mt/with-temp Field [{field-id :id} {:name "Field Test"}]
        (let [original-val (simple-field-details (t2/select-one Field :id field-id))]
          (testing "orignal value"
            (is (= {:name               "Field Test"
                    :display_name       "Field Test"
                    :description        nil
                    :semantic_type      nil
                    :visibility_type    :normal
                    :fk_target_field_id nil
                    :nfc_path           nil}
                   original-val)))
          ;; set it
          (mt/user-http-request :crowberto :put 200 (format "field/%d" field-id) {:name            "something else"
                                                                                  :display_name    "yay"
                                                                                  :description     "foobar"
                                                                                  :semantic_type   :type/Name
                                                                                  :visibility_type :sensitive
                                                                                  :nfc_path        ["bob" "dobbs"]})
          (let [updated-val (simple-field-details (t2/select-one Field :id field-id))]
            (testing "updated value"
              (is (= {:name               "Field Test"
                      :display_name       "yay"
                      :description        "foobar"
                      :semantic_type      :type/Name
                      :visibility_type    :sensitive
                      :fk_target_field_id nil
                      :nfc_path           ["bob" "dobbs"]}
                     updated-val)))
            ;; unset it
            (mt/user-http-request :crowberto :put 200 (format "field/%d" field-id) {:description   nil
                                                                                    :semantic_type nil
                                                                                    :nfc_path      nil})
            (testing "response"
              (is (= {:name               "Field Test"
                      :display_name       "yay"
                      :description        nil
                      :semantic_type      nil
                      :visibility_type    :sensitive
                      :fk_target_field_id nil
                      :nfc_path           nil}
                     (simple-field-details (t2/select-one Field :id field-id)))))))))
    (testing "updating coercion strategies"
      (mt/with-temp Field [{field-id :id} {:name "Field Test"}]
        (testing "When valid, updates coercion strategy and effective type"
          (is (= ["type/DateTime" "Coercion/YYYYMMDDHHMMSSString->Temporal"]
                 ((juxt :effective_type :coercion_strategy)
                  (mt/user-http-request :crowberto :put 200 (format "field/%d" field-id)
                                        {:coercion_strategy :Coercion/YYYYMMDDHHMMSSString->Temporal})))))
        (testing "Sending a nil coercion_strategy restores the effective type"
          (is (= ["type/Text" nil]
                 ((juxt :effective_type :coercion_strategy)
                  (mt/user-http-request :crowberto :put 200 (format "field/%d" field-id)
                                        {:coercion_strategy nil}))))))
      (mt/with-temp Field [{field-id :id} {:name "Field Test"}]
        (testing "When not a valid strategy does not change the coercion or effective type"
          (is (= ["type/Text" nil]
                 ((juxt :effective_type :coercion_strategy)
                  (mt/user-http-request :crowberto :put 200 (format "field/%d" field-id)
                                        ;; unix is an integer->Temporal conversion
                                        {:coercion_strategy :Coercion/UNIXMicroSeconds->DateTime}))))))
      (testing "Refingerprints field when updated"
        (with-redefs [sync.concurrent/submit-task (fn [task] (task))]
          (mt/dataset integer-coerceable
            (sync/sync-database! (t2/select-one Database :id (mt/id)))
            (let [field-id      (mt/id :t :f)
                  set-strategy! (fn [strategy]
                                  (mt/user-http-request :crowberto :put 200 (format "field/%d" field-id)
                                                        {:coercion_strategy strategy}))]
              ;; ensure that there is no coercion strategy from previous tests
              (set-strategy! nil)
              (let [field (t2/select-one Field :id field-id)]
                (is (= :type/Integer (:effective_type field)))
                (is (contains? (get-in field [:fingerprint :type]) :type/Number)))
              (set-strategy! :Coercion/UNIXSeconds->DateTime)
              (let [field (t2/select-one Field :id field-id)]
                (is (= :type/Instant (:effective_type field)))
                (is (contains? (get-in field [:fingerprint :type]) :type/DateTime))))))))

    (testing "A field can only be updated by a superuser"
      (mt/with-temp Field [{field-id :id} {:name "Field Test"}]
        (mt/user-http-request :rasta :put 403 (format "field/%d" field-id) {:name "Field Test 2"})))))

(deftest remove-fk-semantic-type-test
  (testing "PUT /api/field/:id"
    (testing "when we set the semantic-type from `:type/FK` to something else, make sure `:fk_target_field_id` is set to nil"
      (mt/with-temp* [Field [{fk-field-id :id}]
                      Field [{field-id :id} {:semantic_type :type/FK, :fk_target_field_id fk-field-id}]]
        (let [original-val (boolean (t2/select-one-fn :fk_target_field_id Field, :id field-id))]
          (testing "before API call"
            (is (= true
                   original-val)))
          ;; unset the :type/FK semantic-type
          (mt/user-http-request :crowberto :put 200 (format "field/%d" field-id) {:semantic_type :type/Name})
          (testing "after API call"
            (is (= nil
                   (t2/select-one-fn :fk_target_field_id Field, :id field-id)))))))))

(deftest update-fk-target-field-id-test
  (testing "PUT /api/field/:id"
    (testing "check that you *can* set `:fk_target_field_id` if it *is* the proper base type"
      (mt/with-temp Field [{field-id :id} {:base_type :type/Integer}]
        (mt/user-http-request :crowberto :put 200 (str "field/" field-id)
                              {:semantic_type :type/Quantity})
        (is (= :type/Quantity
               (t2/select-one-fn :semantic_type Field, :id field-id)))))))

(defn- field->field-values
  "Fetch the `FieldValues` object that corresponds to a given `Field`."
  [table-kw field-kw]
  (t2/select-one FieldValues :field_id (mt/id table-kw field-kw)))

(defn- field-values-id [table-key field-key]
  (:id (field->field-values table-key field-key)))

(deftest field-values-test
  (testing "GET /api/field/:id/values"
    (testing "Should return something useful for a field whose `has_field_values` is `list`"
      (mt/with-temp-copy-of-db
        ;; clear out existing human_readable_values in case they're set
        (when-let [id (field-values-id :venues :price)]
          (t2/update! FieldValues id {:human_readable_values nil}))
        (t2/update! Field (mt/id :venues :price) {:has_field_values "list"})
        ;; now update the values via the API
        (is (= {:values [[1] [2] [3] [4]], :field_id (mt/id :venues :price), :has_more_values false}
               (mt/user-http-request :rasta :get 200 (format "field/%d/values" (mt/id :venues :price)))))))

    (testing "Should return nothing for a field whose `has_field_values` is not `list`"
      (is (= {:values [], :field_id (mt/id :venues :id), :has_more_values false}
             (mt/user-http-request :rasta :get 200 (format "field/%d/values" (mt/id :venues :id))))))

    (testing "Sensitive fields do not have field values and should return empty"
      (is (= {:values [], :field_id (mt/id :users :password), :has_more_values false}
             (mt/user-http-request :rasta :get 200 (format "field/%d/values" (mt/id :users :password))))))

    (testing "External remapping"
      (mt/with-column-remappings [venues.category_id categories.name]
        (mt/with-temp-vals-in-db Field (mt/id :venues :category_id) {:has_field_values "list"}
          (is (partial= {:field_id (mt/id :venues :category_id)
                         :values   [[1 "African"]
                                    [2 "American"]
                                    [3 "Artisan"]]}
                        (mt/user-http-request :rasta :get 200 (format "field/%d/values" (mt/id :venues :category_id))))))))))

(def ^:private list-field {:name "Field Test", :base_type :type/Integer, :has_field_values "list"})

(deftest update-field-values-no-human-readable-values-test
  (testing "POST /api/field/:id/values"
    (testing "Human readable values are optional"
      (mt/with-temp* [Field       [{field-id :id} list-field]
                      FieldValues [_              {:values (range 5 10), :field_id field-id}]]
        (testing "fetch initial values"
          (is (= {:values [[5] [6] [7] [8] [9]], :field_id true, :has_more_values false}
                 (mt/boolean-ids-and-timestamps
                  (mt/user-http-request :crowberto :get 200 (format "field/%d/values" field-id))))))
        (testing "update values"
          (is (= {:status "success"}
                 (mt/boolean-ids-and-timestamps
                  (mt/user-http-request :crowberto :post 200 (format "field/%d/values" field-id)
                                        {:values (map vector (range 1 5))})))))
        (testing "fetch updated values"
          (is (= {:values [[1] [2] [3] [4]], :field_id true, :has_more_values false}
                 (mt/boolean-ids-and-timestamps
                  (mt/user-http-request :crowberto :get 200 (format "field/%d/values" field-id))))))))))

(deftest update-field-values-with-human-readable-values-test
  (testing "POST /api/field/:id/values"
    (testing "Existing field values can be updated (with their human readable values)"
      (mt/with-temp* [Field [{field-id :id} list-field]
                      FieldValues [_ {:values (conj (range 1 5) nil), :field_id field-id}]]
        (testing "fetch initial values"
          (is (= {:values [[nil] [1] [2] [3] [4]], :field_id true, :has_more_values false}
                 (mt/boolean-ids-and-timestamps
                  (mt/user-http-request :crowberto :get 200 (format "field/%d/values" field-id))))))
        (testing "update values"
          (is (= {:status "success"}
                 (mt/boolean-ids-and-timestamps
                  (mt/user-http-request :crowberto :post 200 (format "field/%d/values" field-id)
                                        {:values [[nil "no $"] [1 "$"] [2 "$$"] [3 "$$$"] [4 "$$$$"]], :has_more_values false})))))
        (testing "fetch updated values"
          (is (= {:values [[nil "no $"] [1 "$"] [2 "$$"] [3 "$$$"] [4 "$$$$"]], :field_id true, :has_more_values false}
                 (mt/boolean-ids-and-timestamps
                  (mt/user-http-request :crowberto :get 200 (format "field/%d/values" field-id))))))))))

(deftest create-field-values-when-not-present-test
  (testing "POST /api/field/:id/values"
    (testing "Field values should be created when not present"
      ;; this will print an error message because it will try to fetch the FieldValues, but the Field doesn't
      ;; exist; we can ignore that
      (mt/with-temp Field [{field-id :id} list-field]
        (is (= {:values [], :field_id true, :has_more_values false}
               (mt/boolean-ids-and-timestamps
                (mt/user-http-request :crowberto :get 200 (format "field/%d/values" field-id)))))

        (is (= {:status "success"}
               (mt/user-http-request :crowberto :post 200 (format "field/%d/values" field-id)
                                     {:values [[1 "$"] [2 "$$"] [3 "$$$"] [4 "$$$$"]]})))

        (is (= {:values [1 2 3 4], :human_readable_values ["$" "$$" "$$$" "$$$$"], :has_more_values false}
               (into {} (t2/select-one [FieldValues :values :human_readable_values, :has_more_values] :field_id field-id))))

        (is (= {:values [[1 "$"] [2 "$$"] [3 "$$$"] [4 "$$$$"]], :field_id true, :has_more_values false}
               (mt/boolean-ids-and-timestamps
                (mt/user-http-request :crowberto :get 200 (format "field/%d/values" field-id)))))))))

(deftest remove-field-values-test
  (testing "POST /api/field/:id/values"
    (mt/with-temp Field [{field-id :id} list-field]
      (testing "should be able to unset FieldValues"
        (mt/with-temp FieldValues [_ {:values (range 1 5), :field_id field-id}]
          (testing "before updating values"
            (is (= {:values [[1] [2] [3] [4]], :field_id true, :has_more_values false}
                   (mt/boolean-ids-and-timestamps (mt/user-http-request :crowberto :get 200 (format "field/%d/values" field-id))))))
          (testing "API response"
            (is (= {:status "success"}
                   (mt/user-http-request :crowberto :post 200 (format "field/%d/values" field-id) {:values [], :field_id true}))))
          (testing "after updating values"
            (is (= {:values [], :field_id true, :has_more_values false}
                   (mt/boolean-ids-and-timestamps (mt/user-http-request :crowberto :get 200 (format "field/%d/values" field-id)))))) []))

      (testing "should be able to unset just the human-readable values"
        (mt/with-temp FieldValues [_ {:values                (range 1 5)
                                      :field_id              field-id
                                      :human_readable_values ["$" "$$" "$$$" "$$$$"]}]
          (testing "before updating values"
            (is (= {:values [[1 "$"] [2 "$$"] [3 "$$$"] [4 "$$$$"]], :field_id true, :has_more_values false}
                   (mt/boolean-ids-and-timestamps (mt/user-http-request :crowberto :get 200 (format "field/%d/values" field-id))))))
          (testing "API response"
            (is (= {:status "success"}
                   (mt/user-http-request :crowberto :post 200 (format "field/%d/values" field-id) {:values [[1] [2] [3] [4]]}))))
          (testing "after updating values"
            (is (= {:values [[1] [2] [3] [4]], :field_id true, :has_more_values false}
                   (mt/boolean-ids-and-timestamps (mt/user-http-request :crowberto :get 200 (format "field/%d/values" field-id)))))))))

    (testing "attempting to updated values should throw when human readable values are present but not for every value"
      (mt/with-temp Field [{field-id :id} {:name "Field Test", :base_type :type/Integer, :has_field_values "list"}]
        (is (= "If remapped values are specified, they must be specified for all field values"
               (mt/user-http-request :crowberto :post 400 (format "field/%d/values" field-id)
                                     {:values [[1 "$"] [2 "$$"] [3] [4]]})))))))

(defn- dimension-for-field [field-id]
  (-> (t2/select-one Field :id field-id)
      (hydrate :dimensions)
      :dimensions
      first))

(defn- create-dimension-via-API!
  [field-id map-to-post & {:keys [expected-status-code]
                           :or   {expected-status-code 200}}]
  (mt/user-http-request :crowberto :post expected-status-code (format "field/%d/dimension" field-id) map-to-post))

(deftest create-update-dimension-test
  (mt/with-temp* [Field [{field-id :id} {:name "Field Test"}]]
    (testing "no dimension should exist for a new Field"
      (is (= nil
             (dimension-for-field field-id))))
    (testing "Create a dimension"
      (create-dimension-via-API! field-id {:name "some dimension name", :type "internal"})
      (let [new-dim (dimension-for-field field-id)]
        (is (= {:id                      true
                :entity_id               true
                :created_at              true
                :updated_at              true
                :type                    :internal
                :name                    "some dimension name"
                :human_readable_field_id false
                :field_id                true}
               (mt/boolean-ids-and-timestamps new-dim)))
        (testing "Update a Dimension"
          (create-dimension-via-API! field-id {:name "different dimension name", :type "internal"})
          (let [updated-dim (dimension-for-field field-id)]
            (is (= {:id                      true
                    :entity_id               true
                    :created_at              true
                    :updated_at              true
                    :type                    :internal
                    :name                    "different dimension name"
                    :human_readable_field_id false
                    :field_id                true}
                   (mt/boolean-ids-and-timestamps updated-dim)))
            (testing "attempting to create a dimension when one already exists should update the existing"
              (is (= (u/the-id new-dim)
                     (u/the-id updated-dim))))))))))

(deftest virtual-field-values-test
  (testing "Check that trying to get values for a 'virtual' field just returns a blank values map"
    (is (= {:values []}
           (mt/user-http-request :rasta :get 200 (format "field/%s/values" (codec/url-encode "field,created_at,{base-type,type/Datetime}")))))))

(deftest create-dimension-with-human-readable-field-id-test
  (testing "POST /api/field/:id/dimension"
    (mt/with-temp* [Field [{field-id-1 :id} {:name "Field Test 1"}]
                    Field [{field-id-2 :id} {:name "Field Test 2"}]]
      (testing "before creation"
        (is (= nil
               (dimension-for-field field-id-1))))
      (create-dimension-via-API! field-id-1
                                 {:name "some dimension name", :type "external" :human_readable_field_id field-id-2})
      (testing "after creation"
        (is (= {:id                      true
                :entity_id               true
                :created_at              true
                :updated_at              true
                :type                    :external
                :name                    "some dimension name"
                :human_readable_field_id true
                :field_id                true}
               (mt/boolean-ids-and-timestamps (dimension-for-field field-id-1))))))))

(deftest create-dimension-validation-test
  (testing "POST /api/field/:id/dimension"
    (testing "External remappings require a human readable field id"
      (mt/with-temp Field [{field-id :id} {:name "Field Test 1"}]
        (is (= "Foreign key based remappings require a human readable field id"
               (create-dimension-via-API! field-id
                                          {:name "some dimension name", :type "external"}
                                          :expected-status-code 400)))))

    (testing "Non-admin users can't update dimension"
      (mt/with-temp Field [{field-id :id} {:name "Field Test 1"}]
        (is (= "You don't have permissions to do that."
               (mt/user-http-request :rasta :post 403 (format "field/%d/dimension" field-id)
                                     {:name "some dimension name", :type "external"})))))))

(deftest delete-dimension-test
  (testing "DELETE /api/field/:id/dimension"
    (testing "Ensure we can delete a dimension"
      (mt/with-temp Field [{field-id :id} {:name "Field Test"}]
        (create-dimension-via-API! field-id {:name "some dimension name", :type "internal"})
        (testing "before deletion"
          (is (= {:id                      true
                  :entity_id               true
                  :created_at              true
                  :updated_at              true
                  :type                    :internal
                  :name                    "some dimension name"
                  :human_readable_field_id false
                  :field_id                true}
                 (mt/boolean-ids-and-timestamps (dimension-for-field field-id)))))
        (mt/user-http-request :crowberto :delete 204 (format "field/%d/dimension" field-id))
        (testing "after deletion"
          (is (= nil
                 (dimension-for-field field-id))))))))

(deftest delete-dimension-permissions-test
  (testing "DELETE /api/field/:id/dimension"
    (testing "Non-admin users can't delete a dimension"
      (mt/with-temp Field [{field-id :id} {:name "Field Test 1"}]
        (is (= "You don't have permissions to do that."
               (mt/user-http-request :rasta :delete 403 (format "field/%d/dimension" field-id))))))))

(deftest clear-external-dimension-when-fk-semantic-type-is-removed-test
  (testing "PUT /api/field/:id"
    (testing "When an FK field gets it's semantic_type removed, we should clear the external dimension"
      (mt/with-temp* [Field [{field-id-1 :id} {:name          "Field Test 1"
                                               :semantic_type :type/FK}]
                      Field [{field-id-2 :id} {:name "Field Test 2"}]]
        (create-dimension-via-API! field-id-1
                                   {:name "fk-remove-dimension", :type "external" :human_readable_field_id field-id-2})
        (testing "before update"
          (is (= {:id                      true
                  :entity_id               true
                  :created_at              true
                  :updated_at              true
                  :type                    :external
                  :name                    "fk-remove-dimension"
                  :human_readable_field_id true
                  :field_id                true}
                 (mt/boolean-ids-and-timestamps (dimension-for-field field-id-1)))))
        (mt/user-http-request :crowberto :put 200 (format "field/%d" field-id-1) {:semantic_type nil})
        (testing "after update"
          (is (= nil
                 (mt/boolean-ids-and-timestamps (dimension-for-field field-id-1)))))))))

(deftest update-field-should-not-affect-dimensions-test
  (testing "PUT /api/field/:id"
    (testing "Updating unrelated properties should not affect a Field's `:dimensions`"
      (mt/with-temp* [Field [{field-id-1 :id} {:name          "Field Test 1"
                                               :semantic_type :type/FK}]
                      Field [{field-id-2 :id} {:name "Field Test 2"}]]
        ;; create the Dimension
        (create-dimension-via-API! field-id-1
                                   {:name "fk-remove-dimension", :type "external" :human_readable_field_id field-id-2})
        (let [expected {:id                      true
                        :entity_id               true
                        :created_at              true
                        :updated_at              true
                        :type                    :external
                        :name                    "fk-remove-dimension"
                        :human_readable_field_id true
                        :field_id                true}]
          (testing "before API request"
            (is (= expected
                   (mt/boolean-ids-and-timestamps (dimension-for-field field-id-1)))))
          ;; now change something unrelated: description
          (mt/user-http-request :crowberto :put 200 (format "field/%d" field-id-1)
                                {:description "something diffrent"})
          (testing "after API request"
            (is (= expected
                   (mt/boolean-ids-and-timestamps (dimension-for-field field-id-1))))))))))

(deftest remove-fk-semantic-type-test-2
  (testing "When removing the FK semantic type, the fk_target_field_id should be cleared as well"
    (mt/with-temp* [Field [{field-id-1 :id} {:name "Field Test 1"}]
                    Field [{field-id-2 :id} {:name               "Field Test 2"
                                             :semantic_type      :type/FK
                                             :fk_target_field_id field-id-1}]]
      (testing "before change"
        (is (= {:name               "Field Test 2"
                :display_name       "Field Test 2"
                :description        nil
                :visibility_type    :normal
                :semantic_type      :type/FK
                :fk_target_field_id true
                :nfc_path           nil}
               (mt/boolean-ids-and-timestamps (simple-field-details (t2/select-one Field :id field-id-2))))))
      (mt/user-http-request :crowberto :put 200 (format "field/%d" field-id-2) {:semantic_type nil})
      (testing "after change"
        (is (= {:name               "Field Test 2"
                :display_name       "Field Test 2"
                :description        nil
                :visibility_type    :normal
                :semantic_type      nil
                :fk_target_field_id false
                :nfc_path           nil}
               (mt/boolean-ids-and-timestamps (simple-field-details (t2/select-one Field :id field-id-2)))))))))

(deftest update-fk-target-field-id-test-2
  (testing "Checking update of the fk_target_field_id"
    (mt/with-temp* [Field [{field-id-1 :id} {:name "Field Test 1"}]
                    Field [{field-id-2 :id} {:name "Field Test 2"}]
                    Field [{field-id-3 :id} {:name               "Field Test 3"
                                             :semantic_type      :type/FK
                                             :fk_target_field_id field-id-1}]]
      (let [before-change (simple-field-details (t2/select-one Field :id field-id-3))]
        (testing "before change"
          (is (= {:name               "Field Test 3"
                  :display_name       "Field Test 3"
                  :description        nil
                  :visibility_type    :normal
                  :semantic_type      :type/FK
                  :fk_target_field_id true
                  :nfc_path           nil}
                 (mt/boolean-ids-and-timestamps before-change))))
        (mt/user-http-request :crowberto :put 200 (format "field/%d" field-id-3) {:fk_target_field_id field-id-2})
        (testing "after change"
          (let [after-change (simple-field-details (t2/select-one Field :id field-id-3))]
            (is (= {:name               "Field Test 3"
                    :display_name       "Field Test 3"
                    :description        nil
                    :visibility_type    :normal
                    :semantic_type      :type/FK
                    :fk_target_field_id true
                    :nfc_path           nil}
                   (mt/boolean-ids-and-timestamps after-change)))
            (is (not= (:fk_target_field_id before-change)
                      (:fk_target_field_id after-change)))))))))

(deftest update-fk-target-field-id-with-fk-test
  (testing "Checking update of the fk_target_field_id along with an FK change"
    (mt/with-temp* [Field [{field-id-1 :id} {:name "Field Test 1"}]
                    Field [{field-id-2 :id} {:name "Field Test 2"}]]

      (testing "before change"
        (is (= {:name               "Field Test 2"
                :display_name       "Field Test 2"
                :description        nil
                :visibility_type    :normal
                :semantic_type      nil
                :fk_target_field_id false
                :nfc_path           nil}
               (mt/boolean-ids-and-timestamps (simple-field-details (t2/select-one Field :id field-id-2))))))
      (mt/user-http-request :crowberto :put 200 (format "field/%d" field-id-2) {:semantic_type      :type/FK
                                                                                :fk_target_field_id field-id-1})
      (testing "after change"
        (is (= {:name               "Field Test 2"
                :display_name       "Field Test 2"
                :description        nil
                :visibility_type    :normal
                :semantic_type      :type/FK
                :fk_target_field_id true
                :nfc_path           nil}
               (mt/boolean-ids-and-timestamps (simple-field-details (t2/select-one Field :id field-id-2)))))))))

(deftest fk-target-field-id-shouldnt-change-test
  (testing "PUT /api/field/:id"
    (testing "fk_target_field_id and FK should remain unchanged on updates of other fields"
      (mt/with-temp* [Field [{field-id-1 :id} {:name "Field Test 1"}]
                      Field [{field-id-2 :id} {:name               "Field Test 2"
                                               :semantic_type      :type/FK
                                               :fk_target_field_id field-id-1}]]
        (testing "before change"
          (is (= {:name               "Field Test 2"
                  :display_name       "Field Test 2"
                  :description        nil
                  :visibility_type    :normal
                  :semantic_type      :type/FK
                  :fk_target_field_id true
                  :nfc_path           nil}
                 (mt/boolean-ids-and-timestamps (simple-field-details (t2/select-one Field :id field-id-2))))))
        (mt/user-http-request :crowberto :put 200 (format "field/%d" field-id-2) {:description "foo"})
        (testing "after change"
          (is (= {:name               "Field Test 2"
                  :display_name       "Field Test 2"
                  :description        "foo"
                  :visibility_type    :normal
                  :semantic_type      :type/FK
                  :fk_target_field_id true
                  :nfc_path           nil}
                 (mt/boolean-ids-and-timestamps (simple-field-details (t2/select-one Field :id field-id-2))))))))))

(deftest update-field-type-dimension-test
  (testing "PUT /api/field/:id"
    (testing "Changing a remapped field's type to something that can't be remapped will clear the dimension"
      (mt/with-temp Field [{field-id :id} {:name      "Field Test"
                                           :base_type "type/Integer"}]
        (create-dimension-via-API! field-id {:name "some dimension name", :type "internal"})
        (testing "before API request"
          (is (= {:id                      true
                  :entity_id               true
                  :created_at              true
                  :updated_at              true
                  :type                    :internal
                  :name                    "some dimension name"
                  :human_readable_field_id false
                  :field_id                true}
                 (mt/boolean-ids-and-timestamps (dimension-for-field field-id)))))
        (mt/user-http-request :crowberto :put 200 (format "field/%d" field-id) {:semantic_type "type/AvatarURL"})
        (testing "after API request"
          (is (= nil
                 (dimension-for-field field-id))))))

    (testing "Change from supported type to supported type will leave the dimension"
      (mt/with-temp Field [{field-id :id} {:name      "Field Test"
                                           :base_type "type/Integer"}]
        (create-dimension-via-API! field-id {:name "some dimension name", :type "internal"})
        (let [expected {:id                      true
                        :entity_id               true
                        :created_at              true
                        :updated_at              true
                        :type                    :internal
                        :name                    "some dimension name"
                        :human_readable_field_id false
                        :field_id                true}]
          (testing "before API request"
            (is (= expected
                   (mt/boolean-ids-and-timestamps (dimension-for-field field-id)))))
          (mt/user-http-request :crowberto :put 200 (format "field/%d" field-id) {:has_field_values "list"})
          (testing "after API request"
            (is (= expected
                   (mt/boolean-ids-and-timestamps (dimension-for-field field-id))))))))))

(deftest update-field-settings-test
  (testing "Can we update Field.settings, and fetch it?"
    (mt/with-temp Field [field {:name "Crissy Field"}]
      (mt/user-http-request :crowberto :put 200 (format "field/%d" (u/the-id field)) {:settings {:field_is_cool true}})
      (is (= {:field_is_cool true}
             (-> (mt/user-http-request :crowberto :get 200 (format "field/%d" (u/the-id field)))
                 :settings))))))

(deftest search-values-test
  (testing "make sure `search-values` works on with our various drivers"
    (mt/test-drivers (mt/normal-drivers)
      (is (= [[1 "Red Medicine"]
              [10 "Fred 62"]]
             (mt/format-rows-by [int str]
               (api.field/search-values (t2/select-one Field :id (mt/id :venues :id))
                                        (t2/select-one Field :id (mt/id :venues :name))
                                        "Red"
                                        nil)))))
    (tqpt/test-timeseries-drivers
      (is (= [["139" "Red Medicine"]
              ["148" "Fred 62"]
              ["308" "Fred 62"]
              ["375" "Red Medicine"]
              ["396" "Fred 62"]
              ["589" "Fred 62"]
              ["648" "Fred 62"]
              ["72" "Red Medicine"]
              ["977" "Fred 62"]]
             (api.field/search-values (t2/select-one Field :id (mt/id :checkins :id))
                                      (t2/select-one Field :id (mt/id :checkins :venue_name))
                                      "Red"
                                      nil)))))
  (testing "make sure limit works"
    (mt/test-drivers (mt/normal-drivers)
      (is (= [[1 "Red Medicine"]]
             (mt/format-rows-by [int str]
                                (api.field/search-values (t2/select-one Field :id (mt/id :venues :id))
                                                         (t2/select-one Field :id (mt/id :venues :name))
                                                         "Red"
                                                         1)))))))

(deftest search-values-with-field-same-as-search-field-test
  (testing "make sure it also works if you use the same Field twice"
    (mt/test-drivers (mt/normal-drivers)
      (is (= [["Fred 62" "Fred 62"] ["Red Medicine" "Red Medicine"]]
             (api.field/search-values (t2/select-one Field :id (mt/id :venues :name))
                                      (t2/select-one Field :id (mt/id :venues :name))
                                      "Red"
                                      nil))))
    (tqpt/test-timeseries-drivers
      (is (= [["Fred 62" "Fred 62"] ["Red Medicine" "Red Medicine"]]
             (api.field/search-values (t2/select-one Field :id (mt/id :checkins :venue_name))
                                      (t2/select-one Field :id (mt/id :checkins :venue_name))
                                      "Red"
                                      nil))))))

(deftest field-values-remapped-fields-test
  (testing "GET /api/field/:id/values"
    (testing "Should return tuples of [original remapped] for a remapped Field (#13235)"
      (mt/dataset sample-dataset
        (mt/with-temp-copy-of-db
          ;; create a human-readable-values remapping. Do this via the API because the crazy things may or may not be
          ;; happening
          (is (partial= {:field_id                (mt/id :orders :product_id)
                         :human_readable_field_id (mt/id :products :title)
                         :type                    "external"}
                        (mt/user-http-request :crowberto :post 200
                                              (format "field/%d/dimension" (mt/id :orders :product_id))
                                              {:human_readable_field_id (mt/id :products :title)
                                               :name                    "Product ID"
                                               :type                    :external})))
          ;; trigger a field values rescan (this API endpoint is synchronous)
          (is (= {:status "success"}
                 (mt/user-http-request :crowberto :post 200 (format "field/%d/rescan_values" (mt/id :orders :product_id)))))
          ;; mark the Field as has_field_values = list
          (mt/with-temp-vals-in-db Field (mt/id :orders :product_id) {:has_field_values "list"}
            (is (partial= {:values [[1 "Rustic Paper Wallet"]
                                    [2 "Small Marble Shoes"]
                                    [3 "Synergistic Granite Chair"]]}
                          (mt/user-http-request :crowberto :get 200 (format "field/%d/values" (mt/id :orders :product_id)))))))))))

(deftest json-unfolding-default-true-test
  (mt/test-drivers (mt/normal-drivers-with-feature :nested-field-columns)
<<<<<<< HEAD
    (mt/dataset json
      (let [field (t2/select-one Field :id (mt/id :json :json_bit))
            enable-json-unfolding! (fn [v]
                                     (mt/user-http-request :crowberto :put 200 (format "field/%d" (mt/id :json :json_bit))
                                                           (assoc field :json_unfolding v)))
            nested-fields          (fn []
                                     (->> (t2/select Field :table_id (mt/id :json) :active true :nfc_path [:not= nil])
                                          (filter (fn [field] (= (first (:nfc_path field)) "json_bit")))))]
        (testing "json-unfolding is enabled by default"
          (is (true? (:json_unfolding field))))
        (testing "nested fields are present since json unfolding is enabled by default"
          (is (seq (nested-fields))))
        (testing "nested fields are removed when json unfolding is disabled"
          (enable-json-unfolding! false)
          (is (empty? (nested-fields))))
        (testing "nested fields are added when json unfolding is enabled again"
          (enable-json-unfolding! true)
          (is (seq (nested-fields))))))))
=======
    (when-not (mysql-test/is-mariadb? (u/id (mt/db)))
      (mt/dataset json
        (let [field (t2/select-one Field :id (mt/id :json :json_bit))
              db    (t2/select-one Database :id (mt/id))
              enable-json-unfolding! (fn [v]
                                       (mt/user-http-request :crowberto :put 200 (format "field/%d" (mt/id :json :json_bit))
                                                             (assoc field :json_unfolding v)))
              nested-fields          (fn []
                                       (->> (t2/select Field :table_id (mt/id :json) :active true :nfc_path [:not= nil])
                                            (filter (fn [field] (= (first (:nfc_path field)) "json_bit")))))]
          (testing "json-unfolding is enabled by default"
            (is (true? (:json_unfolding field))))
          (testing "nested fields are present since json unfolding is enabled by default"
            (is (seq (nested-fields))))
          (testing "nested fields are removed when json unfolding is disabled"
            (enable-json-unfolding! false)
            (sync/sync-database! db)
            (is (empty? (nested-fields))))
          (testing "nested fields are added when json unfolding is enabled again"
            (enable-json-unfolding! true)
            (sync/sync-database! db)
            (is (seq (nested-fields)))))))))
>>>>>>> 485b51e0

(deftest json-unfolding-default-false-test
  (mt/test-drivers (mt/normal-drivers-with-feature :nested-field-columns)
    (when-not (mysql-test/is-mariadb? (u/id (mt/db)))
      (mt/dataset json
        (let [database (t2/select-one Database :id (mt/id))]
        ;; Create a new database with the same details as the json dataset, with json unfolding disabled by default
          (mt/with-temp* [Database [database {:engine driver/*driver*, :details (assoc (:details database) :json-unfolding false)}]]
            (mt/with-db database
            ;; Sync the new database
<<<<<<< HEAD
            (sync/sync-database! database)
            (let [field (t2/select-one Field :id (mt/id :json :json_bit))
                  enable-json-unfolding! (fn [v]
                                           (mt/user-http-request :crowberto :put 200 (format "field/%d" (mt/id :json :json_bit))
                                                                 (assoc field :json_unfolding v)))
                  nested-fields (fn []
                                  (->> (t2/select Field :table_id (mt/id :json) :active true :nfc_path [:not= nil])
                                       (filter (fn [field] (= (first (:nfc_path field)) "json_bit")))))]
              (testing "json-unfolding is disabled by default"
                (is (false? (:json_unfolding field))))
              (testing "nested fields are not present since json unfolding is disabled by default"
                (is (empty? (nested-fields))))
              (testing "nested fields are added when json unfolding is enabled"
                (enable-json-unfolding! true)
                ;; Wait for sync to complete asynchronously
                (Thread/sleep 200)
                (is (seq (nested-fields))))
              (testing "nested fields are removed when json unfolding is disabled again"
                (enable-json-unfolding! false)
                (is (empty? (nested-fields)))))))))))
=======
              (sync/sync-database! database)
              (let [field (t2/select-one Field :id (mt/id :json :json_bit))
                    enable-json-unfolding! (fn [v]
                                             (mt/user-http-request :crowberto :put 200 (format "field/%d" (mt/id :json :json_bit))
                                                                   (assoc field :json_unfolding v)))
                    nested-fields (fn []
                                    (->> (t2/select Field :table_id (mt/id :json) :active true :nfc_path [:not= nil])
                                         (filter (fn [field] (= (first (:nfc_path field)) "json_bit")))))]
                (testing "json-unfolding is disabled by default"
                  (is (false? (:json_unfolding field))))
                (testing "nested fields are not present since json unfolding is disabled by default"
                  (is (empty? (nested-fields))))
                (testing "nested fields are removed when json unfolding is disabled"
                  (enable-json-unfolding! true)
                  (sync/sync-database! database)
                  (is (seq (nested-fields))))
                (testing "nested fields are added when json unfolding is enabled again"
                  (enable-json-unfolding! false)
                  (sync/sync-database! database)
                  (is (empty? (nested-fields))))))))))))
>>>>>>> 485b51e0
<|MERGE_RESOLUTION|>--- conflicted
+++ resolved
@@ -733,30 +733,9 @@
 
 (deftest json-unfolding-default-true-test
   (mt/test-drivers (mt/normal-drivers-with-feature :nested-field-columns)
-<<<<<<< HEAD
-    (mt/dataset json
-      (let [field (t2/select-one Field :id (mt/id :json :json_bit))
-            enable-json-unfolding! (fn [v]
-                                     (mt/user-http-request :crowberto :put 200 (format "field/%d" (mt/id :json :json_bit))
-                                                           (assoc field :json_unfolding v)))
-            nested-fields          (fn []
-                                     (->> (t2/select Field :table_id (mt/id :json) :active true :nfc_path [:not= nil])
-                                          (filter (fn [field] (= (first (:nfc_path field)) "json_bit")))))]
-        (testing "json-unfolding is enabled by default"
-          (is (true? (:json_unfolding field))))
-        (testing "nested fields are present since json unfolding is enabled by default"
-          (is (seq (nested-fields))))
-        (testing "nested fields are removed when json unfolding is disabled"
-          (enable-json-unfolding! false)
-          (is (empty? (nested-fields))))
-        (testing "nested fields are added when json unfolding is enabled again"
-          (enable-json-unfolding! true)
-          (is (seq (nested-fields))))))))
-=======
     (when-not (mysql-test/is-mariadb? (u/id (mt/db)))
       (mt/dataset json
         (let [field (t2/select-one Field :id (mt/id :json :json_bit))
-              db    (t2/select-one Database :id (mt/id))
               enable-json-unfolding! (fn [v]
                                        (mt/user-http-request :crowberto :put 200 (format "field/%d" (mt/id :json :json_bit))
                                                              (assoc field :json_unfolding v)))
@@ -769,13 +748,10 @@
             (is (seq (nested-fields))))
           (testing "nested fields are removed when json unfolding is disabled"
             (enable-json-unfolding! false)
-            (sync/sync-database! db)
             (is (empty? (nested-fields))))
           (testing "nested fields are added when json unfolding is enabled again"
             (enable-json-unfolding! true)
-            (sync/sync-database! db)
             (is (seq (nested-fields)))))))))
->>>>>>> 485b51e0
 
 (deftest json-unfolding-default-false-test
   (mt/test-drivers (mt/normal-drivers-with-feature :nested-field-columns)
@@ -786,7 +762,6 @@
           (mt/with-temp* [Database [database {:engine driver/*driver*, :details (assoc (:details database) :json-unfolding false)}]]
             (mt/with-db database
             ;; Sync the new database
-<<<<<<< HEAD
             (sync/sync-database! database)
             (let [field (t2/select-one Field :id (mt/id :json :json_bit))
                   enable-json-unfolding! (fn [v]
@@ -806,26 +781,4 @@
                 (is (seq (nested-fields))))
               (testing "nested fields are removed when json unfolding is disabled again"
                 (enable-json-unfolding! false)
-                (is (empty? (nested-fields)))))))))))
-=======
-              (sync/sync-database! database)
-              (let [field (t2/select-one Field :id (mt/id :json :json_bit))
-                    enable-json-unfolding! (fn [v]
-                                             (mt/user-http-request :crowberto :put 200 (format "field/%d" (mt/id :json :json_bit))
-                                                                   (assoc field :json_unfolding v)))
-                    nested-fields (fn []
-                                    (->> (t2/select Field :table_id (mt/id :json) :active true :nfc_path [:not= nil])
-                                         (filter (fn [field] (= (first (:nfc_path field)) "json_bit")))))]
-                (testing "json-unfolding is disabled by default"
-                  (is (false? (:json_unfolding field))))
-                (testing "nested fields are not present since json unfolding is disabled by default"
-                  (is (empty? (nested-fields))))
-                (testing "nested fields are removed when json unfolding is disabled"
-                  (enable-json-unfolding! true)
-                  (sync/sync-database! database)
-                  (is (seq (nested-fields))))
-                (testing "nested fields are added when json unfolding is enabled again"
-                  (enable-json-unfolding! false)
-                  (sync/sync-database! database)
-                  (is (empty? (nested-fields))))))))))))
->>>>>>> 485b51e0
+                (is (empty? (nested-fields))))))))))))