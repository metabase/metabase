--- conflicted
+++ resolved
@@ -10,12 +10,6 @@
 import { match } from "ts-pattern";
 import { t } from "ttag";
 
-<<<<<<< HEAD
-=======
-import { InteractiveAdHocQuestion } from "embedding-sdk/components/private/InteractiveAdHocQuestion";
-import { InteractiveQuestionProvider } from "embedding-sdk/components/private/InteractiveQuestion/context";
-import { InteractiveQuestionDefaultView } from "embedding-sdk/components/private/InteractiveQuestionDefaultView";
->>>>>>> 19e9ec0c
 import {
   DashboardNotFoundError,
   SdkError,
@@ -23,6 +17,8 @@
   withPublicComponentWrapper,
 } from "embedding-sdk/components/private/PublicComponentWrapper";
 import { InteractiveAdHocQuestion } from "embedding-sdk/components/private/SdkAdHocQuestion";
+import { SdkQuestionProvider } from "embedding-sdk/components/private/SdkQuestion/context";
+import { InteractiveQuestionDefaultView } from "embedding-sdk/components/private/SdkQuestionDefaultView";
 import {
   type SdkDashboardDisplayProps,
   useSdkDashboardParams,
@@ -55,14 +51,10 @@
 import { getErrorPage } from "metabase/selectors/app";
 import type { DashboardId } from "metabase-types/api";
 
-<<<<<<< HEAD
-import type { DrillThroughQuestionProps } from "../SdkQuestion";
-=======
 import type {
   DrillThroughQuestionProps,
   InteractiveQuestionProps,
-} from "../InteractiveQuestion";
->>>>>>> 19e9ec0c
+} from "../SdkQuestion";
 
 import {
   SdkDashboardStyledWrapper,
@@ -402,7 +394,7 @@
   }
 
   return (
-    <InteractiveQuestionProvider
+    <SdkQuestionProvider
       questionId="new"
       targetDashboardId={targetDashboardId}
       onSave={(question, { isNewQuestion, dashboardTabId }) => {
@@ -424,6 +416,6 @@
         // The default value is 600px and it cuts off the "Visualize" button.
         height="700px"
       />
-    </InteractiveQuestionProvider>
+    </SdkQuestionProvider>
   );
 }