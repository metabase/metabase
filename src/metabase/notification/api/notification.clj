(ns metabase.notification.api.notification
  "/api/notification endpoints"
  (:require
   [clojure.data :refer [diff]]
   [honey.sql.helpers :as sql.helpers]
   [medley.core :as m]
   [metabase.api.common :as api]
   [metabase.api.macros :as api.macros]
<<<<<<< HEAD
   [metabase.channel.core :as channel]
   [metabase.channel.email :as email]
   [metabase.channel.email.messages :as messages]
   [metabase.channel.models.channel :as models.channel]
   [metabase.channel.template.core :as channel.template]
=======
   [metabase.channel.email.messages :as messages]
   [metabase.channel.settings :as channel.settings]
>>>>>>> e0f5809a
   [metabase.events.core :as events]
   [metabase.models.interface :as mi]
   [metabase.notification.core :as notification]
   [metabase.notification.models :as models.notification]
   [metabase.notification.payload.execute :as notification.payload.execute]
   [metabase.notification.payload.impl.system-event :as notification.system-event]
   [metabase.util :as u]
   [metabase.util.i18n :refer [tru]]
   [metabase.util.malli.schema :as ms]
   [toucan2.core :as t2]
   [toucan2.realize :as t2.realize])
  (:import
   (com.github.jknack.handlebars HandlebarsException)))

(set! *warn-on-reflection* true)

(defn get-notification
  "Get a notification by id."
  [id]
  (-> (t2/select-one :model/Notification id)
      api/check-404
      models.notification/hydrate-notification))

(defn- card-notification?
  [notification]
  (= :notification/card (:payload_type notification)))

(defn list-notifications
  "List notifications. See `GET /` for parameters."
  [{:keys [creator_id creator_or_recipient_id recipient_id card_id
           payload_type include_inactive legacy-active legacy-user-id
           table_id]}]
  (->> (t2/reducible-select :model/Notification
                            (cond-> {:select-distinct [:notification.*]}
                              creator_id
                              (sql.helpers/where [:= :notification.creator_id creator_id])

                              recipient_id
                              (-> (sql.helpers/left-join
                                   :notification_handler [:= :notification_handler.notification_id :notification.id])
                                  (sql.helpers/left-join
                                   :notification_recipient [:= :notification_recipient.notification_handler_id :notification_handler.id])
                                  (sql.helpers/where [:= :notification_recipient.user_id recipient_id]))

                              creator_or_recipient_id
                              (-> (sql.helpers/left-join
                                   :notification_handler [:= :notification_handler.notification_id :notification.id])
                                  (sql.helpers/left-join
                                   :notification_recipient [:= :notification_recipient.notification_handler_id :notification_handler.id])
                                  (sql.helpers/where [:or [:= :notification_recipient.user_id creator_or_recipient_id]
                                                      [:= :notification.creator_id creator_or_recipient_id]]))

                              card_id
                              (-> (sql.helpers/left-join
                                   :notification_card
                                   [:and
                                    [:= :notification_card.id :notification.payload_id]
                                    [:= :notification.payload_type "notification/card"]])
                                  (sql.helpers/where [:= :notification_card.card_id card_id]))

                              table_id
                              (-> (sql.helpers/left-join
                                   :notification_system_event
                                   [:and
                                    [:= :notification_system_event.id :notification.payload_id]
                                    [:= :notification.payload_type "notification/system-event"]])
                                  (sql.helpers/where [:= :notification_system_event.table_id table_id]))

                              (and (nil? legacy-active) (not (true? include_inactive)))
                              (sql.helpers/where [:= :notification.active true])

                              payload_type
                              (sql.helpers/where [:= :notification.payload_type (u/qualified-name payload_type)])

                              ;; legacy-active and legacy-user-id only used by alert api, will be removed soon
                              (some? legacy-active)
                              (sql.helpers/where [:= :notification.active legacy-active])

                              legacy-user-id
                              (-> (sql.helpers/left-join
                                   :notification_handler [:= :notification_handler.notification_id :notification.id])
                                  (sql.helpers/left-join
                                   :notification_recipient [:= :notification_recipient.notification_handler_id :notification_handler.id])
                                  (sql.helpers/where [:or
                                                      [:= :notification_recipient.user_id legacy-user-id]
                                                      [:= :notification.creator_id legacy-user-id]]))))

       (into [] (comp
                 (map t2.realize/realize)
                 (filter mi/can-read?)))
       models.notification/hydrate-notification))

(api.macros/defendpoint :get "/"
  "List notifications.
  - `creator_id`: if provided returns only notifications created by this user
  - `recipient_id`: if provided returns only notification that has recipient_id as a recipient
  - `creator_or_recipient_id`: if provided returns only notification that has user_id as creator or recipient
  - `card_id`: if provided returns only notification that has card_id as payload
  - `table_id`: if provided returns only system event notification that is associated with a table
  - `payload_type`: if provided returns only notification with this payload type"
  [_route-params
   {:keys [creator_id creator_or_recipient_id recipient_id card_id table_id include_inactive payload_type]} :-
   [:map
    [:creator_id              {:optional true} ms/PositiveInt]
    [:recipient_id            {:optional true} ms/PositiveInt]
    [:creator_or_recipient_id {:optional true} ms/PositiveInt]
    [:card_id                 {:optional true} ms/PositiveInt]
    [:table_id                {:optional true} ms/PositiveInt]
    [:include_inactive        {:optional true} ms/BooleanValue]
    [:payload_type            {:optional true} [:maybe (into [:enum] models.notification/notification-types)]]]]
  (list-notifications {:creator_id              creator_id
                       :recipient_id            recipient_id
                       :creator_or_recipient_id creator_or_recipient_id
                       :card_id                 card_id
                       :include_inactive        include_inactive
                       :payload_type            payload_type
                       :table_id                table_id}))

(api.macros/defendpoint :get "/:id"
  "Get a notification by id."
  [{:keys [id]} :- [:map [:id ms/PositiveInt]]]
  (-> (get-notification id)
      api/read-check))

(defn- all-email-recipients [notification]
  (->> (:handlers notification)
       (filter #(= :channel/email ((comp keyword :channel_type) %)))
       (mapcat :recipients)
       (filter #(#{:notification-recipient/user :notification-recipient/raw-value} ((comp keyword :type) %)))
       (map (fn [recipient]
              (if (= :notification-recipient/user ((comp keyword :type) recipient))
                (or (-> recipient :user :email) (t2/select-one-fn :email :model/User (:user_id recipient)))
                (-> recipient :details :value))))
       (remove nil?)
       set))

(defn- send-you-were-added-card-notification-email! [notification]
  (when (channel.settings/email-configured?)
    (let [current-user? #{(:email @api/*current-user*)}]
      (when-let [recipients-except-creator (->> (all-email-recipients notification)
                                                (remove current-user?)
                                                seq)]
        (messages/send-you-were-added-card-notification-email!
         (update notification :payload t2/hydrate :card) recipients-except-creator @api/*current-user*)))))

(api.macros/defendpoint :post "/"
  "Create a new notification, return the created notification."
  [_route _query body :- ::models.notification/FullyHydratedNotification]
  (api/create-check :model/Notification body)
  (let [notification (models.notification/hydrate-notification
                      (models.notification/create-notification!
                       (-> body
                           (assoc :creator_id api/*current-user-id*)
                           (dissoc :handlers :subscriptions))
                       (:subscriptions body)
                       (:handlers body)))]
    (when (card-notification? notification)
      (send-you-were-added-card-notification-email! notification))
    (events/publish-event! :event/notification-create {:object notification :user-id api/*current-user-id*})
    notification))

(defn- sample-payload
  "Generate a sample payload for a notification."
  [notification channel-type]
  (case (:payload_type notification)
    :notification/system-event
    (channel/template-context (:payload_type notification)
                              channel-type
                              (notification.system-event/sample-payload notification))

    ;; else
    (binding [notification.payload.execute/*query-max-bare-rows* 2]
      (channel/template-context channel-type
                                (:payload_type notification)
                                (notification/notification-payload notification)))))

(api.macros/defendpoint :post "/payload"
  "Return the payload of a notification"
  [_route _query {:keys [notification channel_types]} :- [:map {:closed true}
                                                          [:notification ::models.notification/NotificationWithPayload]
                                                          [:channel_types [:sequential :string]]]]
  (api/create-check :model/Notification notification)
  (let [channel_types (map keyword channel_types)]
    (zipmap channel_types
            (map (fn [channel-type]
                   {:payload (sample-payload notification channel-type)
                    :schema  (api.macros/schema->json-schema (notification/notification-payload-schema notification))})
                 channel_types))))

(defn- sample-recipient
  [channel-type]
  (case channel-type
    :channel/email
    {:type :notification-recipient/user
     :user_id 13371337
     :user    {:first_name "Bot"
               :last_name  "Meta"
               :email      "bot@metabase.com"}}

    :channel/slack
    {:type :notificaiton-recipient/raw-value
     :details {:value "#metabase-example-channel"}}))

(api.macros/defendpoint :post "/preview_template"
  "Preview a notification payload. Optionally can provide a custom input for rendering"
  [_route _query
   {:keys [notification template custom_context]} :- [:map
                                                      [:notification ::models.notification/NotificationWithPayload]
                                                      [:template ::models.channel/ChannelTemplate]
                                                      [:payload {:optional true} :any]]]
  (api/create-check :model/Notification notification)
  (let [sample-notification-context (if custom_context
                                      (api.macros/decode-and-validate-params
                                       :body
                                       (notification/notification-payload-schema notification)
                                       custom_context)
                                      (sample-payload notification (:channel_type template)))
        rendered                    (try
                                      (first (channel/render-notification
                                              (:channel_type template)
                                              (:payload_type notification)
                                              sample-notification-context
                                              template
                                              [(sample-recipient (:channel_type template))]))
                                      (catch HandlebarsException e
                                        (throw (ex-info (tru "Failed to render template: {0}" (channel.template/humanize-error-message e))
                                                        {:status-code 400})))
                                      (catch Throwable e
                                        (throw (ex-info (tru "Failed to render template: {0}" (ex-message e))
                                                        {:status-code 400}))))]

    {:context  sample-notification-context
     :rendered rendered}))

(defn- notify-notification-updates!
  "Send notification emails based on changes between updated and existing notification"
  [updated-notification existing-notification]
  (when (channel.settings/email-configured?)
    (let [was-active?  (:active existing-notification)
          is-active?   (:active updated-notification)
          current-user @api/*current-user*
          old-emails   (all-email-recipients existing-notification)
          new-emails   (all-email-recipients updated-notification)
          notification (update existing-notification :payload t2/hydrate :card)]
      (cond
        ;; Notification was just archived - notify all users they were unsubscribed
        (and was-active? (not is-active?))
        (messages/send-you-were-removed-notification-card-email! notification old-emails current-user)

        ;; Notification was just unarchived - notify all users they were added
        (and (not was-active?) is-active?)
        (messages/send-you-were-added-card-notification-email! notification new-emails @api/*current-user*)

        (not= old-emails new-emails)
        (let [[removed-recipients added-recipients _] (diff old-emails new-emails)]
          (when (seq removed-recipients)
            (messages/send-you-were-removed-notification-card-email! notification removed-recipients current-user))
          (when (seq added-recipients)
            (messages/send-you-were-added-card-notification-email! notification added-recipients @api/*current-user*)))))))

(api.macros/defendpoint :put "/:id"
  "Update a notification, can also update its subscriptions, handlers.
  Return the updated notification."
  [{:keys [id]} :- [:map [:id ms/PositiveInt]]
   _query
   body :- ::models.notification/FullyHydratedNotification]
  (let [existing-notification (get-notification id)]
    (api/update-check existing-notification body)
    (models.notification/update-notification! existing-notification body)
    (when (card-notification? existing-notification)
      (notify-notification-updates! body existing-notification))
    (u/prog1 (get-notification id)
      (events/publish-event! :event/notification-update {:object          <>
                                                         :previous-object existing-notification
                                                         :user-id         api/*current-user-id*}))))

(api.macros/defendpoint :post "/:id/send"
  "Send a notification by id."
  [{:keys [id]} :- [:map [:id ms/PositiveInt]]
   _query
   {:keys [handler_ids]} :- [:map [:handler_ids {:optional true} [:sequential ms/PositiveInt]]]]
  (let [notification (get-notification id)]
    (api/read-check notification)
    (cond-> notification
      (seq handler_ids)
      (update :handlers (fn [handlers] (filter (comp (set handler_ids) :id) handlers)))

      true
      (notification/send-notification! :notification/sync? true))))

(api.macros/defendpoint :post "/default_template"
  "Get default templates for a notification."
  [_params
   _query
   {:keys [notification channel_types] :as _body} :- [:map
                                                      [:notification ::models.notification/NotificationWithPayload]
                                                      [:channel_types {:optional true} [:sequential :keyword]]]]
  (zipmap channel_types
          (map #(channel.template/default-template (:payload_type notification) (:payload notification) %) channel_types)))

(defn- promote-to-t2-instance
  [notification]
  (->  (t2/instance :model/Notification notification)
       (m/update-existing :handlers #(map (fn [x]
                                            (-> (t2/instance :model/NotificationHandler x)
                                                (m/update-existing :channel (fn [c] (t2/instance :model/Channel) c))
                                                (m/update-existing :template (fn [t] (t2/instance :model/ChannelTemplate) t))
                                                (m/update-existing :recipients (fn [recipients] (map (fn [r] (t2/instance :model/NotificationRecipient r)) recipients)))))
                                          %))
       (m/update-existing :subscriptions #(map (fn [x] (t2/instance :model/NotificationSubscription x)) %))))

(api.macros/defendpoint :post "/send"
  "Send an unsaved notification."
  [_route _query body :- ::models.notification/FullyHydratedNotification]
  (api/create-check :model/Notification body)
  (models.notification/validate-email-handlers! (:handlers body))
  (-> body
      (assoc :creator_id api/*current-user-id*)
      promote-to-t2-instance
      (notification/send-notification! :notification/sync? true)))

(defn unsubscribe-user!
  "Unsubscribe a user from a notification."
  [notification-id user-id]
  (let [notification (get-notification notification-id)]
    (api/check-403 (models.notification/current-user-is-recipient? notification))
    (models.notification/unsubscribe-user! notification-id user-id)
    (when (card-notification? notification)
      (u/ignore-exceptions
        (messages/send-you-unsubscribed-notification-card-email!
         notification
         [(:email @api/*current-user*)])))
    (events/publish-event! :event/notification-unsubscribe {:object {:id notification-id}
                                                            :user-id api/*current-user-id*})
    notification))

(api.macros/defendpoint :post "/:id/unsubscribe"
  "Unsubscribe current user from a notification."
  [{:keys [id]} :- [:map [:id ms/PositiveInt]]]
  (unsubscribe-user! id api/*current-user-id*)
  api/generic-204-no-content)<|MERGE_RESOLUTION|>--- conflicted
+++ resolved
@@ -6,16 +6,11 @@
    [medley.core :as m]
    [metabase.api.common :as api]
    [metabase.api.macros :as api.macros]
-<<<<<<< HEAD
    [metabase.channel.core :as channel]
-   [metabase.channel.email :as email]
    [metabase.channel.email.messages :as messages]
    [metabase.channel.models.channel :as models.channel]
+   [metabase.channel.settings :as channel.settings]
    [metabase.channel.template.core :as channel.template]
-=======
-   [metabase.channel.email.messages :as messages]
-   [metabase.channel.settings :as channel.settings]
->>>>>>> e0f5809a
    [metabase.events.core :as events]
    [metabase.models.interface :as mi]
    [metabase.notification.core :as notification]
