(ns ^:mb/driver-tests metabase.driver.sql-jdbc.connection-test
  (:require
   [clojure.java.jdbc :as jdbc]
   [clojure.string :as str]
   [clojure.test :refer :all]
   [metabase.config :as config]
   [metabase.core :as mbc]
   [metabase.db :as mdb]
   [metabase.driver :as driver]
   [metabase.driver.h2 :as h2]
   [metabase.driver.sql-jdbc.connection :as sql-jdbc.conn]
   [metabase.driver.sql-jdbc.execute :as sql-jdbc.execute]
   [metabase.driver.sql-jdbc.test-util :as sql-jdbc.tu]
   [metabase.driver.util :as driver.u]
   [metabase.query-processor :as qp]
   [metabase.query-processor.test-util :as qp.test-util]
   [metabase.sync :as sync]
   [metabase.test :as mt]
   [metabase.test.data :as data]
   [metabase.test.data.interface :as tx]
   [metabase.test.fixtures :as fixtures]
   [metabase.test.util :as tu]
   [metabase.util :as u]
   [metabase.util.http :as u.http]
   [metabase.util.ssh :as ssh]
   [metabase.util.ssh-test :as ssh-test]
   [next.jdbc :as next.jdbc]
   [toucan2.core :as t2])
  (:import
   (org.h2.tools Server)))

(set! *warn-on-reflection* true)

(use-fixtures :once (fixtures/initialize :db))
(use-fixtures :once ssh-test/do-with-mock-servers)

;;; this is mostly testing [[h2/*allow-testing-h2-connections*]] so it's ok to hardcode driver names below.
#_{:clj-kondo/ignore [:metabase/disallow-hardcoded-driver-names-in-tests]}
(deftest ^:parallel can-connect-with-details?-test
  (testing "Should not be able to connect without setting h2/*allow-testing-h2-connections*"
    (is (not (driver.u/can-connect-with-details? :h2 (:details (data/db))))))
  (binding [h2/*allow-testing-h2-connections* true]
    (is (driver.u/can-connect-with-details? :h2 (:details (data/db))))
    (testing "Lie and say Test DB is Postgres. `can-connect?` should fail"
      (is (not (driver.u/can-connect-with-details? :postgres (:details (data/db))))))
    (testing "Random made-up DBs should fail"
      (is (not (driver.u/can-connect-with-details? :postgres {:host   "localhost"
                                                              :port   5432
                                                              :dbname "ABCDEFGHIJKLMNOP"
                                                              :user   "rasta"}))))
    (testing "Things that you can connect to, but are not DBs, should fail"
      (is (not (driver.u/can-connect-with-details? :postgres {:host "google.com", :port 80}))))))

(deftest db->pooled-connection-spec-test
  (mt/test-driver :h2
    (testing "creating and removing specs works"
      ;; need to create a new, nonexistent h2 db
      (let [destroyed?         (atom false)
            original-destroy   @#'sql-jdbc.conn/destroy-pool!
            connection-details {:db "mem:connection_test"}
            spec               (mdb/spec :h2 connection-details)]
        (with-redefs [sql-jdbc.conn/destroy-pool! (fn [id destroyed-spec]
                                                    (original-destroy id destroyed-spec)
                                                    (reset! destroyed? true))]
          (sql-jdbc.execute/do-with-connection-with-options
           :h2
           spec
           {:write? true}
           (fn [conn]
             (next.jdbc/execute! conn ["CREATE TABLE birds (name varchar)"])
             (next.jdbc/execute! conn ["INSERT INTO birds values ('rasta'),('lucky')"])
<<<<<<< HEAD
             (mt/with-temp [Database database {:engine :h2, :details connection-details}]
=======
             (t2.with-temp/with-temp [:model/Database database {:engine :h2, :details connection-details}]
>>>>>>> 8d23fd74
               (testing "database id is not in our connection map initially"
                 ;; deref'ing a var to get the atom. looks weird
                 (is (not (contains? @@#'sql-jdbc.conn/database-id->connection-pool
                                     (u/id database)))))
               (testing "when getting a pooled connection it is now in our connection map"
                 (let [stored-spec (sql-jdbc.conn/db->pooled-connection-spec database)
                       birds       (jdbc/query stored-spec ["SELECT * FROM birds"])]
                   (is (seq birds))
                   (is (contains? @@#'sql-jdbc.conn/database-id->connection-pool
                                  (u/id database)))))
               (testing "and is no longer in our connection map after cleanup"
                 (driver/notify-database-updated :h2 database)
                 (is (not (contains? @@#'sql-jdbc.conn/database-id->connection-pool
                                     (u/id database)))))
               (testing "the pool has been destroyed"
                 (is @destroyed?))))))))))

(deftest ^:parallel c3p0-datasource-name-test
  (mt/test-drivers (sql-jdbc.tu/sql-jdbc-drivers)
    (testing "The dataSourceName c3p0 property is set properly for a database"
      (let [db         (mt/db)
            props      (sql-jdbc.conn/data-warehouse-connection-pool-properties driver/*driver* db)
            [_ db-nm]  (re-matches (re-pattern (format "^db-%d-%s-(.*)$" (u/the-id db) (name driver/*driver*)))
                                   (get props "dataSourceName"))]
        (is (some? db-nm))
        ;; ensure that, for any sql-jdbc driver anyway, we found *some* DB name to use in this String
        (is (not= db-nm "null"))))))

(deftest ^:parallel same-connection-details-result-in-equal-specs-test
  (testing "Two JDBC specs created with the same details must be considered equal for the connection pool cache to work correctly"
    ;; this is only really a concern for drivers like Spark SQL that create custom DataSources instead of plain details
    ;; maps -- those DataSources need to be considered equal based on the connection string/properties
    (mt/test-drivers (sql-jdbc.tu/sql-jdbc-drivers)
      (let [details (:details (mt/db))
            spec-1  (sql-jdbc.conn/connection-details->spec driver/*driver* details)
            spec-2  (sql-jdbc.conn/connection-details->spec driver/*driver* details)]
        (is (= spec-1 spec-2))))))

(defn- perturb-db-details [db]
  (update db
          :details
          (fn [details]
            (case driver/*driver*
              :redshift
              (assoc details :additional-options "defaultRowFetchSize=1000")

              :databricks
              (assoc details :log-level 0)

              (cond-> details
                ;; swap localhost and 127.0.0.1
                (and (string? (:host details))
                     (str/includes? (:host details) "localhost"))
                (update :host str/replace "localhost" "127.0.0.1")

                (and (string? (:host details))
                     (str/includes? (:host details) "127.0.0.1"))
                (update :host str/replace "127.0.0.1" "localhost")

                :else
                (assoc :new-config "something"))))))

(deftest connection-pool-invalidated-on-details-change
  (mt/test-drivers (sql-jdbc.tu/sql-jdbc-drivers)
    (testing "db->pooled-connection-spec marks a connection pool invalid if the db details map changes\n"
      (let [db                       (mt/db)
            hash-change-called-times (atom 0)
            hash-change-fn           (fn [db-id]
                                       (is (= (u/the-id db) db-id))
                                       (swap! hash-change-called-times inc)
                                       nil)]
        (try
          (sql-jdbc.conn/invalidate-pool-for-db! db)
          ;; a little bit hacky to redefine the log fn, but it's the most direct way to test
          (with-redefs [sql-jdbc.conn/log-jdbc-spec-hash-change-msg! hash-change-fn]
            (let [pool-spec-1 (sql-jdbc.conn/db->pooled-connection-spec db)
                  db-hash-1   (get @@#'sql-jdbc.conn/database-id->jdbc-spec-hash (u/the-id db))]
              (testing "hash value calculated correctly for new pooled conn"
                (is (some? pool-spec-1))
                (is (integer? db-hash-1))
                (is (not= db-hash-1 0)))
              (testing "changing DB details results in hash value changing and connection being invalidated"
                (let [db-perturbed (perturb-db-details db)]
                  (testing "The calculated hash should be different"
                    (is (not= (#'sql-jdbc.conn/jdbc-spec-hash db)
                              (#'sql-jdbc.conn/jdbc-spec-hash db-perturbed))))
                  (t2/update! :model/Database (mt/id) {:details (:details db-perturbed)})
                  (let [;; this call should result in the connection pool becoming invalidated, and the new hash value
                        ;; being stored based upon these updated details
                        pool-spec-2  (sql-jdbc.conn/db->pooled-connection-spec db-perturbed)
                        db-hash-2    (get @@#'sql-jdbc.conn/database-id->jdbc-spec-hash (u/the-id db))]
                    ;; to throw a wrench into things, kick off a sync of the original db (unperturbed); this
                    ;; simulates a long running sync that began before the perturbed details were saved to the app DB
                    ;; the sync steps SHOULD NOT invalidate the connection pool, because doing so could cause a seesaw
                    ;; effect that continuously invalidates the connection pool on every sync step and query, which
                    ;; wreaks havoc (#18499)
                    ;; instead, the connection pool code will simply fetch the newest DatabaseInstance it
                    ;; can find in the app DB, in the case of a hash mismatch, and check AGAIN to see whether the hash
                    ;; still doesn't match (in this test case, it should actually match this time, because we updated
                    ;; the app DB with the perturbed DatabaseInstance above here)
                    ;; this should still see a hash mismatch in the case that the DB details were updated external to
                    ;; this process (i.e. by a different instance), since our in-memory hash value still wouldn't match
                    ;; even after getting the latest `DatabaseInstance`
                    (sync/sync-database! db {:scan :schema})
                    (is (some? pool-spec-2))
                    (is (= 1 @hash-change-called-times) "One hash change should have been logged")
                    (is (integer? db-hash-2))
                    (is (not= db-hash-2 0))
                    (is (not= db-hash-1 db-hash-2)))))))
          (finally
            ;; restore the original test DB details, no matter what just happened
            (t2/update! :model/Database (mt/id) {:details (:details db)})))))))

;;; Postgres-specific, so ok to hardcode driver names below.
#_{:clj-kondo/ignore [:metabase/disallow-hardcoded-driver-names-in-tests]}
(deftest connection-pool-invalidated-on-details-change-postgres-secrets-are-stable-test
  (testing "postgres secrets are stable (#23034)"
    (mt/with-temp [:model/Secret secret {:name       "file based secret"
                                         :kind       :perm-cert
                                         :source     nil
                                         :value      (.getBytes "super secret")
                                         :creator_id (mt/user->id :crowberto)}]
      (let [db {:engine  :postgres
                :details {:ssl                      true
                          :ssl-mode                 "verify-ca"
                          :ssl-root-cert-options    "uploaded"
                          :ssl-root-cert-creator-id (mt/user->id :crowberto)
                          :ssl-root-cert-source     nil
                          :ssl-root-cert-id         (:id secret)
                          :ssl-root-cert-created-at "2022-07-25T15:57:51.556-05:00"}}]
        (is (instance? java.io.File
                       (:sslrootcert (#'sql-jdbc.conn/connection-details->spec :postgres
                                                                               (:details db))))
            "Secrets not loaded for db connections")
        (is (= (#'sql-jdbc.conn/jdbc-spec-hash db)
               (#'sql-jdbc.conn/jdbc-spec-hash db))
            "Same db produced different hashes due to secrets")))))

;;; TODO -- this set is hardcoded in dozens of places in the codebase, we should unify them all into one single
;;; definition somewhere.
(def ^:private app-db-types
  #{:h2 :mysql :postgres})

(deftest connection-pool-does-not-cache-audit-db
  (mt/test-drivers app-db-types
    (when config/ee-available?
      (t2/delete! 'Database {:where [:= :is_audit true]})
      (let [status (mbc/ensure-audit-db-installed!)
            audit-db-id (t2/select-one-fn :id 'Database {:where [:= :is_audit true]})
            _ (is (= :metabase-enterprise.audit-app.audit/installed status))
            _ (is (= 13371337 audit-db-id))
            first-pool (sql-jdbc.conn/db->pooled-connection-spec audit-db-id)
            second-pool (sql-jdbc.conn/db->pooled-connection-spec audit-db-id)]
        (is (= first-pool second-pool))
        (is (= ::audit-db-not-in-cache!
               (get @#'sql-jdbc.conn/database-id->connection-pool audit-db-id ::audit-db-not-in-cache!)))))))

(deftest ^:parallel include-unreturned-connection-timeout-test
  (testing "We should be setting unreturnedConnectionTimeout; it should be the same as the query timeout (#33646)"
    (is (=? {"unreturnedConnectionTimeout" integer?}
            (sql-jdbc.conn/data-warehouse-connection-pool-properties :h2 (mt/db))))))

(deftest unreturned-connection-timeout-test
  (testing "We should be able to set jdbc-data-warehouse-unreturned-connection-timeout-seconds via env var (#33646)"
    (mt/with-temp-env-var-value! [mb-jdbc-data-warehouse-unreturned-connection-timeout-seconds "20"]
      (is (= 20
             (sql-jdbc.conn/jdbc-data-warehouse-unreturned-connection-timeout-seconds))))))

(deftest ^:parallel include-debug-unreturned-connection-stack-traces-test
  (testing "We should be setting debugUnreturnedConnectionStackTraces (#47981)"
    (is (=? {"debugUnreturnedConnectionStackTraces" boolean?}
            (sql-jdbc.conn/data-warehouse-connection-pool-properties :h2 (mt/db))))))

(deftest debug-unreturned-connection-stack-traces-test
  (testing "We should be able to set jdbc-data-warehouse-debug-unreturned-connection-stack-traces via env var (#47981)"
    (doseq [setting [true false]]
      (mt/with-temp-env-var-value! [mb-jdbc-data-warehouse-debug-unreturned-connection-stack-traces (str setting)]
        (is (= setting
               (sql-jdbc.conn/jdbc-data-warehouse-debug-unreturned-connection-stack-traces))
            (str "setting=" setting))))))

(deftest debug-unreturned-connection-stack-traces-misconfigured-c3p0-log-warning-test
  (testing "We should log a warning if debug stack traces are enabled but c3p0 INFO logs are not (#47981)\n"
    ;; kondo thinks the c3p0-log-level binding is unused
    #_{:clj-kondo/ignore [:unused-binding]}
    (letfn [(warning-found? [warnings]
              (boolean (some #(str/includes?
                               (:message %)
                               "You must raise the log level for com.mchange to INFO")
                             warnings)))
            (warnings-logged? [c3p0-log-level setting warning-expected?]
              (mt/with-temp-env-var-value! [mb-jdbc-data-warehouse-debug-unreturned-connection-stack-traces setting]
                (mt/with-log-level [com.mchange c3p0-log-level]
                  (mt/with-log-messages-for-level [warnings :warn]
                    (and (= setting
                            (get (sql-jdbc.conn/data-warehouse-connection-pool-properties :h2 (mt/db))
                                 "debugUnreturnedConnectionStackTraces"))
                         (= warning-expected? (warning-found? (warnings))))))))]
      (are [c3p0-log-level setting warning-expected?] (warnings-logged? c3p0-log-level setting warning-expected?)
        :error true  true
        :error false false
        :info  true  false
        :info  false false))))

(defn- init-h2-tcp-server [port]
  (let [args   ["-tcp" "-tcpPort", (str port), "-tcpAllowOthers" "-tcpDaemon"]
        server (Server/createTcpServer (into-array args))]
    (doto server (.start))))

;;; TODO Not clear why we're only testing Postgres here, do we support Azure Managed Identity for any other app DB type?
;;; Needs a comment please.
#_{:clj-kondo/ignore [:metabase/disallow-hardcoded-driver-names-in-tests]}
(deftest test-auth-provider-connection
  (mt/with-premium-features #{:database-auth-providers}
    (mt/test-driver :postgres
      (testing "Azure Managed Identity connections can be created and expired passwords get renewed"
        (let [db-details (:details (mt/db))
              oauth-db-details (-> db-details
                                   (dissoc :password)
                                   (assoc :use-auth-provider true
                                          :auth-provider :azure-managed-identity
                                          :azure-managed-identity-client-id "client ID"))
                            ;; we return an expired token which forces a renewal when a second connection is requested
                            ;; (the first time it is used without checking for expiry)
              expires-in (atom "0")
              connection-creations (atom 0)]
          (binding [u.http/*fetch-as-json* (fn [url _headers]
                                             (is (str/includes? url "client ID"))
                                             (swap! connection-creations inc)
                                             {:access_token (:password db-details)
                                              :expires_in @expires-in})]
<<<<<<< HEAD
            (mt/with-temp [Database oauth-db {:engine (tx/driver), :details oauth-db-details}]
=======
            (t2.with-temp/with-temp [:model/Database oauth-db {:engine (tx/driver), :details oauth-db-details}]
>>>>>>> 8d23fd74
              (mt/with-db oauth-db
                (try
                                ;; since Metabase is running and using the pool of this DB, the sync might fail
                                ;; if the connection pool is shut down during the sync
                  (sync/sync-database! (mt/db))
                  (catch Exception _))
                              ;; after "fixing" the expiry, we should get a connection from a pool that doesn't get shut down
                (reset! expires-in "10000")
                (sync/sync-database! (mt/db))
                (is (= [["Polo Lounge"]]
                       (mt/rows (mt/run-mbql-query venues {:filter [:= $id 60] :fields [$name]}))))
                              ;; we must have created more than one connection
                (is (> @connection-creations 1))))))))))

(defmethod driver/database-supports? [::driver/driver ::test-ssh-tunnel-connection]
  [_driver _feature _database]
  false)

;;; for now, run against Postgres and mysql, although in theory it could run against many different kinds
(doseq [driver [:postgres :mysql :snowflake]]
  (defmethod driver/database-supports? [driver ::test-ssh-tunnel-connection]
    [_driver _feature _database]
    true))

(deftest test-ssh-tunnel-connection
  ;; TODO: Formerly this test ran against "all JDBC drivers except this big list":
  ;; (apply disj (sql-jdbc.tu/sql-jdbc-drivers)
  ;;        :sqlite :h2 :oracle :vertica :presto-jdbc :bigquery-cloud-sdk :redshift :athena
  ;;        (tqpt/timeseries-drivers))
  ;; which does not leave very many drivers!
  ;; That form is not extensible by 3P driver authors who need to exclude their driver as well. Since some drivers
  ;; (eg. Oracle) do seem to support SSH tunnelling but still fail on this test, it's not clear if this should be
  ;; controlled by a driver feature, a ^:dynamic override, or something else.
  ;; For now I'm making this test run against only `#{:postgres :mysql :snowflake}` like the below.
  (mt/test-drivers (mt/normal-drivers-with-feature ::test-ssh-tunnel-connection)
    (testing "ssh tunnel is established"
      (let [tunnel-db-details (assoc (:details (mt/db))
                                     :tunnel-enabled true
                                     :tunnel-host "localhost"
                                     :tunnel-auth-option "password"
                                     :tunnel-port ssh-test/ssh-mock-server-with-password-port
                                     :tunnel-user ssh-test/ssh-username
                                     :tunnel-pass ssh-test/ssh-password)]
<<<<<<< HEAD
        (mt/with-temp [Database tunneled-db {:engine (tx/driver), :details tunnel-db-details}]
=======
        (t2.with-temp/with-temp [:model/Database tunneled-db {:engine (tx/driver), :details tunnel-db-details}]
>>>>>>> 8d23fd74
          (mt/with-db tunneled-db
            (sync/sync-database! (mt/db))
            (is (= [["Polo Lounge"]]
                   (mt/rows (mt/run-mbql-query venues {:filter [:= $id 60] :fields [$name]}))))))))))

(deftest test-ssh-tunnel-reconnection
  (mt/test-drivers (mt/normal-drivers-with-feature ::test-ssh-tunnel-connection)
    (testing "ssh tunnel is reestablished if it becomes closed, so subsequent queries still succeed"
      (let [tunnel-db-details (assoc (:details (mt/db))
                                     :tunnel-enabled true
                                     :tunnel-host "localhost"
                                     :tunnel-auth-option "password"
                                     :tunnel-port ssh-test/ssh-mock-server-with-password-port
                                     :tunnel-user ssh-test/ssh-username
                                     :tunnel-pass ssh-test/ssh-password)]
<<<<<<< HEAD
        (mt/with-temp [Database tunneled-db {:engine (tx/driver), :details tunnel-db-details}]
=======
        (t2.with-temp/with-temp [:model/Database tunneled-db {:engine (tx/driver), :details tunnel-db-details}]
>>>>>>> 8d23fd74
          (mt/with-db tunneled-db
            (sync/sync-database! (mt/db))
            (letfn [(check-row []
                      (is (= [["Polo Lounge"]]
                             (mt/rows (mt/run-mbql-query venues {:filter [:= $id 60] :fields [$name]})))))]
              ;; check that some data can be queried
              (check-row)
              ;; kill the ssh tunnel; fortunately, we have an existing function that can do that
              (ssh/close-tunnel! (sql-jdbc.conn/db->pooled-connection-spec (mt/db)))
              ;; check the query again; the tunnel should have been reestablished
              (check-row))))))))

(deftest test-ssh-tunnel-connection-h2
  (testing (str "We need a customized version of this test for H2, because H2 requires bringing up its TCP server to tunnel into. "
                "It will bring up a new H2 TCP server, pointing to an existing DB file (stored in source control, called 'tiny-db', "
                "with a single table called 'my_tbl' and a GUEST user with password 'guest'); it will then use an SSH tunnel over "
                "localhost to connect to this H2 server's TCP port to execute native queries against that table.")
    (mt/with-driver :h2
      (testing "ssh tunnel is established"
        (let [h2-port (tu/find-free-port)
              server  (init-h2-tcp-server h2-port)
              ;; Use ACCESS_MODE_DATA=r to avoid updating the DB file
              uri     (format "tcp://localhost:%d/./test_resources/ssh/tiny-db;USER=GUEST;PASSWORD=guest;ACCESS_MODE_DATA=r" h2-port)
              h2-db   {:port               h2-port
                       :host               "localhost"
                       :db                 uri
                       :tunnel-enabled     true
                       :tunnel-host        "localhost"
                       :tunnel-auth-option "password"
                       :tunnel-port        ssh-test/ssh-mock-server-with-password-port
                       :tunnel-user        ssh-test/ssh-username
                       :tunnel-pass        ssh-test/ssh-password}]
          (try
<<<<<<< HEAD
            (mt/with-temp [Database db {:engine :h2, :details h2-db}]
=======
            (t2.with-temp/with-temp [:model/Database db {:engine :h2, :details h2-db}]
>>>>>>> 8d23fd74
              (mt/with-db db
                (sync/sync-database! db)
                (is (=? {:cols [{:base_type    :type/Text
                                 :effective_type :type/Text
                                 :display_name "COL1"
                                 :field_ref    [:field "COL1" {:base-type :type/Text}]
                                 :name         "COL1"
                                 :source       :native}
                                {:base_type    :type/Decimal
                                 :effective_type :type/Decimal
                                 :display_name "COL2"
                                 :field_ref    [:field "COL2" {:base-type :type/Decimal}]
                                 :name         "COL2"
                                 :source       :native}]
                         :rows [["First Row"  19.10M]
                                ["Second Row" 100.40M]
                                ["Third Row"  91884.10M]]}
                        (-> {:query "SELECT col1, col2 FROM my_tbl;"}
                            (mt/native-query)
                            (qp/process-query)
                            (qp.test-util/rows-and-cols))))))
            (finally (.stop ^Server server))))))))

(deftest test-ssh-tunnel-reconnection-h2
  (testing (str "We need a customized version of this test for H2, because H2 requires bringing up its TCP server to tunnel into. "
                "It will bring up a new H2 TCP server, pointing to an existing DB file (stored in source control, called 'tiny-db', "
                "with a single table called 'my_tbl' and a GUEST user with password 'guest'); it will then use an SSH tunnel over "
                "localhost to connect to this H2 server's TCP port to execute native queries against that table.")
    (mt/with-driver :h2
      (testing "ssh tunnel is reestablished if it becomes closed, so subsequent queries still succeed (H2 version)"
        (let [h2-port (tu/find-free-port)
              server  (init-h2-tcp-server h2-port)
              ;; Use ACCESS_MODE_DATA=r to avoid updating the DB file
              uri     (format "tcp://localhost:%d/./test_resources/ssh/tiny-db;USER=GUEST;PASSWORD=guest;ACCESS_MODE_DATA=r" h2-port)
              h2-db   {:port               h2-port
                       :host               "localhost"
                       :db                 uri
                       :tunnel-enabled     true
                       :tunnel-host        "localhost"
                       :tunnel-auth-option "password"
                       :tunnel-port        ssh-test/ssh-mock-server-with-password-port
                       :tunnel-user        ssh-test/ssh-username
                       :tunnel-pass        ssh-test/ssh-password}]
          (try
<<<<<<< HEAD
            (mt/with-temp [Database db {:engine :h2, :details h2-db}]
=======
            (t2.with-temp/with-temp [:model/Database db {:engine :h2, :details h2-db}]
>>>>>>> 8d23fd74
              (mt/with-db db
                (sync/sync-database! db)
                (letfn [(check-data [] (is (=? {:cols [{:base_type    :type/Text
                                                        :effective_type :type/Text
                                                        :display_name "COL1"
                                                        :field_ref    [:field "COL1" {:base-type :type/Text}]
                                                        :name         "COL1"
                                                        :source       :native}
                                                       {:base_type    :type/Decimal
                                                        :effective_type :type/Decimal
                                                        :display_name "COL2"
                                                        :field_ref    [:field "COL2" {:base-type :type/Decimal}]
                                                        :name         "COL2"
                                                        :source       :native}]
                                                :rows [["First Row"  19.10M]
                                                       ["Second Row" 100.40M]
                                                       ["Third Row"  91884.10M]]}
                                               (-> {:query "SELECT col1, col2 FROM my_tbl;"}
                                                   (mt/native-query)
                                                   (qp/process-query)
                                                   (qp.test-util/rows-and-cols)))))]
                  ;; check that some data can be queried
                  (check-data)
                  ;; kill the ssh tunnel; fortunately, we have an existing function that can do that
                  (ssh/close-tunnel! (sql-jdbc.conn/db->pooled-connection-spec db))
                  ;; check the query again; the tunnel should have been reestablished
                  (check-data))))
            (finally (.stop ^Server server))))))))<|MERGE_RESOLUTION|>--- conflicted
+++ resolved
@@ -25,7 +25,8 @@
    [metabase.util.ssh :as ssh]
    [metabase.util.ssh-test :as ssh-test]
    [next.jdbc :as next.jdbc]
-   [toucan2.core :as t2])
+   [toucan2.core :as t2]
+   [toucan2.tools.with-temp :as t2.with-temp])
   (:import
    (org.h2.tools Server)))
 
@@ -69,11 +70,7 @@
            (fn [conn]
              (next.jdbc/execute! conn ["CREATE TABLE birds (name varchar)"])
              (next.jdbc/execute! conn ["INSERT INTO birds values ('rasta'),('lucky')"])
-<<<<<<< HEAD
-             (mt/with-temp [Database database {:engine :h2, :details connection-details}]
-=======
              (t2.with-temp/with-temp [:model/Database database {:engine :h2, :details connection-details}]
->>>>>>> 8d23fd74
                (testing "database id is not in our connection map initially"
                  ;; deref'ing a var to get the atom. looks weird
                  (is (not (contains? @@#'sql-jdbc.conn/database-id->connection-pool
@@ -305,11 +302,7 @@
                                              (swap! connection-creations inc)
                                              {:access_token (:password db-details)
                                               :expires_in @expires-in})]
-<<<<<<< HEAD
-            (mt/with-temp [Database oauth-db {:engine (tx/driver), :details oauth-db-details}]
-=======
             (t2.with-temp/with-temp [:model/Database oauth-db {:engine (tx/driver), :details oauth-db-details}]
->>>>>>> 8d23fd74
               (mt/with-db oauth-db
                 (try
                                 ;; since Metabase is running and using the pool of this DB, the sync might fail
@@ -353,11 +346,7 @@
                                      :tunnel-port ssh-test/ssh-mock-server-with-password-port
                                      :tunnel-user ssh-test/ssh-username
                                      :tunnel-pass ssh-test/ssh-password)]
-<<<<<<< HEAD
-        (mt/with-temp [Database tunneled-db {:engine (tx/driver), :details tunnel-db-details}]
-=======
         (t2.with-temp/with-temp [:model/Database tunneled-db {:engine (tx/driver), :details tunnel-db-details}]
->>>>>>> 8d23fd74
           (mt/with-db tunneled-db
             (sync/sync-database! (mt/db))
             (is (= [["Polo Lounge"]]
@@ -373,11 +362,7 @@
                                      :tunnel-port ssh-test/ssh-mock-server-with-password-port
                                      :tunnel-user ssh-test/ssh-username
                                      :tunnel-pass ssh-test/ssh-password)]
-<<<<<<< HEAD
-        (mt/with-temp [Database tunneled-db {:engine (tx/driver), :details tunnel-db-details}]
-=======
         (t2.with-temp/with-temp [:model/Database tunneled-db {:engine (tx/driver), :details tunnel-db-details}]
->>>>>>> 8d23fd74
           (mt/with-db tunneled-db
             (sync/sync-database! (mt/db))
             (letfn [(check-row []
@@ -411,11 +396,7 @@
                        :tunnel-user        ssh-test/ssh-username
                        :tunnel-pass        ssh-test/ssh-password}]
           (try
-<<<<<<< HEAD
-            (mt/with-temp [Database db {:engine :h2, :details h2-db}]
-=======
             (t2.with-temp/with-temp [:model/Database db {:engine :h2, :details h2-db}]
->>>>>>> 8d23fd74
               (mt/with-db db
                 (sync/sync-database! db)
                 (is (=? {:cols [{:base_type    :type/Text
@@ -460,11 +441,7 @@
                        :tunnel-user        ssh-test/ssh-username
                        :tunnel-pass        ssh-test/ssh-password}]
           (try
-<<<<<<< HEAD
-            (mt/with-temp [Database db {:engine :h2, :details h2-db}]
-=======
             (t2.with-temp/with-temp [:model/Database db {:engine :h2, :details h2-db}]
->>>>>>> 8d23fd74
               (mt/with-db db
                 (sync/sync-database! db)
                 (letfn [(check-data [] (is (=? {:cols [{:base_type    :type/Text
