--- conflicted
+++ resolved
@@ -8,11 +8,8 @@
   (:require
    [metabase.activity-feed.init]
    [metabase.analytics.init]
-<<<<<<< HEAD
    [metabase.api.init]
-=======
    [metabase.app-db.init]
->>>>>>> 4bb81a79
    [metabase.appearance.init]
    [metabase.audit-app.init]
    [metabase.bug-reporting.init]
