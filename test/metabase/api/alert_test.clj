--- conflicted
+++ resolved
@@ -798,55 +798,6 @@
 
 (deftest unsubscribe-tests
   (testing "Alert has two recipients, and non-admin unsubscribes"
-<<<<<<< HEAD
-    (is (= {:recipients-1 #{"crowberto@metabase.com" "rasta@metabase.com"}
-            :recipients-2 #{"crowberto@metabase.com"}}
-           (mt/with-temp [:model/Card                  card  (basic-alert-query)
-                          :model/Pulse                 alert (basic-alert)
-                          :model/PulseCard             _     (pulse-card alert card)
-                          :model/PulseChannel          pc    (pulse-channel alert)
-                          :model/PulseChannelRecipient _     (recipient pc :rasta)
-                          :model/PulseChannelRecipient _     (recipient pc :crowberto)]
-             (with-alerts-in-readable-collection! [alert]
-               (with-alert-setup!
-                 (array-map
-                  :recipients-1 (recipient-emails (mt/user-http-request
-                                                   :rasta :get 200 (alert-question-url card)))
-                  :recipients-2 (do
-                                  (api:unsubscribe! :rasta 204 alert)
-                                  (recipient-emails (mt/user-http-request
-                                                     :crowberto :get 200 (alert-question-url card)))))))))))
-
-  (testing "Alert has two recipients, and admin unsubscribes"
-    (is (= {:recipients-1 #{"crowberto@metabase.com" "rasta@metabase.com"}
-            :recipients-2 #{"rasta@metabase.com"}}
-           (mt/with-temp [:model/Card                  card  (basic-alert-query)
-                          :model/Pulse                 alert (basic-alert)
-                          :model/PulseCard             _     (pulse-card alert card)
-                          :model/PulseChannel          pc    (pulse-channel alert)
-                          :model/PulseChannelRecipient _     (recipient pc :rasta)
-                          :model/PulseChannelRecipient _     (recipient pc :crowberto)]
-             (with-alerts-in-readable-collection! [alert]
-               (with-alert-setup!
-                 (array-map
-                  :recipients-1 (recipient-emails (mt/user-http-request :rasta :get 200 (alert-question-url card)))
-                  :recipients-2 (do
-                                  (api:unsubscribe! :crowberto 204 alert)
-                                  (recipient-emails (mt/user-http-request :crowberto :get 200 (alert-question-url card)))))))))))
-
-  (testing "Alert should be archived if the last recipient unsubscribes"
-    (is (= {:archived? true}
-           (mt/with-temp [:model/Card                  card  (basic-alert-query)
-                          :model/Pulse                 alert (basic-alert)
-                          :model/PulseCard             _     (pulse-card alert card)
-                          :model/PulseChannel          pc    (pulse-channel alert)
-                          :model/PulseChannelRecipient _     (recipient pc :rasta)]
-             (with-alerts-in-readable-collection! [alert]
-               (with-alert-setup!
-                 (api:unsubscribe! :rasta 204 alert)
-                 (array-map
-                  :archived? (t2/select-one-fn :archived :model/Pulse :id (u/the-id alert)))))))))
-=======
     (mt/with-temp [:model/Card                  card  (basic-alert-query)
                    :model/Pulse                 alert (basic-alert)
                    :model/PulseCard             _     (pulse-card alert card)
@@ -901,24 +852,9 @@
           (is (= (unsubscribe-email :rasta {"Foo" true})
                  (et/regex-email-bodies #"https://metabase.com/testmb"
                                         #"Foo"))))))))
->>>>>>> a7b8f79b
 
 (deftest unsubscribe-tests-4
   (testing "Alert should not be archived if there is a slack channel"
-<<<<<<< HEAD
-    (is (= {:archived? false}
-           (mt/with-temp [:model/Card                  card  (basic-alert-query)
-                          :model/Pulse                 alert (basic-alert)
-                          :model/PulseCard             _     (pulse-card alert card)
-                          :model/PulseChannel          pc-1  (assoc (pulse-channel alert) :channel_type :email)
-                          :model/PulseChannel          _     (assoc (pulse-channel alert) :channel_type :slack)
-                          :model/PulseChannelRecipient _     (recipient pc-1 :rasta)]
-             (with-alerts-in-readable-collection! [alert]
-               (with-alert-setup!
-                 (api:unsubscribe! :rasta 204 alert)
-                 (array-map
-                  :archived? (t2/select-one-fn :archived :model/Pulse :id (u/the-id alert)))))))))
-=======
     (mt/with-temp [:model/Card                  card  (basic-alert-query)
                    :model/Pulse                 alert (basic-alert)
                    :model/PulseCard             _     (pulse-card alert card)
@@ -932,25 +868,9 @@
           (is (= (unsubscribe-email :rasta {"Foo" true})
                  (et/regex-email-bodies #"https://metabase.com/testmb"
                                         #"Foo"))))))))
->>>>>>> a7b8f79b
 
 (deftest unsubscribe-tests-5
   (testing "If email is disabled, users should be unsubscribed"
-<<<<<<< HEAD
-    (is (= {:archived? false}
-           (mt/with-temp [:model/Card                  card  (basic-alert-query)
-                          :model/Pulse                 alert (basic-alert)
-                          :model/PulseCard             _     (pulse-card alert card)
-                          :model/PulseChannel          pc-1  (assoc (pulse-channel alert) :channel_type :email)
-                          :model/PulseChannel          _pc-2 (assoc (pulse-channel alert) :channel_type :slack)
-                          :model/PulseChannelRecipient _     (recipient pc-1 :rasta)]
-             (with-alerts-in-readable-collection! [alert]
-               (with-alert-setup!
-                 ((alert-client :crowberto)
-                  :put 200 (alert-url alert) (assoc-in (default-alert-req card pc-1) [:channels 0 :enabled] false))
-                 (array-map
-                  :archived? (t2/select-one-fn :archived :model/Pulse :id (u/the-id alert)))))))))
-=======
     (mt/with-temp [:model/Card                  card  (basic-alert-query)
                    :model/Pulse                 alert (basic-alert)
                    :model/PulseCard             _     (pulse-card alert card)
@@ -968,25 +888,9 @@
                                                 "letting you know that Crowberto Corv" true}})
                  (et/regex-email-bodies #"https://metabase.com/testmb"
                                         #"letting you know that Crowberto Corv"))))))))
->>>>>>> a7b8f79b
 
 (deftest unsubscribe-tests-6
   (testing "Re-enabling email should send users a subscribe notification"
-<<<<<<< HEAD
-    (is (= {:archived? false}
-           (mt/with-temp [:model/Card                  card  (basic-alert-query)
-                          :model/Pulse                 alert (basic-alert)
-                          :model/PulseCard             _     (pulse-card alert card)
-                          :model/PulseChannel          pc-1  (assoc (pulse-channel alert) :channel_type :email, :enabled false)
-                          :model/PulseChannel          _pc-2 (assoc (pulse-channel alert) :channel_type :slack)
-                          :model/PulseChannelRecipient _     (recipient pc-1 :rasta)]
-             (with-alerts-in-readable-collection! [alert]
-               (with-alert-setup!
-                 ((alert-client :crowberto)
-                  :put 200 (alert-url alert) (assoc-in (default-alert-req card pc-1) [:channels 0 :enabled] true))
-                 (array-map
-                  :archived? (t2/select-one-fn :archived :model/Pulse :id (u/the-id alert))))))))))
-=======
     (mt/with-temp [:model/Card                  card  (basic-alert-query)
                    :model/Pulse                 alert (basic-alert)
                    :model/PulseCard             _     (pulse-card alert card)
@@ -1004,7 +908,6 @@
                                                 "now getting alerts about .*Foo" true}})
                  (et/regex-email-bodies #"https://metabase.com/testmb"
                                         #"now getting alerts about .*Foo"))))))))
->>>>>>> a7b8f79b
 
 (deftest alert-unsubscribe-event-test
   (testing "Alert has two recipients, and non-admin unsubscribes"
