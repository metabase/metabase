(ns metabase.api.search
  (:require
   [cheshire.core :as json]
   [compojure.core :refer [GET]]
   [flatland.ordered.map :as ordered-map]
   [honey.sql.helpers :as sql.helpers]
   [medley.core :as m]
   [metabase.api.common :as api]
   [metabase.db :as mdb]
   [metabase.db.query :as mdb.query]
   [metabase.models.collection :as collection]
   [metabase.models.interface :as mi]
   [metabase.models.permissions :as perms]
   [metabase.public-settings.premium-features :as premium-features]
   [metabase.search.config :as search-config]
   [metabase.search.scoring :as scoring]
   [metabase.search.util :as search-util]
   [metabase.server.middleware.offset-paging :as mw.offset-paging]
   [metabase.util :as u]
   [metabase.util.honey-sql-2 :as h2x]
   [metabase.util.log :as log]
   [metabase.util.malli.schema :as ms]
   [metabase.util.schema :as su]
   [schema.core :as s]
   [toucan2.core :as t2]
   [toucan2.instance :as t2.instance]
   [toucan2.realize :as t2.realize]))

(set! *warn-on-reflection* true)

(def ^:private SearchContext
  "Map with the various allowed search parameters, used to construct the SQL query"
  {:search-string                (s/maybe su/NonBlankString)
   :archived?                    s/Bool
   :current-user-perms           #{perms/PathSchema}
   (s/optional-key :models)      (s/maybe #{su/NonBlankString})
   (s/optional-key :table-db-id) (s/maybe s/Int)
   (s/optional-key :limit-int)   (s/maybe s/Int)
   (s/optional-key :offset-int)  (s/maybe s/Int)})

(def ^:private SearchableModel
  (apply s/enum search-config/all-models))

(def ^:private HoneySQLColumn
  (s/cond-pre
   s/Keyword
   [(s/one s/Any "column or value")
    (s/one s/Keyword "alias")]))

;;; +----------------------------------------------------------------------------------------------------------------+
;;; |                                            Columns for each Entity                                             |
;;; +----------------------------------------------------------------------------------------------------------------+

(def ^:private all-search-columns
  "All columns that will appear in the search results, and the types of those columns. The generated search query is a
  `UNION ALL` of the queries for each different entity; it looks something like:

    SELECT 'card' AS model, id, cast(NULL AS integer) AS table_id, ...
    FROM report_card
    UNION ALL
    SELECT 'metric' as model, id, table_id, ...
    FROM metric

  Columns that aren't used in any individual query are replaced with `SELECT cast(NULL AS <type>)` statements. (These
  are cast to the appropriate type because Postgres will assume `SELECT NULL` is `TEXT` by default and will refuse to
  `UNION` two columns of two different types.)"
  (ordered-map/ordered-map
   ;; returned for all models. Important to be first for changing model for dataset
   :model               :text
   :id                  :integer
   :name                :text
   :display_name        :text
   :description         :text
   :archived            :boolean
   ;; returned for Card, Dashboard, and Collection
   :collection_id       :integer
   :collection_name     :text
   :collection_authority_level :text
   ;; returned for Card and Dashboard
   :collection_position :integer
   :bookmark            :boolean
   ;; returned for everything except Collection
   :updated_at          :timestamp
   ;; returned for Card only
   :dashboardcard_count :integer
   :moderated_status    :text
   ;; returned for Metric and Segment
   :table_id            :integer
   :table_schema        :text
   :table_name          :text
   :table_description   :text
   ;; returned for Metric, Segment, and Action
   :database_id         :integer
   ;; returned for Database and Table
   :initial_sync_status :text
   ;; returned for Action
   :model_id            :integer
<<<<<<< HEAD
   :model_name          :text
   ;; returned for Card and Action
   :dataset_query       :text
   ;; returned for indexed-entity
   :pk_ref              :text))
=======
   :model_name          :text))
>>>>>>> 17113df7

;;; +----------------------------------------------------------------------------------------------------------------+
;;; |                                               Shared Query Logic                                               |
;;; +----------------------------------------------------------------------------------------------------------------+

(def ^:private true-clause [:inline [:= 1 1]])
(def ^:private false-clause [:inline [:= 0 1]])

(s/defn ^:private model->alias :- s/Keyword
  [model :- SearchableModel]
  (-> model search-config/model-to-db-model :alias))

(s/defn ^:private ->column-alias :- s/Keyword
  "Returns the column name. If the column is aliased, i.e. [`:original_name` `:aliased_name`], return the aliased
  column name"
  [column-or-aliased :- HoneySQLColumn]
  (if (sequential? column-or-aliased)
    (second column-or-aliased)
    column-or-aliased))

(s/defn ^:private canonical-columns :- [HoneySQLColumn]
  "Returns a seq of canonicalized list of columns for the search query with the given `model` Will return column names
  prefixed with the `model` name so that it can be used in criteria. Projects a `nil` for columns the `model` doesn't
  have and doesn't modify aliases."
  [model :- SearchableModel, col-alias->honeysql-clause :- {s/Keyword HoneySQLColumn}]
  (for [[search-col col-type] all-search-columns
        :let                  [maybe-aliased-col (get col-alias->honeysql-clause search-col)]]
    (cond
      (= search-col :model)
      [(h2x/literal model) :model]

      ;; This is an aliased column, no need to include the table alias
      (sequential? maybe-aliased-col)
      maybe-aliased-col

      ;; This is a column reference, need to add the table alias to the column
      maybe-aliased-col
      (keyword (name (model->alias model)) (name maybe-aliased-col))

      ;; This entity is missing the column, project a null for that column value. For Postgres and H2, cast it to the
      ;; correct type, e.g.
      ;;
      ;;    SELECT cast(NULL AS integer)
      ;;
      ;; For MySQL, this is not needed.
      :else
      [(when-not (= (mdb/db-type) :mysql)
         [:cast nil col-type])
       search-col])))

(s/defn ^:private select-clause-for-model :- [HoneySQLColumn]
  "The search query uses a `union-all` which requires that there be the same number of columns in each of the segments
  of the query. This function will take the columns for `model` and will inject constant `nil` values for any column
  missing from `entity-columns` but found in `all-search-columns`."
  [model :- SearchableModel]
  (let [entity-columns                (search-config/columns-for-model model)
        column-alias->honeysql-clause (m/index-by ->column-alias entity-columns)
        cols-or-nils                  (canonical-columns model column-alias->honeysql-clause)]
    cols-or-nils))

(s/defn ^:private from-clause-for-model :- [(s/one [(s/one s/Keyword "table name") (s/one s/Keyword "alias")]
                                                   "from clause")]
  [model :- SearchableModel]
  (let [{:keys [db-model alias]} (get search-config/model-to-db-model model)]
    [[(t2/table-name db-model) alias]]))

(defmulti ^:private archived-where-clause
  {:arglists '([model archived?])}
  (fn [model _] model))

(defmethod archived-where-clause :default
  [model archived?]
  [:= (keyword (name (model->alias model)) "archived") archived?])

;; Databases can't be archived
(defmethod archived-where-clause "database"
  [_model archived?]
  (if-not archived?
    true-clause
    false-clause))

(defmethod archived-where-clause "indexed-entity"
  [_model archived?]
  (if-not archived?
    true-clause
    false-clause))

;; Table has an `:active` flag, but no `:archived` flag; never return inactive Tables
(defmethod archived-where-clause "table"
  [model archived?]
  (if archived?
    false-clause                        ; No tables should appear in archive searches
    [:and
     [:= (keyword (name (model->alias model)) "active") true]
     [:= (keyword (name (model->alias model)) "visibility_type") nil]]))

(defn- wildcard-match
  [s]
  (str "%" s "%"))

(defn- search-string-clause
  [query searchable-columns]
  (when query
    (into [:or]
          (for [column searchable-columns
                token (search-util/tokenize (search-util/normalize query))]
<<<<<<< HEAD
            (cond
              (and (= model "card")
                   (= column (keyword (name (model->alias model)) "dataset_query")))
              [:and
               [:= (keyword (name (model->alias model)) "query_type") "native"]
               [:like
                [:lower column]
                (wildcard-match token)]]

              (and (= model "indexed-entity") (premium-features/segmented-user?))
              [:= 0 1]

              :else
              [:like
               [:lower column]
               (wildcard-match token)])))))
=======
            [:like
             [:lower column]
             (wildcard-match token)]))))
>>>>>>> 17113df7

(s/defn ^:private base-where-clause-for-model :- [(s/one (s/enum :and := :inline) "type") s/Any]
  [model :- SearchableModel, {:keys [search-string archived?]} :- SearchContext]
  (let [archived-clause (archived-where-clause model archived?)
        search-clause   (search-string-clause search-string
                                              (map (let [model-alias (name (model->alias model))]
                                                     (fn [column]
                                                       (keyword (str (name model-alias) "." (name column)))))
                                                   (search-config/searchable-columns-for-model model)))]
    (if search-clause
      [:and archived-clause search-clause]
      archived-clause)))

(s/defn ^:private base-query-for-model :- {:select s/Any, :from s/Any, :where s/Any}
  "Create a HoneySQL query map with `:select`, `:from`, and `:where` clauses for `model`, suitable for the `UNION ALL`
  used in search."
  [model :- SearchableModel, context :- SearchContext]
  {:select (select-clause-for-model model)
   :from   (from-clause-for-model model)
   :where  (base-where-clause-for-model model context)})

(s/defn ^:private add-collection-join-and-where-clauses
  "Add a `WHERE` clause to the query to only return Collections the Current User has access to; join against Collection
  so we can return its `:name`."
  [honeysql-query               :- su/Map
   collection-id-column         :- s/Keyword
   {:keys [current-user-perms]} :- SearchContext]
  (let [visible-collections      (collection/permissions-set->visible-collection-ids current-user-perms)
        collection-filter-clause (collection/visible-collection-ids->honeysql-filter-clause
                                  collection-id-column
                                  visible-collections)
        honeysql-query           (-> honeysql-query
                                     (sql.helpers/where collection-filter-clause)
                                     (sql.helpers/where [:= :collection.namespace nil]))]
    ;; add a JOIN against Collection *unless* the source table is already Collection
    (cond-> honeysql-query
      (not= collection-id-column :collection.id)
      (sql.helpers/left-join [:collection :collection]
                             [:= collection-id-column :collection.id]))))

(s/defn ^:private add-table-db-id-clause
  "Add a WHERE clause to only return tables with the given DB id.
  Used in data picker for joins because we can't join across DB's."
  [query :- su/Map, id :- (s/maybe s/Int)]
  (if (some? id)
    (sql.helpers/where query [:= id :db_id])
    query))

(s/defn ^:private add-card-db-id-clause
  "Add a WHERE clause to only return cards with the given DB id.
  Used in data picker for joins because we can't join across DB's."
  [query :- su/Map, id :- (s/maybe s/Int)]
  (if (some? id)
    (sql.helpers/where query [:= id :database_id])
    query))

;;; +----------------------------------------------------------------------------------------------------------------+
;;; |                                      Search Queries for each Toucan Model                                      |
;;; +----------------------------------------------------------------------------------------------------------------+

(defmulti ^:private search-query-for-model
  {:arglists '([model search-context])}
  (fn [model _] model))

(s/defn ^:private shared-card-impl [dataset? :- s/Bool search-ctx :- SearchContext]
  (-> (base-query-for-model "card" search-ctx)
      (update :where (fn [where] [:and [:= :card.dataset dataset?] where]))
      (sql.helpers/left-join [:card_bookmark :bookmark]
                             [:and
                              [:= :bookmark.card_id :card.id]
                              [:= :bookmark.user_id api/*current-user-id*]])
      (add-collection-join-and-where-clauses :card.collection_id search-ctx)
      (add-card-db-id-clause (:table-db-id search-ctx))))

(s/defmethod search-query-for-model "action"
  [model search-ctx :- SearchContext]
  (-> (base-query-for-model model search-ctx)
      (sql.helpers/left-join [:report_card :model]
                             [:= :model.id :action.model_id])
      (sql.helpers/left-join :query_action
                             [:= :query_action.action_id :action.id])
      (add-collection-join-and-where-clauses :model.collection_id search-ctx)))

(s/defmethod search-query-for-model "card"
  [_model search-ctx :- SearchContext]
  (shared-card-impl false search-ctx))

(s/defmethod search-query-for-model "dataset"
  [_model search-ctx :- SearchContext]
  (-> (shared-card-impl true search-ctx)
      (update :select (fn [columns]
                        (cons [(h2x/literal "dataset") :model] (rest columns))))))

(s/defmethod search-query-for-model "collection"
  [_model search-ctx :- SearchContext]
  (-> (base-query-for-model "collection" search-ctx)
      (sql.helpers/left-join [:collection_bookmark :bookmark]
                             [:and
                              [:= :bookmark.collection_id :collection.id]
                              [:= :bookmark.user_id api/*current-user-id*]])
      (add-collection-join-and-where-clauses :collection.id search-ctx)))

(s/defmethod search-query-for-model "database"
  [model search-ctx :- SearchContext]
  (base-query-for-model model search-ctx))

(s/defmethod search-query-for-model "dashboard"
  [model search-ctx :- SearchContext]
  (-> (base-query-for-model model search-ctx)
      (sql.helpers/left-join [:dashboard_bookmark :bookmark]
                             [:and
                              [:= :bookmark.dashboard_id :dashboard.id]
                              [:= :bookmark.user_id api/*current-user-id*]])
      (add-collection-join-and-where-clauses :dashboard.collection_id search-ctx)))

(s/defmethod search-query-for-model "metric"
  [model search-ctx :- SearchContext]
  (-> (base-query-for-model model search-ctx)
      (sql.helpers/left-join [:metabase_table :table] [:= :metric.table_id :table.id])))

(s/defmethod search-query-for-model "indexed-entity"
  [model search-ctx :- SearchContext]
  (-> (base-query-for-model model search-ctx)
      (sql.helpers/left-join [:model_index :model-index]
                             [:= :model-index.id :model-index-value.model_index_id])
      (sql.helpers/left-join [:report_card :model] [:= :model-index.model_id :model.id])
      (sql.helpers/left-join [:collection :collection] [:= :model.collection_id :collection.id])))

(s/defmethod search-query-for-model "segment"
  [model search-ctx :- SearchContext]
  (-> (base-query-for-model model search-ctx)
      (sql.helpers/left-join [:metabase_table :table] [:= :segment.table_id :table.id])))

(s/defmethod search-query-for-model "table"
  [model {:keys [current-user-perms table-db-id], :as search-ctx} :- SearchContext]
  (when (seq current-user-perms)
    (let [base-query (base-query-for-model model search-ctx)]
      (add-table-db-id-clause
       (if (contains? current-user-perms "/")
         base-query
         (let [data-perms (filter #(re-find #"^/db/*" %) current-user-perms)]
           {:select (:select base-query)
            :from   [[(merge
                       base-query
                       {:select [:id :schema :db_id :name :description :display_name :updated_at :initial_sync_status
                                 [(h2x/concat (h2x/literal "/db/")
                                              :db_id
                                              (h2x/literal "/schema/")
                                              [:case
                                               [:not= :schema nil] :schema
                                               :else               (h2x/literal "")]
                                              (h2x/literal "/table/") :id
                                              (h2x/literal "/read/"))
                                  :path]]})
                      :table]]
            :where  (if (seq data-perms)
                      (into [:or] (for [path data-perms]
                                    [:like :path (str path "%")]))
                      [:inline [:= 0 1]])}))
       table-db-id))))

(defn order-clause
  "CASE expression that lets the results be ordered by whether they're an exact (non-fuzzy) match or not"
  [query]
  (let [match             (wildcard-match (search-util/normalize query))
        columns-to-search (->> all-search-columns
                               (filter (fn [[_k v]] (= v :text)))
                               (map first)
                               (remove #{:collection_authority_level :moderated_status
                                         :initial_sync_status :pk_ref}))
        case-clauses      (as-> columns-to-search <>
                            (map (fn [col] [:like [:lower col] match]) <>)
                            (interleave <> (repeat [:inline 0]))
                            (concat <> [:else [:inline 1]]))]
    [(into [:case] case-clauses)]))

(defmulti ^:private check-permissions-for-model
  {:arglists '([search-result])}
  (comp keyword :model))

(defmethod check-permissions-for-model :default
  [_]
  ;; We filter what we can (ie. everything that is in a collection) out already when querying
  true)

(defmethod check-permissions-for-model :metric
  [instance]
  (mi/can-read? instance))

(defmethod check-permissions-for-model :segment
  [instance]
  (mi/can-read? instance))

(defmethod check-permissions-for-model :database
  [instance]
  (mi/can-read? instance))

(defn- query-model-set
  "Queries all models with respect to query for one result to see if we get a result or not"
  [search-ctx]
  (map #(get (first %) :model)
       (filter not-empty
               (for [model search-config/all-models]
                 (let [search-query     (search-query-for-model model search-ctx)
                       query-with-limit (sql.helpers/limit search-query 1)]
                   (mdb.query/query query-with-limit))))))

(defn- full-search-query
  "Postgres 9 is not happy with the type munging it needs to do to make the union-all degenerate down to trivial case of
  one model without errors. Therefore we degenerate it down for it"
  [search-ctx]
  (let [models       (or (:models search-ctx)
                         search-config/all-models)
        sql-alias    :alias_is_required_by_sql_but_not_needed_here
        order-clause [((fnil order-clause "") (:search-string search-ctx))]]
    (if (= (count models) 1)
      (search-query-for-model (first models) search-ctx)
      {:select   [:*]
       :from     [[{:union-all (vec (for [model models
                                          :let  [query (search-query-for-model model search-ctx)]
                                          :when (seq query)]
                                      query))} sql-alias]]
       :order-by order-clause})))

(s/defn ^:private search
  "Builds a search query that includes all the searchable entities and runs it"
  [search-ctx :- SearchContext]
  (let [search-query       (full-search-query search-ctx)
        _                  (log/tracef "Searching with query:\n%s\n%s"
                                       (u/pprint-to-str search-query)
                                       (mdb.query/format-sql (first (mdb.query/compile search-query))))
        to-toucan-instance (fn [row]
                             (let [model (-> row :model search-config/model-to-db-model :db-model)]
                               (t2.instance/instance model row)))
        reducible-results  (mdb.query/reducible-query search-query :max-rows search-config/*db-max-results*)
        xf                 (comp
                            (map t2.realize/realize)
                            (map to-toucan-instance)
                            (filter check-permissions-for-model)
                            ;; MySQL returns `:bookmark` and `:archived` as `1` or `0` so convert those to boolean as
                            ;; needed
                            (map #(update % :bookmark api/bit->boolean))
                            (map #(update % :archived api/bit->boolean))
                            (map #(update % :pk_ref json/parse-string))
                            (map (partial scoring/score-and-result (:search-string search-ctx)))
                            (filter #(pos? (:score %))))
        total-results      (scoring/top-results reducible-results search-config/max-filtered-results xf)]
    ;; We get to do this slicing and dicing with the result data because
    ;; the pagination of search is for UI improvement, not for performance.
    ;; We intend for the cardinality of the search results to be below the default max before this slicing occurs
    {:total            (count total-results)
     :data             (cond->> total-results
                         (some?     (:offset-int search-ctx)) (drop (:offset-int search-ctx))
                         (some?     (:limit-int search-ctx)) (take (:limit-int search-ctx)))
     :available_models (query-model-set search-ctx)
     :limit            (:limit-int search-ctx)
     :offset           (:offset-int search-ctx)
     :table_db_id      (:table-db-id search-ctx)
     :models           (:models search-ctx)}))

;;; +----------------------------------------------------------------------------------------------------------------+
;;; |                                                    Endpoint                                                    |
;;; +----------------------------------------------------------------------------------------------------------------+

; This is basically a union type. defendpoint splits the string if it only gets one
(def ^:private models-schema (s/conditional vector? [su/NonBlankString] :else su/NonBlankString))

(s/defn ^:private search-context :- SearchContext
  [search-string   :- (s/maybe su/NonBlankString),
   archived-string :- (s/maybe su/BooleanString)
   table-db-id     :- (s/maybe su/IntGreaterThanZero)
   models          :- (s/maybe models-schema)
   limit           :- (s/maybe su/IntGreaterThanZero)
   offset          :- (s/maybe su/IntGreaterThanOrEqualToZero)]
  (cond-> {:search-string      search-string
           :archived?          (Boolean/parseBoolean archived-string)
           :current-user-perms @api/*current-user-permissions-set*}
    (some? table-db-id) (assoc :table-db-id table-db-id)
    (some? models)      (assoc :models
                               (apply hash-set (if (vector? models) models [models])))
    (some? limit)       (assoc :limit-int limit)
    (some? offset)      (assoc :offset-int offset)))

(api/defendpoint GET "/models"
  "Get the set of models that a search query will return"
  [q archived-string table-db-id]
  {table-db-id [:maybe ms/PositiveInt]}
  (query-model-set (search-context q archived-string table-db-id nil nil nil)))

#_{:clj-kondo/ignore [:deprecated-var]}
(api/defendpoint-schema GET "/"
  "Search within a bunch of models for the substring `q`.
  For the list of models, check [[metabase.search.config/all-models]].

  To search in archived portions of models, pass in `archived=true`.
  To search for tables, cards, and models of a certain DB, pass in a DB id value
  to `table_db_id`.
  To specify a list of models, pass in an array to `models`.
  "
  [q archived table_db_id models]
  {q            (s/maybe su/NonBlankString)
   archived     (s/maybe su/BooleanString)
   table_db_id  (s/maybe su/IntGreaterThanZero)
   models       (s/maybe models-schema)}
  (api/check-valid-page-params mw.offset-paging/*limit* mw.offset-paging/*offset*)
  (search (search-context
           q
           archived
           table_db_id
           models
           mw.offset-paging/*limit*
           mw.offset-paging/*offset*)))

(api/define-routes)<|MERGE_RESOLUTION|>--- conflicted
+++ resolved
@@ -95,15 +95,11 @@
    :initial_sync_status :text
    ;; returned for Action
    :model_id            :integer
-<<<<<<< HEAD
    :model_name          :text
    ;; returned for Card and Action
    :dataset_query       :text
    ;; returned for indexed-entity
    :pk_ref              :text))
-=======
-   :model_name          :text))
->>>>>>> 17113df7
 
 ;;; +----------------------------------------------------------------------------------------------------------------+
 ;;; |                                               Shared Query Logic                                               |
@@ -210,28 +206,12 @@
     (into [:or]
           (for [column searchable-columns
                 token (search-util/tokenize (search-util/normalize query))]
-<<<<<<< HEAD
-            (cond
-              (and (= model "card")
-                   (= column (keyword (name (model->alias model)) "dataset_query")))
-              [:and
-               [:= (keyword (name (model->alias model)) "query_type") "native"]
-               [:like
-                [:lower column]
-                (wildcard-match token)]]
-
-              (and (= model "indexed-entity") (premium-features/segmented-user?))
+            (if (and (= model "indexed-entity") (premium-features/segmented-user?))
               [:= 0 1]
 
-              :else
               [:like
                [:lower column]
                (wildcard-match token)])))))
-=======
-            [:like
-             [:lower column]
-             (wildcard-match token)]))))
->>>>>>> 17113df7
 
 (s/defn ^:private base-where-clause-for-model :- [(s/one (s/enum :and := :inline) "type") s/Any]
   [model :- SearchableModel, {:keys [search-string archived?]} :- SearchContext]
