--- conflicted
+++ resolved
@@ -186,7 +186,6 @@
         });
       });
     });
-<<<<<<< HEAD
 
     describe("type filter", () => {
       beforeEach(() => {
@@ -228,48 +227,6 @@
 
           cy.findByTestId("search-app").within(() => {
             cy.findByText(`Results for "${searchText}"`).should("exist");
-=======
-
-    describe("type filter", () => {
-      beforeEach(() => {
-        setActionsEnabledForDB(SAMPLE_DB_ID);
-
-        cy.createQuestion({
-          name: "Orders Model",
-          query: { "source-table": ORDERS_ID },
-          dataset: true,
-        }).then(({ body: { id } }) => {
-          createAction({
-            name: "Update orders quantity",
-            description: "Set orders quantity to the same value",
-            type: "query",
-            model_id: id,
-            database_id: SAMPLE_DB_ID,
-            dataset_query: {
-              database: SAMPLE_DB_ID,
-              native: {
-                query: "UPDATE orders SET quantity = quantity",
-              },
-              type: "native",
-            },
-            parameters: [],
-            visualization_settings: {
-              type: "button",
-            },
-          });
-        });
-      });
-
-      typeFilters.forEach(({ label, filterName, resultInfoText }) => {
-        it(`should hydrate search with search text and ${label} filter`, () => {
-          cy.visit(`/search?q=e&type=${filterName}`);
-          cy.wait("@search");
-
-          getSearchBar().should("have.value", "e");
-
-          cy.findByTestId("search-app").within(() => {
-            cy.findByText('Results for "e"').should("exist");
->>>>>>> b55a0ff4
           });
 
           cy.findAllByTestId("result-link-info-text").each(result => {
@@ -283,10 +240,7 @@
         });
       });
 
-<<<<<<< HEAD
       typeFilters.forEach(({ label, resultInfoText }) => {
-=======
->>>>>>> b55a0ff4
         it(`should filter results by ${label}`, () => {
           cy.visit("/");
 
@@ -306,18 +260,6 @@
           });
         });
       });
-<<<<<<< HEAD
-
-      it("should remove type filter when `X` is clicked on search filter", () => {
-        const { filterName } = typeFilters[0];
-        cy.visit(`/search?q=orders&type=${filterName}`);
-        cy.wait("@search");
-
-        cy.findByTestId("type-search-filter").within(() => {
-          cy.findByText("Question").should("exist");
-          cy.findByLabelText("close icon").click();
-          cy.findByText("Question").should("not.exist");
-=======
 
       it("should remove type filter when `X` is clicked on search filter", () => {
         const { label, filterName } = typeFilters[0];
@@ -328,26 +270,14 @@
           cy.findByText(label).should("exist");
           cy.findByLabelText("close icon").click();
           cy.findByText(label).should("not.exist");
->>>>>>> b55a0ff4
           cy.findByText("Content type").should("exist");
         });
 
         cy.url().should("not.contain", "type");
 
-<<<<<<< HEAD
         getNumberOfUniqueResultDescriptions().then(
           ({ uniqueTypeDescriptionsCount }) => {
             expect(uniqueTypeDescriptionsCount).to.be.greaterThan(1);
-=======
-        // Check that we're getting elements other than Questions by checking the
-        // result text and checking if there's more than one result-link-info-text text
-        cy.findAllByTestId("result-link-info-text").then(
-          $resultTypeDescriptions => {
-            const uniqueTypeDescriptions = new Set(
-              $resultTypeDescriptions.toArray().map(el => el.textContent),
-            );
-            expect(uniqueTypeDescriptions.size).to.be.greaterThan(1);
->>>>>>> b55a0ff4
           },
         );
       });
@@ -362,10 +292,7 @@
           cy.createQuestion(question);
         }
         cy.signOut();
-<<<<<<< HEAD
-=======
-
->>>>>>> b55a0ff4
+
         cy.signInAsAdmin();
       });
 
@@ -416,53 +343,6 @@
           cy.findByLabelText("close icon").click();
         });
 
-<<<<<<< HEAD
-        getNumberOfUniqueResultDescriptions().then(
-          ({ uniqueTypeDescriptionsCount }) => {
-            expect(uniqueTypeDescriptionsCount).to.be.greaterThan(1);
-          },
-        );
-      });
-    });
-
-    describe("created_at filter", () => {
-      Object.entries(TEST_CREATED_AT_FILTERS).forEach(([label, filter]) => {
-        it(`should hydrate created_at=${filter}`, () => {
-          cy.visit(`/search?q=orders&created_at=${filter}`);
-
-          cy.wait("@search");
-
-          cy.findByTestId("created_at-search-filter").within(() => {
-            cy.findByText(label).should("exist");
-            cy.findByLabelText("close icon").should("exist");
-          });
-        });
-      });
-
-      // we can only test the 'today' filter since we currently
-      // can't edit the created_at column of a question in our database
-      it(`should filter results by Today (created_at=thisday)`, () => {
-        cy.visit(`/search?q=Test`);
-        cy.findByTestId("created_at-search-filter").click();
-
-        cy.findByTestId("search-app").within(() => {
-          cy.findByText('Results for "Test"').should("exist");
-          cy.findByText("Test Question from Today").should("not.exist");
-        });
-
-        cy.createQuestion({
-          name: "Test Question from Today",
-          query: { "source-table": ORDERS_ID },
-        });
-
-        popover().within(() => {
-          cy.findByText("Today").click();
-        });
-
-        cy.findByTestId("search-app").within(() => {
-          cy.findByText('Results for "Test"').should("exist");
-          cy.findByText("Test Question from Today").should("exist");
-=======
         // Check that we're getting elements from other users by checking for other types,
         // since all assets, for the user we're querying are questions
         cy.findAllByTestId("result-link-info-text").then(
@@ -494,46 +374,15 @@
 
         cy.findByTestId("search-app").within(() => {
           cy.findByText('Results for "orders"').should("exist");
->>>>>>> b55a0ff4
-        });
-
-<<<<<<< HEAD
-      it("should remove created_at filter when `X` is clicked on search filter", () => {
-        cy.createQuestion({
-          name: "Test Question from Today",
-          query: { "source-table": ORDERS_ID },
-=======
+        });
+
         cy.findAllByTestId("search-result-item").each(result => {
           cy.wrap(result).within(() => {
             cy.findByLabelText("verified icon").should("exist");
           });
->>>>>>> b55a0ff4
-        });
-      });
-
-<<<<<<< HEAD
-        cy.visit(`/search?q=Test&created_at=past1days`);
-
-        cy.wait("@search");
-
-        cy.findByTestId("search-app").within(() => {
-          cy.findByText('Results for "Test"').should("exist");
-          cy.findByText("Test Question from Today").should("not.exist");
-        });
-
-        cy.findByTestId("created_at-search-filter").within(() => {
-          cy.findByText("Yesterday").should("exist");
-          cy.findByLabelText("close icon").click();
-          cy.findByText("Yesterday").should("not.exist");
-          cy.findByText("Creation date").should("exist");
-        });
-
-        cy.url().should("not.contain", "created_at");
-
-        cy.findByTestId("search-app").within(() => {
-          cy.findByText('Results for "Test"').should("exist");
-          cy.findByText("Test Question from Today").should("exist");
-=======
+        });
+      });
+
       it("should filter results by verified items", () => {
         cy.visit("/");
 
@@ -548,57 +397,9 @@
           cy.wrap(result).within(() => {
             cy.findByLabelText("verified icon").should("exist");
           });
->>>>>>> b55a0ff4
-        });
-      });
-
-<<<<<<< HEAD
-        // TODO: Add more assertions for search results when we redesign the search result elements to include users.
-      });
-    });
-
-    describeEE("verified filter", () => {
-      beforeEach(() => {
-        setTokenFeatures("all");
-        cy.createModerationReview({
-          status: "verified",
-          moderated_item_type: "card",
-          moderated_item_id: ORDERS_COUNT_QUESTION_ID,
-        });
-      });
-
-      it("should hydrate search with search text and verified filter", () => {
-        cy.visit("/search?q=orders&verified=true");
-        cy.wait("@search");
-
-        getSearchBar().should("have.value", "orders");
-
-        cy.findByTestId("search-app").within(() => {
-          cy.findByText('Results for "orders"').should("exist");
-        });
-
-        cy.findAllByTestId("search-result-item").each(result => {
-          cy.wrap(result).within(() => {
-            cy.findByLabelText("verified icon").should("exist");
-          });
-        });
-      });
-
-      it("should filter results by verified items", () => {
-        cy.visit("/");
-
-        getSearchBar().clear().type("e{enter}");
-        cy.wait("@search");
-
-        // const verifiedFilter = cy.findByTestId("verified-search-filter")
-        cy.findByTestId("verified-filter-switch").click();
-
-        cy.findAllByTestId("search-result-item").each(result => {
-          cy.wrap(result).within(() => {
-            cy.findByLabelText("verified icon").should("exist");
-          });
-        });
-=======
+        });
+      });
+
       it("should not filter results when verified items is off", () => {
         cy.visit("/search?q=e&verified=true");
 
@@ -623,7 +424,128 @@
             expect(verifiedElementCount).to.eq(1);
             expect(unverifiedElementCount).to.be.gt(0);
           });
->>>>>>> b55a0ff4
+        getNumberOfUniqueResultDescriptions().then(
+          ({ uniqueTypeDescriptionsCount }) => {
+            expect(uniqueTypeDescriptionsCount).to.be.greaterThan(1);
+          },
+        );
+      });
+    });
+
+    describe("created_at filter", () => {
+      Object.entries(TEST_CREATED_AT_FILTERS).forEach(([label, filter]) => {
+        it(`should hydrate created_at=${filter}`, () => {
+          cy.visit(`/search?q=orders&created_at=${filter}`);
+
+          cy.wait("@search");
+
+          cy.findByTestId("created_at-search-filter").within(() => {
+            cy.findByText(label).should("exist");
+            cy.findByLabelText("close icon").should("exist");
+          });
+        });
+      });
+
+      // we can only test the 'today' filter since we currently
+      // can't edit the created_at column of a question in our database
+      it(`should filter results by Today (created_at=thisday)`, () => {
+        cy.visit(`/search?q=Test`);
+        cy.findByTestId("created_at-search-filter").click();
+
+        cy.findByTestId("search-app").within(() => {
+          cy.findByText('Results for "Test"').should("exist");
+          cy.findByText("Test Question from Today").should("not.exist");
+        });
+
+        cy.createQuestion({
+          name: "Test Question from Today",
+          query: { "source-table": ORDERS_ID },
+        });
+
+        popover().within(() => {
+          cy.findByText("Today").click();
+        });
+
+        cy.findByTestId("search-app").within(() => {
+          cy.findByText('Results for "Test"').should("exist");
+          cy.findByText("Test Question from Today").should("exist");
+        });
+      });
+
+      it("should remove created_at filter when `X` is clicked on search filter", () => {
+        cy.createQuestion({
+          name: "Test Question from Today",
+          query: { "source-table": ORDERS_ID },
+        });
+
+        cy.visit(`/search?q=Test&created_at=past1days`);
+
+        cy.wait("@search");
+
+        cy.findByTestId("search-app").within(() => {
+          cy.findByText('Results for "Test"').should("exist");
+          cy.findByText("Test Question from Today").should("not.exist");
+        });
+
+        cy.findByTestId("created_at-search-filter").within(() => {
+          cy.findByText("Yesterday").should("exist");
+          cy.findByLabelText("close icon").click();
+          cy.findByText("Yesterday").should("not.exist");
+          cy.findByText("Creation date").should("exist");
+        });
+
+        cy.url().should("not.contain", "created_at");
+
+        cy.findByTestId("search-app").within(() => {
+          cy.findByText('Results for "Test"').should("exist");
+          cy.findByText("Test Question from Today").should("exist");
+        });
+
+        // TODO: Add more assertions for search results when we redesign the search result elements to include users.
+      });
+    });
+
+    describeEE("verified filter", () => {
+      beforeEach(() => {
+        setTokenFeatures("all");
+        cy.createModerationReview({
+          status: "verified",
+          moderated_item_type: "card",
+          moderated_item_id: ORDERS_COUNT_QUESTION_ID,
+        });
+      });
+
+      it("should hydrate search with search text and verified filter", () => {
+        cy.visit("/search?q=orders&verified=true");
+        cy.wait("@search");
+
+        getSearchBar().should("have.value", "orders");
+
+        cy.findByTestId("search-app").within(() => {
+          cy.findByText('Results for "orders"').should("exist");
+        });
+
+        cy.findAllByTestId("search-result-item").each(result => {
+          cy.wrap(result).within(() => {
+            cy.findByLabelText("verified icon").should("exist");
+          });
+        });
+      });
+
+      it("should filter results by verified items", () => {
+        cy.visit("/");
+
+        getSearchBar().clear().type("e{enter}");
+        cy.wait("@search");
+
+        // const verifiedFilter = cy.findByTestId("verified-search-filter")
+        cy.findByTestId("verified-filter-switch").click();
+
+        cy.findAllByTestId("search-result-item").each(result => {
+          cy.wrap(result).within(() => {
+            cy.findByLabelText("verified icon").should("exist");
+          });
+        });
       });
 
       it("should not filter results when verified items is off", () => {
