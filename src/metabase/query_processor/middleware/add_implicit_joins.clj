--- conflicted
+++ resolved
@@ -37,183 +37,6 @@
                                        [Table :target-table] [:= :target-pk.table_id :target-table.id]]
                            :where     [:and
                                        [:in :source-fk.id (set fk-field-ids)]
-<<<<<<< HEAD
-                                       [:= :target-table.db_id (u/get-id (qp.store/database))]
-                                       (mdb.u/isa :source-fk.semantic_type :type/FK)]})]
-      (for [{:keys [fk-name table-name], :as info} infos]
-        (assoc info :alias (join-alias table-name fk-name))))))
-
-
-;;; +----------------------------------------------------------------------------------------------------------------+
-;;; |                                         Building the matching-info fn                                          |
-;;; +----------------------------------------------------------------------------------------------------------------+
-
-(defn- query->fk-clause-ids [query]
-  (let [ids (mbql.u/match query
-              [:fk-> fk dest]
-              [(mbql.u/field-clause->id-or-literal fk) (mbql.u/field-clause->id-or-literal dest)])]
-    {:fk-ids   (filter integer? (map first  ids))
-     :dest-ids (filter integer? (map second ids))}))
-
-(defn- dest-ids->dest-id->table-id
-  "Given a sequence of `dest-ids` (the IDs of Destination Fields in `fk->` clauses), return a map of `dest-id` -> its
-  `table-id`."
-  [dest-ids]
-  (when (seq dest-ids)
-    (let [results     (db/query {:select    [[:field.id :id] [:field.table_id :table]]
-                                 :from      [[Field :field]]
-                                 :left-join [[Table :table] [:= :field.table_id :table.id]]
-                                 :where     [:and
-                                             [:in :field.id (set dest-ids)]
-                                             [:= :table.db_id (u/get-id (qp.store/database))]]})
-          dest->table (zipmap (map :id results) (map :table results))]
-      ;; validate that all our Fields are in the map
-      (doseq [dest-id dest-ids]
-        (when-not (get dest->table dest-id)
-          (throw
-            (ex-info (tru "Cannot resolve {0}: Field does not exist, or its Table belongs to a different Database."
-                          [:fk '_ dest-id])
-             {:dest-id dest-id}))))
-      ;; ok, we're good to go
-      dest->table)))
-
-(defn- fields->ids [dest-id->table-id fk-field dest-field]
-  (let [fk-id         (mbql.u/field-clause->id-or-literal fk-field)
-        dest-id       (mbql.u/field-clause->id-or-literal dest-field)
-        dest-table-id (dest-id->table-id dest-id)]
-    (assert (and (integer? fk-id) (integer? dest-id))
-      (tru "Cannot resolve :field-literal inside :fk-> unless inside join with explicit :alias."))
-    (assert dest-table-id
-      (tru "Cannot find Table ID for {0}" dest-field))
-    {:fk-id fk-id, :dest-id dest-id, :dest-table-id dest-table-id}))
-
-(defn- matching-info* [infos dest-id->table-id fk-field dest-field]
-  (let [{:keys [fk-id dest-id dest-table-id]} (fields->ids dest-id->table-id fk-field dest-field)]
-    (or
-     (some
-      (fn [{an-fk-id :fk-id, a-table-id :table-id, :as info}]
-        (when (and (= fk-id an-fk-id)
-                   (= dest-table-id a-table-id))
-          info))
-      infos)
-     (throw
-      (ex-info (tru "No matching info found for join against Table {0} ''{1}'' on Field {2} ''{3}'' via FK {4} ''{5}''"
-                    dest-table-id (or (u/ignore-exceptions (:name (qp.store/table dest-table-id))) "?")
-                    dest-id (or (u/ignore-exceptions (:name (qp.store/field dest-id))) "?")
-                    fk-id (or (u/ignore-exceptions (:name (qp.store/field fk-id))) "?"))
-        {:fk-id fk-id, :dest-id dest-id, :dest-table-id dest-table-id})))))
-
-(defn- matching-info-fn
-  "Given a `query`, return a function that takes the `fk-field` and `dest-field` from an `fk->` clause and returns the
-  corresponding `JoinInfo` for the clause, if any."
-  [query]
-  (let [{:keys [fk-ids dest-ids]} (query->fk-clause-ids query)
-        infos                     (fk-ids->join-infos fk-ids)
-        dest-id->table-id         (dest-ids->dest-id->table-id dest-ids)
-        matching-info             (partial matching-info* infos dest-id->table-id)]
-    (fn [fk-field dest-field]
-      (try
-        (matching-info fk-field dest-field)
-        ;; add a bunch of info to any Exceptions that get thrown here, useful for debugging things that go wrong
-        (catch Exception e
-          (throw
-           (ex-info (tru "Could not resolve {0}" [:fk-> fk-field dest-field])
-             {:clause                           [:fk-> fk-field dest-field]
-              :resolved-info                    infos
-              :resolved-dest-field-id->table-id dest-id->table-id}
-             e)))))))
-
-
-;;; +----------------------------------------------------------------------------------------------------------------+
-;;; |                                         Converting fk-> :joined-field                                          |
-;;; +----------------------------------------------------------------------------------------------------------------+
-
-(s/defn ^:private resolve-fk :- mbql.s/joined-field
-  "Resolve a single `fk->` clause, returning a `:joined-field` clause to replace it, and adding a new join entry if
-  appropriate."
-  [{:keys [matching-info current-alias add-join!]} [_ source-field dest-field, :as fk-clause]]
-  (if current-alias
-    [:joined-field current-alias dest-field]
-    (let [{:keys [alias], :as info} (matching-info source-field dest-field)]
-      (add-join! info)
-      [:joined-field alias dest-field])))
-
-
-;;; +----------------------------------------------------------------------------------------------------------------+
-;;; |                                               Generating :joins                                                |
-;;; +----------------------------------------------------------------------------------------------------------------+
-
-(s/defn ^:private add-joins :- mbql.s/MBQLQuery
-  "Add `:joins` to a `query` by converting `join-infos` to the appropriate format."
-  [{:keys [joins] :as query}, join-infos :- [JoinInfo]]
-  (if (seq join-infos)
-    (assoc query :joins (->> (for [{:keys [fk-id pk-id table-id alias]} join-infos]
-                               {:source-table table-id
-                                :alias        alias
-                                :fields       :none
-                                :strategy     :left-join
-                                :fk-field-id  fk-id
-                                :condition    [:= [:field-id fk-id]
-                                               [:joined-field alias [:field-id pk-id]]]})
-                             (concat joins)
-                             (m/distinct-by #(select-keys % [:source-table :alias :strategy :fk-field-id :condition]))
-                             mbql.u/deduplicate-join-aliases))
-    query))
-
-
-;;; +----------------------------------------------------------------------------------------------------------------+
-;;; |                                          Transforming the whole query                                          |
-;;; +----------------------------------------------------------------------------------------------------------------+
-
-(defn- can-add-joins-here? [m]
-  (and (map? m)
-       ((some-fn :source-table :source-query) m)
-       (not (:condition m))))
-
-(defn- join? [m]
-  (and (map? m)
-       (every? m [:condition :alias])))
-
-(defn- default-context [query]
-  {:matching-info (matching-info-fn query)
-   :current-alias nil
-   :add-join!     (fn [join-info]
-                    (throw (ex-info (tru "Invalid fk-> clause: nowhere to add corresponding join.")
-                             {:join-info join-info})))})
-
-(declare resolve-fk-clauses)
-
-(defn- recursive-resolve [form context]
-  (-> (assoc form ::recursive? true)
-      (resolve-fk-clauses context)
-      (dissoc form ::recursive?)))
-
-(s/defn ^:private resolve-fk-clauses
-  "Resolve all `fk->` clauses in `query`. The basic idea is to recurse thru the query the usual way, using
-  `mbql.u/replace`, keeping a little bit of state"
-  ([query :- mbql.s/MBQLQuery]
-   (resolve-fk-clauses query (default-context query)))
-
-  ([form context]
-   (-> form
-       (mbql.u/replace
-           (query :guard (every-pred can-add-joins-here? (complement ::recursive?)))
-         (let [joins     (atom [])
-               add-join! (partial swap! joins conj)]
-           (-> (recursive-resolve query (assoc context :add-join! add-join!))
-               (add-joins @joins)))
-
-         ;; join with an alias
-         (join-clause :guard (every-pred join? (complement ::recursive?)))
-         (recursive-resolve join-clause (assoc context :current-alias (:alias join-clause)))
-
-         :fk->
-         (resolve-fk context &match))
-       (m/update-existing :fields (fn [fields]
-                                    (if (keyword? fields)
-                                      fields
-                                      (-> fields distinct vec)))))))
-=======
                                        [:= :target-table.db_id (u/the-id (qp.store/database))]
                                        (mdb.u/isa :source-fk.special_type :type/FK)]})]
       (for [{:keys [pk-id fk-name table-name fk-field-id], :as info} infos]
@@ -331,7 +154,6 @@
                                source-query (update :source-query resolve-implicit-joins)
                                (seq joins)  (update :joins (partial map resolve-implicit-joins)))]
     (resolve-implicit-joins-this-level recursively-resolved)))
->>>>>>> f65890ad
 
 
 ;;; +----------------------------------------------------------------------------------------------------------------+
