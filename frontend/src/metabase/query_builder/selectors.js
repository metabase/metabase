/* eslint-disable import/order */
/*eslint no-use-before-define: "error"*/

import { createSelector } from "@reduxjs/toolkit";
import d3 from "d3";
import { getIn, merge, updateIn } from "icepick";
import _ from "underscore";

import * as Lib from "metabase-lib";

// Needed due to wrong dependency resolution order
import { MetabaseApi } from "metabase/services";
import {
  extractRemappings,
  getVisualizationTransformed,
} from "metabase/visualizations";
import { getComputedSettingsForSeries } from "metabase/visualizations/lib/settings/visualization";

import Databases from "metabase/entities/databases";
import { ModelIndexes } from "metabase/entities/model-indexes";
import Timelines from "metabase/entities/timelines";

import { getAlerts } from "metabase/alert/selectors";
import { getDashboardById } from "metabase/dashboard/selectors";
import { parseTimestamp } from "metabase/lib/time";
import { getSortedTimelines } from "metabase/lib/timelines";
import { getEmbedOptions, getIsEmbedded } from "metabase/selectors/embed";
import { getMetadata } from "metabase/selectors/metadata";
import { getSetting } from "metabase/selectors/settings";
import { getMode as getQuestionMode } from "metabase/visualizations/click-actions/lib/modes";
import {
  getXValues,
  isTimeseries,
} from "metabase/visualizations/lib/renderer_utils";

import { isAdHocModelQuestion } from "metabase-lib/metadata/utils/models";
import { getCardUiParameters } from "metabase-lib/parameters/utils/cards";
import {
  normalizeParameters,
  normalizeParameterValue,
} from "metabase-lib/parameters/utils/parameter-values";
import Question from "metabase-lib/Question";
import { getIsPKFromTablePredicate } from "metabase-lib/types/utils/isa";
import { LOAD_COMPLETE_FAVICON } from "metabase/hoc/Favicon";
import { getQuestionWithDefaultVisualizationSettings } from "./actions/core/utils";

export const getUiControls = state => state.qb.uiControls;
const getQueryStatus = state => state.qb.queryStatus;
const getLoadingControls = state => state.qb.loadingControls;

export const getIsShowingTemplateTagsEditor = state =>
  getUiControls(state).isShowingTemplateTagsEditor;
export const getIsShowingSnippetSidebar = state =>
  getUiControls(state).isShowingSnippetSidebar;
export const getIsShowingDataReference = state =>
  getUiControls(state).isShowingDataReference;

// This selector can be called from public questions / dashboards, which do not
// have state.qb
export const getIsShowingRawTable = state =>
  !!state.qb?.uiControls.isShowingRawTable;

const SIDEBARS = [
  "isShowingQuestionDetailsSidebar",
  "isShowingChartTypeSidebar",
  "isShowingChartSettingsSidebar",
  "isShowingTimelineSidebar",

  "isShowingSummarySidebar",

  "isShowingDataReference",
  "isShowingTemplateTagsEditor",
  "isShowingSnippetSidebar",
];

export const getIsAnySidebarOpen = createSelector([getUiControls], uiControls =>
  SIDEBARS.some(sidebar => uiControls[sidebar]),
);

export const getIsRunning = state => getUiControls(state).isRunning;
export const getIsLoadingComplete = state =>
  getQueryStatus(state) === "complete";

export const getCard = state => state.qb.card;
export const getOriginalCard = state => state.qb.originalCard;
export const getLastRunCard = state => state.qb.lastRunCard;

export const getParameterValues = state => state.qb.parameterValues;
export const getParameterValuesSearchCache = state =>
  state.qb.parameterValuesSearchCache;

export const getMetadataDiff = state => state.qb.metadataDiff;

export const getEntities = state => state.entities;
export const getVisibleTimelineEventIds = state =>
  state.qb.visibleTimelineEventIds;
export const getSelectedTimelineEventIds = state =>
  state.qb.selectedTimelineEventIds;

const getRawQueryResults = state => state.qb.queryResults;

export const getIsBookmarked = (state, props) =>
  props.bookmarks.some(
    bookmark =>
      bookmark.type === "card" && bookmark.item_id === state.qb.card?.id,
  );

export const getQueryResults = createSelector(
  [getRawQueryResults, getMetadataDiff],
  (queryResults, metadataDiff) => {
    if (!Array.isArray(queryResults) || !queryResults.length) {
      return null;
    }

    const [result] = queryResults;
    if (result.error || !result?.data?.results_metadata) {
      return queryResults;
    }
    const { cols, results_metadata } = result.data;

    function applyMetadataDiff(column) {
      const columnDiff = metadataDiff[column.field_ref];
      return columnDiff ? merge(column, columnDiff) : column;
    }

    return [
      {
        ...result,
        data: {
          ...result.data,
          cols: cols.map(applyMetadataDiff),
          results_metadata: {
            ...results_metadata,
            columns: results_metadata.columns.map(applyMetadataDiff),
          },
        },
      },
    ];
  },
);

export const getFirstQueryResult = createSelector([getQueryResults], results =>
  Array.isArray(results) ? results[0] : null,
);

export const getTableId = createSelector([getCard], card =>
  getIn(card, ["dataset_query", "query", "source-table"]),
);

export const getPKColumnIndex = createSelector(
  [getFirstQueryResult, getTableId],
  (result, tableId) => {
    if (!result) {
      return;
    }
    const { cols } = result.data;

    const hasMultiplePks =
      cols.filter(getIsPKFromTablePredicate(tableId)).length > 1;

    if (hasMultiplePks) {
      return -1;
    }
    return cols.findIndex(getIsPKFromTablePredicate(tableId));
  },
);

export const getPKRowIndexMap = createSelector(
  [getFirstQueryResult, getPKColumnIndex],
  (result, PKColumnIndex) => {
    if (!result || !Number.isSafeInteger(PKColumnIndex)) {
      return {};
    }
    const { rows } = result.data;
    if (PKColumnIndex < 0) {
      return rows.map((_, index) => index);
    }
    const map = {};
    rows.forEach((row, index) => {
      const PKValue = row[PKColumnIndex];
      map[PKValue] = index;
    });
    return map;
  },
);

export const getQueryStartTime = state => state.qb.queryStartTime;

export const getDatabaseId = createSelector(
  [getCard],
  card => card && card.dataset_query && card.dataset_query.database,
);

export const getTableForeignKeyReferences = state =>
  state.qb.tableForeignKeyReferences;

export const getDatabasesList = state =>
  Databases.selectors.getList(state, {
    entityQuery: { include: "tables", saved: true },
  }) || [];

export const getTables = createSelector(
  [getDatabaseId, getDatabasesList],
  (databaseId, databases) => {
    if (databaseId != null && databases && databases.length > 0) {
      const db = _.findWhere(databases, { id: databaseId });
      if (db && db.tables) {
        return db.tables;
      }
    }

    return [];
  },
);

export const getTableMetadata = createSelector(
  [getTableId, getMetadata],
  (tableId, metadata) => metadata.table(tableId),
);

export const getTableForeignKeys = createSelector([getTableMetadata], table => {
  const tableForeignKeys = table?.fks ?? [];
  const tableForeignKeysWithoutHiddenTables = tableForeignKeys.filter(
    tableForeignKey => tableForeignKey.origin != null,
  );

  return tableForeignKeysWithoutHiddenTables;
});

export const getSampleDatabaseId = createSelector(
  [getDatabasesList],
  databases => {
    const sampleDatabase = _.findWhere(databases, { is_sample: true });
    return sampleDatabase && sampleDatabase.id;
  },
);

export const getDatabaseFields = createSelector(
  [getDatabaseId, state => state.qb.databaseFields],
  (databaseId, databaseFields) => [], // FIXME!
);

export const getParameters = createSelector(
  [getCard, getMetadata, getParameterValues],
  (card, metadata, parameterValues) =>
    getCardUiParameters(card, metadata, parameterValues),
);

const getLastRunDatasetQuery = createSelector(
  [getLastRunCard],
  card => card && card.dataset_query,
);
const getNextRunDatasetQuery = createSelector(
  [getCard],
  card => card && card.dataset_query,
);

const getLastRunParameters = createSelector(
  [getFirstQueryResult],
  queryResult =>
    (queryResult &&
      queryResult.json_query &&
      queryResult.json_query.parameters) ||
    [],
);
const getLastRunParameterValues = createSelector(
  [getLastRunParameters],
  parameters => parameters.map(parameter => parameter.value),
);
const getNextRunParameterValues = createSelector([getParameters], parameters =>
  parameters.map(parameter =>
    // parameters are "normalized" immediately before a query run, so in order
    // to compare current parameters to previously-used parameters we need
    // to run parameters through this normalization function
    normalizeParameterValue(parameter.type, parameter.value),
  ),
);

const getNextRunParameters = createSelector([getParameters], parameters =>
  normalizeParameters(parameters),
);

export const getQueryBuilderMode = createSelector(
  [getUiControls],
  uiControls => uiControls.queryBuilderMode,
);

export const getPreviousQueryBuilderMode = createSelector(
  [getUiControls],
  uiControls => uiControls.previousQueryBuilderMode,
);

export const getDatasetEditorTab = createSelector(
  [getUiControls],
  uiControls => uiControls.datasetEditorTab,
);

export const getOriginalQuestion = createSelector(
  [getMetadata, getOriginalCard],
  (metadata, card) => metadata && card && new Question(card, metadata),
);

export const getOriginalQuestionWithParameterValues = createSelector(
  [getMetadata, getOriginalCard, getParameterValues],
  (metadata, card, parameterValues) =>
    metadata && card && new Question(card, metadata, parameterValues),
);

export const getLastRunQuestion = createSelector(
  [getMetadata, getLastRunCard, getParameterValues],
  (metadata, card, parameterValues) =>
    card && metadata && new Question(card, metadata, parameterValues),
);

export const getQuestionWithParameters = createSelector(
  [getCard, getMetadata, getParameterValues],
  (card, metadata, parameterValues) => {
    if (!card || !metadata) {
      return;
    }
    return new Question(card, metadata, parameterValues);
  },
);

export const getQuestion = createSelector(
  [getQuestionWithParameters, getQueryBuilderMode],
  (question, queryBuilderMode) => {
    if (!question) {
      return;
    }

    const isEditingModel = queryBuilderMode === "dataset";
    if (isEditingModel) {
      return question.lockDisplay();
    }

    const type = question.type();
<<<<<<< HEAD
    const { isEditable } = Lib.queryDisplayInfo(question.query());

    // When opening a model or a metric, we construct a question
    // with a clean, ad-hoc, query.
    // This has to be skipped for users without data permissions.
    // See https://github.com/metabase/metabase/issues/20042
    return type !== "question" && isEditable && !isEditingModel
=======

    // When opening a model, we swap it's `dataset_query`
    // with clean query using the model as a source table,
    // to enable "simple mode" like features
    // This has to be skipped for users without data permissions
    // as it would be blocked by the backend as an ad-hoc query
    // see https://github.com/metabase/metabase/issues/20042
    const hasDataPermission = !!question.database();
    return type !== "question" && hasDataPermission && !isEditingModel
>>>>>>> 5d333595
      ? question.composeDataset()
      : question;
  },
);

function areLegacyQueriesEqual(queryA, queryB, tableMetadata) {
  return Lib.areLegacyQueriesEqual(
    queryA,
    queryB,
    tableMetadata?.fields.map(({ id }) => id),
  );
}

// Models or metrics may be composed via the `composeDataset` method.
// A composed entity should be treated as the equivalent to its original form.
// We need to handle scenarios where both the `lastRunQuestion` and the `currentQuestion` are
// in either form.
function areComposedEntitiesEquivalent({
  originalQuestion,
  lastRunQuestion,
  currentQuestion,
  tableMetadata,
}) {
<<<<<<< HEAD
  const isModelOrMetric =
    originalQuestion?.type() === "model" ||
    originalQuestion?.type() === "metric";

  if (!lastRunQuestion || !currentQuestion || !isModelOrMetric) {
=======
  const isModel = originalQuestion?.type() === "model";
  if (!lastRunQuestion || !currentQuestion || !isModel) {
>>>>>>> 5d333595
    return false;
  }

  const composedOriginal = originalQuestion.composeDataset();

  const isLastRunComposed = areLegacyQueriesEqual(
    lastRunQuestion.datasetQuery(),
    composedOriginal.datasetQuery(),
    tableMetadata,
  );
  const isCurrentComposed = areLegacyQueriesEqual(
    currentQuestion.datasetQuery(),
    composedOriginal.datasetQuery(),
    tableMetadata,
  );

  const isLastRunEquivalentToCurrent =
    isLastRunComposed &&
    areLegacyQueriesEqual(
      currentQuestion.datasetQuery(),
      originalQuestion.datasetQuery(),
      tableMetadata,
    );

  const isCurrentEquivalentToLastRun =
    isCurrentComposed &&
    areLegacyQueriesEqual(
      lastRunQuestion.datasetQuery(),
      originalQuestion.datasetQuery(),
      tableMetadata,
    );

  return isLastRunEquivalentToCurrent || isCurrentEquivalentToLastRun;
}

function areQueriesEquivalent({
  originalQuestion,
  lastRunQuestion,
  currentQuestion,
  tableMetadata,
}) {
  return (
    areLegacyQueriesEqual(
      lastRunQuestion?.datasetQuery(),
      currentQuestion?.datasetQuery(),
      tableMetadata,
    ) ||
    areComposedEntitiesEquivalent({
      originalQuestion,
      lastRunQuestion,
      currentQuestion,
      tableMetadata,
    })
  );
}

export const getIsResultDirty = createSelector(
  [
    getQuestion,
    getOriginalQuestion,
    getLastRunQuestion,
    getLastRunParameterValues,
    getNextRunParameterValues,
    getTableMetadata,
  ],
  (
    question,
    originalQuestion,
    lastRunQuestion,
    lastParameters,
    nextParameters,
    tableMetadata,
  ) => {
    const haveParametersChanged = !_.isEqual(lastParameters, nextParameters);
    const isEditable =
      question && Lib.queryDisplayInfo(question.query()).isEditable;

    return (
      haveParametersChanged ||
      (isEditable &&
        !areQueriesEquivalent({
          originalQuestion,
          lastRunQuestion,
          currentQuestion: question,
          tableMetadata,
        }))
    );
  },
);

export const getZoomedObjectId = state => state.qb.zoomedRowObjectId;

const getZoomedObjectRowIndex = createSelector(
  [getPKRowIndexMap, getZoomedObjectId],
  (PKRowIndexMap, objectId) => {
    if (!PKRowIndexMap) {
      return;
    }
    return PKRowIndexMap[objectId] ?? PKRowIndexMap[parseInt(objectId)];
  },
);

export const getPreviousRowPKValue = createSelector(
  [getFirstQueryResult, getPKColumnIndex, getZoomedObjectRowIndex],
  (result, PKColumnIndex, rowIndex) => {
    if (!result) {
      return;
    }
    if (PKColumnIndex === -1) {
      return rowIndex - 1;
    }
    const { rows } = result.data;
    return rows[rowIndex - 1][PKColumnIndex];
  },
);

export const getNextRowPKValue = createSelector(
  [getFirstQueryResult, getPKColumnIndex, getZoomedObjectRowIndex],
  (result, PKColumnIndex, rowIndex) => {
    if (!result) {
      return;
    }
    if (PKColumnIndex === -1) {
      return rowIndex + 1;
    }
    const { rows } = result.data;
    return rows[rowIndex + 1][PKColumnIndex];
  },
);

export const getCanZoomPreviousRow = createSelector(
  [getZoomedObjectRowIndex],
  rowIndex => rowIndex !== 0,
);

export const getCanZoomNextRow = createSelector(
  [getQueryResults, getZoomedObjectRowIndex],
  (queryResults, rowIndex) => {
    if (!Array.isArray(queryResults) || !queryResults.length) {
      return;
    }
    const rowCount = queryResults[0].data.rows.length;
    return rowIndex !== rowCount - 1;
  },
);

export const getZoomRow = createSelector(
  [getQueryResults, getZoomedObjectRowIndex],
  (queryResults, rowIndex) => {
    if (!Array.isArray(queryResults) || !queryResults.length) {
      return;
    }
    return queryResults[0].data.rows[rowIndex];
  },
);

const isZoomingRow = createSelector(
  [getZoomedObjectId],
  index => index != null,
);

export const getMode = createSelector(
  [getLastRunQuestion],
  question => question && getQuestionMode(question),
);

export const getIsObjectDetail = createSelector(
  [getMode, isZoomingRow],
  (mode, isZoomingSingleRow) => isZoomingSingleRow || mode?.name() === "object",
);

export const getIsDirty = createSelector(
  [getQuestion, getOriginalQuestion],
  (question, originalQuestion) => {
    // When viewing a dataset, its dataset_query is swapped with a clean query using the dataset as a source table
    // (it's necessary for datasets to behave like tables opened in simple mode)
    // We need to escape the isDirty check as it will always be true in this case,
    // and the page will always be covered with a 'rerun' overlay.
    // Once the dataset_query changes, the question will loose the "dataset" flag and it'll work normally
    if (!question || isAdHocModelQuestion(question, originalQuestion)) {
      return false;
    }
    return question.isDirtyComparedToWithoutParameters(originalQuestion);
  },
);

export const getIsSavedQuestionChanged = createSelector(
  [getQuestion, getOriginalQuestion],
  (question, originalQuestion) => {
    const isSavedQuestion = originalQuestion != null;
    const hasChanges = question != null;
    const wereChangesSaved = question?.isSaved();
    const hasUnsavedChanges = hasChanges && !wereChangesSaved;

    return (
      isSavedQuestion &&
      hasUnsavedChanges &&
      originalQuestion.type() === "question"
    );
  },
);

export const getIsRunnable = createSelector(
  [getQuestion, getIsDirty],
  (question, isDirty) => {
    if (!question) {
      return false;
    }
    if (!question.isSaved() || isDirty) {
      const { isEditable } = Lib.queryDisplayInfo(question.query());
      return question.canRun() && isEditable;
    }
    return question.canRun();
  },
);

export const getQuestionAlerts = createSelector(
  [getAlerts, getCard],
  (alerts, card) =>
    (card && card.id && _.pick(alerts, alert => alert.card.id === card.id)) ||
    {},
);

export const getResultsMetadata = createSelector(
  [getFirstQueryResult],
  result => result && result.data && result.data.results_metadata,
);

export const isResultsMetadataDirty = createSelector(
  [getMetadataDiff],
  metadataDiff => {
    return Object.keys(metadataDiff).length > 0;
  },
);

export const getShouldShowUnsavedChangesWarning = createSelector(
  [
    getQueryBuilderMode,
    getIsDirty,
    isResultsMetadataDirty,
    getQuestion,
    getOriginalQuestion,
    getUiControls,
  ],
  (
    queryBuilderMode,
    isDirty,
    isMetadataDirty,
    question,
    originalQuestion,
    uiControls,
  ) => {
    const isEditingModelOrMetric = queryBuilderMode === "dataset";

    if (isEditingModelOrMetric) {
      return isDirty || isMetadataDirty;
    }

    const isNative =
      question && Lib.queryDisplayInfo(question.query()).isNative;

    if (isNative) {
      const isNewQuestion = !originalQuestion;
      const rawQuery = Lib.rawNativeQuery(question.query());

      if (isNewQuestion) {
        return rawQuery.length > 0;
      }

      const rawOriginalQuery = Lib.rawNativeQuery(originalQuestion.query());
      const hasQueryChanged = rawQuery !== rawOriginalQuery;
      return hasQueryChanged;
    }

    const isOriginalQuestionNative =
      originalQuestion &&
      Lib.queryDisplayInfo(originalQuestion.query()).isNative;

    if (!isOriginalQuestionNative) {
      return uiControls.isModifiedFromNotebook;
    }

    return false;
  },
);

/**
 * Returns the card and query results data in a format that `Visualization.jsx` expects
 */
export const getRawSeries = createSelector(
  [getQuestion, getQueryResults, getLastRunDatasetQuery, getIsShowingRawTable],
  (question, results, lastRunDatasetQuery, isShowingRawTable) => {
    let display = question && question.display();
    let settings = question && question.settings();

    if (isShowingRawTable) {
      display = "table";
      settings = { "table.pivot": false };
    }

    // we want to provide the visualization with a card containing the latest
    // "display", "visualization_settings", etc, (to ensure the correct visualization is shown)
    // BUT the last executed "dataset_query" (to ensure data matches the query)
    return (
      results && [
        {
          card: {
            ...question.card(),
            display: display,
            visualization_settings: settings,
            dataset_query: lastRunDatasetQuery,
          },
          data: results[0] && results[0].data,
        },
      ]
    );
  },
);

const _getVisualizationTransformed = createSelector(
  [getRawSeries],
  rawSeries =>
    rawSeries && getVisualizationTransformed(extractRemappings(rawSeries)),
);

/**
 * Returns the final series data that all visualization (starting from the root-level
 * `Visualization.jsx` component) code uses for rendering visualizations.
 */
export const getTransformedSeries = createSelector(
  [_getVisualizationTransformed],
  transformed => transformed && transformed.series,
);

export const getTransformedVisualization = createSelector(
  [_getVisualizationTransformed],
  transformed => transformed && transformed.visualization,
);

/**
 * Returns complete visualization settings (including default values for those settings which aren't explicitly set)
 */
export const getVisualizationSettings = createSelector(
  [getTransformedSeries],
  series => series && getComputedSettingsForSeries(series),
);

/**
 * Returns whether the current question is a native query
 */
export const getIsNative = createSelector(
  [getQuestion],
  question => question && Lib.queryDisplayInfo(question.query()).isNative,
);

/**
 * Returns whether the native query editor is open
 */
export const getIsNativeEditorOpen = createSelector(
  [getIsNative, getUiControls],
  (isNative, uiControls) => isNative && uiControls.isNativeEditorOpen,
);

const getNativeEditorSelectedRange = createSelector(
  [getUiControls],
  uiControls => uiControls && uiControls.nativeEditorSelectedRange,
);

function isEventWithinDomain(event, xDomain) {
  return event.timestamp.isBetween(xDomain[0], xDomain[1], undefined, "[]");
}

export const getIsTimeseries = createSelector(
  [getVisualizationSettings],
  settings => settings && isTimeseries(settings),
);

export const getTimeseriesXValues = createSelector(
  [getIsTimeseries, getTransformedSeries, getVisualizationSettings],
  (isTimeseries, series, settings) =>
    isTimeseries && series && settings && getXValues({ series, settings }),
);

export const getTimeseriesXDomain = createSelector(
  [getIsTimeseries, getTimeseriesXValues],
  (isTimeseries, xValues) => xValues && isTimeseries && d3.extent(xValues),
);

export const getFetchedTimelines = createSelector([getEntities], entities => {
  const entityQuery = { include: "events" };
  return Timelines.selectors.getList({ entities }, { entityQuery }) ?? [];
});

export const getTransformedTimelines = createSelector(
  [getFetchedTimelines],
  timelines => {
    return getSortedTimelines(
      timelines.map(timeline =>
        updateIn(timeline, ["events"], (events = []) =>
          _.chain(events)
            .map(event => updateIn(event, ["timestamp"], parseTimestamp))
            .filter(event => !event.archived)
            .value(),
        ),
      ),
    );
  },
);

export const getFilteredTimelines = createSelector(
  [getTransformedTimelines, getTimeseriesXDomain],
  (timelines, xDomain) => {
    return timelines
      .map(timeline =>
        updateIn(timeline, ["events"], events =>
          xDomain
            ? events.filter(event => isEventWithinDomain(event, xDomain))
            : events,
        ),
      )
      .filter(timeline => timeline.events.length > 0);
  },
);

export const getVisibleTimelineEvents = createSelector(
  [getFilteredTimelines, getVisibleTimelineEventIds],
  (timelines, visibleTimelineEventIds) =>
    _.chain(timelines)
      .map(timeline => timeline.events)
      .flatten()
      .filter(event => visibleTimelineEventIds.includes(event.id))
      .sortBy(event => event.timestamp)
      .value(),
);

function getOffsetForQueryAndPosition(queryText, { row, column }) {
  const queryLines = queryText.split("\n");
  return (
    // the total length of the previous rows
    queryLines
      .slice(0, row)
      .reduce((sum, rowContent) => sum + rowContent.length, 0) +
    // the newlines that were removed by split
    row +
    // the preceding characters in the row with the cursor
    column
  );
}

export const getNativeEditorCursorOffset = createSelector(
  [getNativeEditorSelectedRange, getNextRunDatasetQuery],
  (selectedRange, query) => {
    if (selectedRange == null || query == null || query.native == null) {
      return null;
    }
    return getOffsetForQueryAndPosition(query.native.query, selectedRange.end);
  },
);

export const getNativeEditorSelectedText = createSelector(
  [getNativeEditorSelectedRange, getNextRunDatasetQuery],
  (selectedRange, query) => {
    if (selectedRange == null || query == null || query.native == null) {
      return null;
    }
    const queryText = query.native.query;
    const start = getOffsetForQueryAndPosition(queryText, selectedRange.start);
    const end = getOffsetForQueryAndPosition(queryText, selectedRange.end);
    return queryText.slice(start, end);
  },
);

export const getModalSnippet = createSelector(
  [getUiControls],
  uiControls => uiControls && uiControls.modalSnippet,
);

export const getSnippetCollectionId = createSelector(
  [getUiControls],
  uiControls => uiControls && uiControls.snippetCollectionId,
);

export const getIsVisualized = createSelector(
  [getQuestion, getVisualizationSettings],
  (question, settings) =>
    question &&
    // table is the default
    ((question.display() !== "table" && question.display() !== "pivot") ||
      // any "table." settings has been explcitly set
      Object.keys(question.settings()).some(k => k.startsWith("table.")) ||
      // "table.pivot" setting has been implicitly set to true
      (settings && settings["table.pivot"])),
);

export const getIsLiveResizable = createSelector(
  [getTransformedSeries, getTransformedVisualization],
  (series, visualization) => {
    try {
      return (
        !series ||
        !visualization ||
        !visualization.isLiveResizable ||
        visualization.isLiveResizable(series)
      );
    } catch (e) {
      console.error(e);
      return false;
    }
  },
);

export const getQuestionDetailsTimelineDrawerState = createSelector(
  [getUiControls],
  uiControls => uiControls && uiControls.questionDetailsTimelineDrawerState,
);

export const isBasedOnExistingQuestion = createSelector(
  [getOriginalQuestion],
  originalQuestion => {
    return originalQuestion != null;
  },
);

export const getDocumentTitle = createSelector(
  [getLoadingControls],
  loadingControls => loadingControls?.documentTitle,
);

export const getPageFavicon = createSelector(
  [getLoadingControls],
  loadingControls =>
    loadingControls?.showLoadCompleteFavicon
      ? LOAD_COMPLETE_FAVICON
      : undefined,
);

export const getTimeoutId = createSelector(
  [getLoadingControls],
  loadingControls => loadingControls.timeoutId,
);

export const getIsHeaderVisible = createSelector(
  [getIsEmbedded, getEmbedOptions],
  (isEmbedded, embedOptions) => !isEmbedded || embedOptions.header,
);

export const getIsActionListVisible = createSelector(
  [getIsEmbedded, getEmbedOptions],
  (isEmbedded, embedOptions) => !isEmbedded || embedOptions.action_buttons,
);

export const getIsAdditionalInfoVisible = createSelector(
  [getIsEmbedded, getEmbedOptions],
  (isEmbedded, embedOptions) => !isEmbedded || embedOptions.additional_info,
);

export const getCardAutocompleteResultsFn = state => {
  return function autocompleteResults(query) {
    const dbId = state.qb.card?.dataset_query?.database;
    if (!dbId) {
      return [];
    }

    const apiCall = MetabaseApi.db_card_autocomplete_suggestions({
      dbId,
      query,
    });
    return apiCall;
  };
};

export const getAutocompleteResultsFn = state => {
  const matchStyle = getSetting(state, "native-query-autocomplete-match-style");

  if (matchStyle === "off") {
    return null;
  }

  return function autocompleteResults(query) {
    const dbId = state.qb.card?.dataset_query?.database;
    if (!dbId) {
      return [];
    }

    const apiCall = MetabaseApi.db_autocomplete_suggestions({
      dbId,
      query,
      matchStyle,
    });
    return apiCall;
  };
};

export const getDataReferenceStack = createSelector(
  [getUiControls, getDatabaseId],
  (uiControls, dbId) =>
    uiControls.dataReferenceStack
      ? uiControls.dataReferenceStack
      : dbId
      ? [{ type: "database", item: { id: dbId } }]
      : [],
);

export const getNativeQueryFn = createSelector(
  [getNextRunDatasetQuery, getNextRunParameters],
  (datasetQuery, parameters) => {
    let lastResult = undefined;

    return async (options = {}) => {
      lastResult ??= await MetabaseApi.native({
        ...datasetQuery,
        parameters,
        ...options,
      });
      return lastResult;
    };
  },
);

export const getDashboardId = state => {
  return state.qb.parentDashboard.dashboardId;
};

export const getIsEditingInDashboard = state => {
  return state.qb.parentDashboard.isEditing;
};

export const getDashboard = state => {
  return getDashboardById(state, getDashboardId(state));
};

export const canUploadToQuestion = question => state => {
  const uploadsEnabled = getSetting(state, "uploads-enabled");
  if (!uploadsEnabled) {
    return false;
  }
  const uploadsDbId = getSetting(state, "uploads-database-id");
  const canUploadToDb =
    uploadsDbId === question.databaseId() &&
    Databases.selectors
      .getObject(state, {
        entityId: uploadsDbId,
      })
      ?.canUpload();
  return canUploadToDb;
};

export const getTemplateTags = createSelector([getCard], card =>
  getIn(card, ["dataset_query", "native", "template-tags"]),
);

export const getRequiredTemplateTags = createSelector(
  [getTemplateTags],
  templateTags =>
    templateTags
      ? Object.keys(templateTags)
          .filter(key => templateTags[key].required)
          .map(key => templateTags[key])
      : [],
);

export const getEmbeddingParameters = createSelector([getCard], card => {
  if (!card?.enable_embedding) {
    return {};
  }

  return card.embedding_params ?? {};
});

// Embeddings might be published without passing embedding_params to the server,
// in which case it's an empty object. We should treat such situations with
// caution, assuming that an absent parameter is "disabled".
export function getEmbeddedParameterVisibility(state, slug) {
  const card = getCard(state);
  if (!card?.enable_embedding) {
    return null;
  }

  const embeddingParams = card.embedding_params ?? {};
  return embeddingParams[slug] ?? "disabled";
}

export const getSubmittableQuestion = (state, question) => {
  const series = getTransformedSeries(state);
  const resultsMetadata = getResultsMetadata(state);
  const isResultDirty = getIsResultDirty(state);

  if (question.type() === "model" && resultsMetadata) {
    resultsMetadata.columns = ModelIndexes.actions.cleanIndexFlags(
      resultsMetadata.columns,
    );
  }

  let submittableQuestion = question;

  if (series) {
    submittableQuestion = getQuestionWithDefaultVisualizationSettings(
      submittableQuestion,
      series,
    );
  }

  const cleanQuery = Lib.dropEmptyStages(submittableQuestion.query());
  submittableQuestion = submittableQuestion
    .setQuery(cleanQuery)
    .setResultsMetadata(isResultDirty ? null : resultsMetadata);

  return submittableQuestion;
};<|MERGE_RESOLUTION|>--- conflicted
+++ resolved
@@ -335,7 +335,6 @@
     }
 
     const type = question.type();
-<<<<<<< HEAD
     const { isEditable } = Lib.queryDisplayInfo(question.query());
 
     // When opening a model or a metric, we construct a question
@@ -343,17 +342,6 @@
     // This has to be skipped for users without data permissions.
     // See https://github.com/metabase/metabase/issues/20042
     return type !== "question" && isEditable && !isEditingModel
-=======
-
-    // When opening a model, we swap it's `dataset_query`
-    // with clean query using the model as a source table,
-    // to enable "simple mode" like features
-    // This has to be skipped for users without data permissions
-    // as it would be blocked by the backend as an ad-hoc query
-    // see https://github.com/metabase/metabase/issues/20042
-    const hasDataPermission = !!question.database();
-    return type !== "question" && hasDataPermission && !isEditingModel
->>>>>>> 5d333595
       ? question.composeDataset()
       : question;
   },
@@ -377,16 +365,11 @@
   currentQuestion,
   tableMetadata,
 }) {
-<<<<<<< HEAD
   const isModelOrMetric =
     originalQuestion?.type() === "model" ||
     originalQuestion?.type() === "metric";
 
   if (!lastRunQuestion || !currentQuestion || !isModelOrMetric) {
-=======
-  const isModel = originalQuestion?.type() === "model";
-  if (!lastRunQuestion || !currentQuestion || !isModel) {
->>>>>>> 5d333595
     return false;
   }
 
