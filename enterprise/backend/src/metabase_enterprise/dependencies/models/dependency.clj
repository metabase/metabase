--- conflicted
+++ resolved
@@ -51,13 +51,6 @@
   (children-of [_this key-seq]
     (children-fn key-seq)))
 
-<<<<<<< HEAD
-;; NOTE: We can easily construct a graph of upstream dependencies too, if it's useful.
-(defn graph-dependents []
-  (->DependencyGraph key-dependents))
-
-(defn graph-dependencies []
-=======
 (defn graph-dependents
   "Return a dependency graph for finding dependents (downstream entities)."
   []
@@ -66,7 +59,6 @@
 (defn graph-dependencies
   "Return a dependency graph for finding dependencies (upstream entities)."
   []
->>>>>>> 1b03fa10
   (->DependencyGraph key-dependencies))
 
 (defn transitive-dependents
