--- conflicted
+++ resolved
@@ -9,15 +9,15 @@
 
 import * as Lib from "metabase-lib";
 import Dimension, {
+  AggregationDimension,
+  ExpressionDimension,
   FieldDimension,
-  ExpressionDimension,
-  AggregationDimension,
 } from "metabase-lib/Dimension";
 import DimensionOptions from "metabase-lib/DimensionOptions";
 import type { AggregationOperator } from "metabase-lib/deprecated-types";
 import {
+  DISPLAY_QUOTES,
   format as formatExpression,
-  DISPLAY_QUOTES,
 } from "metabase-lib/expressions/format";
 import {
   getAggregationOperators,
@@ -35,11 +35,10 @@
   DatasetQuery,
   ExpressionClause,
   Filter,
-  TableId,
   StructuredDatasetQuery,
   StructuredQuery as StructuredQueryObject,
+  TableId,
 } from "metabase-types/api";
-
 
 import type Question from "../Question";
 import type Database from "../metadata/Database";
@@ -52,10 +51,6 @@
 import AggregationWrapper from "./structured/Aggregation";
 import BreakoutWrapper from "./structured/Breakout";
 import FilterWrapper from "./structured/Filter";
-<<<<<<< HEAD
-import { getStructuredQueryTable } from "./utils/structured-query-table";
-=======
->>>>>>> 2f61b2d7
 
 type DimensionFilterFn = (dimension: Dimension) => boolean;
 export type FieldFilterFn = (filter: Field) => boolean;
