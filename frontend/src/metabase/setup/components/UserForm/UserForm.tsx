--- conflicted
+++ resolved
@@ -10,26 +10,6 @@
 import { UserFieldGroup, UserFormRoot } from "./UserForm.styled";
 
 const USER_SCHEMA = Yup.object({
-<<<<<<< HEAD
-  first_name: Yup.string()
-    .nullable()
-    .default(null)
-    .max(100, ({ max }) => t`must be ${max} characters or less`),
-  last_name: Yup.string()
-    .nullable()
-    .default(null)
-    .max(100, ({ max }) => t`must be ${max} characters or less`),
-  email: Yup.string()
-    .default("")
-    .required(t`required`)
-    .email(t`must be a valid email address`),
-  site_name: Yup.string()
-    .default("")
-    .required(t`required`),
-  password: Yup.string()
-    .default("")
-    .required(t`required`)
-=======
   first_name: Yup.string().nullable().default(null).max(100, Errors.maxLength),
   last_name: Yup.string().nullable().default(null).max(100, Errors.maxLength),
   email: Yup.string().default("").required(Errors.required).email(Errors.email),
@@ -37,18 +17,13 @@
   password: Yup.string()
     .default("")
     .required(Errors.required)
->>>>>>> 629e9cfe
     .test(async (value = "", context) => {
       const error = await context.options.context?.onValidatePassword(value);
       return error ? context.createError({ message: error }) : true;
     }),
   password_confirm: Yup.string()
     .default("")
-<<<<<<< HEAD
-    .required(t`required`)
-=======
     .required(Errors.required)
->>>>>>> 629e9cfe
     .oneOf([Yup.ref("password")], t`passwords do not match`),
 });
 
