--- conflicted
+++ resolved
@@ -28,17 +28,14 @@
       --mb-color-focus: ${color("focus")};
       --mb-color-bg-dark: ${color("bg-dark")};
       --mb-color-bg-light: ${color("bg-light")};
-<<<<<<< HEAD
+      --mb-color-bg-medium: ${color("bg-medium")};
+      --mb-color-bg-night: ${color("bg-night")};
+      --mb-color-bg-white: ${color("bg-white")};
+      --mb-color-border: ${color("border")};
       --mb-color-danger: ${color("danger")};
       --mb-color-error: ${color("error")};
       --mb-color-filter: ${color("filter")};
       --mb-color-shadow: ${color("shadow")};
-=======
-      --mb-color-bg-medium: ${color("bg-medium")};
-      --mb-color-bg-night: ${color("bg-night")};
-      --mb-color-bg-white: ${color("bg-white")};
-      --mb-color-border: ${color("border")};
->>>>>>> 6fcbf23e
     }
 
     ${defaultFontFiles({ baseUrl: sitePath })}
