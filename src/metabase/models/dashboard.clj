--- conflicted
+++ resolved
@@ -392,17 +392,10 @@
     dashboard))
 
 (def ^:private ParamWithMapping
-<<<<<<< HEAD
-  {:id                    su/NonBlankStringPlumatic
+  {:id                    su/NonBlankString
    :mappings              (s/maybe #{dashboard-card/ParamMapping})
    (s/optional-key :name) s/Str
    s/Keyword              s/Any})
-=======
-  {:name     su/NonBlankString
-   :id       su/NonBlankString
-   :mappings (s/maybe #{dashboard-card/ParamMapping})
-   s/Keyword s/Any})
->>>>>>> c3d1a35b
 
 (s/defn ^:private dashboard->resolved-params* :- (let [param-id su/NonBlankString]
                                                    {param-id ParamWithMapping})
