--- conflicted
+++ resolved
@@ -445,6 +445,7 @@
         // We'll create a question as a normal user, then edit it as an admin user
         cy.createQuestion(LAST_EDITED_BY_NORMAL_USER_QUESTION).then(
           ({ body: { id: questionId } }) => {
+            cy.signOut();
             cy.signInAsNormalUser();
             cy.visit(`/question/${questionId}`);
             summarize();
@@ -516,10 +517,10 @@
         );
       });
 
-      it("should filter last_edited results by more than user", () => {
+      it("should filter last_edited results by more than one user", () => {
         cy.visit("/");
 
-        getSearchBar().clear().type("reviews{enter}");
+        getSearchBar().clear().type("e{enter}");
         cy.wait("@search");
 
         cy.findByTestId("last_edited_by-search-filter").click();
@@ -599,7 +600,6 @@
             REVIEWS_TABLE_NAME,
           ],
         });
-<<<<<<< HEAD
       });
     });
 
@@ -686,8 +686,6 @@
 
         // TODO: Add more assertions for search results when we redesign the search result elements to include
         // creation times
-=======
->>>>>>> c81ef95f
       });
     });
 
@@ -971,13 +969,9 @@
       .toArray()
       .map(el => el.textContent);
 
-<<<<<<< HEAD
     if (strict) {
       expect(searchResultLabelList).to.have.length(itemNames.length);
     }
-=======
-    expect(searchResultLabelList.length).to.eq(itemNames.length);
->>>>>>> c81ef95f
     expect(searchResultLabelList).to.include.members(itemNames);
   });
 }