import * as React from "react";
import { connect } from "react-redux";
import { t } from "ttag";

import {
  verifyCard,
  removeCardReview,
} from "metabase-enterprise/moderation/actions";
import { getIsModerator } from "metabase-enterprise/moderation/selectors";
import {
  MODERATION_STATUS,
  getLatestModerationReview,
  getStatusIcon,
  isItemVerified,
} from "metabase-enterprise/moderation/service";
import type Question from "metabase-lib/Question";
<<<<<<< HEAD
import { getVerifyQuestionTitle } from "../../utils";
=======
import type { State } from "metabase-types/store";

>>>>>>> 2aa3cec6
import { VerifyButton as DefaultVerifyButton } from "../QuestionModerationSection/QuestionModerationSection.styled";

interface Props {
  question: Question;
  verifyCard: (id: number) => void;
  removeCardReview: (id: number) => void;
  isModerator: boolean;
  VerifyButton: React.FC;
  verifyButtonProps: any;
}

const mapStateToProps = (state: State, props: Props) => ({
  isModerator: getIsModerator(state, props),
});

const mapDispatchToProps = {
  verifyCard,
  removeCardReview,
};

// eslint-disable-next-line import/no-default-export -- deprecated usage
export default connect(
  mapStateToProps,
  mapDispatchToProps,
)(QuestionModerationButton);

const { name: verifiedIconName } = getStatusIcon(MODERATION_STATUS.verified);

function QuestionModerationButton({
  question,
  verifyCard,
  removeCardReview,
  isModerator,
  VerifyButton = DefaultVerifyButton,
  verifyButtonProps = {},
}: Props) {
  const latestModerationReview = getLatestModerationReview(
    question.getModerationReviews(),
  );
  const isVerified = isItemVerified(latestModerationReview);

  const onVerify = () => {
    const id = question.id();
    verifyCard(id);
  };

  const onRemoveModerationReview = () => {
    const id = question.id();
    removeCardReview(id);
  };

  return (
    <React.Fragment>
      {isModerator && !isVerified && (
        <VerifyButton
          icon={verifiedIconName}
          onClick={onVerify}
          data-testid="moderation-verify-action"
          {...verifyButtonProps}
        >
          {getVerifyQuestionTitle(question)}
        </VerifyButton>
      )}
      {isModerator && isVerified && (
        <VerifyButton
          icon="close"
          onClick={isModerator && onRemoveModerationReview}
          data-testid="moderation-remove-verification-action"
          {...verifyButtonProps}
        >
          {t`Remove verification`}
        </VerifyButton>
      )}
    </React.Fragment>
  );
}<|MERGE_RESOLUTION|>--- conflicted
+++ resolved
@@ -3,8 +3,8 @@
 import { t } from "ttag";
 
 import {
+  removeCardReview,
   verifyCard,
-  removeCardReview,
 } from "metabase-enterprise/moderation/actions";
 import { getIsModerator } from "metabase-enterprise/moderation/selectors";
 import {
@@ -14,12 +14,9 @@
   isItemVerified,
 } from "metabase-enterprise/moderation/service";
 import type Question from "metabase-lib/Question";
-<<<<<<< HEAD
-import { getVerifyQuestionTitle } from "../../utils";
-=======
 import type { State } from "metabase-types/store";
 
->>>>>>> 2aa3cec6
+import { getVerifyQuestionTitle } from "../../utils";
 import { VerifyButton as DefaultVerifyButton } from "../QuestionModerationSection/QuestionModerationSection.styled";
 
 interface Props {
