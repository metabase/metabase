--- conflicted
+++ resolved
@@ -252,23 +252,17 @@
           </div>
         </FormField>
       );
-<<<<<<< HEAD
     } else if (field.name === "add-comment") {
-      let on =
-        this.state.details["add-comment"] == undefined
+      const on =
+        details["add-comment"] == undefined
           ? false
-          : this.state.details["add-comment"];
-=======
-    } else if (field.name === "use-srv") {
-      const on = details["use-srv"] == null ? false : details["use-srv"];
->>>>>>> 336e1d2f
+          : details["add-comment"];
       return (
         <FormField key={field.name} fieldName={field.name}>
           <div className="flex align-center Form-offset">
             <div className="Grid-cell--top">
               <Toggle
                 value={on}
-<<<<<<< HEAD
                 onChange={val => this.onChange("add-comment", val)}
               />
             </div>
@@ -277,7 +271,19 @@
               <div style={{ maxWidth: "40rem" }} className="pt1">
                 {t`This should append Metabase User ID and query hash to the query.
                     Useful for debugging. Keep this off to save money.`}
-=======
+              </div>
+            </div>
+          </div>
+        </FormField>
+      );
+    } else if (field.name === "use-srv") {
+      const on = details["use-srv"] == null ? false : details["use-srv"];
+      return (
+        <FormField key={field.name} fieldName={field.name}>
+          <div className="flex align-center Form-offset">
+            <div className="Grid-cell--top">
+              <Toggle
+                value={on}
                 onChange={val => this.onChange("use-srv", val)}
               />
             </div>
@@ -287,7 +293,6 @@
                 {t`Using this option requires that provided host is a FQDN.  If connecting to 
                 an Atlas cluster, you might need to enable this option.  If you don't know what this means,
                 leave this disabled.`}
->>>>>>> 336e1d2f
               </div>
             </div>
           </div>
