--- conflicted
+++ resolved
@@ -1,39 +1,5 @@
 (ns metabase.driver.mysql
   "MySQL driver. Builds off of the SQL-JDBC driver."
-<<<<<<< HEAD
-  (:require [clojure.java.jdbc :as jdbc]
-            [clojure.set :as set]
-            [clojure.string :as str]
-            [clojure.tools.logging :as log]
-            [clojure.walk :as walk]
-            [honeysql.core :as hsql]
-            [honeysql.format :as hformat]
-            [java-time :as t]
-            [metabase.config :as config]
-            [metabase.db.spec :as mdb.spec]
-            [metabase.driver :as driver]
-            [metabase.driver.common :as driver.common]
-            [metabase.driver.mysql.actions :as mysql.actions]
-            [metabase.driver.mysql.ddl :as mysql.ddl]
-            [metabase.driver.sql-jdbc.common :as sql-jdbc.common]
-            [metabase.driver.sql-jdbc.connection :as sql-jdbc.conn]
-            [metabase.driver.sql-jdbc.execute :as sql-jdbc.execute]
-            [metabase.driver.sql-jdbc.sync :as sql-jdbc.sync]
-            [metabase.driver.sql-jdbc.sync.describe-table :as sql-jdbc.describe-table]
-            [metabase.driver.sql.query-processor :as sql.qp]
-            [metabase.driver.sql.util :as sql.u]
-            [metabase.driver.sql.util.unprepare :as unprepare]
-            [metabase.models.field :as field]
-            [metabase.query-processor.store :as qp.store]
-            [metabase.query-processor.timezone :as qp.timezone]
-            [metabase.query-processor.util.add-alias-info :as add]
-            [metabase.util :as u]
-            [metabase.util.honeysql-extensions :as hx]
-            [metabase.util.i18n :refer [deferred-tru trs]])
-  (:import [java.sql DatabaseMetaData ResultSet ResultSetMetaData Types]
-           [java.time LocalDateTime OffsetDateTime OffsetTime ZonedDateTime]
-           metabase.util.honeysql_extensions.Identifier))
-=======
   (:require
    [clojure.java.jdbc :as jdbc]
    [clojure.set :as set]
@@ -47,6 +13,7 @@
    [metabase.db.spec :as mdb.spec]
    [metabase.driver :as driver]
    [metabase.driver.common :as driver.common]
+   [metabase.driver.mysql.actions :as mysql.actions]
    [metabase.driver.mysql.ddl :as mysql.ddl]
    [metabase.driver.sql-jdbc.common :as sql-jdbc.common]
    [metabase.driver.sql-jdbc.connection :as sql-jdbc.conn]
@@ -68,7 +35,6 @@
    (java.sql DatabaseMetaData ResultSet ResultSetMetaData Types)
    (java.time LocalDateTime OffsetDateTime OffsetTime ZonedDateTime)
    (metabase.util.honeysql_extensions Identifier)))
->>>>>>> 1f809593
 (comment
   ;; method impls live in these namespaces.
   mysql.actions/keep-me
