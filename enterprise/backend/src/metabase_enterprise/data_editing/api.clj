--- conflicted
+++ resolved
@@ -107,7 +107,6 @@
               row-before (get id->db-row (get-row-pk pk-field row))]
           (vswap! updated-rows conj after-row)
           (when (pos-int? result)
-<<<<<<< HEAD
             (actions/publish-action-success!
              (nano-id/nano-id)
              api/*current-user-id*
@@ -116,15 +115,8 @@
               :after      after-row
               :before     row-before
               :raw_update row}))))
-=======
-            (events/publish-event! :event/data-editing-row-update
-                                   {:table_id table-id
-                                    :after    after-row
-                                    :before   row-before
-                                    :update   changes
-                                    :actor_id api/*current-user-id*}))))
+
       (invalidate-field-values! table-id rows')
->>>>>>> 62695632
       {:updated @updated-rows})))
 
 (api.macros/defendpoint :post "/table/:table-id/delete"
