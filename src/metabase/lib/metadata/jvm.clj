--- conflicted
+++ resolved
@@ -263,19 +263,11 @@
 ;;; Metric
 ;;;
 
-<<<<<<< HEAD
-(derive :metadata/metric :model/Card)
-=======
 (derive :metadata/legacy-metric :model/LegacyMetric)
->>>>>>> 093308d2
 
 (methodical/defmethod t2.model/resolve-model :metadata/legacy-metric
   [model]
-<<<<<<< HEAD
-  (classloader/require 'metabase.models.card)
-=======
   (classloader/require 'metabase.models.legacy-metric)
->>>>>>> 093308d2
   model)
 
 (methodical/defmethod t2.query/apply-kv-arg [#_model          :metadata/legacy-metric
@@ -304,14 +296,10 @@
 
 (t2/define-after-select :metadata/legacy-metric
   [metric]
-<<<<<<< HEAD
   (let [card (instance->metadata metric :metadata/metric)]
     (-> card
         (dissoc :dataset-query)
         (assoc :definition (:dataset-query card)))))
-=======
-  (instance->metadata metric :metadata/legacy-metric))
->>>>>>> 093308d2
 
 ;;;
 ;;; Segment
@@ -386,13 +374,8 @@
                      :active          true
                      :visibility_type [:not-in #{"sensitive" "retired"}]))
 
-<<<<<<< HEAD
-  (metrics [_this table-id]
-           (t2/select :metadata/metric :table_id table-id, :archived false))
-=======
   (legacy-metrics [_this table-id]
-    (t2/select :metadata/legacy-metric :table_id table-id, :archived false))
->>>>>>> 093308d2
+                  (t2/select :metadata/legacy-metric :table_id table-id, :archived false))
 
   (segments [_this table-id]
             (t2/select :metadata/segment :table_id table-id, :archived false))
