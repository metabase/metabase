--- conflicted
+++ resolved
@@ -997,11 +997,7 @@
       <span>
         <span
           style={{ minWidth: options.majorWidth + "em" }}
-<<<<<<< HEAD
-          className={cx("inline-block", CS.textRight, CS.textBold)}
-=======
           className={cx(CS.inlineBlock, CS.textRight, CS.textBold)}
->>>>>>> 06c664ae
         >
           {major}
         </span>
