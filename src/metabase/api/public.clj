--- conflicted
+++ resolved
@@ -14,11 +14,8 @@
    [metabase.api.dataset :as api.dataset]
    [metabase.api.field :as api.field]
    [metabase.db.util :as mdb.u]
-<<<<<<< HEAD
+   [metabase.events :as events]
    [metabase.lib.schema.id :as lib.schema.id]
-=======
-   [metabase.events :as events]
->>>>>>> 56a2ebd4
    [metabase.mbql.util :as mbql.u]
    [metabase.models.action :as action]
    [metabase.models.card :as card :refer [Card]]
