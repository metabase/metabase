--- conflicted
+++ resolved
@@ -477,9 +477,6 @@
     metabase.models                :any
     metabase.moderation            :any
     metabase.notification          :any
-<<<<<<< HEAD
-    metabase.permissions           :any
-=======
     metabase.permissions           #{metabase.api
                                      metabase.audit
                                      metabase.config
@@ -489,7 +486,6 @@
                                      metabase.premium-features
                                      metabase.request
                                      metabase.util}
->>>>>>> 269bbe0a
     metabase.pivot                 #{metabase.util}
     metabase.plugins               :any
     metabase.premium-features      :any
