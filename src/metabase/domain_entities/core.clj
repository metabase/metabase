--- conflicted
+++ resolved
@@ -90,25 +90,14 @@
                               [(-> field field-type clojure.core/name) field]))
         bindings   {name {:entity     table
                           :dimensions (m/map-vals mbql-reference dimensions)}}]
-<<<<<<< HEAD
     {:metrics             (instantiate-dimensions bindings name metrics)
      :segments            (instantiate-dimensions bindings name segments)
      :breakout_dimensions (instantiate-dimensions bindings name breakout_dimensions)
-=======
-    {:metrics             (instantiate-entities bindings name metrics)
-     :segments            (instantiate-entities bindings name segments)
-     :breakout_dimensions (instantiate-entities bindings name breakout_dimensions)
->>>>>>> 1c2cd869
      :dimensions          dimensions
      :type                type
      :name                name
      :description         description
-<<<<<<< HEAD
      :source_table        (u/get-id table)}))
-=======
-     :source_table        (u/get-id table)
-     :name                name}))
->>>>>>> 1c2cd869
 
 (defn domain-entity-for-table
   "Find the best fitting domain entity for given table."
