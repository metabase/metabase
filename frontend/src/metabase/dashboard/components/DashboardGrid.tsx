import cx from "classnames";
import type { ComponentType, ForwardedRef } from "react";
import { Component, forwardRef } from "react";
import type { ConnectedProps } from "react-redux";
import { push } from "react-router-redux";
import { t } from "ttag";
import _ from "underscore";

import type { QuestionPickerValueItem } from "metabase/common/components/QuestionPicker";
import {
  QuestionPickerModal,
  getQuestionPickerValue,
} from "metabase/common/components/QuestionPicker";
import ExplicitSize from "metabase/components/ExplicitSize";
import { ContentViewportContext } from "metabase/core/context/ContentViewportContext";
import DashboardS from "metabase/css/dashboard.module.css";
import type { NavigateToNewCardFromDashboardOpts } from "metabase/dashboard/components/DashCard/types";
import {
  getVisibleCardIds,
  isQuestionDashCard,
} from "metabase/dashboard/utils";
import {
  GRID_ASPECT_RATIO,
  GRID_BREAKPOINTS,
  GRID_COLUMNS,
  GRID_WIDTH,
  MIN_ROW_HEIGHT,
} from "metabase/lib/dashboard_grid";
import { connect } from "metabase/lib/redux";
import EmbedFrameS from "metabase/public/components/EmbedFrame/EmbedFrame.module.css";
import { addUndo } from "metabase/redux/undo";
import { Box, Flex } from "metabase/ui";
import LegendS from "metabase/visualizations/components/Legend.module.css";
import type { ClickActionModeGetter } from "metabase/visualizations/types";
import { VisualizerModal } from "metabase/visualizer/components/VisualizerModal";
import type {
  BaseDashboardCard,
  Card,
  CardId,
  DashCardId,
  Dashboard,
  DashboardCard,
  DashboardTabId,
  RecentItem,
  VisualizerVizDefinition,
} from "metabase-types/api";
import { isRecentCollectionItem } from "metabase-types/api";
import type { State } from "metabase-types/store";

import type { SetDashCardAttributesOpts } from "../actions";
import {
  fetchCardData,
  markNewCardSeen,
  onReplaceAllDashCardVisualizationSettings,
  onUpdateDashCardVisualizationSettings,
  removeCardFromDashboard,
  replaceCard,
  replaceCardWithVisualization,
  setDashCardAttributes,
  setMultipleDashCardAttributes,
  showClickBehaviorSidebar,
  trashDashboardQuestion,
  undoRemoveCardFromDashboard,
} from "../actions";
import {
  getInitialCardSizes,
  getLayoutForDashCard,
  getLayouts,
  getVisibleCards,
} from "../grid-utils";
import { getDashcardDataMap } from "../selectors";

import { DashCard } from "./DashCard/DashCard";
import DashCardS from "./DashCard/DashCard.module.css";
import { FIXED_WIDTH } from "./Dashboard/DashboardComponents";
import S from "./DashboardGrid.module.css";
import { GridLayout } from "./grid/GridLayout";

type GridBreakpoint = "desktop" | "mobile";

type ExplicitSizeProps = {
  width: number;
};

interface DashboardGridInnerState {
  visibleCardIds: Set<number>;
  initialCardSizes: { [key: string]: { w: number; h: number } };
  layouts: {
    desktop: ReactGridLayout.Layout[];
    mobile: ReactGridLayout.Layout[];
  };
  replaceCardModalDashCard: BaseDashboardCard | null;
  isDragging: boolean;
  isAnimationPaused: boolean;
  dashcardCountByCardId: Record<CardId, number>;
  _lastProps?: LastProps;

  visualizerModalStatus?: {
    dashcardId: number;
    state: VisualizerVizDefinition;
  };
}

/** Props from the previous render to use for comparison in getDerivedStateFromProps */
type LastProps = {
  dashboard: Dashboard;
  isEditing: boolean;
  selectedTabId: DashboardTabId | null;
};

const mapStateToProps = (state: State) => ({
  dashcardData: getDashcardDataMap(state),
});

const mapDispatchToProps = {
  addUndo,
  removeCardFromDashboard,
  trashDashboardQuestion,
  showClickBehaviorSidebar,
  markNewCardSeen,
  setMultipleDashCardAttributes,
  setDashCardAttributes,
  undoRemoveCardFromDashboard,
  replaceCard,
  onChangeLocation: push,
  onReplaceAllDashCardVisualizationSettings,
  onUpdateDashCardVisualizationSettings,
  fetchCardData,
  replaceCardWithVisualization,
};
const connector = connect(mapStateToProps, mapDispatchToProps, null, {
  forwardRef: true,
});

type DashboardGridReduxProps = ConnectedProps<typeof connector>;

export type DashboardGridProps = {
  dashboard: Dashboard;
  selectedTabId: DashboardTabId | null;
  slowCards: Record<DashCardId, boolean>;
  isEditing?: boolean;
  isEditingParameter?: boolean;
  /** If public sharing or static/public embed */
  isPublicOrEmbedded?: boolean;
  isXray?: boolean;
  isFullscreen?: boolean;
  isNightMode?: boolean;
  withCardTitle?: boolean;
  clickBehaviorSidebarDashcard: DashboardCard | null;
  getClickActionMode?: ClickActionModeGetter;
  // public dashboard passes it explicitly
  width?: number;
  // public or embedded dashboard passes it as noop
  navigateToNewCardFromDashboard?: (
    opts: NavigateToNewCardFromDashboardOpts,
  ) => void;
  downloadsEnabled: boolean;
<<<<<<< HEAD
  autoScrollToDashcardId: DashCardId | undefined;
  reportAutoScrolledToDashcard: () => void;
  handleSetEditing: (dashboard: Dashboard | null) => void;
=======
  autoScrollToDashcardId?: DashCardId;
  reportAutoScrolledToDashcard?: () => void;
>>>>>>> dd9c170d
};

type DashboardGridInnerProps = Required<DashboardGridProps> &
  DashboardGridReduxProps &
  ExplicitSizeProps & {
    forwardedRef?: ForwardedRef<HTMLDivElement>;
  };

class DashboardGridInner extends Component<
  DashboardGridInnerProps,
  DashboardGridInnerState
> {
  static contextType = ContentViewportContext;

  _pauseAnimationTimer: ReturnType<typeof setTimeout> | null = null;

  constructor(props: DashboardGridInnerProps, context: unknown) {
    super(props, context);

    const visibleCardIds = getVisibleCardIds(
      props.dashboard.dashcards,
      props.dashcardData,
    );

    const initialCardSizes = getInitialCardSizes(
      props.dashboard.dashcards,
      this.state?.initialCardSizes,
    );

    this.state = {
      visibleCardIds,
      dashcardCountByCardId: this.getDashcardCountByCardId(
        props.dashboard.dashcards,
      ),
      initialCardSizes,
      layouts: getLayouts(
        props.dashboard.dashcards,
        this.state?.initialCardSizes,
      ),
      replaceCardModalDashCard: null,
      isDragging: false,
      isAnimationPaused: true,
      _lastProps: {
        dashboard: props.dashboard,
        isEditing: props.isEditing,
        selectedTabId: props.selectedTabId,
      },
    };
  }

  componentDidMount() {
    // In order to skip the initial cards animation we must let the grid layout calculate
    // the initial card positions. The timer is necessary to enable animation only
    // after the grid layout has been calculated and applied to the DOM.
    this._pauseAnimationTimer = setTimeout(() => {
      this.setState({ isAnimationPaused: false });
    }, 0);
  }

  componentWillUnmount() {
    if (this._pauseAnimationTimer !== null) {
      clearTimeout(this._pauseAnimationTimer);
    }
  }

  componentDidUpdate(prevProps: DashboardGridInnerProps) {
    if (prevProps.dashboard.dashcards !== this.props.dashboard.dashcards) {
      this.setState({
        dashcardCountByCardId: this.getDashcardCountByCardId(
          this.props.dashboard.dashcards,
        ),
      });
    }
  }

  static getDerivedStateFromProps(
    nextProps: DashboardGridInnerProps,
    state: DashboardGridInnerState,
  ): Partial<DashboardGridInnerState> {
    const { dashboard, dashcardData, isEditing, selectedTabId } = nextProps;
    const lastProps = state._lastProps;

    const visibleCardIds = !isEditing
      ? getVisibleCardIds(
          dashboard.dashcards,
          dashcardData,
          state.visibleCardIds,
        )
      : new Set(dashboard.dashcards.map((card) => card.id));

    const visibleCards = getVisibleCards(
      dashboard.dashcards,
      visibleCardIds,
      isEditing,
      selectedTabId,
    );

    const lastVisibleCards = lastProps?.dashboard?.dashcards
      ? getVisibleCards(
          lastProps.dashboard.dashcards,
          state.visibleCardIds,
          lastProps.isEditing,
          lastProps.selectedTabId,
        )
      : [];

    const hasVisibleDashcardsChanged = !_.isEqual(
      visibleCards,
      lastVisibleCards,
    );

    const initialCardSizes =
      !isEditing || hasVisibleDashcardsChanged
        ? getInitialCardSizes(visibleCards, state.initialCardSizes)
        : state.initialCardSizes;

    return {
      visibleCardIds,
      initialCardSizes,
      layouts: getLayouts(visibleCards, state.initialCardSizes),
      _lastProps: {
        dashboard,
        isEditing,
        selectedTabId,
      },
    };
  }

  onLayoutChange = ({
    layout,
    breakpoint,
  }: {
    layout: ReactGridLayout.Layout[];
    breakpoint: GridBreakpoint;
  }) => {
    const { setMultipleDashCardAttributes, isEditing } = this.props;

    // We allow moving and resizing cards only on the desktop
    // Ensures onLayoutChange triggered by window resize,
    // won't break the main layout
    if (!isEditing || breakpoint !== "desktop") {
      return;
    }

    const changes: SetDashCardAttributesOpts[] = [];

    layout.forEach((layoutItem) => {
      const dashboardCard = this.getVisibleCards().find(
        (card) => String(card.id) === layoutItem.i,
      );
      if (dashboardCard) {
        const keys = ["h", "w", "x", "y"];
        const changed = !_.isEqual(
          _.pick(layoutItem, keys),
          _.pick(this.getLayoutForDashCard(dashboardCard), keys),
        );

        if (changed) {
          changes.push({
            id: dashboardCard.id,
            attributes: {
              col: layoutItem.x,
              row: layoutItem.y,
              size_x: layoutItem.w,
              size_y: layoutItem.h,
            },
          });
        }
      }
    });

    if (changes.length > 0) {
      setMultipleDashCardAttributes({ dashcards: changes });
    }
  };

  getLayoutForDashCard = (dashcard: BaseDashboardCard) => {
    return getLayoutForDashCard(dashcard, this.state?.initialCardSizes);
  };

  getVisibleCards = (
    cards = this.props.dashboard.dashcards,
    visibleCardIds = this.state.visibleCardIds,
    isEditing = this.props.isEditing,
    selectedTabId = this.props.selectedTabId,
  ) => {
    return getVisibleCards(
      cards,
      visibleCardIds,
      isEditing,
      selectedTabId,
    ) as DashboardCard[];
  };

  getDashcardCountByCardId = (cards: BaseDashboardCard[]) =>
    _.countBy(cards, "card_id");

  getIsLastDashboardQuestionDashcard = (dc: BaseDashboardCard): boolean => {
    return Boolean(
      dc.card.dashboard_id !== null &&
        dc.card_id &&
        this.state.dashcardCountByCardId[dc.card_id] <= 1,
    );
  };

  getRowHeight() {
    const { width } = this.props;

    const contentViewportElement = this.context as any;
    const hasScroll =
      contentViewportElement?.clientHeight <
      contentViewportElement?.scrollHeight;

    const aspectHeight = width / GRID_WIDTH / GRID_ASPECT_RATIO;
    const actualHeight = Math.max(aspectHeight, MIN_ROW_HEIGHT);

    // prevent infinite re-rendering when the scroll bar appears/disappears
    // https://github.com/metabase/metabase/issues/17229
    return hasScroll ? Math.ceil(actualHeight) : Math.floor(actualHeight);
  }

  renderReplaceCardModal() {
    const { addUndo, replaceCard, setDashCardAttributes, dashboard } =
      this.props;
    const { replaceCardModalDashCard } = this.state;

    const hasValidDashCard =
      !!replaceCardModalDashCard &&
      isQuestionDashCard(replaceCardModalDashCard);

    const handleSelect = (nextCard: QuestionPickerValueItem) => {
      if (!hasValidDashCard) {
        return;
      }

      replaceCard({
        dashcardId: replaceCardModalDashCard.id,
        nextCardId: nextCard.id,
      });

      addUndo({
        message: getUndoReplaceCardMessage(replaceCardModalDashCard.card),
        undo: true,
        action: () =>
          setDashCardAttributes({
            id: replaceCardModalDashCard.id,
            attributes: replaceCardModalDashCard,
          }),
      });
      handleClose();
    };

    const replaceCardModalRecentFilter = (items: RecentItem[]) => {
      return items.filter((item) => {
        if (isRecentCollectionItem(item) && item.dashboard) {
          if (item.dashboard.id !== dashboard.id) {
            return false;
          }
        }
        return true;
      });
    };

    const handleClose = () => {
      this.setState({ replaceCardModalDashCard: null });
    };

    if (!hasValidDashCard) {
      return null;
    }

    return (
      <QuestionPickerModal
        title={t`Pick what you want to replace this with`}
        value={
          replaceCardModalDashCard.card.id
            ? getQuestionPickerValue(replaceCardModalDashCard.card)
            : undefined
        }
        models={["card", "dataset", "metric"]}
        onChange={handleSelect}
        onClose={handleClose}
        recentFilter={replaceCardModalRecentFilter}
      />
    );
  }

  // we need to track whether or not we're dragging so we can disable pointer events on action buttons :-/
  onDrag = () => {
    if (!this.state.isDragging) {
      this.setState({ isDragging: true });
    }
  };

  onDragStop = () => {
    this.setState({ isDragging: false });
  };

  onDashCardRemove = (dc: DashboardCard) => {
    this.props.removeCardFromDashboard({
      dashcardId: dc.id,
      cardId: dc.card_id,
    });

    this.props.addUndo({
      message: this.getIsLastDashboardQuestionDashcard(dc)
        ? t`Trashed and removed card`
        : t`Removed card`,
      undo: true,
      action: () =>
        this.props.undoRemoveCardFromDashboard({ dashcardId: dc.id }),
    });
  };

  onReplaceCard = (dashcard: BaseDashboardCard) => {
    this.setState({ replaceCardModalDashCard: dashcard });
  };

  onEditVisualization = (
    dashcard: BaseDashboardCard,
    initialState: VisualizerVizDefinition,
  ) => {
    this.setState({
      visualizerModalStatus: {
        dashcardId: dashcard.id,
        state: initialState,
      },
    });

    this.handleSetEditing();
  };

  renderDashCard(
    dashcard: DashboardCard,
    {
      isMobile,
      gridItemWidth,
      totalNumGridCols,
      downloadsEnabled,
      shouldAutoScrollTo,
      reportAutoScrolledToDashcard,
    }: {
      isMobile: boolean;
      gridItemWidth: number;
      totalNumGridCols: number;
      downloadsEnabled: boolean;
      shouldAutoScrollTo: boolean;
      reportAutoScrolledToDashcard?: () => void;
    },
  ) {
    return (
      <DashCard
        className={S.Card}
        dashcard={dashcard}
        slowCards={this.props.slowCards}
        gridItemWidth={gridItemWidth}
        totalNumGridCols={totalNumGridCols}
        markNewCardSeen={this.props.markNewCardSeen}
        isEditing={this.props.isEditing}
        isEditingParameter={this.props.isEditingParameter}
        isFullscreen={this.props.isFullscreen}
        isNightMode={this.props.isNightMode}
        isMobile={isMobile}
        isPublicOrEmbedded={this.props.isPublicOrEmbedded}
        isXray={this.props.isXray}
        withTitle={this.props.withCardTitle}
        onRemove={this.onDashCardRemove}
        onReplaceCard={this.onReplaceCard}
        onUpdateVisualizationSettings={
          this.props.onUpdateDashCardVisualizationSettings
        }
        onReplaceAllDashCardVisualizationSettings={
          this.props.onReplaceAllDashCardVisualizationSettings
        }
        getClickActionMode={this.props.getClickActionMode}
        navigateToNewCardFromDashboard={
          this.props.navigateToNewCardFromDashboard
        }
        onChangeLocation={this.props.onChangeLocation}
        dashboard={this.props.dashboard}
        showClickBehaviorSidebar={this.props.showClickBehaviorSidebar}
        clickBehaviorSidebarDashcard={this.props.clickBehaviorSidebarDashcard}
        downloadsEnabled={downloadsEnabled}
        autoScroll={shouldAutoScrollTo}
        isTrashedOnRemove={this.getIsLastDashboardQuestionDashcard(dashcard)}
        reportAutoScrolledToDashcard={reportAutoScrolledToDashcard}
        onEditVisualization={this.onEditVisualization}
      />
    );
  }

  onVisualizerModalSave = (visualization: VisualizerVizDefinition) => {
    const { visualizerModalStatus } = this.state;

    if (!visualizerModalStatus) {
      return;
    }

    this.props.replaceCardWithVisualization({
      dashcardId: visualizerModalStatus.dashcardId,
      visualization,
    });

    this.onVisualizerModalClose();
  };

  onVisualizerModalClose = () => {
    this.setState({ visualizerModalStatus: undefined });
  };

  renderVisualizerModal() {
    const { visualizerModalStatus } = this.state;
    if (!visualizerModalStatus) {
      return null;
    }

    return (
      <VisualizerModal
        onSave={this.onVisualizerModalSave}
        onClose={this.onVisualizerModalClose}
        initialState={{ state: visualizerModalStatus.state }}
        saveLabel={t`Save`}
      />
    );
  }

  handleSetEditing = () => {
    this.props.handleSetEditing(this.props.dashboard);
  };

  get isEditingLayout() {
    const { isEditing, isEditingParameter, clickBehaviorSidebarDashcard } =
      this.props;
    return Boolean(
      isEditing && !isEditingParameter && clickBehaviorSidebarDashcard == null,
    );
  }

  renderGridItem = ({
    item: dc,
    breakpoint,
    gridItemWidth,
    totalNumGridCols,
  }: {
    item: DashboardCard;
    breakpoint: GridBreakpoint;
    gridItemWidth: number;
    totalNumGridCols: number;
  }) => {
    const { isEditing, autoScrollToDashcardId, reportAutoScrolledToDashcard } =
      this.props;
    const shouldAutoScrollTo = autoScrollToDashcardId === dc.id;

    const shouldChangeResizeHandle = isEditingTextOrHeadingCard(
      dc.card.display,
      isEditing,
    );

    return (
      <Box
        key={String(dc.id)}
        data-testid="dashcard-container"
        className={cx(
          DashboardS.DashCard,
          EmbedFrameS.DashCard,
          LegendS.DashCard,
          S.DashboardCardContainer,
          {
            [DashboardS.BrandColorResizeHandle]: shouldChangeResizeHandle,
            [S.isAnimationDisabled]: this.state.isAnimationPaused,
          },
        )}
      >
        {this.renderDashCard(dc, {
          isMobile: breakpoint === "mobile",
          gridItemWidth,
          totalNumGridCols,
          downloadsEnabled: this.props.downloadsEnabled,
          shouldAutoScrollTo,
          reportAutoScrolledToDashcard,
        })}
      </Box>
    );
  };

  renderGrid() {
    const { width } = this.props;
    const { layouts, visualizerModalStatus } = this.state;
    const rowHeight = this.getRowHeight();
    return (
      <GridLayout<DashboardCard>
        className={cx({
          [DashboardS.DashEditing]: this.isEditingLayout,
          [DashboardS.DashDragging]: this.state.isDragging,
          // we use this class to hide a dashcard actions
          // panel during dragging
          [DashCardS.DashboardCardRootDragging]: this.state.isDragging,
        })}
        layouts={layouts}
        breakpoints={GRID_BREAKPOINTS}
        cols={GRID_COLUMNS}
        width={width}
        margin={{ desktop: [6, 6], mobile: [6, 10] }}
        containerPadding={[0, 0]}
        rowHeight={rowHeight}
        onLayoutChange={this.onLayoutChange}
        onDrag={this.onDrag}
        onDragStop={this.onDragStop}
        isEditing={this.isEditingLayout && !visualizerModalStatus}
        compactType="vertical"
        items={this.getVisibleCards()}
        itemRenderer={this.renderGridItem}
      />
    );
  }

  render() {
    const { dashboard, width, forwardedRef } = this.props;
    return (
      <Flex
        align="center"
        justify="center"
        className={cx(S.DashboardGridContainer, {
          [S.isFixedWidth]: dashboard?.width === "fixed",
        })}
        ref={forwardedRef}
        data-testid="dashboard-grid"
        style={{
          "--dashboard-fixed-width": FIXED_WIDTH,
        }}
      >
        {width > 0 ? this.renderGrid() : <div />}
        {this.renderReplaceCardModal()}
        {this.renderVisualizerModal()}
      </Flex>
    );
  }
}

function isEditingTextOrHeadingCard(display: string, isEditing: boolean) {
  const isTextOrHeadingCard = display === "heading" || display === "text";

  return isEditing && isTextOrHeadingCard;
}

const getUndoReplaceCardMessage = ({ type }: Card) => {
  if (type === "model") {
    return t`Model replaced`;
  }

  if (type === "metric") {
    return t`Metric replaced`;
  }

  if (type === "question") {
    return t`Question replaced`;
  }

  throw new Error(`Unknown card.type: ${type}`);
};

const DashboardGrid = forwardRef<HTMLDivElement, DashboardGridInnerProps>(
  function _DashboardGrid(
    {
      isEditing = false,
      isEditingParameter = false,
      withCardTitle = true,
      isNightMode = false,
      width = 0,
      ...restProps
    },
    ref,
  ) {
    return (
      <DashboardGridInner
        width={width}
        isEditing={isEditing}
        isEditingParameter={isEditingParameter}
        withCardTitle={withCardTitle}
        isNightMode={isNightMode}
        {...restProps}
        forwardedRef={ref}
      />
    );
  },
);

export const DashboardGridConnected = _.compose(
  ExplicitSize(),
  connector,
)(DashboardGrid) as ComponentType<DashboardGridProps>;<|MERGE_RESOLUTION|>--- conflicted
+++ resolved
@@ -155,14 +155,9 @@
     opts: NavigateToNewCardFromDashboardOpts,
   ) => void;
   downloadsEnabled: boolean;
-<<<<<<< HEAD
-  autoScrollToDashcardId: DashCardId | undefined;
-  reportAutoScrolledToDashcard: () => void;
-  handleSetEditing: (dashboard: Dashboard | null) => void;
-=======
   autoScrollToDashcardId?: DashCardId;
   reportAutoScrolledToDashcard?: () => void;
->>>>>>> dd9c170d
+  handleSetEditing: (dashboard: Dashboard | null) => void;
 };
 
 type DashboardGridInnerProps = Required<DashboardGridProps> &
