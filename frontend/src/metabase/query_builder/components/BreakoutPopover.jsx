/* @flow */

import React from "react";

import FieldList from "metabase/query_builder/components/FieldList.jsx";

import type { Breakout } from "metabase/meta/types/Query";
import type { FieldOptions } from "metabase/meta/types/Metadata";
import StructuredQuery from "metabase-lib/lib/queries/StructuredQuery";

type Props = {
  breakout?: Breakout,
  onChangeBreakout: (breakout: Breakout) => void,
  query: StructuredQuery,
  breakoutOptions?: FieldOptions,
  onClose?: () => void,
  maxHeight?: number,
  alwaysExpanded?: boolean,
};

const BreakoutPopover = ({
  breakout,
  onChangeBreakout,
  query,
  breakoutOptions,
  onClose,
  maxHeight,
  alwaysExpanded,
<<<<<<< HEAD
}: Props) => (
  <FieldList
    className="text-green"
    maxHeight={maxHeight}
    field={breakout}
    fieldOptions={breakoutOptions || query.breakoutOptions()}
    onFieldChange={field => {
      onChangeBreakout(field);
      if (onClose) {
        onClose();
      }
    }}
    tableMetadata={query.tableMetadata()}
    enableSubDimensions
    alwaysExpanded={alwaysExpanded}
  />
);
=======
}: Props) => {
  const table = query.table();
  // FieldList requires table
  if (!table) {
    return null;
  }
  return (
    <FieldList
      className="text-green"
      maxHeight={maxHeight}
      field={breakout}
      fieldOptions={breakoutOptions || query.breakoutOptions()}
      onFieldChange={field => {
        onCommitBreakout(field);
        if (onClose) {
          onClose();
        }
      }}
      table={table}
      enableSubDimensions
      alwaysExpanded={alwaysExpanded}
    />
  );
};
>>>>>>> 580db84b

export default BreakoutPopover;<|MERGE_RESOLUTION|>--- conflicted
+++ resolved
@@ -26,25 +26,6 @@
   onClose,
   maxHeight,
   alwaysExpanded,
-<<<<<<< HEAD
-}: Props) => (
-  <FieldList
-    className="text-green"
-    maxHeight={maxHeight}
-    field={breakout}
-    fieldOptions={breakoutOptions || query.breakoutOptions()}
-    onFieldChange={field => {
-      onChangeBreakout(field);
-      if (onClose) {
-        onClose();
-      }
-    }}
-    tableMetadata={query.tableMetadata()}
-    enableSubDimensions
-    alwaysExpanded={alwaysExpanded}
-  />
-);
-=======
 }: Props) => {
   const table = query.table();
   // FieldList requires table
@@ -58,7 +39,7 @@
       field={breakout}
       fieldOptions={breakoutOptions || query.breakoutOptions()}
       onFieldChange={field => {
-        onCommitBreakout(field);
+        onChangeBreakout(field);
         if (onClose) {
           onClose();
         }
@@ -69,6 +50,5 @@
     />
   );
 };
->>>>>>> 580db84b
 
 export default BreakoutPopover;