--- conflicted
+++ resolved
@@ -28,13 +28,9 @@
 
 (defmethod sql-jdbc.sync.interface/filtered-syncable-schemas :sql-jdbc
   [driver _ metadata schema-inclusion-patterns schema-exclusion-patterns]
-<<<<<<< HEAD
-  (eduction (remove (set (i/excluded-schemas driver)))
+  (eduction (remove (set (sql-jdbc.sync.interface/excluded-schemas driver)))
             ;; remove the persisted_model schemas
             (remove (fn [schema] (re-find #"^metabase_cache.*" schema)))
-=======
-  (eduction (remove (set (sql-jdbc.sync.interface/excluded-schemas driver)))
->>>>>>> 4b499cf3
             (filter (partial driver.s/include-schema? schema-inclusion-patterns schema-exclusion-patterns))
             (all-schemas metadata)))
 
