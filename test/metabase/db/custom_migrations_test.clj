(ns metabase.db.custom-migrations-test
  "Tests to make sure the custom migrations work as expected."
  (:require
   [cheshire.core :as json]
   [clojure.test :refer :all]
   [clojure.walk :as walk]
   [clojurewerkz.quartzite.jobs :as jobs]
   [clojurewerkz.quartzite.schedule.cron :as cron]
   [clojurewerkz.quartzite.scheduler :as qs]
   [clojurewerkz.quartzite.triggers :as triggers]
   [metabase.db.schema-migrations-test.impl :as impl]
   [metabase.models :refer [Card Database User]]
   [metabase.models.interface :as mi]
   [metabase.task :as task]
   [metabase.test.fixtures :as fixtures]
   [toucan2.core :as t2]))

(set! *warn-on-reflection* true)

(use-fixtures :once (fixtures/initialize :db))

(jobs/defjob AbandonmentEmail [_] :default)

(deftest delete-abandonment-email-task-test
  (testing "Migration v46.00-086: Delete the abandonment email task"
    (impl/test-migrations ["v46.00-086"] [migrate!]
      (try (do (task/start-scheduler!)
               (let [abandonment-emails-job-key     "metabase.task.abandonment-emails.job"
                     abandonment-emails-trigger-key "metabase.task.abandonment-emails.trigger"
                     ;; this corresponds to the job and trigger removed in metabase#27348
                     job     (jobs/build
                              (jobs/of-type AbandonmentEmail)
                              (jobs/with-identity (jobs/key abandonment-emails-job-key)))
                     trigger (triggers/build
                              (triggers/with-identity (triggers/key abandonment-emails-trigger-key))
                              (triggers/start-now)
                              (triggers/with-schedule
                                (cron/cron-schedule "0 0 12 * * ? *")))]
                 (task/schedule-task! job trigger)
                 (testing "before the migration, the job and trigger exist"
                   (is (some? (qs/get-job (@#'task/scheduler) (jobs/key abandonment-emails-job-key))))
                   (is (some? (qs/get-trigger (@#'task/scheduler) (triggers/key abandonment-emails-trigger-key)))))
                 ;; stop the scheduler because the scheduler won't be started when migrations start
                 (task/stop-scheduler!)
                 (migrate!)
                 ;; check the job and trigger are deleted
                 (task/start-scheduler!)
                 (testing "after the migration, the job and trigger are deleted"
                   (is (nil? (qs/get-job (@#'task/scheduler) (jobs/key abandonment-emails-job-key))))
                   (is (nil? (qs/get-trigger (@#'task/scheduler) (triggers/key abandonment-emails-trigger-key)))))))
           (finally (task/stop-scheduler!))))))

(deftest migrate-legacy-column-settings-field-refs-test
  (testing "Migrations v47.00-016: update visualization_settings.column_settings legacy field refs"
    (impl/test-migrations ["v47.00-016"] [migrate!]
      (let [visualization-settings
            {"column_settings" (-> {["name" "column_name"]                              {"column_title" "ID6"},
                                    ["ref" ["field-literal" "column_name" "type/Text"]] {"column_title" "ID5"},
                                    ["ref" ["field-id" 39]]                             {"column_title" "ID1"},
                                    ["ref" ["field" 40 nil]]                            {"column_title" "ID2"},
                                    ["ref" ["fk->" ["field-id" 39] ["field-id" 40]]]    {"column_title" "ID3"},
                                    ["ref" ["fk->" 41 42]]                              {"column_title" "ID4"}}
                                   (update-keys json/generate-string))}
            expected
            {"column_settings" (-> {["name" "column_name"]                                    {"column_title" "ID6"},
                                    ["ref" ["field" "column_name" {"base-type" "type/Text"}]] {"column_title" "ID5"},
                                    ["ref" ["field" 39 nil]]                                  {"column_title" "ID1"},
                                    ["ref" ["field" 40 nil]]                                  {"column_title" "ID2"},
                                    ["ref" ["field" 40 {"source-field" 39}]]                  {"column_title" "ID3"},
                                    ["ref" ["field" 42 {"source-field" 41}]]                  {"column_title" "ID4"}}
                                   (update-keys json/generate-string))}
            user-id     (t2/insert-returning-pks! User {:first_name  "Howard"
                                                        :last_name   "Hughes"
                                                        :email       "howard@aircraft.com"
                                                        :password    "superstrong"
                                                        :date_joined :%now})
            database-id (t2/insert-returning-pks! Database {:name       "DB"
                                                            :engine     "h2"
                                                            :created_at :%now
                                                            :updated_at :%now
                                                            :details    "{}"})
            card-id     (t2/insert-returning-pks! Card {:name                   "My Saved Question"
                                                        :created_at             :%now
                                                        :updated_at             :%now
                                                        :creator_id             user-id
                                                        :display                "table"
                                                        :dataset_query          "{}"
                                                        :visualization_settings (json/generate-string visualization-settings)
                                                        :database_id            database-id
                                                        :collection_id          nil})]
        (migrate!)
        (testing "legacy column_settings are updated"
          (is (= expected
                 (-> (t2/query-one {:select [:visualization_settings]
                                    :from   [:report_card]
                                    :where  [:= :id card-id]})
                     :visualization_settings
                     json/parse-string))))
        (testing "legacy column_settings are updated to the current format"
          (is (= (-> visualization-settings
                     mi/normalize-visualization-settings
                     (#'mi/migrate-viz-settings)
                     walk/stringify-keys)
                 (-> (t2/query-one {:select [:visualization_settings]
                                    :from   [:report_card]
                                    :where  [:= :id card-id]})
                     :visualization_settings
                     json/parse-string))))
        (testing "visualization_settings are equivalent before and after migration"
          (is (= (-> visualization-settings
                     mi/normalize-visualization-settings
                     (#'mi/migrate-viz-settings))
                 (-> (t2/query-one {:select [:visualization_settings]
                                    :from   [:report_card]
                                    :where  [:= :id card-id]})
                     :visualization_settings
                     json/parse-string
                     mi/normalize-visualization-settings
                     (#'mi/migrate-viz-settings)))))))))

<<<<<<< HEAD
(deftest add-join-alias-to-visualization-settings-field-refs-test
  (testing "Migrations v47.00-029: update visualization_settings.column_settings legacy field refs"
    (impl/test-migrations ["v47.00-029"] [migrate!]
      (let [result_metadata
            [{:field_ref [:field 1 nil]}
             {:field_ref [:field 1 {:join-alias "Self-joined Table"}]}
             {:field_ref [:field 2 {:source-field 3}]}
             {:field_ref [:field "column_name" {:base-type :type/Text}]}
             {:field_ref [:name "column_name"]}]
            visualization-settings
            {"column_settings" (-> {["ref" ["field" 1 nil]]                                   {"column_title" "1"}
                                    ["ref" ["field" 2 {"source-field" 3}]]                    {"column_title" "2"}
                                    ["ref" ["field" "column_name" {"base-type" "type/Text"}]] {"column_title" "3"}
                                    ["name" "column_name"]                                    {"column_title" "4"}}
                                   (update-keys json/generate-string))}
            expected
            {"column_settings" (-> {["ref" ["field" 1 nil]]                                   {"column_title" "1"}
                                    ["ref" ["field" 1 {"join-alias" "Self-joined Table"}]]    {"column_title" "1"}
                                    ["ref" ["field" 2 {"source-field" 3}]]                    {"column_title" "2"}
                                    ["ref" ["field" "column_name" {"base-type" "type/Text"}]] {"column_title" "3"}
                                    ["name" "column_name"]                                    {"column_title" "4"}}
                                   (update-keys json/generate-string))}
=======
(deftest migrate-legacy-result-metadata-field-refs-test
  (testing "Migrations v47.00-027: update report_card.result_metadata legacy field refs"
    (impl/test-migrations ["v47.00-027"] [migrate!]
      (let [result_metadata [{"field_ref" ["field-literal" "column_name" "type/Text"]}
                             {"field_ref" ["field-id" 39]}
                             {"field_ref" ["field" 40 nil]}
                             {"field_ref" ["fk->" ["field-id" 39] ["field-id" 40]]}
                             {"field_ref" ["fk->" 41 42]}
                             {"field_ref" ["aggregation" 0]}
                             {"field_ref" ["expression" "expr"]}]
            expected        [{"field_ref" ["field" "column_name" {"base-type" "type/Text"}]}
                             {"field_ref" ["field" 39 nil]}
                             {"field_ref" ["field" 40 nil]}
                             {"field_ref" ["field" 40 {"source-field" 39}]}
                             {"field_ref" ["field" 42 {"source-field" 41}]}
                             {"field_ref" ["aggregation" 0]}
                             {"field_ref" ["expression" "expr"]}]
>>>>>>> 2981a016
            user-id     (t2/insert-returning-pks! User {:first_name  "Howard"
                                                        :last_name   "Hughes"
                                                        :email       "howard@aircraft.com"
                                                        :password    "superstrong"
                                                        :date_joined :%now})
            database-id (t2/insert-returning-pks! Database {:name       "DB"
                                                            :engine     "h2"
                                                            :created_at :%now
                                                            :updated_at :%now
                                                            :details    "{}"})
            card-id     (t2/insert-returning-pks! Card {:name                   "My Saved Question"
                                                        :created_at             :%now
                                                        :updated_at             :%now
                                                        :creator_id             user-id
                                                        :display                "table"
                                                        :dataset_query          "{}"
<<<<<<< HEAD
                                                        :result_metadata        (json/generate-string result_metadata)
                                                        :visualization_settings (json/generate-string visualization-settings)
                                                        :database_id            database-id
                                                        :collection_id          nil})]
        (migrate!)
        (testing "column_settings field refs are updated"
          (is (= expected
                 (-> (t2/query-one {:select [:visualization_settings]
                                    :from   [:report_card]
                                    :where  [:= :id card-id]})
                     :visualization_settings
                     json/parse-string))))))))
=======
                                                        :visualization_settings "{}"
                                                        :result_metadata        (json/generate-string result_metadata)
                                                        :database_id            database-id
                                                        :collection_id          nil})]
        (migrate!)
        (let [migrated-result-metadata (:result_metadata (t2/query-one {:select [:result_metadata]
                                                                        :from   [:report_card]
                                                                        :where  [:= :id card-id]}))]
          (testing "legacy result_metadata field refs are updated"
            (is (= expected
                   (json/parse-string migrated-result-metadata))))
          (testing "legacy result_metadata are updated to the current format"
            (is (= (->> result_metadata
                        json/generate-string
                        ((:out mi/transform-result-metadata))
                        json/generate-string)
                   migrated-result-metadata)))
          (testing "result_metadata is equivalent before and after migration"
            (is (= (->> result_metadata
                        json/generate-string
                        ((:out mi/transform-result-metadata))
                        json/generate-string)
                   (-> migrated-result-metadata
                       json/parse-string
                       ((:out mi/transform-result-metadata))
                       json/generate-string)))))))))
>>>>>>> 2981a016
<|MERGE_RESOLUTION|>--- conflicted
+++ resolved
@@ -118,7 +118,6 @@
                      mi/normalize-visualization-settings
                      (#'mi/migrate-viz-settings)))))))))
 
-<<<<<<< HEAD
 (deftest add-join-alias-to-visualization-settings-field-refs-test
   (testing "Migrations v47.00-029: update visualization_settings.column_settings legacy field refs"
     (impl/test-migrations ["v47.00-029"] [migrate!]
@@ -141,7 +140,36 @@
                                     ["ref" ["field" "column_name" {"base-type" "type/Text"}]] {"column_title" "3"}
                                     ["name" "column_name"]                                    {"column_title" "4"}}
                                    (update-keys json/generate-string))}
-=======
+            user-id     (t2/insert-returning-pks! User {:first_name  "Howard"
+                                                        :last_name   "Hughes"
+                                                        :email       "howard@aircraft.com"
+                                                        :password    "superstrong"
+                                                        :date_joined :%now})
+            database-id (t2/insert-returning-pks! Database {:name       "DB"
+                                                            :engine     "h2"
+                                                            :created_at :%now
+                                                            :updated_at :%now
+                                                            :details    "{}"})
+            card-id     (t2/insert-returning-pks! Card {:name                   "My Saved Question"
+                                                        :created_at             :%now
+                                                        :updated_at             :%now
+                                                        :creator_id             user-id
+                                                        :display                "table"
+                                                        :dataset_query          "{}"
+                                                        :result_metadata        (json/generate-string result_metadata)
+                                                        :visualization_settings (json/generate-string visualization-settings)
+                                                        :database_id            database-id
+                                                        :collection_id          nil})]
+        (migrate!)
+        (testing "column_settings field refs are updated"
+          (is (= expected
+                 (-> (t2/query-one {:select [:visualization_settings]
+                                    :from   [:report_card]
+                                    :where  [:= :id card-id]})
+                     :visualization_settings
+                     json/parse-string))))))))
+            
+            
 (deftest migrate-legacy-result-metadata-field-refs-test
   (testing "Migrations v47.00-027: update report_card.result_metadata legacy field refs"
     (impl/test-migrations ["v47.00-027"] [migrate!]
@@ -159,7 +187,6 @@
                              {"field_ref" ["field" 42 {"source-field" 41}]}
                              {"field_ref" ["aggregation" 0]}
                              {"field_ref" ["expression" "expr"]}]
->>>>>>> 2981a016
             user-id     (t2/insert-returning-pks! User {:first_name  "Howard"
                                                         :last_name   "Hughes"
                                                         :email       "howard@aircraft.com"
@@ -176,20 +203,6 @@
                                                         :creator_id             user-id
                                                         :display                "table"
                                                         :dataset_query          "{}"
-<<<<<<< HEAD
-                                                        :result_metadata        (json/generate-string result_metadata)
-                                                        :visualization_settings (json/generate-string visualization-settings)
-                                                        :database_id            database-id
-                                                        :collection_id          nil})]
-        (migrate!)
-        (testing "column_settings field refs are updated"
-          (is (= expected
-                 (-> (t2/query-one {:select [:visualization_settings]
-                                    :from   [:report_card]
-                                    :where  [:= :id card-id]})
-                     :visualization_settings
-                     json/parse-string))))))))
-=======
                                                         :visualization_settings "{}"
                                                         :result_metadata        (json/generate-string result_metadata)
                                                         :database_id            database-id
@@ -215,5 +228,4 @@
                    (-> migrated-result-metadata
                        json/parse-string
                        ((:out mi/transform-result-metadata))
-                       json/generate-string)))))))))
->>>>>>> 2981a016
+                       json/generate-string)))))))))