/* @flow */

import React, { Component } from "react";
import PropTypes from "prop-types";
import ReactDOM from "react-dom";
import { t } from "c-3po";
import "./TableInteractive.css";

import Icon from "metabase/components/Icon.jsx";

import { formatValue, formatColumn } from "metabase/lib/formatting";
import { isID } from "metabase/lib/schema_metadata";
import {
  getTableCellClickedObjectForSummary,
  isColumnRightAligned,
} from "metabase/visualizations/lib/table";

import _ from "underscore";
import cx from "classnames";

import ExplicitSize from "metabase/components/ExplicitSize.jsx";

// $FlowFixMe: had to ignore react-virtualized in flow, probably due to different version
import { Grid, ScrollSync, defaultCellRangeRenderer } from "react-virtualized";
import Draggable from "react-draggable";

const HEADER_HEIGHT = 36;
const ROW_HEIGHT = 30;
const MIN_COLUMN_WIDTH = ROW_HEIGHT;
const RESIZE_HANDLE_WIDTH = 5;

import type { VisualizationProps } from "metabase/meta/types/Visualization";
import type { Row, Column } from "metabase/meta/types/Dataset";
import orderBy from "lodash.orderby";
import set from "lodash.set";
import flatMap from "lodash.flatmap";

type Props = VisualizationProps & {
  width: number,
  height: number,
  sort: any,
  isPivoted: boolean,
  onActionDismissal: () => void,
};
type State = {
  columnWidths: number[],
  contentWidths: ?(number[]),
};

type CellRendererProps = {
  key: string,
  style: { [key: string]: any },
  columnIndex: number,
  rowIndex: number,
};

type CellRangeProps = {
  visibleRowIndices: Range,
  visibleColumnIndices: Range,
};

type Range = { start: Number, stop: Number };

type RenderCellType = {
  row: Row,
  column: Column,
  columnIndex: number,
  visibleRowIndices: Range,
  key: string,
  rowIndex: number,
  isGrandTotal: boolean,
  style: { [key: string]: any },
  onVisualizationClick: Function,
  visualizationIsClickable: Function,
};

type GridComponent = Component<void, void, void> & {
  recomputeGridSize: () => void,
};

@ExplicitSize
export default class TableInteractiveSummary extends Component {
  state: State;
  props: Props;

  columnHasResized: { [key: number]: boolean };
  columnNeedsResize: { [key: number]: boolean };
  _div: HTMLElement;

  header: GridComponent;
  grid: GridComponent;

  constructor(props: Props) {
    super(props);

    this.state = {
      columnWidths: [],
      contentWidths: null,
    };
    this.columnHasResized = {};
  }

  static propTypes = {
    data: PropTypes.object.isRequired,
    sort: PropTypes.array,
  };

  componentWillMount() {
    // for measuring cells:
    this._div = document.createElement("div");
    this._div.className = "TableInteractive";
    this._div.style.display = "inline-block";
    this._div.style.position = "absolute";
    this._div.style.visibility = "hidden";
    this._div.style.zIndex = "-1";
    document.body.appendChild(this._div);

    this._measure();
  }

  componentWillUnmount() {
    if (this._div && this._div.parentNode) {
      this._div.parentNode.removeChild(this._div);
    }
  }

  componentWillReceiveProps(newProps: Props) {
    if (
      JSON.stringify(this.props.data && this.props.data.cols) !==
      JSON.stringify(newProps.data && newProps.data.cols)
    ) {
      this.resetColumnWidths();
    }
  }

  shouldComponentUpdate(nextProps: Props, nextState: State) {
    const PROP_KEYS: string[] = ["width", "height", "settings", "data"];
    // compare specific props and state to determine if we should re-render
    return (
      !_.isEqual(
        _.pick(this.props, ...PROP_KEYS),
        _.pick(nextProps, ...PROP_KEYS),
      ) || !_.isEqual(this.state, nextState)
    );
  }

  componentDidUpdate() {
    if (!this.state.contentWidths) {
      this._measure();
    }
  }

  resetColumnWidths() {
    this.setState({
      columnWidths: [],
      contentWidths: null,
    });
    this.columnHasResized = {};
    this.props.onUpdateVisualizationSettings({
      "summaryTable.column_widths": undefined,
    });
  }

  _measure = () => {
    let {
      data: { cols, rows, probeRows, probeCols, valueColsLen, columnsHeaders },
    } = this.props;
    //todo: benchmark it
    probeCols = cols;
    valueColsLen = 0;

    const probeHeaders = flatMap(columnsHeaders, row =>
      row.map((header, columnIndex) => header && { ...header, columnIndex }),
    ).filter(p => p);

    ReactDOM.render(
      <div style={{ display: "flex" }}>
        {probeHeaders.map(({ columnIndex, columnSpan, value, column }) => (
          <div
            className="fake-column"
            title={columnIndex + "-" + columnSpan}
            key={Math.random()}
          >
            {this.renderHeader({ style: {}, value, column, columnIndex: 0 })}
          </div>
        ))}
        {probeCols.map((column, columnIndex) => (
          <div
            className="fake-column"
            title={columnIndex + "-" + 1}
            key={Math.random()}
          >
            {probeRows.map(probeRow =>
              this.renderCell(
                probeRow,
                column,
                columnIndex,
                { start: 0, stop: rows.length },
                "key: " + Math.random(),
                0,
                true,
                {},
              ),
            )}
          </div>
        ))}
      </div>,
      this._div,
      () => {
        let contentWidths = [].map.call(
          this._div.getElementsByClassName("fake-column"),
          columnElement => {
            const splittedKey = columnElement.title.split("-");
            const columnIndex = parseInt(splittedKey[0]);
            const columnSpan = parseInt(splittedKey[1]);
            return {
              columnIndex,
              columnSpan,
              offsetWidth: columnElement.offsetWidth,
            };
          },
        );

        contentWidths = orderBy(contentWidths, [
          "columnSpan",
          "columnIndex",
        ]).reduce(computeWidths, []);

        const diff = cols.length - probeCols.length;
        if (diff > 0) {
          const toDuplicate = contentWidths.slice(
            contentWidths.length - valueColsLen,
          );
          contentWidths = [
            ...contentWidths,
            ...Array.from(Array(diff).keys())
              .map(p => p % valueColsLen)
              .map(p => toDuplicate[p]),
          ];
        }

        let columnWidths: number[] = cols.map((col, index) => {
          if (this.columnNeedsResize) {
            if (
              this.columnNeedsResize[index] &&
              !this.columnHasResized[index]
            ) {
              this.columnHasResized[index] = true;
              return contentWidths[index] + 1; // + 1 to make sure it doen't wrap?
            } else if (this.state.columnWidths[index]) {
              return this.state.columnWidths[index];
            } else {
              return 0;
            }
          } else {
            return contentWidths[index] + 1;
          }
        });

        ReactDOM.unmountComponentAtNode(this._div);

        delete this.columnNeedsResize;

        this.setState({ contentWidths, columnWidths }, this.recomputeGridSize);
      },
    );
  };

  recomputeGridSize = () => {
    if (this.header && this.grid) {
      this.header.recomputeGridSize();
      this.grid.recomputeGridSize();
    }
  };

  recomputeColumnSizes = _.debounce(() => {
    this.setState({ contentWidths: null });
  }, 100);

  onCellResize(columnIndex: number) {
    this.columnNeedsResize = this.columnNeedsResize || {};
    this.columnNeedsResize[columnIndex] = true;
    this.recomputeColumnSizes();
  }

  onColumnResize(columnIndex: number, width: number) {
    const { settings } = this.props;
    let columnWidthsSetting = settings["summaryTable.column_widths"]
      ? settings["summaryTable.column_widths"].slice()
      : [];
    columnWidthsSetting[columnIndex] = Math.max(MIN_COLUMN_WIDTH, width);
    this.props.onUpdateVisualizationSettings({
      "summaryTable.column_widths": columnWidthsSetting,
    });
    setTimeout(() => this.recomputeGridSize(), 1);
  }

  cellRenderer = (
    { visibleRowIndices, visibleColumnIndices, aa }: CellRangeProps,
    { key, style, rowIndex, columnIndex }: CellRendererProps,
  ) => {
    const groupingManager = this.props.data;

    if (!groupingManager.isVisible(rowIndex, columnIndex, visibleRowIndices)) {
      return null;
    }
    const { data, onVisualizationClick, visualizationIsClickable } = this.props;
    const { rows, cols } = data;
    const column = cols[columnIndex];
    const row = rows[rowIndex];
    const isGrandTotal =
      row.isTotalColumnIndex === 0 &&
      groupingManager.rows.length - 1 === rowIndex;
    return this.renderCell(
      row,
      column,
      columnIndex,
      visibleRowIndices,
      key,
      rowIndex,
      isGrandTotal,
      style,
      onVisualizationClick,
      visualizationIsClickable,
    );
  };

  renderCell = (
    row,
    column,
    columnIndex,
    visibleRowIndices,
    key,
    rowIndex,
    isGrandTotal,
    style,
    onVisualizationClick,
    visualizationIsClickable,
  ): (RenderCellType => void) => {
    const groupingManager = this.props.data;
    let value = column.getValue(row);

    const isTotal = row.isTotalColumnIndex === columnIndex + 1;

    let formatedRes = formatValue(value, {
      column: column,
      type: "cell",
      jsx: true,
      rich: true,
      isTotal: isTotal,
    });

    if (isGrandTotal && columnIndex === 0) formatedRes = "Grand totals";

    let mappedStyle = {
      ...groupingManager.mapStyle(
        rowIndex,
        columnIndex,
        visibleRowIndices,
        style,
      ),
    };
    if (isGrandTotal)
      mappedStyle = {
        ...mappedStyle,
        background: "#509ee3",
        color: "white",
        fontWeight: "bold",
      };
    else if (
      row.isTotalColumnIndex &&
      row.isTotalColumnIndex <= columnIndex + 1
    )
      mappedStyle = {
        ...mappedStyle,
        background: "#EDEFF0",
        color: "#6E757C",
        fontWeight: "bold",
      };

    const clicked = getTableCellClickedObjectForSummary(
      this.props.data.cols,
      column,
      row,
      value,
    );

    const isClickable =
      onVisualizationClick && visualizationIsClickable(clicked);

<<<<<<< HEAD
    if (isTotal && typeof formatedRes === "string")
      formatedRes = "Totals for " + formatedRes;
=======
    if(isTotal && typeof formatedRes === 'string')
      formatedRes = 'Totals for ' + formatedRes;
>>>>>>> 36a3b5ae

    return (
      <div
        key={key}
        style={mappedStyle}
        className={cx("TableInteractive-cellWrapper", {
          "TableInteractive-cellWrapper--firstColumn": columnIndex === 0,
          "TableInteractive-cellWrapper--lastColumn":
            columnIndex === this.props.data.cols.length - 1,
          "cursor-pointer": isClickable,
          "justify-end": isColumnRightAligned(column),
          link: isClickable && isID(column),
        })}
        onMouseUp={
          isClickable
            ? e => {
                onVisualizationClick({ ...clicked, element: e.currentTarget });
              }
            : undefined
        }
      >
        <div className="cellData">
          {/* using formatValue instead of <Value> here for performance. The later wraps in an extra <span> */}
          {formatedRes}
        </div>
      </div>
    );
  };

  tableLowerHeaderRenderer = ({
    key,
    style,
    columnIndex,
    rowIndex,
  }: CellRendererProps) => {
    const { columnsHeaders } = this.props.data;
    const columnHeader = columnsHeaders[rowIndex][columnIndex];
    if(!columnHeader){
      return null;
    }

    return this.renderHeader({ ...columnHeader, key, style, columnIndex});
  };

  renderHeader = ({
    key,
    style,
    column,
    value,
    columnIndex,
    columnSpan,
    displayText
  }: CellRendererProps) => {
    const { sort, onVisualizationClick, visualizationIsClickable } = this.props;

    let columnTitle = displayText || (value || value === 0
      ? formatValue(value, {
          column: column,
          type: "cell",
          jsx: true,
          rich: true,
        })
      : column && formatColumn(column));

    if(columnSpan && columnSpan !== 1)
      style = {...style, width : style.width * columnSpan};
    /*
        if (isPivoted) {
          // if it's a pivot table, the first column is
          if (columnIndex >= 0) {
            clicked = column._dimension;
          }
        } else {
          clicked = { column };
        }
    */
    const isClickable = onVisualizationClick && visualizationIsClickable(null); //clicked
    const isSortable = isClickable && column.source;
    const isRightAligned = isColumnRightAligned(column);

    // the column id is in `["field-id", fieldId]` format
    const isSorted =
      sort && sort[0] && sort[0][0] && sort[0][0][1] === column.id;
    const isAscending = sort && sort[0] && sort[0][1] === "ascending";

    return (
      <div
        key={key}
        style={{
          ...style,
          overflow: "visible" /* ensure resize handle is visible */,
        }}
        className={cx(
          "TableInteractive-cellWrapper TableInteractive-headerCellData",
          {
            "TableInteractive-headerCellData--sorted": isSorted,
            "cursor-pointer": isClickable,
            "justify-end": isRightAligned,
          },
        )}
        // use onMouseUp instead of onClick since we can stopPropation when resizing headers
        onMouseUp={
          isClickable
            ? e => {
                onVisualizationClick({ ...null, element: e.currentTarget }); //clicked
              }
            : undefined
        }
      >
        <div className="cellData">
          {isSortable &&
            isRightAligned && (
              <Icon
                className="Icon mr1"
                name={isAscending ? "chevronup" : "chevrondown"}
                size={8}
              />
            )}
          {columnTitle}
          {isSortable &&
            !isRightAligned && (
              <Icon
                className="Icon ml1"
                name={isAscending ? "chevronup" : "chevrondown"}
                size={8}
              />
            )}
        </div>
        <Draggable
          axis="x"
          bounds={{ left: RESIZE_HANDLE_WIDTH }}
          position={{ x: this.getColumnWidth({ index: columnIndex }), y: 0 }}
          onStop={(e, { x }) => {
            // prevent onVisualizationClick from being fired
            e.stopPropagation();
            this.onColumnResize(columnIndex, x);
          }}
        >
          <div
            className="bg-brand-hover bg-brand-active"
            style={{
              zIndex: 99,
              position: "absolute",
              width: RESIZE_HANDLE_WIDTH,
              top: 0,
              bottom: 0,
              left: -RESIZE_HANDLE_WIDTH - 1,
              cursor: "ew-resize",
            }}
          />
        </Draggable>
      </div>
    );
  };

  getColumnWidth = ({ index }: { index: number }) => {
    const { settings } = this.props;
    const { columnWidths } = this.state;
    const columnWidthsSetting = settings["summaryTable.column_widths"] || [];
    return (
      columnWidthsSetting[index] || columnWidths[index] || MIN_COLUMN_WIDTH
    );
  };

  render() {
    const {
      width,
      height,
      data: { cols, rows, columnsHeaders },
      className,
    } = this.props;
    if (!width || !height) {
      return <div className={className} />;
    }

    const headerHeight = HEADER_HEIGHT * columnsHeaders.length;

    return (
      <ScrollSync>
        {({
          clientHeight,
          clientWidth,
          onScroll,
          scrollHeight,
          scrollLeft,
        }) => (
          <div
            className={cx(className, "TableInteractive relative", {
              "TableInteractive--pivot": this.props.isPivoted,
              "TableInteractive--ready": this.state.contentWidths,
            })}
          >
            <canvas
              className="spread"
              style={{ pointerEvents: "none", zIndex: 999 }}
              width={width}
              height={height}
            />
            <Grid
              ref={ref => (this.header = ref)}
              style={{
                top: 0,
                left: 0,
                right: 0,
                position: "absolute",
                overflow: "hidden"
              }}
              className="TableInteractive-header scroll-hide-all"
              width={width || 0}
              height={headerHeight}
              rowCount={columnsHeaders.length}
              rowHeight={HEADER_HEIGHT}
              // HACK: there might be a better way to do this, but add a phantom padding cell at the end to ensure scroll stays synced if main content scrollbars are visible
              columnCount={columnsHeaders[0].length + 1}
              columnWidth={props =>
                props.index < cols.length ? this.getColumnWidth(props) : 50
              }
              cellRenderer={props =>
                props.columnIndex < cols.length
                  ? this.tableLowerHeaderRenderer(props)
                  : null
              }
              onScroll={({ scrollLeft }) => onScroll({ scrollLeft })}
              scrollLeft={scrollLeft}
              tabIndex={null}
            />
            <Grid
              ref={ref => (this.grid = ref)}
              style={{
                top: headerHeight,
                left: 0,
                right: 0,
                bottom: 0,
                position: "absolute",
              }}
              className=""
              width={width}
              height={height - headerHeight}
              columnCount={cols.length}
              columnWidth={this.getColumnWidth}
              rowCount={rows.length}
              rowHeight={ROW_HEIGHT}
              onScroll={({ scrollLeft }) => {
                this.props.onActionDismissal();
                return onScroll({ scrollLeft });
              }}
              scrollLeft={scrollLeft}
              tabIndex={null}
              overscanRowCount={20}
              cellRenderer={() => {}}
              cellRangeRenderer={rangeArgs =>
                defaultCellRangeRenderer({
                  ...rangeArgs,
                  cellRenderer: renderArgs =>
                    this.cellRenderer(rangeArgs, renderArgs),
                })
              }
            />
          </div>
        )}
      </ScrollSync>
    );
  }
}

const computeWidths = (
  acc: Number[],
  { columnIndex, columnSpan, offsetWidth },
) => {
  if (columnSpan === 1)
    return set(
      acc,
      columnIndex,
      Math.max(offsetWidth, acc[columnIndex] || MIN_COLUMN_WIDTH),
    );

  const subsetToModify = acc
    .slice(columnIndex, columnIndex + columnSpan)
    .map(p => p || MIN_COLUMN_WIDTH);
  const subsetLen = subsetToModify.reduce((acc, elem) => acc + elem, 0);
  if (subsetLen < offsetWidth) {
    const multiplier = offsetWidth / subsetLen;
    subsetToModify
      .map(p => p * multiplier)
      .forEach((newValue, index) => set(acc, columnIndex + index, newValue));
  }

  return acc;
};<|MERGE_RESOLUTION|>--- conflicted
+++ resolved
@@ -388,13 +388,8 @@
     const isClickable =
       onVisualizationClick && visualizationIsClickable(clicked);
 
-<<<<<<< HEAD
     if (isTotal && typeof formatedRes === "string")
       formatedRes = "Totals for " + formatedRes;
-=======
-    if(isTotal && typeof formatedRes === 'string')
-      formatedRes = 'Totals for ' + formatedRes;
->>>>>>> 36a3b5ae
 
     return (
       <div
