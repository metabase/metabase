--- conflicted
+++ resolved
@@ -1,11 +1,6 @@
-import type {Location} from "history";
-import type {ComponentType} from "react";
+import type { Location } from "history";
+import type { ComponentType } from "react";
 
-<<<<<<< HEAD
-import type {Collection, SearchResult} from "metabase-types/api";
-import type {IconName} from "metabase/core/components/Icon";
-=======
->>>>>>> 2b77f67d
 import type {
   Collection,
   EnabledSearchModelType,
