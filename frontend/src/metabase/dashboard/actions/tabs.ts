--- conflicted
+++ resolved
@@ -56,17 +56,7 @@
   originalRow: number;
   originalTabId: number;
 };
-<<<<<<< HEAD
-type SaveCardsAndTabsPayload = {
-  cards: DashboardCard[];
-  tabs: DashboardTab[];
-};
-type InitTabsPayload = {
-  slug: string | undefined;
-};
-=======
 type InitTabsPayload = { slug: string | undefined };
->>>>>>> 109c5358
 
 const CREATE_NEW_TAB = "metabase/dashboard/CREATE_NEW_TAB";
 const DELETE_TAB = "metabase/dashboard/DELETE_TAB";
