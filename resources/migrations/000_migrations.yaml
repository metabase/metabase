--- conflicted
+++ resolved
@@ -11331,22 +11331,6 @@
               WHERE p.object IS NULL;
 
   - changeSet:
-<<<<<<< HEAD
-       id: v43.00-050
-       author: qnkhuat
-       comment: Added 0.43.0. Add permissions_group_membership.is_group_manager
-       changes:
-         - addColumn:
-             columns:
-             - column:
-                 remarks: Boolean flag to indicate whether user is a group's manager.
-                 name: is_group_manager
-                 type: boolean
-                 constraints:
-                   nullable: false
-                 defaultValue: false
-             tableName: permissions_group_membership
-=======
       id: v43.00-049
       author: dpsutton
       comment: Added 0.43.0 - Unify datatype with query_execution.started_at so comparable (see 168).
@@ -11355,7 +11339,22 @@
             tableName: view_log
             columnName: timestamp
             newDataType: ${timestamp_type}
->>>>>>> fd6c4a42
+
+  - changeSet:
+        id: v43.00-050
+        author: qnkhuat
+        comment: Added 0.43.0. Add permissions_group_membership.is_group_manager
+        changes:
+          - addColumn:
+              columns:
+              - column:
+                  remarks: Boolean flag to indicate whether user is a group's manager.
+                  name: is_group_manager
+                  type: boolean
+                  constraints:
+                    nullable: false
+                  defaultValue: false
+              tableName: permissions_group_membership
 
   - changeSet:
       id: v43.00-051
