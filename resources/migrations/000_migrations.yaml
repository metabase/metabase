databaseChangeLog:
  - property:
      name: timestamp_type
      value: timestamp with time zone
      dbms: postgresql,h2
  - property:
      name: timestamp_type
      value: timestamp(6)
      dbms: mysql,mariadb
  - property:
      name: blob.type
      value: blob
      dbms: mysql,h2,mariadb
  - property:
      name: blob.type
      value: bytea
      dbms: postgresql
  # In MySQL, use LONGTEXT instead of TEXT (#7006)
  - property:
      name: text.type
      value: text
      dbms: postgresql,h2
  - property:
      name: text.type
      value: longtext
      dbms: mysql,mariadb
  # databasechangelog is uppercase in MySQL and H2 but lower-case in Postgres for reasons
  - property:
      name: databasechangelog.name
      value: DATABASECHANGELOG
      dbms: h2,mysql,mariadb
  - property:
      name: databasechangelog.name
      value: databasechangelog
      dbms: postgresql

  - objectQuotingStrategy: QUOTE_ALL_OBJECTS

  - changeSet:
      id: '1'
      author: agilliland
      validCheckSum: ANY
      changes:
      - createTable:
          columns:
          - column:
              autoIncrement: true
              constraints:
                nullable: false
                primaryKey: true
              name: id
              type: int
          - column:
              constraints:
                nullable: false
                unique: true
              name: slug
              type: varchar(254)
          - column:
              constraints:
                nullable: false
              name: name
              type: varchar(254)
          - column:
              name: description
              type: text
          - column:
              name: logo_url
              type: varchar(254)
          - column:
              constraints:
                nullable: false
              name: inherits
              type: boolean
          tableName: core_organization
      - createTable:
          columns:
          - column:
              autoIncrement: true
              constraints:
                nullable: false
                primaryKey: true
              name: id
              type: int
          - column:
              constraints:
                nullable: false
                unique: true
              name: email
              type: varchar(254)
          - column:
              constraints:
                nullable: false
              name: first_name
              type: varchar(254)
          - column:
              constraints:
                nullable: false
              name: last_name
              type: varchar(254)
          - column:
              constraints:
                nullable: false
              name: password
              type: varchar(254)
          - column:
              constraints:
                nullable: false
              defaultValue: default
              name: password_salt
              type: varchar(254)
          - column:
              constraints:
                nullable: false
              name: date_joined
              type: DATETIME
          - column:
              constraints:
                nullable: true
              name: last_login
              type: DATETIME
          - column:
              constraints:
                nullable: false
              name: is_staff
              type: boolean
          - column:
              constraints:
                nullable: false
              name: is_superuser
              type: boolean
          - column:
              constraints:
                nullable: false
              name: is_active
              type: boolean
          - column:
              name: reset_token
              type: varchar(254)
          - column:
              name: reset_triggered
              type: BIGINT
          tableName: core_user
      - createTable:
          columns:
          - column:
              autoIncrement: true
              constraints:
                nullable: false
                primaryKey: true
              name: id
              type: int
          - column:
              constraints:
                nullable: false
              name: admin
              type: boolean
          - column:
              constraints:
                deferrable: false
                foreignKeyName: fk_userorgperm_ref_user_id
                initiallyDeferred: false
                nullable: false
                referencedTableName: core_user
                referencedColumnNames: id
              name: user_id
              type: int
          - column:
              constraints:
                deferrable: false
                foreignKeyName: fk_userorgperm_ref_organization_id
                initiallyDeferred: false
                nullable: false
                referencedTableName: core_organization
                referencedColumnNames: id
              name: organization_id
              type: int
          tableName: core_userorgperm
      - addUniqueConstraint:
          columnNames: user_id, organization_id
          constraintName: idx_unique_user_id_organization_id
          tableName: core_userorgperm
      - createIndex:
          columns:
          - column:
              name: user_id
              type: int
          indexName: idx_userorgperm_user_id
          tableName: core_userorgperm
      - createIndex:
          columns:
          - column:
              name: organization_id
              type: int
          indexName: idx_userorgperm_organization_id
          tableName: core_userorgperm
      - createTable:
          columns:
          - column:
              autoIncrement: true
              constraints:
                nullable: false
                primaryKey: true
              name: id
              type: int
          - column:
              constraints:
                nullable: false
              name: url
              type: varchar(254)
          - column:
              constraints:
                nullable: false
              name: timestamp
              type: DATETIME
          - column:
              constraints:
                deferrable: false
                foreignKeyName: fk_permissionviolation_ref_user_id
                initiallyDeferred: false
                nullable: false
                referencedTableName: core_user
                referencedColumnNames: id
              name: user_id
              type: int
          tableName: core_permissionsviolation
      - createIndex:
          columns:
          - column:
              name: user_id
              type: int
          indexName: idx_permissionsviolation_user_id
          tableName: core_permissionsviolation
      - createTable:
          columns:
          - column:
              autoIncrement: true
              constraints:
                nullable: false
                primaryKey: true
              name: id
              type: int
          - column:
              constraints:
                nullable: false
              name: created_at
              type: DATETIME
          - column:
              constraints:
                nullable: false
              name: updated_at
              type: DATETIME
          - column:
              constraints:
                nullable: false
              name: name
              type: varchar(254)
          - column:
              name: description
              type: text
          - column:
              constraints:
                deferrable: false
                foreignKeyName: fk_database_ref_organization_id
                initiallyDeferred: false
                nullable: false
                referencedTableName: core_organization
                referencedColumnNames: id
              name: organization_id
              type: int
          - column:
              name: details
              type: text
          - column:
              constraints:
                nullable: false
              name: engine
              type: varchar(254)
          tableName: metabase_database
      - createIndex:
          columns:
          - column:
              name: organization_id
          indexName: idx_database_organization_id
          tableName: metabase_database
      - createTable:
          columns:
          - column:
              autoIncrement: true
              constraints:
                nullable: false
                primaryKey: true
              name: id
              type: int
          - column:
              constraints:
                nullable: false
              name: created_at
              type: DATETIME
          - column:
              constraints:
                nullable: false
              name: updated_at
              type: DATETIME
          - column:
              constraints:
                nullable: false
              name: name
              type: varchar(254)
          - column:
              name: rows
              type: int
          - column:
              name: description
              type: text
          - column:
              name: entity_name
              type: varchar(254)
          - column:
              name: entity_type
              type: varchar(254)
          - column:
              constraints:
                nullable: false
              name: active
              type: boolean
          - column:
              constraints:
                deferrable: false
                foreignKeyName: fk_table_ref_database_id
                initiallyDeferred: false
                nullable: false
                referencedTableName: metabase_database
                referencedColumnNames: id
              name: db_id
              type: int
          tableName: metabase_table
      - createIndex:
          columns:
          - column:
              name: db_id
          indexName: idx_table_db_id
          tableName: metabase_table
      - createTable:
          columns:
          - column:
              autoIncrement: true
              constraints:
                nullable: false
                primaryKey: true
              name: id
              type: int
          - column:
              constraints:
                nullable: false
              name: created_at
              type: DATETIME
          - column:
              constraints:
                nullable: false
              name: updated_at
              type: DATETIME
          - column:
              constraints:
                nullable: false
              name: name
              type: varchar(254)
          - column:
              constraints:
                nullable: false
              name: base_type
              type: varchar(255)
          - column:
              name: special_type
              type: varchar(255)
          - column:
              constraints:
                nullable: false
              name: active
              type: boolean
          - column:
              name: description
              type: text
          - column:
              constraints:
                nullable: false
              name: preview_display
              type: boolean
          - column:
              constraints:
                nullable: false
              name: position
              type: int
          - column:
              constraints:
                deferrable: false
                foreignKeyName: fk_field_ref_table_id
                initiallyDeferred: false
                nullable: false
                referencedTableName: metabase_table
                referencedColumnNames: id
              name: table_id
              type: int
          - column:
              constraints:
                nullable: false
              name: field_type
              type: varchar(254)
          tableName: metabase_field
      - createIndex:
          columns:
          - column:
              name: table_id
          indexName: idx_field_table_id
          tableName: metabase_field
      - createTable:
          columns:
          - column:
              autoIncrement: true
              constraints:
                nullable: false
                primaryKey: true
              name: id
              type: int
          - column:
              constraints:
                nullable: false
              name: created_at
              type: DATETIME
          - column:
              constraints:
                nullable: false
              name: updated_at
              type: DATETIME
          - column:
              constraints:
                nullable: false
              name: relationship
              type: varchar(254)
          - column:
              constraints:
                deferrable: false
                foreignKeyName: fk_foreignkey_dest_ref_field_id
                initiallyDeferred: false
                nullable: false
                referencedTableName: metabase_field
                referencedColumnNames: id
              name: destination_id
              type: int
          - column:
              constraints:
                deferrable: false
                foreignKeyName: fk_foreignkey_origin_ref_field_id
                initiallyDeferred: false
                nullable: false
                referencedTableName: metabase_field
                referencedColumnNames: id
              name: origin_id
              type: int
          tableName: metabase_foreignkey
      - createIndex:
          columns:
          - column:
              name: destination_id
          indexName: idx_foreignkey_destination_id
          tableName: metabase_foreignkey
      - createIndex:
          columns:
          - column:
              name: origin_id
          indexName: idx_foreignkey_origin_id
          tableName: metabase_foreignkey
      - createTable:
          columns:
          - column:
              autoIncrement: true
              constraints:
                nullable: false
                primaryKey: true
              name: id
              type: int
          - column:
              constraints:
                nullable: false
              name: created_at
              type: DATETIME
          - column:
              constraints:
                nullable: false
              name: updated_at
              type: DATETIME
          - column:
              name: values
              type: text
          - column:
              name: human_readable_values
              type: text
          - column:
              constraints:
                deferrable: false
                foreignKeyName: fk_fieldvalues_ref_field_id
                initiallyDeferred: false
                nullable: false
                referencedTableName: metabase_field
                referencedColumnNames: id
              name: field_id
              type: int
          tableName: metabase_fieldvalues
      - createIndex:
          columns:
          - column:
              name: field_id
          indexName: idx_fieldvalues_field_id
          tableName: metabase_fieldvalues
      - createTable:
          columns:
          - column:
              autoIncrement: true
              constraints:
                nullable: false
                primaryKey: true
              name: id
              type: int
          - column:
              constraints:
                nullable: false
              name: created_at
              type: DATETIME
          - column:
              constraints:
                nullable: false
              name: updated_at
              type: DATETIME
          - column:
              constraints:
                nullable: false
              name: name
              type: varchar(254)
          - column:
              constraints:
                deferrable: false
                foreignKeyName: fk_tablesegment_ref_table_id
                initiallyDeferred: false
                nullable: false
                referencedTableName: metabase_table
                referencedColumnNames: id
              name: table_id
              type: int
          - column:
              constraints:
                nullable: false
              name: filter_clause
              type: text
          tableName: metabase_tablesegment
      - createIndex:
          columns:
          - column:
              name: table_id
          indexName: idx_tablesegment_table_id
          tableName: metabase_tablesegment
      - createTable:
          columns:
          - column:
              autoIncrement: true
              constraints:
                nullable: false
                primaryKey: true
              name: id
              type: int
          - column:
              constraints:
                nullable: false
              name: created_at
              type: DATETIME
          - column:
              constraints:
                nullable: false
              name: updated_at
              type: DATETIME
          - column:
              constraints:
                nullable: false
              name: name
              type: varchar(254)
          - column:
              constraints:
                nullable: false
              name: type
              type: varchar(254)
          - column:
              constraints:
                nullable: false
              name: details
              type: text
          - column:
              constraints:
                nullable: false
              name: version
              type: int
          - column:
              constraints:
                nullable: false
              name: public_perms
              type: int
          - column:
              constraints:
                deferrable: false
                foreignKeyName: fk_query_ref_user_id
                initiallyDeferred: false
                nullable: false
                referencedTableName: core_user
                referencedColumnNames: id
              name: creator_id
              type: int
          - column:
              constraints:
                deferrable: false
                foreignKeyName: fk_query_ref_database_id
                initiallyDeferred: false
                nullable: false
                referencedTableName: metabase_database
                referencedColumnNames: id
              name: database_id
              type: int
          tableName: query_query
      - createIndex:
          columns:
          - column:
              name: creator_id
          indexName: idx_query_creator_id
          tableName: query_query
      - createIndex:
          columns:
          - column:
              name: database_id
          indexName: idx_query_database_id
          tableName: query_query
      - createTable:
          columns:
          - column:
              autoIncrement: true
              constraints:
                nullable: false
                primaryKey: true
              name: id
              type: int
          - column:
              constraints:
                nullable: false
                unique: true
              name: uuid
              type: varchar(254)
          - column:
              constraints:
                nullable: false
              name: version
              type: int
          - column:
              constraints:
                nullable: false
              name: json_query
              type: text
          - column:
              constraints:
                nullable: false
              name: raw_query
              type: text
          - column:
              constraints:
                nullable: false
              name: status
              type: varchar(254)
          - column:
              constraints:
                nullable: false
              name: started_at
              type: DATETIME
          - column:
              name: finished_at
              type: DATETIME
          - column:
              constraints:
                nullable: false
              name: running_time
              type: int
          - column:
              constraints:
                nullable: false
              name: error
              type: text
          - column:
              constraints:
                nullable: false
              name: result_file
              type: varchar(254)
          - column:
              constraints:
                nullable: false
              name: result_rows
              type: int
          - column:
              constraints:
                nullable: false
              name: result_data
              type: text
          - column:
              constraints:
                deferrable: false
                foreignKeyName: fk_queryexecution_ref_query_id
                initiallyDeferred: false
                nullable: true
                referencedTableName: query_query
                referencedColumnNames: id
              name: query_id
              type: int
          - column:
              constraints:
                nullable: false
              name: additional_info
              type: text
          - column:
              constraints:
                deferrable: false
                foreignKeyName: fk_queryexecution_ref_user_id
                initiallyDeferred: false
                nullable: false
                referencedTableName: core_user
                referencedColumnNames: id
              name: executor_id
              type: int
          tableName: query_queryexecution
      - createIndex:
          columns:
          - column:
              name: query_id
          indexName: idx_queryexecution_query_id
          tableName: query_queryexecution
      - createIndex:
          columns:
          - column:
              name: executor_id
          indexName: idx_queryexecution_executor_id
          tableName: query_queryexecution
      - createTable:
          columns:
          - column:
              autoIncrement: true
              constraints:
                nullable: false
                primaryKey: true
              name: id
              type: int
          - column:
              constraints:
                nullable: false
              name: created_at
              type: DATETIME
          - column:
              constraints:
                nullable: false
              name: updated_at
              type: DATETIME
          - column:
              constraints:
                nullable: false
              name: name
              type: varchar(254)
          - column:
              name: description
              type: text
          - column:
              constraints:
                nullable: false
              name: display
              type: varchar(254)
          - column:
              constraints:
                nullable: false
              name: public_perms
              type: int
          - column:
              constraints:
                nullable: false
              name: dataset_query
              type: text
          - column:
              constraints:
                nullable: false
              name: visualization_settings
              type: text
          - column:
              constraints:
                deferrable: false
                foreignKeyName: fk_card_ref_user_id
                initiallyDeferred: false
                nullable: false
                referencedTableName: core_user
                referencedColumnNames: id
              name: creator_id
              type: int
          - column:
              constraints:
                deferrable: false
                foreignKeyName: fk_card_ref_organization_id
                initiallyDeferred: false
                nullable: false
                referencedTableName: core_organization
                referencedColumnNames: id
              name: organization_id
              type: int
          tableName: report_card
      - createIndex:
          columns:
          - column:
              name: creator_id
          indexName: idx_card_creator_id
          tableName: report_card
      - createIndex:
          columns:
          - column:
              name: organization_id
          indexName: idx_card_organization_id
          tableName: report_card
      - createTable:
          columns:
          - column:
              autoIncrement: true
              constraints:
                nullable: false
                primaryKey: true
              name: id
              type: int
          - column:
              constraints:
                nullable: false
              name: created_at
              type: DATETIME
          - column:
              constraints:
                nullable: false
              name: updated_at
              type: DATETIME
          - column:
              constraints:
                deferrable: false
                foreignKeyName: fk_cardfavorite_ref_card_id
                initiallyDeferred: false
                nullable: false
                referencedTableName: report_card
                referencedColumnNames: id
              name: card_id
              type: int
          - column:
              constraints:
                deferrable: false
                foreignKeyName: fk_cardfavorite_ref_user_id
                initiallyDeferred: false
                nullable: false
                referencedTableName: core_user
                referencedColumnNames: id
              name: owner_id
              type: int
          tableName: report_cardfavorite
      - addUniqueConstraint:
          columnNames: card_id, owner_id
          constraintName: idx_unique_cardfavorite_card_id_owner_id
          tableName: report_cardfavorite
      - createIndex:
          columns:
          - column:
              name: card_id
          indexName: idx_cardfavorite_card_id
          tableName: report_cardfavorite
      - createIndex:
          columns:
          - column:
              name: owner_id
          indexName: idx_cardfavorite_owner_id
          tableName: report_cardfavorite
      - createTable:
          columns:
          - column:
              autoIncrement: true
              constraints:
                nullable: false
                primaryKey: true
              name: id
              type: int
          - column:
              constraints:
                nullable: false
              name: created_at
              type: DATETIME
          - column:
              constraints:
                nullable: false
              name: updated_at
              type: DATETIME
          - column:
              constraints:
                nullable: false
              name: name
              type: varchar(254)
          - column:
              name: description
              type: text
          - column:
              constraints:
                nullable: false
              name: public_perms
              type: int
          - column:
              constraints:
                deferrable: false
                foreignKeyName: fk_dashboard_ref_user_id
                initiallyDeferred: false
                nullable: false
                referencedTableName: core_user
                referencedColumnNames: id
              name: creator_id
              type: int
          - column:
              constraints:
                deferrable: false
                foreignKeyName: fk_dashboard_ref_organization_id
                initiallyDeferred: false
                nullable: false
                referencedTableName: core_organization
                referencedColumnNames: id
              name: organization_id
              type: int
          tableName: report_dashboard
      - createIndex:
          columns:
          - column:
              name: creator_id
          indexName: idx_dashboard_creator_id
          tableName: report_dashboard
      - createIndex:
          columns:
          - column:
              name: organization_id
          indexName: idx_dashboard_organization_id
          tableName: report_dashboard
      - createTable:
          columns:
          - column:
              autoIncrement: true
              constraints:
                nullable: false
                primaryKey: true
              name: id
              type: int
          - column:
              constraints:
                nullable: false
              name: created_at
              type: DATETIME
          - column:
              constraints:
                nullable: false
              name: updated_at
              type: DATETIME
          - column:
              constraints:
                nullable: false
              name: sizeX
              type: int
          - column:
              constraints:
                nullable: false
              name: sizeY
              type: int
          - column:
              name: row
              type: int
          - column:
              name: col
              type: int
          - column:
              constraints:
                deferrable: false
                foreignKeyName: fk_dashboardcard_ref_card_id
                initiallyDeferred: false
                nullable: false
                referencedTableName: report_card
                referencedColumnNames: id
              name: card_id
              type: int
          - column:
              constraints:
                deferrable: false
                foreignKeyName: fk_dashboardcard_ref_dashboard_id
                initiallyDeferred: false
                nullable: false
                referencedTableName: report_dashboard
                referencedColumnNames: id
              name: dashboard_id
              type: int
          tableName: report_dashboardcard
      - createIndex:
          columns:
          - column:
              name: card_id
          indexName: idx_dashboardcard_card_id
          tableName: report_dashboardcard
      - createIndex:
          columns:
          - column:
              name: dashboard_id
          indexName: idx_dashboardcard_dashboard_id
          tableName: report_dashboardcard
      - createTable:
          columns:
          - column:
              autoIncrement: true
              constraints:
                nullable: false
                primaryKey: true
              name: id
              type: int
          - column:
              constraints:
                deferrable: false
                foreignKeyName: fk_dashboardsubscription_ref_dashboard_id
                initiallyDeferred: false
                nullable: false
                referencedTableName: report_dashboard
                referencedColumnNames: id
              name: dashboard_id
              type: int
          - column:
              constraints:
                deferrable: false
                foreignKeyName: fk_dashboardsubscription_ref_user_id
                initiallyDeferred: false
                nullable: false
                referencedTableName: core_user
                referencedColumnNames: id
              name: user_id
              type: int
          tableName: report_dashboardsubscription
      - addUniqueConstraint:
          columnNames: dashboard_id, user_id
          constraintName: idx_uniq_dashsubscrip_dashboard_id_user_id
          tableName: report_dashboardsubscription
      - createIndex:
          columns:
          - column:
              name: dashboard_id
          indexName: idx_dashboardsubscription_dashboard_id
          tableName: report_dashboardsubscription
      - createIndex:
          columns:
          - column:
              name: user_id
          indexName: idx_dashboardsubscription_user_id
          tableName: report_dashboardsubscription
      - createTable:
          columns:
          - column:
              autoIncrement: true
              constraints:
                nullable: false
                primaryKey: true
              name: id
              type: int
          - column:
              constraints:
                nullable: false
              name: created_at
              type: DATETIME
          - column:
              constraints:
                nullable: false
              name: updated_at
              type: DATETIME
          - column:
              constraints:
                nullable: false
              name: name
              type: varchar(254)
          - column:
              name: description
              type: text
          - column:
              constraints:
                nullable: false
              name: public_perms
              type: int
          - column:
              constraints:
                nullable: false
              name: mode
              type: int
          - column:
              constraints:
                nullable: false
              name: version
              type: int
          - column:
              constraints:
                nullable: false
              name: dataset_query
              type: text
          - column:
              name: email_addresses
              type: text
          - column:
              constraints:
                deferrable: false
                foreignKeyName: fk_emailreport_ref_user_id
                initiallyDeferred: false
                nullable: false
                referencedTableName: core_user
                referencedColumnNames: id
              name: creator_id
              type: int
          - column:
              constraints:
                deferrable: false
                foreignKeyName: fk_emailreport_ref_organization_id
                initiallyDeferred: false
                nullable: false
                referencedTableName: core_organization
                referencedColumnNames: id
              name: organization_id
              type: int
          - column:
              constraints:
                nullable: false
              name: schedule
              type: text
          tableName: report_emailreport
      - createIndex:
          columns:
          - column:
              name: creator_id
          indexName: idx_emailreport_creator_id
          tableName: report_emailreport
      - createIndex:
          columns:
          - column:
              name: organization_id
          indexName: idx_emailreport_organization_id
          tableName: report_emailreport
      - createTable:
          columns:
          - column:
              autoIncrement: true
              constraints:
                nullable: false
                primaryKey: true
              name: id
              type: int
          - column:
              constraints:
                deferrable: false
                foreignKeyName: fk_emailreport_recipients_ref_emailreport_id
                initiallyDeferred: false
                nullable: false
                referencedTableName: report_emailreport
                referencedColumnNames: id
              name: emailreport_id
              type: int
          - column:
              constraints:
                deferrable: false
                foreignKeyName: fk_emailreport_recipients_ref_user_id
                initiallyDeferred: false
                nullable: false
                referencedTableName: core_user
                referencedColumnNames: id
              name: user_id
              type: int
          tableName: report_emailreport_recipients
      - addUniqueConstraint:
          columnNames: emailreport_id, user_id
          constraintName: idx_uniq_emailreportrecip_emailreport_id_user_id
          tableName: report_emailreport_recipients
      - createIndex:
          columns:
          - column:
              name: emailreport_id
          indexName: idx_emailreport_recipients_emailreport_id
          tableName: report_emailreport_recipients
      - createIndex:
          columns:
          - column:
              name: user_id
          indexName: idx_emailreport_recipients_user_id
          tableName: report_emailreport_recipients
      - createTable:
          columns:
          - column:
              autoIncrement: true
              constraints:
                nullable: false
                primaryKey: true
              name: id
              type: int
          - column:
              constraints:
                nullable: false
              name: details
              type: text
          - column:
              constraints:
                nullable: false
              name: status
              type: varchar(254)
          - column:
              constraints:
                nullable: false
              name: created_at
              type: DATETIME
          - column:
              name: started_at
              type: DATETIME
          - column:
              name: finished_at
              type: DATETIME
          - column:
              constraints:
                nullable: false
              name: error
              type: text
          - column:
              constraints:
                nullable: false
              name: sent_email
              type: text
          - column:
              constraints:
                deferrable: false
                foreignKeyName: fk_emailreportexecutions_ref_organization_id
                initiallyDeferred: false
                nullable: false
                referencedTableName: core_organization
                referencedColumnNames: id
              name: organization_id
              type: int
          - column:
              constraints:
                deferrable: false
                foreignKeyName: fk_emailreportexecutions_ref_report_id
                initiallyDeferred: false
                nullable: true
                referencedTableName: report_emailreport
                referencedColumnNames: id
              name: report_id
              type: int
          tableName: report_emailreportexecutions
      - createIndex:
          columns:
          - column:
              name: organization_id
          indexName: idx_emailreportexecutions_organization_id
          tableName: report_emailreportexecutions
      - createIndex:
          columns:
          - column:
              name: report_id
          indexName: idx_emailreportexecutions_report_id
          tableName: report_emailreportexecutions
      - createTable:
          columns:
          - column:
              autoIncrement: true
              constraints:
                nullable: false
                primaryKey: true
              name: id
              type: int
          - column:
              constraints:
                nullable: false
              name: created_at
              type: DATETIME
          - column:
              constraints:
                nullable: false
              name: updated_at
              type: DATETIME
          - column:
              constraints:
                nullable: false
              name: start
              type: DATETIME
          - column:
              constraints:
                nullable: false
              name: end
              type: DATETIME
          - column:
              name: title
              type: TEXT
          - column:
              constraints:
                nullable: false
              name: body
              type: TEXT
          - column:
              constraints:
                nullable: false
              name: annotation_type
              type: int
          - column:
              constraints:
                nullable: false
              name: edit_count
              type: int
          - column:
              constraints:
                nullable: false
              name: object_type_id
              type: int
          - column:
              constraints:
                nullable: false
              name: object_id
              type: int
          - column:
              constraints:
                deferrable: false
                foreignKeyName: fk_annotation_ref_user_id
                initiallyDeferred: false
                nullable: false
                referencedTableName: core_user
                referencedColumnNames: id
              name: author_id
              type: int
          - column:
              constraints:
                deferrable: false
                foreignKeyName: fk_annotation_ref_organization_id
                initiallyDeferred: false
                nullable: false
                referencedTableName: core_organization
                referencedColumnNames: id
              name: organization_id
              type: int
          tableName: annotation_annotation
      - createIndex:
          columns:
          - column:
              name: author_id
          indexName: idx_annotation_author_id
          tableName: annotation_annotation
      - createIndex:
          columns:
          - column:
              name: organization_id
          indexName: idx_annotation_organization_id
          tableName: annotation_annotation
      - createIndex:
          columns:
          - column:
              name: object_type_id
          indexName: idx_annotation_object_type_id
          tableName: annotation_annotation
      - createIndex:
          columns:
          - column:
              name: object_id
          indexName: idx_annotation_object_id
          tableName: annotation_annotation
      - modifySql:
          dbms: postgresql
          replace:
            replace: WITHOUT
            with: WITH
  - changeSet:
      id: '2'
      author: agilliland
      validCheckSum: ANY
      changes:
      - createTable:
          columns:
          - column:
              constraints:
                nullable: false
                primaryKey: true
              name: id
              type: varchar(254)
          - column:
              constraints:
                deferrable: false
                foreignKeyName: fk_session_ref_user_id
                initiallyDeferred: false
                nullable: false
                referencedTableName: core_user
                referencedColumnNames: id
              name: user_id
              type: int
          - column:
              constraints:
                nullable: false
              name: created_at
              type: DATETIME
          tableName: core_session
      - modifySql:
          dbms: postgresql
          replace:
            replace: WITHOUT
            with: WITH
  - changeSet:
      id: '4'
      author: cammsaul
      changes:
      - createTable:
          columns:
          - column:
              constraints:
                nullable: false
                primaryKey: true
              name: key
              type: varchar(254)
          - column:
              constraints:
                nullable: false
              name: value
              type: varchar(254)
          tableName: setting
  - changeSet:
      id: '5'
      author: agilliland
      changes:
      - addColumn:
          columns:
          - column:
              name: report_timezone
              type: varchar(254)
          tableName: core_organization
  - changeSet:
      id: '6'
      author: agilliland
      changes:
      - dropNotNullConstraint:
          columnDataType: int
          columnName: organization_id
          tableName: metabase_database
      - dropForeignKeyConstraint:
          baseTableName: metabase_database
          constraintName: fk_database_ref_organization_id
      - dropNotNullConstraint:
          columnDataType: int
          columnName: organization_id
          tableName: report_card
      - dropForeignKeyConstraint:
          baseTableName: report_card
          constraintName: fk_card_ref_organization_id
      - dropNotNullConstraint:
          columnDataType: int
          columnName: organization_id
          tableName: report_dashboard
      - dropForeignKeyConstraint:
          baseTableName: report_dashboard
          constraintName: fk_dashboard_ref_organization_id
      - dropNotNullConstraint:
          columnDataType: int
          columnName: organization_id
          tableName: report_emailreport
      - dropForeignKeyConstraint:
          baseTableName: report_emailreport
          constraintName: fk_emailreport_ref_organization_id
      - dropNotNullConstraint:
          columnDataType: int
          columnName: organization_id
          tableName: report_emailreportexecutions
      - dropForeignKeyConstraint:
          baseTableName: report_emailreportexecutions
          constraintName: fk_emailreportexecutions_ref_organization_id
      - dropNotNullConstraint:
          columnDataType: int
          columnName: organization_id
          tableName: annotation_annotation
      - dropForeignKeyConstraint:
          baseTableName: annotation_annotation
          constraintName: fk_annotation_ref_organization_id
  - changeSet:
      id: '7'
      author: cammsaul
      validCheckSum: ANY
      changes:
      - addColumn:
          columns:
          - column:
              constraints:
                foreignKeyName: fk_field_parent_ref_field_id
                nullable: true
                referencedTableName: metabase_field
                referencedColumnNames: id
              name: parent_id
              type: int
          tableName: metabase_field
  - changeSet:
      id: '8'
      author: tlrobinson
      changes:
      - addColumn:
          columns:
          - column:
              name: display_name
              type: varchar(254)
          tableName: metabase_table
      - addColumn:
          columns:
          - column:
              name: display_name
              type: varchar(254)
          tableName: metabase_field
  - changeSet:
      id: '9'
      author: tlrobinson
      changes:
      - addColumn:
          columns:
          - column:
              name: visibility_type
              type: varchar(254)
          tableName: metabase_table
  - changeSet:
      id: 10
      author: cammsaul
      validCheckSum: ANY
      changes:
        - createTable:
            tableName: revision
            columns:
              - column:
                  name: id
                  type: int
                  autoIncrement: true
                  constraints:
                    primaryKey: true
                    nullable: false
              - column:
                  name: model
                  type: varchar(16)
                  constraints:
                    nullable: false
              - column:
                  name: model_id
                  type: int
                  constraints:
                    nullable: false
              - column:
                  name: user_id
                  type: int
                  constraints:
                    nullable: false
                    referencedTableName: core_user
                    referencedColumnNames: id
                    foreignKeyName: fk_revision_ref_user_id
                    deferrable: false
                    initiallyDeferred: false
              - column:
                  name: timestamp
                  type: DATETIME
                  constraints:
                    nullable: false
              - column:
                  name: object
                  type: ${text.type}
                  constraints:
                    nullable: false
              - column:
                  name: is_reversion
                  type: boolean
                  defaultValueBoolean: false
                  constraints:
                    nullable: false
        - createIndex:
            tableName: revision
            indexName: idx_revision_model_model_id
            columns:
              - column:
                  name: model
              - column:
                  name: model_id
        - modifySql:
            dbms: postgresql
            replace:
              replace: WITHOUT
              with: WITH
        - modifySql:
            dbms: mysql,mariadb
            replace:
              replace: object VARCHAR
              with: object TEXT
  - changeSet:
      id: 11
      author: agilliland
      changes:
        - sql:
            sql: update report_dashboard set public_perms = 2 where public_perms = 1
  - changeSet:
      id: 12
      author: agilliland
      validCheckSum: ANY
      changes:
        - addColumn:
            tableName: report_card
            columns:
              - column:
                  name: database_id
                  type: int
                  constraints:
                    nullable: true
                    referencedTableName: metabase_database
                    referencedColumnNames: id
                    foreignKeyName: fk_report_card_ref_database_id
                    deferrable: false
                    initiallyDeferred: false
        - addColumn:
            tableName: report_card
            columns:
              - column:
                  name: table_id
                  type: int
                  constraints:
                    nullable: true
                    referencedTableName: metabase_table
                    referencedColumnNames: id
                    foreignKeyName: fk_report_card_ref_table_id
                    deferrable: false
                    initiallyDeferred: false
        - addColumn:
            tableName: report_card
            columns:
              - column:
                  name: query_type
                  type: varchar(16)
                  constraints:
                    nullable: true
  - changeSet:
      id: 13
      author: agilliland
      validCheckSum: ANY
      changes:
        - createTable:
            tableName: activity
            columns:
              - column:
                  name: id
                  type: int
                  autoIncrement: true
                  constraints:
                    primaryKey: true
                    nullable: false
              - column:
                  name: topic
                  type: varchar(32)
                  constraints:
                    nullable: false
              - column:
                  name: timestamp
                  type: DATETIME
                  constraints:
                    nullable: false
              - column:
                  name: user_id
                  type: int
                  constraints:
                    nullable: true
                    referencedTableName: core_user
                    referencedColumnNames: id
                    foreignKeyName: fk_activity_ref_user_id
                    deferrable: false
                    initiallyDeferred: false
              - column:
                  name: model
                  type: varchar(16)
                  constraints:
                    nullable: true
              - column:
                  name: model_id
                  type: int
                  constraints:
                    nullable: true
              - column:
                  name: database_id
                  type: int
                  constraints:
                    nullable: true
              - column:
                  name: table_id
                  type: int
                  constraints:
                    nullable: true
              - column:
                  name: custom_id
                  type: varchar(48)
                  constraints:
                    nullable: true
              - column:
                  name: details
                  type: ${text.type}
                  constraints:
                    nullable: false
        - createIndex:
            tableName: activity
            indexName: idx_activity_timestamp
            columns:
              column:
                name: timestamp
        - createIndex:
            tableName: activity
            indexName: idx_activity_user_id
            columns:
              column:
                name: user_id
        - createIndex:
            tableName: activity
            indexName: idx_activity_custom_id
            columns:
              column:
                name: custom_id
        - modifySql:
            dbms: postgresql
            replace:
              replace: WITHOUT
              with: WITH
        - modifySql:
            dbms: mysql,mariadb
            replace:
              replace: details VARCHAR
              with: details TEXT
  - changeSet:
      id: 14
      author: agilliland
      validCheckSum: ANY
      changes:
        - createTable:
            tableName: view_log
            columns:
              - column:
                  name: id
                  type: int
                  autoIncrement: true
                  constraints:
                    primaryKey: true
                    nullable: false
              - column:
                  name: user_id
                  type: int
                  constraints:
                    nullable: true
                    referencedTableName: core_user
                    referencedColumnNames: id
                    foreignKeyName: fk_view_log_ref_user_id
                    deferrable: false
                    initiallyDeferred: false
              - column:
                  name: model
                  type: varchar(16)
                  constraints:
                    nullable: false
              - column:
                  name: model_id
                  type: int
                  constraints:
                    nullable: false
              - column:
                  name: timestamp
                  type: DATETIME
                  constraints:
                    nullable: false
        - createIndex:
            tableName: view_log
            indexName: idx_view_log_user_id
            columns:
              column:
                name: user_id
        - createIndex:
            tableName: view_log
            indexName: idx_view_log_timestamp
            columns:
              column:
                name: model_id
        - modifySql:
            dbms: postgresql
            replace:
              replace: WITHOUT
              with: WITH
  - changeSet:
      id: 15
      author: agilliland
      changes:
        - addColumn:
            tableName: revision
            columns:
              - column:
                  name: is_creation
                  type: boolean
                  defaultValueBoolean: false
                  constraints:
                    nullable: false
  - changeSet:
      id: 16
      author: agilliland
      changes:
        - dropNotNullConstraint:
            tableName: core_user
            columnName: last_login
            columnDataType: DATETIME
        - modifySql:
            dbms: postgresql
            replace:
              replace: WITHOUT
              with: WITH
  - changeSet:
      id: 17
      author: agilliland
      changes:
        - addColumn:
            tableName: metabase_database
            columns:
              - column:
                  name: is_sample
                  type: boolean
                  defaultValueBoolean: false
                  constraints:
                    nullable: false
        - sql:
            sql: update metabase_database set is_sample = true where name = 'Sample Dataset'
  - changeSet:
      id: 18
      author: camsaul
      validCheckSum: ANY
      changes:
        - createTable:
            tableName: data_migrations
            columns:
              - column:
                  name: id
                  type: VARCHAR(254)
                  constraints:
                    primaryKey: true
                    nullable: false
              - column:
                  name: timestamp
                  type: DATETIME
                  constraints:
                    nullable: false
        - createIndex:
            tableName: data_migrations
            indexName: idx_data_migrations_id
            columns:
              column:
                name: id
  - changeSet:
      id: 19
      author: camsaul
      changes:
        - addColumn:
            tableName: metabase_table
            columns:
              - column:
                  name: schema
                  type: VARCHAR(256)
  - changeSet:
      id: 20
      author: agilliland
      validCheckSum: ANY
      changes:
        - createTable:
            tableName: pulse
            columns:
              - column:
                  name: id
                  type: int
                  autoIncrement: true
                  constraints:
                    primaryKey: true
                    nullable: false
              - column:
                  name: creator_id
                  type: int
                  constraints:
                    nullable: false
                    referencedTableName: core_user
                    referencedColumnNames: id
                    foreignKeyName: fk_pulse_ref_creator_id
                    deferrable: false
                    initiallyDeferred: false
              - column:
                  name: name
                  type: varchar(254)
                  constraints:
                    nullable: false
              - column:
                  name: public_perms
                  type: int
                  constraints:
                    nullable: false
              - column:
                  name: created_at
                  type: DATETIME
                  constraints:
                    nullable: false
              - column:
                  name: updated_at
                  type: DATETIME
                  constraints:
                    nullable: false
        - createIndex:
            tableName: pulse
            indexName: idx_pulse_creator_id
            columns:
              column:
                name: creator_id
        - createTable:
            tableName: pulse_card
            columns:
              - column:
                  name: id
                  type: int
                  autoIncrement: true
                  constraints:
                    primaryKey: true
                    nullable: false
              - column:
                  name: pulse_id
                  type: int
                  constraints:
                    nullable: false
                    referencedTableName: pulse
                    referencedColumnNames: id
                    foreignKeyName: fk_pulse_card_ref_pulse_id
                    deferrable: false
                    initiallyDeferred: false
              - column:
                  name: card_id
                  type: int
                  constraints:
                    nullable: false
                    referencedTableName: report_card
                    referencedColumnNames: id
                    foreignKeyName: fk_pulse_card_ref_card_id
                    deferrable: false
                    initiallyDeferred: false
              - column:
                  name: position
                  type: int
                  constraints:
                    nullable: false
        - createIndex:
            tableName: pulse_card
            indexName: idx_pulse_card_pulse_id
            columns:
              column:
                name: pulse_id
        - createIndex:
            tableName: pulse_card
            indexName: idx_pulse_card_card_id
            columns:
              column:
                name: card_id
        - createTable:
            tableName: pulse_channel
            columns:
              - column:
                  name: id
                  type: int
                  autoIncrement: true
                  constraints:
                    primaryKey: true
                    nullable: false
              - column:
                  name: pulse_id
                  type: int
                  constraints:
                    nullable: false
                    referencedTableName: pulse
                    referencedColumnNames: id
                    foreignKeyName: fk_pulse_channel_ref_pulse_id
                    deferrable: false
                    initiallyDeferred: false
              - column:
                  name: channel_type
                  type: varchar(32)
                  constraints:
                    nullable: false
              - column:
                  name: details
                  type: text
                  constraints:
                    nullable: false
              - column:
                  name: schedule_type
                  type: varchar(32)
                  constraints:
                    nullable: false
              - column:
                  name: schedule_hour
                  type: int
                  constraints:
                    nullable: true
              - column:
                  name: schedule_day
                  type: varchar(64)
                  constraints:
                    nullable: true
              - column:
                  name: created_at
                  type: DATETIME
                  constraints:
                    nullable: false
              - column:
                  name: updated_at
                  type: DATETIME
                  constraints:
                    nullable: false
        - createIndex:
            tableName: pulse_channel
            indexName: idx_pulse_channel_pulse_id
            columns:
              column:
                name: pulse_id
        - createIndex:
            tableName: pulse_channel
            indexName: idx_pulse_channel_schedule_type
            columns:
              column:
                name: schedule_type
        - createTable:
            tableName: pulse_channel_recipient
            columns:
              - column:
                  name: id
                  type: int
                  autoIncrement: true
                  constraints:
                    primaryKey: true
                    nullable: false
              - column:
                  name: pulse_channel_id
                  type: int
                  constraints:
                    nullable: false
                    referencedTableName: pulse_channel
                    referencedColumnNames: id
                    foreignKeyName: fk_pulse_channel_recipient_ref_pulse_channel_id
                    deferrable: false
                    initiallyDeferred: false
              - column:
                  name: user_id
                  type: int
                  constraints:
                    nullable: false
                    referencedTableName: core_user
                    referencedColumnNames: id
                    foreignKeyName: fk_pulse_channel_recipient_ref_user_id
                    deferrable: false
                    initiallyDeferred: false
        - modifySql:
            dbms: postgresql
            replace:
              replace: WITHOUT
              with: WITH
  - changeSet:
      id: 21
      author: agilliland
      validCheckSum: ANY
      changes:
        - createTable:
            tableName: segment
            columns:
              - column:
                  name: id
                  type: int
                  autoIncrement: true
                  constraints:
                    primaryKey: true
                    nullable: false
              - column:
                  name: table_id
                  type: int
                  constraints:
                    nullable: false
                    referencedTableName: metabase_table
                    referencedColumnNames: id
                    foreignKeyName: fk_segment_ref_table_id
                    deferrable: false
                    initiallyDeferred: false
              - column:
                  name: creator_id
                  type: int
                  constraints:
                    nullable: false
                    referencedTableName: core_user
                    referencedColumnNames: id
                    foreignKeyName: fk_segment_ref_creator_id
                    deferrable: false
                    initiallyDeferred: false
              - column:
                  name: name
                  type: varchar(254)
                  constraints:
                    nullable: false
              - column:
                  name: description
                  type: text
                  constraints:
                    nullable: true
              - column:
                  name: is_active
                  type: boolean
                  defaultValueBoolean: true
                  constraints:
                    nullable: false
              - column:
                  name: definition
                  type: text
                  constraints:
                    nullable: false
              - column:
                  name: created_at
                  type: DATETIME
                  constraints:
                    nullable: false
              - column:
                  name: updated_at
                  type: DATETIME
                  constraints:
                    nullable: false
        - createIndex:
            tableName: segment
            indexName: idx_segment_creator_id
            columns:
              column:
                name: creator_id
        - createIndex:
            tableName: segment
            indexName: idx_segment_table_id
            columns:
              column:
                name: table_id
        - modifySql:
            dbms: postgresql
            replace:
              replace: WITHOUT
              with: WITH
  - changeSet:
      id: 22
      author: agilliland
      changes:
        - addColumn:
            tableName: revision
            columns:
              - column:
                  name: message
                  type: text
                  constraints:
                    nullable: true
  - changeSet:
      id: 23
      author: agilliland
      changes:
        - modifyDataType:
            tableName: metabase_table
            columnName: rows
            newDataType: BIGINT
  - changeSet:
      id: 24
      author: agilliland
      changes:
        - createTable:
            tableName: dependency
            columns:
              - column:
                  name: id
                  type: int
                  autoIncrement: true
                  constraints:
                    primaryKey: true
                    nullable: false
              - column:
                  name: model
                  type: varchar(32)
                  constraints:
                    nullable: false
              - column:
                  name: model_id
                  type: int
                  constraints:
                    nullable: false
              - column:
                  name: dependent_on_model
                  type: varchar(32)
                  constraints:
                    nullable: false
              - column:
                  name: dependent_on_id
                  type: int
                  constraints:
                    nullable: false
              - column:
                  name: created_at
                  type: DATETIME
                  constraints:
                    nullable: false
        - createIndex:
            tableName: dependency
            indexName: idx_dependency_model
            columns:
              column:
                name: model
        - createIndex:
            tableName: dependency
            indexName: idx_dependency_model_id
            columns:
              column:
                name: model_id
        - createIndex:
            tableName: dependency
            indexName: idx_dependency_dependent_on_model
            columns:
              column:
                name: dependent_on_model
        - createIndex:
            tableName: dependency
            indexName: idx_dependency_dependent_on_id
            columns:
              column:
                name: dependent_on_id
        - modifySql:
            dbms: postgresql
            replace:
              replace: WITHOUT
              with: WITH
  - changeSet:
      id: 25
      author: agilliland
      validCheckSum: ANY
      changes:
        - createTable:
            tableName: metric
            columns:
              - column:
                  name: id
                  type: int
                  autoIncrement: true
                  constraints:
                    primaryKey: true
                    nullable: false
              - column:
                  name: table_id
                  type: int
                  constraints:
                    nullable: false
                    referencedTableName: metabase_table
                    referencedColumnNames: id
                    foreignKeyName: fk_metric_ref_table_id
                    deferrable: false
                    initiallyDeferred: false
              - column:
                  name: creator_id
                  type: int
                  constraints:
                    nullable: false
                    referencedTableName: core_user
                    referencedColumnNames: id
                    foreignKeyName: fk_metric_ref_creator_id
                    deferrable: false
                    initiallyDeferred: false
              - column:
                  name: name
                  type: varchar(254)
                  constraints:
                    nullable: false
              - column:
                  name: description
                  type: text
                  constraints:
                    nullable: true
              - column:
                  name: is_active
                  type: boolean
                  defaultValueBoolean: true
                  constraints:
                    nullable: false
              - column:
                  name: definition
                  type: text
                  constraints:
                    nullable: false
              - column:
                  name: created_at
                  type: DATETIME
                  constraints:
                    nullable: false
              - column:
                  name: updated_at
                  type: DATETIME
                  constraints:
                    nullable: false
        - createIndex:
            tableName: metric
            indexName: idx_metric_creator_id
            columns:
              column:
                name: creator_id
        - createIndex:
            tableName: metric
            indexName: idx_metric_table_id
            columns:
              column:
                name: table_id
        - modifySql:
            dbms: postgresql
            replace:
              replace: WITHOUT
              with: WITH
  - changeSet:
      id: 26
      author: agilliland
      changes:
        - addColumn:
            tableName: metabase_database
            columns:
              - column:
                  name: is_full_sync
                  type: boolean
                  defaultValueBoolean: true
                  constraints:
                    nullable: false
        - sql:
            sql: update metabase_database set is_full_sync = true
  - changeSet:
      id: 27
      author: agilliland
      validCheckSum: ANY
      changes:
        - createTable:
            tableName: dashboardcard_series
            columns:
              - column:
                  name: id
                  type: int
                  autoIncrement: true
                  constraints:
                    primaryKey: true
                    nullable: false
              - column:
                  name: dashboardcard_id
                  type: int
                  constraints:
                    nullable: false
                    referencedTableName: report_dashboardcard
                    referencedColumnNames: id
                    foreignKeyName: fk_dashboardcard_series_ref_dashboardcard_id
                    deferrable: false
                    initiallyDeferred: false
              - column:
                  name: card_id
                  type: int
                  constraints:
                    nullable: false
                    referencedTableName: report_card
                    referencedColumnNames: id
                    foreignKeyName: fk_dashboardcard_series_ref_card_id
                    deferrable: false
                    initiallyDeferred: false
              - column:
                  name: position
                  type: int
                  constraints:
                    nullable: false
        - createIndex:
            tableName: dashboardcard_series
            indexName: idx_dashboardcard_series_dashboardcard_id
            columns:
              column:
                name: dashboardcard_id
        - createIndex:
            tableName: dashboardcard_series
            indexName: idx_dashboardcard_series_card_id
            columns:
              column:
                name: card_id
        - modifySql:
            dbms: postgresql
            replace:
              replace: WITHOUT
              with: WITH
  - changeSet:
      id: 28
      author: agilliland
      changes:
        - addColumn:
            tableName: core_user
            columns:
              - column:
                  name: is_qbnewb
                  type: boolean
                  defaultValueBoolean: true
                  constraints:
                    nullable: false
  - changeSet:
      id: 29
      author: agilliland
      changes:
        - addColumn:
            tableName: pulse_channel
            columns:
              - column:
                  name: schedule_frame
                  type: varchar(32)
                  constraints:
                    nullable: true
  - changeSet:
      id: 30
      author: agilliland
      changes:
        - addColumn:
            tableName: metabase_field
            columns:
              - column:
                  name: visibility_type
                  type: varchar(32)
                  constraints:
                    nullable: true
                    deferrable: false
                    initiallyDeferred: false
        - addNotNullConstraint:
            columnDataType: varchar(32)
            columnName: visibility_type
            defaultNullValue: unset
            tableName: metabase_field

  - changeSet:
      id: 31
      author: agilliland
      changes:
        - addColumn:
            tableName: metabase_field
            columns:
              - column:
                  name: fk_target_field_id
                  type: int
                  constraints:
                    nullable: true
                    deferrable: false
                    initiallyDeferred: false
  - changeSet:
      id: 32
      author: camsaul
      validCheckSum: ANY
      changes:
        ######################################## label table ########################################
        - createTable:
            tableName: label
            columns:
              - column:
                  name: id
                  type: int
                  autoIncrement: true
                  constraints:
                    primaryKey: true
                    nullable: false
              - column:
                  name: name
                  type: VARCHAR(254)
                  constraints:
                    nullable: false
              - column:
                  name: slug
                  type: VARCHAR(254)
                  constraints:
                    nullable: false
                    unique: true
              - column:
                  name: icon
                  type: VARCHAR(128)
        - createIndex:
            tableName: label
            indexName: idx_label_slug
            columns:
              column:
                name: slug
        ######################################## card_label table ########################################
        - createTable:
            tableName: card_label
            columns:
              - column:
                  name: id
                  type: int
                  autoIncrement: true
                  constraints:
                    primaryKey: true
                    nullable: false
              - column:
                  name: card_id
                  type: int
                  constraints:
                    nullable: false
                    referencedTableName: report_card
                    referencedColumnNames: id
                    foreignKeyName: fk_card_label_ref_card_id
                    deferrable: false
                    initiallyDeferred: false
              - column:
                  name: label_id
                  type: int
                  constraints:
                    nullable: false
                    referencedTableName: label
                    referencedColumnNames: id
                    foreignKeyName: fk_card_label_ref_label_id
                    deferrable: false
                    initiallyDeferred: false
        - addUniqueConstraint:
            tableName: card_label
            columnNames: card_id, label_id
            constraintName: unique_card_label_card_id_label_id
        - createIndex:
            tableName: card_label
            indexName: idx_card_label_card_id
            columns:
              column:
                name: card_id
        - createIndex:
            tableName: card_label
            indexName: idx_card_label_label_id
            columns:
              column:
                name: label_id
        ######################################## add archived column to report_card ########################################
        - addColumn:
            tableName: report_card
            columns:
              - column:
                  name: archived
                  type: boolean
                  defaultValueBoolean: false
                  constraints:
                    nullable: false
  - changeSet:
      id: 32
      author: agilliland
      validCheckSum: ANY
      changes:
        - createTable:
            tableName: raw_table
            columns:
              - column:
                  name: id
                  type: int
                  autoIncrement: true
                  constraints:
                    primaryKey: true
                    nullable: false
              - column:
                  name: database_id
                  type: int
                  constraints:
                    nullable: false
                    referencedTableName: metabase_database
                    referencedColumnNames: id
                    foreignKeyName: fk_rawtable_ref_database
                    deferrable: false
                    initiallyDeferred: false
              - column:
                  name: active
                  type: boolean
                  constraints:
                    nullable: false
              - column:
                  name: schema
                  type: varchar(255)
                  constraints:
                    nullable: true
              - column:
                  name: name
                  type: varchar(255)
                  constraints:
                    nullable: false
              - column:
                  name: details
                  type: text
                  constraints:
                    nullable: false
              - column:
                  name: created_at
                  type: DATETIME
                  constraints:
                    nullable: false
              - column:
                  name: updated_at
                  type: DATETIME
                  constraints:
                    nullable: false
        - createIndex:
            tableName: raw_table
            indexName: idx_rawtable_database_id
            columns:
              column:
                name: database_id
        - addUniqueConstraint:
            tableName: raw_table
            columnNames: database_id, schema, name
            constraintName: uniq_raw_table_db_schema_name
        - createTable:
            tableName: raw_column
            columns:
              - column:
                  name: id
                  type: int
                  autoIncrement: true
                  constraints:
                    primaryKey: true
                    nullable: false
              - column:
                  name: raw_table_id
                  type: int
                  constraints:
                    nullable: false
                    referencedTableName: raw_table
                    referencedColumnNames: id
                    foreignKeyName: fk_rawcolumn_tableid_ref_rawtable
                    deferrable: false
                    initiallyDeferred: false
              - column:
                  name: active
                  type: boolean
                  constraints:
                    nullable: false
              - column:
                  name: name
                  type: varchar(255)
                  constraints:
                    nullable: false
              - column:
                  name: column_type
                  type: varchar(128)
                  constraints:
                    nullable: true
              - column:
                  name: is_pk
                  type: boolean
                  constraints:
                    nullable: false
              - column:
                  name: fk_target_column_id
                  type: int
                  constraints:
                    nullable: true
                    referencedTableName: raw_column
                    referencedColumnNames: id
                    foreignKeyName: fk_rawcolumn_fktarget_ref_rawcolumn
                    deferrable: false
                    initiallyDeferred: false
              - column:
                  name: details
                  type: text
                  constraints:
                    nullable: false
              - column:
                  name: created_at
                  type: DATETIME
                  constraints:
                    nullable: false
              - column:
                  name: updated_at
                  type: DATETIME
                  constraints:
                    nullable: false
        - createIndex:
            tableName: raw_column
            indexName: idx_rawcolumn_raw_table_id
            columns:
              column:
                name: raw_table_id
        - addUniqueConstraint:
            tableName: raw_column
            columnNames: raw_table_id, name
            constraintName: uniq_raw_column_table_name
        - addColumn:
            tableName: metabase_table
            columns:
              - column:
                  name: raw_table_id
                  type: int
                  constraints:
                    nullable: true
                    deferrable: false
                    initiallyDeferred: false
        - addColumn:
            tableName: metabase_field
            columns:
              - column:
                  name: raw_column_id
                  type: int
                  constraints:
                    nullable: true
                    deferrable: false
                    initiallyDeferred: false
        - addColumn:
            tableName: metabase_field
            columns:
              - column:
                  name: last_analyzed
                  type: DATETIME
                  constraints:
                    nullable: true
                    deferrable: false
                    initiallyDeferred: false
        - modifySql:
            dbms: postgresql
            replace:
              replace: WITHOUT
              with: WITH
  - changeSet:
      id: 34
      author: tlrobinson
      changes:
        ######################################## add enabled column to pulse_channel ########################################
        - addColumn:
            tableName: pulse_channel
            columns:
              - column:
                  name: enabled
                  type: boolean
                  defaultValueBoolean: true
                  constraints:
                    nullable: false
  - changeSet:
      id: 35
      author: agilliland
      changes:
        - modifyDataType:
            tableName: setting
            columnName: value
            newDataType: TEXT
        - addNotNullContstraint:
            tableName: setting
            columnNames: value
  - changeSet:
      id: 36
      author: agilliland
      changes:
        - addColumn:
            tableName: report_dashboard
            columns:
              - column:
                  name: parameters
                  type: text
                  constraints:
                    nullable: true
                    deferrable: false
                    initiallyDeferred: false
        - addNotNullConstraint:
            columnDataType: text
            columnName: parameters
            defaultNullValue: '[]'
            tableName: report_dashboard
        - addColumn:
            tableName: report_dashboardcard
            columns:
              - column:
                  name: parameter_mappings
                  type: text
                  constraints:
                    nullable: true
                    deferrable: false
                    initiallyDeferred: false
        - addNotNullConstraint:
            columnDataType: text
            columnName: parameter_mappings
            defaultNullValue: '[]'
            tableName: report_dashboardcard
  - changeSet:
      id: 37
      author: tlrobinson
      changes:
        - addColumn:
            tableName: query_queryexecution
            columns:
              - column:
                  name: query_hash
                  type: int
                  constraints:
                    nullable: true
        - addNotNullConstraint:
            tableName: query_queryexecution
            columnName: query_hash
            columnDataType: int
            defaultNullValue: 0
        - createIndex:
            tableName: query_queryexecution
            indexName: idx_query_queryexecution_query_hash
            columns:
              column:
                name: query_hash
        - createIndex:
            tableName: query_queryexecution
            indexName: idx_query_queryexecution_started_at
            columns:
              column:
                name: started_at
  - changeSet:
      id: 38
      author: camsaul
      validCheckSum: ANY
      changes:
        ######################################## Add "points_of_interest" metadata column to various models ########################################
        - addColumn:
            tableName: metabase_database
            columns:
              - column:
                  name: points_of_interest
                  type: text
        - addColumn:
            tableName: metabase_table
            columns:
              - column:
                  name: points_of_interest
                  type: text
        - addColumn:
            tableName: metabase_field
            columns:
              - column:
                  name: points_of_interest
                  type: text
        - addColumn:
            tableName: report_dashboard
            columns:
              - column:
                  name: points_of_interest
                  type: text
        - addColumn:
            tableName: metric
            columns:
              - column:
                  name: points_of_interest
                  type: text
        - addColumn:
            tableName: segment
            columns:
              - column:
                  name: points_of_interest
                  type: text
        ######################################## Add "caveats" metadata column to various models ########################################
        - addColumn:
            tableName: metabase_database
            columns:
              - column:
                  name: caveats
                  type: text
        - addColumn:
            tableName: metabase_table
            columns:
              - column:
                  name: caveats
                  type: text
        - addColumn:
            tableName: metabase_field
            columns:
              - column:
                  name: caveats
                  type: text
        - addColumn:
            tableName: report_dashboard
            columns:
              - column:
                  name: caveats
                  type: text
        - addColumn:
            tableName: metric
            columns:
              - column:
                  name: caveats
                  type: text
        - addColumn:
            tableName: segment
            columns:
              - column:
                  name: caveats
                  type: text
        ######################################## Add "how_is_this_calculated" to metric ########################################
        - addColumn:
            tableName: metric
            columns:
              - column:
                  name: how_is_this_calculated
                  type: text
        ######################################## Add "most important dashboard" (0 or 1 dashboards) ########################################
        - addColumn:
            tableName: report_dashboard
            columns:
              - column:
                  name: show_in_getting_started
                  type: boolean
                  defaultValueBoolean: false
                  constraints:
                    nullable: false
        - createIndex:
            tableName: report_dashboard
            indexName: idx_report_dashboard_show_in_getting_started
            columns:
              column:
                name: show_in_getting_started
        ######################################## Add "most important metrics" (0+ metrics) ########################################
        - addColumn:
            tableName: metric
            columns:
              - column:
                  name: show_in_getting_started
                  type: boolean
                  defaultValueBoolean: false
                  constraints:
                    nullable: false
        - createIndex:
            tableName: metric
            indexName: idx_metric_show_in_getting_started
            columns:
              column:
                name: show_in_getting_started
        ######################################## Add "most important tables (0+ tables) ########################################
        - addColumn:
            tableName: metabase_table
            columns:
              - column:
                  name: show_in_getting_started
                  type: boolean
                  defaultValueBoolean: false
                  constraints:
                    nullable: false
        - createIndex:
            tableName: metabase_table
            indexName: idx_metabase_table_show_in_getting_started
            columns:
              column:
                name: show_in_getting_started
        ######################################## Add "most important segments" (0+ segments) ########################################
        - addColumn:
            tableName: segment
            columns:
              - column:
                  name: show_in_getting_started
                  type: boolean
                  defaultValueBoolean: false
                  constraints:
                    nullable: false
        - createIndex:
            tableName: segment
            indexName: idx_segment_show_in_getting_started
            columns:
              column:
                name: show_in_getting_started
        ######################################## Add "metric_important_field" table ########################################
        - createTable:
            tableName: metric_important_field
            columns:
              - column:
                  name: id
                  type: int
                  autoIncrement: true
                  constraints:
                    primaryKey: true
                    nullable: false
              - column:
                  name: metric_id
                  type: int
                  constraints:
                    nullable: false
                    referencedTableName: metric
                    referencedColumnNames: id
                    foreignKeyName: fk_metric_important_field_metric_id
              - column:
                  name: field_id
                  type: int
                  constraints:
                    nullable: false
                    referencedTableName: metabase_field
                    referencedColumnNames: id
                    foreignKeyName: fk_metric_important_field_metabase_field_id
        - addUniqueConstraint:
            tableName: metric_important_field
            columnNames: metric_id, field_id
            constraintName: unique_metric_important_field_metric_id_field_id
        - createIndex:
            tableName: metric_important_field
            indexName: idx_metric_important_field_metric_id
            columns:
              column:
                name: metric_id
        - createIndex:
            tableName: metric_important_field
            indexName: idx_metric_important_field_field_id
            columns:
              column:
                name: field_id
  - changeSet:
      id: 39
      author: camsaul
      changes:
        - addColumn:
            tableName: core_user
            columns:
              - column:
                  name: google_auth
                  type: boolean
                  defaultValueBoolean: false
                  constraints:
                    nullable: false
  - changeSet:
      id: 40
      author: camsaul
      validCheckSum: ANY
      changes:
        ############################################################ add PermissionsGroup table ############################################################
        - createTable:
            tableName: permissions_group
            columns:
              - column:
                  name: id
                  type: int
                  autoIncrement: true
                  constraints:
                    primaryKey: true
                    nullable: false
              # TODO - it would be nice to make this a case-insensitive unique constraint / index?
              - column:
                  name: name
                  type: varchar(255)
                  constraints:
                    nullable: false
                    unique: true
                    uniqueConstraintName: unique_permissions_group_name
        - createIndex:
            tableName: permissions_group
            indexName: idx_permissions_group_name
            columns:
              column:
                name: name
        ############################################################ add PermissionsGroupMembership table ############################################################
        - createTable:
            tableName: permissions_group_membership
            columns:
              - column:
                  name: id
                  type: int
                  autoIncrement: true
                  constraints:
                    primaryKey: true
                    nullable: false
              - column:
                  name: user_id
                  type: int
                  constraints:
                    nullable: false
                    referencedTableName: core_user
                    referencedColumnNames: id
                    foreignKeyName: fk_permissions_group_membership_user_id
              - column:
                  name: group_id
                  type: int
                  constraints:
                    nullable: false
                    referencedTableName: permissions_group
                    referencedColumnNames: id
                    foreignKeyName: fk_permissions_group_group_id
        - addUniqueConstraint:
            tableName: permissions_group_membership
            columnNames: user_id, group_id
            constraintName: unique_permissions_group_membership_user_id_group_id
        # for things like all users in a given group
        - createIndex:
            tableName: permissions_group_membership
            indexName: idx_permissions_group_membership_group_id
            columns:
              column:
                name: group_id
        # for things like all groups a user belongs to
        - createIndex:
            tableName: permissions_group_membership
            indexName: idx_permissions_group_membership_user_id
            columns:
              column:
                name: user_id
        # for things like is given user a member of a given group (TODO - not sure we need this)
        - createIndex:
            tableName: permissions_group_membership
            indexName: idx_permissions_group_membership_group_id_user_id
            columns:
              - column:
                  name: group_id
              - column:
                  name: user_id
        ############################################################ add Permissions table ############################################################
        - createTable:
            tableName: permissions
            columns:
              - column:
                  name: id
                  type: int
                  autoIncrement: true
                  constraints:
                    primaryKey: true
                    nullable: false
              - column:
                  name: object
                  type: varchar(254)
                  constraints:
                    nullable: false
              - column:
                  name: group_id
                  type: int
                  constraints:
                    nullable: false
                    referencedTableName: permissions_group
                    referencedColumnNames: id
                    foreignKeyName: fk_permissions_group_id
        - createIndex:
            tableName: permissions
            indexName: idx_permissions_group_id
            columns:
              column:
                name: group_id
        - createIndex:
            tableName: permissions
            indexName: idx_permissions_object
            columns:
              column:
                name: object
        - createIndex:
            tableName: permissions
            indexName: idx_permissions_group_id_object
            columns:
              - column:
                  name: group_id
              - column:
                  name: object
        - addUniqueConstraint:
            tableName: permissions
            columnNames: group_id, object
        ############################################################ Tweaks to metabase_table ############################################################
        # Modify the length of metabase_table.schema from 256 -> 254
        # It turns out MySQL InnoDB indices have to be 767 bytes or less (at least for older versions of MySQL)
        # and 'utf8' text columns can use up to 3 bytes per character in MySQL -- see http://stackoverflow.com/a/22515986/1198455
        # So 256 * 3 = 768 bytes (too large to index / add unique constraints)
        # Drop this to 254; 254 * 3 = 762, which should give us room to index it along with a 4-byte integer as well if need be
        # Hoping this doesn't break anyone's existing databases. Hopefully there aren't any schemas that are 255 or 256 bytes long out there; any longer
        # and it would have already broke; any shorter and there's not problem.
        # Anyway, better to break it now than to leave it as-is and have and break permissions where the columns have to be 254 characters wide
        - modifyDataType:
            tableName: metabase_table
            columnName: schema
            newDataType: varchar(254)
        # Add index: this is for doing things like getting all the tables that belong to a given schema
        - createIndex:
            tableName: metabase_table
            indexName: idx_metabase_table_db_id_schema
            columns:
              - column:
                  name: db_id
              - column:
                  name: schema
  - changeSet:
      id: 41
      author: camsaul
      changes:
        - dropColumn:
            tableName: metabase_field
            columnName: field_type
        - addDefaultValue:
            tableName: metabase_field
            columnName: active
            defaultValueBoolean: true
        - addDefaultValue:
            tableName: metabase_field
            columnName: preview_display
            defaultValueBoolean: true
        - addDefaultValue:
            tableName: metabase_field
            columnName: position
            defaultValueNumeric: 0
        - addDefaultValue:
            tableName: metabase_field
            columnName: visibility_type
            defaultValue: "normal"
  - changeSet:
      id: 42
      author: camsaul
      changes:
        - dropForeignKeyConstraint:
            baseTableName: query_queryexecution
            constraintName: fk_queryexecution_ref_query_id
        - dropColumn:
            tableName: query_queryexecution
            columnName: query_id
        - dropColumn:
            tableName: core_user
            columnName: is_staff
        - dropColumn:
            tableName: metabase_database
            columnName: organization_id
        - dropColumn:
            tableName: report_card
            columnName: organization_id
        - dropColumn:
            tableName: report_dashboard
            columnName: organization_id
        - dropTable:
            tableName: annotation_annotation
        - dropTable:
            tableName: core_permissionsviolation
        - dropTable:
            tableName: core_userorgperm
        - dropTable:
            tableName: core_organization
        - dropTable:
            tableName: metabase_foreignkey
        - dropTable:
            tableName: metabase_tablesegment
        - dropTable:
            tableName: query_query
        - dropTable:
            tableName: report_dashboardsubscription
        - dropTable:
            tableName: report_emailreport_recipients
        - dropTable:
            tableName: report_emailreportexecutions
        - dropTable:
            tableName: report_emailreport
  - changeSet:
      id: 43
      author: camsaul
      validCheckSum: ANY
      changes:
        - createTable:
            tableName: permissions_revision
            remarks: 'Used to keep track of changes made to permissions.'
            columns:
              - column:
                  name: id
                  type: int
                  autoIncrement: true
                  constraints:
                    primaryKey: true
                    nullable: false
              - column:
                  name: before
                  type: text
                  remarks: 'Serialized JSON of the permissions before the changes.'
                  constraints:
                    nullable: false
              - column:
                  name: after
                  type: text
                  remarks: 'Serialized JSON of the permissions after the changes.'
                  constraints:
                    nullable: false
              - column:
                  name: user_id
                  type: int
                  remarks: 'The ID of the admin who made this set of changes.'
                  constraints:
                    nullable: false
                    referencedTableName: core_user
                    referencedColumnNames: id
                    foreignKeyName: fk_permissions_revision_user_id
              - column:
                  name: created_at
                  type: datetime
                  remarks: 'The timestamp of when these changes were made.'
                  constraints:
                    nullable: false
              - column:
                  name: remark
                  type: text
                  remarks: 'Optional remarks explaining why these changes were made.'
  - changeSet:
      id: 44
      author: camsaul
      changes:
        - dropColumn:
            tableName: report_card
            columnName: public_perms
        - dropColumn:
            tableName: report_dashboard
            columnName: public_perms
        - dropColumn:
            tableName: pulse
            columnName: public_perms
  - changeSet:
      id: 45
      author: tlrobinson
      changes:
        - addColumn:
            tableName: report_dashboardcard
            columns:
              - column:
                  name: visualization_settings
                  type: text
        - addNotNullConstraint:
            tableName: report_dashboardcard
            columnName: visualization_settings
            columnDataType: text
            defaultNullValue: '{}'
  - changeSet:
      id: 46
      author: camsaul
      changes:
        - addNotNullConstraint:
            tableName: report_dashboardcard
            columnName: row
            columnDataType: integer
            defaultNullValue: 0
        - addNotNullConstraint:
            tableName: report_dashboardcard
            columnName: col
            columnDataType: integer
            defaultNullValue: 0
        - addDefaultValue:
            tableName: report_dashboardcard
            columnName: row
            defaultValueNumeric: 0
        - addDefaultValue:
            tableName: report_dashboardcard
            columnName: col
            defaultValueNumeric: 0
  - changeSet:
      id: 47
      author: camsaul
      validCheckSum: ANY
      changes:
        ######################################## collection table ########################################
        - createTable:
            tableName: collection
            remarks: 'Collections are an optional way to organize Cards and handle permissions for them.'
            columns:
              - column:
                  name: id
                  type: int
                  autoIncrement: true
                  constraints:
                    primaryKey: true
                    nullable: false
              - column:
                  name: name
                  type: text
                  remarks: 'The unique, user-facing name of this Collection.'
                  constraints:
                    nullable: false
              - column:
                  name: slug
                  type: varchar(254)
                  remarks: 'URL-friendly, sluggified, indexed version of name.'
                  constraints:
                    nullable: false
                    unique: true
              - column:
                  name: description
                  type: text
                  remarks: 'Optional description for this Collection.'
              - column:
                  name: color
                  type: char(7)
                  remarks: 'Seven-character hex color for this Collection, including the preceding hash sign.'
                  constraints:
                    nullable: false
              - column:
                  name: archived
                  type: boolean
                  remarks: 'Whether this Collection has been archived and should be hidden from users.'
                  defaultValueBoolean: false
                  constraints:
                    nullable: false
        - createIndex:
            tableName: collection
            indexName: idx_collection_slug
            columns:
              column:
                name: slug
        ######################################## add collection_id to report_card ########################################
        - addColumn:
            tableName: report_card
            columns:
              - column:
                  name: collection_id
                  type: int
                  remarks: 'Optional ID of Collection this Card belongs to.'
                  constraints:
                    referencedTableName: collection
                    referencedColumnNames: id
                    foreignKeyName: fk_card_collection_id
        - createIndex:
            tableName: report_card
            indexName: idx_card_collection_id
            columns:
              column:
                name: collection_id
  - changeSet:
      id: 48
      author: camsaul
      validCheckSum: ANY
      changes:
        - createTable:
            tableName: collection_revision
            remarks: 'Used to keep track of changes made to collections.'
            columns:
              - column:
                  name: id
                  type: int
                  autoIncrement: true
                  constraints:
                    primaryKey: true
                    nullable: false
              - column:
                  name: before
                  type: text
                  remarks: 'Serialized JSON of the collections graph before the changes.'
                  constraints:
                    nullable: false
              - column:
                  name: after
                  type: text
                  remarks: 'Serialized JSON of the collections graph after the changes.'
                  constraints:
                    nullable: false
              - column:
                  name: user_id
                  type: int
                  remarks: 'The ID of the admin who made this set of changes.'
                  constraints:
                    nullable: false
                    referencedTableName: core_user
                    referencedColumnNames: id
                    foreignKeyName: fk_collection_revision_user_id
              - column:
                  name: created_at
                  type: datetime
                  remarks: 'The timestamp of when these changes were made.'
                  constraints:
                    nullable: false
              - column:
                  name: remark
                  type: text
                  remarks: 'Optional remarks explaining why these changes were made.'
  - changeSet:
      id: 49
      author: camsaul
      validCheckSum: ANY
      changes:
        ######################################## Card public_uuid & indices ########################################
        - addColumn:
            tableName: report_card
            columns:
              - column:
                  name: public_uuid
                  type: char(36)
                  remarks: 'Unique UUID used to in publically-accessible links to this Card.'
                  constraints:
                    unique: true
        - addColumn:
            tableName: report_card
            columns:
              - column:
                  name: made_public_by_id
                  type: int
                  remarks: 'The ID of the User who first publically shared this Card.'
                  constraints:
                    referencedTableName: core_user
                    referencedColumnNames: id
                    foreignKeyName: fk_card_made_public_by_id
        - createIndex:
            tableName: report_card
            indexName: idx_card_public_uuid
            columns:
              column:
                name: public_uuid
        ######################################## Dashboard public_uuid & indices ########################################
        - addColumn:
            tableName: report_dashboard
            columns:
              - column:
                  name: public_uuid
                  type: char(36)
                  remarks: 'Unique UUID used to in publically-accessible links to this Dashboard.'
                  constraints:
                    unique: true
        - addColumn:
            tableName: report_dashboard
            columns:
              - column:
                  name: made_public_by_id
                  type: int
                  remarks: 'The ID of the User who first publically shared this Dashboard.'
                  constraints:
                    referencedTableName: core_user
                    referencedColumnNames: id
                    foreignKeyName: fk_dashboard_made_public_by_id
        - createIndex:
            tableName: report_dashboard
            indexName: idx_dashboard_public_uuid
            columns:
              column:
                name: public_uuid
        ######################################## make query_queryexecution.executor_id nullable ########################################
        - dropNotNullConstraint:
            tableName: query_queryexecution
            columnName: executor_id
            columnDataType: int
  - changeSet:
      id: 50
      author: camsaul
      validCheckSum: ANY
      changes:
        ######################################## new Card columns ########################################
        - addColumn:
            tableName: report_card
            columns:
              - column:
                  name: enable_embedding
                  type: boolean
                  remarks: 'Is this Card allowed to be embedded in different websites (using a signed JWT)?'
                  defaultValueBoolean: false
                  constraints:
                    nullable: false
        - addColumn:
            tableName: report_card
            columns:
              - column:
                  name: embedding_params
                  type: text
                  remarks: 'Serialized JSON containing information about required parameters that must be supplied when embedding this Card.'
          ######################################## new Card columns ########################################
        - addColumn:
            tableName: report_dashboard
            columns:
              - column:
                  name: enable_embedding
                  type: boolean
                  remarks: 'Is this Dashboard allowed to be embedded in different websites (using a signed JWT)?'
                  defaultValueBoolean: false
                  constraints:
                    nullable: false
        - addColumn:
            tableName: report_dashboard
            columns:
              - column:
                  name: embedding_params
                  type: text
                  remarks: 'Serialized JSON containing information about required parameters that must be supplied when embedding this Dashboard.'
  - changeSet:
      id: 51
      author: camsaul
      validCheckSum: ANY
      changes:
        - createTable:
            tableName: query_execution
            remarks: 'A log of executed queries, used for calculating historic execution times, auditing, and other purposes.'
            columns:
              - column:
                  name: id
                  type: int
                  autoIncrement: true
                  constraints:
                    primaryKey: true
                    nullable: false
              - column:
                  name: hash
                  type: binary(32)
                  remarks: 'The hash of the query dictionary. This is a 256-bit SHA3 hash of the query.'
                  constraints:
                    nullable: false
              - column:
                  name: started_at
                  type: datetime
                  remarks: 'Timestamp of when this query started running.'
                  constraints:
                    nullable: false
              - column:
                  name: running_time
                  type: integer
                  remarks: 'The time, in milliseconds, this query took to complete.'
                  constraints:
                    nullable: false
              - column:
                  name: result_rows
                  type: integer
                  remarks: 'Number of rows in the query results.'
                  constraints:
                    nullable: false
              - column:
                  name: native
                  type: boolean
                  remarks: 'Whether the query was a native query, as opposed to an MBQL one (e.g., created with the GUI).'
                  constraints:
                    nullable: false
              - column:
                  name: context
                  type: varchar(32)
                  remarks: 'Short string specifying how this query was executed, e.g. in a Dashboard or Pulse.'
              - column:
                  name: error
                  type: text
                  remarks: 'Error message returned by failed query, if any.'
              # The following columns are foreign keys, but we don't keep FK constraints on them for a few reasons:
              # - We don't want to keep indexes on these columns since they wouldn't be generally useful and for size and performance reasons
              # - If a related object (e.g. a Dashboard) is deleted, we don't want to delete the related entries in the QueryExecution log.
              #   We could do something like make the constraint ON DELETE SET NULL, but that would require a full table scan to handle;
              #   If the QueryExecution log became tens of millions of rows large it would take a very long time to scan and update records
              - column:
                  name: executor_id
                  type: integer
                  remarks: 'The ID of the User who triggered this query execution, if any.'
              - column:
                  name: card_id
                  type: integer
                  remarks: 'The ID of the Card (Question) associated with this query execution, if any.'
              - column:
                  name: dashboard_id
                  type: integer
                  remarks: 'The ID of the Dashboard associated with this query execution, if any.'
              - column:
                  name: pulse_id
                  type: integer
                  remarks: 'The ID of the Pulse associated with this query execution, if any.'
        # For things like auditing recently executed queries
        - createIndex:
            tableName: query_execution
            indexName: idx_query_execution_started_at
            columns:
              column:
                name: started_at
        # For things like seeing the 10 most recent executions of a certain query
        - createIndex:
            tableName: query_execution
            indexName: idx_query_execution_query_hash_started_at
            columns:
              - column:
                  name: hash
              - column:
                  name: started_at
  - changeSet:
      id: 52
      author: camsaul
      changes:
        - createTable:
            tableName: query_cache
            remarks: 'Cached results of queries are stored here when using the DB-based query cache.'
            columns:
              - column:
                  name: query_hash
                  type: binary(32)
                  remarks: 'The hash of the query dictionary. (This is a 256-bit SHA3 hash of the query dict).'
                  constraints:
                    primaryKey: true
                    nullable: false
              - column:
                  name: updated_at
                  type: datetime
                  remarks: 'The timestamp of when these query results were last refreshed.'
                  constraints:
                    nullable: false
              - column:
                  name: results
                  type: ${blob.type}
                  remarks: 'Cached, compressed results of running the query with the given hash.'
                  constraints:
                    nullable: false
        - createIndex:
            tableName: query_cache
            indexName: idx_query_cache_updated_at
            columns:
              column:
                name: updated_at
        - addColumn:
            tableName: report_card
            columns:
              - column:
                  name: cache_ttl
                  type: int
                  remarks: 'The maximum time, in seconds, to return cached results for this Card rather than running a new query.'
  - changeSet:
      id: 53
      author: camsaul
      changes:
        - createTable:
            tableName: query
            remarks: 'Information (such as average execution time) for different queries that have been previously ran.'
            columns:
              - column:
                  name: query_hash
                  type: binary(32)
                  remarks: 'The hash of the query dictionary. (This is a 256-bit SHA3 hash of the query dict.)'
                  constraints:
                    primaryKey: true
                    nullable: false
              - column:
                  name: average_execution_time
                  type: int
                  remarks: 'Average execution time for the query, round to nearest number of milliseconds. This is updated as a rolling average.'
                  constraints:
                    nullable: false
  - changeSet:
      id: 54
      author: tlrobinson
      validCheckSum: ANY
      changes:
        - addColumn:
            tableName: pulse
            columns:
              - column:
                  name: skip_if_empty
                  type: boolean
                  remarks: 'Skip a scheduled Pulse if none of its questions have any results'
                  defaultValueBoolean: false
                  constraints:
                    nullable: false
  - changeSet:
      id: 55
      author: camsaul
      validCheckSum: ANY
      changes:
        - addColumn:
            tableName: report_dashboard
            columns:
              - column:
                  name: archived
                  type: boolean
                  remarks: 'Is this Dashboard archived (effectively treated as deleted?)'
                  defaultValueBoolean: false
                  constraints:
                    nullable: false
        - addColumn:
            tableName: report_dashboard
            columns:
              - column:
                  name: position
                  type: integer
                  remarks: 'The position this Dashboard should appear in the Dashboards list, lower-numbered positions appearing before higher numbered ones.'
        - createTable:
            tableName: dashboard_favorite
            remarks: 'Presence of a row here indicates a given User has favorited a given Dashboard.'
            columns:
              - column:
                  name: id
                  type: int
                  autoIncrement: true
                  constraints:
                    primaryKey: true
                    nullable: false
              - column:
                  name: user_id
                  type: int
                  remarks: 'ID of the User who favorited the Dashboard.'
                  constraints:
                    nullable: false
                    referencedTableName: core_user
                    referencedColumnNames: id
                    foreignKeyName: fk_dashboard_favorite_user_id
                    deleteCascade: true
              - column:
                  name: dashboard_id
                  type: int
                  remarks: 'ID of the Dashboard favorited by the User.'
                  constraints:
                    nullable: false
                    referencedTableName: report_dashboard
                    referencedColumnNames: id
                    foreignKeyName: fk_dashboard_favorite_dashboard_id
                    deleteCascade: true
        - addUniqueConstraint:
            tableName: dashboard_favorite
            columnNames: user_id, dashboard_id
            constraintName: unique_dashboard_favorite_user_id_dashboard_id
        - createIndex:
            tableName: dashboard_favorite
            indexName: idx_dashboard_favorite_user_id
            columns:
              - column:
                  name: user_id
        - createIndex:
            tableName: dashboard_favorite
            indexName: idx_dashboard_favorite_dashboard_id
            columns:
              - column:
                  name: dashboard_id
  - changeSet:
      id: 56
      author: wwwiiilll
      comment: 'Added 0.25.0'
      changes:
        - addColumn:
            tableName: core_user
            columns:
              - column:
                  name: ldap_auth
                  type: boolean
                  defaultValueBoolean: false
                  constraints:
                    nullable: false
  - changeSet:
      id: 57
      author: camsaul
      comment: 'Added 0.25.0'
      changes:
        - addColumn:
            tableName: report_card
            columns:
              - column:
                  name: result_metadata
                  type: text
                  remarks: 'Serialized JSON containing metadata about the result columns from running the query.'
  - changeSet:
      id: 58
      author: senior
      validCheckSum: ANY
      comment: 'Added 0.25.0'
      changes:
        - createTable:
            tableName: dimension
            remarks: 'Stores references to alternate views of existing fields, such as remapping an integer to a description, like an enum'
            columns:
              - column:
                  name: id
                  type: int
                  autoIncrement: true
                  constraints:
                    primaryKey: true
                    nullable: false
              - column:
                  name: field_id
                  type: int
                  remarks: 'ID of the field this dimension row applies to'
                  constraints:
                    deferrable: false
                    foreignKeyName: fk_dimension_ref_field_id
                    initiallyDeferred: false
                    nullable: false
                    referencedTableName: metabase_field
                    referencedColumnNames: id
                    deleteCascade: true
              - column:
                  name: name
                  type: VARCHAR(254)
                  remarks: 'Short description used as the display name of this new column'
                  constraints:
                    nullable: false
              - column:
                  name: type
                  type: varchar(254)
                  remarks: 'Either internal for a user defined remapping or external for a foreign key based remapping'
                  constraints:
                    nullable: false
              - column:
                  name: human_readable_field_id
                  type: int
                  remarks: 'Only used with external type remappings. Indicates which field on the FK related table to use for display'
                  constraints:
                    deferrable: false
                    foreignKeyName: fk_dimension_displayfk_ref_field_id
                    initiallyDeferred: false
                    nullable: true
                    referencedTableName: metabase_field
                    referencedColumnNames: id
                    deleteCascade: true
              - column:
                  name: created_at
                  type: DATETIME
                  remarks: 'The timestamp of when the dimension was created.'
                  constraints:
                    nullable: false
              - column:
                  name: updated_at
                  type: DATETIME
                  remarks: 'The timestamp of when these dimension was last updated.'
                  constraints:
                    nullable: false
        - addUniqueConstraint:
            tableName: dimension
            columnNames: field_id, name
            constraintName: unique_dimension_field_id_name
        - createIndex:
            tableName: dimension
            indexName: idx_dimension_field_id
            columns:
              - column:
                  name: field_id
  - changeSet:
      id: 59
      author: camsaul
      comment: 'Added 0.26.0'
      changes:
        - addColumn:
            tableName: metabase_field
            columns:
              - column:
                  name: fingerprint
                  type: text
                  remarks: 'Serialized JSON containing non-identifying information about this Field, such as min, max, and percent JSON. Used for classification.'
  - changeSet:
      id: 60
      author: camsaul
      validCheckSum: ANY
      comment: 'Added 0.26.0'
      changes:
        - addColumn:
            tableName: metabase_database
            columns:
              - column:
                  name: metadata_sync_schedule
                  type: varchar(254)
                  remarks: 'The cron schedule string for when this database should undergo the metadata sync process (and analysis for new fields).'
                  defaultValue: '0 50 * * * ? *' # run at the end of every hour
                  constraints:
                    nullable: false
        - addColumn:
            tableName: metabase_database
            columns:
              - column:
                  name: cache_field_values_schedule
                  type: varchar(254)
                  remarks: 'The cron schedule string for when FieldValues for eligible Fields should be updated.'
                  defaultValue: '0 50 0 * * ? *' # run at 12:50 AM
                  constraints:
                    nullable: false
  - changeSet:
      id: 61
      author: camsaul
      comment: 'Added 0.26.0'
      changes:
        - addColumn:
            tableName: metabase_field
            columns:
              - column:
                  name: fingerprint_version
                  type: int
                  remarks: 'The version of the fingerprint for this Field. Used so we can keep track of which Fields need to be analyzed again when new things are added to fingerprints.'
                  defaultValue: 0
                  constraints:
                    nullable: false
  - changeSet:
      id: 62
      author: senior
      comment: 'Added 0.26.0'
      changes:
        - addColumn:
            tableName: metabase_database
            columns:
              - column:
                  name: timezone
                  type: VARCHAR(254)
                  remarks: 'Timezone identifier for the database, set by the sync process'
  - changeSet:
      id: 63
      author: camsaul
      comment: 'Added 0.26.0'
      changes:
        - addColumn:
            tableName: metabase_database
            columns:
              - column:
                  name: is_on_demand
                  type: boolean
                  remarks: 'Whether we should do On-Demand caching of FieldValues for this DB. This means FieldValues are updated when their Field is used in a Dashboard or Card param.'
                  defaultValue: false
                  constraints:
                    nullable: false
  - changeSet:
      id: 64
      author: senior
      comment: 'Added 0.26.0'
      changes:
      - dropForeignKeyConstraint:
          baseTableName: raw_table
          constraintName: fk_rawtable_ref_database
          remarks: 'This FK prevents deleting databases even though RAW_TABLE is no longer used. The table is still around to support downgrades, but the FK reference is no longer needed.'
# Changeset 65 was accidentally released in 0.26.0.RC2. The changeset has been removed from the migrations list so that
# users that haven't ran the migration (i.e. they didn't run 0.26.0.RC2) won't waste time running it just to have it
# reversed. For 0.26.0.RC2 users, the below changeset will remove those tables if they are present
  - changeSet:
      id: 66
      author: senior
      comment: 'Added 0.26.0'
      validCheckSum: ANY
      changes:
        - sql:
            sql: drop table if exists computation_job_result cascade
        - sql:
            sql: drop table if exists computation_job cascade
# NOTE Atte Keinänen 9/28/17: This was originally in changeset 65 as explained above
  - changeSet:
      id: 67
      author: attekei
      validCheckSum: ANY
      comment: 'Added 0.27.0'
      changes:
        - createTable:
            tableName: computation_job
            remarks: 'Stores submitted async computation jobs.'
            columns:
              - column:
                  name: id
                  type: int
                  autoIncrement: true
                  constraints:
                    primaryKey: true
                    nullable: false
              - column:
                  constraints:
                    deferrable: false
                    foreignKeyName: fk_computation_job_ref_user_id
                    initiallyDeferred: false
                    referencedTableName: core_user
                    referencedColumnNames: id
                  name: creator_id
                  type: int
              - column:
                  name: created_at
                  type: DATETIME
                  constraints:
                    nullable: false
              - column:
                  name: updated_at
                  type: DATETIME
                  constraints:
                    nullable: false
              - column:
                  name: type
                  type: varchar(254)
                  constraints:
                    nullable: false
              - column:
                  name: status
                  type: varchar(254)
                  constraints:
                    nullable: false
        - createTable:
            tableName: computation_job_result
            remarks: 'Stores results of async computation jobs.'
            columns:
              - column:
                  name: id
                  type: int
                  autoIncrement: true
                  constraints:
                    primaryKey: true
                    nullable: false
              - column:
                  constraints:
                    deferrable: false
                    foreignKeyName: fk_computation_result_ref_job_id
                    initiallyDeferred: false
                    nullable: false
                    referencedTableName: computation_job
                    referencedColumnNames: id
                  name: job_id
                  type: int
              - column:
                  name: created_at
                  type: DATETIME
                  constraints:
                    nullable: false
              - column:
                  name: updated_at
                  type: DATETIME
                  constraints:
                    nullable: false
              - column:
                  name: permanence
                  type: varchar(254)
                  constraints:
                    nullable: false
              - column:
                  name: payload
                  type: text
                  constraints:
                    nullable: false
  - changeSet:
      id: 68
      author: sbelak
      comment: 'Added 0.27.0'
      validCheckSum: ANY
      changes:
        - addColumn:
            tableName: computation_job
            columns:
              - column:
                  name: context
                  type: text
        - addColumn:
            tableName: computation_job
            columns:
              - column:
                  name: ended_at
                  type: DATETIME
  - changeSet:
      id: 69
      author: senior
      validCheckSum: ANY
      comment: 'Added 0.27.0'
      remarks: 'Add columns to the pulse table for alerts'
      changes:
        - addColumn:
            tableName: pulse
            columns:
              - column:
                  name: alert_condition
                  type: varchar(254)
                  remarks: 'Condition (i.e. "rows" or "goal") used as a guard for alerts'
        - addColumn:
            tableName: pulse
            columns:
              - column:
                  name: alert_first_only
                  type: boolean
                  remarks: 'True if the alert should be disabled after the first notification'
        - addColumn:
            tableName: pulse
            columns:
              - column:
                  name: alert_above_goal
                  type: boolean
                  remarks: 'For a goal condition, alert when above the goal'
        # There is no name for an alert, so this column is only required for pulses
        - dropNotNullConstraint:
            tableName: pulse
            columnName: name
            columnDataType: varchar(254)
  - changeSet:
      id: 70
      author: camsaul
      comment: 'Added 0.28.0'
      changes:
        - addColumn:
            tableName: metabase_field
            columns:
              - column:
                  name: database_type
                  type: varchar(255)
                  remarks: 'The actual type of this column in the database. e.g. VARCHAR or TEXT.'
        # We want to enforce NOT NULL right away for all columns going forward so just put some sort of
        # placeholder in place for existing columns.
        - addNotNullConstraint:
            tableName: metabase_field
            columnName: database_type
            columnDataType: varchar(255)
            defaultNullValue: '?'
  - changeSet:
      id: 71
      author: camsaul
      comment: 'Added 0.28.0'
      changes:
        # drop the NOT NULL constraint on DashboardCard.card_id since we're now letting you add things other than Cards
        # to Dashboards, for example static text cards
        - dropNotNullConstraint:
            tableName: report_dashboardcard
            columnName: card_id
            columnDataType: int
  - changeSet:
      id: 72
      author: senior
      validCheckSum: ANY
      comment: 'Added 0.28.0'
      changes:
        - addColumn:
            tableName: pulse_card
            columns:
              - column:
                  name: include_csv
                  type: boolean
                  defaultValueBoolean: false
                  remarks: 'True if a CSV of the data should be included for this pulse card'
                  constraints:
                    nullable: false
        - addColumn:
            tableName: pulse_card
            columns:
              - column:
                  name: include_xls
                  type: boolean
                  defaultValueBoolean: false
                  remarks: 'True if a XLS of the data should be included for this pulse card'
                  constraints:
                    nullable: false
  - changeSet:
      id: 73
      author: camsaul
      comment: 'Added 0.29.0'
      changes:
        # add a new 'options' (serialized JSON) column to Database to store things like whether we should default to
        # making string searches case-insensitive
        - addColumn:
            tableName: metabase_database
            columns:
              - column:
                  name: options
                  type: text
                  remarks: 'Serialized JSON containing various options like QB behavior.'
  - changeSet:
      id: 74
      author: camsaul
      comment: 'Added 0.29.0'
      changes:
        - addColumn:
            tableName: metabase_field
            columns:
              - column:
                  name: has_field_values
                  type: text
                  remarks: 'Whether we have FieldValues ("list"), should ad-hoc search ("search"), disable entirely ("none"), or infer dynamically (null)"'
  - changeSet:
      id: 75
      author: camsaul
      comment: 'Added 0.28.2'
      changes:
        - addColumn:
            tableName: report_card
            columns:
              - column:
                  name: read_permissions
                  type: text
                  remarks: 'Permissions required to view this Card and run its query.'
  - changeSet:
      id: 76
      author: senior
      comment: 'Added 0.30.0'
      changes:
        - addColumn:
            tableName: metabase_table
            columns:
              - column:
                  name: fields_hash
                  type: text
                  remarks: 'Computed hash of all of the fields associated to this table'
  - changeSet:
      id: 77
      author: senior
      comment: 'Added 0.30.0'
      changes:
        - addColumn:
            tableName: core_user
            columns:
              - column:
                  name: login_attributes
                  type: text
                  remarks: 'JSON serialized map with attributes used for row level permissions'
  - changeSet:
      id: 78
      author: camsaul
      validCheckSum: ANY
      comment: 'Added 0.30.0'
      changes:
        - createTable:
            tableName: group_table_access_policy
            remarks: 'Records that a given Card (Question) should automatically replace a given Table as query source for a given a Perms Group.'
            columns:
              - column:
                  name: id
                  type: int
                  autoIncrement: true
                  constraints:
                    primaryKey: true
                    nullable: false
              - column:
                  name: group_id
                  type: int
                  remarks: 'ID of the Permissions Group this policy affects.'
                  constraints:
                    nullable: false
                    referencedTableName: permissions_group
                    referencedColumnNames: id
                    foreignKeyName: fk_gtap_group_id
                    deleteCascade: true
              - column:
                  name: table_id
                  type: int
                  remarks: 'ID of the Table that should get automatically replaced as query source for the Permissions Group.'
                  constraints:
                    nullable: false
                    referencedTableName: metabase_table
                    referencedColumnNames: id
                    foreignKeyName: fk_gtap_table_id
                    deleteCascade: true
              - column:
                  name: card_id
                  type: int
                  remarks: 'ID of the Card (Question) to be used to replace the Table.'
                  constraints:
                    nullable: false
                    referencedTableName: report_card
                    referencedColumnNames: id
                    foreignKeyName: fk_gtap_card_id
              - column:
                  name: attribute_remappings
                  type: text
                  remarks: 'JSON-encoded map of user attribute identifier to the param name used in the Card.'
              # TODO - do we also want to include `created_at` and `updated_at` columns here? We can add them later if needed
        # Add an index on table_id + group_id since that is what the Query Processor is going to be looking up 99% of
        # the time in order to get the corresponding Card ID for query-rewriting purposes
        #
        # TODO - do we want indexes on any of the other FKs? Are we going to be looking up all the GTAPs for a given
        # Table or for a given Group with enough regularity we would want to put indexes on those columns?
        - createIndex:
            indexName: idx_gtap_table_id_group_id
            tableName: group_table_access_policy
            columns:
              - column:
                  name: table_id
              - column:
                  name: group_id
        # There should only ever be one GTAP entry for a give Group + Table combination.
        - addUniqueConstraint:
            tableName: group_table_access_policy
            columnNames: table_id, group_id
            constraintName: unique_gtap_table_id_group_id
  - changeSet:
      id: 79
      author: camsaul
      validCheckSum: ANY
      comment: 'Added 0.30.0'
      changes:
        - addColumn:
            tableName: report_dashboard
            columns:
              - column:
                  name: collection_id
                  type: int
                  remarks: 'Optional ID of Collection this Dashboard belongs to.'
                  constraints:
                    referencedTableName: collection
                    referencedColumnNames: id
                    foreignKeyName: fk_dashboard_collection_id
              # TODO - if someone deletes a collection, what should happen to the Dashboards that are in it? Should they
              # get deleted as well? Or should collection_id be cleared, effectively putting them in the so-called
              # "root" collection?
        - createIndex:
            tableName: report_dashboard
            indexName: idx_dashboard_collection_id
            columns:
              - column:
                  name: collection_id
        - addColumn:
            tableName: pulse
            columns:
              - column:
                  name: collection_id
                  type: int
                  remarks: 'Options ID of Collection this Pulse belongs to.'
                  constraints:
                    referencedTableName: collection
                    referencedColumnNames: id
                    foreignKeyName: fk_pulse_collection_id
        - createIndex:
            tableName: pulse
            indexName: idx_pulse_collection_id
            columns:
              - column:
                  name: collection_id
  - changeSet:
      id: 80
      author: camsaul
      changes:
        - addColumn:
            tableName: collection
            columns:
              - column:
                  name: location
                  type: varchar(254)
                  remarks: 'Directory-structure path of ancestor Collections. e.g. "/1/2/" means our Parent is Collection 2, and their parent is Collection 1.'
                  constraints:
                    nullable: false
                  defaultValue: "/"
        - createIndex:
            tableName: collection
            indexName: idx_collection_location
            columns:
              - column:
                  name: location
  - changeSet:
      id: 81
      author: camsaul
      comment: 'Added 0.30.0'
      changes:
        - addColumn:
            tableName: report_dashboard
            columns:
              - column:
                  name: collection_position
                  type: smallint
                  remarks: 'Optional pinned position for this item in its Collection. NULL means item is not pinned.'
        - addColumn:
            tableName: report_card
            columns:
              - column:
                  name: collection_position
                  type: smallint
                  remarks: 'Optional pinned position for this item in its Collection. NULL means item is not pinned.'
        - addColumn:
            tableName: pulse
            columns:
              - column:
                  name: collection_position
                  type: smallint
                  remarks: 'Optional pinned position for this item in its Collection. NULL means item is not pinned.'
  - changeSet:
      id: 82
      author: senior
      comment: 'Added 0.30.0'
      changes:
        - addColumn:
            tableName: core_user
            columns:
              - column:
                  name: updated_at
                  type: datetime
                  remarks: 'When was this User last updated?'
        - sql:
            sql: update core_user set updated_at=date_joined
# Remove the GTAP card_id constraint. When not included, will default to querying against the GTAP table_id.
  - changeSet:
      id: 83
      author: senior
      comment: 'Added 0.30.0'
      changes:
        - dropNotNullConstraint:
            tableName: group_table_access_policy
            columnName: card_id
            columnDataType: int
# Switch the logic for metric/segment archiving to be more consistent with other entities in the model.
# Similarly, add the archived flag to pulses which doesn't have one.
  - changeSet:
      id: 84
      author: senior
      comment: 'Added 0.30.0'
      changes:
        - renameColumn:
            tableName: metric
            columnDataType: boolean
            newColumnName: archived
            oldColumnName: is_active
        - addDefaultValue:
            tableName: metric
            columnDataType: boolean
            columnName: archived
            defaultValueBoolean: false
        - renameColumn:
            tableName: segment
            columnDataType: boolean
            newColumnName: archived
            oldColumnName: is_active
        - addDefaultValue:
            tableName: segment
            columnDataType: boolean
            columnName: archived
            defaultValueBoolean: false
        - addColumn:
            tableName: pulse
            columns:
              - column:
                  name: archived
                  type: boolean
                  remarks: 'Has this pulse been archived?'
                  defaultValueBoolean: false
        # Before this change, metrics/segments had opposite logic, rather than marking something as archived
        # it was marked as active. Since the column is now an archived column, flip the boolean value
        #
        # As you may have noticed, we're not flipping the value for Metric here. @senior originally intended to do so,
        # but the YAML was off slightly. We have corrected this issue at a later date -- see migration #100
        - sql:
            sql: update segment set archived = not(archived)
  # Personal Collections, and removing Collection's unique constraint and index on slug
  - changeSet:
      id: 85
      author: camsaul
      validCheckSum: ANY
      comment: 'Added 0.30.0'
      changes:
        - addColumn:
            tableName: collection
            columns:
              - column:
                  name: personal_owner_id
                  type: int
                  remarks: 'If set, this Collection is a personal Collection, for exclusive use of the User with this ID.'
                  constraints:
                    referencedTableName: core_user
                    referencedColumnNames: id
                    foreignKeyName: fk_collection_personal_owner_id
                    unique: true
                    uniqueConstraintName: unique_collection_personal_owner_id
                    deleteCascade: true
        # Needed so we can efficiently look up the Collection belonging to a User, and so we can efficiently enforce the
        # unique constraint
        - createIndex:
            tableName: collection
            indexName: idx_collection_personal_owner_id
            columns:
              - column:
                  name: personal_owner_id
        # We're no longer enforcing unique constraints on Collection slugs or using them directly in the URLs, so let's
        # go ahead and remove stuff related to that...
        #
        # It's easier to just copy the value of slug to a new column and drop the old one than to try to deduce what the
        # unique constraint is named locally across all of our different DBMSes
        # (For example see https://stackoverflow.com/questions/10008476/dropping-unique-constraint-for-column-in-h2)
        #
        # Here's the plan: add new column _slug; copy values of slug into _slug; remove slug; rename _slug to slug
        - addColumn:
            tableName: collection
            columns:
              - column:
                  name: _slug
                  type: varchar(254)
                  remarks: 'Sluggified version of the Collection name. Used only for display purposes in URL; not unique or indexed.'
        # I don't know of an easy way to copy existing values of slug to _slug with Liquibase as we create the column so
        # just have to do it this way instead
        - sql:
            sql: UPDATE collection SET _slug = slug
        - addNotNullConstraint:
            tableName: collection
            columnName: _slug
            columnDataType: varchar(254)
        - dropColumn:
            tableName: collection
            columnName: slug
        - renameColumn:
            tableName: collection
            oldColumnName: _slug
            newColumnName: slug
            columnDataType: varchar(254)
        # Let's try to make sure the comments on the name column of Collection actually reflect reality
        - sql:
            dbms: postgresql,h2
            sql: "COMMENT ON COLUMN collection.name IS 'The user-facing name of this Collection.'"
        - sql:
            dbms: mysql,mariadb
            sql: "ALTER TABLE `collection` CHANGE `name` `name` TEXT NOT NULL COMMENT 'The user-facing name of this Collection.'"

# In 0.30.0 we finally removed the long-deprecated native read permissions. Since they're no longer considered valid by
# our permissions code, remove any entries for them so they don't cause problems.
  - changeSet:
      id: 86
      author: camsaul
      comment: 'Added 0.30.0'
      changes:
        - sql:
            sql: DELETE FROM permissions WHERE object LIKE '%/native/read/'

# Time to finally get rid of the RawTable and RawColumn tables. Bye Felicia!
  - changeSet:
      id: 87
      author: camsaul
      comment: 'Added 0.30.0'
      changes:
        - dropTable:
            tableName: raw_column
        - dropTable:
            tableName: raw_table
  - changeSet:
      id: 88
      author: senior
      comment: 'Added 0.30.0'
      changes:
        - addColumn:
            tableName: core_user
            columns:
              - column:
                  name: saml_auth
                  type: boolean
                  defaultValueBoolean: false
                  constraints:
                    nullable: false
                  remarks: 'Boolean to indicate if this user is authenticated via SAML'

# The Quartz Task Scheduler can use a DB to 'cluster' tasks and make sure they are only ran by a single instance where
# using a multi-instance Metabase setup.

# Quartz identifiers are upper-case in MySQL and H2 but lower-case in PostgreSQL for reasons... so we'll have to
# define properties for EVERYTHING and use the correct identifiers

  - property: {name: quartz.blob_data.name,                         dbms: "postgresql",       value: blob_data}
  - property: {name: quartz.blob_data.name,                         dbms: "mysql,mariadb,h2", value: BLOB_DATA}
  - property: {name: quartz.bool_prop_1.name,                       dbms: "postgresql",       value: bool_prop_1}
  - property: {name: quartz.bool_prop_1.name,                       dbms: "mysql,mariadb,h2", value: BOOL_PROP_1}
  - property: {name: quartz.bool_prop_2.name,                       dbms: "postgresql",       value: bool_prop_2}
  - property: {name: quartz.bool_prop_2.name,                       dbms: "mysql,mariadb,h2", value: BOOL_PROP_2}
  - property: {name: quartz.calendar.name,                          dbms: "postgresql",       value: calendar}
  - property: {name: quartz.calendar.name,                          dbms: "mysql,mariadb,h2", value: CALENDAR}
  - property: {name: quartz.calendar_name.name,                     dbms: "postgresql",       value: calendar_name}
  - property: {name: quartz.calendar_name.name,                     dbms: "mysql,mariadb,h2", value: CALENDAR_NAME}
  - property: {name: quartz.checkin_interval.name,                  dbms: "postgresql",       value: checkin_interval}
  - property: {name: quartz.checkin_interval.name,                  dbms: "mysql,mariadb,h2", value: CHECKIN_INTERVAL}
  - property: {name: quartz.cron_expression.name,                   dbms: "postgresql",       value: cron_expression}
  - property: {name: quartz.cron_expression.name,                   dbms: "mysql,mariadb,h2", value: CRON_EXPRESSION}
  - property: {name: quartz.dec_prop_1.name,                        dbms: "postgresql",       value: dec_prop_1}
  - property: {name: quartz.dec_prop_1.name,                        dbms: "mysql,mariadb,h2", value: DEC_PROP_1}
  - property: {name: quartz.dec_prop_2.name,                        dbms: "postgresql",       value: dec_prop_2}
  - property: {name: quartz.dec_prop_2.name,                        dbms: "mysql,mariadb,h2", value: DEC_PROP_2}
  - property: {name: quartz.description.name,                       dbms: "postgresql",       value: description}
  - property: {name: quartz.description.name,                       dbms: "mysql,mariadb,h2", value: DESCRIPTION}
  - property: {name: quartz.end_time.name,                          dbms: "postgresql",       value: end_time}
  - property: {name: quartz.end_time.name,                          dbms: "mysql,mariadb,h2", value: END_TIME}
  - property: {name: quartz.entry_id.name,                          dbms: "postgresql",       value: entry_id}
  - property: {name: quartz.entry_id.name,                          dbms: "mysql,mariadb,h2", value: ENTRY_ID}
  - property: {name: quartz.fired_time.name,                        dbms: "postgresql",       value: fired_time}
  - property: {name: quartz.fired_time.name,                        dbms: "mysql,mariadb,h2", value: FIRED_TIME}
  - property: {name: quartz.fk_qrtz_blob_triggers_triggers.name,    dbms: "postgresql",       value: fk_qrtz_blob_triggers_triggers}
  - property: {name: quartz.fk_qrtz_blob_triggers_triggers.name,    dbms: "mysql,mariadb,h2", value: FK_QRTZ_BLOB_TRIGGERS_TRIGGERS}
  - property: {name: quartz.fk_qrtz_cron_triggers_triggers.name,    dbms: "postgresql",       value: fk_qrtz_cron_triggers_triggers}
  - property: {name: quartz.fk_qrtz_cron_triggers_triggers.name,    dbms: "mysql,mariadb,h2", value: FK_QRTZ_CRON_TRIGGERS_TRIGGERS}
  - property: {name: quartz.fk_qrtz_simple_triggers_triggers.name,  dbms: "postgresql",       value: fk_qrtz_simple_triggers_triggers}
  - property: {name: quartz.fk_qrtz_simple_triggers_triggers.name,  dbms: "mysql,mariadb,h2", value: FK_QRTZ_SIMPLE_TRIGGERS_TRIGGERS}
  - property: {name: quartz.fk_qrtz_simprop_triggers_triggers.name, dbms: "postgresql",       value: fk_qrtz_simprop_triggers_triggers}
  - property: {name: quartz.fk_qrtz_simprop_triggers_triggers.name, dbms: "mysql,mariadb,h2", value: FK_QRTZ_SIMPROP_TRIGGERS_TRIGGERS}
  - property: {name: quartz.fk_qrtz_triggers_job_details.name,      dbms: "postgresql",       value: fk_qrtz_triggers_job_details}
  - property: {name: quartz.fk_qrtz_triggers_job_details.name,      dbms: "mysql,mariadb,h2", value: FK_QRTZ_TRIGGERS_JOB_DETAILS}
  - property: {name: quartz.idx_qrtz_ft_inst_job_req_rcvry.name,    dbms: "postgresql",       value: idx_qrtz_ft_inst_job_req_rcvry}
  - property: {name: quartz.idx_qrtz_ft_inst_job_req_rcvry.name,    dbms: "mysql,mariadb,h2", value: IDX_QRTZ_FT_INST_JOB_REQ_RCVRY}
  - property: {name: quartz.idx_qrtz_ft_jg.name,                    dbms: "postgresql",       value: idx_qrtz_ft_jg}
  - property: {name: quartz.idx_qrtz_ft_jg.name,                    dbms: "mysql,mariadb,h2", value: IDX_QRTZ_FT_JG}
  - property: {name: quartz.idx_qrtz_ft_j_g.name,                   dbms: "postgresql",       value: idx_qrtz_ft_j_g}
  - property: {name: quartz.idx_qrtz_ft_j_g.name,                   dbms: "mysql,mariadb,h2", value: IDX_QRTZ_FT_J_G}
  - property: {name: quartz.idx_qrtz_ft_tg.name,                    dbms: "postgresql",       value: idx_qrtz_ft_tg}
  - property: {name: quartz.idx_qrtz_ft_tg.name,                    dbms: "mysql,mariadb,h2", value: IDX_QRTZ_FT_TG}
  - property: {name: quartz.idx_qrtz_ft_trig_inst_name.name,        dbms: "postgresql",       value: idx_qrtz_ft_trig_inst_name}
  - property: {name: quartz.idx_qrtz_ft_trig_inst_name.name,        dbms: "mysql,mariadb,h2", value: IDX_QRTZ_FT_TRIG_INST_NAME}
  - property: {name: quartz.idx_qrtz_ft_t_g.name,                   dbms: "postgresql",       value: idx_qrtz_ft_t_g}
  - property: {name: quartz.idx_qrtz_ft_t_g.name,                   dbms: "mysql,mariadb,h2", value: IDX_QRTZ_FT_T_G}
  - property: {name: quartz.idx_qrtz_j_grp.name,                    dbms: "postgresql",       value: idx_qrtz_j_grp}
  - property: {name: quartz.idx_qrtz_j_grp.name,                    dbms: "mysql,mariadb,h2", value: IDX_QRTZ_J_GRP}
  - property: {name: quartz.idx_qrtz_j_req_recovery.name,           dbms: "postgresql",       value: idx_qrtz_j_req_recovery}
  - property: {name: quartz.idx_qrtz_j_req_recovery.name,           dbms: "mysql,mariadb,h2", value: IDX_QRTZ_J_REQ_RECOVERY}
  - property: {name: quartz.idx_qrtz_t_c.name,                      dbms: "postgresql",       value: idx_qrtz_t_c}
  - property: {name: quartz.idx_qrtz_t_c.name,                      dbms: "mysql,mariadb,h2", value: IDX_QRTZ_T_C}
  - property: {name: quartz.idx_qrtz_t_g.name,                      dbms: "postgresql",       value: idx_qrtz_t_g}
  - property: {name: quartz.idx_qrtz_t_g.name,                      dbms: "mysql,mariadb,h2", value: IDX_QRTZ_T_G}
  - property: {name: quartz.idx_qrtz_t_j.name,                      dbms: "postgresql",       value: idx_qrtz_t_j}
  - property: {name: quartz.idx_qrtz_t_j.name,                      dbms: "mysql,mariadb,h2", value: IDX_QRTZ_T_J}
  - property: {name: quartz.idx_qrtz_t_jg.name,                     dbms: "postgresql",       value: idx_qrtz_t_jg}
  - property: {name: quartz.idx_qrtz_t_jg.name,                     dbms: "mysql,mariadb,h2", value: IDX_QRTZ_T_JG}
  - property: {name: quartz.idx_qrtz_t_next_fire_time.name,         dbms: "postgresql",       value: idx_qrtz_t_next_fire_time}
  - property: {name: quartz.idx_qrtz_t_next_fire_time.name,         dbms: "mysql,mariadb,h2", value: IDX_QRTZ_T_NEXT_FIRE_TIME}
  - property: {name: quartz.idx_qrtz_t_nft_misfire.name,            dbms: "postgresql",       value: idx_qrtz_t_nft_misfire}
  - property: {name: quartz.idx_qrtz_t_nft_misfire.name,            dbms: "mysql,mariadb,h2", value: IDX_QRTZ_T_NFT_MISFIRE}
  - property: {name: quartz.idx_qrtz_t_nft_st.name,                 dbms: "postgresql",       value: idx_qrtz_t_nft_st}
  - property: {name: quartz.idx_qrtz_t_nft_st.name,                 dbms: "mysql,mariadb,h2", value: IDX_QRTZ_T_NFT_ST}
  - property: {name: quartz.idx_qrtz_t_nft_st_misfire.name,         dbms: "postgresql",       value: idx_qrtz_t_nft_st_misfire}
  - property: {name: quartz.idx_qrtz_t_nft_st_misfire.name,         dbms: "mysql,mariadb,h2", value: IDX_QRTZ_T_NFT_ST_MISFIRE}
  - property: {name: quartz.idx_qrtz_t_nft_st_misfire_grp.name,     dbms: "postgresql",       value: idx_qrtz_t_nft_st_misfire_grp}
  - property: {name: quartz.idx_qrtz_t_nft_st_misfire_grp.name,     dbms: "mysql,mariadb,h2", value: IDX_QRTZ_T_NFT_ST_MISFIRE_GRP}
  - property: {name: quartz.idx_qrtz_t_n_g_state.name,              dbms: "postgresql",       value: idx_qrtz_t_n_g_state}
  - property: {name: quartz.idx_qrtz_t_n_g_state.name,              dbms: "mysql,mariadb,h2", value: IDX_QRTZ_T_N_G_STATE}
  - property: {name: quartz.idx_qrtz_t_n_state.name,                dbms: "postgresql",       value: idx_qrtz_t_n_state}
  - property: {name: quartz.idx_qrtz_t_n_state.name,                dbms: "mysql,mariadb,h2", value: IDX_QRTZ_T_N_STATE}
  - property: {name: quartz.idx_qrtz_t_state.name,                  dbms: "postgresql",       value: idx_qrtz_t_state}
  - property: {name: quartz.idx_qrtz_t_state.name,                  dbms: "mysql,mariadb,h2", value: IDX_QRTZ_T_STATE}
  - property: {name: quartz.instance_name.name,                     dbms: "postgresql",       value: instance_name}
  - property: {name: quartz.instance_name.name,                     dbms: "mysql,mariadb,h2", value: INSTANCE_NAME}
  - property: {name: quartz.int_prop_1.name,                        dbms: "postgresql",       value: int_prop_1}
  - property: {name: quartz.int_prop_1.name,                        dbms: "mysql,mariadb,h2", value: INT_PROP_1}
  - property: {name: quartz.int_prop_2.name,                        dbms: "postgresql",       value: int_prop_2}
  - property: {name: quartz.int_prop_2.name,                        dbms: "mysql,mariadb,h2", value: INT_PROP_2}
  - property: {name: quartz.is_durable.name,                        dbms: "postgresql",       value: is_durable}
  - property: {name: quartz.is_durable.name,                        dbms: "mysql,mariadb,h2", value: IS_DURABLE}
  - property: {name: quartz.is_nonconcurrent.name,                  dbms: "postgresql",       value: is_nonconcurrent}
  - property: {name: quartz.is_nonconcurrent.name,                  dbms: "mysql,mariadb,h2", value: IS_NONCONCURRENT}
  - property: {name: quartz.is_update_data.name,                    dbms: "postgresql",       value: is_update_data}
  - property: {name: quartz.is_update_data.name,                    dbms: "mysql,mariadb,h2", value: IS_UPDATE_DATA}
  - property: {name: quartz.job_class_name.name,                    dbms: "postgresql",       value: job_class_name}
  - property: {name: quartz.job_class_name.name,                    dbms: "mysql,mariadb,h2", value: JOB_CLASS_NAME}
  - property: {name: quartz.job_data.name,                          dbms: "postgresql",       value: job_data}
  - property: {name: quartz.job_data.name,                          dbms: "mysql,mariadb,h2", value: JOB_DATA}
  - property: {name: quartz.job_group.name,                         dbms: "postgresql",       value: job_group}
  - property: {name: quartz.job_group.name,                         dbms: "mysql,mariadb,h2", value: JOB_GROUP}
  - property: {name: quartz.job_name.name,                          dbms: "postgresql",       value: job_name}
  - property: {name: quartz.job_name.name,                          dbms: "mysql,mariadb,h2", value: JOB_NAME}
  - property: {name: quartz.last_checkin_time.name,                 dbms: "postgresql",       value: last_checkin_time}
  - property: {name: quartz.last_checkin_time.name,                 dbms: "mysql,mariadb,h2", value: LAST_CHECKIN_TIME}
  - property: {name: quartz.lock_name.name,                         dbms: "postgresql",       value: lock_name}
  - property: {name: quartz.lock_name.name,                         dbms: "mysql,mariadb,h2", value: LOCK_NAME}
  - property: {name: quartz.long_prop_1.name,                       dbms: "postgresql",       value: long_prop_1}
  - property: {name: quartz.long_prop_1.name,                       dbms: "mysql,mariadb,h2", value: LONG_PROP_1}
  - property: {name: quartz.long_prop_2.name,                       dbms: "postgresql",       value: long_prop_2}
  - property: {name: quartz.long_prop_2.name,                       dbms: "mysql,mariadb,h2", value: LONG_PROP_2}
  - property: {name: quartz.misfire_instr.name,                     dbms: "postgresql",       value: misfire_instr}
  - property: {name: quartz.misfire_instr.name,                     dbms: "mysql,mariadb,h2", value: MISFIRE_INSTR}
  - property: {name: quartz.next_fire_time.name,                    dbms: "postgresql",       value: next_fire_time}
  - property: {name: quartz.next_fire_time.name,                    dbms: "mysql,mariadb,h2", value: NEXT_FIRE_TIME}
  - property: {name: quartz.pk_qrtz_blob_triggers.name,             dbms: "postgresql",       value: pk_qrtz_blob_triggers}
  - property: {name: quartz.pk_qrtz_blob_triggers.name,             dbms: "mysql,mariadb,h2", value: PK_QRTZ_BLOB_TRIGGERS}
  - property: {name: quartz.pk_qrtz_calendars.name,                 dbms: "postgresql",       value: pk_qrtz_calendars}
  - property: {name: quartz.pk_qrtz_calendars.name,                 dbms: "mysql,mariadb,h2", value: PK_QRTZ_CALENDARS}
  - property: {name: quartz.pk_qrtz_cron_triggers.name,             dbms: "postgresql",       value: pk_qrtz_cron_triggers}
  - property: {name: quartz.pk_qrtz_cron_triggers.name,             dbms: "mysql,mariadb,h2", value: PK_QRTZ_CRON_TRIGGERS}
  - property: {name: quartz.pk_qrtz_fired_triggers.name,            dbms: "postgresql",       value: pk_qrtz_fired_triggers}
  - property: {name: quartz.pk_qrtz_fired_triggers.name,            dbms: "mysql,mariadb,h2", value: PK_QRTZ_FIRED_TRIGGERS}
  - property: {name: quartz.pk_qrtz_job_details.name,               dbms: "postgresql",       value: pk_qrtz_job_details}
  - property: {name: quartz.pk_qrtz_job_details.name,               dbms: "mysql,mariadb,h2", value: PK_QRTZ_JOB_DETAILS}
  - property: {name: quartz.pk_qrtz_locks.name,                     dbms: "postgresql",       value: pk_qrtz_locks}
  - property: {name: quartz.pk_qrtz_locks.name,                     dbms: "mysql,mariadb,h2", value: PK_QRTZ_LOCKS}
  - property: {name: quartz.pk_qrtz_scheduler_state.name,           dbms: "postgresql",       value: pk_qrtz_scheduler_state}
  - property: {name: quartz.pk_qrtz_scheduler_state.name,           dbms: "mysql,mariadb,h2", value: PK_QRTZ_SCHEDULER_STATE}
  - property: {name: quartz.pk_qrtz_simple_triggers.name,           dbms: "postgresql",       value: pk_qrtz_simple_triggers}
  - property: {name: quartz.pk_qrtz_simple_triggers.name,           dbms: "mysql,mariadb,h2", value: PK_QRTZ_SIMPLE_TRIGGERS}
  - property: {name: quartz.pk_qrtz_simprop_triggers.name,          dbms: "postgresql",       value: pk_qrtz_simprop_triggers}
  - property: {name: quartz.pk_qrtz_simprop_triggers.name,          dbms: "mysql,mariadb,h2", value: PK_QRTZ_SIMPROP_TRIGGERS}
  - property: {name: quartz.pk_qrtz_triggers.name,                  dbms: "postgresql",       value: pk_qrtz_triggers}
  - property: {name: quartz.pk_qrtz_triggers.name,                  dbms: "mysql,mariadb,h2", value: PK_QRTZ_TRIGGERS}
  - property: {name: quartz.pk_sched_name.name,                     dbms: "postgresql",       value: pk_sched_name}
  - property: {name: quartz.pk_sched_name.name,                     dbms: "mysql,mariadb,h2", value: PK_SCHED_NAME}
  - property: {name: quartz.prev_fire_time.name,                    dbms: "postgresql",       value: prev_fire_time}
  - property: {name: quartz.prev_fire_time.name,                    dbms: "mysql,mariadb,h2", value: PREV_FIRE_TIME}
  - property: {name: quartz.priority.name,                          dbms: "postgresql",       value: priority}
  - property: {name: quartz.priority.name,                          dbms: "mysql,mariadb,h2", value: PRIORITY}
  - property: {name: quartz.qrtz_blob_triggers.name,                dbms: "postgresql",       value: qrtz_blob_triggers}
  - property: {name: quartz.qrtz_blob_triggers.name,                dbms: "mysql,mariadb,h2", value: QRTZ_BLOB_TRIGGERS}
  - property: {name: quartz.qrtz_calendars.name,                    dbms: "postgresql",       value: qrtz_calendars}
  - property: {name: quartz.qrtz_calendars.name,                    dbms: "mysql,mariadb,h2", value: QRTZ_CALENDARS}
  - property: {name: quartz.qrtz_cron_triggers.name,                dbms: "postgresql",       value: qrtz_cron_triggers}
  - property: {name: quartz.qrtz_cron_triggers.name,                dbms: "mysql,mariadb,h2", value: QRTZ_CRON_TRIGGERS}
  - property: {name: quartz.qrtz_fired_triggers.name,               dbms: "postgresql",       value: qrtz_fired_triggers}
  - property: {name: quartz.qrtz_fired_triggers.name,               dbms: "mysql,mariadb,h2", value: QRTZ_FIRED_TRIGGERS}
  - property: {name: quartz.qrtz_job_details.name,                  dbms: "postgresql",       value: qrtz_job_details}
  - property: {name: quartz.qrtz_job_details.name,                  dbms: "mysql,mariadb,h2", value: QRTZ_JOB_DETAILS}
  - property: {name: quartz.qrtz_locks.name,                        dbms: "postgresql",       value: qrtz_locks}
  - property: {name: quartz.qrtz_locks.name,                        dbms: "mysql,mariadb,h2", value: QRTZ_LOCKS}
  - property: {name: quartz.qrtz_paused_trigger_grps.name,          dbms: "postgresql",       value: qrtz_paused_trigger_grps}
  - property: {name: quartz.qrtz_paused_trigger_grps.name,          dbms: "mysql,mariadb,h2", value: QRTZ_PAUSED_TRIGGER_GRPS}
  - property: {name: quartz.qrtz_scheduler_state.name,              dbms: "postgresql",       value: qrtz_scheduler_state}
  - property: {name: quartz.qrtz_scheduler_state.name,              dbms: "mysql,mariadb,h2", value: QRTZ_SCHEDULER_STATE}
  - property: {name: quartz.qrtz_simple_triggers.name,              dbms: "postgresql",       value: qrtz_simple_triggers}
  - property: {name: quartz.qrtz_simple_triggers.name,              dbms: "mysql,mariadb,h2", value: QRTZ_SIMPLE_TRIGGERS}
  - property: {name: quartz.qrtz_simprop_triggers.name,             dbms: "postgresql",       value: qrtz_simprop_triggers}
  - property: {name: quartz.qrtz_simprop_triggers.name,             dbms: "mysql,mariadb,h2", value: QRTZ_SIMPROP_TRIGGERS}
  - property: {name: quartz.qrtz_triggers.name,                     dbms: "postgresql",       value: qrtz_triggers}
  - property: {name: quartz.qrtz_triggers.name,                     dbms: "mysql,mariadb,h2", value: QRTZ_TRIGGERS}
  - property: {name: quartz.repeat_count.name,                      dbms: "postgresql",       value: repeat_count}
  - property: {name: quartz.repeat_count.name,                      dbms: "mysql,mariadb,h2", value: REPEAT_COUNT}
  - property: {name: quartz.repeat_interval.name,                   dbms: "postgresql",       value: repeat_interval}
  - property: {name: quartz.repeat_interval.name,                   dbms: "mysql,mariadb,h2", value: REPEAT_INTERVAL}
  - property: {name: quartz.requests_recovery.name,                 dbms: "postgresql",       value: requests_recovery}
  - property: {name: quartz.requests_recovery.name,                 dbms: "mysql,mariadb,h2", value: REQUESTS_RECOVERY}
  - property: {name: quartz.sched_name.name,                        dbms: "postgresql",       value: sched_name}
  - property: {name: quartz.sched_name.name,                        dbms: "mysql,mariadb,h2", value: SCHED_NAME}
  - property: {name: quartz.sched_time.name,                        dbms: "postgresql",       value: sched_time}
  - property: {name: quartz.sched_time.name,                        dbms: "mysql,mariadb,h2", value: SCHED_TIME}
  - property: {name: quartz.start_time.name,                        dbms: "postgresql",       value: start_time}
  - property: {name: quartz.start_time.name,                        dbms: "mysql,mariadb,h2", value: START_TIME}
  - property: {name: quartz.state.name,                             dbms: "postgresql",       value: state}
  - property: {name: quartz.state.name,                             dbms: "mysql,mariadb,h2", value: STATE}
  - property: {name: quartz.str_prop_1.name,                        dbms: "postgresql",       value: str_prop_1}
  - property: {name: quartz.str_prop_1.name,                        dbms: "mysql,mariadb,h2", value: STR_PROP_1}
  - property: {name: quartz.str_prop_2.name,                        dbms: "postgresql",       value: str_prop_2}
  - property: {name: quartz.str_prop_2.name,                        dbms: "mysql,mariadb,h2", value: STR_PROP_2}
  - property: {name: quartz.str_prop_3.name,                        dbms: "postgresql",       value: str_prop_3}
  - property: {name: quartz.str_prop_3.name,                        dbms: "mysql,mariadb,h2", value: STR_PROP_3}
  - property: {name: quartz.times_triggered.name,                   dbms: "postgresql",       value: times_triggered}
  - property: {name: quartz.times_triggered.name,                   dbms: "mysql,mariadb,h2", value: TIMES_TRIGGERED}
  - property: {name: quartz.time_zone_id.name,                      dbms: "postgresql",       value: time_zone_id}
  - property: {name: quartz.time_zone_id.name,                      dbms: "mysql,mariadb,h2", value: TIME_ZONE_ID}
  - property: {name: quartz.trigger_group.name,                     dbms: "postgresql",       value: trigger_group}
  - property: {name: quartz.trigger_group.name,                     dbms: "mysql,mariadb,h2", value: TRIGGER_GROUP}
  - property: {name: quartz.trigger_name.name,                      dbms: "postgresql",       value: trigger_name}
  - property: {name: quartz.trigger_name.name,                      dbms: "mysql,mariadb,h2", value: TRIGGER_NAME}
  - property: {name: quartz.trigger_state.name,                     dbms: "postgresql",       value: trigger_state}
  - property: {name: quartz.trigger_state.name,                     dbms: "mysql,mariadb,h2", value: TRIGGER_STATE}
  - property: {name: quartz.trigger_type.name,                      dbms: "postgresql",       value: trigger_type}
  - property: {name: quartz.trigger_type.name,                      dbms: "mysql,mariadb,h2", value: TRIGGER_TYPE}

  - changeSet:
      id: 89
      author: camsaul
      comment: Added 0.30.0
      validCheckSum: ANY
      changes:
        - createTable:
            tableName: ${quartz.qrtz_job_details.name}
            remarks: Used for Quartz scheduler.
            columns:
              - column:
                  name: ${quartz.sched_name.name}
                  type: varchar(120)
                  constraints:
                    nullable: false
              - column:
                  name: ${quartz.job_name.name}
                  type: varchar(200)
                  constraints:
                    nullable: false
              - column:
                  name: ${quartz.job_group.name}
                  type: varchar(200)
                  constraints:
                    nullable: false
              - column:
                  name: ${quartz.description.name}
                  type: varchar(250)
              - column:
                  name: ${quartz.job_class_name.name}
                  type: varchar(250)
                  constraints:
                    nullable: false
              - column:
                  name: ${quartz.is_durable.name}
                  type: bool
                  constraints:
                    nullable: false
              - column:
                  name: ${quartz.is_nonconcurrent.name}
                  type: bool
                  constraints:
                    nullable: false
              - column:
                  name: ${quartz.is_update_data.name}
                  type: bool
                  constraints:
                    nullable: false
              - column:
                  name: ${quartz.requests_recovery.name}
                  type: bool
                  constraints:
                    nullable: false
              - column:
                  name: ${quartz.job_data.name}
                  type: ${blob.type}
        - addPrimaryKey:
            tableName: ${quartz.qrtz_job_details.name}
            columnNames: ${quartz.sched_name.name}, ${quartz.job_name.name}, ${quartz.job_group.name}
            constraintName: ${quartz.pk_qrtz_job_details.name}
        - createTable:
            tableName: ${quartz.qrtz_triggers.name}
            remarks: Used for Quartz scheduler.
            columns:
              - column:
                  name: ${quartz.sched_name.name}
                  type: varchar(120)
                  constraints:
                    nullable: false
              - column:
                  name: ${quartz.trigger_name.name}
                  type: varchar(200)
                  constraints:
                    nullable: false
              - column:
                  name: ${quartz.trigger_group.name}
                  type: varchar(200)
                  constraints:
                    nullable: false
              - column:
                  name: ${quartz.job_name.name}
                  type: varchar(200)
                  constraints:
                    nullable: false
              - column:
                  name: ${quartz.job_group.name}
                  type: varchar(200)
                  constraints:
                    nullable: false
              - column:
                  name: ${quartz.description.name}
                  type: varchar(250)
              - column:
                  name: ${quartz.next_fire_time.name}
                  type: bigint
              - column:
                  name: ${quartz.prev_fire_time.name}
                  type: bigint
              - column:
                  name: ${quartz.priority.name}
                  type: integer
              - column:
                  name: ${quartz.trigger_state.name}
                  type: varchar(16)
                  constraints:
                    nullable: false
              - column:
                  name: ${quartz.trigger_type.name}
                  type: varchar(8)
                  constraints:
                    nullable: false
              - column:
                  name: ${quartz.start_time.name}
                  type: bigint
                  constraints:
                    nullable: false
              - column:
                  name: ${quartz.end_time.name}
                  type: bigint
              - column:
                  name: ${quartz.calendar_name.name}
                  type: varchar(200)
              - column:
                  name: ${quartz.misfire_instr.name}
                  type: smallint
              - column:
                  name: ${quartz.job_data.name}
                  type: ${blob.type}
        - addPrimaryKey:
            tableName: ${quartz.qrtz_triggers.name}
            columnNames: ${quartz.sched_name.name}, ${quartz.trigger_name.name}, ${quartz.trigger_group.name}
            constraintName: ${quartz.pk_qrtz_triggers.name}
        - addForeignKeyConstraint:
            baseTableName: ${quartz.qrtz_triggers.name}
            baseColumnNames: ${quartz.sched_name.name}, ${quartz.job_name.name}, ${quartz.job_group.name}
            referencedTableName: ${quartz.qrtz_job_details.name}
            referencedColumnNames: ${quartz.sched_name.name}, ${quartz.job_name.name}, ${quartz.job_group.name}
            constraintName: ${quartz.fk_qrtz_triggers_job_details.name}
        - createTable:
            tableName: ${quartz.qrtz_simple_triggers.name}
            remarks: Used for Quartz scheduler.
            columns:
              - column:
                  name: ${quartz.sched_name.name}
                  type: varchar(120)
                  constraints:
                    nullable: false
              - column:
                  name: ${quartz.trigger_name.name}
                  type: varchar(200)
                  constraints:
                    nullable: false
              - column:
                  name: ${quartz.trigger_group.name}
                  type: varchar(200)
                  constraints:
                    nullable: false
              - column:
                  name: ${quartz.repeat_count.name}
                  type: bigint
                  constraints:
                    nullable: false
              - column:
                  name: ${quartz.repeat_interval.name}
                  type: bigint
                  constraints:
                    nullable: false
              - column:
                  name: ${quartz.times_triggered.name}
                  type: bigint
                  constraints:
                    nullable: false
        - addPrimaryKey:
            tableName: ${quartz.qrtz_simple_triggers.name}
            columnNames: ${quartz.sched_name.name}, ${quartz.trigger_name.name}, ${quartz.trigger_group.name}
            constraintName: ${quartz.pk_qrtz_simple_triggers.name}
        - addForeignKeyConstraint:
            baseTableName: ${quartz.qrtz_simple_triggers.name}
            baseColumnNames: ${quartz.sched_name.name}, ${quartz.trigger_name.name}, ${quartz.trigger_group.name}
            referencedTableName: ${quartz.qrtz_triggers.name}
            referencedColumnNames: ${quartz.sched_name.name}, ${quartz.trigger_name.name}, ${quartz.trigger_group.name}
            constraintName: ${quartz.fk_qrtz_simple_triggers_triggers.name}
        - createTable:
            tableName: ${quartz.qrtz_cron_triggers.name}
            remarks: Used for Quartz scheduler.
            columns:
              - column:
                  name: ${quartz.sched_name.name}
                  type: varchar(120)
                  constraints:
                    nullable: false
              - column:
                  name: ${quartz.trigger_name.name}
                  type: varchar(200)
                  constraints:
                    nullable: false
              - column:
                  name: ${quartz.trigger_group.name}
                  type: varchar(200)
                  constraints:
                    nullable: false
              - column:
                  name: ${quartz.cron_expression.name}
                  type: varchar(120)
                  constraints:
                    nullable: false
              - column:
                  name: ${quartz.time_zone_id.name}
                  type: varchar(80)
        - addPrimaryKey:
            tableName: ${quartz.qrtz_cron_triggers.name}
            columnNames: ${quartz.sched_name.name}, ${quartz.trigger_name.name}, ${quartz.trigger_group.name}
            constraintName: ${quartz.pk_qrtz_cron_triggers.name}
        - addForeignKeyConstraint:
            baseTableName: ${quartz.qrtz_cron_triggers.name}
            baseColumnNames: ${quartz.sched_name.name}, ${quartz.trigger_name.name}, ${quartz.trigger_group.name}
            referencedTableName: ${quartz.qrtz_triggers.name}
            referencedColumnNames: ${quartz.sched_name.name}, ${quartz.trigger_name.name}, ${quartz.trigger_group.name}
            constraintName: ${quartz.fk_qrtz_cron_triggers_triggers.name}
        - createTable:
            tableName: ${quartz.qrtz_simprop_triggers.name}
            remarks: Used for Quartz scheduler.
            columns:
              - column:
                  name: ${quartz.sched_name.name}
                  type: varchar(120)
                  constraints:
                    nullable: false
              - column:
                  name: ${quartz.trigger_name.name}
                  type: varchar(200)
                  constraints:
                    nullable: false
              - column:
                  name: ${quartz.trigger_group.name}
                  type: varchar(200)
                  constraints:
                    nullable: false
              - column:
                  name: ${quartz.str_prop_1.name}
                  type: varchar(512)
              - column:
                  name: ${quartz.str_prop_2.name}
                  type: varchar(512)
              - column:
                  name: ${quartz.str_prop_3.name}
                  type: varchar(512)
              - column:
                  name: ${quartz.int_prop_1.name}
                  type: int
              - column:
                  name: ${quartz.int_prop_2.name}
                  type: int
              - column:
                  name: ${quartz.long_prop_1.name}
                  type: bigint
              - column:
                  name: ${quartz.long_prop_2.name}
                  type: bigint
              - column:
                  name: ${quartz.dec_prop_1.name}
                  type: numeric(13,4)
              - column:
                  name: ${quartz.dec_prop_2.name}
                  type: numeric(13,4)
              - column:
                  name: ${quartz.bool_prop_1.name}
                  type: bool
              - column:
                  name: ${quartz.bool_prop_2.name}
                  type: bool
        - addPrimaryKey:
            tableName: ${quartz.qrtz_simprop_triggers.name}
            columnNames: ${quartz.sched_name.name}, ${quartz.trigger_name.name}, ${quartz.trigger_group.name}
            constraintName: ${quartz.pk_qrtz_simprop_triggers.name}
        - addForeignKeyConstraint:
            baseTableName: ${quartz.qrtz_simprop_triggers.name}
            baseColumnNames: ${quartz.sched_name.name}, ${quartz.trigger_name.name}, ${quartz.trigger_group.name}
            referencedTableName: ${quartz.qrtz_triggers.name}
            referencedColumnNames: ${quartz.sched_name.name}, ${quartz.trigger_name.name}, ${quartz.trigger_group.name}
            constraintName: ${quartz.fk_qrtz_simprop_triggers_triggers.name}
        - createTable:
            tableName: ${quartz.qrtz_blob_triggers.name}
            remarks: Used for Quartz scheduler.
            columns:
              - column:
                  name: ${quartz.sched_name.name}
                  type: varchar(120)
                  constraints:
                    nullable: false
              - column:
                  name: ${quartz.trigger_name.name}
                  type: varchar(200)
                  constraints:
                    nullable: false
              - column:
                  name: ${quartz.trigger_group.name}
                  type: varchar(200)
                  constraints:
                    nullable: false
              - column:
                  name: ${quartz.blob_data.name}
                  type: ${blob.type}
        - addPrimaryKey:
            tableName: ${quartz.qrtz_blob_triggers.name}
            columnNames: ${quartz.sched_name.name}, ${quartz.trigger_name.name}, ${quartz.trigger_group.name}
            constraintName: ${quartz.pk_qrtz_blob_triggers.name}
        - addForeignKeyConstraint:
            baseTableName: ${quartz.qrtz_blob_triggers.name}
            baseColumnNames: ${quartz.sched_name.name}, ${quartz.trigger_name.name}, ${quartz.trigger_group.name}
            referencedTableName: ${quartz.qrtz_triggers.name}
            referencedColumnNames: ${quartz.sched_name.name}, ${quartz.trigger_name.name}, ${quartz.trigger_group.name}
            constraintName: ${quartz.fk_qrtz_blob_triggers_triggers.name}
        - createTable:
            tableName: ${quartz.qrtz_calendars.name}
            remarks: Used for Quartz scheduler.
            columns:
              - column:
                  name: ${quartz.sched_name.name}
                  type: varchar(120)
                  constraints:
                    nullable: false
              - column:
                  name: ${quartz.calendar_name.name}
                  type: varchar(200)
                  constraints:
                    nullable: false
              - column:
                  name: ${quartz.calendar.name}
                  type: ${blob.type}
                  constraints:
                    nullable: false
        - addPrimaryKey:
            tableName: ${quartz.qrtz_calendars.name}
            columnNames: ${quartz.sched_name.name}, ${quartz.calendar_name.name}
            constraintName: ${quartz.pk_qrtz_calendars.name}
        - createTable:
            tableName: ${quartz.qrtz_paused_trigger_grps.name}
            remarks: Used for Quartz scheduler.
            columns:
              - column:
                  name: ${quartz.sched_name.name}
                  type: varchar(120)
                  constraints:
                    nullable: false
              - column:
                  name: ${quartz.trigger_group.name}
                  type: varchar(200)
                  constraints:
                    nullable: false
        - addPrimaryKey:
            tableName: ${quartz.qrtz_paused_trigger_grps.name}
            columnNames: ${quartz.sched_name.name}, ${quartz.trigger_group.name}
            constraintName: ${quartz.pk_sched_name.name}
        - createTable:
            tableName: ${quartz.qrtz_fired_triggers.name}
            remarks: Used for Quartz scheduler.
            columns:
              - column:
                  name: ${quartz.sched_name.name}
                  type: varchar(120)
                  constraints:
                    nullable: false
              - column:
                  name: ${quartz.entry_id.name}
                  type: varchar(95)
                  constraints:
                    nullable: false
              - column:
                  name: ${quartz.trigger_name.name}
                  type: varchar(200)
                  constraints:
                    nullable: false
              - column:
                  name: ${quartz.trigger_group.name}
                  type: varchar(200)
                  constraints:
                    nullable: false
              - column:
                  name: ${quartz.instance_name.name}
                  type: varchar(200)
                  constraints:
                    nullable: false
              - column:
                  name: ${quartz.fired_time.name}
                  type: bigint
                  constraints:
                    nullable: false
# Note: this column is not used on Quartz 2.1.x; it is used in 2.2.x, which recommends making it NOT NULL. I've made it
# nullable since at the time of this migration we're still using 2.1.7; including it gives us an easy upgrade path in
# the future.
              - column:
                  name: ${quartz.sched_time.name}
                  type: bigint
              - column:
                  name: ${quartz.priority.name}
                  type: integer
                  constraints:
                    nullable: false
              - column:
                  name: ${quartz.state.name}
                  type: varchar(16)
                  constraints:
                    nullable: false
              - column:
                  name: ${quartz.job_name.name}
                  type: varchar(200)
              - column:
                  name: ${quartz.job_group.name}
                  type: varchar(200)
              - column:
                  name: ${quartz.is_nonconcurrent.name}
                  type: bool
              - column:
                  name: ${quartz.requests_recovery.name}
                  type: bool
        - addPrimaryKey:
            tableName: ${quartz.qrtz_fired_triggers.name}
            columnNames: ${quartz.sched_name.name}, ${quartz.entry_id.name}
            constraintName: ${quartz.pk_qrtz_fired_triggers.name}
        - createTable:
            tableName: ${quartz.qrtz_scheduler_state.name}
            remarks: Used for Quartz scheduler.
            columns:
              - column:
                  name: ${quartz.sched_name.name}
                  type: varchar(120)
                  constraints:
                    nullable: false
              - column:
                  name: ${quartz.instance_name.name}
                  type: varchar(200)
                  constraints:
                    nullable: false
              - column:
                  name: ${quartz.last_checkin_time.name}
                  type: bigint
                  constraints:
                    nullable: false
              - column:
                  name: ${quartz.checkin_interval.name}
                  type: bigint
                  constraints:
                    nullable: false
        - addPrimaryKey:
            tableName: ${quartz.qrtz_scheduler_state.name}
            columnNames: ${quartz.sched_name.name}, ${quartz.instance_name.name}
            constraintName: ${quartz.pk_qrtz_scheduler_state.name}
        - createTable:
            tableName: ${quartz.qrtz_locks.name}
            remarks: Used for Quartz scheduler.
            columns:
              - column:
                  name: ${quartz.sched_name.name}
                  type: varchar(120)
                  constraints:
                    nullable: false
              - column:
                  name: ${quartz.lock_name.name}
                  type: varchar(40)
                  constraints:
                    nullable: false
        - addPrimaryKey:
            tableName: ${quartz.qrtz_locks.name}
            columnNames: ${quartz.sched_name.name}, ${quartz.lock_name.name}
            constraintName: ${quartz.pk_qrtz_locks.name}
        - createIndex:
            indexName: ${quartz.idx_qrtz_j_req_recovery.name}
            tableName: ${quartz.qrtz_job_details.name}
            columns:
              - column:
                  name: ${quartz.sched_name.name}
              - column:
                  name: ${quartz.requests_recovery.name}
        - createIndex:
            indexName: ${quartz.idx_qrtz_j_grp.name}
            tableName: ${quartz.qrtz_job_details.name}
            columns:
              - column:
                  name: ${quartz.sched_name.name}
              - column:
                  name: ${quartz.job_group.name}
        - createIndex:
            indexName: ${quartz.idx_qrtz_t_j.name}
            tableName: ${quartz.qrtz_triggers.name}
            columns:
              - column:
                  name: ${quartz.sched_name.name}
              - column:
                  name: ${quartz.job_name.name}
              - column:
                  name: ${quartz.job_group.name}
        - createIndex:
            indexName: ${quartz.idx_qrtz_t_jg.name}
            tableName: ${quartz.qrtz_triggers.name}
            columns:
              - column:
                  name: ${quartz.sched_name.name}
              - column:
                  name: ${quartz.job_group.name}
        - createIndex:
            indexName: ${quartz.idx_qrtz_t_c.name}
            tableName: ${quartz.qrtz_triggers.name}
            columns:
              - column:
                  name: ${quartz.sched_name.name}
              - column:
                  name: ${quartz.calendar_name.name}
        - createIndex:
            indexName: ${quartz.idx_qrtz_t_g.name}
            tableName: ${quartz.qrtz_triggers.name}
            columns:
              - column:
                  name: ${quartz.sched_name.name}
              - column:
                  name: ${quartz.trigger_group.name}
        - createIndex:
            indexName: ${quartz.idx_qrtz_t_state.name}
            tableName: ${quartz.qrtz_triggers.name}
            columns:
              - column:
                  name: ${quartz.sched_name.name}
              - column:
                  name: ${quartz.trigger_state.name}
        - createIndex:
            indexName: ${quartz.idx_qrtz_t_n_state.name}
            tableName: ${quartz.qrtz_triggers.name}
            columns:
              - column:
                  name: ${quartz.sched_name.name}
              - column:
                  name: ${quartz.trigger_name.name}
              - column:
                  name: ${quartz.trigger_group.name}
              - column:
                  name: ${quartz.trigger_state.name}
        - createIndex:
            indexName: ${quartz.idx_qrtz_t_n_g_state.name}
            tableName: ${quartz.qrtz_triggers.name}
            columns:
              - column:
                  name: ${quartz.sched_name.name}
              - column:
                  name: ${quartz.trigger_group.name}
              - column:
                  name: ${quartz.trigger_state.name}
        - createIndex:
            indexName: ${quartz.idx_qrtz_t_next_fire_time.name}
            tableName: ${quartz.qrtz_triggers.name}
            columns:
              - column:
                  name: ${quartz.sched_name.name}
              - column:
                  name: ${quartz.next_fire_time.name}
        - createIndex:
            indexName: ${quartz.idx_qrtz_t_nft_st.name}
            tableName: ${quartz.qrtz_triggers.name}
            columns:
              - column:
                  name: ${quartz.sched_name.name}
              - column:
                  name: ${quartz.trigger_state.name}
              - column:
                  name: ${quartz.next_fire_time.name}
        - createIndex:
            indexName: ${quartz.idx_qrtz_t_nft_misfire.name}
            tableName: ${quartz.qrtz_triggers.name}
            columns:
              - column:
                  name: ${quartz.sched_name.name}
              - column:
                  name: ${quartz.misfire_instr.name}
              - column:
                  name: ${quartz.next_fire_time.name}
        - createIndex:
            indexName: ${quartz.idx_qrtz_t_nft_st_misfire.name}
            tableName: ${quartz.qrtz_triggers.name}
            columns:
              - column:
                  name: ${quartz.sched_name.name}
              - column:
                  name: ${quartz.misfire_instr.name}
              - column:
                  name: ${quartz.next_fire_time.name}
              - column:
                  name: ${quartz.trigger_state.name}
        - createIndex:
            indexName: ${quartz.idx_qrtz_t_nft_st_misfire_grp.name}
            tableName: ${quartz.qrtz_triggers.name}
            columns:
              - column:
                  name: ${quartz.sched_name.name}
              - column:
                  name: ${quartz.misfire_instr.name}
              - column:
                  name: ${quartz.next_fire_time.name}
              - column:
                  name: ${quartz.trigger_group.name}
              - column:
                  name: ${quartz.trigger_state.name}
        - createIndex:
            indexName: ${quartz.idx_qrtz_ft_trig_inst_name.name}
            tableName: ${quartz.qrtz_fired_triggers.name}
            columns:
              - column:
                  name: ${quartz.sched_name.name}
              - column:
                  name: ${quartz.instance_name.name}
        - createIndex:
            indexName: ${quartz.idx_qrtz_ft_inst_job_req_rcvry.name}
            tableName: ${quartz.qrtz_fired_triggers.name}
            columns:
              - column:
                  name: ${quartz.sched_name.name}
              - column:
                  name: ${quartz.instance_name.name}
              - column:
                  name: ${quartz.requests_recovery.name}
        - createIndex:
            indexName: ${quartz.idx_qrtz_ft_j_g.name}
            tableName: ${quartz.qrtz_fired_triggers.name}
            columns:
              - column:
                  name: ${quartz.sched_name.name}
              - column:
                  name: ${quartz.job_name.name}
              - column:
                  name: ${quartz.job_group.name}
        - createIndex:
            indexName: ${quartz.idx_qrtz_ft_jg.name}
            tableName: ${quartz.qrtz_fired_triggers.name}
            columns:
              - column:
                  name: ${quartz.sched_name.name}
              - column:
                  name: ${quartz.job_group.name}
        - createIndex:
            indexName: ${quartz.idx_qrtz_ft_t_g.name}
            tableName: ${quartz.qrtz_fired_triggers.name}
            columns:
              - column:
                  name: ${quartz.sched_name.name}
              - column:
                  name: ${quartz.trigger_name.name}
              - column:
                  name: ${quartz.trigger_group.name}
        - createIndex:
            indexName: ${quartz.idx_qrtz_ft_tg.name}
            tableName: ${quartz.qrtz_fired_triggers.name}
            columns:
              - column:
                  name: ${quartz.sched_name.name}
              - column:
                  name: ${quartz.trigger_group.name}

  - changeSet:
      id: 90
      author: senior
      comment: 'Added 0.30.0'
      changes:
        - addColumn:
            tableName: core_user
            columns:
              - column:
                  name: sso_source
                  type: varchar(254)
                  remarks: 'String to indicate the SSO backend the user is from'
        - sql:
            sql: update core_user set sso_source='saml' where saml_auth=true
        - dropColumn:
            tableName: core_user
            columnName: saml_auth

# Forgot to get rid of the raw_table_id and raw_column_id columns when we dropped the tables they referenced in migration 87.

  - changeSet:
      id: 91
      author: camsaul
      comment: 'Added 0.30.0'
      changes:
        - dropColumn:
            tableName: metabase_table
            columnName: raw_table_id
        - dropColumn:
            tableName: metabase_field
            columnName: raw_column_id

# Add database_id column to query_execution

  - changeSet:
      id: 92
      author: camsaul
      comment: 'Added 0.31.0'
      validCheckSum: ANY
      changes:
        - addColumn:
            tableName: query_execution
            columns:
              - column:
                  name: database_id
                  type: integer
                  remarks: 'ID of the database this query was ran against.'

# Start recording the actual query dictionary that's been executed

  - changeSet:
      id: 93
      author: camsaul
      comment: 'Added 0.31.0'
      changes:
        - addColumn:
            tableName: query
            columns:
              - column:
                  name: query
                  type: text
                  remarks: 'The actual "query dictionary" for this query.'

# Create the TaskHistory table, intended to provide debugging info on our background/quartz processes
  - changeSet:
      id: 94
      author: senior
      comment: 'Added 0.31.0'
      changes:
        - createTable:
            tableName: task_history
            remarks: 'Timing and metadata info about background/quartz processes'
            columns:
              - column:
                  name: id
                  type: int
                  autoIncrement: true
                  constraints:
                    primaryKey: true
                    nullable: false
              - column:
                  name: task
                  type: VARCHAR(254)
                  remarks: 'Name of the task'
                  constraints:
                    nullable: false
              # The sync tasks all have a db_id, but there are others that won't, such as the pulses
              # task or task history cleanup. The way around this is to create a join table between
              # TASK_HISTORY and METABASE_DATABASE, but that doesn't seem worth it right now.
              - column:
                  name: db_id
                  type: integer
              - column:
                  name: started_at
                  type: datetime
                  constraints:
                    nullable: false
              - column:
                  name: ended_at
                  type: datetime
                  constraints:
                    nullable: false
              - column:
                  name: duration
                  type: int
                  constraints:
                    nullable: false
              - column:
                  name: task_details
                  remarks: 'JSON string with additional info on the task'
                  type: text
        - createIndex:
            indexName: idx_task_history_end_time
            tableName: task_history
            columns:
              - column:
                  name: ended_at
        - createIndex:
            indexName: idx_task_history_db_id
            tableName: task_history
            columns:
              - column:
                  name: db_id
# Before this changeset, the databasechangelog table didn't include any uniqueness constraing for the databasechangelog
# table. Not having anything that uniquely identifies a row can cause issues for database replication. In earlier
# versions of Liquibase the uniquenes constraint was (ID, AUTHOR, FILENAME) but that was dropped
# (https://liquibase.jira.com/browse/CORE-1909) as some as the combination of the three columns caused issues on some
# databases. We only support PostgreSQL, MySQL and H2 which doesn't have that issue. This changeset puts back that
# uniqueness constraint since the issue shouldn't affect us and it will allow replication without the user needed to
# add their own constraint.
  - changeSet:
      id: 95
      author: senior
      comment: 'Added 0.31.0'
      validCheckSum: ANY
      # Don't add the constraint if there are already duplicates in the database change log! Migrations will fail!
      # See #8909
      preConditions:
        - onFail: MARK_RAN
        # If we're dumping the migration as a SQL file or trying to force-migrate we can't check the preconditions
        # so just go ahead and skip the entire thing. This is a non-critical migration
        - onUpdateSQL: IGNORE
        - sqlCheck:
            expectedResult: 0
            sql: SELECT count(*) FROM (SELECT count(*) FROM DATABASECHANGELOG GROUP BY ID, AUTHOR, FILENAME HAVING count(*) > 1) t1
      changes:
        - addUniqueConstraint:
            columnNames: id, author, filename
            constraintName: idx_databasechangelog_id_author_filename
            tableName: ${databasechangelog.name}
#
# ADD Field.settings COLUMN
#
  - changeSet:
      id: 96
      author: camsaul
      comment: 'Added 0.31.0'
      changes:
        - addColumn:
            tableName: metabase_field
            columns:
              - column:
                  name: settings
                  type: text
                  remarks: 'Serialized JSON FE-specific settings like formatting, etc. Scope of what is stored here may increase in future.'
#
# Change MySQL/Maria's blob type to LONGBLOB to more closely match what H2 and PostgreSQL support for size limits
#
  - changeSet:
      id: 97
      author: senior
      comment: 'Added 0.32.0'
      preConditions:
        - onFail: MARK_RAN
        - dbms:
            type: mysql,mariadb
      changes:
        - modifyDataType:
            tableName: query_cache
            columnName: results
            newDataType: longblob

#
# Add unique constraints for (Field name + table_id + parent_id) and for (Table name + schema + db_id) unless for one
# reason or another those would-be constraints are already violated. This is to fix issue where sometimes the same Field
# or Table is synced more than once (see #669, #8950, #9048)
#
# Note that the SQL standard says unique constraints should not apply to columns with NULL values. Consider the following:
#
# INSERT INTO metabase_table (db_id, schema, name) VALUES (1, 'PUBLIC', 'my_table');
# INSERT INTO metabase_table (db_id, schema, name) VALUES (1, 'PUBLIC', 'my_table'); -- fails: violates UNIQUE constraint
#
# INSERT INTO metabase_table (db_id, schema, name) VALUES (1, NULL, 'my_table');
# INSERT INTO metabase_table (db_id, schema, name) VALUES (1, NULL, 'my_table'); -- succeeds: because schema is NULL constraint does not apply
#
# Thus these constraints won't work if the data warehouse DB in question doesn't use schemas (e.g. MySQL or MongoDB). It
# will work for other data warehouse types.
#
# Luckily Postgres (but not H2 or MySQL) supports constraints that only apply to columns matching conditions, so we can
# add additional constraints to properly handle those cases.
  - changeSet:
      id: 98
      author: camsaul
      comment: 'Added 0.32.0'
      preConditions:
        - onFail: MARK_RAN
        - onUpdateSQL: IGNORE
        - or:
            - and:
                - dbms:
                    type: mysql,mariadb
                - sqlCheck:
                    expectedResult: 0
                    sql: SELECT count(*) FROM (SELECT count(*) FROM `metabase_table` GROUP BY `db_id`, `schema`, `name` HAVING count(*) > 1) t1
            - and:
                - dbms:
                    type: h2,postgresql
                - sqlCheck:
                    expectedResult: 0
                    sql: SELECT count(*) FROM (SELECT count(*) FROM METABASE_TABLE GROUP BY DB_ID, SCHEMA, NAME HAVING count(*) > 1) t1
      changes:
        - addUniqueConstraint:
            tableName: metabase_table
            columnNames: db_id, schema, name
            constraintName: idx_uniq_table_db_id_schema_name
        # For Postgres, add additional constraint to apply if schema is NULL
        - sql:
            dbms: postgresql
            sql: CREATE UNIQUE INDEX idx_uniq_table_db_id_schema_name_2col ON "metabase_table" ("db_id", "name") WHERE "schema" IS NULL

  - changeSet:
      id: 99
      author: camsaul
      comment: 'Added 0.32.0'
      preConditions:
        - onFail: MARK_RAN
        - onUpdateSQL: IGNORE
        - or:
            - and:
                - dbms:
                    type: mysql,mariadb
                - sqlCheck:
                    expectedResult: 0
                    sql: SELECT count(*) FROM (SELECT count(*) FROM `metabase_field` GROUP BY `table_id`, `parent_id`, `name` HAVING count(*) > 1) t1
            - and:
                - dbms:
                    type: h2,postgresql
                - sqlCheck:
                    expectedResult: 0
                    sql: SELECT count(*) FROM (SELECT count(*) FROM METABASE_FIELD GROUP BY TABLE_ID, PARENT_ID, NAME HAVING count(*) > 1) t1
      changes:
        - addUniqueConstraint:
            tableName: metabase_field
            columnNames: table_id, parent_id, name
            constraintName: idx_uniq_field_table_id_parent_id_name
        # For Postgres, add additional constraint to apply if schema is NULL
        - sql:
            dbms: postgresql
            sql: CREATE UNIQUE INDEX idx_uniq_field_table_id_parent_id_name_2col ON "metabase_field" ("table_id", "name") WHERE "parent_id" IS NULL

#
# Migration 84 was written slightly incorrectly and did not correctly migrate the values of is_active -> archived for
# METRICS. If you look at the migration you will notice the raw SQL part is a `sql` map with 2 `sql` keys. The first key
# is ignored, and that statement was never ran.
#
# To fix this we will migrate any metrics that haven't been updated since that migration ran and fix their archived
# status
  - changeSet:
      id: 100
      author: camsaul
      comment: 'Added 0.32.0'
      validCheckSum: ANY
      changes:
        # databasechangelog is upper-case in MySQL and MariaDB (and H2 for that matter, but H2 will upper-case the
        # unquoted identifier)
        - sql:
            dbms: postgresql,h2
            sql: >-
              UPDATE metric
              SET archived = NOT archived
              WHERE EXISTS (
                SELECT *
                FROM databasechangelog dbcl
                WHERE dbcl.id = '84'
                  AND metric.updated_at < dbcl.dateexecuted
              )
        - sql:
            dbms: mysql,mariadb
            sql: >-
              UPDATE metric
              SET archived = NOT archived
              WHERE EXISTS (
                SELECT *
                FROM `DATABASECHANGELOG` dbcl
                WHERE dbcl.id = '84'
                  AND metric.updated_at < dbcl.dateexecuted
              )

# Very helpful for performance reasons. See #9519
  - changeSet:
      id: 101
      author: camsaul
      comment: 'Added 0.32.0'
      changes:
        - createIndex:
            indexName: idx_field_parent_id
            tableName: metabase_field
            columns:
              - column:
                  name: parent_id

# A per-Database setting for the new Query Builder 3.0.
  - changeSet:
      id: 103
      author: camsaul
      comment: 'Added 0.32.10'
      changes:
        - addColumn:
            tableName: metabase_database
            columns:
              - column:
                  name: auto_run_queries
                  remarks: 'Whether to automatically run queries when doing simple filtering and summarizing in the Query Builder.'
                  type: boolean
                  constraints:
                    nullable: false
                  defaultValueBoolean: true


  # To fix EE full-app embedding without compromising security. Full-app embed sessions cannot have `SameSite` attributes in their cookies.
  - changeSet:
      id: 104
      author: camsaul
      comment: 'Added EE 1.1.6/CE 0.33.0'
      changes:
        - addColumn:
            tableName: core_session
            columns:
              - column:
                  name: anti_csrf_token
                  type: text
                  remarks: 'Anti-CSRF token for full-app embed sessions.'

#
# Change `metabase_field.database_type` to `text` to accomodate more exotic field types (enums in Clickhouse, rows in Presto, ...)
#
  - changeSet:
      id: 106
      author: sb
      comment: 'Added 0.33.5'
      changes:
        - modifyDataType:
            tableName: metabase_field
            columnName: database_type
            newDataType: text

#
#  Migrations 107-160 are used to convert a MySQL or MariaDB database to utf8mb4 on launch -- see #11753 for a detailed explanation of these migrations
#

  - changeSet:
        id: 107
        author: camsaul
        comment: Added 0.34.2
        # If this migration fails for any reason continue with the next migration; do not fail the entire process if this one fails
        failOnError: false
        preConditions:
          # If preconditions fail (i.e., dbms is not mysql or mariadb) then mark this migration as 'ran'
          - onFail: MARK_RAN
          # If we're generating SQL output for migrations instead of running via liquibase, fail the preconditions which means these migrations will be skipped
          - onSqlOutput: FAIL
          - or:
              - dbms:
                    type: mysql
              - dbms:
                    type: mariadb
        changes:
          - sql:
                sql: ALTER DATABASE CHARACTER SET = utf8mb4 COLLATE = utf8mb4_unicode_ci;
  - changeSet:
        id: 108
        author: camsaul
        comment: Added 0.34.2
        failOnError: false
        preConditions:
          - onFail: MARK_RAN
          - onSqlOutput: FAIL
          - or:
              - dbms:
                    type: mysql
              - dbms:
                    type: mariadb
        changes:
          - sql:
                sql: ALTER TABLE `DATABASECHANGELOG` CONVERT TO CHARACTER SET utf8mb4 COLLATE utf8mb4_unicode_ci;
  - changeSet:
        id: 109
        author: camsaul
        comment: Added 0.34.2
        failOnError: false
        preConditions:
          - onFail: MARK_RAN
          - onSqlOutput: FAIL
          - or:
              - dbms:
                    type: mysql
              - dbms:
                    type: mariadb
        changes:
          - sql:
                sql: ALTER TABLE `DATABASECHANGELOGLOCK` CONVERT TO CHARACTER SET utf8mb4 COLLATE utf8mb4_unicode_ci;
  - changeSet:
        id: 110
        author: camsaul
        comment: Added 0.34.2
        failOnError: false
        preConditions:
          - onFail: MARK_RAN
          - onSqlOutput: FAIL
          - or:
              - dbms:
                    type: mysql
              - dbms:
                    type: mariadb
        changes:
          - sql:
                sql: ALTER TABLE `QRTZ_CALENDARS` CONVERT TO CHARACTER SET utf8mb4 COLLATE utf8mb4_unicode_ci;
  - changeSet:
        id: 111
        author: camsaul
        comment: Added 0.34.2
        failOnError: false
        preConditions:
          - onFail: MARK_RAN
          - onSqlOutput: FAIL
          - or:
              - dbms:
                    type: mysql
              - dbms:
                    type: mariadb
        changes:
          - sql:
                sql: ALTER TABLE `QRTZ_FIRED_TRIGGERS` CONVERT TO CHARACTER SET utf8mb4 COLLATE utf8mb4_unicode_ci;
  - changeSet:
        id: 112
        author: camsaul
        comment: Added 0.34.2
        failOnError: false
        preConditions:
          - onFail: MARK_RAN
          - onSqlOutput: FAIL
          - or:
              - dbms:
                    type: mysql
              - dbms:
                    type: mariadb
        changes:
          - sql:
                sql: ALTER TABLE `QRTZ_JOB_DETAILS` CONVERT TO CHARACTER SET utf8mb4 COLLATE utf8mb4_unicode_ci;
  - changeSet:
        id: 113
        author: camsaul
        comment: Added 0.34.2
        failOnError: false
        preConditions:
          - onFail: MARK_RAN
          - onSqlOutput: FAIL
          - or:
              - dbms:
                    type: mysql
              - dbms:
                    type: mariadb
        changes:
          - sql:
                sql: ALTER TABLE `QRTZ_LOCKS` CONVERT TO CHARACTER SET utf8mb4 COLLATE utf8mb4_unicode_ci;
  - changeSet:
        id: 114
        author: camsaul
        comment: Added 0.34.2
        failOnError: false
        preConditions:
          - onFail: MARK_RAN
          - onSqlOutput: FAIL
          - or:
              - dbms:
                    type: mysql
              - dbms:
                    type: mariadb
        changes:
          - sql:
                sql: ALTER TABLE `QRTZ_PAUSED_TRIGGER_GRPS` CONVERT TO CHARACTER SET utf8mb4 COLLATE utf8mb4_unicode_ci;
  - changeSet:
        id: 115
        author: camsaul
        comment: Added 0.34.2
        failOnError: false
        preConditions:
          - onFail: MARK_RAN
          - onSqlOutput: FAIL
          - or:
              - dbms:
                    type: mysql
              - dbms:
                    type: mariadb
        changes:
          - sql:
                sql: ALTER TABLE `QRTZ_SCHEDULER_STATE` CONVERT TO CHARACTER SET utf8mb4 COLLATE utf8mb4_unicode_ci;
  - changeSet:
        id: 116
        author: camsaul
        comment: Added 0.34.2
        failOnError: false
        preConditions:
          - onFail: MARK_RAN
          - onSqlOutput: FAIL
          - or:
              - dbms:
                    type: mysql
              - dbms:
                    type: mariadb
        changes:
          - sql:
                sql: ALTER TABLE `core_user` CONVERT TO CHARACTER SET utf8mb4 COLLATE utf8mb4_unicode_ci;
  - changeSet:
        id: 117
        author: camsaul
        comment: Added 0.34.2
        failOnError: false
        preConditions:
          - onFail: MARK_RAN
          - onSqlOutput: FAIL
          - or:
              - dbms:
                    type: mysql
              - dbms:
                    type: mariadb
        changes:
          - sql:
                sql: ALTER TABLE `data_migrations` CONVERT TO CHARACTER SET utf8mb4 COLLATE utf8mb4_unicode_ci;
  - changeSet:
        id: 118
        author: camsaul
        comment: Added 0.34.2
        failOnError: false
        preConditions:
          - onFail: MARK_RAN
          - onSqlOutput: FAIL
          - or:
              - dbms:
                    type: mysql
              - dbms:
                    type: mariadb
        changes:
          - sql:
                sql: ALTER TABLE `dependency` CONVERT TO CHARACTER SET utf8mb4 COLLATE utf8mb4_unicode_ci;
  - changeSet:
        id: 119
        author: camsaul
        comment: Added 0.34.2
        failOnError: false
        preConditions:
          - onFail: MARK_RAN
          - onSqlOutput: FAIL
          - or:
              - dbms:
                    type: mysql
              - dbms:
                    type: mariadb
        changes:
          - sql:
                sql: ALTER TABLE `label` CONVERT TO CHARACTER SET utf8mb4 COLLATE utf8mb4_unicode_ci;
  - changeSet:
        id: 120
        author: camsaul
        comment: Added 0.34.2
        failOnError: false
        preConditions:
          - onFail: MARK_RAN
          - onSqlOutput: FAIL
          - or:
              - dbms:
                    type: mysql
              - dbms:
                    type: mariadb
        changes:
          - sql:
                sql: ALTER TABLE `metabase_database` CONVERT TO CHARACTER SET utf8mb4 COLLATE utf8mb4_unicode_ci;
  - changeSet:
        id: 121
        author: camsaul
        comment: Added 0.34.2
        failOnError: false
        preConditions:
          - onFail: MARK_RAN
          - onSqlOutput: FAIL
          - or:
              - dbms:
                    type: mysql
              - dbms:
                    type: mariadb
        changes:
          - sql:
                sql: ALTER TABLE `permissions_group` CONVERT TO CHARACTER SET utf8mb4 COLLATE utf8mb4_unicode_ci;
  - changeSet:
        id: 122
        author: camsaul
        comment: Added 0.34.2
        failOnError: false
        preConditions:
          - onFail: MARK_RAN
          - onSqlOutput: FAIL
          - or:
              - dbms:
                    type: mysql
              - dbms:
                    type: mariadb
        changes:
          - sql:
                sql: ALTER TABLE `query` CONVERT TO CHARACTER SET utf8mb4 COLLATE utf8mb4_unicode_ci;
  - changeSet:
        id: 123
        author: camsaul
        comment: Added 0.34.2
        failOnError: false
        preConditions:
          - onFail: MARK_RAN
          - onSqlOutput: FAIL
          - or:
              - dbms:
                    type: mysql
              - dbms:
                    type: mariadb
        changes:
          - sql:
                sql: ALTER TABLE `query_cache` CONVERT TO CHARACTER SET utf8mb4 COLLATE utf8mb4_unicode_ci;
  - changeSet:
        id: 124
        author: camsaul
        comment: Added 0.34.2
        failOnError: false
        preConditions:
          - onFail: MARK_RAN
          - onSqlOutput: FAIL
          - or:
              - dbms:
                    type: mysql
              - dbms:
                    type: mariadb
        changes:
          - sql:
                sql: ALTER TABLE `query_execution` CONVERT TO CHARACTER SET utf8mb4 COLLATE utf8mb4_unicode_ci;
  - changeSet:
        id: 125
        author: camsaul
        comment: Added 0.34.2
        failOnError: false
        preConditions:
          - onFail: MARK_RAN
          - onSqlOutput: FAIL
          - or:
              - dbms:
                    type: mysql
              - dbms:
                    type: mariadb
        changes:
          - sql:
                sql: ALTER TABLE `setting` CONVERT TO CHARACTER SET utf8mb4 COLLATE utf8mb4_unicode_ci;
  - changeSet:
        id: 126
        author: camsaul
        comment: Added 0.34.2
        failOnError: false
        preConditions:
          - onFail: MARK_RAN
          - onSqlOutput: FAIL
          - or:
              - dbms:
                    type: mysql
              - dbms:
                    type: mariadb
        changes:
          - sql:
                sql: ALTER TABLE `task_history` CONVERT TO CHARACTER SET utf8mb4 COLLATE utf8mb4_unicode_ci;
  - changeSet:
        id: 127
        author: camsaul
        comment: Added 0.34.2
        failOnError: false
        preConditions:
          - onFail: MARK_RAN
          - onSqlOutput: FAIL
          - or:
              - dbms:
                    type: mysql
              - dbms:
                    type: mariadb
        changes:
          - sql:
                sql: ALTER TABLE `QRTZ_TRIGGERS` CONVERT TO CHARACTER SET utf8mb4 COLLATE utf8mb4_unicode_ci;
  - changeSet:
        id: 128
        author: camsaul
        comment: Added 0.34.2
        failOnError: false
        preConditions:
          - onFail: MARK_RAN
          - onSqlOutput: FAIL
          - or:
              - dbms:
                    type: mysql
              - dbms:
                    type: mariadb
        changes:
          - sql:
                sql: ALTER TABLE `activity` CONVERT TO CHARACTER SET utf8mb4 COLLATE utf8mb4_unicode_ci;
  - changeSet:
        id: 129
        author: camsaul
        comment: Added 0.34.2
        failOnError: false
        preConditions:
          - onFail: MARK_RAN
          - onSqlOutput: FAIL
          - or:
              - dbms:
                    type: mysql
              - dbms:
                    type: mariadb
        changes:
          - sql:
                sql: ALTER TABLE `collection` CONVERT TO CHARACTER SET utf8mb4 COLLATE utf8mb4_unicode_ci;
  - changeSet:
        id: 130
        author: camsaul
        comment: Added 0.34.2
        failOnError: false
        preConditions:
          - onFail: MARK_RAN
          - onSqlOutput: FAIL
          - or:
              - dbms:
                    type: mysql
              - dbms:
                    type: mariadb
        changes:
          - sql:
                sql: ALTER TABLE `collection_revision` CONVERT TO CHARACTER SET utf8mb4 COLLATE utf8mb4_unicode_ci;
  - changeSet:
        id: 131
        author: camsaul
        comment: Added 0.34.2
        failOnError: false
        preConditions:
          - onFail: MARK_RAN
          - onSqlOutput: FAIL
          - or:
              - dbms:
                    type: mysql
              - dbms:
                    type: mariadb
        changes:
          - sql:
                sql: ALTER TABLE `computation_job` CONVERT TO CHARACTER SET utf8mb4 COLLATE utf8mb4_unicode_ci;
  - changeSet:
        id: 132
        author: camsaul
        comment: Added 0.34.2
        failOnError: false
        preConditions:
          - onFail: MARK_RAN
          - onSqlOutput: FAIL
          - or:
              - dbms:
                    type: mysql
              - dbms:
                    type: mariadb
        changes:
          - sql:
                sql: ALTER TABLE `core_session` CONVERT TO CHARACTER SET utf8mb4 COLLATE utf8mb4_unicode_ci;
  - changeSet:
        id: 133
        author: camsaul
        comment: Added 0.34.2
        failOnError: false
        preConditions:
          - onFail: MARK_RAN
          - onSqlOutput: FAIL
          - or:
              - dbms:
                    type: mysql
              - dbms:
                    type: mariadb
        changes:
          - sql:
                sql: ALTER TABLE `metabase_table` CONVERT TO CHARACTER SET utf8mb4 COLLATE utf8mb4_unicode_ci;
  - changeSet:
        id: 134
        author: camsaul
        comment: Added 0.34.2
        failOnError: false
        preConditions:
          - onFail: MARK_RAN
          - onSqlOutput: FAIL
          - or:
              - dbms:
                    type: mysql
              - dbms:
                    type: mariadb
        changes:
          - sql:
                sql: ALTER TABLE `permissions` CONVERT TO CHARACTER SET utf8mb4 COLLATE utf8mb4_unicode_ci;
  - changeSet:
        id: 135
        author: camsaul
        comment: Added 0.34.2
        failOnError: false
        preConditions:
          - onFail: MARK_RAN
          - onSqlOutput: FAIL
          - or:
              - dbms:
                    type: mysql
              - dbms:
                    type: mariadb
        changes:
          - sql:
                sql: ALTER TABLE `permissions_revision` CONVERT TO CHARACTER SET utf8mb4 COLLATE utf8mb4_unicode_ci;
  - changeSet:
        id: 136
        author: camsaul
        comment: Added 0.34.2
        failOnError: false
        preConditions:
          - onFail: MARK_RAN
          - onSqlOutput: FAIL
          - or:
              - dbms:
                    type: mysql
              - dbms:
                    type: mariadb
        changes:
          - sql:
                sql: ALTER TABLE `revision` CONVERT TO CHARACTER SET utf8mb4 COLLATE utf8mb4_unicode_ci;
  - changeSet:
        id: 137
        author: camsaul
        comment: Added 0.34.2
        failOnError: false
        preConditions:
          - onFail: MARK_RAN
          - onSqlOutput: FAIL
          - or:
              - dbms:
                    type: mysql
              - dbms:
                    type: mariadb
        changes:
          - sql:
                sql: ALTER TABLE `view_log` CONVERT TO CHARACTER SET utf8mb4 COLLATE utf8mb4_unicode_ci;
  - changeSet:
        id: 138
        author: camsaul
        comment: Added 0.34.2
        failOnError: false
        preConditions:
          - onFail: MARK_RAN
          - onSqlOutput: FAIL
          - or:
              - dbms:
                    type: mysql
              - dbms:
                    type: mariadb
        changes:
          - sql:
                sql: ALTER TABLE `QRTZ_BLOB_TRIGGERS` CONVERT TO CHARACTER SET utf8mb4 COLLATE utf8mb4_unicode_ci;
  - changeSet:
        id: 139
        author: camsaul
        comment: Added 0.34.2
        failOnError: false
        preConditions:
          - onFail: MARK_RAN
          - onSqlOutput: FAIL
          - or:
              - dbms:
                    type: mysql
              - dbms:
                    type: mariadb
        changes:
          - sql:
                sql: ALTER TABLE `QRTZ_CRON_TRIGGERS` CONVERT TO CHARACTER SET utf8mb4 COLLATE utf8mb4_unicode_ci;
  - changeSet:
        id: 140
        author: camsaul
        comment: Added 0.34.2
        failOnError: false
        preConditions:
          - onFail: MARK_RAN
          - onSqlOutput: FAIL
          - or:
              - dbms:
                    type: mysql
              - dbms:
                    type: mariadb
        changes:
          - sql:
                sql: ALTER TABLE `QRTZ_SIMPLE_TRIGGERS` CONVERT TO CHARACTER SET utf8mb4 COLLATE utf8mb4_unicode_ci;
  - changeSet:
        id: 141
        author: camsaul
        comment: Added 0.34.2
        failOnError: false
        preConditions:
          - onFail: MARK_RAN
          - onSqlOutput: FAIL
          - or:
              - dbms:
                    type: mysql
              - dbms:
                    type: mariadb
        changes:
          - sql:
                sql: ALTER TABLE `QRTZ_SIMPROP_TRIGGERS` CONVERT TO CHARACTER SET utf8mb4 COLLATE utf8mb4_unicode_ci;
  - changeSet:
        id: 142
        author: camsaul
        comment: Added 0.34.2
        failOnError: false
        preConditions:
          - onFail: MARK_RAN
          - onSqlOutput: FAIL
          - or:
              - dbms:
                    type: mysql
              - dbms:
                    type: mariadb
        changes:
          - sql:
                sql: ALTER TABLE `computation_job_result` CONVERT TO CHARACTER SET utf8mb4 COLLATE utf8mb4_unicode_ci;
  - changeSet:
        id: 143
        author: camsaul
        comment: Added 0.34.2
        failOnError: false
        preConditions:
          - onFail: MARK_RAN
          - onSqlOutput: FAIL
          - or:
              - dbms:
                    type: mysql
              - dbms:
                    type: mariadb
        changes:
          - sql:
                sql: ALTER TABLE `metabase_field` CONVERT TO CHARACTER SET utf8mb4 COLLATE utf8mb4_unicode_ci;
  - changeSet:
        id: 144
        author: camsaul
        comment: Added 0.34.2
        failOnError: false
        preConditions:
          - onFail: MARK_RAN
          - onSqlOutput: FAIL
          - or:
              - dbms:
                    type: mysql
              - dbms:
                    type: mariadb
        changes:
          - sql:
                sql: ALTER TABLE `permissions_group_membership` CONVERT TO CHARACTER SET utf8mb4 COLLATE utf8mb4_unicode_ci;
  - changeSet:
        id: 145
        author: camsaul
        comment: Added 0.34.2
        failOnError: false
        preConditions:
          - onFail: MARK_RAN
          - onSqlOutput: FAIL
          - or:
              - dbms:
                    type: mysql
              - dbms:
                    type: mariadb
        changes:
          - sql:
                sql: ALTER TABLE `pulse` CONVERT TO CHARACTER SET utf8mb4 COLLATE utf8mb4_unicode_ci;
  - changeSet:
        id: 146
        author: camsaul
        comment: Added 0.34.2
        failOnError: false
        preConditions:
          - onFail: MARK_RAN
          - onSqlOutput: FAIL
          - or:
              - dbms:
                    type: mysql
              - dbms:
                    type: mariadb
        changes:
          - sql:
                sql: ALTER TABLE `report_dashboard` CONVERT TO CHARACTER SET utf8mb4 COLLATE utf8mb4_unicode_ci;
  - changeSet:
        id: 147
        author: camsaul
        comment: Added 0.34.2
        failOnError: false
        preConditions:
          - onFail: MARK_RAN
          - onSqlOutput: FAIL
          - or:
              - dbms:
                    type: mysql
              - dbms:
                    type: mariadb
        changes:
          - sql:
                sql: ALTER TABLE `dashboard_favorite` CONVERT TO CHARACTER SET utf8mb4 COLLATE utf8mb4_unicode_ci;
  - changeSet:
        id: 148
        author: camsaul
        comment: Added 0.34.2
        failOnError: false
        preConditions:
          - onFail: MARK_RAN
          - onSqlOutput: FAIL
          - or:
              - dbms:
                    type: mysql
              - dbms:
                    type: mariadb
        changes:
          - sql:
                sql: ALTER TABLE `dimension` CONVERT TO CHARACTER SET utf8mb4 COLLATE utf8mb4_unicode_ci;
  - changeSet:
        id: 149
        author: camsaul
        comment: Added 0.34.2
        failOnError: false
        preConditions:
          - onFail: MARK_RAN
          - onSqlOutput: FAIL
          - or:
              - dbms:
                    type: mysql
              - dbms:
                    type: mariadb
        changes:
          - sql:
                sql: ALTER TABLE `metabase_fieldvalues` CONVERT TO CHARACTER SET utf8mb4 COLLATE utf8mb4_unicode_ci;
  - changeSet:
        id: 150
        author: camsaul
        comment: Added 0.34.2
        failOnError: false
        preConditions:
          - onFail: MARK_RAN
          - onSqlOutput: FAIL
          - or:
              - dbms:
                    type: mysql
              - dbms:
                    type: mariadb
        changes:
          - sql:
                sql: ALTER TABLE `metric` CONVERT TO CHARACTER SET utf8mb4 COLLATE utf8mb4_unicode_ci;
  - changeSet:
        id: 151
        author: camsaul
        comment: Added 0.34.2
        failOnError: false
        preConditions:
          - onFail: MARK_RAN
          - onSqlOutput: FAIL
          - or:
              - dbms:
                    type: mysql
              - dbms:
                    type: mariadb
        changes:
          - sql:
                sql: ALTER TABLE `pulse_channel` CONVERT TO CHARACTER SET utf8mb4 COLLATE utf8mb4_unicode_ci;
  - changeSet:
        id: 152
        author: camsaul
        comment: Added 0.34.2
        failOnError: false
        preConditions:
          - onFail: MARK_RAN
          - onSqlOutput: FAIL
          - or:
              - dbms:
                    type: mysql
              - dbms:
                    type: mariadb
        changes:
          - sql:
                sql: ALTER TABLE `segment` CONVERT TO CHARACTER SET utf8mb4 COLLATE utf8mb4_unicode_ci;
  - changeSet:
        id: 153
        author: camsaul
        comment: Added 0.34.2
        failOnError: false
        preConditions:
          - onFail: MARK_RAN
          - onSqlOutput: FAIL
          - or:
              - dbms:
                    type: mysql
              - dbms:
                    type: mariadb
        changes:
          - sql:
                sql: ALTER TABLE `pulse_channel_recipient` CONVERT TO CHARACTER SET utf8mb4 COLLATE utf8mb4_unicode_ci;
  - changeSet:
        id: 154
        author: camsaul
        comment: Added 0.34.2
        failOnError: false
        preConditions:
          - onFail: MARK_RAN
          - onSqlOutput: FAIL
          - or:
              - dbms:
                    type: mysql
              - dbms:
                    type: mariadb
        changes:
          - sql:
                sql: ALTER TABLE `report_card` CONVERT TO CHARACTER SET utf8mb4 COLLATE utf8mb4_unicode_ci;
  - changeSet:
        id: 155
        author: camsaul
        comment: Added 0.34.2
        failOnError: false
        preConditions:
          - onFail: MARK_RAN
          - onSqlOutput: FAIL
          - or:
              - dbms:
                    type: mysql
              - dbms:
                    type: mariadb
        changes:
          - sql:
                sql: ALTER TABLE `metric_important_field` CONVERT TO CHARACTER SET utf8mb4 COLLATE utf8mb4_unicode_ci;
  - changeSet:
        id: 156
        author: camsaul
        comment: Added 0.34.2
        failOnError: false
        preConditions:
          - onFail: MARK_RAN
          - onSqlOutput: FAIL
          - or:
              - dbms:
                    type: mysql
              - dbms:
                    type: mariadb
        changes:
          - sql:
                sql: ALTER TABLE `report_cardfavorite` CONVERT TO CHARACTER SET utf8mb4 COLLATE utf8mb4_unicode_ci;
  - changeSet:
        id: 157
        author: camsaul
        comment: Added 0.34.2
        failOnError: false
        preConditions:
          - onFail: MARK_RAN
          - onSqlOutput: FAIL
          - or:
              - dbms:
                    type: mysql
              - dbms:
                    type: mariadb
        changes:
          - sql:
                sql: ALTER TABLE `card_label` CONVERT TO CHARACTER SET utf8mb4 COLLATE utf8mb4_unicode_ci;
  - changeSet:
        id: 158
        author: camsaul
        comment: Added 0.34.2
        failOnError: false
        preConditions:
          - onFail: MARK_RAN
          - onSqlOutput: FAIL
          - or:
              - dbms:
                    type: mysql
              - dbms:
                    type: mariadb
        changes:
          - sql:
                sql: ALTER TABLE `pulse_card` CONVERT TO CHARACTER SET utf8mb4 COLLATE utf8mb4_unicode_ci;
  - changeSet:
        id: 159
        author: camsaul
        comment: Added 0.34.2
        failOnError: false
        preConditions:
          - onFail: MARK_RAN
          - onSqlOutput: FAIL
          - or:
              - dbms:
                    type: mysql
              - dbms:
                    type: mariadb
        changes:
          - sql:
                sql: ALTER TABLE `report_dashboardcard` CONVERT TO CHARACTER SET utf8mb4 COLLATE utf8mb4_unicode_ci;
  - changeSet:
        id: 160
        author: camsaul
        comment: Added 0.34.2
        failOnError: false
        preConditions:
          - onFail: MARK_RAN
          - onSqlOutput: FAIL
          - or:
              - dbms:
                    type: mysql
              - dbms:
                    type: mariadb
        changes:
          - sql:
                sql: ALTER TABLE `dashboardcard_series` CONVERT TO CHARACTER SET utf8mb4 COLLATE utf8mb4_unicode_ci;

# [161 has been removed. Superceded by 166]

# Drop the old query_queryexecution table if present. This was replaced by query_execution in 0.23.0. This was
# formerly a data migration but was converted to a Liquibase migration so people running migrations manually will
# still have the Table dropped.

  - changeSet:
      id: 162
      author: camsaul
      comment: 'Added 0.23.0 as a data migration; converted to Liquibase migration in 0.35.0'
      preConditions:
        - onFail: MARK_RAN
        - tableExists:
            tableName: query_queryexecution
      changes:
        - dropTable:
            tableName: query_queryexecution

# Drop Card.read_permissions. Prior to 0.30.0 Card permissions were always based on the Database/Table(s) being
# queried (i.e., the permissions model we use for ad-hoc queries). These permissions were calculated and stored in
# `read_permissions` for performance reasons. In 0.30.0, we switched to having Card permissions always be inherited
# from their parent Collection, and the column hasn't been used since then. Time to let it go.

  - changeSet:
      id: 163
      author: camsaul
      comment: 'Added 0.35.0'
      changes:
        - dropColumn:
            tableName: report_card
            columnName: read_permissions

# Add User `locale` -- when set, this User will see the Metabase in this Locale rather than the system default Locale
# (the `site-locale` Setting).

  - changeSet:
      id: 164
      author: camsaul
      comment: 'Added 0.35.0'
      changes:
        - addColumn:
            tableName: core_user
            columns:
              - column:
                  name: locale
                  remarks: 'Preferred ISO locale (language/country) code, e.g "en" or "en-US", for this User. Overrides site default.'
                  type: varchar(5)

# Add Field `database_position` to keep the order in which fields are ordered in the DB, `custom_position` for custom
# position; and Table `field_order` setting.

  - changeSet:
      id: 165
      author: sb
      comment: 'Added field_order to Table and database_position to Field'
      validCheckSum: ANY
      changes:
        - addColumn:
            tableName: metabase_field
            columns:
              - column:
                  name: database_position
                  type: int
                  defaultValueNumeric: 0
                  constraints:
                    nullable: false
        - addColumn:
            tableName: metabase_field
            columns:
              - column:
                  name: custom_position
                  type: int
                  defaultValueNumeric: 0
                  constraints:
                    nullable: false
        - addColumn:
            tableName: metabase_table
            columns:
              - column:
                  name: field_order
                  type: varchar(254)
                  defaultValue: database
                  constraints:
                    nullable: false
        - sql:
            sql: update metabase_field set database_position = id

# Change field_values.updated_at and query_cache.updated_at from datetime to timestamp [with time zone] to get >
# second resolution on MySQL.
#
# query_cache.updated_at was originally converted to a timestamp in 161, but we used `timestamp` instead of
# `timestamp(6)`. It is converted correctly here.

  - changeSet:
      id: 166
      author: camsaul
      comment: Added 0.36.0/1.35.4
      changes:
        - modifyDataType:
            tableName: metabase_fieldvalues
            columnName: updated_at
            newDataType: ${timestamp_type}
        - modifyDataType:
            tableName: query_cache
            columnName: updated_at
            newDataType: ${timestamp_type}

# Create the native query snippets table, intended to store snippets and their metadata
  - changeSet:
      id: 167
      author: walterl, camsaul
      validCheckSum: ANY
      comment: 'Added 0.36.0'
      changes:
        # If an older version of this Table was created locally (during dev) drop it, we have an updated definition
        - sql:
            sql: drop table if exists native_query_snippet
        - createTable:
            tableName: native_query_snippet
            remarks: 'Query snippets (raw text) to be substituted in native queries'
            columns:
              - column:
                  name: id
                  type: int
                  autoIncrement: true
                  constraints:
                    primaryKey: true
                    nullable: false
              - column:
                  name: name
                  type: VARCHAR(254)
                  remarks: 'Name of the query snippet'
                  constraints:
                    nullable: false
                    unique: true
              - column:
                  name: description
                  type: text
              - column:
                  name: content
                  type: text
                  remarks: 'Raw query snippet'
                  constraints:
                    nullable: false
              - column:
                  name: creator_id
                  type: int
                  constraints:
                    nullable: false
                    referencedTableName: core_user
                    referencedColumnNames: id
                    foreignKeyName: fk_snippet_creator_id
                    # This primarily affects tests because under normal
                    # circumstances we don't delete Users, we just archive them
                    deleteCascade: true
              - column:
                  name: archived
                  type: boolean
                  defaultValueBoolean: false
                  constraints:
                    nullable: false
              - column:
                  name: created_at
                  type: ${timestamp_type}
                  # it seems like defaultValueComputed actaully just ends
                  # getting ignored anyway -- see
                  # https://stackoverflow.com/questions/58816496/force-liquibase-to-current-timestamp-instead-of-now
                  # We set a custom value for MySQL/MariaDB in MetabaseMySqlCreateTableSqlGenerator.java
                  defaultValueComputed: current_timestamp
                  constraints:
                    nullable: false
              - column:
                  name: updated_at
                  type: ${timestamp_type}
                  defaultValueComputed: current_timestamp
                  constraints:
                    nullable: false
        # Needed to efficiently enforce the unique constraint on name and so we can lookup by name as well.
        - createIndex:
            tableName: native_query_snippet
            indexName: idx_snippet_name
            columns:
              - column:
                  name: name

# Convert query execution from DATETIME to TIMESTAMP(6) so have normalize TZ
# offset and so MySQL/MariaDB has better than second precision

  - changeSet:
      id: 168
      author: camsaul
      comment: Added 0.36.0
      changes:
        - modifyDataType:
            tableName: query_execution
            columnName: started_at
            newDataType: ${timestamp_type}

# Remove `Table.rows`, which hasn't been used for years now. Older versions of Metabase used to store the row count in
# this column but we disabled it a long time ago for performance reasons. Now it's time to remove it entirely.

  - changeSet:
      id: 169
      author: camsaul
      comment: Added 0.36.0
      changes:
        - dropColumn:
            tableName: metabase_table
            columnName: rows

# Remove fields_hash from Table model, as we no longer skip sync steps if metadata
# hash hasn't changed.

  - changeSet:
      id: 170
      author: sb
      comment: Added 0.36.0
      changes:
        - dropColumn:
            tableName: metabase_table
            columnName: fields_hash

# In EE, NativeQuerySnippets have a permissions system based on "snippet folders" which are Collections under the
# hood. However, these Collections live in a separate "namespace" -- a completely separate hierarchy of Collections.

  - changeSet:
      id: 171
      author: camsaul
      validCheckSum: ANY
      comment: Added 0.36.0
      changes:
        - addColumn:
            tableName: native_query_snippet
            columns:
              - column:
                  name: collection_id
                  type: int
                  remarks: 'ID of the Snippet Folder (Collection) this Snippet is in, if any'
                  constraints:
                    nullable: true
                    referencedTableName: collection
                    referencedColumnNames: id
                    foreignKeyName: fk_snippet_collection_id
                    deleteCascade: true
        - createIndex:
            tableName: native_query_snippet
            indexName: idx_snippet_collection_id
            columns:
              - column:
                  name: collection_id

  - changeSet:
      id: 172
      author: camsaul
      comment: Added 0.36.0
      changes:
        - addColumn:
            tableName: collection
            columns:
              - column:
                  name: namespace
                  type: varchar(254)
                  remarks: 'The namespace (hierachy) this Collection belongs to. NULL means the Collection is in the default namespace.'
                  constraints:
                    nullable: true

# These migrations convert various FK constraints in the DB to ones with ON DELETE CASCADE so the DB can handle this
# instead of relying on Toucan pre-delete methods to do it, which are subject to race conditions.

  # activity.user_id -> core_user.id
  - changeSet:
      id: 173
      author: camsaul
      comment: Added 0.36.0
      changes:
        - dropForeignKeyConstraint:
            baseTableName: activity
            constraintName: fk_activity_ref_user_id

  - changeSet:
      id: 174
      author: camsaul
      comment: Added 0.36.0
      changes:
        - addForeignKeyConstraint:
            baseTableName: activity
            baseColumnNames: user_id
            referencedTableName: core_user
            referencedColumnNames: id
            constraintName: fk_activity_ref_user_id
            onDelete: CASCADE

  # card_label.card_id -> report_card.id
  - changeSet:
      id: 175
      author: camsaul
      comment: Added 0.36.0
      changes:
        - dropForeignKeyConstraint:
            baseTableName: card_label
            constraintName: fk_card_label_ref_card_id

  - changeSet:
      id: 176
      author: camsaul
      comment: Added 0.36.0
      changes:
        - addForeignKeyConstraint:
            baseTableName: card_label
            baseColumnNames: card_id
            referencedTableName: report_card
            referencedColumnNames: id
            constraintName: fk_card_label_ref_card_id
            onDelete: CASCADE

  # card_label.label_id -> label.id
  - changeSet:
      id: 177
      author: camsaul
      comment: Added 0.36.0
      changes:
        - dropForeignKeyConstraint:
            baseTableName: card_label
            constraintName: fk_card_label_ref_label_id

  - changeSet:
      id: 178
      author: camsaul
      comment: Added 0.36.0
      changes:
        - addForeignKeyConstraint:
            baseTableName: card_label
            baseColumnNames: label_id
            referencedTableName: label
            referencedColumnNames: id
            constraintName: fk_card_label_ref_label_id
            onDelete: CASCADE

  # collection.personal_owner_id -> core_user.id
  - changeSet:
      id: 179
      author: camsaul
      comment: Added 0.36.0
      changes:
        - dropForeignKeyConstraint:
            baseTableName: collection
            constraintName: fk_collection_personal_owner_id

  - changeSet:
      id: 180
      author: camsaul
      comment: Added 0.36.0
      changes:
        - addForeignKeyConstraint:
            baseTableName: collection
            baseColumnNames: personal_owner_id
            referencedTableName: core_user
            referencedColumnNames: id
            constraintName: fk_collection_personal_owner_id
            onDelete: CASCADE

  # collection_revision.user_id -> core_user.id
  - changeSet:
      id: 181
      author: camsaul
      comment: Added 0.36.0
      changes:
        - dropForeignKeyConstraint:
            baseTableName: collection_revision
            constraintName: fk_collection_revision_user_id

  - changeSet:
      id: 182
      author: camsaul
      comment: Added 0.36.0
      changes:
        - addForeignKeyConstraint:
            baseTableName: collection_revision
            baseColumnNames: user_id
            referencedTableName: core_user
            referencedColumnNames: id
            constraintName: fk_collection_revision_user_id
            onDelete: CASCADE

  # computation_job.creator_id -> core_user.id
  - changeSet:
      id: 183
      author: camsaul
      comment: Added 0.36.0
      changes:
        - dropForeignKeyConstraint:
            baseTableName: computation_job
            constraintName: fk_computation_job_ref_user_id

  - changeSet:
      id: 184
      author: camsaul
      comment: Added 0.36.0
      changes:
        - addForeignKeyConstraint:
            baseTableName: computation_job
            baseColumnNames: creator_id
            referencedTableName: core_user
            referencedColumnNames: id
            constraintName: fk_computation_job_ref_user_id
            onDelete: CASCADE

  # computation_job_result.job_id -> computation_job.id
  - changeSet:
      id: 185
      author: camsaul
      comment: Added 0.36.0
      changes:
        - dropForeignKeyConstraint:
            baseTableName: computation_job_result
            constraintName: fk_computation_result_ref_job_id

  - changeSet:
      id: 186
      author: camsaul
      comment: Added 0.36.0
      changes:
        - addForeignKeyConstraint:
            baseTableName: computation_job_result
            baseColumnNames: job_id
            referencedTableName: computation_job
            referencedColumnNames: id
            constraintName: fk_computation_result_ref_job_id
            onDelete: CASCADE

  # core_session.user_id -> core_user.id
  - changeSet:
      id: 187
      author: camsaul
      comment: Added 0.36.0
      changes:
        - dropForeignKeyConstraint:
            baseTableName: core_session
            constraintName: fk_session_ref_user_id

  - changeSet:
      id: 188
      author: camsaul
      comment: Added 0.36.0
      changes:
        - addForeignKeyConstraint:
            baseTableName: core_session
            baseColumnNames: user_id
            referencedTableName: core_user
            referencedColumnNames: id
            constraintName: fk_session_ref_user_id
            onDelete: CASCADE

  # dashboardcard_series.card_id -> report_card.id
  - changeSet:
      id: 189
      author: camsaul
      comment: Added 0.36.0
      changes:
        - dropForeignKeyConstraint:
            baseTableName: dashboardcard_series
            constraintName: fk_dashboardcard_series_ref_card_id

  - changeSet:
      id: 190
      author: camsaul
      comment: Added 0.36.0
      changes:
        - addForeignKeyConstraint:
            baseTableName: dashboardcard_series
            baseColumnNames: card_id
            referencedTableName: report_card
            referencedColumnNames: id
            constraintName: fk_dashboardcard_series_ref_card_id
            onDelete: CASCADE

  # dashboardcard_series.dashboardcard_id -> report_dashboardcard.id
  - changeSet:
      id: 191
      author: camsaul
      comment: Added 0.36.0
      changes:
        - dropForeignKeyConstraint:
            baseTableName: dashboardcard_series
            constraintName: fk_dashboardcard_series_ref_dashboardcard_id

  - changeSet:
      id: 192
      author: camsaul
      comment: Added 0.36.0
      changes:
        - addForeignKeyConstraint:
            baseTableName: dashboardcard_series
            baseColumnNames: dashboardcard_id
            referencedTableName: report_dashboardcard
            referencedColumnNames: id
            constraintName: fk_dashboardcard_series_ref_dashboardcard_id
            onDelete: CASCADE

  # group_table_access_policy.card_id -> report_card.id
  - changeSet:
      id: 193
      author: camsaul
      comment: Added 0.36.0
      changes:
        - dropForeignKeyConstraint:
            baseTableName: group_table_access_policy
            constraintName: fk_gtap_card_id

  - changeSet:
      id: 194
      author: camsaul
      comment: Added 0.36.0
      changes:
        - addForeignKeyConstraint:
            baseTableName: group_table_access_policy
            baseColumnNames: card_id
            referencedTableName: report_card
            referencedColumnNames: id
            constraintName: fk_gtap_card_id
            onDelete: CASCADE

  # metabase_field.parent_id -> metabase_field.id
  - changeSet:
      id: 195
      author: camsaul
      comment: Added 0.36.0
      changes:
        - dropForeignKeyConstraint:
            baseTableName: metabase_field
            constraintName: fk_field_parent_ref_field_id

  - changeSet:
      id: 196
      author: camsaul
      comment: Added 0.36.0
      changes:
        - addForeignKeyConstraint:
            baseTableName: metabase_field
            baseColumnNames: parent_id
            referencedTableName: metabase_field
            referencedColumnNames: id
            constraintName: fk_field_parent_ref_field_id
            onDelete: CASCADE

  # metabase_field.table_id -> metabase_table.id
  - changeSet:
      id: 197
      author: camsaul
      comment: Added 0.36.0
      changes:
        - dropForeignKeyConstraint:
            baseTableName: metabase_field
            constraintName: fk_field_ref_table_id

  - changeSet:
      id: 198
      author: camsaul
      comment: Added 0.36.0
      changes:
        - addForeignKeyConstraint:
            baseTableName: metabase_field
            baseColumnNames: table_id
            referencedTableName: metabase_table
            referencedColumnNames: id
            constraintName: fk_field_ref_table_id
            onDelete: CASCADE

  # metabase_fieldvalues.field_id -> metabase_field.id
  - changeSet:
      id: 199
      author: camsaul
      comment: Added 0.36.0
      changes:
        - dropForeignKeyConstraint:
            baseTableName: metabase_fieldvalues
            constraintName: fk_fieldvalues_ref_field_id

  - changeSet:
      id: 200
      author: camsaul
      comment: Added 0.36.0
      changes:
        - addForeignKeyConstraint:
            baseTableName: metabase_fieldvalues
            baseColumnNames: field_id
            referencedTableName: metabase_field
            referencedColumnNames: id
            constraintName: fk_fieldvalues_ref_field_id
            onDelete: CASCADE

  # metabase_table.db_id -> metabase_database.id
  - changeSet:
      id: 201
      author: camsaul
      comment: Added 0.36.0
      changes:
        - dropForeignKeyConstraint:
            baseTableName: metabase_table
            constraintName: fk_table_ref_database_id

  - changeSet:
      id: 202
      author: camsaul
      comment: Added 0.36.0
      changes:
        - addForeignKeyConstraint:
            baseTableName: metabase_table
            baseColumnNames: db_id
            referencedTableName: metabase_database
            referencedColumnNames: id
            constraintName: fk_table_ref_database_id
            onDelete: CASCADE

  # metric.creator_id -> core_user.id
  - changeSet:
      id: 203
      author: camsaul
      comment: Added 0.36.0
      changes:
        - dropForeignKeyConstraint:
            baseTableName: metric
            constraintName: fk_metric_ref_creator_id

  - changeSet:
      id: 204
      author: camsaul
      comment: Added 0.36.0
      changes:
        - addForeignKeyConstraint:
            baseTableName: metric
            baseColumnNames: creator_id
            referencedTableName: core_user
            referencedColumnNames: id
            constraintName: fk_metric_ref_creator_id
            onDelete: CASCADE

  # metric.table_id -> metabase_table.id
  - changeSet:
      id: 205
      author: camsaul
      comment: Added 0.36.0
      changes:
        - dropForeignKeyConstraint:
            baseTableName: metric
            constraintName: fk_metric_ref_table_id

  - changeSet:
      id: 206
      author: camsaul
      comment: Added 0.36.0
      changes:
        - addForeignKeyConstraint:
            baseTableName: metric
            baseColumnNames: table_id
            referencedTableName: metabase_table
            referencedColumnNames: id
            constraintName: fk_metric_ref_table_id
            onDelete: CASCADE

  # metric_important_field.field_id -> metabase_field.id
  - changeSet:
      id: 207
      author: camsaul
      comment: Added 0.36.0
      changes:
        - dropForeignKeyConstraint:
            baseTableName: metric_important_field
            constraintName: fk_metric_important_field_metabase_field_id

  - changeSet:
      id: 208
      author: camsaul
      comment: Added 0.36.0
      changes:
        - addForeignKeyConstraint:
            baseTableName: metric_important_field
            baseColumnNames: field_id
            referencedTableName: metabase_field
            referencedColumnNames: id
            constraintName: fk_metric_important_field_metabase_field_id
            onDelete: CASCADE

  # metric_important_field.metric_id -> metric.id
  - changeSet:
      id: 209
      author: camsaul
      comment: Added 0.36.0
      changes:
        - dropForeignKeyConstraint:
            baseTableName: metric_important_field
            constraintName: fk_metric_important_field_metric_id

  - changeSet:
      id: 210
      author: camsaul
      comment: Added 0.36.0
      changes:
        - addForeignKeyConstraint:
            baseTableName: metric_important_field
            baseColumnNames: metric_id
            referencedTableName: metric
            referencedColumnNames: id
            constraintName: fk_metric_important_field_metric_id
            onDelete: CASCADE

  # native_query_snippet.collection_id -> collection.id
  - changeSet:
      id: 211
      author: camsaul
      comment: Added 0.36.0
      changes:
        - dropForeignKeyConstraint:
            baseTableName: native_query_snippet
            constraintName: fk_snippet_collection_id

  - changeSet:
      id: 212
      author: camsaul
      comment: Added 0.36.0
      changes:
        - addForeignKeyConstraint:
            baseTableName: native_query_snippet
            baseColumnNames: collection_id
            referencedTableName: collection
            referencedColumnNames: id
            constraintName: fk_snippet_collection_id
            onDelete: SET NULL

  # permissions.group_id -> permissions_group.id
  - changeSet:
      id: 213
      author: camsaul
      comment: Added 0.36.0
      changes:
        - dropForeignKeyConstraint:
            baseTableName: permissions
            constraintName: fk_permissions_group_id

  - changeSet:
      id: 214
      author: camsaul
      comment: Added 0.36.0
      changes:
        - addForeignKeyConstraint:
            baseTableName: permissions
            baseColumnNames: group_id
            referencedTableName: permissions_group
            referencedColumnNames: id
            constraintName: fk_permissions_group_id
            onDelete: CASCADE

  # permissions_group_membership.group_id -> permissions_group.id
  - changeSet:
      id: 215
      author: camsaul
      comment: Added 0.36.0
      changes:
        - dropForeignKeyConstraint:
            baseTableName: permissions_group_membership
            constraintName: fk_permissions_group_group_id

  - changeSet:
      id: 216
      author: camsaul
      comment: Added 0.36.0
      changes:
        - addForeignKeyConstraint:
            baseTableName: permissions_group_membership
            baseColumnNames: group_id
            referencedTableName: permissions_group
            referencedColumnNames: id
            constraintName: fk_permissions_group_group_id
            onDelete: CASCADE

  # permissions_group_membership.user_id -> core_user.id
  - changeSet:
      id: 217
      author: camsaul
      comment: Added 0.36.0
      changes:
        - dropForeignKeyConstraint:
            baseTableName: permissions_group_membership
            constraintName: fk_permissions_group_membership_user_id

  - changeSet:
      id: 218
      author: camsaul
      comment: Added 0.36.0
      changes:
        - addForeignKeyConstraint:
            baseTableName: permissions_group_membership
            baseColumnNames: user_id
            referencedTableName: core_user
            referencedColumnNames: id
            constraintName: fk_permissions_group_membership_user_id
            onDelete: CASCADE

  # permissions_revision.user_id -> core_user.id
  - changeSet:
      id: 219
      author: camsaul
      comment: Added 0.36.0
      changes:
        - dropForeignKeyConstraint:
            baseTableName: permissions_revision
            constraintName: fk_permissions_revision_user_id

  - changeSet:
      id: 220
      author: camsaul
      comment: Added 0.36.0
      changes:
        - addForeignKeyConstraint:
            baseTableName: permissions_revision
            baseColumnNames: user_id
            referencedTableName: core_user
            referencedColumnNames: id
            constraintName: fk_permissions_revision_user_id
            onDelete: CASCADE

  # pulse.collection_id -> collection.id
  - changeSet:
      id: 221
      author: camsaul
      comment: Added 0.36.0
      changes:
        - dropForeignKeyConstraint:
            baseTableName: pulse
            constraintName: fk_pulse_collection_id

  - changeSet:
      id: 222
      author: camsaul
      comment: Added 0.36.0
      changes:
        - addForeignKeyConstraint:
            baseTableName: pulse
            baseColumnNames: collection_id
            referencedTableName: collection
            referencedColumnNames: id
            constraintName: fk_pulse_collection_id
            onDelete: SET NULL

  # pulse.creator_id -> core_user.id
  - changeSet:
      id: 223
      author: camsaul
      comment: Added 0.36.0
      changes:
        - dropForeignKeyConstraint:
            baseTableName: pulse
            constraintName: fk_pulse_ref_creator_id

  - changeSet:
      id: 224
      author: camsaul
      comment: Added 0.36.0
      changes:
        - addForeignKeyConstraint:
            baseTableName: pulse
            baseColumnNames: creator_id
            referencedTableName: core_user
            referencedColumnNames: id
            constraintName: fk_pulse_ref_creator_id
            onDelete: CASCADE

  # pulse_card.card_id -> report_card.id
  - changeSet:
      id: 225
      author: camsaul
      comment: Added 0.36.0
      changes:
        - dropForeignKeyConstraint:
            baseTableName: pulse_card
            constraintName: fk_pulse_card_ref_card_id

  - changeSet:
      id: 226
      author: camsaul
      comment: Added 0.36.0
      changes:
        - addForeignKeyConstraint:
            baseTableName: pulse_card
            baseColumnNames: card_id
            referencedTableName: report_card
            referencedColumnNames: id
            constraintName: fk_pulse_card_ref_card_id
            onDelete: CASCADE

  # pulse_card.pulse_id -> pulse.id
  - changeSet:
      id: 227
      author: camsaul
      comment: Added 0.36.0
      changes:
        - dropForeignKeyConstraint:
            baseTableName: pulse_card
            constraintName: fk_pulse_card_ref_pulse_id

  - changeSet:
      id: 228
      author: camsaul
      comment: Added 0.36.0
      changes:
        - addForeignKeyConstraint:
            baseTableName: pulse_card
            baseColumnNames: pulse_id
            referencedTableName: pulse
            referencedColumnNames: id
            constraintName: fk_pulse_card_ref_pulse_id
            onDelete: CASCADE

  # pulse_channel.pulse_id -> pulse.id
  - changeSet:
      id: 229
      author: camsaul
      comment: Added 0.36.0
      changes:
        - dropForeignKeyConstraint:
            baseTableName: pulse_channel
            constraintName: fk_pulse_channel_ref_pulse_id

  - changeSet:
      id: 230
      author: camsaul
      comment: Added 0.36.0
      changes:
        - addForeignKeyConstraint:
            baseTableName: pulse_channel
            baseColumnNames: pulse_id
            referencedTableName: pulse
            referencedColumnNames: id
            constraintName: fk_pulse_channel_ref_pulse_id
            onDelete: CASCADE

  # pulse_channel_recipient.pulse_channel_id -> pulse_channel.id
  - changeSet:
      id: 231
      author: camsaul
      comment: Added 0.36.0
      changes:
        - dropForeignKeyConstraint:
            baseTableName: pulse_channel_recipient
            constraintName: fk_pulse_channel_recipient_ref_pulse_channel_id

  - changeSet:
      id: 232
      author: camsaul
      comment: Added 0.36.0
      changes:
        - addForeignKeyConstraint:
            baseTableName: pulse_channel_recipient
            baseColumnNames: pulse_channel_id
            referencedTableName: pulse_channel
            referencedColumnNames: id
            constraintName: fk_pulse_channel_recipient_ref_pulse_channel_id
            onDelete: CASCADE

  # pulse_channel_recipient.user_id -> core_user.id
  - changeSet:
      id: 233
      author: camsaul
      comment: Added 0.36.0
      changes:
        - dropForeignKeyConstraint:
            baseTableName: pulse_channel_recipient
            constraintName: fk_pulse_channel_recipient_ref_user_id

  - changeSet:
      id: 234
      author: camsaul
      comment: Added 0.36.0
      changes:
        - addForeignKeyConstraint:
            baseTableName: pulse_channel_recipient
            baseColumnNames: user_id
            referencedTableName: core_user
            referencedColumnNames: id
            constraintName: fk_pulse_channel_recipient_ref_user_id
            onDelete: CASCADE

  # report_card.collection_id -> collection.id
  - changeSet:
      id: 235
      author: camsaul
      comment: Added 0.36.0
      changes:
        - dropForeignKeyConstraint:
            baseTableName: report_card
            constraintName: fk_card_collection_id

  - changeSet:
      id: 236
      author: camsaul
      comment: Added 0.36.0
      changes:
        - addForeignKeyConstraint:
            baseTableName: report_card
            baseColumnNames: collection_id
            referencedTableName: collection
            referencedColumnNames: id
            constraintName: fk_card_collection_id
            onDelete: SET NULL

  # report_card.made_public_by_id -> core_user.id
  - changeSet:
      id: 237
      author: camsaul
      comment: Added 0.36.0
      changes:
        - dropForeignKeyConstraint:
            baseTableName: report_card
            constraintName: fk_card_made_public_by_id

  - changeSet:
      id: 238
      author: camsaul
      comment: Added 0.36.0
      changes:
        - addForeignKeyConstraint:
            baseTableName: report_card
            baseColumnNames: made_public_by_id
            referencedTableName: core_user
            referencedColumnNames: id
            constraintName: fk_card_made_public_by_id
            onDelete: CASCADE

  # report_card.creator_id -> core_user.id
  - changeSet:
      id: 239
      author: camsaul
      comment: Added 0.36.0
      changes:
        - dropForeignKeyConstraint:
            baseTableName: report_card
            constraintName: fk_card_ref_user_id

  - changeSet:
      id: 240
      author: camsaul
      comment: Added 0.36.0
      changes:
        - addForeignKeyConstraint:
            baseTableName: report_card
            baseColumnNames: creator_id
            referencedTableName: core_user
            referencedColumnNames: id
            constraintName: fk_card_ref_user_id
            onDelete: CASCADE

  # report_card.database_id -> metabase_database.id
  - changeSet:
      id: 241
      author: camsaul
      comment: Added 0.36.0
      changes:
        - dropForeignKeyConstraint:
            baseTableName: report_card
            constraintName: fk_report_card_ref_database_id

  - changeSet:
      id: 242
      author: camsaul
      comment: Added 0.36.0
      changes:
        - addForeignKeyConstraint:
            baseTableName: report_card
            baseColumnNames: database_id
            referencedTableName: metabase_database
            referencedColumnNames: id
            constraintName: fk_report_card_ref_database_id
            onDelete: CASCADE

  # report_card.table_id -> metabase_table.id
  - changeSet:
      id: 243
      author: camsaul
      comment: Added 0.36.0
      changes:
        - dropForeignKeyConstraint:
            baseTableName: report_card
            constraintName: fk_report_card_ref_table_id

  - changeSet:
      id: 244
      author: camsaul
      comment: Added 0.36.0
      changes:
        - addForeignKeyConstraint:
            baseTableName: report_card
            baseColumnNames: table_id
            referencedTableName: metabase_table
            referencedColumnNames: id
            constraintName: fk_report_card_ref_table_id
            onDelete: CASCADE

  # report_cardfavorite.card_id -> report_card.id
  - changeSet:
      id: 245
      author: camsaul
      comment: Added 0.36.0
      changes:
        - dropForeignKeyConstraint:
            baseTableName: report_cardfavorite
            constraintName: fk_cardfavorite_ref_card_id

  - changeSet:
      id: 246
      author: camsaul
      comment: Added 0.36.0
      changes:
        - addForeignKeyConstraint:
            baseTableName: report_cardfavorite
            baseColumnNames: card_id
            referencedTableName: report_card
            referencedColumnNames: id
            constraintName: fk_cardfavorite_ref_card_id
            onDelete: CASCADE

  # report_cardfavorite.owner_id -> core_user.id
  - changeSet:
      id: 247
      author: camsaul
      comment: Added 0.36.0
      changes:
        - dropForeignKeyConstraint:
            baseTableName: report_cardfavorite
            constraintName: fk_cardfavorite_ref_user_id

  - changeSet:
      id: 248
      author: camsaul
      comment: Added 0.36.0
      changes:
        - addForeignKeyConstraint:
            baseTableName: report_cardfavorite
            baseColumnNames: owner_id
            referencedTableName: core_user
            referencedColumnNames: id
            constraintName: fk_cardfavorite_ref_user_id
            onDelete: CASCADE

  # report_dashboard.collection_id -> collection.id
  - changeSet:
      id: 249
      author: camsaul
      comment: Added 0.36.0
      changes:
        - dropForeignKeyConstraint:
            baseTableName: report_dashboard
            constraintName: fk_dashboard_collection_id

  - changeSet:
      id: 250
      author: camsaul
      comment: Added 0.36.0
      changes:
        - addForeignKeyConstraint:
            baseTableName: report_dashboard
            baseColumnNames: collection_id
            referencedTableName: collection
            referencedColumnNames: id
            constraintName: fk_dashboard_collection_id
            onDelete: SET NULL

  # report_dashboard.made_public_by_id -> core_user.id
  - changeSet:
      id: 251
      author: camsaul
      comment: Added 0.36.0
      changes:
        - dropForeignKeyConstraint:
            baseTableName: report_dashboard
            constraintName: fk_dashboard_made_public_by_id

  - changeSet:
      id: 252
      author: camsaul
      comment: Added 0.36.0
      changes:
        - addForeignKeyConstraint:
            baseTableName: report_dashboard
            baseColumnNames: made_public_by_id
            referencedTableName: core_user
            referencedColumnNames: id
            constraintName: fk_dashboard_made_public_by_id
            onDelete: CASCADE

  # report_dashboard.creator_id -> core_user.id
  - changeSet:
      id: 253
      author: camsaul
      comment: Added 0.36.0
      changes:
        - dropForeignKeyConstraint:
            baseTableName: report_dashboard
            constraintName: fk_dashboard_ref_user_id

  - changeSet:
      id: 254
      author: camsaul
      comment: Added 0.36.0
      changes:
        - addForeignKeyConstraint:
            baseTableName: report_dashboard
            baseColumnNames: creator_id
            referencedTableName: core_user
            referencedColumnNames: id
            constraintName: fk_dashboard_ref_user_id
            onDelete: CASCADE

  # report_dashboardcard.card_id -> report_card.id
  - changeSet:
      id: 255
      author: camsaul
      comment: Added 0.36.0
      changes:
        - dropForeignKeyConstraint:
            baseTableName: report_dashboardcard
            constraintName: fk_dashboardcard_ref_card_id

  - changeSet:
      id: 256
      author: camsaul
      comment: Added 0.36.0
      changes:
        - addForeignKeyConstraint:
            baseTableName: report_dashboardcard
            baseColumnNames: card_id
            referencedTableName: report_card
            referencedColumnNames: id
            constraintName: fk_dashboardcard_ref_card_id
            onDelete: CASCADE

  # report_dashboardcard.dashboard_id -> report_dashboard.id
  - changeSet:
      id: 257
      author: camsaul
      comment: Added 0.36.0
      changes:
        - dropForeignKeyConstraint:
            baseTableName: report_dashboardcard
            constraintName: fk_dashboardcard_ref_dashboard_id

  - changeSet:
      id: 258
      author: camsaul
      comment: Added 0.36.0
      changes:
        - addForeignKeyConstraint:
            baseTableName: report_dashboardcard
            baseColumnNames: dashboard_id
            referencedTableName: report_dashboard
            referencedColumnNames: id
            constraintName: fk_dashboardcard_ref_dashboard_id
            onDelete: CASCADE

  # revision.user_id -> core_user.id
  - changeSet:
      id: 259
      author: camsaul
      comment: Added 0.36.0
      changes:
        - dropForeignKeyConstraint:
            baseTableName: revision
            constraintName: fk_revision_ref_user_id

  - changeSet:
      id: 260
      author: camsaul
      comment: Added 0.36.0
      changes:
        - addForeignKeyConstraint:
            baseTableName: revision
            baseColumnNames: user_id
            referencedTableName: core_user
            referencedColumnNames: id
            constraintName: fk_revision_ref_user_id
            onDelete: CASCADE

  # segment.creator_id -> core_user.id
  - changeSet:
      id: 261
      author: camsaul
      comment: Added 0.36.0
      changes:
        - dropForeignKeyConstraint:
            baseTableName: segment
            constraintName: fk_segment_ref_creator_id

  - changeSet:
      id: 262
      author: camsaul
      comment: Added 0.36.0
      changes:
        - addForeignKeyConstraint:
            baseTableName: segment
            baseColumnNames: creator_id
            referencedTableName: core_user
            referencedColumnNames: id
            constraintName: fk_segment_ref_creator_id
            onDelete: CASCADE

  # segment.table_id -> metabase_table.id
  - changeSet:
      id: 263
      author: camsaul
      comment: Added 0.36.0
      changes:
        - dropForeignKeyConstraint:
            baseTableName: segment
            constraintName: fk_segment_ref_table_id

  - changeSet:
      id: 264
      author: camsaul
      comment: Added 0.36.0
      changes:
        - addForeignKeyConstraint:
            baseTableName: segment
            baseColumnNames: table_id
            referencedTableName: metabase_table
            referencedColumnNames: id
            constraintName: fk_segment_ref_table_id
            onDelete: CASCADE

  # view_log.user_id -> core_user.id
  - changeSet:
      id: 265
      author: camsaul
      comment: Added 0.36.0
      changes:
        - dropForeignKeyConstraint:
            baseTableName: view_log
            constraintName: fk_view_log_ref_user_id

  - changeSet:
      id: 266
      author: camsaul
      comment: Added 0.36.0
      changes:
        - addForeignKeyConstraint:
            baseTableName: view_log
            baseColumnNames: user_id
            referencedTableName: core_user
            referencedColumnNames: id
            constraintName: fk_view_log_ref_user_id
            onDelete: CASCADE

# changesets 268-272 allow for handling user account emails in lowercase (GH issue 3047)
  - changeSet:
      id: 268
      author: rlotun
      comment: Added 0.37.0  # create index on lower(email), for performance reasons (not availble on h2 and only on more recent versions of mysql)
      failOnError: false
      preConditions:
        - onFail: MARK_RAN
        - and:
            - dbms:
                type: postgresql,mysql,mariadb
      changes:
        - createIndex:
            columns:
             - column:
                 name: lower(email)
                 type: varchar(254)
            tableName: core_user
            indexName: idx_lower_email
  - changeSet:
      id: 269
      author: rlotun
      comment: Added 0.37.0  # set email values to lower(email) but do so defensively and in a way that works on postgres and mysql - skip over those that would introduce duplicates (e.g. Reza@email.com and reza@email.com)
      changes:
        - sql :
            sql : UPDATE core_user SET email = lower(email) WHERE lower(email) NOT IN (SELECT * FROM (SELECT lower(email) FROM core_user GROUP BY lower(email) HAVING count(email) > 1) as e)
  - changeSet:
      id: 270
      author: rlotun
      comment: Added 0.37.0 # try to install citext extension on posgres (user requires privileges on postgres)
      failOnError: false
      preConditions:
        - onFail: MARK_RAN
        - or:
            - dbms:
                type: postgresql
      changes:
        - sql :
            sql : CREATE EXTENSION IF NOT EXISTS citext
  - changeSet:
      id: 271
      author: rlotun
      comment: Added 0.37.0 # try to convert email column to citext on postgres, if citext extension installed
      failOnError: false
      preConditions:
        - onFail: MARK_RAN
        - and:
            - dbms:
                type: postgresql
            - sqlCheck:
                expectedResult: 1
                sql: SELECT count(*) FROM pg_extension WHERE extname = 'citext'
      changes:
        - modifyDataType:
            tableName: core_user
            columnName: email
            newDataType: citext
  - changeSet:
      id: 272
      author: rlotun
      comment: Added 0.37.0 # for H2 convert column to VARCHAR_IGNORECASE
      failOnError: false
      preConditions:
         - or:
             - dbms:
                   type: h2
      changes:
        - modifyDataType:
            tableName: core_user
            columnName: email
            newDataType: varchar_ignorecase(254)

  - changeSet:
      id: 273
      author: camsaul
      comment: Added 0.37.1
      changes:
        - addDefaultValue:
            tableName: core_user
            columnName: is_superuser
            columnDataType: boolean
            defaultValueBoolean: false

  - changeSet:
      id: 274
      author: camsaul
      comment: Added 0.37.1
      changes:
        - addDefaultValue:
            tableName: core_user
            columnName: is_active
            columnDataType: boolean
            defaultValueBoolean: true

 # Add refingerprint to database to mark if fingerprinting or
 # not. Nullable in first pass so can be opt in and then in a
 # subsequent pass can be globally turned on where null, respecting
 # people who turned it on and then off.

  - changeSet:
      id: 275
      author: dpsutton
      comment: 'Added 0.38.0 refingerprint to Database'
      validCheckSum: ANY
      changes:
        - addColumn:
            tableName: metabase_database
            columns:
              - column:
                  name: refingerprint
                  type: boolean
                  remarks: 'Whether or not to enable periodic refingerprinting for this Database.'
                  constraints:
                    nullable: true
  - changeSet:
      id: 276
      author: robroland
      comment: Added 0.38.0 - Dashboard subscriptions
      validCheckSum: ANY
      changes:
        - addColumn:
            tableName: pulse_card
            columns:
            - column:
                name: dashboard_card_id
                type: int
                remarks: 'If this Pulse is a Dashboard subscription, the ID of the DashboardCard that corresponds to this PulseCard.'
                constraints:
                  nullable: true
                  referencedTableName: report_dashboardcard
                  referencedColumnNames: id
                  foreignKeyName: fk_pulse_card_ref_pulse_card_id
                  deferrable: false
                  initiallyDeferred: false

  - changeSet:
      id: 277
      author: tsmacdonald
      comment: Added 0.38.0 - Dashboard subscriptions
      changes:
        - dropForeignKeyConstraint:
            baseTableName: pulse_card
            constraintName: fk_pulse_card_ref_pulse_card_id

  - changeSet:
      id: 278
      author: tsmacdonald
      comment: Added 0.38.0 - Dashboard subscrptions
      changes:
        - addForeignKeyConstraint:
            baseTableName: pulse_card
            baseColumnNames: dashboard_card_id
            referencedTableName: report_dashboardcard
            referencedColumnNames: id
            constraintName: fk_pulse_card_ref_pulse_card_id
            onDelete: CASCADE

  - changeSet:
      id: 279
      author: camsaul
      comment: Added 0.38.0 - Dashboard subscriptions
      changes:
        - addColumn:
            tableName: pulse
            columns:
              - column:
                  name: dashboard_id
                  type: int
                  remarks: 'ID of the Dashboard if this Pulse is a Dashboard Subscription.'

  # FK constraint is added separately because deleteCascade doesn't work in addColumn -- see #14321
  - changeSet:
      id: 280
      author: camsaul
      comment: Added 0.38.0 - Dashboard subscriptions
      changes:
        - addForeignKeyConstraint:
            baseTableName: pulse
            baseColumnNames: dashboard_id
            referencedTableName: report_dashboard
            referencedColumnNames: id
            constraintName: fk_pulse_ref_dashboard_id
            onDelete: CASCADE

  - changeSet:
      id: 281
      author: dpsutton
      comment: Added 0.39 - Semantic type system - rename special_type
      changes:
        - renameColumn:
            tableName: metabase_field
            oldColumnName: special_type
            newColumnName: semantic_type
            columnDataType: varchar(255)

  # Change the TaskHistory timestamp columns to higher-resolution columns: on MySQL, they previously only had *second*
  # resolution, which caused annoying test failures and made it hard to correctly sort tasks that happened in quick
  # succession.
  #
  # We have to give these columns default values as well, or MySQL is going to be very fussy about having two
  # NOT NULL timestamp columns without default values at the same time.
  #
  # This is done in raw SQL because AFAIK there's no way in Liquibase to change a column type and give it a default
  # value in a single statement, which we have to do to make MySQL happy.
  - changeSet:
      id: 282
      author: camsaul
      comment: Added 0.39.0
      changes:
        - sql:
            dbms: h2
            sql: |
              ALTER TABLE task_history
              ALTER COLUMN started_at timestamp with time zone DEFAULT current_timestamp NOT NULL;
        - sql:
            dbms: postgresql
            sql: |
              ALTER TABLE task_history
              ALTER COLUMN started_at TYPE timestamp with time zone,
              ALTER COLUMN started_at SET DEFAULT current_timestamp;
        - sql:
            dbms: mysql,mariadb
            sql: |
              ALTER TABLE task_history
              MODIFY started_at timestamp(6) DEFAULT current_timestamp(6) NOT NULL;

  - changeSet:
      id: 283
      author: camsaul
      comment: Added 0.39.0
      changes:
        - sql:
            dbms: h2
            sql: |
              ALTER TABLE task_history
              ALTER COLUMN ended_at timestamp with time zone DEFAULT current_timestamp NOT NULL;
        - sql:
            dbms: postgresql
            sql: |
              ALTER TABLE task_history
              ALTER COLUMN ended_at TYPE timestamp with time zone,
              ALTER COLUMN ended_at SET DEFAULT current_timestamp;
        - sql:
            dbms: mysql,mariadb
            sql: |
              ALTER TABLE task_history
              MODIFY ended_at timestamp(6) DEFAULT current_timestamp(6) NOT NULL;
  - changeSet:
      id: 284
      author: dpsutton
      comment: Added 0.39 - Semantic type system - add effective type
      changes:
        - addColumn:
            tableName: metabase_field
            columns:
              - column:
                  name: effective_type
                  type: varchar(255)
                  remarks: 'The effective type of the field after any coercions.'
  - changeSet:
      id: 285
      author: dpsutton
      comment: Added 0.39 - Semantic type system - add coercion column
      changes:
        - addColumn:
            tableName: metabase_field
            columns:
              - column:
                  name: coercion_strategy
                  type: varchar(255)
                  remarks: 'A strategy to coerce the base_type into the effective_type.'
  - changeSet:
      id: 286
      author: dpsutton
      comment: Added 0.39 - Semantic type system - set effective_type default
      changes:
        - sql:
            sql: UPDATE metabase_field set effective_type = base_type
  - changeSet:
      id: 287
      author: dpsutton
      comment: Added 0.39 - Semantic type system - migrate ISO8601 strings
      validCheckSum: ANY
      changes:
        - sql:
            sql: >-
              UPDATE metabase_field
              SET effective_type    = (CASE semantic_type
                                         WHEN 'type/ISO8601DateTimeString' THEN 'type/DateTime'
                                         WHEN 'type/ISO8601TimeString'     THEN 'type/Time'
                                         WHEN 'type/ISO8601DateString'     THEN 'type/Date'
                                       END),
                  coercion_strategy = (CASE semantic_type
                                        WHEN 'type/ISO8601DateTimeString' THEN 'Coercion/ISO8601->DateTime'
                                        WHEN 'type/ISO8601TimeString'     THEN 'Coercion/ISO8601->Time'
                                        WHEN 'type/ISO8601DateString'     THEN 'Coercion/ISO8601->Date'
                                       END)
              WHERE semantic_type IN ('type/ISO8601DateTimeString',
                                      'type/ISO8601TimeString',
                                      'type/ISO8601DateString');
  ## This includes values 'timestamp_milliseconds' and 'timestamp_seconds'. These are old "special_types" that were
  ## migrated in a data migration for version 0.20. But these migrations occur after all liquibase migrations so
  ## it would be possible for another type/UNIXTimestampSeconds to pop up after this migration that supposedly
  ## got rid of them all
  - changeSet:
      id: 288
      author: dpsutton
      comment: Added 0.39 - Semantic type system - migrate unix timestamps
      validCheckSum: ANY
      changes:
        - sql:
              sql: >-
                UPDATE metabase_field
                set effective_type    = 'type/Instant',
                    coercion_strategy = (case semantic_type
                                          WHEN 'type/UNIXTimestampSeconds'      THEN 'Coercion/UNIXSeconds->DateTime'
                                          WHEN 'timestamp_seconds'              THEN 'Coercion/UNIXSeconds->DateTime'
                                          WHEN 'type/UNIXTimestampMilliSeconds' THEN 'Coercion/UNIXMilliSeconds->DateTime'
                                          WHEN 'timestamp_milliseconds'         THEN 'Coercion/UNIXMilliSeconds->DateTime'
                                          WHEN 'type/UNIXTimestampMicroSeconds' THEN 'Coercion/UNIXMicroSeconds->DateTime'
                                         END)
                WHERE semantic_type IN ('type/UNIXTimestampSeconds',
                                        'type/UNIXTimestampMilliSeconds',
                                        'type/UNIXTimestampMicroSeconds',
                                        'timestamp_seconds',
                                        'timestamp_milliseconds');

  - changeSet:
      id: 289
      author: dpsutton
      comment: Added 0.39 - Semantic type system - migrate unix timestamps (corrects typo- seconds was migrated correctly, not millis and micros)
      validCheckSum: ANY
      changes:
        - sql:
              sql: >-
                UPDATE metabase_field
                set effective_type    = 'type/Instant',
                    coercion_strategy = (case semantic_type
                                          WHEN 'type/UNIXTimestampMilliseconds' THEN 'Coercion/UNIXMilliSeconds->DateTime'
                                          WHEN 'type/UNIXTimestampMicroseconds' THEN 'Coercion/UNIXMicroSeconds->DateTime'
                                         END)
                WHERE semantic_type IN ('type/UNIXTimestampMilliseconds',
                                        'type/UNIXTimestampMicroseconds')

  - changeSet:
      id: 290
      author: dpsutton
      comment: Added 0.39 - Semantic type system - Clobber semantic_type where there was a coercion
      changes:
        - sql:
              sql: UPDATE metabase_field set semantic_type = null where coercion_strategy is not null

# 291-297 create the new login history Table

  - changeSet:
      id: 291
      author: camsaul
      validCheckSum: ANY
      comment: Added 0.39.0
      changes:
        - createTable:
            tableName: login_history
            remarks: "Keeps track of various logins for different users and additional info such as location and device"
            columns:
              - column:
                  name: id
                  type: int
                  autoIncrement: true
                  constraints:
                    primaryKey: true
                    nullable: false
              - column:
                  name: timestamp
                  type: ${timestamp_type}
                  remarks: "When this login occurred."
                  defaultValueComputed: current_timestamp
                  constraints:
                    nullable: false
              - column:
                  name: user_id
                  type: int
                  remarks: "ID of the User that logged in."
                  constraints:
                    foreignKeyName: fk_login_history_user_id
                    referencedTableName: core_user
                    referencedColumnNames: id
                    nullable: false
                    deleteCascade: true
              # FK constraint is created later, because we can't create it inline with ON DELETE SET NULL
              - column:
                  name: session_id
                  type: varchar(254)
                  remarks: "ID of the Session created by this login if one is currently active. NULL if Session is no longer active."
              - column:
                  name: device_id
                  type: char(36)
                  remarks: "Cookie-based unique identifier for the device/browser the user logged in from."
                  constraints:
                    nullable: false
              - column:
                  name: device_description
                  type: text
                  remarks: "Description of the device that login happened from, for example a user-agent string, but this might be something different if we support alternative auth mechanisms in the future."
                  constraints:
                    nullable: false
              - column:
                  name: ip_address
                  type: text
                  remarks: "IP address of the device that login happened from, so we can geocode it and determine approximate location."
                  constraints:
                    nullable: false

  - changeSet:
      id: 292
      author: camsaul
      comment: Added 0.39.0
      changes:
        - createIndex:
            tableName: login_history
            indexName: idx_user_id
            columns:
              - column:
                  name: user_id

  - changeSet:
      id: 293
      author: camsaul
      comment: Added 0.39.0
      changes:
        - addForeignKeyConstraint:
            baseTableName: login_history
            baseColumnNames: session_id
            referencedTableName: core_session
            referencedColumnNames: id
            constraintName: fk_login_history_session_id
            onDelete: SET NULL

  - changeSet:
      id: 294
      author: camsaul
      comment: Added 0.39.0
      changes:
        - createIndex:
            tableName: login_history
            indexName: idx_session_id
            columns:
              - column:
                  name: session_id

  # index on login history timestamp -- so admin can see *all* recent logins, or we can delete login history after a certain age
  - changeSet:
      id: 295
      author: camsaul
      comment: Added 0.39.0
      changes:
        - createIndex:
            tableName: login_history
            indexName: idx_timestamp
            columns:
              - column:
                  name: timestamp

  # index on login history user_id + device_id -- so we can easily see if this is the first time a device is used
  - changeSet:
      id: 296
      author: camsaul
      comment: Added 0.39.0
      changes:
        - createIndex:
            tableName: login_history
            indexName: idx_user_id_device_id
            columns:
              - column:
                  name: session_id
              - column:
                  name: device_id

  # index on login history user_id + timestamp -- so we can easily see recent logins for a user
  - changeSet:
      id: 297
      author: camsaul
      comment: Added 0.39.0
      changes:
        - createIndex:
            tableName: login_history
            indexName: idx_user_id_timestamp
            columns:
              - column:
                  name: user_id
              - column:
                  name: timestamp

  # Add parameter columns to pulses so that dashboard subscriptions can have their own filters
  - changeSet:
      id: 298
      author: tsmacdonald
      comment: Added 0.39.0
      changes:
        - addColumn:
            tableName: pulse
            columns:
              - column:
                  name: parameters
                  type: text
                  remarks: "Let dashboard subscriptions have their own filters"
                  constraints:
                    nullable: true
                    deferrable: false
                    initiallyDeferred: false
  - changeSet:
      id: 299
      author: tsmacdonald
      comment: Added 0.39.0
      changes:
        - addNotNullConstraint:
            columnDataType: text
            columnName: parameters
            defaultNullValue: '[]'
            tableName: pulse
  - changeSet:
      id: 300
      author: dpsutton
      comment: Added 0.40.0
      changes:
        - renameTable:
            oldTableName: collection_revision
            newTableName: collection_permission_graph_revision
  - changeSet:
      id: 301
      author: dpsutton
      comment: Added 0.40.0 renaming collection_revision to collection_permission_graph_revision
      failOnError: false # mysql and h2 don't have this sequence
      preConditions:
        - onFail: MARK_RAN
        - dbms:
            type: postgresql
      changes:
        - sql:
            - sql: ALTER SEQUENCE collection_revision_id_seq RENAME TO collection_permission_graph_revision_id_seq

  - changeSet:
      id: 303
      author: tsmacdonald
      comment: Added 0.40.0
      changes:
        - createTable:
            tableName: moderation_review
            remarks: "Reviews (from moderators) for a given question/dashboard (BUCM)"
            columns:
              - column:
                  name: id
                  type: int
                  autoIncrement: true
                  constraints:
                    primaryKey: true
                    nullable: false
              - column:
                  name: updated_at
                  type: ${timestamp_type}
                  defaultValueComputed: current_timestamp
                  remarks: "most recent modification time"
                  constraints:
                    nullable: false
              - column:
                  name: created_at
                  type: ${timestamp_type}
                  defaultValueComputed: current_timestamp
                  remarks: "creation time"
                  constraints:
                    nullable: false
              - column:
                  name: status
                  type: varchar(255)
                  remarks: "verified, misleading, confusing, not_misleading, pending"
              - column:
                  name: text
                  type: text
                  remarks: "Explanation of the review"
                  # I don't think it needs to be non-nullable
              - column:
                  name: moderated_item_id
                  type: int
                  remarks: "either a document or question ID; the item that needs review"
                  constraints:
                    nullable: false
              - column:
                  name: moderated_item_type
                  type: varchar(255)
                  remarks: "whether it's a question or dashboard"
                  constraints:
                    nullable: false
              - column:
                  name: moderator_id
                  type: int
                  remarks: "ID of the user who did the review"
                  constraints:
                    nullable: false
              - column:
                  name: most_recent
                  type: boolean
                  remarks: "tag for most recent review"
                  constraints:
                    nullable: false

  - changeSet:
      id: 304
      author: camsaul
      comment: Added 0.40.0 (replaces a data migration dating back to 0.20.0)
      changes:
        - sql:
              sql: >-
                UPDATE metabase_field
                SET semantic_type = (CASE semantic_type
                                      WHEN 'avatar'    THEN 'type/AvatarURL'
                                      WHEN 'category'  THEN 'type/Category'
                                      WHEN 'city'      THEN 'type/City'
                                      WHEN 'country'   THEN 'type/Country'
                                      WHEN 'desc'      THEN 'type/Description'
                                      WHEN 'fk'        THEN 'type/FK'
                                      WHEN 'id'        THEN 'type/PK'
                                      WHEN 'image'     THEN 'type/ImageURL'
                                      WHEN 'json'      THEN 'type/SerializedJSON'
                                      WHEN 'latitude'  THEN 'type/Latitude'
                                      WHEN 'longitude' THEN 'type/Longitude'
                                      WHEN 'name'      THEN 'type/Name'
                                      WHEN 'number'    THEN 'type/Number'
                                      WHEN 'state'     THEN 'type/State'
                                      WHEN 'url'       THEN 'type/URL'
                                      WHEN 'zip_code'  THEN 'type/ZipCode'
                                     END)
                WHERE semantic_type IN ('avatar', 'category', 'city', 'country', 'desc', 'fk', 'id', 'image',
                                        'json', 'latitude', 'longitude', 'name', 'number', 'state', 'url',
                                        'zip_code');

  - changeSet:
      id: 305
      author: camsaul
      comment: Added 0.40.0 (replaces a data migration dating back to 0.20.0)
      changes:
        - sql:
            sql: >-
              UPDATE metabase_field
              SET base_type = (CASE base_type
                                WHEN 'ArrayField'      THEN 'type/Array'
                                WHEN 'BigIntegerField' THEN 'type/BigInteger'
                                WHEN 'BooleanField'    THEN 'type/Boolean'
                                WHEN 'CharField'       THEN 'type/Text'
                                WHEN 'DateField'       THEN 'type/Date'
                                WHEN 'DateTimeField'   THEN 'type/DateTime'
                                WHEN 'DecimalField'    THEN 'type/Decimal'
                                WHEN 'DictionaryField' THEN 'type/Dictionary'
                                WHEN 'FloatField'      THEN 'type/Float'
                                WHEN 'IntegerField'    THEN 'type/Integer'
                                WHEN 'TextField'       THEN 'type/Text'
                                WHEN 'TimeField'       THEN 'type/Time'
                                WHEN 'UUIDField'       THEN 'type/UUID'
                                WHEN 'UnknownField'    THEN 'type/*'
                               END)
              WHERE base_type IN ('ArrayField', 'BigIntegerField', 'BooleanField', 'CharField', 'DateField',
                                  'DateTimeField', 'DecimalField', 'DictionaryField', 'FloatField', 'IntegerField',
                                  'TextField', 'TimeField', 'UUIDField', 'UnknownField');
  - changeSet:
      id: 308
      author: howonlee
      comment: Added 0.40.0 Track cache hits in query_execution table
      changes:
        - addColumn:
            tableName: query_execution
            columns:
              - column:
                  name: cache_hit
                  type: boolean
                  remarks: "Cache hit on query execution"
                  constraints:
                    nullable: true


  - changeSet:
      id: 309
      author: dpsutton
      comment: 'Added 0.40.0 - Add type to collections'
      changes:
        - addColumn:
            tableName: collection
            columns:
              - column:
                  name: authority_level
                  type: varchar(255)
                  remarks: 'Nullable column to incidate collection''s authority level. Initially values are "official" and nil.'
                  constraints:
                    nullable: true


  - changeSet:
      id: 310
      author: howonlee
      comment: Added 0.40.0 Migrate friendly field names
      changes:
        - update:
            tableName: setting
            columns:
              - column:
                  name: value
                  value: 'simple'
            where: "'key'='humanization-strategy' AND value='advanced'"

  - changeSet:
      id: 311
      author: howonlee
      comment: Added 0.40.0 Migrate friendly field names, not noop
      changes:
        - sql:
            dbms: mariadb,mysql
            sql: |
                UPDATE setting SET value='simple' WHERE `key`='humanization-strategy'
                AND value='advanced'
        - sql:
            dbms: postgresql,h2
            sql: |
                UPDATE setting SET value='simple' WHERE key='humanization-strategy'
                AND value='advanced'

  - changeSet:
      id: 312
      author: noahmoss
      comment: Added 0.41.0 Backfill collection_id for dashboard subscriptions
      changes:
        - sql:
            dbms: mariadb,mysql
            sql: >-
              UPDATE pulse p
              INNER JOIN report_dashboard d
              ON p.dashboard_id = d.id
              SET p.collection_id = d.collection_id;
        - sql:
            dbms: postgresql
            sql: >-
              UPDATE pulse p
              SET collection_id = d.collection_id
              FROM report_dashboard d
              WHERE p.dashboard_id = d.id
              AND p.dashboard_id IS NOT NULL;
        - sql:
            dbms: h2
            sql: >-
              UPDATE pulse p
              SET collection_id = (
                SELECT d.collection_id
                FROM report_dashboard d
                WHERE d.id = p.dashboard_id
              )
              WHERE dashboard_id IS NOT NULL;

  - changeSet:
      id: 313
      author: jeff303
      comment: Added 0.42.0 - Secret domain object.
      validCheckSum: ANY
      changes:
        - createTable:
            tableName: secret
            remarks: Storage for managed secrets (passwords, binary data, etc.)
            columns:
              - column:
                  autoIncrement: true
                  constraints:
                    nullable: false
                    primaryKey: true
                  name: id
                  remarks: Part of composite primary key for secret; this is the uniquely generted ID column
                  type: int
              - column:
                  constraints:
                    nullable: false
                    primaryKey: true
                  name: version
                  defaultValue: 1
                  remarks: Part of composite primary key for secret; this is the version column
                  type: int
              - column:
                  constraints:
                    deferrable: false
                    foreignKeyName: fk_secret_ref_user_id
                    initiallyDeferred: false
                    nullable: true
                    referencedTableName: core_user
                    referencedColumnNames: id
                  name: creator_id
                  remarks: User ID who created this secret instance
                  type: int
              - column:
                  constraints:
                    nullable: false
                  name: created_at
                  remarks: Timestamp for when this secret instance was created
                  type: ${timestamp_type}
              - column:
                  constraints:
                    nullable: true
                  name: updated_at
                  remarks: >-
                    Timestamp for when this secret record was updated. Only relevant when non-value field changes
                    since a value change will result in a new version being inserted.
                  type: ${timestamp_type}
              - column:
                  constraints:
                    nullable: false
                  name: name
                  remarks: The name of this secret record.
                  type: varchar(254)
              - column:
                  constraints:
                    # TODO: do we want to constrain this field or leave open for extension? or separate table with FK?
                    nullable: false
                  name: kind
                  remarks: >-
                    The kind of secret this record represents; the value is interpreted as a Clojure keyword with a
                    hierarchy. Ex: 'bytes' means generic binary data, 'jks-keystore' extends 'bytes' but has a specific
                    meaning.
                  type: varchar(254)
              - column:
                  constraints:
                    # TODO: similar question to above?
                    nullable: true
                  name: source
                  remarks: >-
                    The source of secret record, which controls how Metabase interprets the value (ex: 'file-path'
                    means the 'simple_value' is not the real value, but a pointer to a file that contains the value).
                  type: varchar(254)
              - column:
                  constraints:
                    nullable: false
                  name: value
                  remarks: The base64 encoded binary value of this secret record. If encryption is enabled, this will
                    be the output of the encryption procedure on the plaintext. If not, it will be the base64 encoded
                    plaintext.
                  type: ${blob.type}

  - changeSet:
      id: 314
      author: howonlee
      comment: Added 0.41.0 Fine grained caching controls
      changes:
        - addColumn:
            tableName: metabase_database
            columns:
              - column:
                  name: cache_ttl
                  type: integer
                  remarks: "Granular cache TTL for specific database."
                  constraints:
                    nullable: true

  - changeSet:
      id: 315
      author: howonlee
      comment: Added 0.41.0 Fine grained caching controls, pt 2
      changes:
        - addColumn:
            tableName: report_dashboard
            columns:
              - column:
                  name: cache_ttl
                  type: integer
                  remarks: "Granular cache TTL for specific dashboard."
                  constraints:
                    nullable: true

  - changeSet:
      id: 316
      author: howonlee
      comment: Added 0.41.0 Fine grained caching controls, pt 3
      changes:
        - addColumn:
            tableName: view_log
            columns:
              - column:
                  name: metadata
                  type: text
                  remarks: "Serialized JSON corresponding to metadata for view."
                  constraints:
                    nullable: true

  - changeSet:
      id: 381
      author: camsaul
      comment: Added 0.41.2 Add index to QueryExecution card_id to fix performance issues (#18759)
      changes:
        - createIndex:
            tableName: query_execution
            indexName: idx_query_execution_card_id
            columns:
              - column:
                  name: card_id

  - changeSet:
      id: 382
      author: camsaul
      comment: Added 0.41.2 Add index to ModerationReview moderated_item_type + moderated_item_id to fix performance issues (#18759)
      changes:
        - createIndex:
            tableName: moderation_review
            indexName: idx_moderation_review_item_type_item_id
            columns:
              - column:
                  name: moderated_item_type
              - column:
                  name: moderated_item_id

  - changeSet:
      id: 383
      author: camsaul
      comment: Added 0.41.3 -- Add index to QueryExecution card_id + started_at to fix performance issue #19053
      changes:
        - createIndex:
            tableName: query_execution
            indexName: idx_query_execution_card_id_started_at
            columns:
              - column:
                  name: card_id
              - column:
                  name: started_at

  - changeSet:
      id: v42.00-000
      author: camsaul
      comment: Added 0.42.0 Remove unused column (#5240)
      # this migration was previously numbered 317 and merged into master before we adopted the 0.42.0+ migration ID
      # numbering scheme. See #18821 for more info.
      preConditions:
        - onFail: MARK_RAN
        - or:
            # For some insane reason databasechangelog is upper-case in MySQL and MariaDB.
            - and:
                - dbms:
                    type: postgresql,h2
                - sqlCheck:
                    expectedResult: 0
                    sql: SELECT count(*) FROM databasechangelog WHERE id = '317';
            - and:
                - dbms:
                    type: mysql,mariadb
                - sqlCheck:
                    expectedResult: 0
                    sql: SELECT count(*) FROM `DATABASECHANGELOG` WHERE id = '317';

      changes:
        - dropColumn:
            tableName: metabase_table
            columnName: entity_name


  - changeSet:
      id: v42.00-001
      author: camsaul
      comment: Added 0.42.0 Attempt to add Card.database_id (by parsing query) to rows that are missing it (#5999)
      # If this migration fails for any reason continue with the next migration; do not fail the entire process if this one fails
      failOnError: false
      # Don't run for H2 -- the version of H2 we're using doesn't support JSON stuff.
      preConditions:
        - onFail: MARK_RAN
        - dbms:
            type: postgresql,mysql,mariadb
      # The basic idea below is to parse the `database_id` from the JSON string query dictionary and use it to set the
      # database_id column as needed. We do an INNER JOIN against the Database table to make sure that Database
      # actually exists (so we don't attempt to set an invalid database_id)
      changes:
        - sql:
            dbms: postgresql
            sql: >-
              WITH c2 AS (
                SELECT *, (dataset_query::json->>'database')::integer AS query_database_id
                FROM report_card
              )
              UPDATE report_card c
              SET database_id = c2.query_database_id
              FROM c2
              INNER JOIN metabase_database db
                ON db.id = c2.query_database_id
              WHERE c.database_id IS NULL
                AND c.id = c2.id
                AND c2.query_database_id IS NOT NULL;
        # MySQL and MariaDB are exactly the same other than different function names: json_value (for MariaDB) vs
        # json_extract (for MySQL)
        - sql:
            dbms: mariadb
            sql: >-
              UPDATE report_card c
              JOIN (
                SELECT *, cast(json_value(dataset_query, '$.database') AS signed) AS query_database_id
                FROM report_card
                ) c2
                ON c.id = c2.id
              INNER JOIN metabase_database db ON c2.query_database_id = db.id
              SET c.database_id = c2.query_database_id
              WHERE c.database_id IS NULL
                AND c2.query_database_id IS NOT NULL;
        - sql:
            dbms: mysql
            sql: >-
              UPDATE report_card c
              JOIN (
                SELECT *, cast(json_extract(dataset_query, '$.database') AS signed) AS query_database_id
                FROM report_card
                ) c2
                ON c.id = c2.id
              INNER JOIN metabase_database db ON c2.query_database_id = db.id
              SET c.database_id = c2.query_database_id
              WHERE c.database_id IS NULL
                AND c2.query_database_id IS NOT NULL;

  - changeSet:
      id: v42.00-002
      author: camsaul
      comment: Added 0.42.0 Added constraint we should have had all along (#5999)
      preConditions:
        - onFail: MARK_RAN
        # If we're dumping the migration as a SQL file or trying to force-migrate we can't check the preconditions
        # so just go ahead and skip the entire thing. This is a non-critical migration
        - onUpdateSQL: IGNORE
        - sqlCheck:
            expectedResult: 0
            sql: SELECT count(*) FROM report_card WHERE database_id IS NULL
      changes:
        - addNotNullConstraint:
            columnDataType: int
            tableName: report_card
            columnName: database_id

  - changeSet:
      id: v42.00-003
      author: dpsutton
      comment: Added 0.42.0 Initial support for datasets based on questions
      # this migration was previously numbered 320 and merged into master before we adopted the 0.42.0+ migration ID
      # numbering scheme. See #18821 for more info.
      preConditions:
        - onFail: MARK_RAN
        - or:
            - and:
                - dbms:
                    type: postgresql,h2
                - sqlCheck:
                    expectedResult: 0
                    sql: SELECT count(*) FROM databasechangelog WHERE id = '320';
            - and:
                - dbms:
                    type: mysql,mariadb
                - sqlCheck:
                    expectedResult: 0
                    sql: SELECT count(*) FROM `DATABASECHANGELOG` WHERE id = '320';
      changes:
        - addColumn:
            tableName: report_card
            columns:
              - column:
                  name: dataset
                  type: boolean
                  remarks: "Indicate whether question is a dataset"
                  constraints:
                    nullable: false
                  defaultValue: false

  - changeSet:    # this one is run unconditionally so unify the type to ${text.type} across ALL dbs
      id: v42.00-004 # this differentiation was first done under changeSet 13 above
      author: jeff303
      comment: >-
        Added 0.42.0 - modify type of activity.details from text to ${text.type}
      changes:
        - modifyDataType:
            tableName: activity
            columnName: details
            newDataType: ${text.type}

  - changeSet:
      id: v42.00-005
      author: jeff303
      comment: >-
        Added 0.42.0 - modify type of collection.description from text to ${text.type}
        on mysql,mariadb
      changes:
        - modifyDataType:
            tableName: collection
            columnName: description
            newDataType: ${text.type}
      preConditions:
        - onFail: MARK_RAN
        - dbms:
            type: mysql,mariadb

  - changeSet:
      id: v42.00-006
      author: jeff303
      comment: >-
        Added 0.42.0 - modify type of collection.name from text to ${text.type}
        on mysql,mariadb
      changes:
        - modifyDataType:
            tableName: collection
            columnName: name
            newDataType: ${text.type}
      preConditions:
        - onFail: MARK_RAN
        - dbms:
            type: mysql,mariadb

  - changeSet:
      id: v42.00-007
      author: jeff303
      comment: >-
        Added 0.42.0 - modify type of computation_job.context from text to ${text.type}
        on mysql,mariadb
      changes:
        - modifyDataType:
            tableName: computation_job
            columnName: context
            newDataType: ${text.type}
      preConditions:
        - onFail: MARK_RAN
        - dbms:
            type: mysql,mariadb

  - changeSet:
      id: v42.00-008
      author: jeff303
      comment: >-
        Added 0.42.0 - modify type of computation_job_result.payload from text
        to ${text.type} on mysql,mariadb
      changes:
        - modifyDataType:
            tableName: computation_job_result
            columnName: payload
            newDataType: ${text.type}
      preConditions:
        - onFail: MARK_RAN
        - dbms:
            type: mysql,mariadb

  - changeSet:
      id: v42.00-009
      author: jeff303
      comment: >-
        Added 0.42.0 - modify type of core_session.anti_csrf_token from text
        to ${text.type} on mysql,mariadb
      changes:
        - modifyDataType:
            tableName: core_session
            columnName: anti_csrf_token
            newDataType: ${text.type}
      preConditions:
        - onFail: MARK_RAN
        - dbms:
            type: mysql,mariadb

  - changeSet:
      id: v42.00-010
      author: jeff303
      comment: >-
        Added 0.42.0 - modify type of core_user.login_attributes from text to
        ${text.type} on mysql,mariadb
      changes:
        - modifyDataType:
            tableName: core_user
            columnName: login_attributes
            newDataType: ${text.type}
      preConditions:
        - onFail: MARK_RAN
        - dbms:
            type: mysql,mariadb

  - changeSet:
      id: v42.00-011
      author: jeff303
      comment: >-
        Added 0.42.0 - modify type of group_table_access_policy.attribute_remappings
        from text to ${text.type} on mysql,mariadb
      changes:
        - modifyDataType:
            tableName: group_table_access_policy
            columnName: attribute_remappings
            newDataType: ${text.type}
      preConditions:
        - onFail: MARK_RAN
        - dbms:
            type: mysql,mariadb

  - changeSet:
      id: v42.00-012
      author: jeff303
      comment: >-
        Added 0.42.0 - modify type of login_history.device_description from text
        to ${text.type} on mysql,mariadb
      changes:
        - modifyDataType:
            tableName: login_history
            columnName: device_description
            newDataType: ${text.type}
      preConditions:
        - onFail: MARK_RAN
        - dbms:
            type: mysql,mariadb

  - changeSet:
      id: v42.00-013
      author: jeff303
      comment: >-
        Added 0.42.0 - modify type of login_history.ip_address from text to ${text.type}
        on mysql,mariadb
      changes:
        - modifyDataType:
            tableName: login_history
            columnName: ip_address
            newDataType: ${text.type}
      preConditions:
        - onFail: MARK_RAN
        - dbms:
            type: mysql,mariadb

  - changeSet:
      id: v42.00-014
      author: jeff303
      comment: >-
        Added 0.42.0 - modify type of metabase_database.caveats from text to
        ${text.type} on mysql,mariadb
      changes:
        - modifyDataType:
            tableName: metabase_database
            columnName: caveats
            newDataType: ${text.type}
      preConditions:
        - onFail: MARK_RAN
        - dbms:
            type: mysql,mariadb

  - changeSet:
      id: v42.00-015
      author: jeff303
      comment: >-
        Added 0.42.0 - modify type of metabase_database.description from text
        to ${text.type} on mysql,mariadb
      changes:
        - modifyDataType:
            tableName: metabase_database
            columnName: description
            newDataType: ${text.type}
      preConditions:
        - onFail: MARK_RAN
        - dbms:
            type: mysql,mariadb

  - changeSet:
      id: v42.00-016
      author: jeff303
      comment: >-
        Added 0.42.0 - modify type of metabase_database.details from text to
        ${text.type} on mysql,mariadb
      changes:
        - modifyDataType:
            tableName: metabase_database
            columnName: details
            newDataType: ${text.type}
      preConditions:
        - onFail: MARK_RAN
        - dbms:
            type: mysql,mariadb

  - changeSet:
      id: v42.00-017
      author: jeff303
      comment: >-
        Added 0.42.0 - modify type of metabase_database.options from text to
        ${text.type} on mysql,mariadb
      changes:
        - modifyDataType:
            tableName: metabase_database
            columnName: options
            newDataType: ${text.type}
      preConditions:
        - onFail: MARK_RAN
        - dbms:
            type: mysql,mariadb

  - changeSet:
      id: v42.00-018
      author: jeff303
      comment: >-
        Added 0.42.0 - modify type of metabase_database.points_of_interest from
        text to ${text.type} on mysql,mariadb
      changes:
        - modifyDataType:
            tableName: metabase_database
            columnName: points_of_interest
            newDataType: ${text.type}
      preConditions:
        - onFail: MARK_RAN
        - dbms:
            type: mysql,mariadb

  - changeSet:
      id: v42.00-019
      author: jeff303
      comment: >-
        Added 0.42.0 - modify type of metabase_field.caveats from text to ${text.type}
        on mysql,mariadb
      changes:
        - modifyDataType:
            tableName: metabase_field
            columnName: caveats
            newDataType: ${text.type}
      preConditions:
        - onFail: MARK_RAN
        - dbms:
            type: mysql,mariadb

  - changeSet:
      id: v42.00-020
      author: jeff303
      comment: >-
        Added 0.42.0 - modify type of metabase_field.database_type from text
        to ${text.type} on mysql,mariadb
      changes:
        - modifyDataType:
            tableName: metabase_field
            columnName: database_type
            newDataType: ${text.type}
      preConditions:
        - onFail: MARK_RAN
        - dbms:
            type: mysql,mariadb

  - changeSet:
      id: v42.00-021
      author: jeff303
      comment: >-
        Added 0.42.0 - modify type of metabase_field.description from text to
        ${text.type} on mysql,mariadb
      changes:
        - modifyDataType:
            tableName: metabase_field
            columnName: description
            newDataType: ${text.type}
      preConditions:
        - onFail: MARK_RAN
        - dbms:
            type: mysql,mariadb

  - changeSet:
      id: v42.00-022
      author: jeff303
      comment: >-
        Added 0.42.0 - modify type of metabase_field.fingerprint from text to
        ${text.type} on mysql,mariadb
      changes:
        - modifyDataType:
            tableName: metabase_field
            columnName: fingerprint
            newDataType: ${text.type}
      preConditions:
        - onFail: MARK_RAN
        - dbms:
            type: mysql,mariadb

  - changeSet:
      id: v42.00-023
      author: jeff303
      comment: >-
        Added 0.42.0 - modify type of metabase_field.has_field_values from text
        to ${text.type} on mysql,mariadb
      changes:
        - modifyDataType:
            tableName: metabase_field
            columnName: has_field_values
            newDataType: ${text.type}
      preConditions:
        - onFail: MARK_RAN
        - dbms:
            type: mysql,mariadb

  - changeSet:
      id: v42.00-024
      author: jeff303
      comment: >-
        Added 0.42.0 - modify type of metabase_field.points_of_interest from
        text to ${text.type} on mysql,mariadb
      changes:
        - modifyDataType:
            tableName: metabase_field
            columnName: points_of_interest
            newDataType: ${text.type}
      preConditions:
        - onFail: MARK_RAN
        - dbms:
            type: mysql,mariadb

  - changeSet:
      id: v42.00-025
      author: jeff303
      comment: >-
        Added 0.42.0 - modify type of metabase_field.settings from text to ${text.type}
        on mysql,mariadb
      changes:
        - modifyDataType:
            tableName: metabase_field
            columnName: settings
            newDataType: ${text.type}
      preConditions:
        - onFail: MARK_RAN
        - dbms:
            type: mysql,mariadb

  - changeSet:
      id: v42.00-026
      author: jeff303
      comment: >-
        Added 0.42.0 - modify type of metabase_fieldvalues.human_readable_values
        from text to ${text.type} on mysql,mariadb
      changes:
        - modifyDataType:
            tableName: metabase_fieldvalues
            columnName: human_readable_values
            newDataType: ${text.type}
      preConditions:
        - onFail: MARK_RAN
        - dbms:
            type: mysql,mariadb

  - changeSet:
      id: v42.00-027
      author: jeff303
      comment: >-
        Added 0.42.0 - modify type of metabase_fieldvalues.values from text to
        ${text.type} on mysql,mariadb
      changes:
        - modifyDataType:
            tableName: metabase_fieldvalues
            columnName: values
            newDataType: ${text.type}
      preConditions:
        - onFail: MARK_RAN
        - dbms:
            type: mysql,mariadb

  - changeSet:
      id: v42.00-028
      author: jeff303
      comment: >-
        Added 0.42.0 - modify type of metabase_table.caveats from text to ${text.type}
        on mysql,mariadb
      changes:
        - modifyDataType:
            tableName: metabase_table
            columnName: caveats
            newDataType: ${text.type}
      preConditions:
        - onFail: MARK_RAN
        - dbms:
            type: mysql,mariadb

  - changeSet:
      id: v42.00-029
      author: jeff303
      comment: >-
        Added 0.42.0 - modify type of metabase_table.description from text to
        ${text.type} on mysql,mariadb
      changes:
        - modifyDataType:
            tableName: metabase_table
            columnName: description
            newDataType: ${text.type}
      preConditions:
        - onFail: MARK_RAN
        - dbms:
            type: mysql,mariadb

  - changeSet:
      id: v42.00-030
      author: jeff303
      comment: >-
        Added 0.42.0 - modify type of metabase_table.points_of_interest from
        text to ${text.type} on mysql,mariadb
      changes:
        - modifyDataType:
            tableName: metabase_table
            columnName: points_of_interest
            newDataType: ${text.type}
      preConditions:
        - onFail: MARK_RAN
        - dbms:
            type: mysql,mariadb

  - changeSet:
      id: v42.00-031
      author: jeff303
      comment: >-
        Added 0.42.0 - modify type of metric.caveats from text to ${text.type}
        on mysql,mariadb
      changes:
        - modifyDataType:
            tableName: metric
            columnName: caveats
            newDataType: ${text.type}
      preConditions:
        - onFail: MARK_RAN
        - dbms:
            type: mysql,mariadb

  - changeSet:
      id: v42.00-032
      author: jeff303
      comment: >-
        Added 0.42.0 - modify type of metric.definition from text to ${text.type}
        on mysql,mariadb
      changes:
        - modifyDataType:
            tableName: metric
            columnName: definition
            newDataType: ${text.type}
      preConditions:
        - onFail: MARK_RAN
        - dbms:
            type: mysql,mariadb

  - changeSet:
      id: v42.00-033
      author: jeff303
      comment: >-
        Added 0.42.0 - modify type of metric.description from text to ${text.type}
        on mysql,mariadb
      changes:
        - modifyDataType:
            tableName: metric
            columnName: description
            newDataType: ${text.type}
      preConditions:
        - onFail: MARK_RAN
        - dbms:
            type: mysql,mariadb

  - changeSet:
      id: v42.00-034
      author: jeff303
      comment: >-
        Added 0.42.0 - modify type of metric.how_is_this_calculated from text
        to ${text.type} on mysql,mariadb
      changes:
        - modifyDataType:
            tableName: metric
            columnName: how_is_this_calculated
            newDataType: ${text.type}
      preConditions:
        - onFail: MARK_RAN
        - dbms:
            type: mysql,mariadb

  - changeSet:
      id: v42.00-035
      author: jeff303
      comment: >-
        Added 0.42.0 - modify type of metric.points_of_interest from text to
        ${text.type} on mysql,mariadb
      changes:
        - modifyDataType:
            tableName: metric
            columnName: points_of_interest
            newDataType: ${text.type}
      preConditions:
        - onFail: MARK_RAN
        - dbms:
            type: mysql,mariadb

  - changeSet:
      id: v42.00-036
      author: jeff303
      comment: >-
        Added 0.42.0 - modify type of moderation_review.text from text to ${text.type}
        on mysql,mariadb
      changes:
        - modifyDataType:
            tableName: moderation_review
            columnName: text
            newDataType: ${text.type}
      preConditions:
        - onFail: MARK_RAN
        - dbms:
            type: mysql,mariadb

  - changeSet:
      id: v42.00-037
      author: jeff303
      comment: >-
        Added 0.42.0 - modify type of native_query_snippet.content from text
        to ${text.type} on mysql,mariadb
      changes:
        - modifyDataType:
            tableName: native_query_snippet
            columnName: content
            newDataType: ${text.type}
      preConditions:
        - onFail: MARK_RAN
        - dbms:
            type: mysql,mariadb

  - changeSet:
      id: v42.00-038
      author: jeff303
      comment: >-
        Added 0.42.0 - modify type of native_query_snippet.description from text
        to ${text.type} on mysql,mariadb
      changes:
        - modifyDataType:
            tableName: native_query_snippet
            columnName: description
            newDataType: ${text.type}
      preConditions:
        - onFail: MARK_RAN
        - dbms:
            type: mysql,mariadb

  - changeSet:
      id: v42.00-039
      author: jeff303
      comment: >-
        Added 0.42.0 - modify type of pulse.parameters from text to ${text.type}
        on mysql,mariadb
      changes:
        - modifyDataType:
            tableName: pulse
            columnName: parameters
            newDataType: ${text.type}
      preConditions:
        - onFail: MARK_RAN
        - dbms:
            type: mysql,mariadb

  - changeSet:
      id: v42.00-040
      author: jeff303
      comment: >-
        Added 0.42.0 - modify type of pulse_channel.details from text to ${text.type}
        on mysql,mariadb
      changes:
        - modifyDataType:
            tableName: pulse_channel
            columnName: details
            newDataType: ${text.type}
      preConditions:
        - onFail: MARK_RAN
        - dbms:
            type: mysql,mariadb

  - changeSet:
      id: v42.00-041
      author: jeff303
      comment: >-
        Added 0.42.0 - modify type of query.query from text to ${text.type} on
        mysql,mariadb
      changes:
        - modifyDataType:
            tableName: query
            columnName: query
            newDataType: ${text.type}
      preConditions:
        - onFail: MARK_RAN
        - dbms:
            type: mysql,mariadb

  - changeSet:
      id: v42.00-042
      author: jeff303
      comment: >-
        Added 0.42.0 - modify type of query_execution.error from text to ${text.type}
        on mysql,mariadb
      changes:
        - modifyDataType:
            tableName: query_execution
            columnName: error
            newDataType: ${text.type}
      preConditions:
        - onFail: MARK_RAN
        - dbms:
            type: mysql,mariadb

  - changeSet:
      id: v42.00-043
      author: jeff303
      comment: >-
        Added 0.42.0 - modify type of report_card.dataset_query from text to
        ${text.type} on mysql,mariadb
      changes:
        - modifyDataType:
            tableName: report_card
            columnName: dataset_query
            newDataType: ${text.type}
      preConditions:
        - onFail: MARK_RAN
        - dbms:
            type: mysql,mariadb

  - changeSet:
      id: v42.00-044
      author: jeff303
      comment: >-
        Added 0.42.0 - modify type of report_card.description from text to ${text.type}
        on mysql,mariadb
      changes:
        - modifyDataType:
            tableName: report_card
            columnName: description
            newDataType: ${text.type}
      preConditions:
        - onFail: MARK_RAN
        - dbms:
            type: mysql,mariadb

  - changeSet:
      id: v42.00-045
      author: jeff303
      comment: >-
        Added 0.42.0 - modify type of report_card.embedding_params from text
        to ${text.type} on mysql,mariadb
      changes:
        - modifyDataType:
            tableName: report_card
            columnName: embedding_params
            newDataType: ${text.type}
      preConditions:
        - onFail: MARK_RAN
        - dbms:
            type: mysql,mariadb

  - changeSet:
      id: v42.00-046
      author: jeff303
      comment: >-
        Added 0.42.0 - modify type of report_card.result_metadata from text to
        ${text.type} on mysql,mariadb
      changes:
        - modifyDataType:
            tableName: report_card
            columnName: result_metadata
            newDataType: ${text.type}
      preConditions:
        - onFail: MARK_RAN
        - dbms:
            type: mysql,mariadb

  - changeSet:
      id: v42.00-047
      author: jeff303
      comment: >-
        Added 0.42.0 - modify type of report_card.visualization_settings from
        text to ${text.type} on mysql,mariadb
      changes:
        - modifyDataType:
            tableName: report_card
            columnName: visualization_settings
            newDataType: ${text.type}
      preConditions:
        - onFail: MARK_RAN
        - dbms:
            type: mysql,mariadb

  - changeSet:
      id: v42.00-048
      author: jeff303
      comment: >-
        Added 0.42.0 - modify type of report_dashboard.caveats from text to ${text.type}
        on mysql,mariadb
      changes:
        - modifyDataType:
            tableName: report_dashboard
            columnName: caveats
            newDataType: ${text.type}
      preConditions:
        - onFail: MARK_RAN
        - dbms:
            type: mysql,mariadb

  - changeSet:
      id: v42.00-049
      author: jeff303
      comment: >-
        Added 0.42.0 - modify type of report_dashboard.description from text
        to ${text.type} on mysql,mariadb
      changes:
        - modifyDataType:
            tableName: report_dashboard
            columnName: description
            newDataType: ${text.type}
      preConditions:
        - onFail: MARK_RAN
        - dbms:
            type: mysql,mariadb

  - changeSet:
      id: v42.00-050
      author: jeff303
      comment: >-
        Added 0.42.0 - modify type of report_dashboard.embedding_params from
        text to ${text.type} on mysql,mariadb
      changes:
        - modifyDataType:
            tableName: report_dashboard
            columnName: embedding_params
            newDataType: ${text.type}
      preConditions:
        - onFail: MARK_RAN
        - dbms:
            type: mysql,mariadb

  - changeSet:
      id: v42.00-051
      author: jeff303
      comment: >-
        Added 0.42.0 - modify type of report_dashboard.parameters from text to
        ${text.type} on mysql,mariadb
      changes:
        - modifyDataType:
            tableName: report_dashboard
            columnName: parameters
            newDataType: ${text.type}
      preConditions:
        - onFail: MARK_RAN
        - dbms:
            type: mysql,mariadb

  - changeSet:
      id: v42.00-052
      author: jeff303
      comment: >-
        Added 0.42.0 - modify type of report_dashboard.points_of_interest from
        text to ${text.type} on mysql,mariadb
      changes:
        - modifyDataType:
            tableName: report_dashboard
            columnName: points_of_interest
            newDataType: ${text.type}
      preConditions:
        - onFail: MARK_RAN
        - dbms:
            type: mysql,mariadb

  - changeSet:
      id: v42.00-053
      author: jeff303
      comment: >-
        Added 0.42.0 - modify type of report_dashboardcard.parameter_mappings
        from text to ${text.type} on mysql,mariadb
      changes:
        - modifyDataType:
            tableName: report_dashboardcard
            columnName: parameter_mappings
            newDataType: ${text.type}
      preConditions:
        - onFail: MARK_RAN
        - dbms:
            type: mysql,mariadb

  - changeSet:
      id: v42.00-054
      author: jeff303
      comment: >-
        Added 0.42.0 - modify type of report_dashboardcard.visualization_settings
        from text to ${text.type} on mysql,mariadb
      changes:
        - modifyDataType:
            tableName: report_dashboardcard
            columnName: visualization_settings
            newDataType: ${text.type}
      preConditions:
        - onFail: MARK_RAN
        - dbms:
            type: mysql,mariadb

  - changeSet:
      id: v42.00-055
      author: jeff303
      comment: >-
        Added 0.42.0 - modify type of revision.message from text to ${text.type}
        on mysql,mariadb
      changes:
        - modifyDataType:
            tableName: revision
            columnName: message
            newDataType: ${text.type}
      preConditions:
        - onFail: MARK_RAN
        - dbms:
            type: mysql,mariadb

  - changeSet:    # this one is run unconditionally so unify the type to ${text.type} across ALL dbs
      id: v42.00-056 # this differentiation was first done under changeSet 10 above
      author: jeff303
      comment: >-
        Added 0.42.0 - modify type of revision.object from text to ${text.type}
      changes:
        - modifyDataType:
            tableName: revision
            columnName: object
            newDataType: ${text.type}

  - changeSet:
      id: v42.00-057
      author: jeff303
      comment: >-
        Added 0.42.0 - modify type of segment.caveats from text to ${text.type}
        on mysql,mariadb
      changes:
        - modifyDataType:
            tableName: segment
            columnName: caveats
            newDataType: ${text.type}
      preConditions:
        - onFail: MARK_RAN
        - dbms:
            type: mysql,mariadb

  - changeSet:
      id: v42.00-058
      author: jeff303
      comment: >-
        Added 0.42.0 - modify type of segment.definition from text to ${text.type}
        on mysql,mariadb
      changes:
        - modifyDataType:
            tableName: segment
            columnName: definition
            newDataType: ${text.type}
      preConditions:
        - onFail: MARK_RAN
        - dbms:
            type: mysql,mariadb

  - changeSet:
      id: v42.00-059
      author: jeff303
      comment: >-
        Added 0.42.0 - modify type of segment.description from text to ${text.type}
        on mysql,mariadb
      changes:
        - modifyDataType:
            tableName: segment
            columnName: description
            newDataType: ${text.type}
      preConditions:
        - onFail: MARK_RAN
        - dbms:
            type: mysql,mariadb

  - changeSet:
      id: v42.00-060
      author: jeff303
      comment: >-
        Added 0.42.0 - modify type of segment.points_of_interest from text to
        ${text.type} on mysql,mariadb
      changes:
        - modifyDataType:
            tableName: segment
            columnName: points_of_interest
            newDataType: ${text.type}
      preConditions:
        - onFail: MARK_RAN
        - dbms:
            type: mysql,mariadb

  - changeSet:
      id: v42.00-061
      author: jeff303
      comment: >-
        Added 0.42.0 - modify type of setting.value from text to ${text.type}
        on mysql,mariadb
      changes:
        - modifyDataType:
            tableName: setting
            columnName: value
            newDataType: ${text.type}
      preConditions:
        - onFail: MARK_RAN
        - dbms:
            type: mysql,mariadb

  - changeSet:
      id: v42.00-062
      author: jeff303
      comment: >-
        Added 0.42.0 - modify type of task_history.task_details from text to
        ${text.type} on mysql,mariadb
      changes:
        - modifyDataType:
            tableName: task_history
            columnName: task_details
            newDataType: ${text.type}
      preConditions:
        - onFail: MARK_RAN
        - dbms:
            type: mysql,mariadb

  - changeSet:
      id: v42.00-063
      author: jeff303
      comment: >-
        Added 0.42.0 - modify type of view_log.metadata from text to ${text.type}
        on mysql,mariadb
      changes:
        - modifyDataType:
            tableName: view_log
            columnName: metadata
            newDataType: ${text.type}
      preConditions:
        - onFail: MARK_RAN
        - dbms:
            type: mysql,mariadb

  - changeSet:
      id: v42.00-064
      author: jeff303
      comment: "Added 0.42.0 - fix type of query_cache.results on upgrade (in case changeSet 97 was run before #16095)"
      preConditions:
        - onFail: MARK_RAN
        - dbms:
            type: mysql,mariadb
      changes:
        - modifyDataType:
            tableName: query_cache
            columnName: results
            newDataType: longblob

  - changeSet:
      id: v42.00-065
      author: dpsutton
      comment: >-
        Added 0.42.0 - Another modal dismissed state on user. Retaining the same suffix and boolean style to ease an
        eventual migration.
      changes:
        - addColumn:
            tableName: core_user
            columns:
              - column:
                  name: is_datasetnewb
                  type: boolean
                  remarks: "Boolean flag to indicate if the dataset info modal has been dismissed."
                  defaultValueBoolean: true
                  constraints:
                    nullable: false

  - changeSet:
      id: v42.00-066
      author: noahmoss
      comment: >-
        Added 0.42.0 - new columns for initial DB sync progress UX. Indicates whether a database has succesfully synced
        at least one time.
      changes:
        - addColumn:
            tableName: metabase_database
            columns:
              - column:
                  name: initial_sync_status
                  type: varchar(32)
                  remarks: "String indicating whether a database has completed its initial sync and is ready to use"
                  defaultValue: "complete"
                  constraints:
                    nullable: false

  - changeSet:
      id: v42.00-067
      author: noahmoss
      comment: >-
        Added 0.42.0 - new columns for initial DB sync progress UX. Indicates whether a table has succesfully synced
        at least one time.
      changes:
        - addColumn:
            tableName: metabase_table
            columns:
              - column:
                  name: initial_sync_status
                  type: varchar(32)
                  remarks: "String indicating whether a table has completed its initial sync and is ready to use"
                  defaultValue: "complete"
                  constraints:
                    nullable: false

  - changeSet:
      id: v42.00-068
      author: noahmoss
      comment: >-
        Added 0.42.0 - new columns for initial DB sync progress UX. Records the ID of the admin who added a database.
        May be null for the sample dataset, or for databases added prior to 0.42.0.
      changes:
        - addColumn:
            tableName: metabase_database
            columns:
              - column:
                  name: creator_id
                  type: int
                  remarks: "ID of the admin who added the database"
                  constraints:
                    nullable: true

  - changeSet:
      id: v42.00-069
      author: noahmoss
      comment: >-
        Added 0.42.0 - adds FK constraint for creator_id column, containing the ID of the admin who added a database.
      changes:
        - addForeignKeyConstraint:
            baseTableName: metabase_database
            baseColumnNames: creator_id
            referencedTableName: core_user
            referencedColumnNames: id
            constraintName: fk_database_creator_id
            onDelete: SET NULL

  - changeSet:
      id: v42.00-070
      author: camsaul
      comment: >-
        Added 0.42.0 - add Database.settings column to implement Database-local Settings
      # This migration was originally misnumbered, so now that it has a correct number it may get triggered a second
      # time. That's fine
      preConditions:
        - onFail: MARK_RAN
        - not:
            - columnExists:
                tableName: metabase_database
                columnName: settings
      changes:
        - addColumn:
            tableName: metabase_database
            columns:
              - column:
                  name: settings
                  type: ${text.type}
                  remarks: "Serialized JSON containing Database-local Settings for this Database"

  - changeSet:
      id: v42.00-071
      author: noahmoss
      comment: >-
        Added 0.42.0 - migrates the Sample Dataset to the name "Sample Database"
      changes:
        - sql:
            sql: UPDATE metabase_database SET name='Sample Database' WHERE is_sample=true

  - changeSet:
      id: v43.00-001
      author: jeff303
      comment: >-
        Added 0.43.0 - migrates any Database using the old bigquery driver to bigquery-cloud-sdk instead
      changes:
        - sql:
            sql: UPDATE metabase_database SET engine = 'bigquery-cloud-sdk' WHERE engine = 'bigquery'


  #
  # The next few migrations replace metabase.db.data-migrations/add-users-to-default-permissions-groups from 0.20.0
  #

  # Create the magic Permissions Groups if they don't already exist.

  # [add-users-to-default-permissions-groups 1 of 4]
  - changeSet:
      id: v43.00-002
      author: camsaul
      comment: >-
        Added 0.43.0. Create magic 'All Users' Permissions Group if it does not already exist.
      preConditions:
        - onFail: MARK_RAN
        - sqlCheck:
            expectedResult: 0
            sql: >-
              SELECT count(*) FROM permissions_group WHERE name = 'All Users';
      changes:
        - sql:
            sql: >-
              INSERT INTO permissions_group (name)
              VALUES
              ('All Users')

  # [add-users-to-default-permissions-groups 2 of 4]
  - changeSet:
      id: v43.00-003
      author: camsaul
      comment: >-
        Added 0.43.0. Create magic 'Administrators' Permissions Group if it does not already exist.
      preConditions:
        - onFail: MARK_RAN
        - sqlCheck:
            expectedResult: 0
            sql: >-
              SELECT count(*) FROM permissions_group WHERE name = 'Administrators';
      changes:
        - sql:
            sql: >-
              INSERT INTO permissions_group (name)
              VALUES
              ('Administrators')

  # Add existing Users to the magic Permissions Groups if needed.

  # [add-users-to-default-permissions-groups 3 of 4]
  - changeSet:
      id: v43.00-004
      author: camsaul
      comment: >-
        Added 0.43.0. Add existing Users to 'All Users' magic Permissions Group if needed.
      changes:
        - sql:
            sql: >-
              INSERT INTO permissions_group_membership (user_id, group_id)
              SELECT
                u.id AS user_id,
                all_users_group.id AS group_id
                FROM core_user u
                LEFT JOIN (
                  SELECT *
                  FROM permissions_group
                  WHERE name = 'All Users'
                ) all_users_group
                  ON true
                LEFT JOIN permissions_group_membership pgm
                       ON u.id = pgm.user_id
                      AND all_users_group.id = pgm.group_id
                WHERE pgm.id IS NULL;

  # [add-users-to-default-permissions-groups 4 of 4]
  - changeSet:
      id: v43.00-005
      author: camsaul
      comment: >-
        Added 0.43.0. Add existing Users with 'is_superuser' flag to 'Administrators' magic Permissions Group if needed.
      changes:
        - sql:
            sql: >-
              INSERT INTO permissions_group_membership (user_id, group_id)
              SELECT
                u.id AS user_id,
                admin_group.id AS group_id
                FROM core_user u
                LEFT JOIN (
                  SELECT *
                  FROM permissions_group
                  WHERE name = 'Administrators'
                ) admin_group
                  ON true
                LEFT JOIN permissions_group_membership pgm
                       ON u.id = pgm.user_id
                      AND admin_group.id = pgm.group_id
                WHERE u.is_superuser = true
                  AND pgm.id IS NULL;

  #
  # This migration replaces metabase.db.data-migrations/add-admin-group-root-entry, added 0.20.0
  #
  # Create root permissions entry for admin magic Permissions Group. Admin Group has a single entry that lets it
  # access to everything
  - changeSet:
      id: v43.00-006
      author: camsaul
      comment: >-
        Added 0.43.0. Create root '/' permissions entry for the 'Administrators' magic Permissions Group if needed.
      changes:
        - sql:
            sql: >-
              INSERT INTO permissions (group_id, object)
              SELECT
                admin_group.id AS group_id,
                '/' AS object
              FROM (
                SELECT id
                FROM permissions_group
                WHERE name = 'Administrators'
              ) admin_group
              LEFT JOIN permissions p
                     ON admin_group.id = p.group_id
                    AND p.object = '/'
              WHERE p.object IS NULL;

  #
  # The following migration replaces metabase.db.data-migrations/add-databases-to-magic-permissions-groups, added 0.20.0
  #

  # Add permissions entries for 'All Users' for all Databases created BEFORE we created the 'All Users' Permissions
  # Group. This replaces the old 'add-databases-to-magic-permissions-groups' Clojure-land data migration. Only run
  # this migration if that one hasn't been run yet.
  - changeSet:
      id: v43.00-007
      author: camsaul
      comment: >-
        Added 0.43.0. Grant permissions for existing Databases to 'All Users' permissions group.
      preConditions:
        - onFail: MARK_RAN
        - sqlCheck:
            expectedResult: 0
            sql: >-
              SELECT count(*)
              FROM data_migrations
              WHERE id = 'add-databases-to-magic-permissions-groups';
      changes:
        - sql:
            sql: >-
              INSERT INTO permissions (object, group_id)
              SELECT db.object, all_users.id AS group_id
              FROM (
                SELECT concat('/db/', id, '/') AS object
                FROM metabase_database
              ) db
              LEFT JOIN (
                SELECT id
                FROM permissions_group
                WHERE name = 'All Users'
              ) all_users
                ON true
              LEFT JOIN permissions p
                     ON p.group_id = all_users.id
                    AND db.object = p.object
              WHERE p.object IS NULL;

  #
  # The following migration replaces metabase.db.migrations/copy-site-url-setting-and-remove-trailing-slashes, added 0.23.0
  #
  # Copy the value of the old setting `-site-url` to the new `site-url` if applicable. (`site-url` used to be stored
  # internally as `-site-url`; this was confusing, see #4188 for details.) Make sure `site-url` has no trailing slashes
  # originally fixed in #4123.
  - changeSet:
      id: v43.00-008
      author: camsaul
      comment: >-
        Added 0.43.0. Migrate legacy '-site-url' Setting to 'site-url'. Trim trailing slashes.
      preConditions:
        - onFail: MARK_RAN
        - or:
            - and:
                - dbms:
                    type: postgresql,h2
                - sqlCheck:
                    expectedResult: 0
                    sql: SELECT count(*) FROM setting WHERE key = 'site-url';
            - and:
                - dbms:
                    type: mysql,mariadb
                - sqlCheck:
                    expectedResult: 0
                    sql: SELECT count(*) FROM setting WHERE `key` = 'site-url';
      changes:
        - sql:
            dbms: h2,postgresql
            sql: >-
              INSERT INTO setting (key, value)
              SELECT
                'site-url' AS key,
                regexp_replace(value, '/$', '') AS value
              FROM setting
              WHERE key = '-site-url';
        - sql:
            dbms: mysql,mariadb
            # MySQL 5.7 doesn't support regexp_replace :(
            # 'key' has to be quoted in MySQL
            sql: >-
              INSERT INTO setting (`key`, value)
              SELECT
                'site-url' AS `key`,
                CASE
                  WHEN value LIKE '%/'
                    THEN substring(value, 1, length(value) - 1)
                  ELSE
                    value
                  END
                AS value
              FROM setting
              WHERE `key` = '-site-url';

  #
  # The following migration replaces metabase.db.migrations/ensure-protocol-specified-in-site-url, added in 0.25.1
  #
  # There's a window on in the 0.23.0 and 0.23.1 releases that the site-url could be persisted without a protocol
  # specified. Other areas of the application expect that site-url will always include http/https. This migration
  # ensures that if we have a site-url stored it has the current defaulting logic applied to it
  - changeSet:
      id: v43.00-009
      author: camsaul
      comment: >-
        Added 0.43.0. Make sure 'site-url' Setting includes protocol.
      changes:
        - sql:
            dbms: h2,postgresql
            sql: >-
              UPDATE setting
              SET value = concat('http://', value)
              WHERE key = 'site-url'
                AND value NOT LIKE 'http%';
        - sql:
            dbms: mysql,mariadb
            sql: >-
              UPDATE setting
              SET value = concat('http://', value)
              WHERE `key` = 'site-url'
                AND value NOT LIKE 'http%';

  #
  # The following migrations replace metabase.db.migrations/migrate-humanization-setting, added in 0.28.0
  #
  # Prior to version 0.28.0 humanization was configured using the boolean setting `enable-advanced-humanization`.
  # `true` meant "use advanced humanization", while `false` meant "use simple humanization". In 0.28.0, this Setting
  # was replaced by the `humanization-strategy` Setting, which (at the time of this writing) allows for a choice
  # between three options: advanced, simple, or none. Migrate any values of the old Setting, if set, to the new one.

  # [migrate-humanization-setting part 1 of 2]
  - changeSet:
      id: v43.00-010
      author: camsaul
      comment: >-
        Added 0.43.0. Migrates value of legacy enable-advanced-humanization Setting to humanization-strategy Setting added in 0.28.0.
      preConditions:
        - onFail: MARK_RAN
        - or:
            - and:
                - dbms:
                    type: postgresql,h2
                - sqlCheck:
                    expectedResult: 0
                    sql: SELECT count(*) FROM setting WHERE key = 'humanization-strategy';
            - and:
                - dbms:
                    type: mysql,mariadb
                - sqlCheck:
                    expectedResult: 0
                    sql: SELECT count(*) FROM setting WHERE `key` = 'humanization-strategy';
      changes:
        - sql:
            dbms: h2,postgresql
            sql: >-
              INSERT INTO setting (key, value)
              SELECT
                'humanization-strategy'                                      AS key,
                (CASE WHEN value = 'true' THEN 'advanced' ELSE 'simple' END) AS value
              FROM setting
              WHERE key = 'enable-advanced-humanization';
        # key has to be quoted in MySQL/MariaDB
        - sql:
            dbms: mysql,mariadb
            sql: >-
              INSERT INTO setting (`key`, value)
              SELECT
                'humanization-strategy'                                      AS `key`,
                (CASE WHEN value = 'true' THEN 'advanced' ELSE 'simple' END) AS value
              FROM setting
              WHERE `key` = 'enable-advanced-humanization';

  # [migrate-humanization-setting part 2 of 2]
  - changeSet:
      id: v43.00-011
      author: camsaul
      comment: >-
        Added 0.43.0. Remove legacy enable-advanced-humanization Setting.
      changes:
        - sql:
            dbms: h2,postgresql
            sql: >-
              DELETE FROM setting WHERE key = 'enable-advanced-humanization';
        # key has to be quoted in MySQL/MariaDB
        - sql:
            dbms: mysql,mariadb
            sql: >-
              DELETE FROM setting WHERE `key` = 'enable-advanced-humanization';

  #
  # The following migration replaces metabase.db.migrations/mark-category-fields-as-list, added in 0.29.0
  #
  # Starting in version 0.29.0 we switched the way we decide which Fields should get FieldValues. Prior to 29, Fields
  # would be marked as special type Category if they should have FieldValues. In 29+, the Category special type no
  # longer has any meaning as far as the backend is concerned. Instead, we use the new `has_field_values` column to
  # keep track of these things. Fields whose value for `has_field_values` is `list` is the equiavalent of the old
  # meaning of the Category special type.
  #
  # Note that in 0.39.0 special type was renamed to semantic type
  - changeSet:
      id: v43.00-012
      author: camsaul
      comment: >-
        Added 0.43.0. Set Field.has_field_values to 'list' if semantic_type derives from :type/Category.
      preConditions:
        - onFail: MARK_RAN
        - sqlCheck:
            expectedResult: 0
            sql: >-
              SELECT count(*)
              FROM data_migrations
              WHERE id = 'mark-category-fields-as-list';
      changes:
        - sql:
            # This is a snapshot of all the descendants of `:type/Category` at the time this migration was written. We
            # don't need to worry about new types being added in the future, since the purpose of this migration is
            # only to update old columns.
            sql: >-
              UPDATE metabase_field
              SET has_field_values = 'list'
              WHERE has_field_values IS NULL
                AND active = true
                AND semantic_type IN (
                  'type/Category',
                  'type/City',
                  'type/Company',
                  'type/Country',
                  'type/Name',
                  'type/Product',
                  'type/Source',
                  'type/State',
                  'type/Subscription',
                  'type/Title'
                );

  #
  # The following migrations replace metabase.db.migrations/add-migrated-collections, added in 0.30.0
  #
  # In 0.30 dashboards and pulses will be saved in collections rather than on separate list pages. Additionally, there
  # will no longer be any notion of saved questions existing outside of a collection (i.e. in the weird "Everything
  # Else" area where they can currently be saved).
  #
  # Consequently we'll need to move existing dashboards, pulses, and questions-not-in-a-collection to a new location
  # when users upgrade their instance to 0.30 from a previous version.
  #
  # The user feedback we've received points to a UX that would do the following:
  #
  # 1. Set permissions to the Root Collection to readwrite perms access for *all* Groups.
  #
  # 2. Create three new collections within the root collection: "Migrated dashboards," "Migrated pulses," and "Migrated
  #    questions."
  #
  # 3. The permissions settings for these new collections should be set to No Access for all user groups except
  #    Administrators.
  #
  # 4. Existing Dashboards, Pulses, and Questions from the "Everything Else" area should now be present within these
  #    new collections.

  # [add-migrated-collections part 1 of 7] Create 'Migrated Dashboards' Collection if needed
  - changeSet:
      id: v43.00-014
      author: camsaul
      comment: >-
        Added 0.43.0. Add 'Migrated Dashboards' Collection if needed and there are any Dashboards not in a Collection.
      preConditions:
        - onFail: MARK_RAN
        - and:
            - sqlCheck:
                expectedResult: 0
                sql: >-
                  SELECT count(*)
                  FROM data_migrations
                  WHERE id = 'add-migrated-collections';
            - sqlCheck:
                expectedResult: 0
                sql: >-
                  SELECT count(*)
                  FROM collection
                  WHERE name = 'Migrated Dashboards';
            - not:
                - sqlCheck:
                    expectedResult: 0
                    sql: >-
                      SELECT count(*)
                      FROM report_dashboard
                      WHERE collection_id IS NULL;
      changes:
        - sql:
            # #509ee3 is the MB brand color
            sql: >-
              INSERT INTO collection (name, color, slug)
              VALUES
              ('Migrated Dashboards', '#509ee3', 'migrated_dashboards');

  # [add-migrated-collections part 2 of 7] Create 'Migrated Pulses' Collection if needed
  - changeSet:
      id: v43.00-015
      author: camsaul
      comment: >-
        Added 0.43.0. Add 'Migrated Pulses' Collection if needed and there are any Pulses not in a Collection.
      preConditions:
        - onFail: MARK_RAN
        - and:
            - sqlCheck:
                expectedResult: 0
                sql: >-
                  SELECT count(*)
                  FROM data_migrations
                  WHERE id = 'add-migrated-collections';
            - sqlCheck:
                expectedResult: 0
                sql: >-
                  SELECT count(*)
                  FROM collection
                  WHERE name = 'Migrated Pulses';
            - not:
                - sqlCheck:
                    expectedResult: 0
                    sql: >-
                      SELECT count(*)
                      FROM pulse
                      WHERE collection_id IS NULL;
      changes:
        - sql:
            # #509ee3 is the MB brand color
            sql: >-
              INSERT INTO collection (name, color, slug)
              VALUES
              ('Migrated Pulses', '#509ee3', 'migrated_pulses');

  # [add-migrated-collections part 3 of 7] Create 'Migrated Questions' Collection if needed
  - changeSet:
      id: v43.00-016
      author: camsaul
      comment: >-
        Added 0.43.0. Add 'Migrated Questions' Collection if needed and there are any Cards not in a Collection.
      preConditions:
        - onFail: MARK_RAN
        - and:
            - sqlCheck:
                expectedResult: 0
                sql: >-
                  SELECT count(*)
                  FROM data_migrations
                  WHERE id = 'add-migrated-collections';
            - sqlCheck:
                expectedResult: 0
                sql: >-
                  SELECT count(*)
                  FROM collection
                  WHERE name = 'Migrated Questions';
            - not:
                - sqlCheck:
                    expectedResult: 0
                    sql: >-
                      SELECT count(*)
                      FROM report_card
                      WHERE collection_id IS NULL;
      changes:
        - sql:
            # #509ee3 is the MB brand color
            sql: >-
              INSERT INTO collection (name, color, slug)
              VALUES
              ('Migrated Questions', '#509ee3', 'migrated_questions');

  # [add-migrated-collections part 4 of 7] Move Dashboards not in a Collection to 'Migrated Dashboards'
  - changeSet:
      id: v43.00-017
      author: camsaul
      comment: >-
        Added 0.43.0. Move Dashboards not in a Collection to 'Migrated Dashboards'.
      preConditions:
        - onFail: MARK_RAN
        - sqlCheck:
            expectedResult: 0
            sql: >-
              SELECT count(*)
              FROM data_migrations
              WHERE id = 'add-migrated-collections';
      changes:
        - sql:
            sql: >-
              UPDATE report_dashboard
              SET collection_id = (SELECT id FROM collection WHERE name = 'Migrated Dashboards')
              WHERE collection_id IS NULL;


  # [add-migrated-collections part 5 of 7] Move Pulses not in a Collection to 'Migrated Pulses'
  - changeSet:
      id: v43.00-018
      author: camsaul
      comment: >-
        Added 0.43.0. Move Pulses not in a Collection to 'Migrated Pulses'.
      preConditions:
        - onFail: MARK_RAN
        - sqlCheck:
            expectedResult: 0
            sql: >-
              SELECT count(*)
              FROM data_migrations
              WHERE id = 'add-migrated-collections';
      changes:
        - sql:
            sql: >-
              UPDATE pulse
              SET collection_id = (SELECT id FROM collection WHERE name = 'Migrated Pulses')
              WHERE collection_id IS NULL;

  # [add-migrated-collections part 6 of 7] Move Cards not in a Collection to 'Migrated Questions'
  - changeSet:
      id: v43.00-019
      author: camsaul
      comment: >-
        Added 0.43.0. Move Cards not in a Collection to 'Migrated Questions'.
      preConditions:
        - onFail: MARK_RAN
        - sqlCheck:
            expectedResult: 0
            sql: >-
              SELECT count(*)
              FROM data_migrations
              WHERE id = 'add-migrated-collections';
      changes:
        - sql:
            sql: >-
              UPDATE report_card
              SET collection_id = (SELECT id FROM collection WHERE name = 'Migrated Questions')
              WHERE collection_id IS NULL;

  # [add-migrated-collections part 7 of 7] Grant All Users readwrite perms for the Root Collection.
  - changeSet:
      id: v43.00-020
      author: camsaul
      comment: >-
        Added 0.43.0. Grant the 'All Users' Permissions Group readwrite perms for the Root Collection.
      preConditions:
        - onFail: MARK_RAN
        - and:
            - sqlCheck:
                expectedResult: 0
                sql: >-
                  SELECT count(*)
                  FROM data_migrations
                  WHERE id = 'add-migrated-collections';
      changes:
        - sql:
            sql: >-
              INSERT INTO permissions (group_id, object)
              SELECT
                all_users_group.id AS group_id,
                '/collection/root/' AS object
              FROM (
                SELECT id
                FROM permissions_group
                WHERE name = 'All Users'
              ) all_users_group
              LEFT JOIN permissions p
                     ON all_users_group.id = p.group_id
                    AND p.object = '/collection/root/'
              WHERE p.object IS NULL;

  - changeSet:
      id: v43.00-021
      author: adam-james
      comment: Added 0.43.0 - Timeline table for Events
      changes:
        - createTable:
            tableName: timeline
            remarks: Timeline table to organize events
            columns:
              - column:
                  name: id
                  type: int
                  autoIncrement: true
                  constraints:
                    nullable: false
                    primaryKey: true
              - column:
                  remarks: Name of the timeline
                  name: name
                  type: varchar(255)
                  constraints:
                    nullable: false
              - column:
                  remarks: Optional description of the timeline
                  name: description
                  type: varchar(255)
                  constraints:
                    nullable: true
              - column:
                  name: icon
                  type: varchar(128)
                  constraints:
                    nullable: true
                  remarks: the icon to use when displaying the event
              - column:
                  remarks: ID of the collection containing the timeline
                  name: collection_id
                  type: int
                  constraints:
                    nullable: true
                    references: collection(id)
                    foreignKeyName: fk_timeline_collection_id
                    deleteCascade: true
              - column:
                  remarks: Whether or not the timeline has been archived
                  name: archived
                  type: boolean
                  defaultValueBoolean: false
                  constraints:
                    nullable: false
              - column:
                  remarks: ID of the user who created the timeline
                  name: creator_id
                  type: int
                  constraints:
                    nullable: false
                    references: core_user(id)
                    foreignKeyName: fk_timeline_creator_id
                    deleteCascade: true
              - column:
                  remarks: The timestamp of when the timeline was created
                  name: created_at
                  type: ${timestamp_type}
                  defaultValueComputed: current_timestamp
                  constraints:
                    nullable: false
              - column:
                  remarks: The timestamp of when the timeline was updated
                  name: updated_at
                  type: ${timestamp_type}
                  defaultValueComputed: current_timestamp
                  constraints:
                    nullable: false

  - changeSet:
      id: v43.00-022
      author: adam-james
      comment: Added 0.43.0 - Events table
      changes:
        - createTable:
            tableName: timeline_event
            remarks: Events table
            columns:
              - column:
                  name: id
                  type: int
                  autoIncrement: true
                  constraints:
                    nullable: false
                    primaryKey: true
              - column:
                  remarks: ID of the timeline containing the event
                  name: timeline_id
                  type: int
                  constraints:
                    nullable: false
                    references: timeline(id)
                    foreignKeyName: fk_events_timeline_id
                    deleteCascade: true
              - column:
                  remarks: Name of the event
                  name: name
                  type: varchar(255)
                  constraints:
                    nullable: false
              - column:
                  remarks: Optional markdown description of the event
                  name: description
                  type: varchar(255)
                  constraints:
                    nullable: true
              - column:
                  name: timestamp
                  type: ${timestamp_type}
                  constraints:
                    nullable: false
                  remarks: When the event happened
              - column:
                  name: time_matters
                  type: boolean
                  constraints:
                    nullable: false
                  remarks: >-
                     Indicate whether the time component matters or if the timestamp should just serve to indicate the
                     day of the event without any time associated to it.
              - column:
                  name: timezone
                  constraints:
                    nullable: false
                  type: varchar(255)
                  remarks: Timezone to display the underlying UTC timestamp in for the client
              - column:
                  name: icon
                  type: varchar(128)
                  constraints:
                    nullable: true
                  remarks: the icon to use when displaying the event
              - column:
                  remarks: Whether or not the event has been archived
                  name: archived
                  type: boolean
                  defaultValueBoolean: false
                  constraints:
                    nullable: false
              - column:
                  remarks: ID of the user who created the event
                  name: creator_id
                  type: int
                  constraints:
                    nullable: false
                    references: core_user(id)
                    foreignKeyName: fk_event_creator_id
                    deleteCascade: true
              - column:
                  remarks: The timestamp of when the event was created
                  name: created_at
                  type: ${timestamp_type}
                  defaultValueComputed: current_timestamp
                  constraints:
                    nullable: false
              - column:
                  remarks: The timestamp of when the event was modified
                  name: updated_at
                  type: ${timestamp_type}
                  defaultValueComputed: current_timestamp
                  constraints:
                    nullable: false

  - changeSet:
      id: v43.00-023
      author: dpsutton
      comment: Added 0.43.0 - Index on timeline collection_id
      changes:
        - createIndex:
            tableName: timeline
            indexName: idx_timeline_collection_id
            columns:
              - column:
                  name: collection_id

  - changeSet:
      id: v43.00-024
      author: dpsutton
      comment: Added 0.43.0 - Index on timeline_event timeline_id
      changes:
        - createIndex:
            tableName: timeline_event
            indexName: idx_timeline_event_timeline_id
            columns:
              - column:
                  name: timeline_id

  - changeSet:
      id: v43.00-025
      author: dpsutton
      comment: Added 0.43.0 - Index on timeline timestamp
      changes:
        - createIndex:
            tableName: timeline_event
            indexName: idx_timeline_event_timeline_id_timestamp
            columns:
              - column:
                  name: timeline_id
              - column:
                  name: timestamp

  - changeSet:
      id: v43.00-026
      author: noahmoss
      comment: >-
        Added 0.43.0 - adds User.settings column to implement User-local Settings
      changes:
        - addColumn:
            tableName: core_user
            columns:
              - column:
                  name: settings
                  type: ${text.type}
                  remarks: "Serialized JSON containing User-local Settings for this User"

  - changeSet:
      id: v43.00-027
      author: camsaul
      comment: Added 0.43.0. Drop NOT NULL constraint for core_user.password
      changes:
        - dropNotNullConstraint:
            tableName: core_user
            columnName: password
            columnDataType: varchar(254)

  - changeSet:
      id: v43.00-028
      author: camsaul
      comment: Added 0.43.0. Drop NOT NULL constraint for core_user.password_salt
      changes:
        - dropNotNullConstraint:
            tableName: core_user
            columnName: password_salt
            columnDataType: varchar(254)

  #
  # The following migration replaces metabase.db.data-migrations/clear-ldap-user-local-passwords, added 0.30.0
  #
  # Before 0.30.0, we were storing the LDAP user's password in the core_user table (though it wasn't used). This
  # migration clears those passwords out, disabling password-based login.
  - changeSet:
      id: v43.00-029
      author: camsaul
      comment: Added 0.43.0. Clear local password for Users using LDAP auth.
      changes:
        - sql:
            sql: >-
              UPDATE core_user
              SET
                password = NULL,
                password_salt = NULL
              WHERE ldap_auth IS TRUE;

  - changeSet:
      id: v43.00-030
      author: dpsutton
      comment: Added 0.43.0 - Dashboard bookmarks table
      changes:
        - createTable:
            tableName: dashboard_bookmark
            remarks: Table holding bookmarks on dashboards
            columns:
              - column:
                  name: id
                  type: int
                  autoIncrement: true
                  constraints:
                    primaryKey: true
                    nullable: false
              - column:
                  name: user_id
                  type: int
                  remarks: 'ID of the User who bookmarked the Dashboard'
                  constraints:
                    nullable: false
                    references: core_user(id)
                    foreignKeyName: fk_dashboard_bookmark_user_id
                    deleteCascade: true
              - column:
                  name: dashboard_id
                  type: int
                  remarks: 'ID of the Dashboard bookmarked by the user'
                  constraints:
                    nullable: false
                    references: report_dashboard(id)
                    foreignKeyName: fk_dashboard_bookmark_dashboard_id
                    deleteCascade: true
              - column:
                  remarks: The timestamp of when the bookmark was created
                  name: created_at
                  type: ${timestamp_type}
                  defaultValueComputed: current_timestamp
                  constraints:
                    nullable: false
  - changeSet:
      id: v43.00-031
      author: dpsutton
      comment: Added 0.43.0 - Dashboard bookmarks table unique constraint
      changes:
        - addUniqueConstraint:
            tableName: dashboard_bookmark
            columnNames: user_id, dashboard_id
            constraintName: unique_dashboard_bookmark_user_id_dashboard_id
  - changeSet:
      id: v43.00-032
      author: dpsutton
      comment: Added 0.43.0 - Dashboard bookmarks table index on user_id
      changes:
        - createIndex:
            tableName: dashboard_bookmark
            columns:
              - column:
                  name: user_id
            indexName: idx_dashboard_bookmark_user_id
  - changeSet:
      id: v43.00-033
      author: dpsutton
      comment: Added 0.43.0 - Dashboard bookmarks table index on dashboard_id
      changes:
        - createIndex:
            tableName: dashboard_bookmark
            columns:
              - column:
                  name: dashboard_id
            indexName: idx_dashboard_bookmark_dashboard_id

  - changeSet:
      id: v43.00-034
      author: dpsutton
      comment: Added 0.43.0 - Card bookmarks table
      changes:
        - createTable:
            tableName: card_bookmark
            remarks: Table holding bookmarks on cards
            columns:
              - column:
                  name: id
                  type: int
                  autoIncrement: true
                  constraints:
                    primaryKey: true
                    nullable: false
              - column:
                  name: user_id
                  type: int
                  remarks: 'ID of the User who bookmarked the Card'
                  constraints:
                    nullable: false
                    references: core_user(id)
                    foreignKeyName: fk_card_bookmark_user_id
                    deleteCascade: true
              - column:
                  name: card_id
                  type: int
                  remarks: 'ID of the Card bookmarked by the user'
                  constraints:
                    nullable: false
                    references: report_card(id)
                    foreignKeyName: fk_card_bookmark_dashboard_id
                    deleteCascade: true
              - column:
                  remarks: The timestamp of when the bookmark was created
                  name: created_at
                  type: ${timestamp_type}
                  defaultValueComputed: current_timestamp
                  constraints:
                    nullable: false
  - changeSet:
      id: v43.00-035
      author: dpsutton
      comment: Added 0.43.0 - Card bookmarks table unique constraint
      changes:
        - addUniqueConstraint:
            tableName: card_bookmark
            columnNames: user_id, card_id
            constraintName: unique_card_bookmark_user_id_card_id
  - changeSet:
      id: v43.00-036
      author: dpsutton
      comment: Added 0.43.0 - Card bookmarks table index on user_id
      changes:
        - createIndex:
            tableName: card_bookmark
            columns:
              - column:
                  name: user_id
            indexName: idx_card_bookmark_user_id
  - changeSet:
      id: v43.00-037
      author: dpsutton
      comment: Added 0.43.0 - Card bookmarks table index on card_id
      changes:
        - createIndex:
            tableName: card_bookmark
            columns:
              - column:
                  name: card_id
            indexName: idx_card_bookmark_card_id

  - changeSet:
      id: v43.00-038
      author: dpsutton
      comment: Added 0.43.0 - Collection bookmarks table
      changes:
        - createTable:
            tableName: collection_bookmark
            remarks: Table holding bookmarks on collections
            columns:
              - column:
                  name: id
                  type: int
                  autoIncrement: true
                  constraints:
                    primaryKey: true
                    nullable: false
              - column:
                  name: user_id
                  type: int
                  remarks: 'ID of the User who bookmarked the Collection'
                  constraints:
                    nullable: false
                    references: core_user(id)
                    foreignKeyName: fk_collection_bookmark_user_id
                    deleteCascade: true
              - column:
                  name: collection_id
                  type: int
                  remarks: 'ID of the Card bookmarked by the user'
                  constraints:
                    nullable: false
                    references: collection(id)
                    foreignKeyName: fk_collection_bookmark_collection_id
                    deleteCascade: true
              - column:
                  remarks: The timestamp of when the bookmark was created
                  name: created_at
                  type: ${timestamp_type}
                  defaultValueComputed: current_timestamp
                  constraints:
                    nullable: false
  - changeSet:
      id: v43.00-039
      author: dpsutton
      comment: Added 0.43.0 - Collection bookmarks table unique constraint
      changes:
        - addUniqueConstraint:
            tableName: collection_bookmark
            columnNames: user_id, collection_id
            constraintName: unique_collection_bookmark_user_id_collection_id
  - changeSet:
      id: v43.00-040
      author: dpsutton
      comment: Added 0.43.0 - Collection bookmarks table index on user_id
      changes:
        - createIndex:
            tableName: collection_bookmark
            columns:
              - column:
                  name: user_id
            indexName: idx_collection_bookmark_user_id
  - changeSet:
      id: v43.00-041
      author: dpsutton
      comment: Added 0.43.0 - Collection bookmarks table index on collection_id
      changes:
        - createIndex:
            tableName: collection_bookmark
            columns:
              - column:
                  name: collection_id
            indexName: idx_collection_bookmark_collection_id

  - changeSet:
      id: v43.00-042
      author: noahmoss
      comment: >-
        Added 0.43.0. Grant download permissions for existing Databases to 'All Users' permissions group
      changes:
        - sql:
            sql: >-
              INSERT INTO permissions (object, group_id)
              SELECT db.object, all_users.id AS group_id
              FROM (
                SELECT concat('/download/db/', id, '/') AS object
                FROM metabase_database
              ) db
              LEFT JOIN (
                SELECT id
                FROM permissions_group
                WHERE name = 'All Users'
              ) all_users
                ON true
              LEFT JOIN permissions p
                     ON p.group_id = all_users.id
                    AND db.object = p.object
              WHERE p.object IS NULL;

  - changeSet:
      id: v43.00-043
      author: howonlee
      comment: Added 0.43.0 - Nested field columns in fields
      changes:
        - addColumn:
            columns:
            - column:
                remarks: Nested field column paths, flattened
                name: nfc_path
                type: varchar(254)
                constraints:
                  nullable: true
            tableName: metabase_field

  - changeSet:
      id: v43.00-044
      author: noahmoss
      comment: Added 0.43.0 - Removes MetaBot permissions group
      changes:
        - sql:
            sql: DELETE FROM permissions_group WHERE name = 'MetaBot'

  - changeSet:
      id: v43.00-046
      author: qnkhuat
      comment: Added 0.43.0 - create General Permission Revision table
      changes:
        - createTable:
            tableName: general_permissions_revision
            remarks: 'Used to keep track of changes made to general permissions.'
            columns:
              - column:
                  name: id
                  type: int
                  autoIncrement: true
                  constraints:
                    primaryKey: true
                    nullable: false
              - column:
                  name: before
                  type: ${text.type}
                  remarks: 'Serialized JSON of the permission graph before the changes.'
                  constraints:
                    nullable: false
              - column:
                  name: after
                  type: ${text.type}
                  remarks: 'Serialized JSON of the changes in permission graph.'
                  constraints:
                    nullable: false
              - column:
                  name: user_id
                  type: int
                  remarks: 'The ID of the admin who made this set of changes.'
                  constraints:
                    nullable: false
                    referencedTableName: core_user
                    referencedColumnNames: id
                    foreignKeyName: fk_general_permissions_revision_user_id
              - column:
                  name: created_at
                  type: datetime
                  remarks: 'The timestamp of when these changes were made.'
                  constraints:
                    nullable: false
              - column:
                  name: remark
                  type: ${text.type}
                  remarks: 'Optional remarks explaining why these changes were made.'

  - changeSet:
      id: v43.00-047
      author: qnkhuat
      comment: Added 0.43.0. Grant the 'All Users' Group permissions to create/edit subscriptions and alerts
      changes:
        - sql:
            sql: >-
              INSERT INTO permissions (group_id, object)
              SELECT
                all_users_group.id AS group_id,
                '/general/subscription/' AS object
              FROM (
                SELECT id
                FROM permissions_group
                WHERE name = 'All Users'
              ) all_users_group
              LEFT JOIN permissions p
                ON all_users_group.id = p.group_id
                AND p.object = '/general/subscription/'
              WHERE p.object IS NULL;

  - changeSet:
      id: v43.00-049
      author: dpsutton
      comment: Added 0.43.0 - Unify datatype with query_execution.started_at so comparable (see 168).
      changes:
        - modifyDataType:
            tableName: view_log
            columnName: timestamp
            newDataType: ${timestamp_type}

  - changeSet:
        id: v43.00-050
        author: qnkhuat
        comment: Added 0.43.0. Add permissions_group_membership.is_group_manager
        changes:
          - addColumn:
              columns:
              - column:
                  remarks: Boolean flag to indicate whether user is a group's manager.
                  name: is_group_manager
                  type: boolean
                  constraints:
                    nullable: false
                  defaultValue: false
              tableName: permissions_group_membership

  - changeSet:
      id: v43.00-051
      author: adam-james
      comment: Added 0.43.0 - default boolean on timelines to indicate default timeline for a collection
      changes:
        - addColumn:
            columns:
            - column:
                remarks: Boolean value indicating if the timeline is the default one for the containing Collection
                name: default
                type: boolean
                defaultValue: false
                constraints:
                  nullable: false
            tableName: timeline

  - changeSet:
      id: v43.00-052
      author: snoe
      comment: Added 0.43.0 - bookmark ordering
      changes:
        - createTable:
            tableName: bookmark_ordering
            remarks: Table holding ordering information for various bookmark tables
            columns:
              - column:
                  name: id
                  type: int
                  autoIncrement: true
                  constraints:
                    primaryKey: true
                    nullable: false
              - column:
                  name: user_id
                  type: int
                  remarks: 'ID of the User who ordered bookmarks'
                  constraints:
                    nullable: false
                    references: core_user(id)
                    foreignKeyName: fk_bookmark_ordering_user_id
                    deleteCascade: true
              - column:
                  name: type
                  type: varchar(255)
                  remarks: 'type of the Bookmark'
                  constraints:
                    nullable: false
              - column:
                  name: item_id
                  type: int
                  remarks: 'id of the item being bookmarked (Card, Collection, Dashboard, ...) no FK, so may no longer exist'
                  constraints:
                    nullable: false
              - column:
                  name: ordering
                  type: int
                  remarks: 'order of bookmark for user'
                  constraints:
                    nullable: false
  - changeSet:
      id: v43.00-053
      author: snoe
      comment: Added 0.43.0 - bookmark ordering
      changes:
        - addUniqueConstraint:
            tableName: bookmark_ordering
            columnNames: user_id, type, item_id
            constraintName: unique_bookmark_user_id_type_item_id
  - changeSet:
      id: v43.00-054
      author: snoe
      comment: Added 0.43.0 - bookmark ordering
      changes:
        - addUniqueConstraint:
            tableName: bookmark_ordering
            columnNames: user_id, ordering
            constraintName: unique_bookmark_user_id_ordering
  - changeSet:
      id: v43.00-055
      author: snoe
      comment: Added 0.43.0 - bookmark ordering
      changes:
        - createIndex:
            tableName: bookmark_ordering
            columns:
              - column:
                  name: user_id
            indexName: idx_bookmark_ordering_user_id

  - changeSet:
      id: v43.00-056
      author: qnkhuat
      comment: >-
        Added 0.43.0 - Rename general permission revision table
        It's safe to rename this table without breaking downgrades compatibility because this table was also added in 0.43.0.
      changes:
        - renameTable:
            oldTableName: general_permissions_revision
            newTableName: application_permissions_revision

  - changeSet:
      id: v43.00-057
      author: qnkhuat
      comment: Added 0.43.0 - Rename general_permissions_revision_id_seq
      failOnError: false # mysql and h2 don't have this sequence
      preConditions:
        - onFail: MARK_RAN
        - dbms:
            type: postgresql
      changes:
        - sql:
            - sql: ALTER SEQUENCE general_permissions_revision_id_seq RENAME TO application_permissions_revision_id_seq;

  - changeSet:
      id: v43.00-058
      author: qnkhuat
      comment: Added 0.43.0 - Rename general permissios to application permissions
      changes:
        - sql:
            sql: >-
              UPDATE permissions
              SET object = REPLACE(object, '/general/', '/application/')
              WHERE object LIKE '/general/%';

  - changeSet:
      id: v43.00-059
      author: adam-james
      comment: Added 0.43.0 - disallow nil timeline icons
      changes:
        - addNotNullConstraint:
            columnDataType: varchar(128)
            tableName: timeline
            columnName: icon
            defaultNullValue: "star"
  - changeSet:
      id: v43.00-060
      author: adam-james
      comment: Added 0.43.0 - disallow nil timeline event icons
      changes:
        - addNotNullConstraint:
            columnDataType: varchar(128)
            tableName: timeline_event
            columnName: icon
            defaultNullValue: "star"

  - changeSet:
      id: v43.00-062
      author: snoe
      comment: Added 0.43.0 - Unify datatype with revision.timestamp for timezone info (see 17829).
      changes:
        - modifyDataType:
            tableName: revision
            columnName: timestamp
            newDataType: ${timestamp_type}

  - changeSet:
      id: v44.00-000
      author: dpsutton
      comment: Added 0.44.0 - Persisted Info for models
      changes:
        - createTable:
            tableName: persisted_info
            remarks: Table holding information about persisted models
            columns:
              - column:
                  name: id
                  type: int
                  autoIncrement: true
                  constraints:
                    primaryKey: true
                    nullable: false
              - column:
                  name: database_id
                  type: int
                  remarks: 'ID of the database associated to the persisted card'
                  constraints:
                    nullable: false
                    referencedTableName: metabase_database
                    referencedColumnNames: id
                    foreignKeyName: fk_persisted_info_database_id
                    deleteCascade: true
              - column:
                  name: card_id
                  type: int
                  remarks: 'ID of the Card model persisted'
                  constraints:
                    nullable: false
                    unique: true
                    referencedTableName: report_card
                    referencedColumnNames: id
                    foreignKeyName: fk_persisted_info_card_id
                    deleteCascade: true
              - column:
                  remarks: Slug of the card which will form the persisted table name
                  name: question_slug
                  type: ${text.type}
                  constraints:
                    nullable: false
              - column:
                  remarks: Name of the table persisted
                  name: table_name
                  type: ${text.type}
                  constraints:
                    nullable: false
              - column:
                  remarks: JSON object that captures the state of the table when we persisted
                  name: definition
                  type: ${text.type}
                  constraints:
                    nullable: true
              - column:
                  remarks: Hash of the query persisted
                  name: query_hash
                  type: ${text.type}
                  constraints:
                    nullable: true
              - column:
                  remarks: Indicating whether the persisted table is active and can be swapped
                  name: active
                  type: boolean
                  defaultValueBoolean: false
                  constraints:
                    nullable: false
              - column:
                  remarks: Persisted table state (creating, persisted, refreshing, deleted)
                  name: state
                  type: ${text.type}
                  constraints:
                    nullable: false
              - column:
                  remarks: The timestamp of when the most recent refresh was started
                  name: refresh_begin
                  type: ${timestamp_type}
                  constraints:
                    nullable: false
              - column:
                  remarks: The timestamp of when the most recent refresh ended
                  name: refresh_end
                  type: ${timestamp_type}
                  constraints:
                    nullable: true
              - column:
                  remarks: The timestamp of when the most recent state changed
                  name: state_change_at
                  type: ${timestamp_type}
                  constraints:
                    nullable: true
              - column:
                  remarks: Error message from persisting if applicable
                  name: error
                  type: ${text.type}
                  constraints:
                    nullable: true
              - column:
                  remarks: The timestamp of when the model was first persisted
                  name: created_at
                  type: ${timestamp_type}
                  defaultValueComputed: current_timestamp
                  constraints:
                    nullable: false
              - column:
                  name: creator_id
                  type: int
                  remarks: The person who persisted a model
                  constraints:
                    nullable: false
                    referencedTableName: core_user
                    referencedColumnNames: id
                    foreignKeyName: fk_persisted_info_ref_creator_id
                    deferrable: false
                    initiallyDeferred: false
  - changeSet:
      id: v44.00-001
      author: snoe
      comment: Added 0.44.0 - Remove not null constraint from persisted_info.creator_id
      changes:
        - dropNotNullConstraint:
            tableName: persisted_info
            columnName: creator_id
            columnDataType: int

  # v44.00-002 through -011 add entity_id columns to several internal entities.
  # These are fixed-width string fields populated with a random 21-character
  # NanoID value, and used by the serialization system to de-duplicate entities
  # in a portable way. See the serialization design doc in the design repo.
  - changeSet:
      id: v44.00-002
      author: braden
      comment: Added 0.44.0 - add entity_id column to all internal entities
      changes:
        - addColumn:
            columns:
            - column:
                remarks: Random NanoID tag for unique identity.
                name: entity_id
                type: char(21)
                constraints:
                  nullable: true
                  unique: true
            tableName: metric
  - changeSet:
      id: v44.00-003
      author: braden
      comment: Added 0.44.0 - add entity_id column to all internal entities
      changes:
        - addColumn:
            columns:
            - column:
                remarks: Random NanoID tag for unique identity.
                name: entity_id
                type: char(21)
                constraints:
                  nullable: true
                  unique: true
            tableName: segment
  - changeSet:
      id: v44.00-004
      author: braden
      comment: Added 0.44.0 - add entity_id column to all internal entities
      changes:
        - addColumn:
            columns:
            - column:
                remarks: Random NanoID tag for unique identity.
                name: entity_id
                type: char(21)
                constraints:
                  nullable: true
                  unique: true
            tableName: collection
  - changeSet:
      id: v44.00-005
      author: braden
      comment: Added 0.44.0 - add entity_id column to all internal entities
      changes:
        - addColumn:
            columns:
            - column:
                remarks: Random NanoID tag for unique identity.
                name: entity_id
                type: char(21)
                constraints:
                  nullable: true
                  unique: true
            tableName: report_dashboard
  - changeSet:
      id: v44.00-006
      author: braden
      comment: Added 0.44.0 - add entity_id column to all internal entities
      changes:
        - addColumn:
            columns:
            - column:
                remarks: Random NanoID tag for unique identity.
                name: entity_id
                type: char(21)
                constraints:
                  nullable: true
                  unique: true
            tableName: dimension
  - changeSet:
      id: v44.00-007
      author: braden
      comment: Added 0.44.0 - add entity_id column to all internal entities
      changes:
        - addColumn:
            columns:
            - column:
                remarks: Random NanoID tag for unique identity.
                name: entity_id
                type: char(21)
                constraints:
                  nullable: true
                  unique: true
            tableName: pulse
  - changeSet:
      id: v44.00-008
      author: braden
      comment: Added 0.44.0 - add entity_id column to all internal entities
      changes:
        - addColumn:
            columns:
            - column:
                remarks: Random NanoID tag for unique identity.
                name: entity_id
                type: char(21)
                constraints:
                  nullable: true
                  unique: true
            tableName: report_card
  - changeSet:
      id: v44.00-009
      author: braden
      comment: Added 0.44.0 - add entity_id column to all internal entities
      changes:
        - addColumn:
            columns:
            - column:
                remarks: Random NanoID tag for unique identity.
                name: entity_id
                type: char(21)
                constraints:
                  nullable: true
                  unique: true
            tableName: native_query_snippet
  - changeSet:
      id: v44.00-010
      author: braden
      comment: Added 0.44.0 - add entity_id column to all internal entities
      changes:
        - addColumn:
            columns:
            - column:
                remarks: Random NanoID tag for unique identity.
                name: entity_id
                type: char(21)
                constraints:
                  nullable: true
                  unique: true
            tableName: timeline
  - changeSet:
      id: v44.00-011
      author: braden
      comment: Added 0.44.0 - add entity_id column to all internal entities
      changes:
        - addColumn:
            columns:
            - column:
                remarks: Random NanoID tag for unique identity.
                name: entity_id
                type: char(21)
                constraints:
                  nullable: true
                  unique: true
            tableName: report_dashboardcard
  - changeSet:
      id: v44.00-023
      author: qnkhuat
      comment: Added 0.44.0 - Add parameters to report_card
      changes:
        - addColumn:
            tableName: report_card
            columns:
              - column:
                  name: parameters
                  type: ${text.type}
                  remarks: List of parameter associated to a card
                  constraints:
                    nullable: true
                    deferrable: false
                    initiallyDeferred: false
  - changeSet:
      id: v44.00-024
      author: qnkhuat
      comment: Added 0.44.0 - Add parameters to report_card
      changes:
        - addNotNullConstraint:
            columnDataType: ${text.type}
            columnName: parameters
            defaultNullValue: '[]'
            tableName: report_card

  - changeSet:
      id: v44.00-025
      author: qnkhuat
      comment: Added 0.44.0 - Add parameter_mappings to report_card
      changes:
        - addColumn:
            tableName: report_card
            columns:
              - column:
                  name: parameter_mappings
                  type: ${text.type}
                  remarks: List of parameter associated to a card
                  constraints:
                    nullable: true
                    deferrable: false
                    initiallyDeferred: false
  - changeSet:
      id: v44.00-026
      author: qnkhuat
      comment: Added 0.44.0 - Add parameter_mappings to report_card
      changes:
        - addNotNullConstraint:
            columnDataType: ${text.type}
            columnName: parameter_mappings
            defaultNullValue: '[]'
            tableName: report_card

  - changeSet:
<<<<<<< HEAD
      id: v44.00-029
      author: qnkhuat
      comment: Added 0.44.0 - Add has_more_values to metabase_fieldvalues
      changes:
        - addColumn:
            tableName: metabase_fieldvalues
            columns:
              - column:
                  name: has_more_values
                  type: boolean
                  remarks: true if the stored values list is a subset of all possible values
                  defaultValueBoolean: false
                  constraints:
                    nullable: false
=======
      id: v44.00-027
      author: adam-james
      comment: Added 0.44.0. Drop NOT NULL constraint for core_user.first_name
      changes:
        - dropNotNullConstraint:
            tableName: core_user
            columnName: first_name
            columnDataType: varchar(254)
  - changeSet:
      id: v44.00-028
      author: adam-james
      comment: Added 0.44.0. Drop NOT NULL constraint for core_user.last_name
      changes:
        - dropNotNullConstraint:
            tableName: core_user
            columnName: last_name
            columnDataType: varchar(254)


>>>>>>> 518e12a6

# >>>>>>>>>> DO NOT ADD NEW MIGRATIONS BELOW THIS LINE! ADD THEM ABOVE <<<<<<<<<<

########################################################################################################################
#
# ADVICE:
#
# 1) Run ./bin/lint-migrations-file.sh to run core.spec checks against any changes you make here. Liquibase is pretty
#    forgiving and won't complain if you accidentally mix up things like deleteCascade and onDelete: CASCADE. CI runs
#    this check but it's nicer to know now instead of waiting for CI.
#
# 2) Please post a message in the Metabase Slack #migrations channel to let others know you are creating a new
#    migration so someone else doesn't steal your ID number
#
# 3) Migrations IDs should follow the format
#
#    vMM.mm-NNN
#
#    where
#
#    M = major version
#    m = minor version
#    N = migration number relative to that major+minor version
#
#   e.g. the first migration added to 0.42.0 should be numbered v42.00-000 and the second migration should be numbered
#   v42.00-001. The first migration for 0.42.1 should be numbered v42.01-000, and so forth.
#
#   This numbering scheme was adopted beginning with version 0.42.0 so that we could go back and add migrations to patch
#   releases without the ID sequence getting wildly out of order. See PR #18821 for more information.
#
# PLEASE KEEP THIS MESSAGE AT THE BOTTOM OF THIS FILE!!!!! Add new migrations above the message.
#
########################################################################################################################<|MERGE_RESOLUTION|>--- conflicted
+++ resolved
@@ -11846,7 +11846,25 @@
             tableName: report_card
 
   - changeSet:
-<<<<<<< HEAD
+      id: v44.00-027
+      author: adam-james
+      comment: Added 0.44.0. Drop NOT NULL constraint for core_user.first_name
+      changes:
+        - dropNotNullConstraint:
+            tableName: core_user
+            columnName: first_name
+            columnDataType: varchar(254)
+  - changeSet:
+      id: v44.00-028
+      author: adam-james
+      comment: Added 0.44.0. Drop NOT NULL constraint for core_user.last_name
+      changes:
+        - dropNotNullConstraint:
+            tableName: core_user
+            columnName: last_name
+            columnDataType: varchar(254)
+
+  - changeSet:
       id: v44.00-029
       author: qnkhuat
       comment: Added 0.44.0 - Add has_more_values to metabase_fieldvalues
@@ -11861,27 +11879,6 @@
                   defaultValueBoolean: false
                   constraints:
                     nullable: false
-=======
-      id: v44.00-027
-      author: adam-james
-      comment: Added 0.44.0. Drop NOT NULL constraint for core_user.first_name
-      changes:
-        - dropNotNullConstraint:
-            tableName: core_user
-            columnName: first_name
-            columnDataType: varchar(254)
-  - changeSet:
-      id: v44.00-028
-      author: adam-james
-      comment: Added 0.44.0. Drop NOT NULL constraint for core_user.last_name
-      changes:
-        - dropNotNullConstraint:
-            tableName: core_user
-            columnName: last_name
-            columnDataType: varchar(254)
-
-
->>>>>>> 518e12a6
 
 # >>>>>>>>>> DO NOT ADD NEW MIGRATIONS BELOW THIS LINE! ADD THEM ABOVE <<<<<<<<<<
 
