--- conflicted
+++ resolved
@@ -141,11 +141,9 @@
   downloadsEnabled,
   editDashboard,
 }: DashCardVisualizationProps) {
-<<<<<<< HEAD
   const datasets = useSelector(
     state => getDashcardData(state, dashcard.id) ?? {},
-=======
-  const datasets = useSelector(state => getDashcardData(state, dashcard.id));
+  );
   const [isVisualizerModalOpen, setIsVisualizerModalOpen] = useState(false);
 
   const dispatch = useDispatch();
@@ -182,7 +180,6 @@
         ?.visualization as Partial<VisualizerHistoryItem>,
     }),
     [dashcard.visualization_settings],
->>>>>>> 3093b669
   );
 
   const series = useMemo(() => {
