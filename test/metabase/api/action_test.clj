--- conflicted
+++ resolved
@@ -371,30 +371,6 @@
             (is (= 75
                    (categories-row-count)))))))))
 
-<<<<<<< HEAD
-(deftest bulk-update-happy-path-test
-  (testing "POST /api/action/bulk/update/:table-id"
-    (mt/test-drivers (mt/normal-drivers-with-feature :actions)
-      (actions.test-util/with-actions-test-data-and-actions-enabled
-        (letfn [(first-three-categories []
-                  (mt/rows (mt/run-mbql-query categories {:filter [:< $id 4], :order-by [[:asc $id]]})))]
-          (is (= [[1 "African"]
-                  [2 "American"]
-                  [3 "Artisan"]]
-                 (first-three-categories)))
-          (is (= {:rows-updated 2}
-                 (mt/user-http-request :crowberto :post 200
-                                       (format "action/bulk/update/%d" (mt/id :categories))
-                                       (let [id   (format-field-name :id)
-                                             name (format-field-name :name)]
-                                         [{id 1, name "Seed Bowl"}
-                                          {id 2, name "Millet Treat"}]))))
-          (testing "rows should be updated in the DB"
-            (is (= [[1 "Seed Bowl"]
-                    [2 "Millet Treat"]
-                    [3 "Artisan"]]
-                   (first-three-categories)))))))))
-=======
 (deftest bulk-delete-happy-path-test
   (testing "POST /api/action/bulk/delete/:table-id"
     (mt/test-drivers (mt/normal-drivers-with-feature :actions)
@@ -453,4 +429,26 @@
                                                      {"ID" 75}]))))
               (is (= 75
                      (categories-row-count))))))))))
->>>>>>> 9b37290e
+
+(deftest bulk-update-happy-path-test
+  (testing "POST /api/action/bulk/update/:table-id"
+    (mt/test-drivers (mt/normal-drivers-with-feature :actions)
+      (actions.test-util/with-actions-test-data-and-actions-enabled
+        (letfn [(first-three-categories []
+                  (mt/rows (mt/run-mbql-query categories {:filter [:< $id 4], :order-by [[:asc $id]]})))]
+          (is (= [[1 "African"]
+                  [2 "American"]
+                  [3 "Artisan"]]
+                 (first-three-categories)))
+          (is (= {:rows-updated 2}
+                 (mt/user-http-request :crowberto :post 200
+                                       (format "action/bulk/update/%d" (mt/id :categories))
+                                       (let [id   (format-field-name :id)
+                                             name (format-field-name :name)]
+                                         [{id 1, name "Seed Bowl"}
+                                          {id 2, name "Millet Treat"}]))))
+          (testing "rows should be updated in the DB"
+            (is (= [[1 "Seed Bowl"]
+                    [2 "Millet Treat"]
+                    [3 "Artisan"]]
+                   (first-three-categories)))))))))