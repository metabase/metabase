import type { ReactNode } from "react";
import { useCallback, useMemo, useState } from "react";
import { t } from "ttag";

import { isNotNull } from "metabase/lib/types";
import { Box, Button, Flex } from "metabase/ui";
import type * as Lib from "metabase-lib";
import type {
  DefinedClauseName,
  ExpressionError,
} from "metabase-lib/v1/expressions";

import {
  trackColumnCombineViaShortcut,
  trackColumnExtractViaShortcut,
} from "../../analytics";

import { CombineColumns, hasCombinations } from "./CombineColumns";
import { Editor } from "./Editor";
import type { Shortcut } from "./Editor/Shortcuts";
import { ExtractColumn, hasExtractions } from "./ExtractColumn";
import { Layout, LayoutFooter, LayoutHeader } from "./Layout";
import { NameInput } from "./NameInput";

const WIDGET_WIDTH = 472;

export type ExpressionWidgetProps = {
  expressionMode?: Lib.ExpressionMode;

  query: Lib.Query;
  stageIndex: number;
  expressionIndex?: number;
  clause?: Lib.Expressionable | undefined;
  name?: string;
  withName?: boolean;
  reportTimezone?: string;
  header?: ReactNode;
<<<<<<< HEAD
  expressionIndex?: number;
  initialExpressionClause?: DefinedClauseName | null;
=======
  availableColumns: Lib.ColumnMetadata[];
>>>>>>> 68549e86

  onChangeClause?: (name: string, clause: Lib.ExpressionClause) => void;
  onClose?: () => void;
};

export const ExpressionWidget = (props: ExpressionWidgetProps) => {
  const {
    query,
    stageIndex,
    expressionIndex,
    name: initialName,
    clause: initialClause,
    withName = false,
    expressionMode = "expression",
    reportTimezone,
    header,
    availableColumns,
    onChangeClause,
    onClose,
    initialExpressionClause,
  } = props;

  const [name, setName] = useState(initialName || "");
  const [clause, setClause] = useState<Lib.ExpressionClause | null>(
    (initialClause ?? null) as Lib.ExpressionClause | null,
  );
  const [error, setError] = useState<ExpressionError | null>(null);

  const [isCombiningColumns, setIsCombiningColumns] = useState(false);
  const [isExtractingColumn, setIsExtractingColumn] = useState(false);

  const isValidName = withName ? name.trim().length > 0 : true;
  const isValidExpressionClause = isNotNull(clause);
  const isValid = !error && isValidName && isValidExpressionClause;

  const handleCommit = useCallback(
    (clause: Lib.ExpressionClause | null) => {
      const isValidExpressionClause = isNotNull(clause);
      const isValid = !error && isValidName && isValidExpressionClause;

      if (!isValid) {
        return;
      }

      onChangeClause?.(name, clause);
      onClose?.();
    },
    [name, isValidName, error, onChangeClause, onClose],
  );

  const handleSubmit = useCallback(() => {
    handleCommit(clause);
  }, [clause, handleCommit]);

  const handleExpressionChange = useCallback(
    (
      clause: Lib.ExpressionClause | null,
      error: ExpressionError | null = null,
    ) => {
      if (error) {
        setError(error);
        return;
      } else {
        setClause(clause);
        setError(null);
      }
    },
    [],
  );

  const shortcuts = useMemo(
    () =>
      [
        expressionMode === "expression" &&
          hasCombinations(availableColumns) && {
            name: t`Combine columns`,
            icon: "combine",
            action: () => setIsCombiningColumns(true),
          },
        expressionMode === "expression" &&
          hasExtractions(query, availableColumns) && {
            name: t`Extract columns`,
            icon: "arrow_split",
            action: () => setIsExtractingColumn(true),
          },
      ].filter((x): x is Shortcut => Boolean(x)),
    [expressionMode, query, availableColumns],
  );

  const handleCombineColumnsSubmit = useCallback(
    (name: string, clause: Lib.ExpressionClause) => {
      trackColumnCombineViaShortcut(query);
      handleExpressionChange(clause);
      setName(name);
      setIsCombiningColumns(false);
    },
    [query, handleExpressionChange],
  );

  const handleExtractColumnSubmit = useCallback(
    (
      clause: Lib.ExpressionClause,
      name: string,
      extraction: Lib.ColumnExtraction,
    ) => {
      trackColumnExtractViaShortcut(query, stageIndex, extraction);
      handleExpressionChange(clause);
      setName(name);
      setIsExtractingColumn(false);
    },
    [query, stageIndex, handleExpressionChange],
  );

  const handleCancel = useCallback(() => {
    setIsCombiningColumns(false);
    setIsExtractingColumn(false);
  }, []);

  if (expressionMode === "expression" && isCombiningColumns) {
    return (
      <Box w={WIDGET_WIDTH} data-testid="expression-editor">
        <CombineColumns
          query={query}
          stageIndex={stageIndex}
          availableColumns={availableColumns}
          onCancel={handleCancel}
          onSubmit={handleCombineColumnsSubmit}
          withTitle
        />
      </Box>
    );
  }

  if (isExtractingColumn) {
    return (
      <Box w={WIDGET_WIDTH} data-testid="expression-editor">
        <ExtractColumn
          query={query}
          stageIndex={stageIndex}
          availableColumns={availableColumns}
          onCancel={handleCancel}
          onSubmit={handleExtractColumnSubmit}
        />
      </Box>
    );
  }

  return (
    <Layout data-testid="expression-editor" data-ignore-editor-clicks="true">
      {header && <LayoutHeader>{header}</LayoutHeader>}

      <Editor
        id="expression-content"
        expressionMode={expressionMode}
        clause={clause}
        onChange={handleExpressionChange}
        query={query}
        stageIndex={stageIndex}
        expressionIndex={expressionIndex}
        availableColumns={availableColumns}
        reportTimezone={reportTimezone}
        shortcuts={shortcuts}
        error={error}
        hasHeader={Boolean(header)}
        onCloseEditor={onClose}
        initialExpressionClause={initialExpressionClause}
      />

      <LayoutFooter>
        <Flex gap="xs" align="center" justify="end" p="0" pr="sm">
          {withName && (
            <NameInput
              value={name}
              onChange={setName}
              onSubmit={handleSubmit}
              expressionMode={expressionMode}
            />
          )}
          <Flex py="sm" pr="sm" gap="sm">
            {onClose && (
              <Button
                onClick={onClose}
                variant="subtle"
                size="xs"
              >{t`Cancel`}</Button>
            )}
            <Button
              variant="filled"
              disabled={!isValid}
              onClick={handleSubmit}
              size="xs"
            >
              {initialName || initialClause ? t`Update` : t`Done`}
            </Button>
          </Flex>
        </Flex>
      </LayoutFooter>
    </Layout>
  );
};<|MERGE_RESOLUTION|>--- conflicted
+++ resolved
@@ -35,12 +35,8 @@
   withName?: boolean;
   reportTimezone?: string;
   header?: ReactNode;
-<<<<<<< HEAD
-  expressionIndex?: number;
   initialExpressionClause?: DefinedClauseName | null;
-=======
   availableColumns: Lib.ColumnMetadata[];
->>>>>>> 68549e86
 
   onChangeClause?: (name: string, clause: Lib.ExpressionClause) => void;
   onClose?: () => void;
