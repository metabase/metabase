--- conflicted
+++ resolved
@@ -1,9 +1,6 @@
-<<<<<<< HEAD
 import type { ReactNode } from "react";
 
-=======
 import type { ParameterValues } from "embedding-sdk/components/private/InteractiveQuestion/context";
->>>>>>> 5313e018
 import type { Deferred } from "metabase/lib/promise";
 import type { QueryParams } from "metabase/query_builder/actions";
 import type { ObjectId } from "metabase/visualizations/components/ObjectDetail/types";
