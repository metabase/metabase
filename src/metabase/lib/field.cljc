(ns metabase.lib.field
  (:require
   [clojure.string :as str]
   [medley.core :as m]
   [metabase.lib.aggregation :as lib.aggregation]
   [metabase.lib.binning :as lib.binning]
   [metabase.lib.card :as lib.card]
   [metabase.lib.equality :as lib.equality]
   [metabase.lib.expression :as lib.expression]
   [metabase.lib.join :as lib.join]
   [metabase.lib.metadata :as lib.metadata]
   [metabase.lib.metadata.calculation :as lib.metadata.calculation]
   [metabase.lib.normalize :as lib.normalize]
   [metabase.lib.options :as lib.options]
   [metabase.lib.ref :as lib.ref]
   [metabase.lib.schema :as lib.schema]
   [metabase.lib.schema.common :as lib.schema.common]
   [metabase.lib.schema.id :as lib.schema.id]
   [metabase.lib.schema.ref]
   [metabase.lib.schema.temporal-bucketing
    :as lib.schema.temporal-bucketing]
   [metabase.lib.temporal-bucket :as lib.temporal-bucket]
   [metabase.lib.util :as lib.util]
   [metabase.shared.util.i18n :as i18n]
   [metabase.shared.util.time :as shared.ut]
   [metabase.util :as u]
   [metabase.util.humanization :as u.humanization]
   [metabase.util.log :as log]
   [metabase.util.malli :as mu]))

(comment metabase.lib.schema.ref/keep-me)

(defn- normalize-binning-options [opts]
  (lib.normalize/normalize-map
   opts
   keyword
   {:strategy keyword}))

(defn- normalize-field-options [opts]
  (lib.normalize/normalize-map
   opts
   keyword
   {:temporal-unit keyword
    :binning       normalize-binning-options}))

(defmethod lib.normalize/normalize :field
  [[tag opts id-or-name]]
  [(keyword tag) (normalize-field-options opts) id-or-name])

(mu/defn ^:private resolve-field-id :- lib.metadata/ColumnMetadata
  "Integer Field ID: get metadata from the metadata provider. If this is the first stage of the query, merge in
  Saved Question metadata if available."
  [query        :- ::lib.schema/query
   stage-number :- :int
   field-id     :- ::lib.schema.id/field]
  (merge
   (when (lib.util/first-stage? query stage-number)
     (when-let [card-id (lib.util/source-card-id query)]
       (when-let [card-metadata (lib.card/saved-question-metadata query card-id)]
         (m/find-first #(= (:id %) field-id)
                       card-metadata))))
   (try
     (lib.metadata/field query field-id)
     (catch #?(:clj Throwable :cljs :default) _
       nil))))

(mu/defn ^:private resolve-column-name-in-metadata :- [:maybe lib.metadata/ColumnMetadata]
  [column-name      :- ::lib.schema.common/non-blank-string
   column-metadatas :- [:sequential lib.metadata/ColumnMetadata]]
  (or (m/find-first #(= (:lib/desired-column-alias %) column-name)
                    column-metadatas)
      (m/find-first #(= (:name %) column-name)
                    column-metadatas)
      (do
        (log/warn (i18n/tru "Invalid :field clause: column {0} does not exist. Found: {1}"
                            (pr-str column-name)
                            (pr-str (mapv :lib/desired-column-alias column-metadatas))))
        nil)))

(mu/defn ^:private resolve-column-name :- [:maybe lib.metadata/ColumnMetadata]
  "String column name: get metadata from the previous stage, if it exists, otherwise if this is the first stage and we
  have a native query or a Saved Question source query or whatever get it from our results metadata."
  [query        :- ::lib.schema/query
   stage-number :- :int
   column-name  :- ::lib.schema.common/non-blank-string]
  (let [previous-stage-number (lib.util/previous-stage-number query stage-number)
        stage                 (if previous-stage-number
                                (lib.util/query-stage query previous-stage-number)
                                (lib.util/query-stage query stage-number))
        ;; TODO -- it seems a little icky that the existence of `:metabase.lib.stage/cached-metadata` is leaking here,
        ;; we should look in to fixing this if we can.
        stage-columns         (or (:metabase.lib.stage/cached-metadata stage)
                                  (get-in stage [:lib/stage-metadata :columns])
                                  (when (:source-card stage)
                                    (lib.metadata.calculation/visible-columns query stage-number stage))
                                  (log/warn (i18n/tru "Cannot resolve column {0}: stage has no metadata" (pr-str column-name))))]
    (when-let [column (and (seq stage-columns)
                           (resolve-column-name-in-metadata column-name stage-columns))]
      (cond-> column
        previous-stage-number (-> (dissoc :id :table-id
                                          ::binning ::temporal-unit)
                                  (lib.join/with-join-alias nil)
                                  (assoc :name (or (:lib/desired-column-alias column) (:name column)))
                                  (assoc :lib/source :source/previous-stage))))))

(mu/defn ^:private resolve-field-metadata :- lib.metadata/ColumnMetadata
  "Resolve metadata for a `:field` ref. This is part of the implementation
  for [[lib.metadata.calculation/metadata-method]] a `:field` clause."
  [query                                                                 :- ::lib.schema/query
   stage-number                                                          :- :int
   [_field {:keys [join-alias], :as opts} id-or-name, :as _field-clause] :- :mbql.clause/field]
  (let [metadata (merge
                  (when-let [base-type (:base-type opts)]
                    {:base-type base-type})
                  (when-let [effective-type ((some-fn :effective-type :base-type) opts)]
                    {:effective-type effective-type})
                  ;; TODO -- some of the other stuff in `opts` probably ought to be merged in here as well. Also, if the Field is
                  ;; temporally bucketed, the base-type/effective-type would probably be affected, right? We should probably be
                  ;; taking that into consideration?
                  (when-let [binning (:binning opts)]
                    {::binning binning})
                  (when-let [unit (:temporal-unit opts)]
                    {::temporal-unit unit})
                  (cond
                    (integer? id-or-name) (resolve-field-id query stage-number id-or-name)
                    join-alias            {:lib/type :metadata/column, :name id-or-name}
                    :else                 (or (resolve-column-name query stage-number id-or-name)
                                              {:lib/type :metadata/column
                                               :name     id-or-name})))]
    (cond-> metadata
      join-alias (lib.join/with-join-alias join-alias))))

(mu/defn ^:private add-parent-column-metadata
  "If this is a nested column, add metadata about the parent column."
  [query    :- ::lib.schema/query
   metadata :- lib.metadata/ColumnMetadata]
  (let [parent-metadata     (lib.metadata/field query (:parent-id metadata))
        {parent-name :name} (cond->> parent-metadata
                              (:parent-id parent-metadata) (add-parent-column-metadata query))]
    (update metadata :name (fn [field-name]
                             (str parent-name \. field-name)))))

(defn- column-metadata-effective-type
  "Effective type of a column when taking the `::temporal-unit` into account. If we have a temporal extraction like
  `:month-of-year`, then this actually returns an integer rather than the 'original` effective type of `:type/Date` or
  whatever."
  [{::keys [temporal-unit], :as column-metadata}]
  (if (and temporal-unit
           (contains? lib.schema.temporal-bucketing/datetime-extraction-units temporal-unit))
    :type/Integer
    ((some-fn :effective-type :base-type) column-metadata)))

(defmethod lib.metadata.calculation/type-of-method :metadata/column
  [_query _stage-number column-metadata]
  (column-metadata-effective-type column-metadata))

(defmethod lib.metadata.calculation/type-of-method :field
  [query stage-number [_tag {:keys [temporal-unit], :as _opts} _id-or-name :as field-ref]]
  (let [metadata (cond-> (resolve-field-metadata query stage-number field-ref)
                   temporal-unit (assoc ::temporal-unit temporal-unit))]
    (lib.metadata.calculation/type-of query stage-number metadata)))

(defmethod lib.metadata.calculation/metadata-method :metadata/column
  [_query _stage-number {field-name :name, :as field-metadata}]
  (assoc field-metadata :name field-name))

;;; TODO -- effective type should be affected by `temporal-unit`, right?
(defmethod lib.metadata.calculation/metadata-method :field
  [query
   stage-number
   [_tag {source-uuid :lib/uuid :keys [base-type binning effective-type join-alias source-field temporal-unit], :as opts} :as field-ref]]
  (let [field-metadata (resolve-field-metadata query stage-number field-ref)
        metadata       (merge
                        {:lib/type        :metadata/column
                         :lib/source-uuid source-uuid}
                        field-metadata
                        {:display-name (or (:display-name opts)
                                           (lib.metadata.calculation/display-name query stage-number field-ref))}
                        (when effective-type
                          {:effective-type effective-type})
                        (when base-type
                          {:base-type base-type})
                        (when temporal-unit
                          {::temporal-unit temporal-unit})
                        (when binning
                          {::binning binning})
                        (when source-field
                          {:fk-field-id source-field}))
        metadata       (cond-> metadata
                         join-alias (lib.join/with-join-alias join-alias))]
    (cond->> metadata
      (:parent-id metadata) (add-parent-column-metadata query))))

(defn- table-metadata
  "Work around the fact that sometimes columns in results metadata come back with legacy `card__<id>` `:table-id`s.
  TODO: It would probably be nice to have the metadata providers parse these into a `:card-id` or something as they
  come in, sort of like what we do with legacy queries in [[metabase.lib.convert]], but this will have to be good
  enough for now."
  [query table-id]
  (cond
    (string? table-id)  (lib.metadata/card query (lib.util/legacy-string-table-id->card-id table-id))
    (integer? table-id) (lib.metadata/table query table-id)))

;;; this lives here as opposed to [[metabase.lib.metadata]] because that namespace is more of an interface namespace
;;; and moving this there would cause circular references.
(defmethod lib.metadata.calculation/display-name-method :metadata/column
  [query stage-number {field-display-name :display-name
                       field-name         :name
                       temporal-unit      :unit
                       binning            ::binning
                       join-alias         :source-alias
                       fk-field-id        :fk-field-id
                       table-id           :table-id
                       :as                field-metadata} style]
  (let [field-display-name (or field-display-name
                               (u.humanization/name->human-readable-name :simple field-name))
        join-display-name  (when (and (= style :long)
                                      ;; don't prepend a join display name if `:display-name` already contains one!
                                      ;; Legacy result metadata might include it for joined Fields, don't want to add
                                      ;; it twice. Otherwise we'll end up with display names like
                                      ;;
                                      ;;    Products → Products → Category
                                      (not (str/includes? field-display-name " → ")))
                             (or
                               (when fk-field-id
                                 ;; Implicitly joined column pickers don't use the target table's name, they use the FK field's name with
                                 ;; "ID" dropped instead.
                                 ;; This is very intentional: one table might have several FKs to one foreign table, each with different
                                 ;; meaning (eg. ORDERS.customer_id vs. ORDERS.supplier_id both linking to a PEOPLE table).
                                 ;; See #30109 for more details.
                                 (if-let [field (lib.metadata/field query fk-field-id)]
                                   (-> (lib.metadata.calculation/display-info query stage-number field)
                                       :display-name
                                       lib.util/strip-id)
                                   (let [table (table-metadata query table-id)]
                                     (lib.metadata.calculation/display-name query stage-number table style))))
                               (or join-alias (lib.join/current-join-alias field-metadata))))
        display-name       (if join-display-name
                             (str join-display-name " → " field-display-name)
                             field-display-name)]
    (cond
      temporal-unit (lib.util/format "%s: %s" display-name (-> (name temporal-unit)
                                                               (str/replace \- \space)
                                                               u/capitalize-en))
      binning       (lib.util/format "%s: %s" display-name (lib.binning/binning-display-name binning field-metadata))
      :else         display-name)))

(defmethod lib.metadata.calculation/display-name-method :field
  [query
   stage-number
   [_tag {:keys [binning join-alias temporal-unit source-field], :as _opts} _id-or-name, :as field-clause]
   style]
  (if-let [field-metadata (cond-> (resolve-field-metadata query stage-number field-clause)
                            join-alias    (assoc :source-alias join-alias)
                            temporal-unit (assoc :unit temporal-unit)
                            binning       (assoc ::binning binning)
                            source-field  (assoc :fk-field-id source-field))]
    (lib.metadata.calculation/display-name query stage-number field-metadata style)
    ;; mostly for the benefit of JS, which does not enforce the Malli schemas.
    (i18n/tru "[Unknown Field]")))

(defmethod lib.metadata.calculation/column-name-method :metadata/column
  [_query _stage-number {field-name :name}]
  field-name)

(defmethod lib.metadata.calculation/column-name-method :field
  [query stage-number [_tag _id-or-name, :as field-clause]]
  (if-let [field-metadata (resolve-field-metadata query stage-number field-clause)]
    (lib.metadata.calculation/column-name query stage-number field-metadata)
    ;; mostly for the benefit of JS, which does not enforce the Malli schemas.
    "unknown_field"))

(defmethod lib.metadata.calculation/display-info-method :metadata/column
  [query stage-number field-metadata]
  (merge
   ((get-method lib.metadata.calculation/display-info-method :default) query stage-number field-metadata)
   ;; if this column comes from a source Card (Saved Question/Model/etc.) use the name of the Card as the 'table' name
   ;; rather than the ACTUAL table name.
   (when (= (:lib/source field-metadata) :source/card)
     (when-let [card-id (:lib/card-id field-metadata)]
       (when-let [card (lib.metadata/card query card-id)]
         {:table {:name (:name card), :display-name (:name card)}})))))

;;; ---------------------------------- Temporal Bucketing ----------------------------------------

;;; TODO -- it's a little silly to make this a multimethod I think since there are exactly two implementations of it,
;;; right? Or can expression and aggregation references potentially be temporally bucketed as well? Think about
;;; whether just making this a plain function like we did for [[metabase.lib.join/with-join-alias]] makes sense or not.

(defmethod lib.temporal-bucket/temporal-bucket-method :field
  [[_tag opts _id-or-name]]
  (:temporal-unit opts))

(defmethod lib.temporal-bucket/temporal-bucket-method :metadata/column
  [metadata]
  (::temporal-unit metadata))

(defmethod lib.temporal-bucket/with-temporal-bucket-method :field
  [[_tag options id-or-name] unit]
  ;; if `unit` is an extraction unit like `:month-of-year`, then the `:effective-type` of the ref changes to
  ;; `:type/Integer` (month of year returns an int). We need to record the ORIGINAL effective type somewhere in case
  ;; we need to refer back to it, e.g. to see what temporal buckets are available if we want to change the unit, or if
  ;; we want to remove it later. We will record this with the key `::original-effective-type`. Note that changing the
  ;; unit multiple times should keep the original first value of `::original-effective-type`.
  (if unit
    (let [extraction-unit?        (contains? lib.schema.temporal-bucketing/datetime-extraction-units unit)
          original-effective-type ((some-fn ::original-effective-type :effective-type :base-type) options)
          new-effective-type      (if extraction-unit?
                                    :type/Integer
                                    original-effective-type)
          options                 (assoc options
                                         :temporal-unit unit
                                         :effective-type new-effective-type
                                         ::original-effective-type original-effective-type)]
      [:field options id-or-name])
    ;; `unit` is `nil`: remove the temporal bucket.
    (let [options (if-let [original-effective-type (::original-effective-type options)]
                    (-> options
                        (assoc :effective-type original-effective-type)
                        (dissoc ::original-effective-type))
                    options)
          options (dissoc options :temporal-unit)]
      [:field options id-or-name])))

(defmethod lib.temporal-bucket/with-temporal-bucket-method :metadata/column
  [metadata unit]
  (if unit
    (assoc metadata ::temporal-unit unit)
    (dissoc metadata ::temporal-unit)))

(defmethod lib.temporal-bucket/available-temporal-buckets-method :field
  [query stage-number field-ref]
  (lib.temporal-bucket/available-temporal-buckets query stage-number (resolve-field-metadata query stage-number field-ref)))

(defn- fingerprint-based-default-unit [fingerprint]
  (u/ignore-exceptions
    (when-let [{:keys [earliest latest]} (-> fingerprint :type :type/DateTime)]
      (let [days (shared.ut/day-diff (shared.ut/coerce-to-timestamp earliest)
                                     (shared.ut/coerce-to-timestamp latest))]
        (when-not (NaN? days)
          (condp > days
            1 :minute
            31 :day
            365 :week
            :month))))))

(defn- mark-unit [options option-key unit]
  (cond->> options
    (some #(= (:unit %) unit) options)
    (mapv (fn [option]
            (cond-> (dissoc option option-key)
              (= (:unit option) unit) (assoc option-key true))))))

(defmethod lib.temporal-bucket/available-temporal-buckets-method :metadata/column
  [_query _stage-number field-metadata]
  (if (not= (:lib/source field-metadata) :source/expressions)
    (let [effective-type ((some-fn :effective-type :base-type) field-metadata)
          fingerprint-default (some-> field-metadata :fingerprint fingerprint-based-default-unit)]
      (cond-> (cond
                (isa? effective-type :type/DateTime) lib.temporal-bucket/datetime-bucket-options
                (isa? effective-type :type/Date)     lib.temporal-bucket/date-bucket-options
                (isa? effective-type :type/Time)     lib.temporal-bucket/time-bucket-options
                :else                                [])
        fingerprint-default              (mark-unit :default fingerprint-default)
        (::temporal-unit field-metadata) (mark-unit :selected (::temporal-unit field-metadata))))
    []))

;;; ---------------------------------------- Binning ---------------------------------------------
(defmethod lib.binning/binning-method :field
  [field-clause]
  (some-> field-clause
          lib.options/options
          :binning
          (assoc :lib/type    ::lib.binning/binning
                 :metadata-fn (fn [query stage-number]
                                (resolve-field-metadata query stage-number field-clause)))))

(defmethod lib.binning/binning-method :metadata/column
  [metadata]
  (some-> metadata
          ::binning
          (assoc :lib/type    ::lib.binning/binning
                 :metadata-fn (constantly metadata))))

(defmethod lib.binning/with-binning-method :field
  [field-clause binning]
  (lib.options/update-options field-clause u/assoc-dissoc :binning binning))

(defmethod lib.binning/with-binning-method :metadata/column
  [metadata binning]
  (u/assoc-dissoc metadata ::binning binning))

(defmethod lib.binning/available-binning-strategies-method :field
  [query stage-number field-ref]
  (lib.binning/available-binning-strategies query stage-number (resolve-field-metadata query stage-number field-ref)))

(defmethod lib.binning/available-binning-strategies-method :metadata/column
  [query _stage-number {:keys [effective-type fingerprint semantic-type] :as field-metadata}]
  (if (not= (:lib/source field-metadata) :source/expressions)
    (let [binning?    (some-> query lib.metadata/database :features (contains? :binning))
          fingerprint (get-in fingerprint [:type :type/Number])
          existing    (lib.binning/binning field-metadata)
          strategies  (cond
                        ;; Abort if the database doesn't support binning, or this column does not have a defined range.
                        (not (and binning?
                                  (:min fingerprint)
                                  (:max fingerprint)))               nil
                        (isa? semantic-type :type/Coordinate)        (lib.binning/coordinate-binning-strategies)
                        (and (isa? effective-type :type/Number)
                             (not (isa? semantic-type :Relation/*))) (lib.binning/numeric-binning-strategies))]
      ;; TODO: Include the time and date binning strategies too; see metabase.api.table/assoc-field-dimension-options.
      (for [strat strategies]
        (cond-> strat
          (lib.binning/strategy= strat existing) (assoc :selected true))))
    []))

(defmethod lib.ref/ref-method :field
  [field-clause]
  field-clause)

(defmethod lib.ref/ref-method :metadata/column
  [{source :lib/source, :as metadata}]
  (case source
    :source/aggregations (lib.aggregation/column-metadata->aggregation-ref metadata)
    :source/expressions  (lib.expression/column-metadata->expression-ref metadata)
    (let [inherited-column? (#{:source/card :source/native :source/previous-stage} (:lib/source metadata))
          options           (merge {:lib/uuid       (str (random-uuid))
                                    :base-type      (:base-type metadata)
                                    :effective-type (column-metadata-effective-type metadata)}
                                   (when-let [join-alias (lib.join/current-join-alias metadata)]
                                     {:join-alias join-alias})
                                   (when-let [temporal-unit (::temporal-unit metadata)]
                                     {:temporal-unit temporal-unit})
                                   (when-let [binning (::binning metadata)]
                                     {:binning binning})
                                   (when-let [source-field-id (:fk-field-id metadata)]
                                     {:source-field source-field-id}))]
      [:field options (if inherited-column?
                        (or (:lib/desired-column-alias metadata) (:name metadata))
                        (or (:id metadata) (:name metadata)))])))

(defn- implicit-join-name [query {:keys [fk-field-id table-id], :as _field-metadata}]
  (when (and fk-field-id table-id)
    (when-let [table (table-metadata query table-id)]
      (let [table-name           (:name table)
            source-field-id-name (:name (lib.metadata/field query fk-field-id))]
        (lib.join/implicit-join-name table-name source-field-id-name)))))

(mu/defn desired-alias :- ::lib.schema.common/non-blank-string
  "Desired alias for a Field e.g.

    my_field

    OR

    MyJoin__my_field

  You should pass the results thru a unique name function."
  [query          :- ::lib.schema/query
   field-metadata :- lib.metadata/ColumnMetadata]
  (if-let [join-alias (or (lib.join/current-join-alias field-metadata)
                          (implicit-join-name query field-metadata))]
    (lib.join/joined-field-desired-alias join-alias (:name field-metadata))
    (:name field-metadata)))

(defn- expression-refs
  "Create refs for all the expressions in a stage of a query."
  [query stage-number]
  (for [col   (lib.metadata.calculation/visible-columns
               query
               stage-number
               (lib.util/query-stage query stage-number)
               {:include-joined?              false
                :include-expressions?         true
                :include-implicitly-joinable? false})
        :when (= (:lib/source col) :source/expressions)]
    (lib.ref/ref col)))

(mu/defn with-fields :- ::lib.schema/query
  "Specify the `:fields` for a query. Pass `nil` or an empty sequence to remove `:fields`."
  ([xs]
   (fn [query stage-number]
     (with-fields query stage-number xs)))

  ([query xs]
   (with-fields query -1 xs))

  ([query        :- ::lib.schema/query
    stage-number :- :int
    xs]
   (let [xs (not-empty (mapv lib.ref/ref xs))
         ;; if any fields are specified, include all expressions not yet included too
         xs (some-> xs
                    (into (remove #(lib.equality/find-closest-matching-ref % xs))
                          (expression-refs query stage-number)))]
     (lib.util/update-query-stage query stage-number u/assoc-dissoc :fields xs))))

(mu/defn fields :- [:maybe [:ref ::lib.schema/fields]]
  "Fetches the `:fields` for a query. Returns `nil` if there are no `:fields`. `:fields` should never be empty; this is
  enforced by the Malli schema."
  ([query]
   (fields query -1))

  ([query        :- ::lib.schema/query
    stage-number :- :int]
   (:fields (lib.util/query-stage query stage-number))))

(mu/defn fieldable-columns :- [:sequential lib.metadata/ColumnMetadata]
  "Return a sequence of column metadatas for columns that you can specify in the `:fields` of a query. This is
  basically just the columns returned by the source Table/Saved Question/Model or previous query stage.

  Includes a `:selected?` key letting you know this column is already in `:fields` or not; if `:fields` is
  unspecified, all these columns are returned by default, so `:selected?` is true for all columns (this is a little
  strange but it matches the behavior of the QB UI)."
  ([query]
   (fieldable-columns query -1))

  ([query :- ::lib.schema/query
    stage-number :- :int]
<<<<<<< HEAD
   (let [current-fields   (fields query stage-number)
         selected-column? (if (empty? current-fields)
                            (constantly true)
                            (fn [column]
                              (let [col-ref (lib.ref/ref column)]
                                (boolean
                                 (some (fn [fields-ref]
                                         ;; FIXME: This should use [[lib.equality/find-closest-matching-ref]] instead.
                                         #_{:clj-kondo/ignore [:deprecated-var]}
                                         (lib.equality/ref= col-ref fields-ref))
                                       current-fields)))))]
     (mapv (fn [col]
             (assoc col :selected? (selected-column? col)))
           (lib.metadata.calculation/visible-columns query
                                                     stage-number
                                                     (lib.util/query-stage query stage-number)
                                                     {:include-joined?              false
                                                      :include-expressions?         false
                                                      :include-implicitly-joinable? false})))))

(mu/defn field-id :- [:maybe ::lib.schema.common/int-greater-than-or-equal-to-zero]
  "Find the field id for something or nil."
  [field-metadata :- lib.metadata/ColumnMetadata]
  (:id field-metadata))
=======
   (let [visible-columns (lib.metadata.calculation/visible-columns query
                                                                   stage-number
                                                                   (lib.util/query-stage query stage-number)
                                                                   {:include-joined?              false
                                                                    :include-expressions?         false
                                                                    :include-implicitly-joinable? false})
         selected-fields (fields query stage-number)]
     (if (empty? selected-fields)
       (mapv (fn [col]
               (assoc col :selected? true))
             visible-columns)
       (lib.equality/mark-selected-columns visible-columns selected-fields)))))
>>>>>>> 68c6fb8e
<|MERGE_RESOLUTION|>--- conflicted
+++ resolved
@@ -517,32 +517,6 @@
 
   ([query :- ::lib.schema/query
     stage-number :- :int]
-<<<<<<< HEAD
-   (let [current-fields   (fields query stage-number)
-         selected-column? (if (empty? current-fields)
-                            (constantly true)
-                            (fn [column]
-                              (let [col-ref (lib.ref/ref column)]
-                                (boolean
-                                 (some (fn [fields-ref]
-                                         ;; FIXME: This should use [[lib.equality/find-closest-matching-ref]] instead.
-                                         #_{:clj-kondo/ignore [:deprecated-var]}
-                                         (lib.equality/ref= col-ref fields-ref))
-                                       current-fields)))))]
-     (mapv (fn [col]
-             (assoc col :selected? (selected-column? col)))
-           (lib.metadata.calculation/visible-columns query
-                                                     stage-number
-                                                     (lib.util/query-stage query stage-number)
-                                                     {:include-joined?              false
-                                                      :include-expressions?         false
-                                                      :include-implicitly-joinable? false})))))
-
-(mu/defn field-id :- [:maybe ::lib.schema.common/int-greater-than-or-equal-to-zero]
-  "Find the field id for something or nil."
-  [field-metadata :- lib.metadata/ColumnMetadata]
-  (:id field-metadata))
-=======
    (let [visible-columns (lib.metadata.calculation/visible-columns query
                                                                    stage-number
                                                                    (lib.util/query-stage query stage-number)
@@ -555,4 +529,8 @@
                (assoc col :selected? true))
              visible-columns)
        (lib.equality/mark-selected-columns visible-columns selected-fields)))))
->>>>>>> 68c6fb8e
+
+(mu/defn field-id :- [:maybe ::lib.schema.common/int-greater-than-or-equal-to-zero]
+  "Find the field id for something or nil."
+  [field-metadata :- lib.metadata/ColumnMetadata]
+  (:id field-metadata))