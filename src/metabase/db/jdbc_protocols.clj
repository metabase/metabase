--- conflicted
+++ resolved
@@ -9,13 +9,10 @@
    [metabase.db.connection :as mdb.connection]
    [metabase.util :as u]
    [metabase.util.date-2 :as u.date]
-<<<<<<< HEAD
+   [metabase.util.log :as log]
    [methodical.core :as methodical]
    [next.jdbc.prepare]
    [toucan2.jdbc.read :as t2.jdbc.read])
-=======
-   [metabase.util.log :as log])
->>>>>>> dad3d414
   (:import
    (java.io BufferedReader)
    (java.sql PreparedStatement ResultSet ResultSetMetaData Types)
