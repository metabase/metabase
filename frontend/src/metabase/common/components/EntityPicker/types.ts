--- conflicted
+++ resolved
@@ -45,11 +45,7 @@
   isCurrentLevel: boolean;
   options: Options;
   shouldDisableItem?: (item: Item) => boolean;
-<<<<<<< HEAD
   shouldShowItem?: (item: Item) => boolean;
 };
-=======
-};
 
-export type FilterItemsInPersonalCollection = "only" | "exclude";
->>>>>>> 38d540a9
+export type FilterItemsInPersonalCollection = "only" | "exclude";