--- conflicted
+++ resolved
@@ -9934,22 +9934,6 @@
               WHERE `key` = 'site-url'
                 AND value NOT LIKE 'http%';
 
-<<<<<<< HEAD
-  - changeSet:
-      id: v43.00-026
-      author: noahmoss
-      comment: >-
-        Added 0.43.0 - adds User.settings column to implement User-local Settings
-      changes:
-        - addColumn:
-            tableName: core_user
-            columns:
-              - column:
-                  name: settings
-                  type: ${text.type}
-                  remarks: "Serialized JSON containing User-local Settings for this User"
-
-=======
   #
   # The following migrations replace metabase.db.migrations/migrate-humanization-setting, added in 0.28.0
   #
@@ -10062,7 +10046,21 @@
                   'type/Subscription',
                   'type/Title'
                 );
->>>>>>> 718c1400
+
+  - changeSet:
+      id: v43.00-026
+      author: noahmoss
+      comment: >-
+        Added 0.43.0 - adds User.settings column to implement User-local Settings
+      changes:
+        - addColumn:
+            tableName: core_user
+            columns:
+              - column:
+                  name: settings
+                  type: ${text.type}
+                  remarks: "Serialized JSON containing User-local Settings for this User"
+
 
 # >>>>>>>>>> DO NOT ADD NEW MIGRATIONS BELOW THIS LINE! ADD THEM ABOVE <<<<<<<<<<
 
