(ns metabase-enterprise.serialization.cmd
  (:refer-clojure :exclude [load])
  (:require
   [metabase-enterprise.serialization.dump :as dump]
   [metabase-enterprise.serialization.load :as load]
   [metabase-enterprise.serialization.v2.entity-ids :as v2.entity-ids]
   [metabase-enterprise.serialization.v2.extract :as v2.extract]
   [metabase-enterprise.serialization.v2.ingest :as v2.ingest]
   [metabase-enterprise.serialization.v2.load :as v2.load]
<<<<<<< HEAD
   [metabase-enterprise.serialization.v2.seed-entity-ids
    :as v2.seed-entity-ids]
=======
>>>>>>> 739877d2
   [metabase-enterprise.serialization.v2.storage :as v2.storage]
   [metabase.db :as mdb]
   [metabase.models.card :refer [Card]]
   [metabase.models.collection :refer [Collection]]
   [metabase.models.dashboard :refer [Dashboard]]
   [metabase.models.database :refer [Database]]
   [metabase.models.field :as field :refer [Field]]
   [metabase.models.metric :refer [Metric]]
   [metabase.models.native-query-snippet :refer [NativeQuerySnippet]]
   [metabase.models.pulse :refer [Pulse]]
   [metabase.models.segment :refer [Segment]]
   [metabase.models.serialization :as serdes]
   [metabase.models.table :refer [Table]]
   [metabase.models.user :refer [User]]
   [metabase.plugins :as plugins]
   [metabase.public-settings.premium-features :as premium-features]
   [metabase.util :as u]
   [metabase.util.i18n :refer [deferred-trs trs]]
   [metabase.util.log :as log]
   [metabase.util.malli :as mu]
   [toucan2.core :as t2]))

(set! *warn-on-reflection* true)

(def ^:private Mode
  (mu/with-api-error-message [:enum :skip :update]
    (deferred-trs "invalid --mode value")))

(def ^:private OnError
  (mu/with-api-error-message [:enum :continue :abort]
    (deferred-trs "invalid --on-error value")))

(def ^:private Context
  (mu/with-api-error-message
    [:map {:closed true}
     [:on-error {:optional true} OnError]
     [:mode     {:optional true} Mode]]
    (deferred-trs "invalid context seed value")))

(defn- check-premium-token! []
  (premium-features/assert-has-feature :serialization (trs "Serialization")))

(mu/defn v1-load
  "Load serialized metabase instance as created by [[dump]] command from directory `path`."
  [path context :- Context]
  (plugins/load-plugins!)
  (mdb/setup-db!)
  (check-premium-token!)
  (when-not (load/compatible? path)
    (log/warn (trs "Dump was produced using a different version of Metabase. Things may break!")))
  (let [context (merge {:mode     :skip
                        :on-error :continue}
                       context)]
    (try
      (log/info (trs "BEGIN LOAD from {0} with context {1}" path context))
      (let [all-res    [(load/load (str path "/users") context)
                        (load/load (str path "/databases") context)
                        (load/load (str path "/collections") context)
                        (load/load-settings path context)]
            reload-fns (filter fn? all-res)]
        (when (seq reload-fns)
          (log/info (trs "Finished first pass of load; now performing second pass"))
          (doseq [reload-fn reload-fns]
            (reload-fn)))
        (log/info (trs "END LOAD from {0} with context {1}" path context)))
      (catch Throwable e
        (log/error e (trs "ERROR LOAD from {0}: {1}" path (.getMessage e)))
        (throw e)))))

(mu/defn v2-load-internal
  "SerDes v2 load entry point for internal users.

  `opts` are passed to [[v2.load/load-metabase]]."
  [path :- :string
   opts :- [:map [:abort-on-error {:optional true} [:maybe :boolean]]]
   ;; Deliberately separate from the opts so it can't be set from the CLI.
   & {:keys [token-check?]
      :or   {token-check? true}}]
  (plugins/load-plugins!)
  (mdb/setup-db!)
  (when token-check?
    (check-premium-token!))
  ; TODO This should be restored, but there's no manifest or other meta file written by v2 dumps.
  ;(when-not (load/compatible? path)
  ;  (log/warn (trs "Dump was produced using a different version of Metabase. Things may break!")))
  (log/info (trs "Loading serialized Metabase files from {0}" path))
  (serdes/with-cache
    (v2.load/load-metabase (v2.ingest/ingest-yaml path) opts)))

(mu/defn v2-load
  "SerDes v2 load entry point.

   opts are passed to load-metabase"
  [path :- :string
   opts :- [:map [:abort-on-error {:optional true} [:maybe :boolean]]]]
  (v2-load-internal path opts :token-check? true))

(defn- select-entities-in-collections
  ([model collections]
   (select-entities-in-collections model collections :all))
  ([model collections state]
   (let [state-filter (case state
                        :all nil
                        :active [:= :archived false])]
     (t2/select model {:where [:and
                               [:or [:= :collection_id nil]
                                (if (not-empty collections)
                                  [:in :collection_id (map u/the-id collections)]
                                  false)]
                               state-filter]}))))

(defn- select-segments-in-tables
  ([tables]
   (select-segments-in-tables tables :all))
  ([tables state]
   (case state
     :all
     (mapcat #(t2/select Segment :table_id (u/the-id %)) tables)
     :active
     (filter
      #(not (:archived %))
      (mapcat #(t2/select Segment :table_id (u/the-id %)) tables)))))

(defn- select-collections
  "Selects the collections for a given user-id, or all collections without a personal ID if the passed user-id is nil.
  If `state` is passed (by default, `:active`), then that will be used to filter for collections that are archived (if
  the value is passed as `:all`)."
  ([users]
   (select-collections users :active))
  ([users state]
   (let [state-filter     (case state
                            :all nil
                            :active [:= :archived false])
         base-collections (t2/select Collection {:where [:and [:= :location "/"]
                                                              [:or [:= :personal_owner_id nil]
                                                                   [:= :personal_owner_id
                                                                       (some-> users first u/the-id)]]
                                                              state-filter]})]
     (if (empty? base-collections)
       []
       (-> (t2/select Collection
                             {:where [:and
                                      (reduce (fn [acc coll]
                                                (conj acc [:like :location (format "/%d/%%" (:id coll))]))
                                              [:or] base-collections)
                                      state-filter]})
           (into base-collections))))))


(defn v1-dump
  "Legacy Metabase app data dump"
  [path {:keys [state user] :or {state :active} :as opts}]
  (log/info (trs "BEGIN DUMP to {0} via user {1}" path user))
  (mdb/setup-db!)
  (check-premium-token!)
  (t2/select User) ;; TODO -- why??? [editor's note: this comment originally from Cam]
  (let [users       (if user
                      (let [user (t2/select-one User
                                                :email        user
                                                :is_superuser true)]
                        (assert user (trs "{0} is not a valid user" user))
                        [user])
                      [])
        databases   (if (contains? opts :only-db-ids)
                      (t2/select Database :id [:in (:only-db-ids opts)] {:order-by [[:id :asc]]})
                      (t2/select Database))
        tables      (if (contains? opts :only-db-ids)
                      (t2/select Table :db_id [:in (:only-db-ids opts)] {:order-by [[:id :asc]]})
                      (t2/select Table))
        fields      (if (contains? opts :only-db-ids)
                      (t2/select Field :table_id [:in (map :id tables)] {:order-by [[:id :asc]]})
                      (t2/select Field))
        metrics     (if (contains? opts :only-db-ids)
                      (t2/select Metric :table_id [:in (map :id tables)] {:order-by [[:id :asc]]})
                      (t2/select Metric))
        collections (select-collections users state)]
    (dump/dump path
               databases
               tables
               (mapcat field/with-values (u/batches-of 32000 fields))
               metrics
               (select-segments-in-tables tables state)
               collections
               (select-entities-in-collections NativeQuerySnippet collections state)
               (select-entities-in-collections Card collections state)
               (select-entities-in-collections Dashboard collections state)
               (select-entities-in-collections Pulse collections state)
               users))
  (dump/dump-settings path)
  (dump/dump-dimensions path)
  (log/info (trs "END DUMP to {0} via user {1}" path user)))

(defn v2-dump
  "Exports Metabase app data to directory at path"
  [path {:keys [collection-ids] :as opts}]
  (log/info (trs "Exporting Metabase to {0}" path) (u/emoji "🏭 🚛💨"))
  (mdb/setup-db!)
  (check-premium-token!)
  (t2/select User) ;; TODO -- why??? [editor's note: this comment originally from Cam]
  (serdes/with-cache
    (-> (cond-> opts
          (seq collection-ids) (assoc :targets (v2.extract/make-targets-of-type "Collection" collection-ids)))
        v2.extract/extract
        (v2.storage/store! path)))
  (log/info (trs "Export to {0} complete!" path) (u/emoji "🚛💨 📦"))
  ::v2-dump-complete)

(defn seed-entity-ids
  "Add entity IDs for instances of serializable models that don't already have them.

  Returns truthy if all entity IDs were added successfully, or falsey if any errors were encountered."
  []
  (v2.entity-ids/seed-entity-ids!))

(defn drop-entity-ids
  "Drop entity IDs for all instances of serializable models.

  This is needed for some cases of migrating from v1 to v2 serdes. v1 doesn't dump `entity_id`, so they may have been
  randomly generated independently in both instances. Then when v2 serdes is used to export and import, the randomly
  generated IDs don't match and the entities get duplicated. Dropping `entity_id` from both instances first will force
  them to be regenerated based on the hashes, so they should match up if the receiving instance is a copy of the sender.

  Returns truthy if all entity IDs have been dropped, or falsey if any errors were encountered."
  []
  (v2.entity-ids/drop-entity-ids!))<|MERGE_RESOLUTION|>--- conflicted
+++ resolved
@@ -7,11 +7,6 @@
    [metabase-enterprise.serialization.v2.extract :as v2.extract]
    [metabase-enterprise.serialization.v2.ingest :as v2.ingest]
    [metabase-enterprise.serialization.v2.load :as v2.load]
-<<<<<<< HEAD
-   [metabase-enterprise.serialization.v2.seed-entity-ids
-    :as v2.seed-entity-ids]
-=======
->>>>>>> 739877d2
    [metabase-enterprise.serialization.v2.storage :as v2.storage]
    [metabase.db :as mdb]
    [metabase.models.card :refer [Card]]
