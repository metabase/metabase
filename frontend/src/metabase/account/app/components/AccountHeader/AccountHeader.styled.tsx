--- conflicted
+++ resolved
@@ -14,13 +14,8 @@
   justify-content: center;
   align-items: center;
   padding-top: ${space(1)};
-<<<<<<< HEAD
-  border-bottom: 1px solid ${color("border")};
+  border-bottom: 1px solid var(--mb-color-border);
   background-color: var(--mb-color-bg-white);
-=======
-  border-bottom: 1px solid var(--mb-color-border);
-  background-color: ${color("white")};
->>>>>>> 2bfaab28
 
   ${breakpointMinSmall} {
     padding-top: ${space(2)};
