import React from "react";
<<<<<<< HEAD
import { render, screen } from "@testing-library/react";
import { createMockMetadata } from "__support__/metadata";
import { checkNotNull } from "metabase/core/utils/types";
import { createMockDatabase, createMockTable } from "metabase-types/api/mocks";
import TableLabel from "./TableLabel";

const metadata = createMockMetadata({
  databases: [
    createMockDatabase({
      id: 1,
      tables: [createMockTable({ id: 1, db_id: 1, display_name: "Foo" })],
    }),
  ],
});

const table = checkNotNull(metadata.table(1));

describe("TableLabel", () => {
  it("should display the given table's display name", () => {
    render(<TableLabel table={table} />);
=======
import { checkNotNull } from "metabase/core/utils/types";
import { Table } from "metabase-types/api";
import { createMockTable } from "metabase-types/api/mocks";
import { createMockState } from "metabase-types/store/mocks";
import { createMockEntitiesState } from "__support__/store";
import { getMetadata } from "metabase/selectors/metadata";
import { renderWithProviders, screen } from "__support__/ui";
import TableLabel from "./TableLabel";

interface SetupOpts {
  table: Table;
}

const setup = ({ table }: SetupOpts) => {
  const state = createMockState({
    entities: createMockEntitiesState({
      tables: [table],
    }),
  });

  const metadata = getMetadata(state);

  renderWithProviders(
    <TableLabel table={checkNotNull(metadata.table(table.id))} />,
    { storeInitialState: state },
  );
};

describe("TableLabel", () => {
  it("should display the given table's display name", () => {
    setup({ table: createMockTable({ id: 1, display_name: "Foo" }) });
>>>>>>> 20394b11
    expect(screen.getByText("Foo")).toBeInTheDocument();
  });
});<|MERGE_RESOLUTION|>--- conflicted
+++ resolved
@@ -1,26 +1,4 @@
 import React from "react";
-<<<<<<< HEAD
-import { render, screen } from "@testing-library/react";
-import { createMockMetadata } from "__support__/metadata";
-import { checkNotNull } from "metabase/core/utils/types";
-import { createMockDatabase, createMockTable } from "metabase-types/api/mocks";
-import TableLabel from "./TableLabel";
-
-const metadata = createMockMetadata({
-  databases: [
-    createMockDatabase({
-      id: 1,
-      tables: [createMockTable({ id: 1, db_id: 1, display_name: "Foo" })],
-    }),
-  ],
-});
-
-const table = checkNotNull(metadata.table(1));
-
-describe("TableLabel", () => {
-  it("should display the given table's display name", () => {
-    render(<TableLabel table={table} />);
-=======
 import { checkNotNull } from "metabase/core/utils/types";
 import { Table } from "metabase-types/api";
 import { createMockTable } from "metabase-types/api/mocks";
@@ -52,7 +30,6 @@
 describe("TableLabel", () => {
   it("should display the given table's display name", () => {
     setup({ table: createMockTable({ id: 1, display_name: "Foo" }) });
->>>>>>> 20394b11
     expect(screen.getByText("Foo")).toBeInTheDocument();
   });
 });