(ns metabase.models.table
  (:require
   [metabase.api.common :as api]
   [metabase.audit-app.core :as audit]
   [metabase.db.query :as mdb.query]
   [metabase.driver :as driver]
   [metabase.models.humanization :as humanization]
   [metabase.models.interface :as mi]
   [metabase.models.serialization :as serdes]
   [metabase.permissions.core :as perms]
   [metabase.premium-features.core :refer [defenterprise]]
   [metabase.search.spec :as search.spec]
   [metabase.util :as u]
   [metabase.util.malli :as mu]
   [methodical.core :as methodical]
   [toucan2.core :as t2]))

;;; ----------------------------------------------- Constants + Entity -----------------------------------------------

(def visibility-types
  "Valid values for `Table.visibility_type` (field may also be `nil`).
   (Basically any non-nil value is a reason for hiding the table.)"
  #{:hidden :technical :cruft})

(def field-orderings
  "Valid values for `Table.field_order`.
  `:database`     - use the same order as in the table definition in the DB;
  `:alphabetical` - order alphabetically by name;
  `:custom`       - the user manually set the order in the data model
  `:smart`        - Try to be smart and order like you'd usually want it: first PK, followed by `:type/Name`s, then
                    `:type/Temporal`s, and from there on in alphabetical order."
  #{:database :alphabetical :custom :smart})

;;; --------------------------------------------------- Lifecycle ----------------------------------------------------

(methodical/defmethod t2/table-name :model/Table [_model] :metabase_table)

(doto :model/Table
  (derive :metabase/model)
  (derive ::mi/read-policy.full-perms-for-perms-set)
  (derive ::mi/write-policy.full-perms-for-perms-set)
  (derive :hook/timestamped?)
  ;; Deliberately **not** deriving from `:hook/entity-id` because we should not be randomizing the `entity_id`s on
  ;; databases, tables or fields. Since the sync process can create them in multiple instances, randomizing them would
  ;; cause duplication rather than good matching if the two instances are later linked by serdes.
  #_(derive :hook/entity-id))

(t2/deftransforms :model/Table
  {:entity_type     mi/transform-keyword
   :visibility_type mi/transform-keyword
   :field_order     mi/transform-keyword})

(methodical/defmethod t2/model-for-automagic-hydration [:default :table]
  [_original-model _k]
  :model/Table)

<<<<<<< HEAD
(t2/define-after-select :model/Table
  [table]
  (-> table
      serdes/add-entity-id
      ;; this property is used for migration purposes only
      (dissoc :name_before_deduplication)))

=======
>>>>>>> 71723475
(t2/define-before-insert :model/Table
  [table]
  (let [defaults {:display_name (humanization/name->human-readable-name (:name table))
                  :field_order  (driver/default-field-order (t2/select-one-fn :engine :model/Database :id (:db_id table)))}]
    (merge defaults table)))

(t2/define-before-delete :model/Table
  [table]
  ;; We need to use toucan to delete the fields instead of cascading deletes because MySQL doesn't support columns with cascade delete
  ;; foreign key constraints in generated columns. #44866
  (t2/delete! :model/Field :table_id (:id table)))

(defn- set-new-table-permissions!
  [table]
  (t2/with-transaction [_conn]
    (let [all-users-group  (perms/all-users-group)
          non-magic-groups (perms/non-magic-groups)
          non-admin-groups (conj non-magic-groups all-users-group)]
      ;; Data access permissions
      (if (= (:db_id table) audit/audit-db-id)
        (do
         ;; Tables in audit DB should start out with no query access in all groups
          (perms/set-new-table-permissions! non-admin-groups table :perms/view-data :unrestricted)
          (perms/set-new-table-permissions! non-admin-groups table :perms/create-queries :no))
        (do
          ;; Normal tables start out with unrestricted data access in all groups, but query access only in All Users
          (perms/set-new-table-permissions! non-admin-groups table :perms/view-data :unrestricted)
          (perms/set-new-table-permissions! [all-users-group] table :perms/create-queries :query-builder)
          (perms/set-new-table-permissions! non-magic-groups table :perms/create-queries :no)))
      ;; Download permissions
      (perms/set-new-table-permissions! [all-users-group] table :perms/download-results :one-million-rows)
      (perms/set-new-table-permissions! non-magic-groups table :perms/download-results :no)
      ;; Table metadata management
      (perms/set-new-table-permissions! non-admin-groups table :perms/manage-table-metadata :no))))

(t2/define-after-insert :model/Table
  [table]
  (u/prog1 table
    (set-new-table-permissions! table)))

(defmethod mi/can-read? :model/Table
  ([instance]
   (and (perms/user-has-permission-for-table?
         api/*current-user-id*
         :perms/view-data
         :unrestricted
         (:db_id instance)
         (:id instance))
        (perms/user-has-permission-for-table?
         api/*current-user-id*
         :perms/create-queries
         :query-builder
         (:db_id instance)
         (:id instance))))
  ([_ pk]
   (mi/can-read? (t2/select-one :model/Table pk))))

(defenterprise current-user-can-write-table?
  "OSS implementation. Returns a boolean whether the current user can write the given field."
  metabase-enterprise.advanced-permissions.common
  [_instance]
  (mi/superuser?))

(defmethod mi/can-write? :model/Table
  ([instance]
   (current-user-can-write-table? instance))
  ([_ pk]
   (mi/can-write? (t2/select-one :model/Table pk))))

;;; ------------------------------------------------ SQL Permissions ------------------------------------------------

(mu/defmethod mi/visible-filter-clause :model/Table
  [_                  :- :keyword
   column-or-exp      :- :any
   user-info          :- perms/UserInfo
   permission-mapping :- perms/PermissionMapping]
  [:in column-or-exp
   (perms/visible-table-filter-select :id user-info permission-mapping)])

;;; ------------------------------------------------ Serdes Hashing -------------------------------------------------

(defmethod serdes/hash-fields :model/Table
  [_table]
  [:schema :name (serdes/hydrated-hash :db :db_id)])

;;; ------------------------------------------------ Field ordering -------------------------------------------------

(def field-order-rule
  "How should we order fields."
  [[:position :asc] [:%lower.name :asc]])

(defn update-field-positions!
  "Update `:position` of field belonging to table `table` accordingly to `:field_order`"
  [table]
  (doall
   (map-indexed (fn [new-position field]
                  (t2/update! :model/Field (u/the-id field) {:position new-position}))
                ;; Can't use `select-field` as that returns a set while we need an ordered list
                (t2/select [:model/Field :id]
                           :table_id  (u/the-id table)
                           {:order-by (case (:field_order table)
                                        :custom       [[:custom_position :asc]]
                                        :smart        [[[:case
                                                         (mdb.query/isa :semantic_type :type/PK)       0
                                                         (mdb.query/isa :semantic_type :type/Name)     1
                                                         (mdb.query/isa :semantic_type :type/Temporal) 2
                                                         :else                                     3]
                                                        :asc]
                                                       [:%lower.name :asc]]
                                        :database     [[:database_position :asc]]
                                        :alphabetical [[:%lower.name :asc]])}))))

(defn- valid-field-order?
  "Field ordering is valid if all the fields from a given table are present and only from that table."
  [table field-ordering]
  (= (t2/select-pks-set :model/Field
                        :table_id (u/the-id table)
                        :active   true)
     (set field-ordering)))

(defn custom-order-fields!
  "Set field order to `field-order`."
  [table field-order]
  {:pre [(valid-field-order? table field-order)]}
  (t2/with-transaction [_]
    (t2/update! :model/Table (u/the-id table) {:field_order :custom})
    (dorun
     (map-indexed (fn [position field-id]
                    (t2/update! :model/Field field-id {:position        position
                                                       :custom_position position}))
                  field-order))))

;;; --------------------------------------------------- Hydration ----------------------------------------------------

(methodical/defmethod t2/batched-hydrate [:model/Table :field_values]
  "Return the FieldValues for all Fields belonging to a single `table`."
  [_model k tables]
  (mi/instances-with-hydrated-data
   tables k
   #(-> (group-by :table_id (t2/select [:model/FieldValues :field_id :values :field.table_id]
                                       {:join  [[:metabase_field :field] [:= :metabase_fieldvalues.field_id :field.id]]
                                        :where [:and
                                                [:in :field.table_id [(map :id tables)]]
                                                [:= :field.visibility_type  "normal"]
                                                [:= :metabase_fieldvalues.type "full"]]}))
        (update-vals (fn [fvs] (->> fvs (map (juxt :field_id :values)) (into {})))))
   :id))

(methodical/defmethod t2/batched-hydrate [:model/Table :pk_field]
  [_model k tables]
  (mi/instances-with-hydrated-data
   tables k
   #(t2/select-fn->fn :table_id :id
                      :model/Field
                      :table_id        [:in (map :id tables)]
                      :semantic_type   (mdb.query/isa :type/PK)
                      :visibility_type [:not-in ["sensitive" "retired"]])
   :id))

(defn- with-objects [hydration-key fetch-objects-fn tables]
  (let [table-ids         (set (map :id tables))
        table-id->objects (group-by :table_id (when (seq table-ids)
                                                (fetch-objects-fn table-ids)))]
    (for [table tables]
      (assoc table hydration-key (get table-id->objects (:id table) [])))))

(mi/define-batched-hydration-method with-segments
  :segments
  "Efficiently hydrate the Segments for a collection of `tables`."
  [tables]
  (with-objects :segments
    (fn [table-ids]
      (t2/select :model/Segment :table_id [:in table-ids], :archived false, {:order-by [[:name :asc]]}))
    tables))

(mi/define-batched-hydration-method with-metrics
  :metrics
  "Efficiently hydrate the Metrics for a collection of `tables`."
  [tables]
  (with-objects :metrics
    (fn [table-ids]
      (->> (t2/select :model/Card
                      :table_id [:in table-ids],
                      :archived false,
                      :type :metric,
                      {:order-by [[:name :asc]]})
           (filter mi/can-read?)))
    tables))

(defn with-fields
  "Efficiently hydrate the Fields for a collection of `tables`."
  [tables]
  (with-objects :fields
    (fn [table-ids]
      (t2/select :model/Field
                 :active          true
                 :table_id        [:in table-ids]
                 :visibility_type [:not= "retired"]
                 {:order-by       field-order-rule}))
    tables))

(mi/define-batched-hydration-method fields
  :fields
  "Efficiently hydrate the Fields for a collection of `tables`"
  [tables]
  (with-fields tables))

;;; ------------------------------------------------ Convenience Fns -------------------------------------------------

(defn database
  "Return the `Database` associated with this `Table`."
  [table]
  (t2/select-one :model/Database :id (:db_id table)))

;;; ------------------------------------------------- Serialization -------------------------------------------------
(defmethod serdes/dependencies "Table" [table]
  [[{:model "Database" :id (:db_id table)}]])

(defmethod serdes/generate-path "Table" [_ table]
  (let [db-name (t2/select-one-fn :name :model/Database :id (:db_id table))]
    (filterv some? [{:model "Database" :id db-name}
                    (when (:schema table)
                      {:model "Schema" :id (:schema table)})
                    {:model "Table" :id (:name table)}])))

(defmethod serdes/entity-id "Table" [_ {:keys [name]}]
  name)

(defmethod serdes/load-find-local "Table"
  [path]
  (let [db-name     (-> path first :id)
        schema-name (when (= 3 (count path))
                      (-> path second :id))
        table-name  (-> path last :id)
        db-id       (t2/select-one-pk :model/Database :name db-name)]
    (t2/select-one :model/Table :name table-name :db_id db-id :schema schema-name)))

(defmethod serdes/make-spec "Table" [_model-name _opts]
  {:copy      [:name :description :entity_type :active :display_name :visibility_type :schema
               :points_of_interest :caveats :show_in_getting_started :field_order :initial_sync_status :is_upload
               :database_require_filter :entity_id]
   :skip      [:estimated_row_count :view_count]
   :transform {:created_at (serdes/date)
               :db_id      (serdes/fk :model/Database :name)}})

(defmethod serdes/storage-path "Table" [table _ctx]
  (concat (serdes/storage-path-prefixes (serdes/path table))
          [(:name table)]))

;;;; ------------------------------------------------- Search ----------------------------------------------------------

(search.spec/define-spec "table"
  {:model        :model/Table
   :attrs        {;; legacy search uses :active for this, but then has a rule to only ever show active tables
                  ;; so we moved that to the where clause
                  :archived      false
                  :collection-id false
                  :creator-id    false
                  :database-id   :db_id
                  :view-count    true
                  :created-at    true
                  :updated-at    true}
   :search-terms [:name :display_name :description]
   :render-terms {:initial-sync-status true
                  :table-id            :id
                  :table-description   :description
                  :table-name          :name
                  :table-schema        :schema
                  :database-name       :db.name}
   :where        [:and
                  :active
                  [:= :visibility_type nil]
                  [:= :db.router_database_id nil]
                  [:not= :db_id [:inline audit/audit-db-id]]]
   :joins        {:db [:model/Database [:= :db.id :this.db_id]]}})<|MERGE_RESOLUTION|>--- conflicted
+++ resolved
@@ -54,16 +54,11 @@
   [_original-model _k]
   :model/Table)
 
-<<<<<<< HEAD
 (t2/define-after-select :model/Table
   [table]
-  (-> table
-      serdes/add-entity-id
-      ;; this property is used for migration purposes only
-      (dissoc :name_before_deduplication)))
-
-=======
->>>>>>> 71723475
+  ;; this property is used for migration purposes only
+  (dissoc table :name_before_deduplication))
+
 (t2/define-before-insert :model/Table
   [table]
   (let [defaults {:display_name (humanization/name->human-readable-name (:name table))
