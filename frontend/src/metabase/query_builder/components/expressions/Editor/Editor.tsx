import { EditorSelection, type EditorState } from "@codemirror/state";
import { useDisclosure } from "@mantine/hooks";
<<<<<<< HEAD
import CodeMirror, { type ReactCodeMirrorRef } from "@uiw/react-codemirror";
=======
import { EditorSelection } from "@uiw/react-codemirror";
>>>>>>> 4b396577
import cx from "classnames";
import { useCallback, useMemo, useRef, useState } from "react";
import { useMount } from "react-use";
import { t } from "ttag";
import _ from "underscore";

import {
  CodeMirror,
  type CodeMirrorRef,
} from "metabase/common/components/CodeMirror";
import { useSelector } from "metabase/lib/redux";
import { getMetadata } from "metabase/selectors/metadata";
import { Button, Tooltip as ButtonTooltip, Flex, Icon } from "metabase/ui";
import type * as Lib from "metabase-lib";
import {
  type DefinedClauseName,
  type ExpressionError,
  diagnoseAndCompile,
  format,
  getClauseDefinition,
} from "metabase-lib/v1/expressions";
import { tokenAtPos } from "metabase-lib/v1/expressions/complete/util";
import { COMMA, GROUP } from "metabase-lib/v1/expressions/pratt";
import type Metadata from "metabase-lib/v1/metadata/Metadata";

import { FunctionBrowser } from "../FunctionBrowser";
import { LayoutMain, LayoutSidebar } from "../Layout";

import { CloseModal, useCloseModal } from "./CloseModal";
import S from "./Editor.module.css";
import { Errors } from "./Errors";
import type { Shortcut } from "./Shortcuts";
import { Shortcuts } from "./Shortcuts";
import { Tooltip } from "./Tooltip";
import { DEBOUNCE_VALIDATION_MS } from "./constants";
import { useCustomTooltip } from "./custom-tooltip";
import { useExtensions } from "./extensions";
import { useInitialClause } from "./utils";

type EditorProps = {
  id?: string;
  clause?: Lib.Expressionable | null;
  query: Lib.Query;
  stageIndex: number;
  expressionMode: Lib.ExpressionMode;
  expressionIndex?: number;
  reportTimezone?: string;
  readOnly?: boolean;
  error?: ExpressionError | Error | null;
  hasHeader?: boolean;
  onCloseEditor?: () => void;
  initialExpressionClause?: DefinedClauseName | null;

  onChange: (
    clause: Lib.ExpressionClause | null,
    error: ExpressionError | null,
  ) => void;
  shortcuts?: Shortcut[];
};

const EDITOR_WIDGET_HEIGHT = 220;
const FB_HEIGHT = EDITOR_WIDGET_HEIGHT + 46;
const FB_HEIGHT_WITH_HEADER = FB_HEIGHT + 48;

export function Editor(props: EditorProps) {
  const {
    id,
    expressionMode = "expression",
    stageIndex,
    query,
    expressionIndex,
    readOnly,
    error,
    reportTimezone,
    shortcuts,
    hasHeader,
    onCloseEditor,
    initialExpressionClause,
  } = props;

  const ref = useRef<CodeMirrorRef>(null);
  const metadata = useSelector(getMetadata);
  const [isFunctionBrowserOpen, { toggle: toggleFunctionBrowser }] =
    useDisclosure();

  const {
    source,
    hasSourceChanged,
    onSourceChange,
    onBlur,
    formatExpression,
    isFormatting,
    isValidated,
  } = useExpression({
    ...props,
    metadata,
    error,
  });

  const { showModal, closeModal } = useCloseModal({
    allowPopoverExit: source === "" || !hasSourceChanged,
  });

  const [customTooltip, portal] = useCustomTooltip({
    getPosition: getTooltipPosition,
    render: (props) => (
      <Tooltip
        query={query}
        stageIndex={stageIndex}
        metadata={metadata}
        reportTimezone={reportTimezone}
        expressionMode={expressionMode}
        {...props}
      />
    ),
  });

  const extensions = useExtensions({
    expressionMode,
    query,
    stageIndex,
    expressionIndex,
    metadata,
    extensions: [customTooltip],
  });

  const handleFunctionBrowserClauseClick = useCallback((name: string) => {
    const view = ref.current?.view;
    if (!view) {
      return;
    }
    const clause = getClauseDefinition(name);
    if (!clause) {
      return;
    }

    const text = `${clause.displayName}()`;
    const len = clause.displayName.length + 1; // + 1 for the parenthesis

    view?.focus();
    view?.dispatch(
      view.state.changeByRange((range) => ({
        range: EditorSelection.cursor(range.from + len),
        changes: [{ from: range.from, to: range.to, insert: text }],
      })),
    );
  }, []);

  const applyInitialSnippet = useInitialClause({
    initialExpressionClause,
  });

  return (
    <>
      <LayoutMain className={cx(S.wrapper, { [S.formatting]: isFormatting })}>
        <CodeMirror
          id={id}
          ref={ref}
          data-testid="custom-expression-query-editor"
          placeholder={t`Type your expression, press '[' for columns…`}
          className={S.editor}
          extensions={extensions}
          readOnly={readOnly || isFormatting}
          value={source}
          onChange={onSourceChange}
          onBlur={onBlur}
          height="100%"
          width="100%"
          indentWithTab={false}
          autoFocus
<<<<<<< HEAD
          onCreateEditor={applyInitialSnippet}
=======
          autoCorrect="off"
          tabIndex={0}
          onFormat={
            error === null && isValidated ? formatExpression : undefined
          }
>>>>>>> 4b396577
        />
        <Errors error={error} />

        {source.trim() === "" && !isFormatting && error == null && (
          <Shortcuts shortcuts={shortcuts} className={S.shortcuts} />
        )}

        <Flex className={S.toolbar} gap="sm" pt="sm" pr="sm" direction="column">
          <ButtonTooltip label={t`Function browser`}>
            <Button
              aria-label={t`Function browser`}
              onClick={toggleFunctionBrowser}
              variant={isFunctionBrowserOpen ? "filled" : "subtle"}
              className={S.toolbarButton}
              size="xs"
              p="x"
              leftSection={<Icon name="function" />}
            />
          </ButtonTooltip>
          {source.trim() !== "" && error == null && isValidated && (
            <ButtonTooltip label={t`Auto-format`}>
              <Button
                aria-label={t`Auto-format`}
                onClick={formatExpression}
                className={S.toolbarButton}
                variant="subtle"
                size="xs"
                p="xs"
                disabled={isFormatting || error != null}
                leftSection={<Icon name="format_code" />}
              />
            </ButtonTooltip>
          )}
        </Flex>

        {portal}
      </LayoutMain>

      {isFunctionBrowserOpen && (
        <LayoutSidebar h={hasHeader ? FB_HEIGHT_WITH_HEADER : FB_HEIGHT}>
          <FunctionBrowser
            expressionMode={expressionMode}
            reportTimezone={reportTimezone}
            query={query}
            onClauseClick={handleFunctionBrowserClauseClick}
          />
        </LayoutSidebar>
      )}

      {showModal && (
        <CloseModal
          onKeepEditing={closeModal}
          onDiscardChanges={onCloseEditor}
        />
      )}
    </>
  );
}

function useExpression({
  clause,
  expressionMode,
  stageIndex,
  query,
  expressionIndex,
  metadata,
  onChange,
}: EditorProps & {
  metadata: Metadata;
}) {
  const [source, setSource] = useState("");
  const [initialSource, setInitialSource] = useState("");
  const [isFormatting, setIsFormatting] = useState(true);
  const [isValidated, setIsValidated] = useState(false);
  const errorRef = useRef<ExpressionError | null>(null);

  const formatExpression = useCallback(
    ({ initial = false }: { initial?: boolean }) => {
      function done(source: string) {
        setIsFormatting(false);
        setSource(source);
        if (initial) {
          setInitialSource(source);
        }
      }

      if (clause == null) {
        done("");
        return;
      }

      format(clause, {
        query,
        stageIndex,
        expressionIndex,
        printWidth: 55, // 60 is the width of the editor
      })
        .catch(() => "")
        .then(done);
    },
    [clause, query, stageIndex, expressionIndex],
  );

  const handleChange = useCallback<typeof onChange>(
    (clause, error) => {
      setIsValidated(true);
      errorRef.current = error;
      onChange(clause, error);
    },
    [onChange],
  );

  const debouncedOnChange = useMemo(
    () => _.debounce(handleChange, DEBOUNCE_VALIDATION_MS, false),
    [handleChange],
  );

  const handleUpdate = useCallback(
    (source: string, immediate: boolean = false) => {
      setSource(source);
      setIsValidated(false);

      if (source.trim() === "") {
        debouncedOnChange.cancel();
        handleChange(null, null);
        return;
      }

      const { error, expressionClause: clause } = diagnoseAndCompile({
        source,
        expressionMode,
        query,
        stageIndex,
        metadata,
        expressionIndex,
      });
      if (immediate || errorRef.current) {
        debouncedOnChange.cancel();
        handleChange(clause, error);
      } else {
        debouncedOnChange(clause, error);
      }
    },
    [
      query,
      stageIndex,
      expressionMode,
      metadata,
      handleChange,
      debouncedOnChange,
      expressionIndex,
    ],
  );

  useMount(() => {
    // format the source when the component mounts
    formatExpression({
      initial: true,
    });
  });

  const handleSourceChange = useCallback(
    (source: string) => {
      handleUpdate(source, false);
    },
    [handleUpdate],
  );

  const handleBlur = useCallback(() => {
    handleUpdate(source, true);
  }, [handleUpdate, source]);

  const handleFormatExpression = useCallback(() => {
    formatExpression({ initial: false });
  }, [formatExpression]);

  return {
    source,
    initialSource,
    hasSourceChanged: source !== initialSource,
    onSourceChange: handleSourceChange,
    onBlur: handleBlur,
    formatExpression: handleFormatExpression,
    isFormatting,
    isValidated,
  };
}

function getTooltipPosition(state: EditorState) {
  const pos = state.selection.main.head;
  const source = state.doc.toString();
  let token = tokenAtPos(source, pos);
  if (pos > 0 && token && (token.type === COMMA || token.type === GROUP)) {
    // when we're `,` or `(`, return the previous token instead
    token = tokenAtPos(source, pos - 1);
  }

  return token?.start ?? pos;
}<|MERGE_RESOLUTION|>--- conflicted
+++ resolved
@@ -1,10 +1,5 @@
 import { EditorSelection, type EditorState } from "@codemirror/state";
 import { useDisclosure } from "@mantine/hooks";
-<<<<<<< HEAD
-import CodeMirror, { type ReactCodeMirrorRef } from "@uiw/react-codemirror";
-=======
-import { EditorSelection } from "@uiw/react-codemirror";
->>>>>>> 4b396577
 import cx from "classnames";
 import { useCallback, useMemo, useRef, useState } from "react";
 import { useMount } from "react-use";
@@ -175,15 +170,12 @@
           width="100%"
           indentWithTab={false}
           autoFocus
-<<<<<<< HEAD
           onCreateEditor={applyInitialSnippet}
-=======
           autoCorrect="off"
           tabIndex={0}
           onFormat={
             error === null && isValidated ? formatExpression : undefined
           }
->>>>>>> 4b396577
         />
         <Errors error={error} />
 
