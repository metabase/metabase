import type { ColorName } from "metabase/lib/colors/types";
import type { IconName, IconProps } from "metabase/ui";
import type {
  BaseEntityId,
  CollectionEssentials,
  Dashboard,
  DashboardId,
  PaginationRequest,
  PaginationResponse,
  VisualizationDisplay,
} from "metabase-types/api";

import type { CardId, CardType } from "./card";
import type { DatabaseId } from "./database";
import type { SortingOptions } from "./sorting";
import type { TableId } from "./table";
import type { UserId, UserInfo } from "./user";

// Collection ID can be either a numeric or entity id
export type RegularCollectionId = number | string;

export type CollectionId =
  | RegularCollectionId
  | "root"
  | "personal"
  | "users"
  | "trash";

export type CollectionContentModel = "card" | "dataset" | "metric";

export type CollectionAuthorityLevel = "official" | null;

<<<<<<< HEAD
export type CollectionType =
  | "instance-analytics"
  | "trash"
  | "remote-synced"
  | "library"
  | "library-models"
  | "library-metrics"
  | null;
=======
export type CollectionType = "instance-analytics" | "trash" | null;
>>>>>>> f90fbb06

export type LastEditInfo = Pick<
  UserInfo,
  "id" | "email" | "first_name" | "last_name"
> & {
  timestamp: string;
};

export type CollectionAuthorityLevelConfig = {
  type: CollectionAuthorityLevel;
  name: string;
  icon: IconName;
  color?: ColorName;
  tooltips?: Record<string, string>;
};

export type CollectionInstanceAnaltyicsConfig = {
  type: CollectionType;
  name?: string;
  icon: IconName;
  color?: string;
  tooltips?: Record<string, string>;
};

export interface Collection {
  id: CollectionId;
  name: string;
  slug?: string;
  // "" for the default for EE's CUSTOM_INSTANCE_ANALYTICS_COLLECTION_ENTITY_ID
  entity_id?: BaseEntityId | "";
  description: string | null;
  can_write: boolean;
  can_restore: boolean;
  can_delete: boolean;
  archived: boolean;
  children?: Collection[];
  authority_level?: CollectionAuthorityLevel;
  type?: CollectionType;
  is_remote_synced?: boolean;

  parent_id?: CollectionId | null;
  personal_owner_id?: UserId;
  is_personal?: boolean;
  is_sample?: boolean; // true if the collection part of the sample content

  location: string | null;
  effective_location?: string; // location path containing only those collections that the user has permission to access
  effective_ancestors?: CollectionEssentials[];

  here?: CollectionContentModel[];
  below?: CollectionContentModel[];

  git_sync_enabled?: boolean;

  // Assigned on FE
  originalName?: string;
  path?: CollectionId[];
}

export const COLLECTION_ITEM_MODELS = [
  "card",
  "dataset",
  "metric",
  "dashboard",
  "snippet",
  "collection",
  "indexed-entity",
  "document",
] as const;
export type CollectionItemModel = (typeof COLLECTION_ITEM_MODELS)[number];

export type CollectionItemId = number;

export interface CollectionItem {
  id: CollectionItemId;
  entity_id?: BaseEntityId;
  model: CollectionItemModel;
  name: string;
  description: string | null;
  archived: boolean;
  copy?: boolean;
  collection_position?: number | null;
  collection_preview?: boolean | null;
  fully_parameterized?: boolean | null;
  based_on_upload?: TableId | null; // only for models
  collection?: Collection | null;
  collection_id: CollectionId | null; // parent collection id
  display?: VisualizationDisplay;
  personal_owner_id?: UserId;
  database_id?: DatabaseId;
  moderated_status?: string;
  type?: CollectionType | CardType;
  here?: CollectionItemModel[];
  below?: CollectionItemModel[];
  can_write?: boolean;
  can_restore?: boolean;
  can_delete?: boolean;
  "last-edit-info"?: LastEditInfo;
  location?: string;
  effective_location?: string;
  authority_level?: CollectionAuthorityLevel;
  dashboard_count?: number | null;
  getIcon: () => IconProps;
  getUrl: (opts?: Record<string, unknown>) => string;
  setArchived?: (
    isArchived: boolean,
    opts?: Record<string, unknown>,
  ) => Promise<void>;
  setPinned?: (isPinned: boolean) => void;
  setCollection?: (
    collection: Pick<Collection, "id"> | Pick<Dashboard, "id">,
  ) => void;
  setCollectionPreview?: (isEnabled: boolean) => void;
}

export interface CollectionListQuery {
  archived?: boolean;
  "exclude-other-user-collections"?: boolean;
  "exclude-archived"?: boolean;
  "personal-only"?: boolean;
  namespace?: string;
  tree?: boolean;
}

export type getCollectionRequest = {
  id: CollectionId;
  namespace?: "snippets";
  ignore_error?: boolean;
};

export type ListCollectionItemsSortColumn =
  | "name"
  | "last_edited_at"
  | "last_edited_by"
  | "model";

export type ListCollectionItemsRequest = {
  id: CollectionId;
  models?: CollectionItemModel[];
  archived?: boolean;
  pinned_state?: "all" | "is_pinned" | "is_not_pinned";
  namespace?: "snippets";
  collection_type?: CollectionType;
} & PaginationRequest &
  Partial<SortingOptions<ListCollectionItemsSortColumn>>;

export type ListCollectionItemsResponse = {
  data: CollectionItem[];
  models: CollectionItemModel[] | null;
} & PaginationResponse;

export interface UpdateCollectionRequest {
  id: RegularCollectionId;
  name?: string;
  description?: string;
  archived?: boolean;
  parent_id?: RegularCollectionId | null;
  authority_level?: CollectionAuthorityLevel;
  type?: CollectionType;
}

export interface CreateCollectionRequest {
  name: string;
  description?: string;
  parent_id?: CollectionId | null;
  namespace?: string;
  authority_level?: CollectionAuthorityLevel;
}

export interface ListCollectionsRequest {
  archived?: boolean;
  namespace?: string;
  "personal-only"?: boolean;
  "exclude-other-user-collections"?: boolean;
  collection_type?: CollectionType;
}
export interface ListCollectionsTreeRequest {
  "exclude-archived"?: boolean;
  "exclude-other-user-collections"?: boolean;
  "include-library"?: boolean;
  namespace?: string;
  shallow?: boolean;
  "collection-id"?: RegularCollectionId | null;
  collection_type?: CollectionType;
}

export interface DeleteCollectionRequest {
  id: RegularCollectionId;
}

export interface DashboardQuestionCandidate {
  id: CardId;
  name: string;
  description: string | null;
  sole_dashboard_info: {
    id: DashboardId;
    name: string;
    description: string | null;
  };
}

export interface GetCollectionDashboardQuestionCandidatesRequest
  extends PaginationRequest {
  collectionId: CollectionId;
}

export interface GetCollectionDashboardQuestionCandidatesResult {
  total: number;
  data: DashboardQuestionCandidate[];
}

export interface MoveCollectionDashboardCandidatesRequest {
  collectionId: CollectionId;
  cardIds: CardId[];
}

export interface MoveCollectionDashboardCandidatesResult {
  moved: CardId[];
}<|MERGE_RESOLUTION|>--- conflicted
+++ resolved
@@ -30,7 +30,6 @@
 
 export type CollectionAuthorityLevel = "official" | null;
 
-<<<<<<< HEAD
 export type CollectionType =
   | "instance-analytics"
   | "trash"
@@ -39,9 +38,6 @@
   | "library-models"
   | "library-metrics"
   | null;
-=======
-export type CollectionType = "instance-analytics" | "trash" | null;
->>>>>>> f90fbb06
 
 export type LastEditInfo = Pick<
   UserInfo,
