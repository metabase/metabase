databaseChangeLog:
  # The quoting strategy decides when things like column names should be quoted. This is in place to deal with
  # Liquibase not knowing about all of the new reserved words in MySQL 8+. Using a column name that is a reserved word
  # causes a failure. Quoting all objects breaks H2 support though as it will quote table names but not quote that
  # same table name in a foreign key reference which will cause a failure when trying to initially setup the database.
  - property:
      name: quote_strategy
      value: QUOTE_ALL_OBJECTS
      dbms: mysql,mariadb
  - property:
      name: quote_strategy
      value: LEGACY
      dbms: postgresql,h2
  - property:
      name: timestamp_type
      value: timestamp with time zone
      dbms: postgresql,h2
  - property:
      name: timestamp_type
      value: timestamp(6)
      dbms: mysql,mariadb

  - changeSet:
      id: '1'
      author: agilliland
      objectQuotingStrategy: ${quote_strategy}
      changes:
      - createTable:
          columns:
          - column:
              autoIncrement: true
              constraints:
                nullable: false
                primaryKey: true
              name: id
              type: int
          - column:
              constraints:
                nullable: false
                unique: true
              name: slug
              type: varchar(254)
          - column:
              constraints:
                nullable: false
              name: name
              type: varchar(254)
          - column:
              name: description
              type: text
          - column:
              name: logo_url
              type: varchar(254)
          - column:
              constraints:
                nullable: false
              name: inherits
              type: boolean
          tableName: core_organization
      - createTable:
          columns:
          - column:
              autoIncrement: true
              constraints:
                nullable: false
                primaryKey: true
              name: id
              type: int
          - column:
              constraints:
                nullable: false
                unique: true
              name: email
              type: varchar(254)
          - column:
              constraints:
                nullable: false
              name: first_name
              type: varchar(254)
          - column:
              constraints:
                nullable: false
              name: last_name
              type: varchar(254)
          - column:
              constraints:
                nullable: false
              name: password
              type: varchar(254)
          - column:
              constraints:
                nullable: false
              defaultValue: default
              name: password_salt
              type: varchar(254)
          - column:
              constraints:
                nullable: false
              name: date_joined
              type: DATETIME
          - column:
              constraints:
                nullable: true
              name: last_login
              type: DATETIME
          - column:
              constraints:
                nullable: false
              name: is_staff
              type: boolean
          - column:
              constraints:
                nullable: false
              name: is_superuser
              type: boolean
          - column:
              constraints:
                nullable: false
              name: is_active
              type: boolean
          - column:
              name: reset_token
              type: varchar(254)
          - column:
              name: reset_triggered
              type: BIGINT
          tableName: core_user
      - createTable:
          columns:
          - column:
              autoIncrement: true
              constraints:
                nullable: false
                primaryKey: true
              name: id
              type: int
          - column:
              constraints:
                nullable: false
              name: admin
              type: boolean
          - column:
              constraints:
                deferrable: false
                foreignKeyName: fk_userorgperm_ref_user_id
                initiallyDeferred: false
                nullable: false
                references: core_user(id)
              name: user_id
              type: int
          - column:
              constraints:
                deferrable: false
                foreignKeyName: fk_userorgperm_ref_organization_id
                initiallyDeferred: false
                nullable: false
                references: core_organization(id)
              name: organization_id
              type: int
          tableName: core_userorgperm
      - addUniqueConstraint:
          columnNames: user_id, organization_id
          constraintName: idx_unique_user_id_organization_id
          tableName: core_userorgperm
      - createIndex:
          columns:
          - column:
              name: user_id
              type: int
          indexName: idx_userorgperm_user_id
          tableName: core_userorgperm
      - createIndex:
          columns:
          - column:
              name: organization_id
              type: int
          indexName: idx_userorgperm_organization_id
          tableName: core_userorgperm
      - createTable:
          columns:
          - column:
              autoIncrement: true
              constraints:
                nullable: false
                primaryKey: true
              name: id
              type: int
          - column:
              constraints:
                nullable: false
              name: url
              type: varchar(254)
          - column:
              constraints:
                nullable: false
              name: timestamp
              type: DATETIME
          - column:
              constraints:
                deferrable: false
                foreignKeyName: fk_permissionviolation_ref_user_id
                initiallyDeferred: false
                nullable: false
                references: core_user(id)
              name: user_id
              type: int
          tableName: core_permissionsviolation
      - createIndex:
          columns:
          - column:
              name: user_id
              type: int
          indexName: idx_permissionsviolation_user_id
          tableName: core_permissionsviolation
      - createTable:
          columns:
          - column:
              autoIncrement: true
              constraints:
                nullable: false
                primaryKey: true
              name: id
              type: int
          - column:
              constraints:
                nullable: false
              name: created_at
              type: DATETIME
          - column:
              constraints:
                nullable: false
              name: updated_at
              type: DATETIME
          - column:
              constraints:
                nullable: false
              name: name
              type: varchar(254)
          - column:
              name: description
              type: text
          - column:
              constraints:
                deferrable: false
                foreignKeyName: fk_database_ref_organization_id
                initiallyDeferred: false
                nullable: false
                references: core_organization(id)
              name: organization_id
              type: int
          - column:
              name: details
              type: text
          - column:
              constraints:
                nullable: false
              name: engine
              type: varchar(254)
          tableName: metabase_database
      - createIndex:
          columns:
          - column:
              name: organization_id
          indexName: idx_database_organization_id
          tableName: metabase_database
      - createTable:
          columns:
          - column:
              autoIncrement: true
              constraints:
                nullable: false
                primaryKey: true
              name: id
              type: int
          - column:
              constraints:
                nullable: false
              name: created_at
              type: DATETIME
          - column:
              constraints:
                nullable: false
              name: updated_at
              type: DATETIME
          - column:
              constraints:
                nullable: false
              name: name
              type: varchar(254)
          - column:
              name: rows
              type: int
          - column:
              name: description
              type: text
          - column:
              name: entity_name
              type: varchar(254)
          - column:
              name: entity_type
              type: varchar(254)
          - column:
              constraints:
                nullable: false
              name: active
              type: boolean
          - column:
              constraints:
                deferrable: false
                foreignKeyName: fk_table_ref_database_id
                initiallyDeferred: false
                nullable: false
                references: metabase_database(id)
              name: db_id
              type: int
          tableName: metabase_table
      - createIndex:
          columns:
          - column:
              name: db_id
          indexName: idx_table_db_id
          tableName: metabase_table
      - createTable:
          columns:
          - column:
              autoIncrement: true
              constraints:
                nullable: false
                primaryKey: true
              name: id
              type: int
          - column:
              constraints:
                nullable: false
              name: created_at
              type: DATETIME
          - column:
              constraints:
                nullable: false
              name: updated_at
              type: DATETIME
          - column:
              constraints:
                nullable: false
              name: name
              type: varchar(254)
          - column:
              constraints:
                nullable: false
              name: base_type
              type: varchar(255)
          - column:
              name: special_type
              type: varchar(255)
          - column:
              constraints:
                nullable: false
              name: active
              type: boolean
          - column:
              name: description
              type: text
          - column:
              constraints:
                nullable: false
              name: preview_display
              type: boolean
          - column:
              constraints:
                nullable: false
              name: position
              type: int
          - column:
              constraints:
                deferrable: false
                foreignKeyName: fk_field_ref_table_id
                initiallyDeferred: false
                nullable: false
                references: metabase_table(id)
              name: table_id
              type: int
          - column:
              constraints:
                nullable: false
              name: field_type
              type: varchar(254)
          tableName: metabase_field
      - createIndex:
          columns:
          - column:
              name: table_id
          indexName: idx_field_table_id
          tableName: metabase_field
      - createTable:
          columns:
          - column:
              autoIncrement: true
              constraints:
                nullable: false
                primaryKey: true
              name: id
              type: int
          - column:
              constraints:
                nullable: false
              name: created_at
              type: DATETIME
          - column:
              constraints:
                nullable: false
              name: updated_at
              type: DATETIME
          - column:
              constraints:
                nullable: false
              name: relationship
              type: varchar(254)
          - column:
              constraints:
                deferrable: false
                foreignKeyName: fk_foreignkey_dest_ref_field_id
                initiallyDeferred: false
                nullable: false
                references: metabase_field(id)
              name: destination_id
              type: int
          - column:
              constraints:
                deferrable: false
                foreignKeyName: fk_foreignkey_origin_ref_field_id
                initiallyDeferred: false
                nullable: false
                references: metabase_field(id)
              name: origin_id
              type: int
          tableName: metabase_foreignkey
      - createIndex:
          columns:
          - column:
              name: destination_id
          indexName: idx_foreignkey_destination_id
          tableName: metabase_foreignkey
      - createIndex:
          columns:
          - column:
              name: origin_id
          indexName: idx_foreignkey_origin_id
          tableName: metabase_foreignkey
      - createTable:
          columns:
          - column:
              autoIncrement: true
              constraints:
                nullable: false
                primaryKey: true
              name: id
              type: int
          - column:
              constraints:
                nullable: false
              name: created_at
              type: DATETIME
          - column:
              constraints:
                nullable: false
              name: updated_at
              type: DATETIME
          - column:
              name: values
              type: text
          - column:
              name: human_readable_values
              type: text
          - column:
              constraints:
                deferrable: false
                foreignKeyName: fk_fieldvalues_ref_field_id
                initiallyDeferred: false
                nullable: false
                references: metabase_field(id)
              name: field_id
              type: int
          tableName: metabase_fieldvalues
      - createIndex:
          columns:
          - column:
              name: field_id
          indexName: idx_fieldvalues_field_id
          tableName: metabase_fieldvalues
      - createTable:
          columns:
          - column:
              autoIncrement: true
              constraints:
                nullable: false
                primaryKey: true
              name: id
              type: int
          - column:
              constraints:
                nullable: false
              name: created_at
              type: DATETIME
          - column:
              constraints:
                nullable: false
              name: updated_at
              type: DATETIME
          - column:
              constraints:
                nullable: false
              name: name
              type: varchar(254)
          - column:
              constraints:
                deferrable: false
                foreignKeyName: fk_tablesegment_ref_table_id
                initiallyDeferred: false
                nullable: false
                references: metabase_table(id)
              name: table_id
              type: int
          - column:
              constraints:
                nullable: false
              name: filter_clause
              type: text
          tableName: metabase_tablesegment
      - createIndex:
          columns:
          - column:
              name: table_id
          indexName: idx_tablesegment_table_id
          tableName: metabase_tablesegment
      - createTable:
          columns:
          - column:
              autoIncrement: true
              constraints:
                nullable: false
                primaryKey: true
              name: id
              type: int
          - column:
              constraints:
                nullable: false
              name: created_at
              type: DATETIME
          - column:
              constraints:
                nullable: false
              name: updated_at
              type: DATETIME
          - column:
              constraints:
                nullable: false
              name: name
              type: varchar(254)
          - column:
              constraints:
                nullable: false
              name: type
              type: varchar(254)
          - column:
              constraints:
                nullable: false
              name: details
              type: text
          - column:
              constraints:
                nullable: false
              name: version
              type: int
          - column:
              constraints:
                nullable: false
              name: public_perms
              type: int
          - column:
              constraints:
                deferrable: false
                foreignKeyName: fk_query_ref_user_id
                initiallyDeferred: false
                nullable: false
                references: core_user(id)
              name: creator_id
              type: int
          - column:
              constraints:
                deferrable: false
                foreignKeyName: fk_query_ref_database_id
                initiallyDeferred: false
                nullable: false
                references: metabase_database(id)
              name: database_id
              type: int
          tableName: query_query
      - createIndex:
          columns:
          - column:
              name: creator_id
          indexName: idx_query_creator_id
          tableName: query_query
      - createIndex:
          columns:
          - column:
              name: database_id
          indexName: idx_query_database_id
          tableName: query_query
      - createTable:
          columns:
          - column:
              autoIncrement: true
              constraints:
                nullable: false
                primaryKey: true
              name: id
              type: int
          - column:
              constraints:
                nullable: false
                unique: true
              name: uuid
              type: varchar(254)
          - column:
              constraints:
                nullable: false
              name: version
              type: int
          - column:
              constraints:
                nullable: false
              name: json_query
              type: text
          - column:
              constraints:
                nullable: false
              name: raw_query
              type: text
          - column:
              constraints:
                nullable: false
              name: status
              type: varchar(254)
          - column:
              constraints:
                nullable: false
              name: started_at
              type: DATETIME
          - column:
              name: finished_at
              type: DATETIME
          - column:
              constraints:
                nullable: false
              name: running_time
              type: int
          - column:
              constraints:
                nullable: false
              name: error
              type: text
          - column:
              constraints:
                nullable: false
              name: result_file
              type: varchar(254)
          - column:
              constraints:
                nullable: false
              name: result_rows
              type: int
          - column:
              constraints:
                nullable: false
              name: result_data
              type: text
          - column:
              constraints:
                deferrable: false
                foreignKeyName: fk_queryexecution_ref_query_id
                initiallyDeferred: false
                nullable: true
                references: query_query(id)
              name: query_id
              type: int
          - column:
              constraints:
                nullable: false
              name: additional_info
              type: text
          - column:
              constraints:
                deferrable: false
                foreignKeyName: fk_queryexecution_ref_user_id
                initiallyDeferred: false
                nullable: false
                references: core_user(id)
              name: executor_id
              type: int
          tableName: query_queryexecution
      - createIndex:
          columns:
          - column:
              name: query_id
          indexName: idx_queryexecution_query_id
          tableName: query_queryexecution
      - createIndex:
          columns:
          - column:
              name: executor_id
          indexName: idx_queryexecution_executor_id
          tableName: query_queryexecution
      - createTable:
          columns:
          - column:
              autoIncrement: true
              constraints:
                nullable: false
                primaryKey: true
              name: id
              type: int
          - column:
              constraints:
                nullable: false
              name: created_at
              type: DATETIME
          - column:
              constraints:
                nullable: false
              name: updated_at
              type: DATETIME
          - column:
              constraints:
                nullable: false
              name: name
              type: varchar(254)
          - column:
              name: description
              type: text
          - column:
              constraints:
                nullable: false
              name: display
              type: varchar(254)
          - column:
              constraints:
                nullable: false
              name: public_perms
              type: int
          - column:
              constraints:
                nullable: false
              name: dataset_query
              type: text
          - column:
              constraints:
                nullable: false
              name: visualization_settings
              type: text
          - column:
              constraints:
                deferrable: false
                foreignKeyName: fk_card_ref_user_id
                initiallyDeferred: false
                nullable: false
                references: core_user(id)
              name: creator_id
              type: int
          - column:
              constraints:
                deferrable: false
                foreignKeyName: fk_card_ref_organization_id
                initiallyDeferred: false
                nullable: false
                references: core_organization(id)
              name: organization_id
              type: int
          tableName: report_card
      - createIndex:
          columns:
          - column:
              name: creator_id
          indexName: idx_card_creator_id
          tableName: report_card
      - createIndex:
          columns:
          - column:
              name: organization_id
          indexName: idx_card_organization_id
          tableName: report_card
      - createTable:
          columns:
          - column:
              autoIncrement: true
              constraints:
                nullable: false
                primaryKey: true
              name: id
              type: int
          - column:
              constraints:
                nullable: false
              name: created_at
              type: DATETIME
          - column:
              constraints:
                nullable: false
              name: updated_at
              type: DATETIME
          - column:
              constraints:
                deferrable: false
                foreignKeyName: fk_cardfavorite_ref_card_id
                initiallyDeferred: false
                nullable: false
                references: report_card(id)
              name: card_id
              type: int
          - column:
              constraints:
                deferrable: false
                foreignKeyName: fk_cardfavorite_ref_user_id
                initiallyDeferred: false
                nullable: false
                references: core_user(id)
              name: owner_id
              type: int
          tableName: report_cardfavorite
      - addUniqueConstraint:
          columnNames: card_id, owner_id
          constraintName: idx_unique_cardfavorite_card_id_owner_id
          tableName: report_cardfavorite
      - createIndex:
          columns:
          - column:
              name: card_id
          indexName: idx_cardfavorite_card_id
          tableName: report_cardfavorite
      - createIndex:
          columns:
          - column:
              name: owner_id
          indexName: idx_cardfavorite_owner_id
          tableName: report_cardfavorite
      - createTable:
          columns:
          - column:
              autoIncrement: true
              constraints:
                nullable: false
                primaryKey: true
              name: id
              type: int
          - column:
              constraints:
                nullable: false
              name: created_at
              type: DATETIME
          - column:
              constraints:
                nullable: false
              name: updated_at
              type: DATETIME
          - column:
              constraints:
                nullable: false
              name: name
              type: varchar(254)
          - column:
              name: description
              type: text
          - column:
              constraints:
                nullable: false
              name: public_perms
              type: int
          - column:
              constraints:
                deferrable: false
                foreignKeyName: fk_dashboard_ref_user_id
                initiallyDeferred: false
                nullable: false
                references: core_user(id)
              name: creator_id
              type: int
          - column:
              constraints:
                deferrable: false
                foreignKeyName: fk_dashboard_ref_organization_id
                initiallyDeferred: false
                nullable: false
                references: core_organization(id)
              name: organization_id
              type: int
          tableName: report_dashboard
      - createIndex:
          columns:
          - column:
              name: creator_id
          indexName: idx_dashboard_creator_id
          tableName: report_dashboard
      - createIndex:
          columns:
          - column:
              name: organization_id
          indexName: idx_dashboard_organization_id
          tableName: report_dashboard
      - createTable:
          columns:
          - column:
              autoIncrement: true
              constraints:
                nullable: false
                primaryKey: true
              name: id
              type: int
          - column:
              constraints:
                nullable: false
              name: created_at
              type: DATETIME
          - column:
              constraints:
                nullable: false
              name: updated_at
              type: DATETIME
          - column:
              constraints:
                nullable: false
              name: sizeX
              type: int
          - column:
              constraints:
                nullable: false
              name: sizeY
              type: int
          - column:
              name: row
              type: int
          - column:
              name: col
              type: int
          - column:
              constraints:
                deferrable: false
                foreignKeyName: fk_dashboardcard_ref_card_id
                initiallyDeferred: false
                nullable: false
                references: report_card(id)
              name: card_id
              type: int
          - column:
              constraints:
                deferrable: false
                foreignKeyName: fk_dashboardcard_ref_dashboard_id
                initiallyDeferred: false
                nullable: false
                references: report_dashboard(id)
              name: dashboard_id
              type: int
          tableName: report_dashboardcard
      - createIndex:
          columns:
          - column:
              name: card_id
          indexName: idx_dashboardcard_card_id
          tableName: report_dashboardcard
      - createIndex:
          columns:
          - column:
              name: dashboard_id
          indexName: idx_dashboardcard_dashboard_id
          tableName: report_dashboardcard
      - createTable:
          columns:
          - column:
              autoIncrement: true
              constraints:
                nullable: false
                primaryKey: true
              name: id
              type: int
          - column:
              constraints:
                deferrable: false
                foreignKeyName: fk_dashboardsubscription_ref_dashboard_id
                initiallyDeferred: false
                nullable: false
                references: report_dashboard(id)
              name: dashboard_id
              type: int
          - column:
              constraints:
                deferrable: false
                foreignKeyName: fk_dashboardsubscription_ref_user_id
                initiallyDeferred: false
                nullable: false
                references: core_user(id)
              name: user_id
              type: int
          tableName: report_dashboardsubscription
      - addUniqueConstraint:
          columnNames: dashboard_id, user_id
          constraintName: idx_uniq_dashsubscrip_dashboard_id_user_id
          tableName: report_dashboardsubscription
      - createIndex:
          columns:
          - column:
              name: dashboard_id
          indexName: idx_dashboardsubscription_dashboard_id
          tableName: report_dashboardsubscription
      - createIndex:
          columns:
          - column:
              name: user_id
          indexName: idx_dashboardsubscription_user_id
          tableName: report_dashboardsubscription
      - createTable:
          columns:
          - column:
              autoIncrement: true
              constraints:
                nullable: false
                primaryKey: true
              name: id
              type: int
          - column:
              constraints:
                nullable: false
              name: created_at
              type: DATETIME
          - column:
              constraints:
                nullable: false
              name: updated_at
              type: DATETIME
          - column:
              constraints:
                nullable: false
              name: name
              type: varchar(254)
          - column:
              name: description
              type: text
          - column:
              constraints:
                nullable: false
              name: public_perms
              type: int
          - column:
              constraints:
                nullable: false
              name: mode
              type: int
          - column:
              constraints:
                nullable: false
              name: version
              type: int
          - column:
              constraints:
                nullable: false
              name: dataset_query
              type: text
          - column:
              name: email_addresses
              type: text
          - column:
              constraints:
                deferrable: false
                foreignKeyName: fk_emailreport_ref_user_id
                initiallyDeferred: false
                nullable: false
                references: core_user(id)
              name: creator_id
              type: int
          - column:
              constraints:
                deferrable: false
                foreignKeyName: fk_emailreport_ref_organization_id
                initiallyDeferred: false
                nullable: false
                references: core_organization(id)
              name: organization_id
              type: int
          - column:
              constraints:
                nullable: false
              name: schedule
              type: text
          tableName: report_emailreport
      - createIndex:
          columns:
          - column:
              name: creator_id
          indexName: idx_emailreport_creator_id
          tableName: report_emailreport
      - createIndex:
          columns:
          - column:
              name: organization_id
          indexName: idx_emailreport_organization_id
          tableName: report_emailreport
      - createTable:
          columns:
          - column:
              autoIncrement: true
              constraints:
                nullable: false
                primaryKey: true
              name: id
              type: int
          - column:
              constraints:
                deferrable: false
                foreignKeyName: fk_emailreport_recipients_ref_emailreport_id
                initiallyDeferred: false
                nullable: false
                references: report_emailreport(id)
              name: emailreport_id
              type: int
          - column:
              constraints:
                deferrable: false
                foreignKeyName: fk_emailreport_recipients_ref_user_id
                initiallyDeferred: false
                nullable: false
                references: core_user(id)
              name: user_id
              type: int
          tableName: report_emailreport_recipients
      - addUniqueConstraint:
          columnNames: emailreport_id, user_id
          constraintName: idx_uniq_emailreportrecip_emailreport_id_user_id
          tableName: report_emailreport_recipients
      - createIndex:
          columns:
          - column:
              name: emailreport_id
          indexName: idx_emailreport_recipients_emailreport_id
          tableName: report_emailreport_recipients
      - createIndex:
          columns:
          - column:
              name: user_id
          indexName: idx_emailreport_recipients_user_id
          tableName: report_emailreport_recipients
      - createTable:
          columns:
          - column:
              autoIncrement: true
              constraints:
                nullable: false
                primaryKey: true
              name: id
              type: int
          - column:
              constraints:
                nullable: false
              name: details
              type: text
          - column:
              constraints:
                nullable: false
              name: status
              type: varchar(254)
          - column:
              constraints:
                nullable: false
              name: created_at
              type: DATETIME
          - column:
              name: started_at
              type: DATETIME
          - column:
              name: finished_at
              type: DATETIME
          - column:
              constraints:
                nullable: false
              name: error
              type: text
          - column:
              constraints:
                nullable: false
              name: sent_email
              type: text
          - column:
              constraints:
                deferrable: false
                foreignKeyName: fk_emailreportexecutions_ref_organization_id
                initiallyDeferred: false
                nullable: false
                references: core_organization(id)
              name: organization_id
              type: int
          - column:
              constraints:
                deferrable: false
                foreignKeyName: fk_emailreportexecutions_ref_report_id
                initiallyDeferred: false
                nullable: true
                references: report_emailreport(id)
              name: report_id
              type: int
          tableName: report_emailreportexecutions
      - createIndex:
          columns:
          - column:
              name: organization_id
          indexName: idx_emailreportexecutions_organization_id
          tableName: report_emailreportexecutions
      - createIndex:
          columns:
          - column:
              name: report_id
          indexName: idx_emailreportexecutions_report_id
          tableName: report_emailreportexecutions
      - createTable:
          columns:
          - column:
              autoIncrement: true
              constraints:
                nullable: false
                primaryKey: true
              name: id
              type: int
          - column:
              constraints:
                nullable: false
              name: created_at
              type: DATETIME
          - column:
              constraints:
                nullable: false
              name: updated_at
              type: DATETIME
          - column:
              constraints:
                nullable: false
              name: start
              type: DATETIME
          - column:
              constraints:
                nullable: false
              name: end
              type: DATETIME
          - column:
              name: title
              type: TEXT
          - column:
              constraints:
                nullable: false
              name: body
              type: TEXT
          - column:
              constraints:
                nullable: false
              name: annotation_type
              type: int
          - column:
              constraints:
                nullable: false
              name: edit_count
              type: int
          - column:
              constraints:
                nullable: false
              name: object_type_id
              type: int
          - column:
              constraints:
                nullable: false
              name: object_id
              type: int
          - column:
              constraints:
                deferrable: false
                foreignKeyName: fk_annotation_ref_user_id
                initiallyDeferred: false
                nullable: false
                references: core_user(id)
              name: author_id
              type: int
          - column:
              constraints:
                deferrable: false
                foreignKeyName: fk_annotation_ref_organization_id
                initiallyDeferred: false
                nullable: false
                references: core_organization(id)
              name: organization_id
              type: int
          tableName: annotation_annotation
      - createIndex:
          columns:
          - column:
              name: author_id
          indexName: idx_annotation_author_id
          tableName: annotation_annotation
      - createIndex:
          columns:
          - column:
              name: organization_id
          indexName: idx_annotation_organization_id
          tableName: annotation_annotation
      - createIndex:
          columns:
          - column:
              name: object_type_id
          indexName: idx_annotation_object_type_id
          tableName: annotation_annotation
      - createIndex:
          columns:
          - column:
              name: object_id
          indexName: idx_annotation_object_id
          tableName: annotation_annotation
      - modifySql:
          dbms: postgresql
          replace:
            replace: WITHOUT
            with: WITH
  - changeSet:
      id: '2'
      author: agilliland
      changes:
      - createTable:
          columns:
          - column:
              constraints:
                nullable: false
                primaryKey: true
              name: id
              type: varchar(254)
          - column:
              constraints:
                deferrable: false
                foreignKeyName: fk_session_ref_user_id
                initiallyDeferred: false
                nullable: false
                references: core_user(id)
              name: user_id
              type: int
          - column:
              constraints:
                nullable: false
              name: created_at
              type: DATETIME
          tableName: core_session
      - modifySql:
          dbms: postgresql
          replace:
            replace: WITHOUT
            with: WITH
  - changeSet:
      id: '4'
      author: cammsaul
      changes:
      - createTable:
          columns:
          - column:
              constraints:
                nullable: false
                primaryKey: true
              name: key
              type: varchar(254)
          - column:
              constraints:
                nullable: false
              name: value
              type: varchar(254)
          tableName: setting
  - changeSet:
      id: '5'
      author: agilliland
      changes:
      - addColumn:
          columns:
          - column:
              name: report_timezone
              type: varchar(254)
          tableName: core_organization
  - changeSet:
      id: '6'
      author: agilliland
      changes:
      - dropNotNullConstraint:
          columnDataType: int
          columnName: organization_id
          tableName: metabase_database
      - dropForeignKeyConstraint:
          baseTableName: metabase_database
          constraintName: fk_database_ref_organization_id
      - dropNotNullConstraint:
          columnDataType: int
          columnName: organization_id
          tableName: report_card
      - dropForeignKeyConstraint:
          baseTableName: report_card
          constraintName: fk_card_ref_organization_id
      - dropNotNullConstraint:
          columnDataType: int
          columnName: organization_id
          tableName: report_dashboard
      - dropForeignKeyConstraint:
          baseTableName: report_dashboard
          constraintName: fk_dashboard_ref_organization_id
      - dropNotNullConstraint:
          columnDataType: int
          columnName: organization_id
          tableName: report_emailreport
      - dropForeignKeyConstraint:
          baseTableName: report_emailreport
          constraintName: fk_emailreport_ref_organization_id
      - dropNotNullConstraint:
          columnDataType: int
          columnName: organization_id
          tableName: report_emailreportexecutions
      - dropForeignKeyConstraint:
          baseTableName: report_emailreportexecutions
          constraintName: fk_emailreportexecutions_ref_organization_id
      - dropNotNullConstraint:
          columnDataType: int
          columnName: organization_id
          tableName: annotation_annotation
      - dropForeignKeyConstraint:
          baseTableName: annotation_annotation
          constraintName: fk_annotation_ref_organization_id
  - changeSet:
      id: '7'
      author: cammsaul
      changes:
      - addColumn:
          columns:
          - column:
              constraints:
                foreignKeyName: fk_field_parent_ref_field_id
                nullable: true
                references: metabase_field(id)
              name: parent_id
              type: int
          tableName: metabase_field
  - changeSet:
      id: '8'
      author: tlrobinson
      changes:
      - addColumn:
          columns:
          - column:
              name: display_name
              type: varchar(254)
          tableName: metabase_table
      - addColumn:
          columns:
          - column:
              name: display_name
              type: varchar(254)
          tableName: metabase_field
  - changeSet:
      id: '9'
      author: tlrobinson
      changes:
      - addColumn:
          columns:
          - column:
              name: visibility_type
              type: varchar(254)
          tableName: metabase_table
  - changeSet:
      id: 10
      author: cammsaul
      validCheckSum:
        - 7:3b90e2fe0ac8e617a1f30ef95d39319b
        - 7:97fec69516d0dfe424ea7365f51bb87e
        - 8:2e03a495932b4a9aebb9d58a6ad87ca9
        - 8:431360d062cb82d8b27960b3a0abb98c
        - 8:5297214d1788d964675d8c6336ac9b6d
        - 8:532075ff1717d4a16bb9f27c606db46b
        - 8:96e54d9100db3f9cdcc00eaeccc200a3
        - 8:9f03a236be31f54e8e5c894fe5fc7f00
      changes:
        - createTable:
            tableName: revision
            columns:
              - column:
                  name: id
                  type: int
                  autoIncrement: true
                  constraints:
                    primaryKey: true
                    nullable: false
              - column:
                  name: model
                  type: varchar(16)
                  constraints:
                    nullable: false
              - column:
                  name: model_id
                  type: int
                  constraints:
                    nullable: false
              - column:
                  name: user_id
                  type: int
                  constraints:
                    nullable: false
                    references: core_user(id)
                    foreignKeyName: fk_revision_ref_user_id
                    deferrable: false
                    initiallyDeferred: false
              - column:
                  name: timestamp
                  type: DATETIME
                  constraints:
                    nullable: false
              - column:
                  name: object
                  type: varchar
                  constraints:
                    nullable: false
              - column:
                  name: is_reversion
                  type: boolean
                  defaultValueBoolean: false
                  constraints:
                    nullable: false
        - createIndex:
            tableName: revision
            indexName: idx_revision_model_model_id
            columns:
              - column:
                  name: model
              - column:
                  name: model_id
        - modifySql:
            dbms: postgresql
            replace:
              replace: WITHOUT
              with: WITH
        - modifySql:
            dbms: mysql,mariadb
            replace:
              replace: object VARCHAR
              with: object TEXT
  - changeSet:
      id: 11
      author: agilliland
      changes:
        - sql:
            sql: update report_dashboard set public_perms = 2 where public_perms = 1
  - changeSet:
      id: 12
      author: agilliland
      validCheckSum:
        - 8:bedbea570e5dfc694b4cf5a8f6a4f445
        - 8:e862a199cba5b4ce0cba713110f66cfb
      changes:
        - addColumn:
            tableName: report_card
            columns:
              - column:
                  name: database_id
                  type: int
                  constraints:
                    nullable: true
                    references: metabase_database(id)
                    foreignKeyName: fk_report_card_ref_database_id
                    deferrable: false
                    initiallyDeferred: false
        - addColumn:
            tableName: report_card
            columns:
              - column:
                  name: table_id
                  type: int
                  constraints:
                    nullable: true
                    references: metabase_table(id)
                    foreignKeyName: fk_report_card_ref_table_id
                    deferrable: false
                    initiallyDeferred: false
        - addColumn:
            tableName: report_card
            columns:
              - column:
                  name: query_type
                  type: varchar(16)
                  constraints:
                    nullable: true
  - changeSet:
      id: 13
      author: agilliland
      validCheckSum:
        - 7:f27286894439bef33ff93761f9b32bc4
        - 7:1bc8ccc9b1803cda5651f144029be40c
      changes:
        - createTable:
            tableName: activity
            columns:
              - column:
                  name: id
                  type: int
                  autoIncrement: true
                  constraints:
                    primaryKey: true
                    nullable: false
              - column:
                  name: topic
                  type: varchar(32)
                  constraints:
                    nullable: false
              - column:
                  name: timestamp
                  type: DATETIME
                  constraints:
                    nullable: false
              - column:
                  name: user_id
                  type: int
                  constraints:
                    nullable: true
                    references: core_user(id)
                    foreignKeyName: fk_activity_ref_user_id
                    deferrable: false
                    initiallyDeferred: false
              - column:
                  name: model
                  type: varchar(16)
                  constraints:
                    nullable: true
              - column:
                  name: model_id
                  type: int
                  constraints:
                    nullable: true
              - column:
                  name: database_id
                  type: int
                  constraints:
                    nullable: true
              - column:
                  name: table_id
                  type: int
                  constraints:
                    nullable: true
              - column:
                  name: custom_id
                  type: varchar(48)
                  constraints:
                    nullable: true
              - column:
                  name: details
                  type: varchar
                  constraints:
                    nullable: false
        - createIndex:
            tableName: activity
            indexName: idx_activity_timestamp
            columns:
              column:
                name: timestamp
        - createIndex:
            tableName: activity
            indexName: idx_activity_user_id
            columns:
              column:
                name: user_id
        - createIndex:
            tableName: activity
            indexName: idx_activity_custom_id
            columns:
              column:
                name: custom_id
        - modifySql:
            dbms: postgresql
            replace:
              replace: WITHOUT
              with: WITH
        - modifySql:
            dbms: mysql,mariadb
            replace:
              replace: details VARCHAR
              with: details TEXT
  - changeSet:
      id: 14
      author: agilliland
      changes:
        - createTable:
            tableName: view_log
            columns:
              - column:
                  name: id
                  type: int
                  autoIncrement: true
                  constraints:
                    primaryKey: true
                    nullable: false
              - column:
                  name: user_id
                  type: int
                  constraints:
                    nullable: true
                    references: core_user(id)
                    foreignKeyName: fk_view_log_ref_user_id
                    deferrable: false
                    initiallyDeferred: false
              - column:
                  name: model
                  type: varchar(16)
                  constraints:
                    nullable: false
              - column:
                  name: model_id
                  type: int
                  constraints:
                    nullable: false
              - column:
                  name: timestamp
                  type: DATETIME
                  constraints:
                    nullable: false
        - createIndex:
            tableName: view_log
            indexName: idx_view_log_user_id
            columns:
              column:
                name: user_id
        - createIndex:
            tableName: view_log
            indexName: idx_view_log_timestamp
            columns:
              column:
                name: model_id
        - modifySql:
            dbms: postgresql
            replace:
              replace: WITHOUT
              with: WITH
  - changeSet:
      id: 15
      author: agilliland
      objectQuotingStrategy: ${quote_strategy}
      changes:
        - addColumn:
            tableName: revision
            columns:
              - column:
                  name: is_creation
                  type: boolean
                  defaultValueBoolean: false
                  constraints:
                    nullable: false
  - changeSet:
      id: 16
      author: agilliland
      changes:
        - dropNotNullConstraint:
            tableName: core_user
            columnName: last_login
            columnDataType: DATETIME
        - modifySql:
            dbms: postgresql
            replace:
              replace: WITHOUT
              with: WITH
  - changeSet:
      id: 17
      author: agilliland
      changes:
        - addColumn:
            tableName: metabase_database
            columns:
              - column:
                  name: is_sample
                  type: boolean
                  defaultValueBoolean: false
                  constraints:
                    nullable: false
        - sql:
            sql: update metabase_database set is_sample = true where name = 'Sample Dataset'
  - changeSet:
      id: 18
      author: camsaul
      validCheckSum:
        - 7:07d501a6e52c14691f7f895d137e565f
        - 7:329d897d44ba9893fdafc9ce7e876d73
      changes:
        - createTable:
            tableName: data_migrations
            columns:
              - column:
                  name: id
                  type: VARCHAR(254)
                  constraints:
                    primaryKey: true
                    nullable: false
              - column:
                  name: timestamp
                  type: DATETIME
                  constraints:
                    nullable: false
        - createIndex:
            tableName: data_migrations
            indexName: idx_data_migrations_id
            columns:
              column:
                name: id
  - changeSet:
      id: 19
      author: camsaul
      changes:
        - addColumn:
            tableName: metabase_table
            columns:
              - column:
                  name: schema
                  type: VARCHAR(256)
  - changeSet:
      id: 20
      author: agilliland
      changes:
        - createTable:
            tableName: pulse
            columns:
              - column:
                  name: id
                  type: int
                  autoIncrement: true
                  constraints:
                    primaryKey: true
                    nullable: false
              - column:
                  name: creator_id
                  type: int
                  constraints:
                    nullable: false
                    references: core_user(id)
                    foreignKeyName: fk_pulse_ref_creator_id
                    deferrable: false
                    initiallyDeferred: false
              - column:
                  name: name
                  type: varchar(254)
                  constraints:
                    nullable: false
              - column:
                  name: public_perms
                  type: int
                  constraints:
                    nullable: false
              - column:
                  name: created_at
                  type: DATETIME
                  constraints:
                    nullable: false
              - column:
                  name: updated_at
                  type: DATETIME
                  constraints:
                    nullable: false
        - createIndex:
            tableName: pulse
            indexName: idx_pulse_creator_id
            columns:
              column:
                name: creator_id
        - createTable:
            tableName: pulse_card
            columns:
              - column:
                  name: id
                  type: int
                  autoIncrement: true
                  constraints:
                    primaryKey: true
                    nullable: false
              - column:
                  name: pulse_id
                  type: int
                  constraints:
                    nullable: false
                    references: pulse(id)
                    foreignKeyName: fk_pulse_card_ref_pulse_id
                    deferrable: false
                    initiallyDeferred: false
              - column:
                  name: card_id
                  type: int
                  constraints:
                    nullable: false
                    references: report_card(id)
                    foreignKeyName: fk_pulse_card_ref_card_id
                    deferrable: false
                    initiallyDeferred: false
              - column:
                  name: position
                  type: int
                  constraints:
                    nullable: false
        - createIndex:
            tableName: pulse_card
            indexName: idx_pulse_card_pulse_id
            columns:
              column:
                name: pulse_id
        - createIndex:
            tableName: pulse_card
            indexName: idx_pulse_card_card_id
            columns:
              column:
                name: card_id
        - createTable:
            tableName: pulse_channel
            columns:
              - column:
                  name: id
                  type: int
                  autoIncrement: true
                  constraints:
                    primaryKey: true
                    nullable: false
              - column:
                  name: pulse_id
                  type: int
                  constraints:
                    nullable: false
                    references: pulse(id)
                    foreignKeyName: fk_pulse_channel_ref_pulse_id
                    deferrable: false
                    initiallyDeferred: false
              - column:
                  name: channel_type
                  type: varchar(32)
                  constraints:
                    nullable: false
              - column:
                  name: details
                  type: text
                  constraints:
                    nullable: false
              - column:
                  name: schedule_type
                  type: varchar(32)
                  constraints:
                    nullable: false
              - column:
                  name: schedule_hour
                  type: int
                  constraints:
                    nullable: true
              - column:
                  name: schedule_day
                  type: varchar(64)
                  constraints:
                    nullable: true
              - column:
                  name: created_at
                  type: DATETIME
                  constraints:
                    nullable: false
              - column:
                  name: updated_at
                  type: DATETIME
                  constraints:
                    nullable: false
        - createIndex:
            tableName: pulse_channel
            indexName: idx_pulse_channel_pulse_id
            columns:
              column:
                name: pulse_id
        - createIndex:
            tableName: pulse_channel
            indexName: idx_pulse_channel_schedule_type
            columns:
              column:
                name: schedule_type
        - createTable:
            tableName: pulse_channel_recipient
            columns:
              - column:
                  name: id
                  type: int
                  autoIncrement: true
                  constraints:
                    primaryKey: true
                    nullable: false
              - column:
                  name: pulse_channel_id
                  type: int
                  constraints:
                    nullable: false
                    references: pulse_channel(id)
                    foreignKeyName: fk_pulse_channel_recipient_ref_pulse_channel_id
                    deferrable: false
                    initiallyDeferred: false
              - column:
                  name: user_id
                  type: int
                  constraints:
                    nullable: false
                    references: core_user(id)
                    foreignKeyName: fk_pulse_channel_recipient_ref_user_id
                    deferrable: false
                    initiallyDeferred: false
        - modifySql:
            dbms: postgresql
            replace:
              replace: WITHOUT
              with: WITH
  - changeSet:
      id: 21
      author: agilliland
      changes:
        - createTable:
            tableName: segment
            columns:
              - column:
                  name: id
                  type: int
                  autoIncrement: true
                  constraints:
                    primaryKey: true
                    nullable: false
              - column:
                  name: table_id
                  type: int
                  constraints:
                    nullable: false
                    references: metabase_table(id)
                    foreignKeyName: fk_segment_ref_table_id
                    deferrable: false
                    initiallyDeferred: false
              - column:
                  name: creator_id
                  type: int
                  constraints:
                    nullable: false
                    references: core_user(id)
                    foreignKeyName: fk_segment_ref_creator_id
                    deferrable: false
                    initiallyDeferred: false
              - column:
                  name: name
                  type: varchar(254)
                  constraints:
                    nullable: false
              - column:
                  name: description
                  type: text
                  constraints:
                    nullable: true
              - column:
                  name: is_active
                  type: boolean
                  defaultValueBoolean: true
                  constraints:
                    nullable: false
              - column:
                  name: definition
                  type: text
                  constraints:
                    nullable: false
              - column:
                  name: created_at
                  type: DATETIME
                  constraints:
                    nullable: false
              - column:
                  name: updated_at
                  type: DATETIME
                  constraints:
                    nullable: false
        - createIndex:
            tableName: segment
            indexName: idx_segment_creator_id
            columns:
              column:
                name: creator_id
        - createIndex:
            tableName: segment
            indexName: idx_segment_table_id
            columns:
              column:
                name: table_id
        - modifySql:
            dbms: postgresql
            replace:
              replace: WITHOUT
              with: WITH
  - changeSet:
      id: 22
      author: agilliland
      changes:
        - addColumn:
            tableName: revision
            columns:
              - column:
                  name: message
                  type: text
                  constraints:
                    nullable: true
  - changeSet:
      id: 23
      author: agilliland
      objectQuotingStrategy: ${quote_strategy}
      changes:
        - modifyDataType:
            tableName: metabase_table
            columnName: rows
            newDataType: BIGINT
  - changeSet:
      id: 24
      author: agilliland
      changes:
        - createTable:
            tableName: dependency
            columns:
              - column:
                  name: id
                  type: int
                  autoIncrement: true
                  constraints:
                    primaryKey: true
                    nullable: false
              - column:
                  name: model
                  type: varchar(32)
                  constraints:
                    nullable: false
              - column:
                  name: model_id
                  type: int
                  constraints:
                    nullable: false
              - column:
                  name: dependent_on_model
                  type: varchar(32)
                  constraints:
                    nullable: false
              - column:
                  name: dependent_on_id
                  type: int
                  constraints:
                    nullable: false
              - column:
                  name: created_at
                  type: DATETIME
                  constraints:
                    nullable: false
        - createIndex:
            tableName: dependency
            indexName: idx_dependency_model
            columns:
              column:
                name: model
        - createIndex:
            tableName: dependency
            indexName: idx_dependency_model_id
            columns:
              column:
                name: model_id
        - createIndex:
            tableName: dependency
            indexName: idx_dependency_dependent_on_model
            columns:
              column:
                name: dependent_on_model
        - createIndex:
            tableName: dependency
            indexName: idx_dependency_dependent_on_id
            columns:
              column:
                name: dependent_on_id
        - modifySql:
            dbms: postgresql
            replace:
              replace: WITHOUT
              with: WITH
  - changeSet:
      id: 25
      author: agilliland
      changes:
        - createTable:
            tableName: metric
            columns:
              - column:
                  name: id
                  type: int
                  autoIncrement: true
                  constraints:
                    primaryKey: true
                    nullable: false
              - column:
                  name: table_id
                  type: int
                  constraints:
                    nullable: false
                    references: metabase_table(id)
                    foreignKeyName: fk_metric_ref_table_id
                    deferrable: false
                    initiallyDeferred: false
              - column:
                  name: creator_id
                  type: int
                  constraints:
                    nullable: false
                    references: core_user(id)
                    foreignKeyName: fk_metric_ref_creator_id
                    deferrable: false
                    initiallyDeferred: false
              - column:
                  name: name
                  type: varchar(254)
                  constraints:
                    nullable: false
              - column:
                  name: description
                  type: text
                  constraints:
                    nullable: true
              - column:
                  name: is_active
                  type: boolean
                  defaultValueBoolean: true
                  constraints:
                    nullable: false
              - column:
                  name: definition
                  type: text
                  constraints:
                    nullable: false
              - column:
                  name: created_at
                  type: DATETIME
                  constraints:
                    nullable: false
              - column:
                  name: updated_at
                  type: DATETIME
                  constraints:
                    nullable: false
        - createIndex:
            tableName: metric
            indexName: idx_metric_creator_id
            columns:
              column:
                name: creator_id
        - createIndex:
            tableName: metric
            indexName: idx_metric_table_id
            columns:
              column:
                name: table_id
        - modifySql:
            dbms: postgresql
            replace:
              replace: WITHOUT
              with: WITH
  - changeSet:
      id: 26
      author: agilliland
      changes:
        - addColumn:
            tableName: metabase_database
            columns:
              - column:
                  name: is_full_sync
                  type: boolean
                  defaultValueBoolean: true
                  constraints:
                    nullable: false
        - sql:
            sql: update metabase_database set is_full_sync = true
  - changeSet:
      id: 27
      author: agilliland
      changes:
        - createTable:
            tableName: dashboardcard_series
            columns:
              - column:
                  name: id
                  type: int
                  autoIncrement: true
                  constraints:
                    primaryKey: true
                    nullable: false
              - column:
                  name: dashboardcard_id
                  type: int
                  constraints:
                    nullable: false
                    references: report_dashboardcard(id)
                    foreignKeyName: fk_dashboardcard_series_ref_dashboardcard_id
                    deferrable: false
                    initiallyDeferred: false
              - column:
                  name: card_id
                  type: int
                  constraints:
                    nullable: false
                    references: report_card(id)
                    foreignKeyName: fk_dashboardcard_series_ref_card_id
                    deferrable: false
                    initiallyDeferred: false
              - column:
                  name: position
                  type: int
                  constraints:
                    nullable: false
        - createIndex:
            tableName: dashboardcard_series
            indexName: idx_dashboardcard_series_dashboardcard_id
            columns:
              column:
                name: dashboardcard_id
        - createIndex:
            tableName: dashboardcard_series
            indexName: idx_dashboardcard_series_card_id
            columns:
              column:
                name: card_id
        - modifySql:
            dbms: postgresql
            replace:
              replace: WITHOUT
              with: WITH
  - changeSet:
      id: 28
      author: agilliland
      changes:
        - addColumn:
            tableName: core_user
            columns:
              - column:
                  name: is_qbnewb
                  type: boolean
                  defaultValueBoolean: true
                  constraints:
                    nullable: false
  - changeSet:
      id: 29
      author: agilliland
      changes:
        - addColumn:
            tableName: pulse_channel
            columns:
              - column:
                  name: schedule_frame
                  type: varchar(32)
                  constraints:
                    nullable: true
  - changeSet:
      id: 30
      author: agilliland
      changes:
        - addColumn:
            tableName: metabase_field
            columns:
              - column:
                  name: visibility_type
                  type: varchar(32)
                  constraints:
                    nullable: true
                    deferrable: false
                    initiallyDeferred: false
        - addNotNullConstraint:
            columnDataType: varchar(32)
            columnName: visibility_type
            defaultNullValue: unset
            tableName: metabase_field

  - changeSet:
      id: 31
      author: agilliland
      changes:
        - addColumn:
            tableName: metabase_field
            columns:
              - column:
                  name: fk_target_field_id
                  type: int
                  constraints:
                    nullable: true
                    deferrable: false
                    initiallyDeferred: false
  - changeSet:
      id: 32
      author: camsaul
      changes:
        ######################################## label table ########################################
        - createTable:
            tableName: label
            columns:
              - column:
                  name: id
                  type: int
                  autoIncrement: true
                  constraints:
                    primaryKey: true
                    nullable: false
              - column:
                  name: name
                  type: VARCHAR(254)
                  constraints:
                    nullable: false
              - column:
                  name: slug
                  type: VARCHAR(254)
                  constraints:
                    nullable: false
                    unique: true
              - column:
                  name: icon
                  type: VARCHAR(128)
        - createIndex:
            tableName: label
            indexName: idx_label_slug
            columns:
              column:
                name: slug
        ######################################## card_label table ########################################
        - createTable:
            tableName: card_label
            columns:
              - column:
                  name: id
                  type: int
                  autoIncrement: true
                  constraints:
                    primaryKey: true
                    nullable: false
              - column:
                  name: card_id
                  type: int
                  constraints:
                    nullable: false
                    references: report_card(id)
                    foreignKeyName: fk_card_label_ref_card_id
                    deferrable: false
                    initiallyDeferred: false
              - column:
                  name: label_id
                  type: int
                  constraints:
                    nullable: false
                    references: label(id)
                    foreignKeyName: fk_card_label_ref_label_id
                    deferrable: false
                    initiallyDeferred: false
        - addUniqueConstraint:
            tableName: card_label
            columnNames: card_id, label_id
            constraintName: unique_card_label_card_id_label_id
        - createIndex:
            tableName: card_label
            indexName: idx_card_label_card_id
            columns:
              column:
                name: card_id
        - createIndex:
            tableName: card_label
            indexName: idx_card_label_label_id
            columns:
              column:
                name: label_id
        ######################################## add archived column to report_card ########################################
        - addColumn:
            tableName: report_card
            columns:
              - column:
                  name: archived
                  type: boolean
                  defaultValueBoolean: false
                  constraints:
                    nullable: false
  - changeSet:
      id: 32
      author: agilliland
      changes:
        - createTable:
            tableName: raw_table
            columns:
              - column:
                  name: id
                  type: int
                  autoIncrement: true
                  constraints:
                    primaryKey: true
                    nullable: false
              - column:
                  name: database_id
                  type: int
                  constraints:
                    nullable: false
                    references: metabase_database(id)
                    foreignKeyName: fk_rawtable_ref_database
                    deferrable: false
                    initiallyDeferred: false
              - column:
                  name: active
                  type: boolean
                  constraints:
                    nullable: false
              - column:
                  name: schema
                  type: varchar(255)
                  constraints:
                    nullable: true
              - column:
                  name: name
                  type: varchar(255)
                  constraints:
                    nullable: false
              - column:
                  name: details
                  type: text
                  constraints:
                    nullable: false
              - column:
                  name: created_at
                  type: DATETIME
                  constraints:
                    nullable: false
              - column:
                  name: updated_at
                  type: DATETIME
                  constraints:
                    nullable: false
        - createIndex:
            tableName: raw_table
            indexName: idx_rawtable_database_id
            columns:
              column:
                name: database_id
        - addUniqueConstraint:
            tableName: raw_table
            columnNames: database_id, schema, name
            constraintName: uniq_raw_table_db_schema_name
        - createTable:
            tableName: raw_column
            columns:
              - column:
                  name: id
                  type: int
                  autoIncrement: true
                  constraints:
                    primaryKey: true
                    nullable: false
              - column:
                  name: raw_table_id
                  type: int
                  constraints:
                    nullable: false
                    references: raw_table(id)
                    foreignKeyName: fk_rawcolumn_tableid_ref_rawtable
                    deferrable: false
                    initiallyDeferred: false
              - column:
                  name: active
                  type: boolean
                  constraints:
                    nullable: false
              - column:
                  name: name
                  type: varchar(255)
                  constraints:
                    nullable: false
              - column:
                  name: column_type
                  type: varchar(128)
                  constraints:
                    nullable: true
              - column:
                  name: is_pk
                  type: boolean
                  constraints:
                    nullable: false
              - column:
                  name: fk_target_column_id
                  type: int
                  constraints:
                    nullable: true
                    references: raw_column(id)
                    foreignKeyName: fk_rawcolumn_fktarget_ref_rawcolumn
                    deferrable: false
                    initiallyDeferred: false
              - column:
                  name: details
                  type: text
                  constraints:
                    nullable: false
              - column:
                  name: created_at
                  type: DATETIME
                  constraints:
                    nullable: false
              - column:
                  name: updated_at
                  type: DATETIME
                  constraints:
                    nullable: false
        - createIndex:
            tableName: raw_column
            indexName: idx_rawcolumn_raw_table_id
            columns:
              column:
                name: raw_table_id
        - addUniqueConstraint:
            tableName: raw_column
            columnNames: raw_table_id, name
            constraintName: uniq_raw_column_table_name
        - addColumn:
            tableName: metabase_table
            columns:
              - column:
                  name: raw_table_id
                  type: int
                  constraints:
                    nullable: true
                    deferrable: false
                    initiallyDeferred: false
        - addColumn:
            tableName: metabase_field
            columns:
              - column:
                  name: raw_column_id
                  type: int
                  constraints:
                    nullable: true
                    deferrable: false
                    initiallyDeferred: false
        - addColumn:
            tableName: metabase_field
            columns:
              - column:
                  name: last_analyzed
                  type: DATETIME
                  constraints:
                    nullable: true
                    deferrable: false
                    initiallyDeferred: false
        - modifySql:
            dbms: postgresql
            replace:
              replace: WITHOUT
              with: WITH
  - changeSet:
      id: 34
      author: tlrobinson
      changes:
        ######################################## add enabled column to pulse_channel ########################################
        - addColumn:
            tableName: pulse_channel
            columns:
              - column:
                  name: enabled
                  type: boolean
                  defaultValueBoolean: true
                  constraints:
                    nullable: false
  - changeSet:
      id: 35
      author: agilliland
      changes:
        - modifyDataType:
            tableName: setting
            columnName: value
            newDataType: TEXT
        - addNotNullContstraint:
            tableName: setting
            columnNames: value
  - changeSet:
      id: 36
      author: agilliland
      changes:
        - addColumn:
            tableName: report_dashboard
            columns:
              - column:
                  name: parameters
                  type: text
                  constraints:
                    nullable: true
                    deferrable: false
                    initiallyDeferred: false
        - addNotNullConstraint:
            columnDataType: text
            columnName: parameters
            defaultNullValue: '[]'
            tableName: report_dashboard
        - addColumn:
            tableName: report_dashboardcard
            columns:
              - column:
                  name: parameter_mappings
                  type: text
                  constraints:
                    nullable: true
                    deferrable: false
                    initiallyDeferred: false
        - addNotNullConstraint:
            columnDataType: text
            columnName: parameter_mappings
            defaultNullValue: '[]'
            tableName: report_dashboardcard
  - changeSet:
      id: 37
      author: tlrobinson
      changes:
        - addColumn:
            tableName: query_queryexecution
            columns:
              - column:
                  name: query_hash
                  type: int
                  constraints:
                    nullable: true
        - addNotNullConstraint:
            tableName: query_queryexecution
            columnName: query_hash
            columnDataType: int
            defaultNullValue: 0
        - createIndex:
            tableName: query_queryexecution
            indexName: idx_query_queryexecution_query_hash
            columns:
              column:
                name: query_hash
        - createIndex:
            tableName: query_queryexecution
            indexName: idx_query_queryexecution_started_at
            columns:
              column:
                name: started_at
  - changeSet:
      id: 38
      author: camsaul
      changes:
        ######################################## Add "points_of_interest" metadata column to various models ########################################
        - addColumn:
            tableName: metabase_database
            columns:
              - column:
                  name: points_of_interest
                  type: text
        - addColumn:
            tableName: metabase_table
            columns:
              - column:
                  name: points_of_interest
                  type: text
        - addColumn:
            tableName: metabase_field
            columns:
              - column:
                  name: points_of_interest
                  type: text
        - addColumn:
            tableName: report_dashboard
            columns:
              - column:
                  name: points_of_interest
                  type: text
        - addColumn:
            tableName: metric
            columns:
              - column:
                  name: points_of_interest
                  type: text
        - addColumn:
            tableName: segment
            columns:
              - column:
                  name: points_of_interest
                  type: text
        ######################################## Add "caveats" metadata column to various models ########################################
        - addColumn:
            tableName: metabase_database
            columns:
              - column:
                  name: caveats
                  type: text
        - addColumn:
            tableName: metabase_table
            columns:
              - column:
                  name: caveats
                  type: text
        - addColumn:
            tableName: metabase_field
            columns:
              - column:
                  name: caveats
                  type: text
        - addColumn:
            tableName: report_dashboard
            columns:
              - column:
                  name: caveats
                  type: text
        - addColumn:
            tableName: metric
            columns:
              - column:
                  name: caveats
                  type: text
        - addColumn:
            tableName: segment
            columns:
              - column:
                  name: caveats
                  type: text
        ######################################## Add "how_is_this_calculated" to metric ########################################
        - addColumn:
            tableName: metric
            columns:
              - column:
                  name: how_is_this_calculated
                  type: text
        ######################################## Add "most important dashboard" (0 or 1 dashboards) ########################################
        - addColumn:
            tableName: report_dashboard
            columns:
              - column:
                  name: show_in_getting_started
                  type: boolean
                  defaultValueBoolean: false
                  constraints:
                    nullable: false
        - createIndex:
            tableName: report_dashboard
            indexName: idx_report_dashboard_show_in_getting_started
            columns:
              column:
                name: show_in_getting_started
        ######################################## Add "most important metrics" (0+ metrics) ########################################
        - addColumn:
            tableName: metric
            columns:
              - column:
                  name: show_in_getting_started
                  type: boolean
                  defaultValueBoolean: false
                  constraints:
                    nullable: false
        - createIndex:
            tableName: metric
            indexName: idx_metric_show_in_getting_started
            columns:
              column:
                name: show_in_getting_started
        ######################################## Add "most important tables (0+ tables) ########################################
        - addColumn:
            tableName: metabase_table
            columns:
              - column:
                  name: show_in_getting_started
                  type: boolean
                  defaultValueBoolean: false
                  constraints:
                    nullable: false
        - createIndex:
            tableName: metabase_table
            indexName: idx_metabase_table_show_in_getting_started
            columns:
              column:
                name: show_in_getting_started
        ######################################## Add "most important segments" (0+ segments) ########################################
        - addColumn:
            tableName: segment
            columns:
              - column:
                  name: show_in_getting_started
                  type: boolean
                  defaultValueBoolean: false
                  constraints:
                    nullable: false
        - createIndex:
            tableName: segment
            indexName: idx_segment_show_in_getting_started
            columns:
              column:
                name: show_in_getting_started
        ######################################## Add "metric_important_field" table ########################################
        - createTable:
            tableName: metric_important_field
            columns:
              - column:
                  name: id
                  type: int
                  autoIncrement: true
                  constraints:
                    primaryKey: true
                    nullable: false
              - column:
                  name: metric_id
                  type: int
                  constraints:
                    nullable: false
                    references: metric(id)
                    foreignKeyName: fk_metric_important_field_metric_id
              - column:
                  name: field_id
                  type: int
                  constraints:
                    nullable: false
                    references: metabase_field(id)
                    foreignKeyName: fk_metric_important_field_metabase_field_id
        - addUniqueConstraint:
            tableName: metric_important_field
            columnNames: metric_id, field_id
            constraintName: unique_metric_important_field_metric_id_field_id
        - createIndex:
            tableName: metric_important_field
            indexName: idx_metric_important_field_metric_id
            columns:
              column:
                name: metric_id
        - createIndex:
            tableName: metric_important_field
            indexName: idx_metric_important_field_field_id
            columns:
              column:
                name: field_id
  - changeSet:
      id: 39
      author: camsaul
      changes:
        - addColumn:
            tableName: core_user
            columns:
              - column:
                  name: google_auth
                  type: boolean
                  defaultValueBoolean: false
                  constraints:
                    nullable: false
  - changeSet:
      id: 40
      author: camsaul
      validCheckSum:
        - 8:231d66cf27fc4b4bc066172b435439b5
        - 8:ee7f50a264d6cf8d891bd01241eebd2c
      changes:
        ############################################################ add PermissionsGroup table ############################################################
        - createTable:
            tableName: permissions_group
            columns:
              - column:
                  name: id
                  type: int
                  autoIncrement: true
                  constraints:
                    primaryKey: true
                    nullable: false
              # TODO - it would be nice to make this a case-insensitive unique constraint / index?
              - column:
                  name: name
                  type: varchar(255)
                  constraints:
                    nullable: false
                    unique: true
                    uniqueConstraintName: unique_permissions_group_name
        - createIndex:
            tableName: permissions_group
            indexName: idx_permissions_group_name
            columns:
              column:
                name: name
        ############################################################ add PermissionsGroupMembership table ############################################################
        - createTable:
            tableName: permissions_group_membership
            columns:
              - column:
                  name: id
                  type: int
                  autoIncrement: true
                  constraints:
                    primaryKey: true
                    nullable: false
              - column:
                  name: user_id
                  type: int
                  constraints:
                    nullable: false
                    references: core_user(id)
                    foreignKeyName: fk_permissions_group_membership_user_id
              - column:
                  name: group_id
                  type: int
                  constraints:
                    nullable: false
                    references: permissions_group(id)
                    foreignKeyName: fk_permissions_group_group_id
        - addUniqueConstraint:
            tableName: permissions_group_membership
            columnNames: user_id, group_id
            constraintName: unique_permissions_group_membership_user_id_group_id
        # for things like all users in a given group
        - createIndex:
            tableName: permissions_group_membership
            indexName: idx_permissions_group_membership_group_id
            columns:
              column:
                name: group_id
        # for things like all groups a user belongs to
        - createIndex:
            tableName: permissions_group_membership
            indexName: idx_permissions_group_membership_user_id
            columns:
              column:
                name: user_id
        # for things like is given user a member of a given group (TODO - not sure we need this)
        - createIndex:
            tableName: permissions_group_membership
            indexName: idx_permissions_group_membership_group_id_user_id
            columns:
              - column:
                  name: group_id
              - column:
                  name: user_id
        ############################################################ add Permissions table ############################################################
        - createTable:
            tableName: permissions
            columns:
              - column:
                  name: id
                  type: int
                  autoIncrement: true
                  constraints:
                    primaryKey: true
                    nullable: false
              - column:
                  name: object
                  type: varchar(254)
                  constraints:
                    nullable: false
              - column:
                  name: group_id
                  type: int
                  constraints:
                    nullable: false
                    references: permissions_group(id)
                    foreignKeyName: fk_permissions_group_id
        - createIndex:
            tableName: permissions
            indexName: idx_permissions_group_id
            columns:
              column:
                name: group_id
        - createIndex:
            tableName: permissions
            indexName: idx_permissions_object
            columns:
              column:
                name: object
        - createIndex:
            tableName: permissions
            indexName: idx_permissions_group_id_object
            columns:
              - column:
                  name: group_id
              - column:
                  name: object
        - addUniqueConstraint:
            tableName: permissions
            columnNames: group_id, object
        ############################################################ Tweaks to metabase_table ############################################################
        # Modify the length of metabase_table.schema from 256 -> 254
        # It turns out MySQL InnoDB indices have to be 767 bytes or less (at least for older versions of MySQL)
        # and 'utf8' text columns can use up to 3 bytes per character in MySQL -- see http://stackoverflow.com/a/22515986/1198455
        # So 256 * 3 = 768 bytes (too large to index / add unique constraints)
        # Drop this to 254; 254 * 3 = 762, which should give us room to index it along with a 4-byte integer as well if need be
        # Hoping this doesn't break anyone's existing databases. Hopefully there aren't any schemas that are 255 or 256 bytes long out there; any longer
        # and it would have already broke; any shorter and there's not problem.
        # Anyway, better to break it now than to leave it as-is and have and break permissions where the columns have to be 254 characters wide
        - modifyDataType:
            tableName: metabase_table
            columnName: schema
            newDataType: varchar(254)
        # Add index: this is for doing things like getting all the tables that belong to a given schema
        - createIndex:
            tableName: metabase_table
            indexName: idx_metabase_table_db_id_schema
            columns:
              - column:
                  name: db_id
              - column:
                  name: schema
  - changeSet:
      id: 41
      author: camsaul
      changes:
        - dropColumn:
            tableName: metabase_field
            columnName: field_type
        - addDefaultValue:
            tableName: metabase_field
            columnName: active
            defaultValueBoolean: true
        - addDefaultValue:
            tableName: metabase_field
            columnName: preview_display
            defaultValueBoolean: true
        - addDefaultValue:
            tableName: metabase_field
            columnName: position
            defaultValueNumeric: 0
        - addDefaultValue:
            tableName: metabase_field
            columnName: visibility_type
            defaultValue: "normal"
  - changeSet:
      id: 42
      author: camsaul
      changes:
        - dropForeignKeyConstraint:
            baseTableName: query_queryexecution
            constraintName: fk_queryexecution_ref_query_id
        - dropColumn:
            tableName: query_queryexecution
            columnName: query_id
        - dropColumn:
            tableName: core_user
            columnName: is_staff
        - dropColumn:
            tableName: metabase_database
            columnName: organization_id
        - dropColumn:
            tableName: report_card
            columnName: organization_id
        - dropColumn:
            tableName: report_dashboard
            columnName: organization_id
        - dropTable:
            tableName: annotation_annotation
        - dropTable:
            tableName: core_permissionsviolation
        - dropTable:
            tableName: core_userorgperm
        - dropTable:
            tableName: core_organization
        - dropTable:
            tableName: metabase_foreignkey
        - dropTable:
            tableName: metabase_tablesegment
        - dropTable:
            tableName: query_query
        - dropTable:
            tableName: report_dashboardsubscription
        - dropTable:
            tableName: report_emailreport_recipients
        - dropTable:
            tableName: report_emailreportexecutions
        - dropTable:
            tableName: report_emailreport
  - changeSet:
      id: 43
      author: camsaul
      validCheckSum:
        - 7:b20750a949504e93efced32877a4488f
        - 7:dbc18c8ca697fc335869f0ed0eb5f4cb
      changes:
        - createTable:
            tableName: permissions_revision
            remarks: 'Used to keep track of changes made to permissions.'
            columns:
              - column:
                  name: id
                  type: int
                  autoIncrement: true
                  constraints:
                    primaryKey: true
                    nullable: false
              - column:
                  name: before
                  type: text
                  remarks: 'Serialized JSON of the permissions before the changes.'
                  constraints:
                    nullable: false
              - column:
                  name: after
                  type: text
                  remarks: 'Serialized JSON of the permissions after the changes.'
                  constraints:
                    nullable: false
              - column:
                  name: user_id
                  type: int
                  remarks: 'The ID of the admin who made this set of changes.'
                  constraints:
                    nullable: false
                    references: core_user(id)
                    foreignKeyName: fk_permissions_revision_user_id
              - column:
                  name: created_at
                  type: datetime
                  remarks: 'The timestamp of when these changes were made.'
                  constraints:
                    nullable: false
              - column:
                  name: remark
                  type: text
                  remarks: 'Optional remarks explaining why these changes were made.'
  - changeSet:
      id: 44
      author: camsaul
      changes:
        - dropColumn:
            tableName: report_card
            columnName: public_perms
        - dropColumn:
            tableName: report_dashboard
            columnName: public_perms
        - dropColumn:
            tableName: pulse
            columnName: public_perms
  - changeSet:
      id: 45
      author: tlrobinson
      changes:
        - addColumn:
            tableName: report_dashboardcard
            columns:
              - column:
                  name: visualization_settings
                  type: text
        - addNotNullConstraint:
            tableName: report_dashboardcard
            columnName: visualization_settings
            columnDataType: text
            defaultNullValue: '{}'
  - changeSet:
      id: 46
      author: camsaul
      objectQuotingStrategy: ${quote_strategy}
      changes:
        - addNotNullConstraint:
            tableName: report_dashboardcard
            columnName: row
            columnDataType: integer
            defaultNullValue: 0
        - addNotNullConstraint:
            tableName: report_dashboardcard
            columnName: col
            columnDataType: integer
            defaultNullValue: 0
        - addDefaultValue:
            tableName: report_dashboardcard
            columnName: row
            defaultValueNumeric: 0
        - addDefaultValue:
            tableName: report_dashboardcard
            columnName: col
            defaultValueNumeric: 0
  - changeSet:
      id: 47
      author: camsaul
      changes:
        ######################################## collection table ########################################
        - createTable:
            tableName: collection
            remarks: 'Collections are an optional way to organize Cards and handle permissions for them.'
            columns:
              - column:
                  name: id
                  type: int
                  autoIncrement: true
                  constraints:
                    primaryKey: true
                    nullable: false
              - column:
                  name: name
                  type: text
                  remarks: 'The unique, user-facing name of this Collection.'
                  constraints:
                    nullable: false
              - column:
                  name: slug
                  type: varchar(254)
                  remarks: 'URL-friendly, sluggified, indexed version of name.'
                  constraints:
                    nullable: false
                    unique: true
              - column:
                  name: description
                  type: text
                  remarks: 'Optional description for this Collection.'
              - column:
                  name: color
                  type: char(7)
                  remarks: 'Seven-character hex color for this Collection, including the preceding hash sign.'
                  constraints:
                    nullable: false
              - column:
                  name: archived
                  type: boolean
                  remarks: 'Whether this Collection has been archived and should be hidden from users.'
                  defaultValueBoolean: false
                  constraints:
                    nullable: false
        - createIndex:
            tableName: collection
            indexName: idx_collection_slug
            columns:
              column:
                name: slug
        ######################################## add collection_id to report_card ########################################
        - addColumn:
            tableName: report_card
            columns:
              - column:
                  name: collection_id
                  type: int
                  remarks: 'Optional ID of Collection this Card belongs to.'
                  constraints:
                    references: collection(id)
                    foreignKeyName: fk_card_collection_id
        - createIndex:
            tableName: report_card
            indexName: idx_card_collection_id
            columns:
              column:
                name: collection_id
  - changeSet:
      id: 48
      author: camsaul
      changes:
        - createTable:
            tableName: collection_revision
            remarks: 'Used to keep track of changes made to collections.'
            columns:
              - column:
                  name: id
                  type: int
                  autoIncrement: true
                  constraints:
                    primaryKey: true
                    nullable: false
              - column:
                  name: before
                  type: text
                  remarks: 'Serialized JSON of the collections graph before the changes.'
                  constraints:
                    nullable: false
              - column:
                  name: after
                  type: text
                  remarks: 'Serialized JSON of the collections graph after the changes.'
                  constraints:
                    nullable: false
              - column:
                  name: user_id
                  type: int
                  remarks: 'The ID of the admin who made this set of changes.'
                  constraints:
                    nullable: false
                    references: core_user(id)
                    foreignKeyName: fk_collection_revision_user_id
              - column:
                  name: created_at
                  type: datetime
                  remarks: 'The timestamp of when these changes were made.'
                  constraints:
                    nullable: false
              - column:
                  name: remark
                  type: text
                  remarks: 'Optional remarks explaining why these changes were made.'
  - changeSet:
      id: 49
      author: camsaul
      validCheckSum:
        - 8:56dcab086b21de1df002561efeac8bb6
        - 8:4508e7d5f6d4da3c4a2de3bf5e3c5851
      changes:
        ######################################## Card public_uuid & indices ########################################
        - addColumn:
            tableName: report_card
            columns:
              - column:
                  name: public_uuid
                  type: char(36)
                  remarks: 'Unique UUID used to in publically-accessible links to this Card.'
                  constraints:
                    unique: true
        - addColumn:
            tableName: report_card
            columns:
              - column:
                  name: made_public_by_id
                  type: int
                  remarks: 'The ID of the User who first publically shared this Card.'
                  constraints:
                    references: core_user(id)
                    foreignKeyName: fk_card_made_public_by_id
        - createIndex:
            tableName: report_card
            indexName: idx_card_public_uuid
            columns:
              column:
                name: public_uuid
        ######################################## Dashboard public_uuid & indices ########################################
        - addColumn:
            tableName: report_dashboard
            columns:
              - column:
                  name: public_uuid
                  type: char(36)
                  remarks: 'Unique UUID used to in publically-accessible links to this Dashboard.'
                  constraints:
                    unique: true
        - addColumn:
            tableName: report_dashboard
            columns:
              - column:
                  name: made_public_by_id
                  type: int
                  remarks: 'The ID of the User who first publically shared this Dashboard.'
                  constraints:
                    references: core_user(id)
                    foreignKeyName: fk_dashboard_made_public_by_id
        - createIndex:
            tableName: report_dashboard
            indexName: idx_dashboard_public_uuid
            columns:
              column:
                name: public_uuid
        ######################################## make query_queryexecution.executor_id nullable ########################################
        - dropNotNullConstraint:
            tableName: query_queryexecution
            columnName: executor_id
            columnDataType: int
  - changeSet:
      id: 50
      author: camsaul
      validCheckSum:
        - 8:388da4c48984aad647709514e4ba9204
        - 8:98a6ab6428ea7a589507464e34ade58a
      changes:
        ######################################## new Card columns ########################################
        - addColumn:
            tableName: report_card
            columns:
              - column:
                  name: enable_embedding
                  type: boolean
                  remarks: 'Is this Card allowed to be embedded in different websites (using a signed JWT)?'
                  defaultValueBoolean: false
                  constraints:
                    nullable: false
        - addColumn:
            tableName: report_card
            columns:
              - column:
                  name: embedding_params
                  type: text
                  remarks: 'Serialized JSON containing information about required parameters that must be supplied when embedding this Card.'
          ######################################## new Card columns ########################################
        - addColumn:
            tableName: report_dashboard
            columns:
              - column:
                  name: enable_embedding
                  type: boolean
                  remarks: 'Is this Dashboard allowed to be embedded in different websites (using a signed JWT)?'
                  defaultValueBoolean: false
                  constraints:
                    nullable: false
        - addColumn:
            tableName: report_dashboard
            columns:
              - column:
                  name: embedding_params
                  type: text
                  remarks: 'Serialized JSON containing information about required parameters that must be supplied when embedding this Dashboard.'
  - changeSet:
      id: 51
      author: camsaul
      validCheckSum:
        - 8:8491a72bd30aac2565c97daf8b84e515
        - 8:676d3f95358dcd572ccce47c950e8ed9
      changes:
        - createTable:
            tableName: query_execution
            remarks: 'A log of executed queries, used for calculating historic execution times, auditing, and other purposes.'
            columns:
              - column:
                  name: id
                  type: int
                  autoIncrement: true
                  constraints:
                    primaryKey: true
                    nullable: false
              - column:
                  name: hash
                  type: binary(32)
                  remarks: 'The hash of the query dictionary. This is a 256-bit SHA3 hash of the query.'
                  constraints:
                    nullable: false
              - column:
                  name: started_at
                  type: datetime
                  remarks: 'Timestamp of when this query started running.'
                  constraints:
                    nullable: false
              - column:
                  name: running_time
                  type: integer
                  remarks: 'The time, in milliseconds, this query took to complete.'
                  constraints:
                    nullable: false
              - column:
                  name: result_rows
                  type: integer
                  remarks: 'Number of rows in the query results.'
                  constraints:
                    nullable: false
              - column:
                  name: native
                  type: boolean
                  remarks: 'Whether the query was a native query, as opposed to an MBQL one (e.g., created with the GUI).'
                  constraints:
                    nullable: false
              - column:
                  name: context
                  type: varchar(32)
                  remarks: 'Short string specifying how this query was executed, e.g. in a Dashboard or Pulse.'
              - column:
                  name: error
                  type: text
                  remarks: 'Error message returned by failed query, if any.'
              # The following columns are foreign keys, but we don't keep FK constraints on them for a few reasons:
              # - We don't want to keep indexes on these columns since they wouldn't be generally useful and for size and performance reasons
              # - If a related object (e.g. a Dashboard) is deleted, we don't want to delete the related entries in the QueryExecution log.
              #   We could do something like make the constraint ON DELETE SET NULL, but that would require a full table scan to handle;
              #   If the QueryExecution log became tens of millions of rows large it would take a very long time to scan and update records
              - column:
                  name: executor_id
                  type: integer
                  remarks: 'The ID of the User who triggered this query execution, if any.'
              - column:
                  name: card_id
                  type: integer
                  remarks: 'The ID of the Card (Question) associated with this query execution, if any.'
              - column:
                  name: dashboard_id
                  type: integer
                  remarks: 'The ID of the Dashboard associated with this query execution, if any.'
              - column:
                  name: pulse_id
                  type: integer
                  remarks: 'The ID of the Pulse associated with this query execution, if any.'
        # For things like auditing recently executed queries
        - createIndex:
            tableName: query_execution
            indexName: idx_query_execution_started_at
            columns:
              column:
                name: started_at
        # For things like seeing the 10 most recent executions of a certain query
        - createIndex:
            tableName: query_execution
            indexName: idx_query_execution_query_hash_started_at
            columns:
              - column:
                  name: hash
              - column:
                  name: started_at
  - property:
        name: blob.type
        value: blob
        dbms: mysql,h2,mariadb
  - property:
      name: blob.type
      value: bytea
      dbms: postgresql
  - changeSet:
      id: 52
      author: camsaul
      changes:
        - createTable:
            tableName: query_cache
            remarks: 'Cached results of queries are stored here when using the DB-based query cache.'
            columns:
              - column:
                  name: query_hash
                  type: binary(32)
                  remarks: 'The hash of the query dictionary. (This is a 256-bit SHA3 hash of the query dict).'
                  constraints:
                    primaryKey: true
                    nullable: false
              - column:
                  name: updated_at
                  type: datetime
                  remarks: 'The timestamp of when these query results were last refreshed.'
                  constraints:
                    nullable: false
              - column:
                  name: results
                  type: ${blob.type}
                  remarks: 'Cached, compressed results of running the query with the given hash.'
                  constraints:
                    nullable: false
        - createIndex:
            tableName: query_cache
            indexName: idx_query_cache_updated_at
            columns:
              column:
                name: updated_at
        - addColumn:
            tableName: report_card
            columns:
              - column:
                  name: cache_ttl
                  type: int
                  remarks: 'The maximum time, in seconds, to return cached results for this Card rather than running a new query.'
  - changeSet:
      id: 53
      author: camsaul
      changes:
        - createTable:
            tableName: query
            remarks: 'Information (such as average execution time) for different queries that have been previously ran.'
            columns:
              - column:
                  name: query_hash
                  type: binary(32)
                  remarks: 'The hash of the query dictionary. (This is a 256-bit SHA3 hash of the query dict.)'
                  constraints:
                    primaryKey: true
                    nullable: false
              - column:
                  name: average_execution_time
                  type: int
                  remarks: 'Average execution time for the query, round to nearest number of milliseconds. This is updated as a rolling average.'
                  constraints:
                    nullable: false
  - changeSet:
      id: 54
      author: tlrobinson
      validCheckSum:
        - 7:695b12a78e897c62c21d41bfb04ab44b
        - 7:0857800db71a4757e7202aad4eaed48d
      changes:
        - addColumn:
            tableName: pulse
            columns:
              - column:
                  name: skip_if_empty
                  type: boolean
                  remarks: 'Skip a scheduled Pulse if none of its questions have any results'
                  defaultValueBoolean: false
                  constraints:
                    nullable: false
  - changeSet:
      id: 55
      author: camsaul
      validCheckSum:
        - 8:87c4becde5fe208ba2c356128df86fba
        - 8:11bbd199bfa57b908ea3b1a470197de9
      changes:
        - addColumn:
            tableName: report_dashboard
            columns:
              - column:
                  name: archived
                  type: boolean
                  remarks: 'Is this Dashboard archived (effectively treated as deleted?)'
                  defaultValueBoolean: false
                  constraints:
                    nullable: false
        - addColumn:
            tableName: report_dashboard
            columns:
              - column:
                  name: position
                  type: integer
                  remarks: 'The position this Dashboard should appear in the Dashboards list, lower-numbered positions appearing before higher numbered ones.'
        - createTable:
            tableName: dashboard_favorite
            remarks: 'Presence of a row here indicates a given User has favorited a given Dashboard.'
            columns:
              - column:
                  name: id
                  type: int
                  autoIncrement: true
                  constraints:
                    primaryKey: true
                    nullable: false
              - column:
                  name: user_id
                  type: int
                  remarks: 'ID of the User who favorited the Dashboard.'
                  constraints:
                    nullable: false
                    references: core_user(id)
                    foreignKeyName: fk_dashboard_favorite_user_id
                    deleteCascade: true
              - column:
                  name: dashboard_id
                  type: int
                  remarks: 'ID of the Dashboard favorited by the User.'
                  constraints:
                    nullable: false
                    references: report_dashboard(id)
                    foreignKeyName: fk_dashboard_favorite_dashboard_id
                    deleteCascade: true
        - addUniqueConstraint:
            tableName: dashboard_favorite
            columnNames: user_id, dashboard_id
            constraintName: unique_dashboard_favorite_user_id_dashboard_id
        - createIndex:
            tableName: dashboard_favorite
            indexName: idx_dashboard_favorite_user_id
            columns:
              - column:
                  name: user_id
        - createIndex:
            tableName: dashboard_favorite
            indexName: idx_dashboard_favorite_dashboard_id
            columns:
              - column:
                  name: dashboard_id
  - changeSet:
      id: 56
      author: wwwiiilll
      comment: 'Added 0.25.0'
      changes:
        - addColumn:
            tableName: core_user
            columns:
              - column:
                  name: ldap_auth
                  type: boolean
                  defaultValueBoolean: false
                  constraints:
                    nullable: false
  - changeSet:
      id: 57
      author: camsaul
      comment: 'Added 0.25.0'
      changes:
        - addColumn:
            tableName: report_card
            columns:
              - column:
                  name: result_metadata
                  type: text
                  remarks: 'Serialized JSON containing metadata about the result columns from running the query.'
  - changeSet:
      id: 58
      author: senior
      comment: 'Added 0.25.0'
      changes:
        - createTable:
            tableName: dimension
            remarks: 'Stores references to alternate views of existing fields, such as remapping an integer to a description, like an enum'
            columns:
              - column:
                  name: id
                  type: int
                  autoIncrement: true
                  constraints:
                    primaryKey: true
                    nullable: false
              - column:
                  name: field_id
                  type: int
                  remarks: 'ID of the field this dimension row applies to'
                  constraints:
                    deferrable: false
                    foreignKeyName: fk_dimension_ref_field_id
                    initiallyDeferred: false
                    nullable: false
                    references: metabase_field(id)
                    deleteCascade: true
              - column:
                  name: name
                  type: VARCHAR(254)
                  remarks: 'Short description used as the display name of this new column'
                  constraints:
                    nullable: false
              - column:
                  name: type
                  type: varchar(254)
                  remarks: 'Either internal for a user defined remapping or external for a foreign key based remapping'
                  constraints:
                    nullable: false
              - column:
                  name: human_readable_field_id
                  type: int
                  remarks: 'Only used with external type remappings. Indicates which field on the FK related table to use for display'
                  constraints:
                    deferrable: false
                    foreignKeyName: fk_dimension_displayfk_ref_field_id
                    initiallyDeferred: false
                    nullable: true
                    references: metabase_field(id)
                    deleteCascade: true
              - column:
                  name: created_at
                  type: DATETIME
                  remarks: 'The timestamp of when the dimension was created.'
                  constraints:
                    nullable: false
              - column:
                  name: updated_at
                  type: DATETIME
                  remarks: 'The timestamp of when these dimension was last updated.'
                  constraints:
                    nullable: false
        - addUniqueConstraint:
            tableName: dimension
            columnNames: field_id, name
            constraintName: unique_dimension_field_id_name
        - createIndex:
            tableName: dimension
            indexName: idx_dimension_field_id
            columns:
              - column:
                  name: field_id
  - changeSet:
      id: 59
      author: camsaul
      comment: 'Added 0.26.0'
      changes:
        - addColumn:
            tableName: metabase_field
            columns:
              - column:
                  name: fingerprint
                  type: text
                  remarks: 'Serialized JSON containing non-identifying information about this Field, such as min, max, and percent JSON. Used for classification.'
  - changeSet:
      id: 60
      author: camsaul
      validCheckSum:
        - 8:4f997b2cd3309882e900493892381f38
        - 8:2141162a1c99a5dd95e5a67c5595e6d7
      comment: 'Added 0.26.0'
      changes:
        - addColumn:
            tableName: metabase_database
            columns:
              - column:
                  name: metadata_sync_schedule
                  type: varchar(254)
                  remarks: 'The cron schedule string for when this database should undergo the metadata sync process (and analysis for new fields).'
                  defaultValue: '0 50 * * * ? *' # run at the end of every hour
                  constraints:
                    nullable: false
        - addColumn:
            tableName: metabase_database
            columns:
              - column:
                  name: cache_field_values_schedule
                  type: varchar(254)
                  remarks: 'The cron schedule string for when FieldValues for eligible Fields should be updated.'
                  defaultValue: '0 50 0 * * ? *' # run at 12:50 AM
                  constraints:
                    nullable: false
  - changeSet:
      id: 61
      author: camsaul
      comment: 'Added 0.26.0'
      changes:
        - addColumn:
            tableName: metabase_field
            columns:
              - column:
                  name: fingerprint_version
                  type: int
                  remarks: 'The version of the fingerprint for this Field. Used so we can keep track of which Fields need to be analyzed again when new things are added to fingerprints.'
                  defaultValue: 0
                  constraints:
                    nullable: false
  - changeSet:
      id: 62
      author: senior
      comment: 'Added 0.26.0'
      changes:
        - addColumn:
            tableName: metabase_database
            columns:
              - column:
                  name: timezone
                  type: VARCHAR(254)
                  remarks: 'Timezone identifier for the database, set by the sync process'
  - changeSet:
      id: 63
      author: camsaul
      comment: 'Added 0.26.0'
      changes:
        - addColumn:
            tableName: metabase_database
            columns:
              - column:
                  name: is_on_demand
                  type: boolean
                  remarks: 'Whether we should do On-Demand caching of FieldValues for this DB. This means FieldValues are updated when their Field is used in a Dashboard or Card param.'
                  defaultValue: false
                  constraints:
                    nullable: false
  - changeSet:
      id: 64
      author: senior
      comment: 'Added 0.26.0'
      changes:
      - dropForeignKeyConstraint:
          baseTableName: raw_table
          constraintName: fk_rawtable_ref_database
          remarks: 'This FK prevents deleting databases even though RAW_TABLE is no longer used. The table is still around to support downgrades, but the FK reference is no longer needed.'
# Changeset 65 was accidentally released in 0.26.0.RC2. The changeset has been removed from the migrations list so that
# users that haven't ran the migration (i.e. they didn't run 0.26.0.RC2) won't waste time running it just to have it
# reversed. For 0.26.0.RC2 users, the below changeset will remove those tables if they are present
  - changeSet:
      id: 66
      author: senior
      comment: 'Added 0.26.0'
      validCheckSum:
        - 7:e494c2c90fe5c377526da7a6e5ad63a2
        - 7:76d06b44a544105c2a613603b8bdf25f
      changes:
        - sql:
            sql: drop table if exists computation_job_result cascade
        - sql:
            sql: drop table if exists computation_job cascade
# NOTE Atte Keinänen 9/28/17: This was originally in changeset 65 as explained above
  - changeSet:
      id: 67
      author: attekei
      comment: 'Added 0.27.0'
      changes:
        - createTable:
            tableName: computation_job
            remarks: 'Stores submitted async computation jobs.'
            columns:
              - column:
                  name: id
                  type: int
                  autoIncrement: true
                  constraints:
                    primaryKey: true
                    nullable: false
              - column:
                  constraints:
                    deferrable: false
                    foreignKeyName: fk_computation_job_ref_user_id
                    initiallyDeferred: false
                    references: core_user(id)
                  name: creator_id
                  type: int
              - column:
                  name: created_at
                  type: DATETIME
                  constraints:
                    nullable: false
              - column:
                  name: updated_at
                  type: DATETIME
                  constraints:
                    nullable: false
              - column:
                  name: type
                  type: varchar(254)
                  constraints:
                    nullable: false
              - column:
                  name: status
                  type: varchar(254)
                  constraints:
                    nullable: false
        - createTable:
            tableName: computation_job_result
            remarks: 'Stores results of async computation jobs.'
            columns:
              - column:
                  name: id
                  type: int
                  autoIncrement: true
                  constraints:
                    primaryKey: true
                    nullable: false
              - column:
                  constraints:
                    deferrable: false
                    foreignKeyName: fk_computation_result_ref_job_id
                    initiallyDeferred: false
                    nullable: false
                    references: computation_job(id)
                  name: job_id
                  type: int
              - column:
                  name: created_at
                  type: DATETIME
                  constraints:
                    nullable: false
              - column:
                  name: updated_at
                  type: DATETIME
                  constraints:
                    nullable: false
              - column:
                  name: permanence
                  type: varchar(254)
                  constraints:
                    nullable: false
              - column:
                  name: payload
                  type: text
                  constraints:
                    nullable: false
  - changeSet:
      id: 68
      author: sbelak
      comment: 'Added 0.27.0'
      validCheckSum:
        - 8:ca201aeb20c1719a46c6bcc3fc95c81d
        - 8:b4ac06d133dfbdc6567d992c7e18c6ec
      changes:
        - addColumn:
            tableName: computation_job
            columns:
              - column:
                  name: context
                  type: text
        - addColumn:
            tableName: computation_job
            columns:
              - column:
                  name: ended_at
                  type: DATETIME
  - changeSet:
      id: 69
      author: senior
      validCheckSum:
        - 8:97b7768436b9e8d695bae984020d754c
        - 8:eadbe00e97eb53df4b3df60462f593f6
      comment: 'Added 0.27.0'
      remarks: 'Add columns to the pulse table for alerts'
      changes:
        - addColumn:
            tableName: pulse
            columns:
              - column:
                  name: alert_condition
                  type: varchar(254)
                  remarks: 'Condition (i.e. "rows" or "goal") used as a guard for alerts'
        - addColumn:
            tableName: pulse
            columns:
              - column:
                  name: alert_first_only
                  type: boolean
                  remarks: 'True if the alert should be disabled after the first notification'
        - addColumn:
            tableName: pulse
            columns:
              - column:
                  name: alert_above_goal
                  type: boolean
                  remarks: 'For a goal condition, alert when above the goal'
        # There is no name for an alert, so this column is only required for pulses
        - dropNotNullConstraint:
            tableName: pulse
            columnName: name
            columnDataType: varchar(254)
  - changeSet:
      id: 70
      author: camsaul
      comment: 'Added 0.28.0'
      changes:
        - addColumn:
            tableName: metabase_field
            columns:
              - column:
                  name: database_type
                  type: varchar(255)
                  remarks: 'The actual type of this column in the database. e.g. VARCHAR or TEXT.'
        # We want to enforce NOT NULL right away for all columns going forward so just put some sort of
        # placeholder in place for existing columns.
        - addNotNullConstraint:
            tableName: metabase_field
            columnName: database_type
            columnDataType: varchar(255)
            defaultNullValue: '?'
  - changeSet:
      id: 71
      author: camsaul
      comment: 'Added 0.28.0'
      changes:
        # drop the NOT NULL constraint on DashboardCard.card_id since we're now letting you add things other than Cards
        # to Dashboards, for example static text cards
        - dropNotNullConstraint:
            tableName: report_dashboardcard
            columnName: card_id
            columnDataType: int
  - changeSet:
      id: 72
      author: senior
      validCheckSum:
        - 8:ed16046dfa04c139f48e9068eb4faee4
        - 8:4dc6debdf779ab9273cf2158a84bb154
      comment: 'Added 0.28.0'
      changes:
        - addColumn:
            tableName: pulse_card
            columns:
              - column:
                  name: include_csv
                  type: boolean
                  defaultValueBoolean: false
                  remarks: 'True if a CSV of the data should be included for this pulse card'
                  constraints:
                    nullable: false
        - addColumn:
            tableName: pulse_card
            columns:
              - column:
                  name: include_xls
                  type: boolean
                  defaultValueBoolean: false
                  remarks: 'True if a XLS of the data should be included for this pulse card'
                  constraints:
                    nullable: false
  - changeSet:
      id: 73
      author: camsaul
      comment: 'Added 0.29.0'
      changes:
        # add a new 'options' (serialized JSON) column to Database to store things like whether we should default to
        # making string searches case-insensitive
        - addColumn:
            tableName: metabase_database
            columns:
              - column:
                  name: options
                  type: text
                  remarks: 'Serialized JSON containing various options like QB behavior.'
  - changeSet:
      id: 74
      author: camsaul
      comment: 'Added 0.29.0'
      changes:
        - addColumn:
            tableName: metabase_field
            columns:
              - column:
                  name: has_field_values
                  type: text
                  remarks: 'Whether we have FieldValues ("list"), should ad-hoc search ("search"), disable entirely ("none"), or infer dynamically (null)"'
  - changeSet:
      id: 75
      author: camsaul
      comment: 'Added 0.28.2'
      changes:
        - addColumn:
            tableName: report_card
            columns:
              - column:
                  name: read_permissions
                  type: text
                  remarks: 'Permissions required to view this Card and run its query.'
  - changeSet:
      id: 76
      author: senior
      comment: 'Added 0.30.0'
      changes:
        - addColumn:
            tableName: metabase_table
            columns:
              - column:
                  name: fields_hash
                  type: text
                  remarks: 'Computed hash of all of the fields associated to this table'
  - changeSet:
      id: 77
      author: senior
      comment: 'Added 0.30.0'
      changes:
        - addColumn:
            tableName: core_user
            columns:
              - column:
                  name: login_attributes
                  type: text
                  remarks: 'JSON serialized map with attributes used for row level permissions'
  - changeSet:
      id: 78
      author: camsaul
      comment: 'Added 0.30.0'
      changes:
        - createTable:
            tableName: group_table_access_policy
            remarks: 'Records that a given Card (Question) should automatically replace a given Table as query source for a given a Perms Group.'
            columns:
              - column:
                  name: id
                  type: int
                  autoIncrement: true
                  constraints:
                    primaryKey: true
                    nullable: false
              - column:
                  name: group_id
                  type: int
                  remarks: 'ID of the Permissions Group this policy affects.'
                  constraints:
                    nullable: false
                    references: permissions_group(id)
                    foreignKeyName: fk_gtap_group_id
                    deleteCascade: true
              - column:
                  name: table_id
                  type: int
                  remarks: 'ID of the Table that should get automatically replaced as query source for the Permissions Group.'
                  constraints:
                    nullable: false
                    references: metabase_table(id)
                    foreignKeyName: fk_gtap_table_id
                    deleteCascade: true
              - column:
                  name: card_id
                  type: int
                  remarks: 'ID of the Card (Question) to be used to replace the Table.'
                  constraints:
                    nullable: false
                    references: report_card(id)
                    foreignKeyName: fk_gtap_card_id
              - column:
                  name: attribute_remappings
                  type: text
                  remarks: 'JSON-encoded map of user attribute identifier to the param name used in the Card.'
              # TODO - do we also want to include `created_at` and `updated_at` columns here? We can add them later if needed
        # Add an index on table_id + group_id since that is what the Query Processor is going to be looking up 99% of
        # the time in order to get the corresponding Card ID for query-rewriting purposes
        #
        # TODO - do we want indexes on any of the other FKs? Are we going to be looking up all the GTAPs for a given
        # Table or for a given Group with enough regularity we would want to put indexes on those columns?
        - createIndex:
            indexName: idx_gtap_table_id_group_id
            tableName: group_table_access_policy
            columns:
              - column:
                  name: table_id
              - column:
                  name: group_id
        # There should only ever be one GTAP entry for a give Group + Table combination.
        - addUniqueConstraint:
            tableName: group_table_access_policy
            columnNames: table_id, group_id
            constraintName: unique_gtap_table_id_group_id
  - changeSet:
      id: 79
      author: camsaul
      comment: 'Added 0.30.0'
      changes:
        - addColumn:
            tableName: report_dashboard
            columns:
              - column:
                  name: collection_id
                  type: int
                  remarks: 'Optional ID of Collection this Dashboard belongs to.'
                  constraints:
                    references: collection(id)
                    foreignKeyName: fk_dashboard_collection_id
              # TODO - if someone deletes a collection, what should happen to the Dashboards that are in it? Should they
              # get deleted as well? Or should collection_id be cleared, effectively putting them in the so-called
              # "root" collection?
        - createIndex:
            tableName: report_dashboard
            indexName: idx_dashboard_collection_id
            columns:
              - column:
                  name: collection_id
        - addColumn:
            tableName: pulse
            columns:
              - column:
                  name: collection_id
                  type: int
                  remarks: 'Options ID of Collection this Pulse belongs to.'
                  constraints:
                    references: collection(id)
                    foreignKeyName: fk_pulse_collection_id
        - createIndex:
            tableName: pulse
            indexName: idx_pulse_collection_id
            columns:
              - column:
                  name: collection_id
  - changeSet:
      id: 80
      author: camsaul
      changes:
        - addColumn:
            tableName: collection
            columns:
              - column:
                  name: location
                  type: varchar(254)
                  remarks: 'Directory-structure path of ancestor Collections. e.g. "/1/2/" means our Parent is Collection 2, and their parent is Collection 1.'
                  constraints:
                    nullable: false
                  defaultValue: "/"
        - createIndex:
            tableName: collection
            indexName: idx_collection_location
            columns:
              - column:
                  name: location
  - changeSet:
      id: 81
      author: camsaul
      comment: 'Added 0.30.0'
      changes:
        - addColumn:
            tableName: report_dashboard
            columns:
              - column:
                  name: collection_position
                  type: smallint
                  remarks: 'Optional pinned position for this item in its Collection. NULL means item is not pinned.'
        - addColumn:
            tableName: report_card
            columns:
              - column:
                  name: collection_position
                  type: smallint
                  remarks: 'Optional pinned position for this item in its Collection. NULL means item is not pinned.'
        - addColumn:
            tableName: pulse
            columns:
              - column:
                  name: collection_position
                  type: smallint
                  remarks: 'Optional pinned position for this item in its Collection. NULL means item is not pinned.'
  - changeSet:
      id: 82
      author: senior
      comment: 'Added 0.30.0'
      changes:
        - addColumn:
            tableName: core_user
            columns:
              - column:
                  name: updated_at
                  type: datetime
                  remarks: 'When was this User last updated?'
        - sql:
            sql: update core_user set updated_at=date_joined
# Remove the GTAP card_id constraint. When not included, will default to querying against the GTAP table_id.
  - changeSet:
      id: 83
      author: senior
      comment: 'Added 0.30.0'
      changes:
        - dropNotNullConstraint:
            tableName: group_table_access_policy
            columnName: card_id
            columnDataType: int
# Switch the logic for metric/segment archiving to be more consistent with other entities in the model.
# Similarly, add the archived flag to pulses which doesn't have one.
  - changeSet:
      id: 84
      author: senior
      comment: 'Added 0.30.0'
      changes:
        - renameColumn:
            tableName: metric
            columnDataType: boolean
            newColumnName: archived
            oldColumnName: is_active
        - addDefaultValue:
            tableName: metric
            columnDataType: boolean
            columnName: archived
            defaultValueBoolean: false
        - renameColumn:
            tableName: segment
            columnDataType: boolean
            newColumnName: archived
            oldColumnName: is_active
        - addDefaultValue:
            tableName: segment
            columnDataType: boolean
            columnName: archived
            defaultValueBoolean: false
        - addColumn:
            tableName: pulse
            columns:
              - column:
                  name: archived
                  type: boolean
                  remarks: 'Has this pulse been archived?'
                  defaultValueBoolean: false
        # Before this change, metrics/segments had opposite logic, rather than marking something as archived
        # it was marked as active. Since the column is now an archived column, flip the boolean value
        #
        # As you may have noticed, we're not flipping the value for Metric here. @senior originally intended to do so,
        # but the YAML was off slightly. We have corrected this issue at a later date -- see migration #100
        - sql:
            sql: update segment set archived = not(archived)
  # Personal Collections, and removing Collection's unique constraint and index on slug
  - changeSet:
      id: 85
      author: camsaul
      comment: 'Added 0.30.0'
      changes:
        - addColumn:
            tableName: collection
            columns:
              - column:
                  name: personal_owner_id
                  type: int
                  remarks: 'If set, this Collection is a personal Collection, for exclusive use of the User with this ID.'
                  constraints:
                    references: core_user(id)
                    foreignKeyName: fk_collection_personal_owner_id
                    unique: true
                    uniqueConstraintName: unique_collection_personal_owner_id
                    deleteCascade: true
        # Needed so we can efficiently look up the Collection belonging to a User, and so we can efficiently enforce the
        # unique constraint
        - createIndex:
            tableName: collection
            indexName: idx_collection_personal_owner_id
            columns:
              - column:
                  name: personal_owner_id
        # We're no longer enforcing unique constraints on Collection slugs or using them directly in the URLs, so let's
        # go ahead and remove stuff related to that...
        #
        # It's easier to just copy the value of slug to a new column and drop the old one than to try to deduce what the
        # unique constraint is named locally across all of our different DBMSes
        # (For example see https://stackoverflow.com/questions/10008476/dropping-unique-constraint-for-column-in-h2)
        #
        # Here's the plan: add new column _slug; copy values of slug into _slug; remove slug; rename _slug to slug
        - addColumn:
            tableName: collection
            columns:
              - column:
                  name: _slug
                  type: varchar(254)
                  remarks: 'Sluggified version of the Collection name. Used only for display purposes in URL; not unique or indexed.'
        # I don't know of an easy way to copy existing values of slug to _slug with Liquibase as we create the column so
        # just have to do it this way instead
        - sql:
            sql: UPDATE collection SET _slug = slug
        - addNotNullConstraint:
            tableName: collection
            columnName: _slug
            columnDataType: varchar(254)
        - dropColumn:
            tableName: collection
            columnName: slug
        - renameColumn:
            tableName: collection
            oldColumnName: _slug
            newColumnName: slug
            columnDataType: varchar(254)
        # Let's try to make sure the comments on the name column of Collection actually reflect reality
        - sql:
            dbms: postgresql,h2
            sql: "COMMENT ON COLUMN collection.name IS 'The user-facing name of this Collection.'"
        - sql:
            dbms: mysql,mariadb
            sql: "ALTER TABLE `collection` CHANGE `name` `name` TEXT NOT NULL COMMENT 'The user-facing name of this Collection.'"

# In 0.30.0 we finally removed the long-deprecated native read permissions. Since they're no longer considered valid by
# our permissions code, remove any entries for them so they don't cause problems.
  - changeSet:
      id: 86
      author: camsaul
      comment: 'Added 0.30.0'
      changes:
        - sql:
            sql: DELETE FROM permissions WHERE object LIKE '%/native/read/'

# Time to finally get rid of the RawTable and RawColumn tables. Bye Felicia!
  - changeSet:
      id: 87
      author: camsaul
      comment: 'Added 0.30.0'
      changes:
        - dropTable:
            tableName: raw_column
        - dropTable:
            tableName: raw_table
  - changeSet:
      id: 88
      author: senior
      comment: 'Added 0.30.0'
      changes:
        - addColumn:
            tableName: core_user
            columns:
              - column:
                  name: saml_auth
                  type: boolean
                  defaultValueBoolean: false
                  constraints:
                    nullable: false
                  remarks: 'Boolean to indicate if this user is authenticated via SAML'

# The Quartz Task Scheduler can use a DB to 'cluster' tasks and make sure they are only ran by a single instance where
# using a multi-instance Metabase setup.

  - changeSet:
      id: 89
      author: camsaul
      comment: 'Added 0.30.0'
      changes:
        - createTable:
            tableName: QRTZ_JOB_DETAILS
            remarks: 'Used for Quartz scheduler.'
            columns:
              - column:
                  name: SCHED_NAME
                  type: varchar(120)
                  constraints:
                    nullable: false
              - column:
                  name: JOB_NAME
                  type: varchar(200)
                  constraints:
                    nullable: false
              - column:
                  name: JOB_GROUP
                  type: varchar(200)
                  constraints:
                    nullable: false
              - column:
                  name: DESCRIPTION
                  type: varchar(250)
              - column:
                  name: JOB_CLASS_NAME
                  type: varchar(250)
                  constraints:
                    nullable: false
              - column:
                  name: IS_DURABLE
                  type: bool
                  constraints:
                    nullable: false
              - column:
                  name: IS_NONCONCURRENT
                  type: bool
                  constraints:
                    nullable: false
              - column:
                  name: IS_UPDATE_DATA
                  type: bool
                  constraints:
                    nullable: false
              - column:
                  name: REQUESTS_RECOVERY
                  type: bool
                  constraints:
                    nullable: false
              - column:
                  name: JOB_DATA
                  type: ${blob.type}
        - addPrimaryKey:
            tableName: QRTZ_JOB_DETAILS
            columnNames: SCHED_NAME, JOB_NAME, JOB_GROUP
            constraintName: PK_QRTZ_JOB_DETAILS
        - createTable:
            tableName: QRTZ_TRIGGERS
            remarks: 'Used for Quartz scheduler.'
            columns:
              - column:
                  name: SCHED_NAME
                  type: varchar(120)
                  constraints:
                    nullable: false
              - column:
                  name: TRIGGER_NAME
                  type: varchar(200)
                  constraints:
                    nullable: false
              - column:
                  name: TRIGGER_GROUP
                  type: varchar(200)
                  constraints:
                    nullable: false
              - column:
                  name: JOB_NAME
                  type: varchar(200)
                  constraints:
                    nullable: false
              - column:
                  name: JOB_GROUP
                  type: varchar(200)
                  constraints:
                    nullable: false
              - column:
                  name: DESCRIPTION
                  type: varchar(250)
              - column:
                  name: NEXT_FIRE_TIME
                  type: bigint
              - column:
                  name: PREV_FIRE_TIME
                  type: bigint
              - column:
                  name: PRIORITY
                  type: integer
              - column:
                  name: TRIGGER_STATE
                  type: varchar(16)
                  constraints:
                    nullable: false
              - column:
                  name: TRIGGER_TYPE
                  type: varchar(8)
                  constraints:
                    nullable: false
              - column:
                  name: START_TIME
                  type: bigint
                  constraints:
                    nullable: false
              - column:
                  name: END_TIME
                  type: bigint
              - column:
                  name: CALENDAR_NAME
                  type: varchar(200)
              - column:
                  name: MISFIRE_INSTR
                  type: smallint
              - column:
                  name: JOB_DATA
                  type: ${blob.type}
        - addPrimaryKey:
            tableName: QRTZ_TRIGGERS
            columnNames: SCHED_NAME, TRIGGER_NAME, TRIGGER_GROUP
            constraintName: PK_QRTZ_TRIGGERS
        - addForeignKeyConstraint:
            baseTableName: QRTZ_TRIGGERS
            baseColumnNames: SCHED_NAME, JOB_NAME, JOB_GROUP
            referencedTableName: QRTZ_JOB_DETAILS
            referencedColumnNames: SCHED_NAME, JOB_NAME, JOB_GROUP
            constraintName: FK_QRTZ_TRIGGERS_JOB_DETAILS
        - createTable:
            tableName: QRTZ_SIMPLE_TRIGGERS
            remarks: 'Used for Quartz scheduler.'
            columns:
              - column:
                  name: SCHED_NAME
                  type: varchar(120)
                  constraints:
                    nullable: false
              - column:
                  name: TRIGGER_NAME
                  type: varchar(200)
                  constraints:
                    nullable: false
              - column:
                  name: TRIGGER_GROUP
                  type: varchar(200)
                  constraints:
                    nullable: false
              - column:
                  name: REPEAT_COUNT
                  type: bigint
                  constraints:
                    nullable: false
              - column:
                  name: REPEAT_INTERVAL
                  type: bigint
                  constraints:
                    nullable: false
              - column:
                  name: TIMES_TRIGGERED
                  type: bigint
                  constraints:
                    nullable: false
        - addPrimaryKey:
            tableName: QRTZ_SIMPLE_TRIGGERS
            columnNames: SCHED_NAME, TRIGGER_NAME, TRIGGER_GROUP
            constraintName: PK_QRTZ_SIMPLE_TRIGGERS
        - addForeignKeyConstraint:
            baseTableName: QRTZ_SIMPLE_TRIGGERS
            baseColumnNames: SCHED_NAME, TRIGGER_NAME, TRIGGER_GROUP
            referencedTableName: QRTZ_TRIGGERS
            referencedColumnNames: SCHED_NAME, TRIGGER_NAME, TRIGGER_GROUP
            constraintName: FK_QRTZ_SIMPLE_TRIGGERS_TRIGGERS
        - createTable:
            tableName: QRTZ_CRON_TRIGGERS
            remarks: 'Used for Quartz scheduler.'
            columns:
              - column:
                  name: SCHED_NAME
                  type: varchar(120)
                  constraints:
                    nullable: false
              - column:
                  name: TRIGGER_NAME
                  type: varchar(200)
                  constraints:
                    nullable: false
              - column:
                  name: TRIGGER_GROUP
                  type: varchar(200)
                  constraints:
                    nullable: false
              - column:
                  name: CRON_EXPRESSION
                  type: varchar(120)
                  constraints:
                    nullable: false
              - column:
                  name: TIME_ZONE_ID
                  type: varchar(80)
        - addPrimaryKey:
            tableName: QRTZ_CRON_TRIGGERS
            columnNames: SCHED_NAME, TRIGGER_NAME, TRIGGER_GROUP
            constraintName: PK_QRTZ_CRON_TRIGGERS
        - addForeignKeyConstraint:
            baseTableName: QRTZ_CRON_TRIGGERS
            baseColumnNames: SCHED_NAME, TRIGGER_NAME, TRIGGER_GROUP
            referencedTableName: QRTZ_TRIGGERS
            referencedColumnNames: SCHED_NAME, TRIGGER_NAME, TRIGGER_GROUP
            constraintName: FK_QRTZ_CRON_TRIGGERS_TRIGGERS
        - createTable:
            tableName: QRTZ_SIMPROP_TRIGGERS
            remarks: 'Used for Quartz scheduler.'
            columns:
              - column:
                  name: SCHED_NAME
                  type: varchar(120)
                  constraints:
                    nullable: false
              - column:
                  name: TRIGGER_NAME
                  type: varchar(200)
                  constraints:
                    nullable: false
              - column:
                  name: TRIGGER_GROUP
                  type: varchar(200)
                  constraints:
                    nullable: false
              - column:
                  name: STR_PROP_1
                  type: varchar(512)
              - column:
                  name: STR_PROP_2
                  type: varchar(512)
              - column:
                  name: STR_PROP_3
                  type: varchar(512)
              - column:
                  name: INT_PROP_1
                  type: int
              - column:
                  name: INT_PROP_2
                  type: int
              - column:
                  name: LONG_PROP_1
                  type: bigint
              - column:
                  name: LONG_PROP_2
                  type: bigint
              - column:
                  name: DEC_PROP_1
                  type: numeric(13,4)
              - column:
                  name: DEC_PROP_2
                  type: numeric(13,4)
              - column:
                  name: BOOL_PROP_1
                  type: bool
              - column:
                  name: BOOL_PROP_2
                  type: bool
        - addPrimaryKey:
            tableName: QRTZ_SIMPROP_TRIGGERS
            columnNames: SCHED_NAME, TRIGGER_NAME, TRIGGER_GROUP
            constraintName: PK_QRTZ_SIMPROP_TRIGGERS
        - addForeignKeyConstraint:
            baseTableName: QRTZ_SIMPROP_TRIGGERS
            baseColumnNames: SCHED_NAME, TRIGGER_NAME, TRIGGER_GROUP
            referencedTableName: QRTZ_TRIGGERS
            referencedColumnNames: SCHED_NAME, TRIGGER_NAME, TRIGGER_GROUP
            constraintName: FK_QRTZ_SIMPROP_TRIGGERS_TRIGGERS
        - createTable:
            tableName: QRTZ_BLOB_TRIGGERS
            remarks: 'Used for Quartz scheduler.'
            columns:
              - column:
                  name: SCHED_NAME
                  type: varchar(120)
                  constraints:
                    nullable: false
              - column:
                  name: TRIGGER_NAME
                  type: varchar(200)
                  constraints:
                    nullable: false
              - column:
                  name: TRIGGER_GROUP
                  type: varchar(200)
                  constraints:
                    nullable: false
              - column:
                  name: BLOB_DATA
                  type: ${blob.type}
        - addPrimaryKey:
            tableName: QRTZ_BLOB_TRIGGERS
            columnNames: SCHED_NAME, TRIGGER_NAME, TRIGGER_GROUP
            constraintName: PK_QRTZ_BLOB_TRIGGERS
        - addForeignKeyConstraint:
            baseTableName: QRTZ_BLOB_TRIGGERS
            baseColumnNames: SCHED_NAME, TRIGGER_NAME, TRIGGER_GROUP
            referencedTableName: QRTZ_TRIGGERS
            referencedColumnNames: SCHED_NAME, TRIGGER_NAME, TRIGGER_GROUP
            constraintName: FK_QRTZ_BLOB_TRIGGERS_TRIGGERS
        - createTable:
            tableName: QRTZ_CALENDARS
            remarks: 'Used for Quartz scheduler.'
            columns:
              - column:
                  name: SCHED_NAME
                  type: varchar(120)
                  constraints:
                    nullable: false
              - column:
                  name: CALENDAR_NAME
                  type: varchar(200)
                  constraints:
                    nullable: false
              - column:
                  name: CALENDAR
                  type: ${blob.type}
                  constraints:
                    nullable: false
        - addPrimaryKey:
            tableName: QRTZ_CALENDARS
            columnNames: SCHED_NAME, CALENDAR_NAME
            constraintName: PK_QRTZ_CALENDARS
        - createTable:
            tableName: QRTZ_PAUSED_TRIGGER_GRPS
            remarks: 'Used for Quartz scheduler.'
            columns:
              - column:
                  name: SCHED_NAME
                  type: varchar(120)
                  constraints:
                    nullable: false
              - column:
                  name: TRIGGER_GROUP
                  type: varchar(200)
                  constraints:
                    nullable: false
        - addPrimaryKey:
            tableName: QRTZ_PAUSED_TRIGGER_GRPS
            columnNames: SCHED_NAME, TRIGGER_GROUP
            constraintName: PK_SCHED_NAME
        - createTable:
            tableName: QRTZ_FIRED_TRIGGERS
            remarks: 'Used for Quartz scheduler.'
            columns:
              - column:
                  name: SCHED_NAME
                  type: varchar(120)
                  constraints:
                    nullable: false
              - column:
                  name: ENTRY_ID
                  type: varchar(95)
                  constraints:
                    nullable: false
              - column:
                  name: TRIGGER_NAME
                  type: varchar(200)
                  constraints:
                    nullable: false
              - column:
                  name: TRIGGER_GROUP
                  type: varchar(200)
                  constraints:
                    nullable: false
              - column:
                  name: INSTANCE_NAME
                  type: varchar(200)
                  constraints:
                    nullable: false
              - column:
                  name: FIRED_TIME
                  type: bigint
                  constraints:
                    nullable: false
# Note: this column is not used on Quartz 2.1.x; it is used in 2.2.x, which recommends making it NOT NULL. I've made it
# nullable since at the time of this migration we're still using 2.1.7; including it gives us an easy upgrade path in
# the future.
              - column:
                  name: SCHED_TIME
                  type: bigint
              - column:
                  name: PRIORITY
                  type: integer
                  constraints:
                    nullable: false
              - column:
                  name: STATE
                  type: varchar(16)
                  constraints:
                    nullable: false
              - column:
                  name: JOB_NAME
                  type: varchar(200)
              - column:
                  name: JOB_GROUP
                  type: varchar(200)
              - column:
                  name: IS_NONCONCURRENT
                  type: bool
              - column:
                  name: REQUESTS_RECOVERY
                  type: bool
        - addPrimaryKey:
            tableName: QRTZ_FIRED_TRIGGERS
            columnNames: SCHED_NAME, ENTRY_ID
            constraintName: PK_QRTZ_FIRED_TRIGGERS
        - createTable:
            tableName: QRTZ_SCHEDULER_STATE
            remarks: 'Used for Quartz scheduler.'
            columns:
              - column:
                  name: SCHED_NAME
                  type: varchar(120)
                  constraints:
                    nullable: false
              - column:
                  name: INSTANCE_NAME
                  type: varchar(200)
                  constraints:
                    nullable: false
              - column:
                  name: LAST_CHECKIN_TIME
                  type: bigint
                  constraints:
                    nullable: false
              - column:
                  name: CHECKIN_INTERVAL
                  type: bigint
                  constraints:
                    nullable: false
        - addPrimaryKey:
            tableName: QRTZ_SCHEDULER_STATE
            columnNames: SCHED_NAME, INSTANCE_NAME
            constraintName: PK_QRTZ_SCHEDULER_STATE
        - createTable:
            tableName: QRTZ_LOCKS
            remarks: 'Used for Quartz scheduler.'
            columns:
              - column:
                  name: SCHED_NAME
                  type: varchar(120)
                  constraints:
                    nullable: false
              - column:
                  name: LOCK_NAME
                  type: varchar(40)
                  constraints:
                    nullable: false
        - addPrimaryKey:
            tableName: QRTZ_LOCKS
            columnNames: SCHED_NAME, LOCK_NAME
            constraintName: PK_QRTZ_LOCKS
        - createIndex:
            indexName: IDX_QRTZ_J_REQ_RECOVERY
            tableName: QRTZ_JOB_DETAILS
            columns:
              - column:
                  name: SCHED_NAME
              - column:
                  name: REQUESTS_RECOVERY
        - createIndex:
            indexName: IDX_QRTZ_J_GRP
            tableName: QRTZ_JOB_DETAILS
            columns:
              - column:
                  name: SCHED_NAME
              - column:
                  name: JOB_GROUP
        - createIndex:
            indexName: IDX_QRTZ_T_J
            tableName: QRTZ_TRIGGERS
            columns:
              - column:
                  name: SCHED_NAME
              - column:
                  name: JOB_NAME
              - column:
                  name: JOB_GROUP
        - createIndex:
            indexName: IDX_QRTZ_T_JG
            tableName: QRTZ_TRIGGERS
            columns:
              - column:
                  name: SCHED_NAME
              - column:
                  name: JOB_GROUP
        - createIndex:
            indexName: IDX_QRTZ_T_C
            tableName: QRTZ_TRIGGERS
            columns:
              - column:
                  name: SCHED_NAME
              - column:
                  name: CALENDAR_NAME
        - createIndex:
            indexName: IDX_QRTZ_T_G
            tableName: QRTZ_TRIGGERS
            columns:
              - column:
                  name: SCHED_NAME
              - column:
                  name: TRIGGER_GROUP
        - createIndex:
            indexName: IDX_QRTZ_T_STATE
            tableName: QRTZ_TRIGGERS
            columns:
              - column:
                  name: SCHED_NAME
              - column:
                  name: TRIGGER_STATE
        - createIndex:
            indexName: IDX_QRTZ_T_N_STATE
            tableName: QRTZ_TRIGGERS
            columns:
              - column:
                  name: SCHED_NAME
              - column:
                  name: TRIGGER_NAME
              - column:
                  name: TRIGGER_GROUP
              - column:
                  name: TRIGGER_STATE
        - createIndex:
            indexName: IDX_QRTZ_T_N_G_STATE
            tableName: QRTZ_TRIGGERS
            columns:
              - column:
                  name: SCHED_NAME
              - column:
                  name: TRIGGER_GROUP
              - column:
                  name: TRIGGER_STATE
        - createIndex:
            indexName: IDX_QRTZ_T_NEXT_FIRE_TIME
            tableName: QRTZ_TRIGGERS
            columns:
              - column:
                  name: SCHED_NAME
              - column:
                  name: NEXT_FIRE_TIME
        - createIndex:
            indexName: IDX_QRTZ_T_NFT_ST
            tableName: QRTZ_TRIGGERS
            columns:
              - column:
                  name: SCHED_NAME
              - column:
                  name: TRIGGER_STATE
              - column:
                  name: NEXT_FIRE_TIME
        - createIndex:
            indexName: IDX_QRTZ_T_NFT_MISFIRE
            tableName: QRTZ_TRIGGERS
            columns:
              - column:
                  name: SCHED_NAME
              - column:
                  name: MISFIRE_INSTR
              - column:
                  name: NEXT_FIRE_TIME
        - createIndex:
            indexName: IDX_QRTZ_T_NFT_ST_MISFIRE
            tableName: QRTZ_TRIGGERS
            columns:
              - column:
                  name: SCHED_NAME
              - column:
                  name: MISFIRE_INSTR
              - column:
                  name: NEXT_FIRE_TIME
              - column:
                  name: TRIGGER_STATE
        - createIndex:
            indexName: IDX_QRTZ_T_NFT_ST_MISFIRE_GRP
            tableName: QRTZ_TRIGGERS
            columns:
              - column:
                  name: SCHED_NAME
              - column:
                  name: MISFIRE_INSTR
              - column:
                  name: NEXT_FIRE_TIME
              - column:
                  name: TRIGGER_GROUP
              - column:
                  name: TRIGGER_STATE
        - createIndex:
            indexName: IDX_QRTZ_FT_TRIG_INST_NAME
            tableName: QRTZ_FIRED_TRIGGERS
            columns:
              - column:
                  name: SCHED_NAME
              - column:
                  name: INSTANCE_NAME
        - createIndex:
            indexName: IDX_QRTZ_FT_INST_JOB_REQ_RCVRY
            tableName: QRTZ_FIRED_TRIGGERS
            columns:
              - column:
                  name: SCHED_NAME
              - column:
                  name: INSTANCE_NAME
              - column:
                  name: REQUESTS_RECOVERY
        - createIndex:
            indexName: IDX_QRTZ_FT_J_G
            tableName: QRTZ_FIRED_TRIGGERS
            columns:
              - column:
                  name: SCHED_NAME
              - column:
                  name: JOB_NAME
              - column:
                  name: JOB_GROUP
        - createIndex:
            indexName: IDX_QRTZ_FT_JG
            tableName: QRTZ_FIRED_TRIGGERS
            columns:
              - column:
                  name: SCHED_NAME
              - column:
                  name: JOB_GROUP
        - createIndex:
            indexName: IDX_QRTZ_FT_T_G
            tableName: QRTZ_FIRED_TRIGGERS
            columns:
              - column:
                  name: SCHED_NAME
              - column:
                  name: TRIGGER_NAME
              - column:
                  name: TRIGGER_GROUP
        - createIndex:
            indexName: IDX_QRTZ_FT_TG
            tableName: QRTZ_FIRED_TRIGGERS
            columns:
              - column:
                  name: SCHED_NAME
              - column:
                  name: TRIGGER_GROUP

  - changeSet:
      id: 90
      author: senior
      comment: 'Added 0.30.0'
      changes:
        - addColumn:
            tableName: core_user
            columns:
              - column:
                  name: sso_source
                  type: varchar(254)
                  remarks: 'String to indicate the SSO backend the user is from'
        - sql:
            sql: update core_user set sso_source='saml' where saml_auth=true
        - dropColumn:
            tableName: core_user
            columnName: saml_auth

# Forgot to get rid of the raw_table_id and raw_column_id columns when we dropped the tables they referenced in migration 87.

  - changeSet:
      id: 91
      author: camsaul
      comment: 'Added 0.30.0'
      changes:
        - dropColumn:
            tableName: metabase_table
            columnName: raw_table_id
        - dropColumn:
            tableName: metabase_field
            columnName: raw_column_id

# Add database_id column to query_execution

  - changeSet:
      id: 92
      author: camsaul
      comment: 'Added 0.31.0'
      validCheckSum:
        - 8:a875945f36824a0667c740888c00c37f
        - 8:83ded48e18fe8f70d6ec09add042124d
        - 8:1e5bc2d66778316ea640a561862c23b4
      changes:
        - addColumn:
            tableName: query_execution
            columns:
              - column:
                  name: database_id
                  type: integer
                  remarks: 'ID of the database this query was ran against.'

# Start recording the actual query dictionary that's been executed

  - changeSet:
      id: 93
      author: camsaul
      comment: 'Added 0.31.0'
      changes:
        - addColumn:
            tableName: query
            columns:
              - column:
                  name: query
                  type: text
                  remarks: 'The actual "query dictionary" for this query.'

# Create the TaskHistory table, intended to provide debugging info on our background/quartz processes
  - changeSet:
      id: 94
      author: senior
      comment: 'Added 0.31.0'
      changes:
        - createTable:
            tableName: task_history
            remarks: 'Timing and metadata info about background/quartz processes'
            columns:
              - column:
                  name: id
                  type: int
                  autoIncrement: true
                  constraints:
                    primaryKey: true
                    nullable: false
              - column:
                  name: task
                  type: VARCHAR(254)
                  remarks: 'Name of the task'
                  constraints:
                    nullable: false
              # The sync tasks all have a db_id, but there are others that won't, such as the pulses
              # task or task history cleanup. The way around this is to create a join table between
              # TASK_HISTORY and METABASE_DATABASE, but that doesn't seem worth it right now.
              - column:
                  name: db_id
                  type: integer
              - column:
                  name: started_at
                  type: datetime
                  constraints:
                    nullable: false
              - column:
                  name: ended_at
                  type: datetime
                  constraints:
                    nullable: false
              - column:
                  name: duration
                  type: int
                  constraints:
                    nullable: false
              - column:
                  name: task_details
                  remarks: 'JSON string with additional info on the task'
                  type: text
        - createIndex:
            indexName: idx_task_history_end_time
            tableName: task_history
            columns:
              - column:
                  name: ended_at
        - createIndex:
            indexName: idx_task_history_db_id
            tableName: task_history
            columns:
              - column:
                  name: db_id
# Before this changeset, the databasechangelog table didn't include any uniqueness constraing for the databasechangelog
# table. Not having anything that uniquely identifies a row can cause issues for database replication. In earlier
# versions of Liquibase the uniquenes constraint was (ID, AUTHOR, FILENAME) but that was dropped
# (https://liquibase.jira.com/browse/CORE-1909) as some as the combination of the three columns caused issues on some
# databases. We only support PostgreSQL, MySQL and H2 which doesn't have that issue. This changeset puts back that
# uniqueness constraint since the issue shouldn't affect us and it will allow replication without the user needed to
# add their own constraint.
  - changeSet:
      id: 95
      author: senior
      comment: 'Added 0.31.0'
      # Don't add the constraint if there are already duplicates in the database change log! Migrations will fail!
      # See #8909
      preConditions:
        - onFail: MARK_RAN
        # If we're dumping the migration as a SQL file or trying to force-migrate we can't check the preconditions
        # so just go ahead and skip the entire thing. This is a non-critical migration
        - onUpdateSQL: IGNORE
        - sqlCheck:
            expectedResult: 0
            sql: SELECT count(*) FROM (SELECT count(*) FROM DATABASECHANGELOG GROUP BY ID, AUTHOR, FILENAME HAVING count(*) > 1) t1
      changes:
        - addUniqueConstraint:
            columnNames: id, author, filename
            constraintName: idx_databasechangelog_id_author_filename
            tableName: DATABASECHANGELOG
#
# ADD Field.settings COLUMN
#
  - changeSet:
      id: 96
      author: camsaul
      comment: 'Added 0.31.0'
      changes:
        - addColumn:
            tableName: metabase_field
            columns:
              - column:
                  name: settings
                  type: text
                  remarks: 'Serialized JSON FE-specific settings like formatting, etc. Scope of what is stored here may increase in future.'
#
# Change MySQL/Maria's blob type to LONGBLOB to more closely match what H2 and PostgreSQL support for size limits
#
  - changeSet:
      id: 97
      author: senior
      comment: 'Added 0.32.0'
      preConditions:
        - onFail: MARK_RAN
        - dbms:
            type: mysql,mariadb
      changes:
        - modifyDataType:
            tableName: query_cache
            columnName: results
            newDataType: longblob

#
# Add unique constraints for (Field name + table_id + parent_id) and for (Table name + schema + db_id) unless for one
# reason or another those would-be constraints are already violated. This is to fix issue where sometimes the same Field
# or Table is synced more than once (see #669, #8950, #9048)
#
# Note that the SQL standard says unique constraints should not apply to columns with NULL values. Consider the following:
#
# INSERT INTO metabase_table (db_id, schema, name) VALUES (1, 'PUBLIC', 'my_table');
# INSERT INTO metabase_table (db_id, schema, name) VALUES (1, 'PUBLIC', 'my_table'); -- fails: violates UNIQUE constraint
#
# INSERT INTO metabase_table (db_id, schema, name) VALUES (1, NULL, 'my_table');
# INSERT INTO metabase_table (db_id, schema, name) VALUES (1, NULL, 'my_table'); -- succeeds: because schema is NULL constraint does not apply
#
# Thus these constraints won't work if the data warehouse DB in question doesn't use schemas (e.g. MySQL or MongoDB). It
# will work for other data warehouse types.
#
# Luckily Postgres (but not H2 or MySQL) supports constraints that only apply to columns matching conditions, so we can
# add additional constraints to properly handle those cases.
  - changeSet:
      id: 98
      author: camsaul
      comment: 'Added 0.32.0'
      preConditions:
        - onFail: MARK_RAN
        - onUpdateSQL: IGNORE
        - or:
            - and:
                - dbms:
                    type: mysql,mariadb
                - sqlCheck:
                    expectedResult: 0
                    sql: SELECT count(*) FROM (SELECT count(*) FROM `metabase_table` GROUP BY `db_id`, `schema`, `name` HAVING count(*) > 1) t1
            - and:
                - dbms:
                    type: h2,postgresql
                - sqlCheck:
                    expectedResult: 0
                    sql: SELECT count(*) FROM (SELECT count(*) FROM METABASE_TABLE GROUP BY DB_ID, SCHEMA, NAME HAVING count(*) > 1) t1
      changes:
        - addUniqueConstraint:
            tableName: metabase_table
            columnNames: db_id, schema, name
            constraintName: idx_uniq_table_db_id_schema_name
        # For Postgres, add additional constraint to apply if schema is NULL
        - sql:
            dbms: postgresql
            sql: CREATE UNIQUE INDEX idx_uniq_table_db_id_schema_name_2col ON "metabase_table" ("db_id", "name") WHERE "schema" IS NULL

  - changeSet:
      id: 99
      author: camsaul
      comment: 'Added 0.32.0'
      preConditions:
        - onFail: MARK_RAN
        - onUpdateSQL: IGNORE
        - or:
            - and:
                - dbms:
                    type: mysql,mariadb
                - sqlCheck:
                    expectedResult: 0
                    sql: SELECT count(*) FROM (SELECT count(*) FROM `metabase_field` GROUP BY `table_id`, `parent_id`, `name` HAVING count(*) > 1) t1
            - and:
                - dbms:
                    type: h2,postgresql
                - sqlCheck:
                    expectedResult: 0
                    sql: SELECT count(*) FROM (SELECT count(*) FROM METABASE_FIELD GROUP BY TABLE_ID, PARENT_ID, NAME HAVING count(*) > 1) t1
      changes:
        - addUniqueConstraint:
            tableName: metabase_field
            columnNames: table_id, parent_id, name
            constraintName: idx_uniq_field_table_id_parent_id_name
        # For Postgres, add additional constraint to apply if schema is NULL
        - sql:
            dbms: postgresql
            sql: CREATE UNIQUE INDEX idx_uniq_field_table_id_parent_id_name_2col ON "metabase_field" ("table_id", "name") WHERE "parent_id" IS NULL

#
# Migration 84 was written slightly incorrectly and did not correctly migrate the values of is_active -> archived for
# METRICS. If you look at the migration you will notice the raw SQL part is a `sql` map with 2 `sql` keys. The first key
# is ignored, and that statement was never ran.
#
# To fix this we will migrate any metrics that haven't been updated since that migration ran and fix their archived
# status
  - changeSet:
      id: 100
      author: camsaul
      comment: 'Added 0.32.0'
      preConditions:
        - onFail: MARK_RAN
        - onUpdateSQL: RUN
        - tableExists:
            tableName: databasechangelog
      changes:
        - sql:
            sql: >-
              UPDATE metric
              SET archived = NOT archived
              WHERE EXISTS (
                SELECT *
                FROM databasechangelog dbcl
                WHERE dbcl.id = '84'
                  AND metric.updated_at < dbcl.dateexecuted
              )

# Very helpful for performance reasons. See #9519
  - changeSet:
      id: 101
      author: camsaul
      comment: 'Added 0.32.0'
      changes:
        - createIndex:
            indexName: idx_field_parent_id
            tableName: metabase_field
            columns:
              - column:
                  name: parent_id

# A per-Database setting for the new Query Builder 3.0.
  - changeSet:
      id: 103
      author: camsaul
      comment: 'Added 0.32.10'
      changes:
        - addColumn:
            tableName: metabase_database
            columns:
              - column:
                  name: auto_run_queries
                  remarks: 'Whether to automatically run queries when doing simple filtering and summarizing in the Query Builder.'
                  type: boolean
                  constraints:
                    nullable: false
                  defaultValueBoolean: true


  # To fix EE full-app embedding without compromising security. Full-app embed sessions cannot have `SameSite` attributes in their cookies.
  - changeSet:
      id: 104
      author: camsaul
      comment: 'Added EE 1.1.6/CE 0.33.0'
      changes:
        - addColumn:
            tableName: core_session
            columns:
              - column:
                  name: anti_csrf_token
                  type: text
                  remarks: 'Anti-CSRF token for full-app embed sessions.'

#
# Change `metabase_field.database_type` to `text` to accomodate more exotic field types (enums in Clickhouse, rows in Presto, ...)
#
  - changeSet:
      id: 106
      author: sb
      comment: 'Added 0.33.5'
      changes:
        - modifyDataType:
            tableName: metabase_field
            columnName: database_type
            newDataType: text

#
#  Migrations 107-160 are used to convert a MySQL or MariaDB database to utf8mb4 on launch -- see #11753 for a detailed explanation of these migrations
#

  - changeSet:
        id: 107
        author: camsaul
        comment: Added 0.34.2
        # If this migration fails for any reason continue with the next migration; do not fail the entire process if this one fails
        failOnError: false
        preConditions:
          # If preconditions fail (i.e., dbms is not mysql or mariadb) then mark this migration as 'ran'
          - onFail: MARK_RAN
          # If we're generating SQL output for migrations instead of running via liquibase, fail the preconditions which means these migrations will be skipped
          - onSqlOutput: FAIL
          - or:
              - dbms:
                    type: mysql
              - dbms:
                    type: mariadb
        changes:
          - sql:
                sql: ALTER DATABASE CHARACTER SET = utf8mb4 COLLATE = utf8mb4_unicode_ci;
  - changeSet:
        id: 108
        author: camsaul
        comment: Added 0.34.2
        failOnError: false
        preConditions:
          - onFail: MARK_RAN
          - onSqlOutput: FAIL
          - or:
              - dbms:
                    type: mysql
              - dbms:
                    type: mariadb
        changes:
          - sql:
                sql: ALTER TABLE `DATABASECHANGELOG` CONVERT TO CHARACTER SET utf8mb4 COLLATE utf8mb4_unicode_ci;
  - changeSet:
        id: 109
        author: camsaul
        comment: Added 0.34.2
        failOnError: false
        preConditions:
          - onFail: MARK_RAN
          - onSqlOutput: FAIL
          - or:
              - dbms:
                    type: mysql
              - dbms:
                    type: mariadb
        changes:
          - sql:
                sql: ALTER TABLE `DATABASECHANGELOGLOCK` CONVERT TO CHARACTER SET utf8mb4 COLLATE utf8mb4_unicode_ci;
  - changeSet:
        id: 110
        author: camsaul
        comment: Added 0.34.2
        failOnError: false
        preConditions:
          - onFail: MARK_RAN
          - onSqlOutput: FAIL
          - or:
              - dbms:
                    type: mysql
              - dbms:
                    type: mariadb
        changes:
          - sql:
                sql: ALTER TABLE `QRTZ_CALENDARS` CONVERT TO CHARACTER SET utf8mb4 COLLATE utf8mb4_unicode_ci;
  - changeSet:
        id: 111
        author: camsaul
        comment: Added 0.34.2
        failOnError: false
        preConditions:
          - onFail: MARK_RAN
          - onSqlOutput: FAIL
          - or:
              - dbms:
                    type: mysql
              - dbms:
                    type: mariadb
        changes:
          - sql:
                sql: ALTER TABLE `QRTZ_FIRED_TRIGGERS` CONVERT TO CHARACTER SET utf8mb4 COLLATE utf8mb4_unicode_ci;
  - changeSet:
        id: 112
        author: camsaul
        comment: Added 0.34.2
        failOnError: false
        preConditions:
          - onFail: MARK_RAN
          - onSqlOutput: FAIL
          - or:
              - dbms:
                    type: mysql
              - dbms:
                    type: mariadb
        changes:
          - sql:
                sql: ALTER TABLE `QRTZ_JOB_DETAILS` CONVERT TO CHARACTER SET utf8mb4 COLLATE utf8mb4_unicode_ci;
  - changeSet:
        id: 113
        author: camsaul
        comment: Added 0.34.2
        failOnError: false
        preConditions:
          - onFail: MARK_RAN
          - onSqlOutput: FAIL
          - or:
              - dbms:
                    type: mysql
              - dbms:
                    type: mariadb
        changes:
          - sql:
                sql: ALTER TABLE `QRTZ_LOCKS` CONVERT TO CHARACTER SET utf8mb4 COLLATE utf8mb4_unicode_ci;
  - changeSet:
        id: 114
        author: camsaul
        comment: Added 0.34.2
        failOnError: false
        preConditions:
          - onFail: MARK_RAN
          - onSqlOutput: FAIL
          - or:
              - dbms:
                    type: mysql
              - dbms:
                    type: mariadb
        changes:
          - sql:
                sql: ALTER TABLE `QRTZ_PAUSED_TRIGGER_GRPS` CONVERT TO CHARACTER SET utf8mb4 COLLATE utf8mb4_unicode_ci;
  - changeSet:
        id: 115
        author: camsaul
        comment: Added 0.34.2
        failOnError: false
        preConditions:
          - onFail: MARK_RAN
          - onSqlOutput: FAIL
          - or:
              - dbms:
                    type: mysql
              - dbms:
                    type: mariadb
        changes:
          - sql:
                sql: ALTER TABLE `QRTZ_SCHEDULER_STATE` CONVERT TO CHARACTER SET utf8mb4 COLLATE utf8mb4_unicode_ci;
  - changeSet:
        id: 116
        author: camsaul
        comment: Added 0.34.2
        failOnError: false
        preConditions:
          - onFail: MARK_RAN
          - onSqlOutput: FAIL
          - or:
              - dbms:
                    type: mysql
              - dbms:
                    type: mariadb
        changes:
          - sql:
                sql: ALTER TABLE `core_user` CONVERT TO CHARACTER SET utf8mb4 COLLATE utf8mb4_unicode_ci;
  - changeSet:
        id: 117
        author: camsaul
        comment: Added 0.34.2
        failOnError: false
        preConditions:
          - onFail: MARK_RAN
          - onSqlOutput: FAIL
          - or:
              - dbms:
                    type: mysql
              - dbms:
                    type: mariadb
        changes:
          - sql:
                sql: ALTER TABLE `data_migrations` CONVERT TO CHARACTER SET utf8mb4 COLLATE utf8mb4_unicode_ci;
  - changeSet:
        id: 118
        author: camsaul
        comment: Added 0.34.2
        failOnError: false
        preConditions:
          - onFail: MARK_RAN
          - onSqlOutput: FAIL
          - or:
              - dbms:
                    type: mysql
              - dbms:
                    type: mariadb
        changes:
          - sql:
                sql: ALTER TABLE `dependency` CONVERT TO CHARACTER SET utf8mb4 COLLATE utf8mb4_unicode_ci;
  - changeSet:
        id: 119
        author: camsaul
        comment: Added 0.34.2
        failOnError: false
        preConditions:
          - onFail: MARK_RAN
          - onSqlOutput: FAIL
          - or:
              - dbms:
                    type: mysql
              - dbms:
                    type: mariadb
        changes:
          - sql:
                sql: ALTER TABLE `label` CONVERT TO CHARACTER SET utf8mb4 COLLATE utf8mb4_unicode_ci;
  - changeSet:
        id: 120
        author: camsaul
        comment: Added 0.34.2
        failOnError: false
        preConditions:
          - onFail: MARK_RAN
          - onSqlOutput: FAIL
          - or:
              - dbms:
                    type: mysql
              - dbms:
                    type: mariadb
        changes:
          - sql:
                sql: ALTER TABLE `metabase_database` CONVERT TO CHARACTER SET utf8mb4 COLLATE utf8mb4_unicode_ci;
  - changeSet:
        id: 121
        author: camsaul
        comment: Added 0.34.2
        failOnError: false
        preConditions:
          - onFail: MARK_RAN
          - onSqlOutput: FAIL
          - or:
              - dbms:
                    type: mysql
              - dbms:
                    type: mariadb
        changes:
          - sql:
                sql: ALTER TABLE `permissions_group` CONVERT TO CHARACTER SET utf8mb4 COLLATE utf8mb4_unicode_ci;
  - changeSet:
        id: 122
        author: camsaul
        comment: Added 0.34.2
        failOnError: false
        preConditions:
          - onFail: MARK_RAN
          - onSqlOutput: FAIL
          - or:
              - dbms:
                    type: mysql
              - dbms:
                    type: mariadb
        changes:
          - sql:
                sql: ALTER TABLE `query` CONVERT TO CHARACTER SET utf8mb4 COLLATE utf8mb4_unicode_ci;
  - changeSet:
        id: 123
        author: camsaul
        comment: Added 0.34.2
        failOnError: false
        preConditions:
          - onFail: MARK_RAN
          - onSqlOutput: FAIL
          - or:
              - dbms:
                    type: mysql
              - dbms:
                    type: mariadb
        changes:
          - sql:
                sql: ALTER TABLE `query_cache` CONVERT TO CHARACTER SET utf8mb4 COLLATE utf8mb4_unicode_ci;
  - changeSet:
        id: 124
        author: camsaul
        comment: Added 0.34.2
        failOnError: false
        preConditions:
          - onFail: MARK_RAN
          - onSqlOutput: FAIL
          - or:
              - dbms:
                    type: mysql
              - dbms:
                    type: mariadb
        changes:
          - sql:
                sql: ALTER TABLE `query_execution` CONVERT TO CHARACTER SET utf8mb4 COLLATE utf8mb4_unicode_ci;
  - changeSet:
        id: 125
        author: camsaul
        comment: Added 0.34.2
        failOnError: false
        preConditions:
          - onFail: MARK_RAN
          - onSqlOutput: FAIL
          - or:
              - dbms:
                    type: mysql
              - dbms:
                    type: mariadb
        changes:
          - sql:
                sql: ALTER TABLE `setting` CONVERT TO CHARACTER SET utf8mb4 COLLATE utf8mb4_unicode_ci;
  - changeSet:
        id: 126
        author: camsaul
        comment: Added 0.34.2
        failOnError: false
        preConditions:
          - onFail: MARK_RAN
          - onSqlOutput: FAIL
          - or:
              - dbms:
                    type: mysql
              - dbms:
                    type: mariadb
        changes:
          - sql:
                sql: ALTER TABLE `task_history` CONVERT TO CHARACTER SET utf8mb4 COLLATE utf8mb4_unicode_ci;
  - changeSet:
        id: 127
        author: camsaul
        comment: Added 0.34.2
        failOnError: false
        preConditions:
          - onFail: MARK_RAN
          - onSqlOutput: FAIL
          - or:
              - dbms:
                    type: mysql
              - dbms:
                    type: mariadb
        changes:
          - sql:
                sql: ALTER TABLE `QRTZ_TRIGGERS` CONVERT TO CHARACTER SET utf8mb4 COLLATE utf8mb4_unicode_ci;
  - changeSet:
        id: 128
        author: camsaul
        comment: Added 0.34.2
        failOnError: false
        preConditions:
          - onFail: MARK_RAN
          - onSqlOutput: FAIL
          - or:
              - dbms:
                    type: mysql
              - dbms:
                    type: mariadb
        changes:
          - sql:
                sql: ALTER TABLE `activity` CONVERT TO CHARACTER SET utf8mb4 COLLATE utf8mb4_unicode_ci;
  - changeSet:
        id: 129
        author: camsaul
        comment: Added 0.34.2
        failOnError: false
        preConditions:
          - onFail: MARK_RAN
          - onSqlOutput: FAIL
          - or:
              - dbms:
                    type: mysql
              - dbms:
                    type: mariadb
        changes:
          - sql:
                sql: ALTER TABLE `collection` CONVERT TO CHARACTER SET utf8mb4 COLLATE utf8mb4_unicode_ci;
  - changeSet:
        id: 130
        author: camsaul
        comment: Added 0.34.2
        failOnError: false
        preConditions:
          - onFail: MARK_RAN
          - onSqlOutput: FAIL
          - or:
              - dbms:
                    type: mysql
              - dbms:
                    type: mariadb
        changes:
          - sql:
                sql: ALTER TABLE `collection_revision` CONVERT TO CHARACTER SET utf8mb4 COLLATE utf8mb4_unicode_ci;
  - changeSet:
        id: 131
        author: camsaul
        comment: Added 0.34.2
        failOnError: false
        preConditions:
          - onFail: MARK_RAN
          - onSqlOutput: FAIL
          - or:
              - dbms:
                    type: mysql
              - dbms:
                    type: mariadb
        changes:
          - sql:
                sql: ALTER TABLE `computation_job` CONVERT TO CHARACTER SET utf8mb4 COLLATE utf8mb4_unicode_ci;
  - changeSet:
        id: 132
        author: camsaul
        comment: Added 0.34.2
        failOnError: false
        preConditions:
          - onFail: MARK_RAN
          - onSqlOutput: FAIL
          - or:
              - dbms:
                    type: mysql
              - dbms:
                    type: mariadb
        changes:
          - sql:
                sql: ALTER TABLE `core_session` CONVERT TO CHARACTER SET utf8mb4 COLLATE utf8mb4_unicode_ci;
  - changeSet:
        id: 133
        author: camsaul
        comment: Added 0.34.2
        failOnError: false
        preConditions:
          - onFail: MARK_RAN
          - onSqlOutput: FAIL
          - or:
              - dbms:
                    type: mysql
              - dbms:
                    type: mariadb
        changes:
          - sql:
                sql: ALTER TABLE `metabase_table` CONVERT TO CHARACTER SET utf8mb4 COLLATE utf8mb4_unicode_ci;
  - changeSet:
        id: 134
        author: camsaul
        comment: Added 0.34.2
        failOnError: false
        preConditions:
          - onFail: MARK_RAN
          - onSqlOutput: FAIL
          - or:
              - dbms:
                    type: mysql
              - dbms:
                    type: mariadb
        changes:
          - sql:
                sql: ALTER TABLE `permissions` CONVERT TO CHARACTER SET utf8mb4 COLLATE utf8mb4_unicode_ci;
  - changeSet:
        id: 135
        author: camsaul
        comment: Added 0.34.2
        failOnError: false
        preConditions:
          - onFail: MARK_RAN
          - onSqlOutput: FAIL
          - or:
              - dbms:
                    type: mysql
              - dbms:
                    type: mariadb
        changes:
          - sql:
                sql: ALTER TABLE `permissions_revision` CONVERT TO CHARACTER SET utf8mb4 COLLATE utf8mb4_unicode_ci;
  - changeSet:
        id: 136
        author: camsaul
        comment: Added 0.34.2
        failOnError: false
        preConditions:
          - onFail: MARK_RAN
          - onSqlOutput: FAIL
          - or:
              - dbms:
                    type: mysql
              - dbms:
                    type: mariadb
        changes:
          - sql:
                sql: ALTER TABLE `revision` CONVERT TO CHARACTER SET utf8mb4 COLLATE utf8mb4_unicode_ci;
  - changeSet:
        id: 137
        author: camsaul
        comment: Added 0.34.2
        failOnError: false
        preConditions:
          - onFail: MARK_RAN
          - onSqlOutput: FAIL
          - or:
              - dbms:
                    type: mysql
              - dbms:
                    type: mariadb
        changes:
          - sql:
                sql: ALTER TABLE `view_log` CONVERT TO CHARACTER SET utf8mb4 COLLATE utf8mb4_unicode_ci;
  - changeSet:
        id: 138
        author: camsaul
        comment: Added 0.34.2
        failOnError: false
        preConditions:
          - onFail: MARK_RAN
          - onSqlOutput: FAIL
          - or:
              - dbms:
                    type: mysql
              - dbms:
                    type: mariadb
        changes:
          - sql:
                sql: ALTER TABLE `QRTZ_BLOB_TRIGGERS` CONVERT TO CHARACTER SET utf8mb4 COLLATE utf8mb4_unicode_ci;
  - changeSet:
        id: 139
        author: camsaul
        comment: Added 0.34.2
        failOnError: false
        preConditions:
          - onFail: MARK_RAN
          - onSqlOutput: FAIL
          - or:
              - dbms:
                    type: mysql
              - dbms:
                    type: mariadb
        changes:
          - sql:
                sql: ALTER TABLE `QRTZ_CRON_TRIGGERS` CONVERT TO CHARACTER SET utf8mb4 COLLATE utf8mb4_unicode_ci;
  - changeSet:
        id: 140
        author: camsaul
        comment: Added 0.34.2
        failOnError: false
        preConditions:
          - onFail: MARK_RAN
          - onSqlOutput: FAIL
          - or:
              - dbms:
                    type: mysql
              - dbms:
                    type: mariadb
        changes:
          - sql:
                sql: ALTER TABLE `QRTZ_SIMPLE_TRIGGERS` CONVERT TO CHARACTER SET utf8mb4 COLLATE utf8mb4_unicode_ci;
  - changeSet:
        id: 141
        author: camsaul
        comment: Added 0.34.2
        failOnError: false
        preConditions:
          - onFail: MARK_RAN
          - onSqlOutput: FAIL
          - or:
              - dbms:
                    type: mysql
              - dbms:
                    type: mariadb
        changes:
          - sql:
                sql: ALTER TABLE `QRTZ_SIMPROP_TRIGGERS` CONVERT TO CHARACTER SET utf8mb4 COLLATE utf8mb4_unicode_ci;
  - changeSet:
        id: 142
        author: camsaul
        comment: Added 0.34.2
        failOnError: false
        preConditions:
          - onFail: MARK_RAN
          - onSqlOutput: FAIL
          - or:
              - dbms:
                    type: mysql
              - dbms:
                    type: mariadb
        changes:
          - sql:
                sql: ALTER TABLE `computation_job_result` CONVERT TO CHARACTER SET utf8mb4 COLLATE utf8mb4_unicode_ci;
  - changeSet:
        id: 143
        author: camsaul
        comment: Added 0.34.2
        failOnError: false
        preConditions:
          - onFail: MARK_RAN
          - onSqlOutput: FAIL
          - or:
              - dbms:
                    type: mysql
              - dbms:
                    type: mariadb
        changes:
          - sql:
                sql: ALTER TABLE `metabase_field` CONVERT TO CHARACTER SET utf8mb4 COLLATE utf8mb4_unicode_ci;
  - changeSet:
        id: 144
        author: camsaul
        comment: Added 0.34.2
        failOnError: false
        preConditions:
          - onFail: MARK_RAN
          - onSqlOutput: FAIL
          - or:
              - dbms:
                    type: mysql
              - dbms:
                    type: mariadb
        changes:
          - sql:
                sql: ALTER TABLE `permissions_group_membership` CONVERT TO CHARACTER SET utf8mb4 COLLATE utf8mb4_unicode_ci;
  - changeSet:
        id: 145
        author: camsaul
        comment: Added 0.34.2
        failOnError: false
        preConditions:
          - onFail: MARK_RAN
          - onSqlOutput: FAIL
          - or:
              - dbms:
                    type: mysql
              - dbms:
                    type: mariadb
        changes:
          - sql:
                sql: ALTER TABLE `pulse` CONVERT TO CHARACTER SET utf8mb4 COLLATE utf8mb4_unicode_ci;
  - changeSet:
        id: 146
        author: camsaul
        comment: Added 0.34.2
        failOnError: false
        preConditions:
          - onFail: MARK_RAN
          - onSqlOutput: FAIL
          - or:
              - dbms:
                    type: mysql
              - dbms:
                    type: mariadb
        changes:
          - sql:
                sql: ALTER TABLE `report_dashboard` CONVERT TO CHARACTER SET utf8mb4 COLLATE utf8mb4_unicode_ci;
  - changeSet:
        id: 147
        author: camsaul
        comment: Added 0.34.2
        failOnError: false
        preConditions:
          - onFail: MARK_RAN
          - onSqlOutput: FAIL
          - or:
              - dbms:
                    type: mysql
              - dbms:
                    type: mariadb
        changes:
          - sql:
                sql: ALTER TABLE `dashboard_favorite` CONVERT TO CHARACTER SET utf8mb4 COLLATE utf8mb4_unicode_ci;
  - changeSet:
        id: 148
        author: camsaul
        comment: Added 0.34.2
        failOnError: false
        preConditions:
          - onFail: MARK_RAN
          - onSqlOutput: FAIL
          - or:
              - dbms:
                    type: mysql
              - dbms:
                    type: mariadb
        changes:
          - sql:
                sql: ALTER TABLE `dimension` CONVERT TO CHARACTER SET utf8mb4 COLLATE utf8mb4_unicode_ci;
  - changeSet:
        id: 149
        author: camsaul
        comment: Added 0.34.2
        failOnError: false
        preConditions:
          - onFail: MARK_RAN
          - onSqlOutput: FAIL
          - or:
              - dbms:
                    type: mysql
              - dbms:
                    type: mariadb
        changes:
          - sql:
                sql: ALTER TABLE `metabase_fieldvalues` CONVERT TO CHARACTER SET utf8mb4 COLLATE utf8mb4_unicode_ci;
  - changeSet:
        id: 150
        author: camsaul
        comment: Added 0.34.2
        failOnError: false
        preConditions:
          - onFail: MARK_RAN
          - onSqlOutput: FAIL
          - or:
              - dbms:
                    type: mysql
              - dbms:
                    type: mariadb
        changes:
          - sql:
                sql: ALTER TABLE `metric` CONVERT TO CHARACTER SET utf8mb4 COLLATE utf8mb4_unicode_ci;
  - changeSet:
        id: 151
        author: camsaul
        comment: Added 0.34.2
        failOnError: false
        preConditions:
          - onFail: MARK_RAN
          - onSqlOutput: FAIL
          - or:
              - dbms:
                    type: mysql
              - dbms:
                    type: mariadb
        changes:
          - sql:
                sql: ALTER TABLE `pulse_channel` CONVERT TO CHARACTER SET utf8mb4 COLLATE utf8mb4_unicode_ci;
  - changeSet:
        id: 152
        author: camsaul
        comment: Added 0.34.2
        failOnError: false
        preConditions:
          - onFail: MARK_RAN
          - onSqlOutput: FAIL
          - or:
              - dbms:
                    type: mysql
              - dbms:
                    type: mariadb
        changes:
          - sql:
                sql: ALTER TABLE `segment` CONVERT TO CHARACTER SET utf8mb4 COLLATE utf8mb4_unicode_ci;
  - changeSet:
        id: 153
        author: camsaul
        comment: Added 0.34.2
        failOnError: false
        preConditions:
          - onFail: MARK_RAN
          - onSqlOutput: FAIL
          - or:
              - dbms:
                    type: mysql
              - dbms:
                    type: mariadb
        changes:
          - sql:
                sql: ALTER TABLE `pulse_channel_recipient` CONVERT TO CHARACTER SET utf8mb4 COLLATE utf8mb4_unicode_ci;
  - changeSet:
        id: 154
        author: camsaul
        comment: Added 0.34.2
        failOnError: false
        preConditions:
          - onFail: MARK_RAN
          - onSqlOutput: FAIL
          - or:
              - dbms:
                    type: mysql
              - dbms:
                    type: mariadb
        changes:
          - sql:
                sql: ALTER TABLE `report_card` CONVERT TO CHARACTER SET utf8mb4 COLLATE utf8mb4_unicode_ci;
  - changeSet:
        id: 155
        author: camsaul
        comment: Added 0.34.2
        failOnError: false
        preConditions:
          - onFail: MARK_RAN
          - onSqlOutput: FAIL
          - or:
              - dbms:
                    type: mysql
              - dbms:
                    type: mariadb
        changes:
          - sql:
                sql: ALTER TABLE `metric_important_field` CONVERT TO CHARACTER SET utf8mb4 COLLATE utf8mb4_unicode_ci;
  - changeSet:
        id: 156
        author: camsaul
        comment: Added 0.34.2
        failOnError: false
        preConditions:
          - onFail: MARK_RAN
          - onSqlOutput: FAIL
          - or:
              - dbms:
                    type: mysql
              - dbms:
                    type: mariadb
        changes:
          - sql:
                sql: ALTER TABLE `report_cardfavorite` CONVERT TO CHARACTER SET utf8mb4 COLLATE utf8mb4_unicode_ci;
  - changeSet:
        id: 157
        author: camsaul
        comment: Added 0.34.2
        failOnError: false
        preConditions:
          - onFail: MARK_RAN
          - onSqlOutput: FAIL
          - or:
              - dbms:
                    type: mysql
              - dbms:
                    type: mariadb
        changes:
          - sql:
                sql: ALTER TABLE `card_label` CONVERT TO CHARACTER SET utf8mb4 COLLATE utf8mb4_unicode_ci;
  - changeSet:
        id: 158
        author: camsaul
        comment: Added 0.34.2
        failOnError: false
        preConditions:
          - onFail: MARK_RAN
          - onSqlOutput: FAIL
          - or:
              - dbms:
                    type: mysql
              - dbms:
                    type: mariadb
        changes:
          - sql:
                sql: ALTER TABLE `pulse_card` CONVERT TO CHARACTER SET utf8mb4 COLLATE utf8mb4_unicode_ci;
  - changeSet:
        id: 159
        author: camsaul
        comment: Added 0.34.2
        failOnError: false
        preConditions:
          - onFail: MARK_RAN
          - onSqlOutput: FAIL
          - or:
              - dbms:
                    type: mysql
              - dbms:
                    type: mariadb
        changes:
          - sql:
                sql: ALTER TABLE `report_dashboardcard` CONVERT TO CHARACTER SET utf8mb4 COLLATE utf8mb4_unicode_ci;
  - changeSet:
        id: 160
        author: camsaul
        comment: Added 0.34.2
        failOnError: false
        preConditions:
          - onFail: MARK_RAN
          - onSqlOutput: FAIL
          - or:
              - dbms:
                    type: mysql
              - dbms:
                    type: mariadb
        changes:
          - sql:
                sql: ALTER TABLE `dashboardcard_series` CONVERT TO CHARACTER SET utf8mb4 COLLATE utf8mb4_unicode_ci;

# [161 has been removed. Superceded by 166]

# Drop the old query_queryexecution table if present. This was replaced by query_execution in 0.23.0. This was
# formerly a data migration but was converted to a Liquibase migration so people running migrations manually will
# still have the Table dropped.

  - changeSet:
      id: 162
      author: camsaul
      comment: 'Added 0.23.0 as a data migration; converted to Liquibase migration in 0.35.0'
      preConditions:
        - onFail: MARK_RAN
        - tableExists:
            tableName: query_queryexecution
      changes:
        - dropTable:
            tableName: query_queryexecution

# Drop Card.read_permissions. Prior to 0.30.0 Card permissions were always based on the Database/Table(s) being
# queried (i.e., the permissions model we use for ad-hoc queries). These permissions were calculated and stored in
# `read_permissions` for performance reasons. In 0.30.0, we switched to having Card permissions always be inherited
# from their parent Collection, and the column hasn't been used since then. Time to let it go.

  - changeSet:
      id: 163
      author: camsaul
      comment: 'Added 0.35.0'
      changes:
        - dropColumn:
            tableName: report_card
            columnName: read_permissions

# Add User `locale` -- when set, this User will see the Metabase in this Locale rather than the system default Locale
# (the `site-locale` Setting).

  - changeSet:
      id: 164
      author: camsaul
      comment: 'Added 0.35.0'
      changes:
        - addColumn:
            tableName: core_user
            columns:
              - column:
                  name: locale
                  remarks: 'Preferred ISO locale (language/country) code, e.g "en" or "en-US", for this User. Overrides site default.'
                  type: varchar(5)

# Add Field `database_position` to keep the order in which fields are ordered in the DB, `custom_position` for custom
# position; and Table `field_order` setting.

  - changeSet:
      id: 165
      author: sb
      comment: 'Added field_order to Table and database_position to Field'
      validCheckSum:
        - 8:474a357368a665d5e0701b9eb5f313f9
        - 8:8848644da9dd9e40924ae71ac4c7c370
      changes:
        - addColumn:
            tableName: metabase_field
            columns:
              - column:
                  name: database_position
                  type: int
                  defaultValueNumeric: 0
                  constraints:
                    nullable: false
        - addColumn:
            tableName: metabase_field
            columns:
              - column:
                  name: custom_position
                  type: int
                  defaultValueNumeric: 0
                  constraints:
                    nullable: false
        - addColumn:
            tableName: metabase_table
            columns:
              - column:
                  name: field_order
                  type: varchar(254)
                  defaultValue: database
                  constraints:
                    nullable: false
        - sql:
            sql: update metabase_field set database_position = id

# Change field_values.updated_at and query_cache.updated_at from datetime to timestamp [with time zone] to get >
# second resolution on MySQL.
#
# query_cache.updated_at was originally converted to a timestamp in 161, but we used `timestamp` instead of
# `timestamp(6)`. It is converted correctly here.

  - changeSet:
      id: 166
      author: camsaul
      comment: Added 0.36.0/1.35.4
      changes:
        - modifyDataType:
            tableName: metabase_fieldvalues
            columnName: updated_at
            newDataType: ${timestamp_type}
        - modifyDataType:
            tableName: query_cache
            columnName: updated_at
            newDataType: ${timestamp_type}

# Create the native query snippets table, intended to store snippets and their metadata
  - changeSet:
      id: 167
      author: walterl, camsaul
      comment: 'Added 0.36.0'
      changes:
        # If an older version of this Table was created locally (during dev) drop it, we have an updated definition
        - sql:
            sql: drop table if exists native_query_snippet
        - createTable:
            tableName: native_query_snippet
            remarks: 'Query snippets (raw text) to be substituted in native queries'
            columns:
              - column:
                  name: id
                  type: int
                  autoIncrement: true
                  constraints:
                    primaryKey: true
                    nullable: false
              - column:
                  name: name
                  type: VARCHAR(254)
                  remarks: 'Name of the query snippet'
                  constraints:
                    nullable: false
                    unique: true
              - column:
                  name: description
                  type: text
              - column:
                  name: content
                  type: text
                  remarks: 'Raw query snippet'
                  constraints:
                    nullable: false
              - column:
                  name: creator_id
                  type: int
                  constraints:
                    nullable: false
                    references: core_user(id)
                    foreignKeyName: fk_snippet_creator_id
                    # This primarily affects tests because under normal
                    # circumstances we don't delete Users, we just archive them
                    deleteCascade: true
              - column:
                  name: archived
                  type: boolean
                  defaultValueBoolean: false
                  constraints:
                    nullable: false
              - column:
                  name: created_at
                  type: ${timestamp_type}
                  # it seems like defaultValueComputed actaully just ends
                  # getting ignored anyway -- see
                  # https://stackoverflow.com/questions/58816496/force-liquibase-to-current-timestamp-instead-of-now
                  # We set a custom value for MySQL/MariaDB in MetabaseMySqlCreateTableSqlGenerator.java
                  defaultValueComputed: current_timestamp
                  constraints:
                    nullable: false
              - column:
                  name: updated_at
                  type: ${timestamp_type}
                  defaultValueComputed: current_timestamp
                  constraints:
                    nullable: false
        # Needed to efficiently enforce the unique constraint on name and so we can lookup by name as well.
        - createIndex:
            tableName: native_query_snippet
            indexName: idx_snippet_name
            columns:
              - column:
                  name: name

# Convert query execution from DATETIME to TIMESTAMP(6) so have normalize TZ
# offset and so MySQL/MariaDB has better than second precision

  - changeSet:
      id: 168
      author: camsaul
      comment: Added 0.36.0
      changes:
        - modifyDataType:
            tableName: query_execution
            columnName: started_at
            newDataType: ${timestamp_type}

# Remove `Table.rows`, which hasn't been used for years now. Older versions of Metabase used to store the row count in
# this column but we disabled it a long time ago for performance reasons. Now it's time to remove it entirely.

  - changeSet:
      id: 169
      author: camsaul
      comment: Added 0.36.0
      objectQuotingStrategy: ${quote_strategy}
      changes:
        - dropColumn:
            tableName: metabase_table
            columnName: rows

# Remove fields_hash from Table model, as we no longer skip sync steps if metadata
# hash hasn't changed.

  - changeSet:
      id: 170
      author: sb
      comment: Added 0.36.0
      changes:
        - dropColumn:
            tableName: metabase_table
            columnName: fields_hash

# In EE, NativeQuerySnippets have a permissions system based on "snippet folders" which are Collections under the
# hood. However, these Collections live in a separate "namespace" -- a completely separate hierarchy of Collections.

  - changeSet:
      id: 171
      author: camsaul
      comment: Added 0.36.0
      changes:
        - addColumn:
            tableName: native_query_snippet
            columns:
              - column:
                  name: collection_id
                  type: int
                  remarks: 'ID of the Snippet Folder (Collection) this Snippet is in, if any'
                  constraints:
                    nullable: true
                    references: collection(id)
                    foreignKeyName: fk_snippet_collection_id
                    deleteCascade: true
        - createIndex:
            tableName: native_query_snippet
            indexName: idx_snippet_collection_id
            columns:
              - column:
                  name: collection_id

  - changeSet:
      id: 172
      author: camsaul
      comment: Added 0.36.0
      changes:
        - addColumn:
            tableName: collection
            columns:
              - column:
                  name: namespace
                  type: varchar(254)
                  remarks: 'The namespace (hierachy) this Collection belongs to. NULL means the Collection is in the default namespace.'
                  constraints:
                    nullable: true

# These migrations convert various FK constraints in the DB to ones with ON DELETE CASCADE so the DB can handle this
# instead of relying on Toucan pre-delete methods to do it, which are subject to race conditions.

  # activity.user_id -> core_user.id
  - changeSet:
      id: 173
      author: camsaul
      comment: Added 0.36.0
      changes:
        - dropForeignKeyConstraint:
            baseTableName: activity
            constraintName: fk_activity_ref_user_id

  - changeSet:
      id: 174
      author: camsaul
      comment: Added 0.36.0
      changes:
        - addForeignKeyConstraint:
            baseTableName: activity
            baseColumnNames: user_id
            referencedTableName: core_user
            referencedColumnNames: id
            constraintName: fk_activity_ref_user_id
            onDelete: CASCADE

  # card_label.card_id -> report_card.id
  - changeSet:
      id: 175
      author: camsaul
      comment: Added 0.36.0
      changes:
        - dropForeignKeyConstraint:
            baseTableName: card_label
            constraintName: fk_card_label_ref_card_id

  - changeSet:
      id: 176
      author: camsaul
      comment: Added 0.36.0
      changes:
        - addForeignKeyConstraint:
            baseTableName: card_label
            baseColumnNames: card_id
            referencedTableName: report_card
            referencedColumnNames: id
            constraintName: fk_card_label_ref_card_id
            onDelete: CASCADE

  # card_label.label_id -> label.id
  - changeSet:
      id: 177
      author: camsaul
      comment: Added 0.36.0
      changes:
        - dropForeignKeyConstraint:
            baseTableName: card_label
            constraintName: fk_card_label_ref_label_id

  - changeSet:
      id: 178
      author: camsaul
      comment: Added 0.36.0
      changes:
        - addForeignKeyConstraint:
            baseTableName: card_label
            baseColumnNames: label_id
            referencedTableName: label
            referencedColumnNames: id
            constraintName: fk_card_label_ref_label_id
            onDelete: CASCADE

  # collection.personal_owner_id -> core_user.id
  - changeSet:
      id: 179
      author: camsaul
      comment: Added 0.36.0
      changes:
        - dropForeignKeyConstraint:
            baseTableName: collection
            constraintName: fk_collection_personal_owner_id

  - changeSet:
      id: 180
      author: camsaul
      comment: Added 0.36.0
      changes:
        - addForeignKeyConstraint:
            baseTableName: collection
            baseColumnNames: personal_owner_id
            referencedTableName: core_user
            referencedColumnNames: id
            constraintName: fk_collection_personal_owner_id
            onDelete: CASCADE

  # collection_revision.user_id -> core_user.id
  - changeSet:
      id: 181
      author: camsaul
      comment: Added 0.36.0
      changes:
        - dropForeignKeyConstraint:
            baseTableName: collection_revision
            constraintName: fk_collection_revision_user_id

  - changeSet:
      id: 182
      author: camsaul
      comment: Added 0.36.0
      changes:
        - addForeignKeyConstraint:
            baseTableName: collection_revision
            baseColumnNames: user_id
            referencedTableName: core_user
            referencedColumnNames: id
            constraintName: fk_collection_revision_user_id
            onDelete: CASCADE

  # computation_job.creator_id -> core_user.id
  - changeSet:
      id: 183
      author: camsaul
      comment: Added 0.36.0
      changes:
        - dropForeignKeyConstraint:
            baseTableName: computation_job
            constraintName: fk_computation_job_ref_user_id

  - changeSet:
      id: 184
      author: camsaul
      comment: Added 0.36.0
      changes:
        - addForeignKeyConstraint:
            baseTableName: computation_job
            baseColumnNames: creator_id
            referencedTableName: core_user
            referencedColumnNames: id
            constraintName: fk_computation_job_ref_user_id
            onDelete: CASCADE

  # computation_job_result.job_id -> computation_job.id
  - changeSet:
      id: 185
      author: camsaul
      comment: Added 0.36.0
      changes:
        - dropForeignKeyConstraint:
            baseTableName: computation_job_result
            constraintName: fk_computation_result_ref_job_id

  - changeSet:
      id: 186
      author: camsaul
      comment: Added 0.36.0
      changes:
        - addForeignKeyConstraint:
            baseTableName: computation_job_result
            baseColumnNames: job_id
            referencedTableName: computation_job
            referencedColumnNames: id
            constraintName: fk_computation_result_ref_job_id
            onDelete: CASCADE

  # core_session.user_id -> core_user.id
  - changeSet:
      id: 187
      author: camsaul
      comment: Added 0.36.0
      changes:
        - dropForeignKeyConstraint:
            baseTableName: core_session
            constraintName: fk_session_ref_user_id

  - changeSet:
      id: 188
      author: camsaul
      comment: Added 0.36.0
      changes:
        - addForeignKeyConstraint:
            baseTableName: core_session
            baseColumnNames: user_id
            referencedTableName: core_user
            referencedColumnNames: id
            constraintName: fk_session_ref_user_id
            onDelete: CASCADE

  # dashboardcard_series.card_id -> report_card.id
  - changeSet:
      id: 189
      author: camsaul
      comment: Added 0.36.0
      changes:
        - dropForeignKeyConstraint:
            baseTableName: dashboardcard_series
            constraintName: fk_dashboardcard_series_ref_card_id

  - changeSet:
      id: 190
      author: camsaul
      comment: Added 0.36.0
      changes:
        - addForeignKeyConstraint:
            baseTableName: dashboardcard_series
            baseColumnNames: card_id
            referencedTableName: report_card
            referencedColumnNames: id
            constraintName: fk_dashboardcard_series_ref_card_id
            onDelete: CASCADE

  # dashboardcard_series.dashboardcard_id -> report_dashboardcard.id
  - changeSet:
      id: 191
      author: camsaul
      comment: Added 0.36.0
      changes:
        - dropForeignKeyConstraint:
            baseTableName: dashboardcard_series
            constraintName: fk_dashboardcard_series_ref_dashboardcard_id

  - changeSet:
      id: 192
      author: camsaul
      comment: Added 0.36.0
      changes:
        - addForeignKeyConstraint:
            baseTableName: dashboardcard_series
            baseColumnNames: dashboardcard_id
            referencedTableName: report_dashboardcard
            referencedColumnNames: id
            constraintName: fk_dashboardcard_series_ref_dashboardcard_id
            onDelete: CASCADE

  # group_table_access_policy.card_id -> report_card.id
  - changeSet:
      id: 193
      author: camsaul
      comment: Added 0.36.0
      changes:
        - dropForeignKeyConstraint:
            baseTableName: group_table_access_policy
            constraintName: fk_gtap_card_id

  - changeSet:
      id: 194
      author: camsaul
      comment: Added 0.36.0
      changes:
        - addForeignKeyConstraint:
            baseTableName: group_table_access_policy
            baseColumnNames: card_id
            referencedTableName: report_card
            referencedColumnNames: id
            constraintName: fk_gtap_card_id
            onDelete: CASCADE

  # metabase_field.parent_id -> metabase_field.id
  - changeSet:
      id: 195
      author: camsaul
      comment: Added 0.36.0
      changes:
        - dropForeignKeyConstraint:
            baseTableName: metabase_field
            constraintName: fk_field_parent_ref_field_id

  - changeSet:
      id: 196
      author: camsaul
      comment: Added 0.36.0
      changes:
        - addForeignKeyConstraint:
            baseTableName: metabase_field
            baseColumnNames: parent_id
            referencedTableName: metabase_field
            referencedColumnNames: id
            constraintName: fk_field_parent_ref_field_id
            onDelete: CASCADE

  # metabase_field.table_id -> metabase_table.id
  - changeSet:
      id: 197
      author: camsaul
      comment: Added 0.36.0
      changes:
        - dropForeignKeyConstraint:
            baseTableName: metabase_field
            constraintName: fk_field_ref_table_id

  - changeSet:
      id: 198
      author: camsaul
      comment: Added 0.36.0
      changes:
        - addForeignKeyConstraint:
            baseTableName: metabase_field
            baseColumnNames: table_id
            referencedTableName: metabase_table
            referencedColumnNames: id
            constraintName: fk_field_ref_table_id
            onDelete: CASCADE

  # metabase_fieldvalues.field_id -> metabase_field.id
  - changeSet:
      id: 199
      author: camsaul
      comment: Added 0.36.0
      changes:
        - dropForeignKeyConstraint:
            baseTableName: metabase_fieldvalues
            constraintName: fk_fieldvalues_ref_field_id

  - changeSet:
      id: 200
      author: camsaul
      comment: Added 0.36.0
      changes:
        - addForeignKeyConstraint:
            baseTableName: metabase_fieldvalues
            baseColumnNames: field_id
            referencedTableName: metabase_field
            referencedColumnNames: id
            constraintName: fk_fieldvalues_ref_field_id
            onDelete: CASCADE

  # metabase_table.db_id -> metabase_database.id
  - changeSet:
      id: 201
      author: camsaul
      comment: Added 0.36.0
      changes:
        - dropForeignKeyConstraint:
            baseTableName: metabase_table
            constraintName: fk_table_ref_database_id

  - changeSet:
      id: 202
      author: camsaul
      comment: Added 0.36.0
      changes:
        - addForeignKeyConstraint:
            baseTableName: metabase_table
            baseColumnNames: db_id
            referencedTableName: metabase_database
            referencedColumnNames: id
            constraintName: fk_table_ref_database_id
            onDelete: CASCADE

  # metric.creator_id -> core_user.id
  - changeSet:
      id: 203
      author: camsaul
      comment: Added 0.36.0
      changes:
        - dropForeignKeyConstraint:
            baseTableName: metric
            constraintName: fk_metric_ref_creator_id

  - changeSet:
      id: 204
      author: camsaul
      comment: Added 0.36.0
      changes:
        - addForeignKeyConstraint:
            baseTableName: metric
            baseColumnNames: creator_id
            referencedTableName: core_user
            referencedColumnNames: id
            constraintName: fk_metric_ref_creator_id
            onDelete: CASCADE

  # metric.table_id -> metabase_table.id
  - changeSet:
      id: 205
      author: camsaul
      comment: Added 0.36.0
      changes:
        - dropForeignKeyConstraint:
            baseTableName: metric
            constraintName: fk_metric_ref_table_id

  - changeSet:
      id: 206
      author: camsaul
      comment: Added 0.36.0
      changes:
        - addForeignKeyConstraint:
            baseTableName: metric
            baseColumnNames: table_id
            referencedTableName: metabase_table
            referencedColumnNames: id
            constraintName: fk_metric_ref_table_id
            onDelete: CASCADE

  # metric_important_field.field_id -> metabase_field.id
  - changeSet:
      id: 207
      author: camsaul
      comment: Added 0.36.0
      changes:
        - dropForeignKeyConstraint:
            baseTableName: metric_important_field
            constraintName: fk_metric_important_field_metabase_field_id

  - changeSet:
      id: 208
      author: camsaul
      comment: Added 0.36.0
      changes:
        - addForeignKeyConstraint:
            baseTableName: metric_important_field
            baseColumnNames: field_id
            referencedTableName: metabase_field
            referencedColumnNames: id
            constraintName: fk_metric_important_field_metabase_field_id
            onDelete: CASCADE

  # metric_important_field.metric_id -> metric.id
  - changeSet:
      id: 209
      author: camsaul
      comment: Added 0.36.0
      changes:
        - dropForeignKeyConstraint:
            baseTableName: metric_important_field
            constraintName: fk_metric_important_field_metric_id

  - changeSet:
      id: 210
      author: camsaul
      comment: Added 0.36.0
      changes:
        - addForeignKeyConstraint:
            baseTableName: metric_important_field
            baseColumnNames: metric_id
            referencedTableName: metric
            referencedColumnNames: id
            constraintName: fk_metric_important_field_metric_id
            onDelete: CASCADE

  # native_query_snippet.collection_id -> collection.id
  - changeSet:
      id: 211
      author: camsaul
      comment: Added 0.36.0
      changes:
        - dropForeignKeyConstraint:
            baseTableName: native_query_snippet
            constraintName: fk_snippet_collection_id

  - changeSet:
      id: 212
      author: camsaul
      comment: Added 0.36.0
      changes:
        - addForeignKeyConstraint:
            baseTableName: native_query_snippet
            baseColumnNames: collection_id
            referencedTableName: collection
            referencedColumnNames: id
            constraintName: fk_snippet_collection_id
            onDelete: SET NULL

  # permissions.group_id -> permissions_group.id
  - changeSet:
      id: 213
      author: camsaul
      comment: Added 0.36.0
      changes:
        - dropForeignKeyConstraint:
            baseTableName: permissions
            constraintName: fk_permissions_group_id

  - changeSet:
      id: 214
      author: camsaul
      comment: Added 0.36.0
      changes:
        - addForeignKeyConstraint:
            baseTableName: permissions
            baseColumnNames: group_id
            referencedTableName: permissions_group
            referencedColumnNames: id
            constraintName: fk_permissions_group_id
            onDelete: CASCADE

  # permissions_group_membership.group_id -> permissions_group.id
  - changeSet:
      id: 215
      author: camsaul
      comment: Added 0.36.0
      changes:
        - dropForeignKeyConstraint:
            baseTableName: permissions_group_membership
            constraintName: fk_permissions_group_group_id

  - changeSet:
      id: 216
      author: camsaul
      comment: Added 0.36.0
      changes:
        - addForeignKeyConstraint:
            baseTableName: permissions_group_membership
            baseColumnNames: group_id
            referencedTableName: permissions_group
            referencedColumnNames: id
            constraintName: fk_permissions_group_group_id
            onDelete: CASCADE

  # permissions_group_membership.user_id -> core_user.id
  - changeSet:
      id: 217
      author: camsaul
      comment: Added 0.36.0
      changes:
        - dropForeignKeyConstraint:
            baseTableName: permissions_group_membership
            constraintName: fk_permissions_group_membership_user_id

  - changeSet:
      id: 218
      author: camsaul
      comment: Added 0.36.0
      changes:
        - addForeignKeyConstraint:
            baseTableName: permissions_group_membership
            baseColumnNames: user_id
            referencedTableName: core_user
            referencedColumnNames: id
            constraintName: fk_permissions_group_membership_user_id
            onDelete: CASCADE

  # permissions_revision.user_id -> core_user.id
  - changeSet:
      id: 219
      author: camsaul
      comment: Added 0.36.0
      changes:
        - dropForeignKeyConstraint:
            baseTableName: permissions_revision
            constraintName: fk_permissions_revision_user_id

  - changeSet:
      id: 220
      author: camsaul
      comment: Added 0.36.0
      changes:
        - addForeignKeyConstraint:
            baseTableName: permissions_revision
            baseColumnNames: user_id
            referencedTableName: core_user
            referencedColumnNames: id
            constraintName: fk_permissions_revision_user_id
            onDelete: CASCADE

  # pulse.collection_id -> collection.id
  - changeSet:
      id: 221
      author: camsaul
      comment: Added 0.36.0
      changes:
        - dropForeignKeyConstraint:
            baseTableName: pulse
            constraintName: fk_pulse_collection_id

  - changeSet:
      id: 222
      author: camsaul
      comment: Added 0.36.0
      changes:
        - addForeignKeyConstraint:
            baseTableName: pulse
            baseColumnNames: collection_id
            referencedTableName: collection
            referencedColumnNames: id
            constraintName: fk_pulse_collection_id
            onDelete: SET NULL

  # pulse.creator_id -> core_user.id
  - changeSet:
      id: 223
      author: camsaul
      comment: Added 0.36.0
      changes:
        - dropForeignKeyConstraint:
            baseTableName: pulse
            constraintName: fk_pulse_ref_creator_id

  - changeSet:
      id: 224
      author: camsaul
      comment: Added 0.36.0
      changes:
        - addForeignKeyConstraint:
            baseTableName: pulse
            baseColumnNames: creator_id
            referencedTableName: core_user
            referencedColumnNames: id
            constraintName: fk_pulse_ref_creator_id
            onDelete: CASCADE

  # pulse_card.card_id -> report_card.id
  - changeSet:
      id: 225
      author: camsaul
      comment: Added 0.36.0
      changes:
        - dropForeignKeyConstraint:
            baseTableName: pulse_card
            constraintName: fk_pulse_card_ref_card_id

  - changeSet:
      id: 226
      author: camsaul
      comment: Added 0.36.0
      changes:
        - addForeignKeyConstraint:
            baseTableName: pulse_card
            baseColumnNames: card_id
            referencedTableName: report_card
            referencedColumnNames: id
            constraintName: fk_pulse_card_ref_card_id
            onDelete: CASCADE

  # pulse_card.pulse_id -> pulse.id
  - changeSet:
      id: 227
      author: camsaul
      comment: Added 0.36.0
      changes:
        - dropForeignKeyConstraint:
            baseTableName: pulse_card
            constraintName: fk_pulse_card_ref_pulse_id

  - changeSet:
      id: 228
      author: camsaul
      comment: Added 0.36.0
      changes:
        - addForeignKeyConstraint:
            baseTableName: pulse_card
            baseColumnNames: pulse_id
            referencedTableName: pulse
            referencedColumnNames: id
            constraintName: fk_pulse_card_ref_pulse_id
            onDelete: CASCADE

  # pulse_channel.pulse_id -> pulse.id
  - changeSet:
      id: 229
      author: camsaul
      comment: Added 0.36.0
      changes:
        - dropForeignKeyConstraint:
            baseTableName: pulse_channel
            constraintName: fk_pulse_channel_ref_pulse_id

  - changeSet:
      id: 230
      author: camsaul
      comment: Added 0.36.0
      changes:
        - addForeignKeyConstraint:
            baseTableName: pulse_channel
            baseColumnNames: pulse_id
            referencedTableName: pulse
            referencedColumnNames: id
            constraintName: fk_pulse_channel_ref_pulse_id
            onDelete: CASCADE

  # pulse_channel_recipient.pulse_channel_id -> pulse_channel.id
  - changeSet:
      id: 231
      author: camsaul
      comment: Added 0.36.0
      changes:
        - dropForeignKeyConstraint:
            baseTableName: pulse_channel_recipient
            constraintName: fk_pulse_channel_recipient_ref_pulse_channel_id

  - changeSet:
      id: 232
      author: camsaul
      comment: Added 0.36.0
      changes:
        - addForeignKeyConstraint:
            baseTableName: pulse_channel_recipient
            baseColumnNames: pulse_channel_id
            referencedTableName: pulse_channel
            referencedColumnNames: id
            constraintName: fk_pulse_channel_recipient_ref_pulse_channel_id
            onDelete: CASCADE

  # pulse_channel_recipient.user_id -> core_user.id
  - changeSet:
      id: 233
      author: camsaul
      comment: Added 0.36.0
      changes:
        - dropForeignKeyConstraint:
            baseTableName: pulse_channel_recipient
            constraintName: fk_pulse_channel_recipient_ref_user_id

  - changeSet:
      id: 234
      author: camsaul
      comment: Added 0.36.0
      changes:
        - addForeignKeyConstraint:
            baseTableName: pulse_channel_recipient
            baseColumnNames: user_id
            referencedTableName: core_user
            referencedColumnNames: id
            constraintName: fk_pulse_channel_recipient_ref_user_id
            onDelete: CASCADE

  # report_card.collection_id -> collection.id
  - changeSet:
      id: 235
      author: camsaul
      comment: Added 0.36.0
      changes:
        - dropForeignKeyConstraint:
            baseTableName: report_card
            constraintName: fk_card_collection_id

  - changeSet:
      id: 236
      author: camsaul
      comment: Added 0.36.0
      changes:
        - addForeignKeyConstraint:
            baseTableName: report_card
            baseColumnNames: collection_id
            referencedTableName: collection
            referencedColumnNames: id
            constraintName: fk_card_collection_id
            onDelete: SET NULL

  # report_card.made_public_by_id -> core_user.id
  - changeSet:
      id: 237
      author: camsaul
      comment: Added 0.36.0
      changes:
        - dropForeignKeyConstraint:
            baseTableName: report_card
            constraintName: fk_card_made_public_by_id

  - changeSet:
      id: 238
      author: camsaul
      comment: Added 0.36.0
      changes:
        - addForeignKeyConstraint:
            baseTableName: report_card
            baseColumnNames: made_public_by_id
            referencedTableName: core_user
            referencedColumnNames: id
            constraintName: fk_card_made_public_by_id
            onDelete: CASCADE

  # report_card.creator_id -> core_user.id
  - changeSet:
      id: 239
      author: camsaul
      comment: Added 0.36.0
      changes:
        - dropForeignKeyConstraint:
            baseTableName: report_card
            constraintName: fk_card_ref_user_id

  - changeSet:
      id: 240
      author: camsaul
      comment: Added 0.36.0
      changes:
        - addForeignKeyConstraint:
            baseTableName: report_card
            baseColumnNames: creator_id
            referencedTableName: core_user
            referencedColumnNames: id
            constraintName: fk_card_ref_user_id
            onDelete: CASCADE

  # report_card.database_id -> metabase_database.id
  - changeSet:
      id: 241
      author: camsaul
      comment: Added 0.36.0
      changes:
        - dropForeignKeyConstraint:
            baseTableName: report_card
            constraintName: fk_report_card_ref_database_id

  - changeSet:
      id: 242
      author: camsaul
      comment: Added 0.36.0
      changes:
        - addForeignKeyConstraint:
            baseTableName: report_card
            baseColumnNames: database_id
            referencedTableName: metabase_database
            referencedColumnNames: id
            constraintName: fk_report_card_ref_database_id
            onDelete: CASCADE

  # report_card.table_id -> metabase_table.id
  - changeSet:
      id: 243
      author: camsaul
      comment: Added 0.36.0
      changes:
        - dropForeignKeyConstraint:
            baseTableName: report_card
            constraintName: fk_report_card_ref_table_id

  - changeSet:
      id: 244
      author: camsaul
      comment: Added 0.36.0
      changes:
        - addForeignKeyConstraint:
            baseTableName: report_card
            baseColumnNames: table_id
            referencedTableName: metabase_table
            referencedColumnNames: id
            constraintName: fk_report_card_ref_table_id
            onDelete: CASCADE

  # report_cardfavorite.card_id -> report_card.id
  - changeSet:
      id: 245
      author: camsaul
      comment: Added 0.36.0
      changes:
        - dropForeignKeyConstraint:
            baseTableName: report_cardfavorite
            constraintName: fk_cardfavorite_ref_card_id

  - changeSet:
      id: 246
      author: camsaul
      comment: Added 0.36.0
      changes:
        - addForeignKeyConstraint:
            baseTableName: report_cardfavorite
            baseColumnNames: card_id
            referencedTableName: report_card
            referencedColumnNames: id
            constraintName: fk_cardfavorite_ref_card_id
            onDelete: CASCADE

  # report_cardfavorite.owner_id -> core_user.id
  - changeSet:
      id: 247
      author: camsaul
      comment: Added 0.36.0
      changes:
        - dropForeignKeyConstraint:
            baseTableName: report_cardfavorite
            constraintName: fk_cardfavorite_ref_user_id

  - changeSet:
      id: 248
      author: camsaul
      comment: Added 0.36.0
      changes:
        - addForeignKeyConstraint:
            baseTableName: report_cardfavorite
            baseColumnNames: owner_id
            referencedTableName: core_user
            referencedColumnNames: id
            constraintName: fk_cardfavorite_ref_user_id
            onDelete: CASCADE

  # report_dashboard.collection_id -> collection.id
  - changeSet:
      id: 249
      author: camsaul
      comment: Added 0.36.0
      changes:
        - dropForeignKeyConstraint:
            baseTableName: report_dashboard
            constraintName: fk_dashboard_collection_id

  - changeSet:
      id: 250
      author: camsaul
      comment: Added 0.36.0
      changes:
        - addForeignKeyConstraint:
            baseTableName: report_dashboard
            baseColumnNames: collection_id
            referencedTableName: collection
            referencedColumnNames: id
            constraintName: fk_dashboard_collection_id
            onDelete: SET NULL

  # report_dashboard.made_public_by_id -> core_user.id
  - changeSet:
      id: 251
      author: camsaul
      comment: Added 0.36.0
      changes:
        - dropForeignKeyConstraint:
            baseTableName: report_dashboard
            constraintName: fk_dashboard_made_public_by_id

  - changeSet:
      id: 252
      author: camsaul
      comment: Added 0.36.0
      changes:
        - addForeignKeyConstraint:
            baseTableName: report_dashboard
            baseColumnNames: made_public_by_id
            referencedTableName: core_user
            referencedColumnNames: id
            constraintName: fk_dashboard_made_public_by_id
            onDelete: CASCADE

  # report_dashboard.creator_id -> core_user.id
  - changeSet:
      id: 253
      author: camsaul
      comment: Added 0.36.0
      changes:
        - dropForeignKeyConstraint:
            baseTableName: report_dashboard
            constraintName: fk_dashboard_ref_user_id

  - changeSet:
      id: 254
      author: camsaul
      comment: Added 0.36.0
      changes:
        - addForeignKeyConstraint:
            baseTableName: report_dashboard
            baseColumnNames: creator_id
            referencedTableName: core_user
            referencedColumnNames: id
            constraintName: fk_dashboard_ref_user_id
            onDelete: CASCADE

  # report_dashboardcard.card_id -> report_card.id
  - changeSet:
      id: 255
      author: camsaul
      comment: Added 0.36.0
      changes:
        - dropForeignKeyConstraint:
            baseTableName: report_dashboardcard
            constraintName: fk_dashboardcard_ref_card_id

  - changeSet:
      id: 256
      author: camsaul
      comment: Added 0.36.0
      changes:
        - addForeignKeyConstraint:
            baseTableName: report_dashboardcard
            baseColumnNames: card_id
            referencedTableName: report_card
            referencedColumnNames: id
            constraintName: fk_dashboardcard_ref_card_id
            onDelete: CASCADE

  # report_dashboardcard.dashboard_id -> report_dashboard.id
  - changeSet:
      id: 257
      author: camsaul
      comment: Added 0.36.0
      changes:
        - dropForeignKeyConstraint:
            baseTableName: report_dashboardcard
            constraintName: fk_dashboardcard_ref_dashboard_id

  - changeSet:
      id: 258
      author: camsaul
      comment: Added 0.36.0
      changes:
        - addForeignKeyConstraint:
            baseTableName: report_dashboardcard
            baseColumnNames: dashboard_id
            referencedTableName: report_dashboard
            referencedColumnNames: id
            constraintName: fk_dashboardcard_ref_dashboard_id
            onDelete: CASCADE

  # revision.user_id -> core_user.id
  - changeSet:
      id: 259
      author: camsaul
      comment: Added 0.36.0
      changes:
        - dropForeignKeyConstraint:
            baseTableName: revision
            constraintName: fk_revision_ref_user_id

  - changeSet:
      id: 260
      author: camsaul
      comment: Added 0.36.0
      changes:
        - addForeignKeyConstraint:
            baseTableName: revision
            baseColumnNames: user_id
            referencedTableName: core_user
            referencedColumnNames: id
            constraintName: fk_revision_ref_user_id
            onDelete: CASCADE

  # segment.creator_id -> core_user.id
  - changeSet:
      id: 261
      author: camsaul
      comment: Added 0.36.0
      changes:
        - dropForeignKeyConstraint:
            baseTableName: segment
            constraintName: fk_segment_ref_creator_id

  - changeSet:
      id: 262
      author: camsaul
      comment: Added 0.36.0
      changes:
        - addForeignKeyConstraint:
            baseTableName: segment
            baseColumnNames: creator_id
            referencedTableName: core_user
            referencedColumnNames: id
            constraintName: fk_segment_ref_creator_id
            onDelete: CASCADE

  # segment.table_id -> metabase_table.id
  - changeSet:
      id: 263
      author: camsaul
      comment: Added 0.36.0
      changes:
        - dropForeignKeyConstraint:
            baseTableName: segment
            constraintName: fk_segment_ref_table_id

  - changeSet:
      id: 264
      author: camsaul
      comment: Added 0.36.0
      changes:
        - addForeignKeyConstraint:
            baseTableName: segment
            baseColumnNames: table_id
            referencedTableName: metabase_table
            referencedColumnNames: id
            constraintName: fk_segment_ref_table_id
            onDelete: CASCADE

  # view_log.user_id -> core_user.id
  - changeSet:
      id: 265
      author: camsaul
      comment: Added 0.36.0
      changes:
        - dropForeignKeyConstraint:
            baseTableName: view_log
            constraintName: fk_view_log_ref_user_id

  - changeSet:
      id: 266
      author: camsaul
      comment: Added 0.36.0
      changes:
        - addForeignKeyConstraint:
            baseTableName: view_log
            baseColumnNames: user_id
            referencedTableName: core_user
            referencedColumnNames: id
            constraintName: fk_view_log_ref_user_id
            onDelete: CASCADE

# changesets 268-272 allow for handling user account emails in lowercase (GH issue 3047)
  - changeSet:
      id: 268
      author: rlotun
      comment: Added 0.37.0  # create index on lower(email), for performance reasons (not availble on h2 and only on more recent versions of mysql)
      failOnError: false
      preConditions:
        - onFail: MARK_RAN
        - and:
            - dbms:
                type: postgresql,mysql,mariadb
      changes:
        - createIndex:
            columns:
             - column:
                 name: lower(email)
                 type: varchar(254)
            tableName: core_user
            indexName: idx_lower_email
  - changeSet:
      id: 269
      author: rlotun
      comment: Added 0.37.0  # set email values to lower(email) but do so defensively and in a way that works on postgres and mysql - skip over those that would introduce duplicates (e.g. Reza@email.com and reza@email.com)
      changes:
        - sql :
            sql : UPDATE core_user SET email = lower(email) WHERE lower(email) NOT IN (SELECT * FROM (SELECT lower(email) FROM core_user GROUP BY lower(email) HAVING count(email) > 1) as e)
  - changeSet:
      id: 270
      author: rlotun
      comment: Added 0.37.0 # try to install citext extension on posgres (user requires privileges on postgres)
      failOnError: false
      preConditions:
        - onFail: MARK_RAN
        - or:
            - dbms:
                type: postgresql
      changes:
        - sql :
            sql : CREATE EXTENSION IF NOT EXISTS citext
  - changeSet:
      id: 271
      author: rlotun
      comment: Added 0.37.0 # try to convert email column to citext on postgres, if citext extension installed
      failOnError: false
      preConditions:
        - onFail: MARK_RAN
        - and:
            - dbms:
                type: postgresql
            - sqlCheck:
                expectedResult: 1
                sql: SELECT count(*) FROM pg_extension WHERE extname = 'citext'
      changes:
        - modifyDataType:
            tableName: core_user
            columnName: email
            newDataType: citext
  - changeSet:
      id: 272
      author: rlotun
      comment: Added 0.37.0 # for H2 convert column to VARCHAR_IGNORECASE
      failOnError: false
      preConditions:
         - or:
             - dbms:
                   type: h2
      changes:
        - modifyDataType:
            tableName: core_user
            columnName: email
            newDataType: varchar_ignorecase(254)

  - changeSet:
      id: 273
      author: camsaul
      comment: Added 0.37.1
      changes:
        - addDefaultValue:
            tableName: core_user
            columnName: is_superuser
            columnDataType: boolean
            defaultValueBoolean: false

  - changeSet:
      id: 274
      author: camsaul
      comment: Added 0.37.1
      changes:
        - addDefaultValue:
            tableName: core_user
            columnName: is_active
            columnDataType: boolean
            defaultValueBoolean: true

 # Add refingerprint to database to mark if fingerprinting or
 # not. Nullable in first pass so can be opt in and then in a
 # subsequent pass can be globally turned on where null, respecting
 # people who turned it on and then off.

  - changeSet:
      id: 275
      author: dpsutton
      comment: 'Added 0.38.0 refingerprint to Database'
      validCheckSum:
        - 8:b976d49f4eb84664649119f5f63465dd
        - 8:447d9e294f59dd1058940defec7e0f40
      changes:
        - addColumn:
            tableName: metabase_database
            columns:
              - column:
                  name: refingerprint
                  type: boolean
                  remarks: 'Whether or not to enable periodic refingerprinting for this Database.'
                  constraints:
                    nullable: true
  - changeSet:
      id: 276
      author: robroland
      comment: Added 0.38.0 - Dashboard subscriptions
      validCheckSum:
        - 8:dfe9b8333b600c739306caa85d95ad55
        - 8:59dd1fb0732c7a9b78bce896c0cff3c0
      changes:
        - addColumn:
            tableName: pulse_card
            columns:
            - column:
                name: dashboard_card_id
                type: int
                remarks: 'If this Pulse is a Dashboard subscription, the ID of the DashboardCard that corresponds to this PulseCard.'
                constraints:
                  nullable: true
                  references: report_dashboardcard(id)
                  foreignKeyName: fk_pulse_card_ref_pulse_card_id
                  deferrable: false
                  initiallyDeferred: false

  - changeSet:
      id: 277
      author: tsmacdonald
      comment: Added 0.38.0 - Dashboard subscriptions
      changes:
        - dropForeignKeyConstraint:
            baseTableName: pulse_card
            constraintName: fk_pulse_card_ref_pulse_card_id

  - changeSet:
      id: 278
      author: tsmacdonald
      comment: Added 0.38.0 - Dashboard subscrptions
      changes:
        - addForeignKeyConstraint:
            baseTableName: pulse_card
            baseColumnNames: dashboard_card_id
            referencedTableName: report_dashboardcard
            referencedColumnNames: id
            constraintName: fk_pulse_card_ref_pulse_card_id
            onDelete: CASCADE

  - changeSet:
      id: 279
      author: camsaul
      comment: Added 0.38.0 - Dashboard subscriptions
      changes:
        - addColumn:
            tableName: pulse
            columns:
              - column:
                  name: dashboard_id
                  type: int
                  remarks: 'ID of the Dashboard if this Pulse is a Dashboard Subscription.'

  # FK constraint is added separately because deleteCascade doesn't work in addColumn -- see #14321
  - changeSet:
      id: 280
      author: camsaul
      comment: Added 0.38.0 - Dashboard subscriptions
      changes:
        - addForeignKeyConstraint:
            baseTableName: pulse
            baseColumnNames: dashboard_id
            referencedTableName: report_dashboard
            referencedColumnNames: id
            constraintName: fk_pulse_ref_dashboard_id
            onDelete: CASCADE

  - changeSet:
      id: 281
      author: dpsutton
      comment: Added 0.39 - Semantic type system - rename special_type
      changes:
        - renameColumn:
            tableName: metabase_field
            oldColumnName: special_type
            newColumnName: semantic_type
            columnDataType: varchar(255)

  # Change the TaskHistory timestamp columns to higher-resolution columns: on MySQL, they previously only had *second*
  # resolution, which caused annoying test failures and made it hard to correctly sort tasks that happened in quick
  # succession.
  #
  # We have to give these columns default values as well, or MySQL is going to be very fussy about having two
  # NOT NULL timestamp columns without default values at the same time.
  #
  # This is done in raw SQL because AFAIK there's no way in Liquibase to change a column type and give it a default
  # value in a single statement, which we have to do to make MySQL happy.
  - changeSet:
      id: 282
      author: camsaul
      comment: Added 0.39.0
      changes:
        - sql:
            dbms: h2
            sql: |
              ALTER TABLE task_history
              ALTER COLUMN started_at timestamp with time zone DEFAULT current_timestamp NOT NULL;
        - sql:
            dbms: postgresql
            sql: |
              ALTER TABLE task_history
              ALTER COLUMN started_at TYPE timestamp with time zone,
              ALTER COLUMN started_at SET DEFAULT current_timestamp;
        - sql:
            dbms: mysql,mariadb
            sql: |
              ALTER TABLE task_history
              MODIFY started_at timestamp(6) DEFAULT current_timestamp(6) NOT NULL;

  - changeSet:
      id: 283
      author: camsaul
      comment: Added 0.39.0
      changes:
        - sql:
            dbms: h2
            sql: |
              ALTER TABLE task_history
              ALTER COLUMN ended_at timestamp with time zone DEFAULT current_timestamp NOT NULL;
        - sql:
            dbms: postgresql
            sql: |
              ALTER TABLE task_history
              ALTER COLUMN ended_at TYPE timestamp with time zone,
              ALTER COLUMN ended_at SET DEFAULT current_timestamp;
        - sql:
            dbms: mysql,mariadb
            sql: |
              ALTER TABLE task_history
              MODIFY ended_at timestamp(6) DEFAULT current_timestamp(6) NOT NULL;
  - changeSet:
      id: 284
      author: dpsutton
      comment: Added 0.39 - Semantic type system - add effective type
      changes:
        - addColumn:
            tableName: metabase_field
            columns:
              - column:
                  name: effective_type
                  type: varchar(255)
                  remarks: 'The effective type of the field after any coercions.'
  - changeSet:
      id: 285
      author: dpsutton
      comment: Added 0.39 - Semantic type system - add coercion column
      changes:
        - addColumn:
            tableName: metabase_field
            columns:
              - column:
                  name: coercion_strategy
                  type: varchar(255)
                  remarks: 'A strategy to coerce the base_type into the effective_type.'
  - changeSet:
      id: 286
      author: dpsutton
      comment: Added 0.39 - Semantic type system - set effective_type default
      changes:
        - sql:
            sql: UPDATE metabase_field set effective_type = base_type
  - changeSet:
      id: 287
      author: dpsutton
      comment: Added 0.39 - Semantic type system - migrate ISO8601 strings
      validCheckSum:
        - 8:ed47b08ec425a34cf66bd1e96c7b2446
        - 8:0679eedae767a8648383aac2f923e413
      changes:
        - sql:
            sql: >-
              UPDATE metabase_field
              SET effective_type    = (CASE semantic_type
                                         WHEN 'type/ISO8601DateTimeString' THEN 'type/DateTime'
                                         WHEN 'type/ISO8601TimeString'     THEN 'type/Time'
                                         WHEN 'type/ISO8601DateString'     THEN 'type/Date'
                                       END),
                  coercion_strategy = (CASE semantic_type
                                        WHEN 'type/ISO8601DateTimeString' THEN 'Coercion/ISO8601->DateTime'
                                        WHEN 'type/ISO8601TimeString'     THEN 'Coercion/ISO8601->Time'
                                        WHEN 'type/ISO8601DateString'     THEN 'Coercion/ISO8601->Date'
                                       END)
              WHERE semantic_type IN ('type/ISO8601DateTimeString',
                                      'type/ISO8601TimeString',
                                      'type/ISO8601DateString');
  ## This includes values 'timestamp_milliseconds' and 'timestamp_seconds'. These are old "special_types" that were
  ## migrated in a data migration for version 0.20. But these migrations occur after all liquibase migrations so
  ## it would be possible for another type/UNIXTimestampSeconds to pop up after this migration that supposedly
  ## got rid of them all
  - changeSet:
      id: 288
      author: dpsutton
      comment: Added 0.39 - Semantic type system - migrate unix timestamps
      validCheckSum:
        - 8:4fa37c8edede4a10c39bf5aca13bd1b5
        - 8:96af0fae84744857640d029cf4cd4bb6
        - 8:8a8b10ff335892c18394a6e00676a446
        - 8:943c6dd0c9339729fefcee9207227849
      changes:
        - sql:
              sql: >-
                UPDATE metabase_field
                set effective_type    = 'type/Instant',
                    coercion_strategy = (case semantic_type
                                          WHEN 'type/UNIXTimestampSeconds'      THEN 'Coercion/UNIXSeconds->DateTime'
                                          WHEN 'timestamp_seconds'              THEN 'Coercion/UNIXSeconds->DateTime'
                                          WHEN 'type/UNIXTimestampMilliSeconds' THEN 'Coercion/UNIXMilliSeconds->DateTime'
                                          WHEN 'timestamp_milliseconds'         THEN 'Coercion/UNIXMilliSeconds->DateTime'
                                          WHEN 'type/UNIXTimestampMicroSeconds' THEN 'Coercion/UNIXMicroSeconds->DateTime'
                                         END)
                WHERE semantic_type IN ('type/UNIXTimestampSeconds',
                                        'type/UNIXTimestampMilliSeconds',
                                        'type/UNIXTimestampMicroSeconds',
                                        'timestamp_seconds',
                                        'timestamp_milliseconds');

  - changeSet:
      id: 289
      author: dpsutton
      comment: Added 0.39 - Semantic type system - migrate unix timestamps (corrects typo- seconds was migrated correctly, not millis and micros)
      validCheckSum:
        - 8:c5398e06bc1bd497f9b56d3e8497b88a
        - 8:9f7f2e9bbf3236f204c644dc8ea7abef
      changes:
        - sql:
              sql: >-
                UPDATE metabase_field
                set effective_type    = 'type/Instant',
                    coercion_strategy = (case semantic_type
                                          WHEN 'type/UNIXTimestampMilliseconds' THEN 'Coercion/UNIXMilliSeconds->DateTime'
                                          WHEN 'type/UNIXTimestampMicroseconds' THEN 'Coercion/UNIXMicroSeconds->DateTime'
                                         END)
                WHERE semantic_type IN ('type/UNIXTimestampMilliseconds',
                                        'type/UNIXTimestampMicroseconds')

  - changeSet:
      id: 290
      author: dpsutton
      comment: Added 0.39 - Semantic type system - Clobber semantic_type where there was a coercion
      changes:
        - sql:
              sql: UPDATE metabase_field set semantic_type = null where coercion_strategy is not null

# 291-297 create the new login history Table

  - changeSet:
      id: 291
      author: camsaul
      comment: Added 0.39.0
      changes:
        - createTable:
            tableName: login_history
            remarks: "Keeps track of various logins for different users and additional info such as location and device"
            columns:
              - column:
                  name: id
                  type: int
                  autoIncrement: true
                  constraints:
                    primaryKey: true
                    nullable: false
              - column:
                  name: timestamp
                  type: ${timestamp_type}
                  remarks: "When this login occurred."
                  defaultValueComputed: current_timestamp
                  constraints:
                    nullable: false
              - column:
                  name: user_id
                  type: int
                  remarks: "ID of the User that logged in."
                  constraints:
                    foreignKeyName: fk_login_history_user_id
                    references: core_user(id)
                    nullable: false
                    deleteCascade: true
              # FK constraint is created later, because we can't create it inline with ON DELETE SET NULL
              - column:
                  name: session_id
                  type: varchar(254)
                  remarks: "ID of the Session created by this login if one is currently active. NULL if Session is no longer active."
              - column:
                  name: device_id
                  type: char(36)
                  remarks: "Cookie-based unique identifier for the device/browser the user logged in from."
                  constraints:
                    nullable: false
              - column:
                  name: device_description
                  type: text
                  remarks: "Description of the device that login happened from, for example a user-agent string, but this might be something different if we support alternative auth mechanisms in the future."
                  constraints:
                    nullable: false
              - column:
                  name: ip_address
                  type: text
                  remarks: "IP address of the device that login happened from, so we can geocode it and determine approximate location."
                  constraints:
                    nullable: false

  - changeSet:
      id: 292
      author: camsaul
      comment: Added 0.39.0
      changes:
        - createIndex:
            tableName: login_history
            indexName: idx_user_id
            columns:
              - column:
                  name: user_id

  - changeSet:
      id: 293
      author: camsaul
      comment: Added 0.39.0
      changes:
        - addForeignKeyConstraint:
            baseTableName: login_history
            baseColumnNames: session_id
            referencedTableName: core_session
            referencedColumnNames: id
            constraintName: fk_login_history_session_id
            onDelete: SET NULL

  - changeSet:
      id: 294
      author: camsaul
      comment: Added 0.39.0
      changes:
        - createIndex:
            tableName: login_history
            indexName: idx_session_id
            columns:
              - column:
                  name: session_id

  # index on login history timestamp -- so admin can see *all* recent logins, or we can delete login history after a certain age
  - changeSet:
      id: 295
      author: camsaul
      comment: Added 0.39.0
      changes:
        - createIndex:
            tableName: login_history
            indexName: idx_timestamp
            columns:
              - column:
                  name: timestamp

  # index on login history user_id + device_id -- so we can easily see if this is the first time a device is used
  - changeSet:
      id: 296
      author: camsaul
      comment: Added 0.39.0
      changes:
        - createIndex:
            tableName: login_history
            indexName: idx_user_id_device_id
            columns:
              - column:
                  name: session_id
              - column:
                  name: device_id

  # index on login history user_id + timestamp -- so we can easily see recent logins for a user
  - changeSet:
      id: 297
      author: camsaul
      comment: Added 0.39.0
      changes:
        - createIndex:
            tableName: login_history
            indexName: idx_user_id_timestamp
            columns:
              - column:
                  name: user_id
              - column:
                  name: timestamp

  # Add parameter columns to pulses so that dashboard subscriptions can have their own filters
  - changeSet:
      id: 298
      author: tsmacdonald
      comment: Added 0.39.0
      changes:
        - addColumn:
            tableName: pulse
            columns:
              - column:
                  name: parameters
                  type: text
                  remarks: "Let dashboard subscriptions have their own filters"
                  constraints:
                    nullable: true
                    deferrable: false
                    initiallyDeferred: false
  - changeSet:
      id: 299
      author: tsmacdonald
      comment: Added 0.39.0
      changes:
        - addNotNullConstraint:
            columnDataType: text
            columnName: parameters
            defaultNullValue: '[]'
            tableName: pulse
  - changeSet:
      id: 300
      author: dpsutton
      comment: Added 0.40.0
      changes:
        - renameTable:
            oldTableName: collection_revision
            newTableName: collection_permission_graph_revision
  - changeSet:
      id: 301
      author: dpsutton
      comment: Added 0.40.0 renaming collection_revision to collection_permission_graph_revision
      failOnError: false # mysql and h2 don't have this sequence
      preConditions:
        - onFail: MARK_RAN
        - dbms:
            type: postgresql
      changes:
        - sql:
            - sql: ALTER SEQUENCE collection_revision_id_seq RENAME TO collection_permission_graph_revision_id_seq

  - changeSet:
      id: 303
      author: tsmacdonald
      comment: Added 0.40.0
      changes:
        - createTable:
            tableName: moderation_review
            remarks: "Reviews (from moderators) for a given question/dashboard (BUCM)"
            columns:
              - column:
                  name: id
                  type: int
                  autoIncrement: true
                  constraints:
                    primaryKey: true
                    nullable: false
              - column:
                  name: updated_at
                  type: ${timestamp_type}
                  defaultValueComputed: current_timestamp
                  remarks: "most recent modification time"
                  constraints:
                    nullable: false
              - column:
                  name: created_at
                  type: ${timestamp_type}
                  defaultValueComputed: current_timestamp
                  remarks: "creation time"
                  constraints:
                    nullable: false
              - column:
                  name: status
                  type: varchar(255)
                  remarks: "verified, misleading, confusing, not_misleading, pending"
              - column:
                  name: text
                  type: text
                  remarks: "Explanation of the review"
                  # I don't think it needs to be non-nullable
              - column:
                  name: moderated_item_id
                  type: int
                  remarks: "either a document or question ID; the item that needs review"
                  constraints:
                    nullable: false
              - column:
                  name: moderated_item_type
                  type: varchar(255)
                  remarks: "whether it's a question or dashboard"
                  constraints:
                    nullable: false
              - column:
                  name: moderator_id
                  type: int
                  remarks: "ID of the user who did the review"
                  constraints:
                    nullable: false
              - column:
                  name: most_recent
                  type: boolean
                  remarks: "tag for most recent review"
                  constraints:
                    nullable: false

  - changeSet:
      id: 304
      author: camsaul
      comment: Added 0.40.0 (replaces a data migration dating back to 0.20.0)
      changes:
        - sql:
              sql: >-
                UPDATE metabase_field
                SET semantic_type = (CASE semantic_type
                                      WHEN 'avatar'    THEN 'type/AvatarURL'
                                      WHEN 'category'  THEN 'type/Category'
                                      WHEN 'city'      THEN 'type/City'
                                      WHEN 'country'   THEN 'type/Country'
                                      WHEN 'desc'      THEN 'type/Description'
                                      WHEN 'fk'        THEN 'type/FK'
                                      WHEN 'id'        THEN 'type/PK'
                                      WHEN 'image'     THEN 'type/ImageURL'
                                      WHEN 'json'      THEN 'type/SerializedJSON'
                                      WHEN 'latitude'  THEN 'type/Latitude'
                                      WHEN 'longitude' THEN 'type/Longitude'
                                      WHEN 'name'      THEN 'type/Name'
                                      WHEN 'number'    THEN 'type/Number'
                                      WHEN 'state'     THEN 'type/State'
                                      WHEN 'url'       THEN 'type/URL'
                                      WHEN 'zip_code'  THEN 'type/ZipCode'
                                     END)
                WHERE semantic_type IN ('avatar', 'category', 'city', 'country', 'desc', 'fk', 'id', 'image',
                                        'json', 'latitude', 'longitude', 'name', 'number', 'state', 'url',
                                        'zip_code');

  - changeSet:
      id: 305
      author: camsaul
      comment: Added 0.40.0 (replaces a data migration dating back to 0.20.0)
      changes:
        - sql:
            sql: >-
              UPDATE metabase_field
              SET base_type = (CASE base_type
                                WHEN 'ArrayField'      THEN 'type/Array'
                                WHEN 'BigIntegerField' THEN 'type/BigInteger'
                                WHEN 'BooleanField'    THEN 'type/Boolean'
                                WHEN 'CharField'       THEN 'type/Text'
                                WHEN 'DateField'       THEN 'type/Date'
                                WHEN 'DateTimeField'   THEN 'type/DateTime'
                                WHEN 'DecimalField'    THEN 'type/Decimal'
                                WHEN 'DictionaryField' THEN 'type/Dictionary'
                                WHEN 'FloatField'      THEN 'type/Float'
                                WHEN 'IntegerField'    THEN 'type/Integer'
                                WHEN 'TextField'       THEN 'type/Text'
                                WHEN 'TimeField'       THEN 'type/Time'
                                WHEN 'UUIDField'       THEN 'type/UUID'
                                WHEN 'UnknownField'    THEN 'type/*'
                               END)
              WHERE base_type IN ('ArrayField', 'BigIntegerField', 'BooleanField', 'CharField', 'DateField',
                                  'DateTimeField', 'DecimalField', 'DictionaryField', 'FloatField', 'IntegerField',
                                  'TextField', 'TimeField', 'UUIDField', 'UnknownField');
  - changeSet:
      id: 308
      author: howonlee
      comment: Added 0.40.0 Track cache hits in query_execution table
      changes:
        - addColumn:
            tableName: query_execution
            columns:
              - column:
                  name: cache_hit
                  type: boolean
                  remarks: "Cache hit on query execution"
                  constraints:
                    nullable: true


  - changeSet:
      id: 309
      author: dpsutton
      comment: 'Added 0.40.0 - Add type to collections'
      changes:
        - addColumn:
            tableName: collection
            columns:
              - column:
                  name: authority_level
                  type: varchar(255)
                  remarks: 'Nullable column to incidate collection''s authority level. Initially values are "official" and nil.'
                  constraints:
                    nullable: true


  - changeSet:
      id: 310
      author: howonlee
      comment: Added 0.40.0 Migrate friendly field names
      changes:
        - update:
            tableName: setting
            columns:
              - column:
                  name: value
                  value: 'simple'
            where: "'key'='humanization-strategy' AND value='advanced'"

  - changeSet:
      id: 311
      author: howonlee
      comment: Added 0.40.0 Migrate friendly field names, not noop
      changes:
        - sql:
            dbms: mariadb,mysql
            sql: |
                UPDATE setting SET value='simple' WHERE `key`='humanization-strategy'
                AND value='advanced'
        - sql:
            dbms: postgresql,h2
            sql: |
                UPDATE setting SET value='simple' WHERE key='humanization-strategy'
                AND value='advanced'

  - changeSet:
      id: 312
      author: noahmoss
      comment: Added 0.41.0 Backfill collection_id for dashboard subscriptions
      changes:
        - sql:
            dbms: mariadb,mysql
            sql: >-
              UPDATE pulse p
              INNER JOIN report_dashboard d
              ON p.dashboard_id = d.id
              SET p.collection_id = d.collection_id;
        - sql:
            dbms: postgresql
            sql: >-
              UPDATE pulse p
              SET collection_id = d.collection_id
              FROM report_dashboard d
              WHERE p.dashboard_id = d.id
              AND p.dashboard_id IS NOT NULL;
        - sql:
            dbms: h2
            sql: >-
              UPDATE pulse p
              SET collection_id = (
                SELECT d.collection_id
                FROM report_dashboard d
                WHERE d.id = p.dashboard_id
              )
              WHERE dashboard_id IS NOT NULL;

  - changeSet:
      id: 313
      author: jeff303
      comment: Added 0.42.0 - Secret domain object.
      changes:
        - createTable:
            tableName: secret
            remarks: Storage for managed secrets (passwords, binary data, etc.)
            columns:
              - column:
                  autoIncrement: true
                  constraints:
                    nullable: false
                    primaryKey: true
                  name: id
                  remarks: Part of composite primary key for secret; this is the uniquely generted ID column
                  type: int
              - column:
                  constraints:
                    nullable: false
                    primaryKey: true
                  name: version
                  defaultValue: 1
                  remarks: Part of composite primary key for secret; this is the version column
                  type: int
              - column:
                  constraints:
                    deferrable: false
                    foreignKeyName: fk_secret_ref_user_id
                    initiallyDeferred: false
                    nullable: false
                    references: core_user(id)
                  name: creator_id
                  remarks: User ID who created this secret instance
                  type: int
              - column:
                  constraints:
                    nullable: false
                  name: created_at
                  remarks: Timestamp for when this secret instance was created
                  type: ${timestamp_type}
              - column:
                  constraints:
                    nullable: true
                  name: updated_at
                  remarks: >-
                    Timestamp for when this secret record was updated. Only relevant when non-value field changes
                    since a value change will result in a new version being inserted.
                  type: ${timestamp_type}
              - column:
                  constraints:
                    nullable: false
                  name: name
                  remarks: The name of this secret record.
                  type: varchar(254)
              - column:
                  constraints:
                    # TODO: do we want to constrain this field or leave open for extension? or separate table with FK?
                    nullable: false
                  name: kind
                  remarks: >-
                    The kind of secret this record represents; the value is interpreted as a Clojure keyword with a
                    hierarchy. Ex: 'bytes' means generic binary data, 'jks-keystore' extends 'bytes' but has a specific
                    meaning.
                  type: varchar(254)
              - column:
                  constraints:
                    # TODO: similar question to above?
                    nullable: true
                  name: source
                  remarks: >-
                    The source of secret record, which controls how Metabase interprets the value (ex: 'file-path'
                    means the 'simple_value' is not the real value, but a pointer to a file that contains the value).
                  type: varchar(254)
              - column:
                  constraints:
                    nullable: false
                  name: value
                  remarks: The base64 encoded binary value of this secret record. If encryption is enabled, this will
                    be the output of the encryption procedure on the plaintext. If not, it will be the base64 encoded
                    plaintext.
                  type: ${blob.type}

  - changeSet:
      id: 314
      author: howonlee
      comment: Added 0.41.0 Fine grained caching controls
      changes:
        - addColumn:
            tableName: metabase_database
            columns:
              - column:
                  name: cache_ttl
                  type: integer
                  remarks: "Granular cache TTL for specific database."
                  constraints:
                    nullable: true

  - changeSet:
      id: 315
      author: howonlee
      comment: Added 0.41.0 Fine grained caching controls, pt 2
      changes:
        - addColumn:
            tableName: report_dashboard
            columns:
              - column:
                  name: cache_ttl
                  type: integer
                  remarks: "Granular cache TTL for specific dashboard."
                  constraints:
                    nullable: true

  - changeSet:
      id: 316
      author: howonlee
      comment: Added 0.41.0 Fine grained caching controls, pt 3
      changes:
        - addColumn:
            tableName: view_log
            columns:
              - column:
                  name: metadata
                  type: text
                  remarks: "Serialized JSON corresponding to metadata for view."
                  constraints:
                    nullable: true

  - changeSet:
      id: 317
      author: camsaul
      comment: Added 0.42.0 Remove unused column (#5240)
      changes:
        - dropColumn:
            tableName: metabase_table
            columnName: entity_name

  - changeSet:
<<<<<<< HEAD
      id: 318
      author: camsaul
      comment: Added 0.42.0 Attempt to add Card.database_id (by parsing query) to rows that are missing it (#5999)
      # If this migration fails for any reason continue with the next migration; do not fail the entire process if this one fails
      failOnError: false
      # Don't run for H2 -- the version of H2 we're using doesn't support JSON stuff.
      preConditions:
        - onFail: MARK_RAN
        - or:
            - dbms:
                type: postgresql
            - dbms:
                type: mysql
            - dbms:
                type: mariadb
      # The basic idea below is to parse the `database_id` from the JSON string query dictionary and use it to set the
      # database_id column as needed. We do an INNER JOIN against the Database table to make sure that Database
      # actually exists (so we don't attempt to set an invalid database_id)
      changes:
        - sql:
            dbms: postgresql
            sql: >-
              WITH c2 AS (
                SELECT *, (dataset_query::json->>'database')::integer AS query_database_id
                FROM report_card
              )
              UPDATE report_card c
              SET database_id = c2.query_database_id
              FROM c2
              INNER JOIN metabase_database db
                ON db.id = c2.query_database_id
              WHERE c.database_id IS NULL
                AND c.id = c2.id
                AND c2.query_database_id IS NOT NULL;
        # MySQL and MariaDB are exactly the same other than different function names: json_value (for MariaDB) vs json_extract (for MySQL)
        - sql:
            dbms: mariadb
            sql: >-
              UPDATE report_card c
              JOIN (
                SELECT *, cast(json_value(dataset_query, '$.database') AS signed) AS query_database_id
                FROM report_card
                ) c2
                ON c.id = c2.id
              INNER JOIN metabase_database db ON c2.query_database_id = db.id
              SET c.database_id = c2.query_database_id
              WHERE c.database_id IS NULL
                AND c2.query_database_id IS NOT NULL;
        - sql:
            dbms: mysql
            sql: >-
              UPDATE report_card c
              JOIN (
                SELECT *, cast(json_extract(dataset_query, '$.database') AS signed) AS query_database_id
                FROM report_card
                ) c2
                ON c.id = c2.id
              INNER JOIN metabase_database db ON c2.query_database_id = db.id
              SET c.database_id = c2.query_database_id
              WHERE c.database_id IS NULL
                AND c2.query_database_id IS NOT NULL;

  - changeSet:
      id: 319
      author: camsaul
      comment: Added 0.42.0 Added constraint we should have had all along (#5999)
      preConditions:
        - onFail: MARK_RAN
        # If we're dumping the migration as a SQL file or trying to force-migrate we can't check the preconditions
        # so just go ahead and skip the entire thing. This is a non-critical migration
        - onUpdateSQL: IGNORE
        - sqlCheck:
            expectedResult: 0
            sql: SELECT count(*) FROM report_card WHERE database_id IS NULL
      changes:
        - addNotNullConstraint:
            columnDataType: int
            tableName: report_card
            columnName: database_id

=======
      id: 320
      author: dpsutton
      comment: Added 0.42.0 Initial support for datasets based on questions
      changes:
        - addColumn:
            tableName: report_card
            columns:
              - column:
                  name: dataset
                  type: boolean
                  remarks: "Indicate whether question is a dataset"
                  constraints:
                    nullable: false
                  defaultValue: false
>>>>>>> e7cf99c1

# >>>>>>>>>> DO NOT ADD NEW MIGRATIONS BELOW THIS LINE! ADD THEM ABOVE <<<<<<<<<<

########################################################################################################################
#
# ADVICE:
#
# 1) Run ./bin/lint-migrations-file.sh to run core.spec checks against any changes you make here. Liquibase is pretty
#    forgiving and won't complain if you accidentally mix up things like deleteCascade and onDelete: CASCADE. CI runs
#    this check but it's nicer to know now instead of waiting for CI.
#
# 2) Please post a message in the Metabase Slack #migrations channel to let others know you are creating a new
#    migration so someone else doesn't steal your ID number
#
# PLEASE KEEP THIS MESSAGE AT THE BOTTOM OF THIS FILE!!!!! Add new migrations above the message.
#
########################################################################################################################<|MERGE_RESOLUTION|>--- conflicted
+++ resolved
@@ -8635,7 +8635,6 @@
             columnName: entity_name
 
   - changeSet:
-<<<<<<< HEAD
       id: 318
       author: camsaul
       comment: Added 0.42.0 Attempt to add Card.database_id (by parsing query) to rows that are missing it (#5999)
@@ -8716,7 +8715,7 @@
             tableName: report_card
             columnName: database_id
 
-=======
+
       id: 320
       author: dpsutton
       comment: Added 0.42.0 Initial support for datasets based on questions
@@ -8731,7 +8730,7 @@
                   constraints:
                     nullable: false
                   defaultValue: false
->>>>>>> e7cf99c1
+
 
 # >>>>>>>>>> DO NOT ADD NEW MIGRATIONS BELOW THIS LINE! ADD THEM ABOVE <<<<<<<<<<
 
