import cx from "classnames";
import { useState } from "react";
import { t } from "ttag";

import CS from "metabase/css/core/index.css";

import { ErrorBox } from "./ErrorBox";
import type { ErrorDetailsProps } from "./types";

// eslint-disable-next-line import/no-default-export -- deprecated usage
export default function ErrorDetails({
  details,
  centered,
  className,
}: ErrorDetailsProps) {
  const [showError, setShowError] = useState(false);

  if (!details) {
    return null;
  }

  function toggleShowError() {
    setShowError(showError => !showError);
  }

  return (
    <div className={className}>
<<<<<<< HEAD
      <div className={centered ? CS.textCentered : CS.textLeft}>
        <a onClick={toggleShowError} className="link cursor-pointer">
=======
      <div className={centered ? "text-centered" : "text-left"}>
        <a onClick={toggleShowError} className={cx(CS.link)}>
>>>>>>> 1ba18765
          {showError ? t`Hide error details` : t`Show error details`}
        </a>
      </div>
      <div
        style={{ display: showError ? "inherit" : "none" }}
        className={cx("pt3", centered ? CS.textCentered : CS.textLeft)}
      >
        <h2>{t`Here's the full error message`}</h2>
        <ErrorBox>{details}</ErrorBox>
      </div>
    </div>
  );
}<|MERGE_RESOLUTION|>--- conflicted
+++ resolved
@@ -25,13 +25,8 @@
 
   return (
     <div className={className}>
-<<<<<<< HEAD
       <div className={centered ? CS.textCentered : CS.textLeft}>
-        <a onClick={toggleShowError} className="link cursor-pointer">
-=======
-      <div className={centered ? "text-centered" : "text-left"}>
         <a onClick={toggleShowError} className={cx(CS.link)}>
->>>>>>> 1ba18765
           {showError ? t`Hide error details` : t`Show error details`}
         </a>
       </div>
