import type { Middleware } from "@reduxjs/toolkit";
import React, {
  type ComponentType,
  type Dispatch,
  type HTMLAttributes,
  type ReactNode,
  type SetStateAction,
  useCallback,
  useMemo,
} from "react";
import { t } from "ttag";

import noResultsSource from "assets/img/no_results.svg";
import {
  getPerformanceTabMetadata,
  strategies,
} from "metabase/admin/performance/constants/complex";
import type { ModelWithClearableCache } from "metabase/admin/performance/types";
import { UNABLE_TO_CHANGE_ADMIN_PERMISSIONS } from "metabase/admin/permissions/constants/messages";
import {
  type DataPermission,
  DataPermissionValue,
  type DatabaseEntityId,
  type EntityId,
  type PermissionSubject,
} from "metabase/admin/permissions/types";
import type {
  MetricFilterControlsProps,
  MetricFilterSettings,
} from "metabase/browse/metrics";
import type {
  ModelFilterControlsProps,
  ModelFilterSettings,
} from "metabase/browse/models";
import type { LinkProps } from "metabase/common/components/Link";
import type { DashCardMenuItem } from "metabase/dashboard/components/DashCard/DashCardMenu/dashcard-menu";
import type { DataSourceSelectorProps } from "metabase/embedding-sdk/types/components/data-picker";
import type { ContentTranslationFunction } from "metabase/i18n/types";
import { getIconBase } from "metabase/lib/icon";
import type { MetabotContext } from "metabase/metabot";
import { SearchButton } from "metabase/nav/components/search/SearchButton";
import type { PaletteAction } from "metabase/palette/types";
import {
  NotFoundPlaceholder,
  PluginPlaceholder,
} from "metabase/plugins/components/PluginPlaceholder";
import type { EmbedResourceDownloadOptions } from "metabase/public/lib/types";
import type { SearchFilterComponent } from "metabase/search/types";
import { _FileUploadErrorModal } from "metabase/status/components/FileUploadStatusLarge/FileUploadErrorModal";
import type { IconName, IconProps, StackProps } from "metabase/ui";
import type { HoveredObject } from "metabase/visualizations/types";
import type * as Lib from "metabase-lib";
import type Question from "metabase-lib/v1/Question";
import type Database from "metabase-lib/v1/metadata/Database";
import type { UiParameter } from "metabase-lib/v1/parameters/types";
import type {
  BaseEntityId,
  BaseUser,
  Bookmark,
  CacheableDashboard,
  CacheableModel,
  Collection,
  CollectionAuthorityLevelConfig,
  CollectionEssentials,
  CollectionId,
  CollectionInstanceAnaltyicsConfig,
  DashCardId,
  Dashboard,
  DashboardId,
  Database as DatabaseType,
  Dataset,
  Document,
  Group,
  GroupPermissions,
  GroupsPermissions,
  ModelCacheRefreshStatus,
  ParameterId,
  Pulse,
  Revision,
  Series,
  TableId,
  Timeline,
  TimelineEvent,
  User,
  VisualizationDisplay,
} from "metabase-types/api";
import type {
  AdminPath,
  AdminPathKey,
  Dispatch as ReduxDispatch,
  State,
} from "metabase-types/store";
import type { EmbeddingEntityType } from "metabase-types/store/embedding-data-picker";

import type { GetAuthProviders, PluginGroupManagersType } from "./types";

// functions called when the application is started
export const PLUGIN_APP_INIT_FUNCTIONS: (() => void)[] = [];

export const PLUGIN_LANDING_PAGE: {
  getLandingPage: () => string | null | undefined;
  LandingPageWidget: ComponentType;
} = {
  getLandingPage: () => "/",
  LandingPageWidget: PluginPlaceholder,
};

export const PLUGIN_REDUX_MIDDLEWARES: Middleware[] = [];

// override for LogoIcon
export const PLUGIN_LOGO_ICON_COMPONENTS: ComponentType[] = [];

// admin nav items and routes
export const PLUGIN_ADMIN_ALLOWED_PATH_GETTERS: ((
  user: any,
) => AdminPathKey[])[] = [];

export const PLUGIN_ADMIN_TOOLS: {
  COMPONENT: ComponentType | null;
} = {
  COMPONENT: null,
};

export const PLUGIN_WHITELABEL = {
  WhiteLabelBrandingSettingsPage: PluginPlaceholder,
  WhiteLabelConcealSettingsPage: PluginPlaceholder,
};

export const PLUGIN_ADMIN_SETTINGS = {
  InteractiveEmbeddingSettings: NotFoundPlaceholder,
  LicenseAndBillingSettings: PluginPlaceholder,
  useUpsellFlow: (_props: {
    campaign: string;
    location: string;
  }): {
    triggerUpsellFlow: (() => void) | undefined;
  } => ({
    triggerUpsellFlow: undefined,
  }),
};

// admin permissions
export const PLUGIN_ADMIN_PERMISSIONS_DATABASE_ROUTES = [];
export const PLUGIN_ADMIN_PERMISSIONS_DATABASE_GROUP_ROUTES = [];
export const PLUGIN_ADMIN_PERMISSIONS_DATABASE_POST_ACTIONS = {
  impersonated: null,
};
export const PLUGIN_ADMIN_PERMISSIONS_DATABASE_ACTIONS = {
  impersonated: [],
};

export const PLUGIN_ADMIN_PERMISSIONS_TABLE_OPTIONS = [];

export const PLUGIN_ADMIN_PERMISSIONS_TABLE_ROUTES = [];
export const PLUGIN_ADMIN_PERMISSIONS_TABLE_GROUP_ROUTES = [];
export const PLUGIN_ADMIN_PERMISSIONS_TABLE_FIELDS_OPTIONS = [];
export const PLUGIN_ADMIN_PERMISSIONS_TABLE_FIELDS_CONFIRMATIONS = [] as Array<
  (
    _permissions: GroupsPermissions,
    _groupId: number,
    _entityId: EntityId,
    _value: DataPermissionValue,
  ) => any
>;
export const PLUGIN_ADMIN_PERMISSIONS_TABLE_FIELDS_ACTIONS = {
  sandboxed: [],
};
export const PLUGIN_ADMIN_PERMISSIONS_TABLE_FIELDS_POST_ACTION = {
  sandboxed: null,
};

export const PLUGIN_DATA_PERMISSIONS: {
  permissionsPayloadExtraSelectors: ((
    state: State,
  ) => [Record<string, undefined | { group_id: string }[]>, string[]])[];
  hasChanges: ((state: State) => boolean)[];
  shouldRestrictNativeQueryPermissions: (
    permissions: GroupsPermissions,
    groupId: number,
    entityId: EntityId,
    permission: DataPermission,
    value: DataPermissionValue,
    database: Database,
  ) => boolean;

  upgradeViewPermissionsIfNeeded:
    | ((
        permissions: GroupsPermissions,
        groupId: number,
        entityId: EntityId,
        value: any,
        database: Database,
        permission: DataPermission,
      ) => GroupPermissions)
    | null;
} = {
  permissionsPayloadExtraSelectors: [],
  hasChanges: [],
  upgradeViewPermissionsIfNeeded: null,
  shouldRestrictNativeQueryPermissions: () => false,
};

// user form fields, e.x. login attributes
export const PLUGIN_ADMIN_USER_FORM_FIELDS = {
  FormLoginAttributes: PluginPlaceholder,
};

// menu items in people management tab
export const PLUGIN_ADMIN_USER_MENU_ITEMS = [] as Array<
  (user: User) => React.ReactNode
>;
export const PLUGIN_ADMIN_USER_MENU_ROUTES = [];

// authentication providers

export const PLUGIN_AUTH_PROVIDERS = {
  isEnabled: () => false,
  AuthSettingsPage: PluginPlaceholder,
  UserProvisioningSettings: NotFoundPlaceholder,
  SettingsSAMLForm: NotFoundPlaceholder,
  SettingsJWTForm: NotFoundPlaceholder,
  providers: [] as GetAuthProviders[],
};

export const PLUGIN_LDAP_FORM_FIELDS = {
  LdapUserProvisioning: PluginPlaceholder,
  LdapGroupMembershipFilter: PluginPlaceholder,
};

// Only show the password tab in account settings if these functions all return true.
// Otherwise, the user is logged in via SSO and should hide first name, last name, and email field in profile settings metabase#23298.
export const PLUGIN_IS_PASSWORD_USER: ((user: User) => boolean)[] = [];

const defaultLandingPageIllustration = {
  src: "app/img/bridge.svg",
  isDefault: true,
};

const defaultLoginPageIllustration = {
  src: "app/img/bridge.svg",
  isDefault: true,
};

const getLoadingMessage = (isSlow: boolean | undefined = false) =>
  isSlow ? t`Waiting for results...` : t`Doing science...`;

// selectors that customize behavior between app versions
export const PLUGIN_SELECTORS = {
  canWhitelabel: (_state: State) => false,
  getLoadingMessageFactory: (_state: State) => getLoadingMessage,
  getIsWhiteLabeling: (_state: State) => false,
  // eslint-disable-next-line no-literal-metabase-strings -- This is the actual Metabase name, so we don't want to translate it.
  getApplicationName: (_state: State) => "Metabase",
  getShowMetabaseLinks: (_state: State) => true,
  getLoginPageIllustration: (_state: State): IllustrationValue => {
    return defaultLoginPageIllustration;
  },
  getLandingPageIllustration: (_state: State): IllustrationValue => {
    return defaultLandingPageIllustration;
  },
  getNoDataIllustration: (_state: State): string | null => {
    return noResultsSource;
  },
  getNoObjectIllustration: (_state: State): string | null => {
    return noResultsSource;
  },
};

export type IllustrationValue = {
  src: string;
  isDefault: boolean;
} | null;

export const PLUGIN_FORM_WIDGETS: Record<string, ComponentType<any>> = {};

// snippet sidebar
export const PLUGIN_SNIPPET_SIDEBAR_PLUS_MENU_OPTIONS = [];
export const PLUGIN_SNIPPET_SIDEBAR_ROW_RENDERERS = {};
export const PLUGIN_SNIPPET_SIDEBAR_MODALS = [];
export const PLUGIN_SNIPPET_SIDEBAR_HEADER_BUTTONS = [];

interface PluginDashboardSubscriptionParametersSectionOverride {
  Component?: ComponentType<{
    className?: string;
    parameters: UiParameter[];
    hiddenParameters?: string;
    dashboard: Dashboard;
    pulse: Pulse;
    setPulseParameters: (parameters: UiParameter[]) => void;
  }>;
}
export const PLUGIN_DASHBOARD_SUBSCRIPTION_PARAMETERS_SECTION_OVERRIDE: PluginDashboardSubscriptionParametersSectionOverride =
  {
    Component: undefined,
  };

const AUTHORITY_LEVEL_REGULAR: CollectionAuthorityLevelConfig = {
  type: null,
  get name() {
    return t`Regular`;
  },
  icon: "folder",
};

export type ItemWithCollection = { collection: CollectionEssentials };

type GetCollectionIdType = (
  sourceCollectionId?: CollectionId | null,
) => CollectionId | null;

export type CollectionAuthorityLevelDisplayProps = {
  collection: Collection;
};

export const PLUGIN_COLLECTIONS = {
  AUTHORITY_LEVEL: {
    [JSON.stringify(AUTHORITY_LEVEL_REGULAR.type)]: AUTHORITY_LEVEL_REGULAR,
  },
  COLLECTION_TYPES: {
    [JSON.stringify(AUTHORITY_LEVEL_REGULAR.type)]: AUTHORITY_LEVEL_REGULAR,
  },
  REGULAR_COLLECTION: AUTHORITY_LEVEL_REGULAR,
  isRegularCollection: (_data: Partial<Collection> | Bookmark) => true,
  getCollectionType: (
    _collection: Partial<Collection>,
  ): CollectionAuthorityLevelConfig | CollectionInstanceAnaltyicsConfig =>
    AUTHORITY_LEVEL_REGULAR,
  useGetDefaultCollectionId: null as GetCollectionIdType | null,
  CUSTOM_INSTANCE_ANALYTICS_COLLECTION_ENTITY_ID: "" as BaseEntityId | "",
  INSTANCE_ANALYTICS_ADMIN_READONLY_MESSAGE: UNABLE_TO_CHANGE_ADMIN_PERMISSIONS,
  getAuthorityLevelMenuItems: (
    _collection: Collection,
    _onUpdate: (collection: Collection, values: Partial<Collection>) => void,
  ): React.ReactNode[] => [],
  getIcon: getIconBase,
  filterOutItemsFromInstanceAnalytics: <Item extends ItemWithCollection>(
    items: Item[],
  ) => items as Item[],
  canCleanUp: (_collection: Collection) => false as boolean,
  useGetCleanUpMenuItems: (
    _collection: Collection,
  ): { menuItems: JSX.Element[] } => ({
    menuItems: [],
  }),
  cleanUpRoute: null as React.ReactElement | null,
  cleanUpAlert: (() => null) as (props: {
    collection: Collection;
  }) => JSX.Element | null,
};

export type CollectionAuthorityLevelIcon = ComponentType<
  Omit<IconProps, "name" | "tooltip"> & {
    collection: Pick<Collection, "authority_level">;
    tooltip?: "default" | "belonging";
    archived?: boolean;
  }
>;

type CollectionInstanceAnalyticsIcon = React.ComponentType<
  Omit<IconProps, "name"> & {
    collection: Collection;
    entity: "collection" | "question" | "model" | "dashboard" | "metric";
  }
>;

type FormCollectionAuthorityLevelPicker = React.ComponentType<
  HTMLAttributes<HTMLDivElement> & { name: string; title?: string }
>;

export const PLUGIN_COLLECTION_COMPONENTS = {
  CollectionAuthorityLevelIcon:
    PluginPlaceholder as CollectionAuthorityLevelIcon,
  FormCollectionAuthorityLevelPicker:
    PluginPlaceholder as FormCollectionAuthorityLevelPicker,
  CollectionInstanceAnalyticsIcon:
    PluginPlaceholder as CollectionInstanceAnalyticsIcon,
  CollectionAuthorityLevelDisplay:
    PluginPlaceholder as ComponentType<CollectionAuthorityLevelDisplayProps>,
};

export type RevisionOrModerationEvent = {
  title: string;
  timestamp: string;
  icon: IconName | { name: IconName; color: string } | Record<string, never>;
  description?: string;
  revision?: Revision;
};

export const PLUGIN_MODERATION = {
  isEnabled: () => false,
  EntityModerationIcon: PluginPlaceholder,
  QuestionModerationSection: PluginPlaceholder,
  ModerationReviewBanner: PluginPlaceholder,
  ModerationReviewTextForQuestion: PluginPlaceholder,
  ModerationReviewTextForDashboard: PluginPlaceholder,
  ModerationStatusIcon: PluginPlaceholder,
  getQuestionIcon: PluginPlaceholder,
  getStatusIcon: (_moderated_status?: string): string | IconProps | undefined =>
    undefined,
  getModerationTimelineEvents: (_reviews: any, _currentUser: BaseUser | null) =>
    [] as RevisionOrModerationEvent[],
  useDashboardMenuItems: (_model?: Dashboard, _reload?: () => void) => [],
  useQuestionMenuItems: (_model?: Question, _reload?: () => void) => [],
};

export type InvalidateNowButtonProps = {
  targetId: number;
  /** The type of object that the target is */
  targetModel: ModelWithClearableCache;
  targetName: string;
};

export type SidebarCacheSectionProps = {
  item: CacheableDashboard | Question;
  model: CacheableModel;
  setPage: Dispatch<SetStateAction<"default" | "caching">>;
};

export type SidebarCacheFormProps = {
  item: CacheableDashboard | Question;
  model: CacheableModel;
  onClose: () => void;
} & StackProps;

export type PreemptiveCachingSwitchProps = {
  handleSwitchToggle: () => void;
};

export const PLUGIN_CACHING = {
  isGranularCachingEnabled: () => false,
  StrategyFormLauncherPanel: PluginPlaceholder as any,
  GranularControlsExplanation: PluginPlaceholder as any,
  SidebarCacheSection:
    PluginPlaceholder as ComponentType<SidebarCacheSectionProps>,
  SidebarCacheForm: PluginPlaceholder as ComponentType<
    SidebarCacheFormProps & { onBack: () => void }
  >,
  InvalidateNowButton:
    PluginPlaceholder as ComponentType<InvalidateNowButtonProps>,
  hasQuestionCacheSection: (_question: Question) => false,
  canOverrideRootStrategy: false,
  /** Metadata describing the different kinds of strategies */
  strategies: strategies,
  DashboardAndQuestionCachingTab: PluginPlaceholder as any,
  StrategyEditorForQuestionsAndDashboards: PluginPlaceholder as any,
  getTabMetadata: getPerformanceTabMetadata,
  PreemptiveCachingSwitch:
    PluginPlaceholder as ComponentType<PreemptiveCachingSwitchProps>,
};

export const PLUGIN_REDUCERS: {
  applicationPermissionsPlugin: any;
  sandboxingPlugin: any;
  shared: any;
  metabotPlugin: any;
} = {
  applicationPermissionsPlugin: () => null,
  sandboxingPlugin: () => null,
  shared: () => null,
  metabotPlugin: () => null,
};

export const PLUGIN_ADVANCED_PERMISSIONS = {
  addDatabasePermissionOptions: (permissions: any[], _database: Database) =>
    permissions,
  addSchemaPermissionOptions: (permissions: any[], _value: string) =>
    permissions,
  addTablePermissionOptions: (permissions: any[], _value: string) =>
    permissions,
  getDatabaseLimitedAccessPermission: (_value: string) => null,
  isAccessPermissionDisabled: (
    _value: string,
    _subject: "schemas" | "tables" | "fields",
  ) => false,
  isRestrictivePermission: (_value: string) => false,
  shouldShowViewDataColumn: false,
  defaultViewDataPermission: DataPermissionValue.UNRESTRICTED,
};

export const PLUGIN_FEATURE_LEVEL_PERMISSIONS = {
  getFeatureLevelDataPermissions: (
    _entityId: DatabaseEntityId,
    _groupId: number,
    _isAdmin: boolean,
    _permissions: GroupsPermissions,
    _dataAccessPermissionValue: DataPermissionValue,
    _defaultGroup: Group,
    _permissionSubject: PermissionSubject,
  ) => {
    return [] as any;
  },
  getDataColumns: (_subject: PermissionSubject) => [] as any,
  getDownloadWidgetMessageOverride: (_result: Dataset): string | null => null,
  canDownloadResults: (_result: Dataset): boolean => true,
  dataModelQueryProps: {} as any,
  databaseDetailsQueryProps: {} as any,
};

export const PLUGIN_APPLICATION_PERMISSIONS = {
  getRoutes: (): ReactNode => null,
  tabs: [] as any,
  selectors: {
    canAccessSettings: (_state: any) => false,
    canManageSubscriptions: (_state: any) => true,
  },
};

// Comes with PLUGIN_APPLICATION_PERMISSIONS
export interface UserWithApplicationPermissions extends User {
  permissions?: {
    can_access_monitoring: boolean;
    can_access_setting: boolean;
    can_access_subscription: boolean;
  };
}

export const PLUGIN_GROUP_MANAGERS: PluginGroupManagersType = {
  UserTypeToggle: () => null as any,
  UserTypeCell: null,

  getChangeMembershipConfirmation: () => null,
  getRemoveMembershipConfirmation: () => null,

  deleteGroup: null,
  confirmDeleteMembershipAction: null,
  confirmUpdateMembershipAction: null,
};

export const PLUGIN_MODEL_PERSISTENCE = {
  isModelLevelPersistenceEnabled: () => false,
  ModelCacheToggle: PluginPlaceholder as ({
    persistedModel,
    model,
  }: {
    persistedModel?: ModelCacheRefreshStatus;
    model: Question;
  }) => JSX.Element,
};

export const PLUGIN_EMBEDDING = {
  isEnabled: () => false,
  isInteractiveEmbeddingEnabled: (_state: State) => false,
  SimpleDataPicker: (_props: SimpleDataPickerProps): ReactNode => null,
  DataSourceSelector: (_props: DataSourceSelectorProps): ReactNode => null,
};

export interface SimpleDataPickerProps {
  filterByDatabaseId: number | null;
  selectedEntity?: TableId;
  isInitiallyOpen: boolean;
  triggerElement: ReactNode;
  setSourceTableFn: (tableId: TableId) => void;
  entityTypes: EmbeddingEntityType[];
}

export const PLUGIN_EMBEDDING_SDK = {
  isEnabled: () => false,
};

export const PLUGIN_EMBEDDING_IFRAME_SDK = {
  hasValidLicense: () => false,
  SdkIframeEmbedRoute: (): ReactNode => null,
};

export const PLUGIN_EMBEDDING_IFRAME_SDK_SETUP = {
  isFeatureEnabled: () => false,
  shouldShowEmbedInNewItemMenu: () => false,
  SdkIframeEmbedSetup: (): ReactNode => null,
};

export const PLUGIN_CONTENT_VERIFICATION = {
  contentVerificationEnabled: false,
  VerifiedFilter: {} as SearchFilterComponent<"verified">,
  sortCollectionsByVerification: (
    _a: CollectionEssentials,
    _b: CollectionEssentials,
  ) => 0,

  ModelFilterControls: (_props: ModelFilterControlsProps) => null,
  getDefaultModelFilters: (_state: State): ModelFilterSettings => ({
    verified: false,
  }),

  getDefaultMetricFilters: (_state: State): MetricFilterSettings => ({
    verified: false,
  }),
  MetricFilterControls: (_props: MetricFilterControlsProps) => null,
};

export type InsightsLinkProps = (
  | {
      question: Pick<Question, "id" | "collection">;
      dashboard?: never;
    }
  | {
      question?: never;
      dashboard: Pick<Dashboard, "id" | "collection">;
    }
) &
  Omit<LinkProps, "to">;

export const PLUGIN_AUDIT = {
  isAuditDb: (_db: DatabaseType) => false,
  InsightsLink: PluginPlaceholder as ComponentType<InsightsLinkProps>,
};

type GdriveConnectionModalProps = {
  isModalOpen: boolean;
  onClose: () => void;
  reconnect: boolean;
};

type GdriveAddDataPanelProps = {
  onAddDataModalClose: () => void;
};

export const PLUGIN_UPLOAD_MANAGEMENT = {
  FileUploadErrorModal: _FileUploadErrorModal,
  UploadManagementTable: PluginPlaceholder,
  GdriveSyncStatus: PluginPlaceholder,
  GdriveConnectionModal:
    PluginPlaceholder as ComponentType<GdriveConnectionModalProps>,
  GdriveDbMenu: PluginPlaceholder,
  GdriveAddDataPanel:
    PluginPlaceholder as ComponentType<GdriveAddDataPanelProps>,
};

export const PLUGIN_IS_EE_BUILD = {
  isEEBuild: () => false,
};

export const PLUGIN_RESOURCE_DOWNLOADS = {
  /**
   * Returns if 'download results' on cards and pdf exports are enabled in public and embedded contexts.
   */
  areDownloadsEnabled: (_args: {
    downloads?: string | boolean | null;
  }): EmbedResourceDownloadOptions => ({
    pdf: true,
    results: true,
  }),
};

const defaultMetabotContextValue: MetabotContext = {
  prompt: "",
  setPrompt: () => {},
  promptInputRef: undefined,
  getChatContext: () => ({}) as any,
  registerChatContextProvider: () => () => {},
};

export type PluginAiSqlFixer = {
  FixSqlQueryButton: ComponentType<Record<string, never>>;
};

export const PLUGIN_AI_SQL_FIXER: PluginAiSqlFixer = {
  FixSqlQueryButton: PluginPlaceholder,
};

export type GenerateSqlQueryButtonProps = {
  className?: string;
  query: Lib.Query;
  selectedQueryText?: string;
  onGenerateQuery: (queryText: string) => void;
};

export type PluginAiSqlGeneration = {
  GenerateSqlQueryButton: ComponentType<GenerateSqlQueryButtonProps>;
  isEnabled: () => boolean;
  getPlaceholderText: () => string;
};

export const PLUGIN_AI_SQL_GENERATION: PluginAiSqlGeneration = {
  GenerateSqlQueryButton: PluginPlaceholder,
  isEnabled: () => false,
  getPlaceholderText: () => "",
};

export interface AIDashboardAnalysisSidebarProps {
  onClose?: () => void;
  dashcardId?: DashCardId;
}

export interface AIQuestionAnalysisSidebarProps {
  question: Question;
  className?: string;
  onClose?: () => void;
  timelines?: Timeline[];
  visibleTimelineEvents?: TimelineEvent[];
}

export type PluginAIEntityAnalysis = {
  AIQuestionAnalysisButton: ComponentType<any>;
  AIQuestionAnalysisSidebar: ComponentType<AIQuestionAnalysisSidebarProps>;
  AIDashboardAnalysisSidebar: ComponentType<AIDashboardAnalysisSidebarProps>;
  canAnalyzeQuestion: (question: Question) => boolean;
  chartAnalysisRenderFormats: {
    [display in VisualizationDisplay]?: "png" | "svg" | "none";
  };
};

export const PLUGIN_AI_ENTITY_ANALYSIS: PluginAIEntityAnalysis = {
  AIQuestionAnalysisButton: PluginPlaceholder,
  AIQuestionAnalysisSidebar: PluginPlaceholder,
  AIDashboardAnalysisSidebar: PluginPlaceholder,
  canAnalyzeQuestion: () => false,
  chartAnalysisRenderFormats: {},
};

export const PLUGIN_METABOT = {
  isEnabled: () => false,
  Metabot: (_props: { hide?: boolean }) => null as React.ReactElement | null,
  defaultMetabotContextValue,
  MetabotContext: React.createContext(defaultMetabotContextValue),
  getMetabotProvider: () => {
    return ({ children }: { children: React.ReactNode }) =>
      React.createElement(
        PLUGIN_METABOT.MetabotContext.Provider,
        { value: PLUGIN_METABOT.defaultMetabotContextValue },
        children,
      );
  },
  useMetabotPalletteActions: (_searchText: string) =>
    useMemo(() => [] as PaletteAction[], []),
  adminNavItem: [] as AdminPath[],
  AdminRoute: PluginPlaceholder as unknown as React.ReactElement,
  getMetabotRoutes: () => null as React.ReactElement | null,
  MetabotAdminPage: () => `placeholder`,
  getMetabotVisible: (_state: State) => false,
  SearchButton: SearchButton,
};

type DashCardMenuItemGetter = (
  question: Question,
  dashcardId: DashCardId | undefined,
  dispatch: ReduxDispatch,
) => (DashCardMenuItem & { key: string }) | null;

export type PluginDashcardMenu = {
  dashcardMenuItemGetters: DashCardMenuItemGetter[];
};

export const PLUGIN_DASHCARD_MENU: PluginDashcardMenu = {
  dashcardMenuItemGetters: [],
};

export const PLUGIN_CONTENT_TRANSLATION = {
  isEnabled: false,
  setEndpointsForStaticEmbedding: (_encodedToken: string) => {},
  ContentTranslationConfiguration: PluginPlaceholder,
  useTranslateContent: <
    T = string | null | undefined,
  >(): ContentTranslationFunction => {
    // In OSS, the input is not translated
    return useCallback(<U = T>(arg: U) => arg, []);
  },
  translateDisplayNames: <T extends object>(
    obj: T,
    _tc: ContentTranslationFunction,
  ) => obj,
  useTranslateFieldValuesInHoveredObject: (obj?: HoveredObject | null) => obj,
  useTranslateSeries: (obj: Series) => obj,
  useSortByContentTranslation: () => (a: string, b: string) =>
    a.localeCompare(b),
};

export const PLUGIN_DB_ROUTING = {
  DatabaseRoutingSection: PluginPlaceholder as ComponentType<{
    database: DatabaseType;
  }>,
  getDatabaseNameFieldProps: (_isSlug: boolean) => ({}),
  getDestinationDatabaseRoutes: (_IsAdmin: any) =>
    null as React.ReactElement | null,
  useRedirectDestinationDatabase: (
    _database: Pick<DatabaseType, "id" | "router_database_id"> | undefined,
  ): void => {},
  getPrimaryDBEngineFieldState: (
    _database: Pick<Database, "router_user_attribute">,
  ): "default" | "hidden" | "disabled" => "default",
};

export const PLUGIN_DATABASE_REPLICATION = {
  DatabaseReplicationSection: PluginPlaceholder as ComponentType<{
    database: DatabaseType;
  }>,
};

export const PLUGIN_API = {
  getRemappedCardParameterValueUrl: (
    dashboardId: DashboardId,
    parameterId: ParameterId,
  ) =>
    `/api/card/${dashboardId}/params/${encodeURIComponent(parameterId)}/remapping`,
  getRemappedDashboardParameterValueUrl: (
    dashboardId: DashboardId,
    parameterId: ParameterId,
  ) =>
    `/api/dashboard/${dashboardId}/params/${encodeURIComponent(parameterId)}/remapping`,
};

export const PLUGIN_SMTP_OVERRIDE: {
  CloudSMTPConnectionCard: ComponentType;
  SMTPOverrideConnectionForm: ComponentType<{ onClose: () => void }>;
} = {
  CloudSMTPConnectionCard: PluginPlaceholder,
  SMTPOverrideConnectionForm: PluginPlaceholder,
};

<<<<<<< HEAD
export const PLUGIN_DOCUMENTS = {
  getRoutes: () => null as React.ReactElement | null,
  shouldShowDocumentInNewItemMenu: () => false,
  DocumentBackButton: PluginPlaceholder as React.ComponentType<any>,
  getCurrentDocument: (_state: any) => null as Document | null,
};

export const PLUGIN_ENTITIES = {
  entities: {} as Record<string, any>,
=======
export type TransformsPlugin = {
  getAdminPaths(): AdminPath[];
  getAdminRoutes(): ReactNode;
};

export const PLUGIN_TRANSFORMS: TransformsPlugin = {
  getAdminPaths: () => [],
  getAdminRoutes: () => null,
>>>>>>> ccbce407
};<|MERGE_RESOLUTION|>--- conflicted
+++ resolved
@@ -806,7 +806,6 @@
   SMTPOverrideConnectionForm: PluginPlaceholder,
 };
 
-<<<<<<< HEAD
 export const PLUGIN_DOCUMENTS = {
   getRoutes: () => null as React.ReactElement | null,
   shouldShowDocumentInNewItemMenu: () => false,
@@ -816,7 +815,8 @@
 
 export const PLUGIN_ENTITIES = {
   entities: {} as Record<string, any>,
-=======
+};
+
 export type TransformsPlugin = {
   getAdminPaths(): AdminPath[];
   getAdminRoutes(): ReactNode;
@@ -825,5 +825,4 @@
 export const PLUGIN_TRANSFORMS: TransformsPlugin = {
   getAdminPaths: () => [],
   getAdminRoutes: () => null,
->>>>>>> ccbce407
 };