--- conflicted
+++ resolved
@@ -193,13 +193,8 @@
       params/no-value)))
 
 (mu/defmethod parse-tag :dimension :- [:maybe FieldFilter]
-<<<<<<< HEAD
-  [{field-filter :dimension, alias :alias, :as tag} :- mbql.s/TemplateTag
+  [{:keys [dimension], alias :alias, :as tag} :- mbql.s/TemplateTag
    params                                           :- [:maybe [:sequential mbql.s/Parameter]]]
-=======
-  [{:keys [dimension], :as tag} :- mbql.s/TemplateTag
-   params                             :- [:maybe [:sequential mbql.s/Parameter]]]
->>>>>>> edfb5fe3
   (params/map->FieldFilter
    {:field (let [field-id (dimension->field-id dimension)]
              (or (lib.metadata/field (qp.store/metadata-provider) field-id)
