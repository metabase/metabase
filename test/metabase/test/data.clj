--- conflicted
+++ resolved
@@ -160,11 +160,7 @@
   ([table-name inner-query]
    {:pre [(map? inner-query)]}
    `(let [query# (mbql-query-no-test ~table-name ~inner-query)]
-<<<<<<< HEAD
-      (t/is (= (normalize query#) (-> query# lib.convert/->pMBQL lib.convert/->legacy-MBQL normalize))
-=======
       (t/is (= (normalize query#) (-> query# normalize lib.convert/->pMBQL lib.convert/->legacy-MBQL normalize))
->>>>>>> b40ed34d
             "Legacy MBQL queries should round trip to pMBQL and back")
       query#)))
 
