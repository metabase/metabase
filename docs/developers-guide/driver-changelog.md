---
title: Driver interface changelog
---

# Driver Interface Changelog

## Metabase 0.55.0

- Add the multi-method `->date` that allows the driver to control how to cast strings and temporal types to dates.

<<<<<<< HEAD
- Add the multi-method `date-dbtype` that allows the driver to control which types integers are cast to.
=======
- Add the multi-method `date-dbtype` that allows the driver to control which types dates are cast to.
>>>>>>> 0081e2d7

- Extend `date()` to accept a DateTime (or DB equivalent) in addition to an ISO string. When given a DateTime, it will truncate it to a date.

- Added a feature `:expression-literals` for drivers that support expressions consisting of a single string, number, or boolean literal value.

- Added a feature `:multi-level-schema` for drivers that support hierarchical levels between database and schema. Such as databricks' catalog. Defaults to false.

- Added the multi-method `adjust-schema-qualification` that allows drivers to to qualify, or unqualify table schemas based on enabling or disabling multi-level-schema support. Drivers may need to implement `sql.qp/->honeysql [driver ::h2x/identifier]` to properly quote fully qualified schemas.

- Added a new abstract driver mix-in `:metabase.driver.sql.query-processor.boolean-is-comparison/boolean-is-comparison` that can be inherited by drivers that require boolean literal constants to be converted to comparison expressions in the top level of WHERE, AND, OR, NOT, and CASE clauses.

- Added the multi-method `float-dbtype` which returns the name of the float type we coerce to for coercion strategies and the `float()` custom expression function.

- Added a feature `:expressions/float` for drivers that support casting text to floats.

- Added the multi-method `integer-dbtype` that allows the driver to control which type integers are cast to.

- The `metabase.upload` namespace has been replaced with `metabase.upload.core`, but upload type keywords e.g.
  `:metabase.upload/varchar-255` remain unchanged. Make sure you weren't using `::` keywords inside methods like
  `metabase.driver/upload-type->database-type` or `metabase.driver/allowed-promotions` -- make sure you use
  `:metabase.upload/varchar-255` rather than something like `::upload/varchar-255`.

## Metabase 0.54.0

- Added the multi-method `allowed-promotions` that allows driver control over which column type promotions are supported for uploads.

- Added the multi-method `alter-table-columns!`, like `alter-columns!` but accepts additional kw-arg opts.
  Existing implementations of `alter-columns!` will be used by default.

- `alter-columns!` is now marked as deprecated. Drivers
  should seek to implement the new `alter-table-columns!` method.

- The multimethod `metabase.driver.sql-jdbc.sync.interface/alter-table-columns-sql` has been added, like `alter-columns-sql` but accepts additional kw-arg opts. Existing implementations of `alter-columns-sql` will be used by default.

- `metabase.driver.sql-jdbc.sync.interface/alter-columns-sql` is now marked as deprecated. Drivers should seek to implement the new `alter-table-columns-sql` method.

- Added a feature `:test/arrays` and multimethod `native-array-query` to enable the testing of array types for
  databases that support them.

- Added a feature `:expressions/text` for drivers that support casting to text

- Added a feature `:expressions/date` for drivers that support casting text to date

- Added a feature `:expressions/integer` for drivers that support casting text to integer

- Added a feature `:distinct-where` for drivers that support the `distinct-where` function.

- Added a feature `:split-part` for drivers that support the `split-part` function.

## Metabase 0.53.12

- Add `metabase.driver/query-canceled?` for drivers to test if an exception is due to a query being canceled due to user action
- Add `metabase.driver.sql-jdbc/impl-query-canceled?` for JDBC drivers. This is the implemenation of query-canceled for jdbc and allows testing directly against `java.sql.SQLException` throwables without worrying about the exception cause chain.

## Metabase 0.53.10

- Added `metabase.driver.sql-jdbc.sync/describe-fields-pre-process-xf` for JDBC drivers. This allows manipulating the results of `metabase.driver.sql-jdbc.sync/describe-fields-sql` without reimplementing `driver/describe-fields`.

## Metabase 0.53.0

- Added the multimethod `bad-connection-details` to allow mocking bad connection parameters for tests.

- Added `driver/dynamic-database-types-lookup` and its `:postgres` implementation. The method generates map
  of `database_type` to `base_type`, for dynamic types, ie. those which are not covered
  by `sql-jdbc.sync/database-type->base-type`. Its original purpose was to enable mapping of user defined enums in
  postgres to appropriate base type in results metadata.

## Metabase 0.52.12

- Added the multimethod `metabase.driver/db-details-to-test-and-migrate`. This can be used to cleanup and migrate ambiguous connection details from previous versions.

## Metabase 0.52.0

- The Docker image for Metabase 0.52.0 now uses Java 21 instead of Java 11. Please make sure to test your driver
  against Java 21 and make sure it works as expected.

  We have found several of our own drivers that run into issues with the security changes introduced in newer JVMs; as
  such, we're currently setting the JVM flag

  ```
  --add-opens java.base/java.nio=ALL-UNNAMED
  ```

  when running Metabase to disable some of these new security checks. If your tests run into issues with Java 21
  without the flag set, try running with it set -- this might fix the problems.

## Metabase 0.51.4

- Another driver feature has been added: `describe-indexes`. If a driver opts-in to supporting this feature, The
  multimethod `metabase.driver/describe-indexes` must be implemented, as a replacement for
  `metabase.driver/describe-table-indexes`.

- The multimethod `metabase.driver.sql-jdbc.sync.describe-table/describe-indexes-sql` has been added. The method needs
  to be implemented if the driver supports `describe-indexes` and you want to use the default JDBC implementation of
  `metabase.driver/describe-indexes`.

## Metabase 0.51.0

- New optional method `metabase.driver/query-result-metadata` has been added for efficiently calculating metadata for
  queries without actually running them. `:sql-jdbc` has been given a default implementation; drivers not based on
  this that can determine result metadata without actually running queries should add their implementations as well
  for better performance when saving Questions. Refer to the method docstring for more information and where to find
  an example implementation.

- Prior to 0.51.0, to generate SQL queries with inline parameters, Metabase would generate a parameterized SQL string,
  then attempt to parse the SQL replace and replace `?` placeholders with inline values from the driver method
  `metabase.driver.sql.util.unprepare/unprepare-value`. In 0.51.0+, Metabase instead generates these queries using
  Honey SQL 2's `:inline` option, eliminating the need to parse and replace `?` placeholders. As such, the
  `metabase.driver.sql.util.unprepare` namespace has been deprecated; you should remove all usages of it in your driver.

- The `metabase.driver.sql.util.unprepare/unprepare-value` method has been replaced by the new method
  `metabase.driver.sql.query-processor/inline-value`. The signatures of these two functions are the same, and you
  should be able to simply change the all of your `unprepare-value` implementations to `inline-value` instead. See
  [PR #45008](https://github.com/metabase/metabase/pull/45008) for examples of this change.

  For the time being, implementations of `unprepare-value` are used as implementations of `inline-value`
  automatically, but `unprepare-value` is slated for removal in 0.54.0.

- `metabase.driver.sql.query-processor/format-honeysql` is now a multimethod, mainly so you can bind
  `*compile-with-inline-parameters*` if you need to always compile without parameterization.

- The dynamic variable `metabase.driver/*compile-with-inline-parameters*` (default `false`) has been added; drivers
  that can generate parameterized queries should look at its value in their implementation of
  `metabase.driver/mbql->native` and adjust their output accordingly. For `:sql-jdbc`-based drivers that support
  parameterization, this is handled in the shared `metabase.driver.sql.query-processor` code, so you shouldn't need
  to adjust anything here. For `:sql` drivers that do not support JDBC-style parameterized queries you can implement
  `format-honeysql` and bind `*compile-with-inline-parameters*` as discussed above. See the `:athena` driver for an
  example of how to do this.

- `metabase.driver.sql.util.unprepare/unprepare`, which took a parameterized SQL string and de-parameterized or
  "unprepared" it, has been removed. Instead, if you need a query with parameters spliced directly into the SQL,
  bind `metabase.driver/*compile-with-inline-parameters*` as discussed above.

- Similarly, the driver method `metabase.driver/splice-parameters-into-native-query` has been marked deprecated, and
  the default implementation will throw an Exception if called. Rework code that generates parameterized queries and
  then calls `unprepare` or `splice-parameters-into-native-query` with code that generates queries with inlined
  parameters in the first place as discussed above. Tests can use
  `metabase.query-processor.compile/compile-with-inline-parameters` if needed.

- `metabase.query-processor.compile/compile-and-splice-parameters` has been removed; replace usages with
  `metabase.query-processor.compile/compile-with-inline-parameters`.

- The three-arity of `metabase.driver.sql.query-processor/format-honeysql` (which had an additional parameter for
  Honey SQL version) has been removed; replace all usages with the two-arity version. Honey SQL 2 has been the only
  supported version since Metabase 0.49.0.

- The `:skip-drop-db?` option sometimes passed to methods for loading and destroying test data is no longer passed,
  you can remove code that checks for it. Test data code is now better about avoiding unneeded/redundant calls to
  `metabase.test.data.interface/create-db!`, so test data loading code should not need to call `DROP DATABASE IF EXISTS` before loading test data.

- Test data loading for JDBC-based databases has been overhauled somewhat. The multimethod
  `metabase.test.data.sql-jdbc.load-data/load-data!` and helper functions for it have been removed in favor of several
  new simpler to compose and understand multimethods.

- `metabase.test.data.sql-jdbc.load-data/row-xform` is a transducer applied to each row when loading test data. The
  default implementation is `identity`, but you can use `metabase.test.data.sql-jdbc.load-data/add-ids-xform` to add
  IDs to each row (this replaces the removed `metabase.test.data.sql-jdbc.load-data/load-data-add-ids` function) and
  `metabase.test.data.sql-jdbc.load-data/maybe-add-ids-xform` (which replaces
  `metabase.test.data.sql-jdbc.load-data/load-data-maybe-add-ids!` and
  `metabase.test.data.sql-jdbc.load-data/load-data-maybe-add-ids-chunked!`).

- `metabase.test.data.sql-jdbc.load-data/chunk-size` is used to control the number of rows that should be loaded in
  each batch. The default is `200`, but you can implement this method and return `nil` to load data all at once
  regardless of the number of rows. `metabase.test.data.sql-jdbc.load-data/*chunk-size*`,
  `metabase.test.data.sql-jdbc.load-data/load-data-chunked`,
  `metabase.test.data.sql-jdbc.load-data/load-data-all-at-once!`,
  `metabase.test.data.sql-jdbc.load-data/load-data-chunked!`, and other similar functions are no longer needed and
  have been removed.

- `metabase.test.data.sql-jdbc.load-data/chunk-xform` is a transducer applied to each chunk of rows (dependent on
  `chunk-size`) or the entire group of rows if `chunk-size` is `nil`. The default is `identity`. It can be used to
  implement special behavior for each chunk, for example writing the chunk to a CSV file to load separately in the
  `metabase.test.data.sql-jdbc.load-data/do-insert!` method. See the `metabase.test.data.vertica` for an example of
  this.

- Connections are now created once and reused for much of test data loading. The second argument to
  `metabase.test.data.sql-jdbc.load-data/do-insert!` is now a `java.sql.Connection` instead of a `clojure.java.jdbc`
  spec.

- Similarly, `metabase.test.data.sql-jdbc.execute/execute-sql!` and helper functions like
  `metabase.test.data.sql-jdbc.execute/sequentially-execute-sql!` are now called with a `java.sql.Connection`
  instead of both a `DatabaseDefinition` and either `:server` or `:db` _context_; the appropriate connection type is
  created automatically and passed in in the calling code. Update your method implementations and usages
  accordingly.

- Added method `metabase.test.data.interface/dataset-already-loaded?` to check if a test dataset has already been
  loaded. JDBC-based drivers have a default implementation that checks whether we can connect to the database; you
  may need to override this for drivers that don't actually physically create new databases in tests. You can check
  whether your JDBC-based driver works correctly using the default implementation by running the test
  `metabase.test.data.sql-jdbc-test/dataset-already-loaded?-test`.

- `metabase.test.data.sql.ddl/insert-rows-ddl-statements` has been renamed to
  `metabase.test.data.sql.ddl/insert-rows-dml-statements`, since `INSERT` is DML, not DDL. Please update your method
  implementations accordingly.

- The `:foreign-keys` driver feature has been removed. `:metadata/keys-constraints` should be used for drivers that
  support foreign key relationships reporting during sync. Implicit joins now depend on the `:left-join` feature
  instead. The default value is true for `:sql` based drivers. All join features are now enabled for `:sql` based
  drivers by default. Previously, those depended on the `:foreign-keys` feature. If your driver supports `:left-join`,
  the test for remapping and implicit joins will be now executed.

- The`:parameterized-sql` driver feature has been added to distinguish drivers that don't support parametrized SQL in
  tests. Currently, this is disabled only for `:sparksql`.

- The test methods `metabase.test.data.interface/supports-time-type?` and
  `metabase.test.data.interface/supports-timestamptz-type?` have been removed and replaced by the features
  `:test/time-type` and `:test/timestamptz-type` respectively. If you implemented these methods, replace
  implementations with implementations of `metabase.driver/database-supports?` for your driver and the equivalent
  feature keyword instead.

- Drivers that use `metabase.driver.sql.query-processor/->honeysql` can implement
  `:metabase.driver.sql.query-processor/nfc-path` to include the nfc-path in the field identifier. So that record-like
  fields can be referenced with `<table>.<record>.<record-field>`. See `bigquery-cloud-sdk` for an example. Defaults to `nil` to indicate that the path should not be part of the identifier.

- `:test/dynamic-dataset-loading` feature has been added. It enables drivers to bail out of tests that require
  creation of new, not pre-loaded, dataset during test run time.

- The `:temporal/requires-default-unit` feature has been added. It should be false for most drivers, but it's necessary
  for a few (like the old, pre-JDBC Druid driver) to find all temporal field refs and put a `:temporal-unit :default` on them.
  That default setting was previously done for all drivers, but it introduced some downstream issues, so now only those
  drivers which need it can set the feature.

## Metabase 0.50.17

- Added method `metabase.driver/incorporate-auth-provider-details` for driver specific behavior required to
  incorporate response of an auth-provider into the DB details. In most cases this means setting the :password
  and/or :username based on the auth-provider and its response.

## Metabase 0.50.16

- `:type/fingerprinting-unsupported` has been added in the `metabase.types` namespace. Similar to
  `:type/field-values-unsupported` for field values scanning, it is used to determine whether a specific field
  should have its fingerprint computed or not. At the time of writing that logic is performed in
  `metabase.sync.analyze.fingerprint/fields-to-fingerprint-base-clause`.

- `:type/Large` has been also been added in the `metabase.types` namespace. It can be used by driver authors to
  signal that a specific field contains large enough values to skip fingerprinting or field values scanning. It
  can be used for other purposes as well in the future. Examples include Oracle CLOB or Postgres JSON columns.

## Metabase 0.50.0

- The Metabase `metabase.mbql.*` namespaces have been moved to `metabase.legacy-mbql.*`. You probably didn't need to
  use these namespaces in your driver, but if you did, please update them.

- The multimethod `metabase.driver/truncate!` has been added. This method is used to delete a table's rows in the most
  efficient way possible. This is currently only required for drivers that support the `:uploads` feature, and has
  a default implementation for JDBC-based drivers.

- New feature `:window-functions/cumulative` has been added. Drivers that implement this method are expected to
  implement the cumulative sum (`:cum-sum`) and cumulative count (`:cum-count`) aggregation clauses in their native
  query language. For non-SQL drivers (drivers not based on our `:sql` or `:sql-jdbc` drivers), this feature flag is
  set to `false` by default; the old (broken) post-processing implementations of cumulative aggregations will continue
  to be used. (See issues [#13634](https://github.com/metabase/metabase/issues/13634) and
  [#15118](https://github.com/metabase/metabase/issues/15118) for more information on why the old implementation is
  broken.)

  Non-SQL drivers should be updated to implement cumulative aggregations natively if possible.

  The SQL implementation uses `OVER (...)` expressions. It will automatically move `GROUP BY` expressions like
  `date_trunc()` into a `SUBSELECT` so fussy databases like BigQuery can reference plain column identifiers. The
  actual SQL generated will look something like

  ```sql
  SELECT
    created_at_month,
    sum(sum(total) OVER (ORDER BY created_at_month ROWS UNBOUNDED PRECEDING) AS cumulative_sum
  FROM (
    SELECT
      date_trunc('month', created_at) AS created_at_month,
      total
    FROM
      my_table
    ) source
  GROUP BY
    created_at_month
  ORDER BY
    created_at_month
  ```

  Non-SQL drivers can use
  `metabase.query-processor.util.transformations.nest-breakouts/nest-breakouts-in-stages-with-window-aggregation`
  if they want to leverage the same query transformation. See the default `:sql` implementation of
  `metabase.driver.sql.query-processor/preprocess` for an example of using this transformation when needed.

  You can run the new tests in `metabase.query-processor-test.cumulative-aggregation-test` to verify that your driver
  implementation is working correctly.

- `metabase.driver.common/class->base-type` no longer supports Joda Time classes. They have been deprecated since 2019.

- New feature `:window-functions/offset` has been added to signify that a driver supports the new MBQL `:offset`
  clause (equivalent of SQL `lead` and `lag` functions). This is enabled by default for `:sql` and `:sql-jdbc`-based
  drivers. Other drivers should add an implementation for this clause and enable the feature flag.

- `:type/field-values-unsupported` was added in `metabase.types` namespace. It is used in field values computation
  logic, to determine whether a specific field should have its field values computed or not. At the time of writing
  that is performed in `metabase.models.field-values/field-should-have-field-values?`. Deriving from it, driver
  developers have a way to out of field values computation for fields that are incompatible with the query used for
  computation. Example could be Druid's `COMPLEX<JSON>` database type fields. See the `:druid-jdbc` implementation
  of `sql-jdbc.sync/database-type->base-type` in the `metabase.driver.druid-jdbc` and derivations in the
  `metabase.types` namespace for an example.

- New feature `:metadata/key-constraints` has been added to signify that a driver support defining and enforcing foreign
  key constraints at the schema level. This is a different, stronger condition than `:foreign-keys`. Some databases
  (Presto, Athena, etc.) support _querying_ over foreign key relationships (`:foreign-keys`) but do not track or enforce
  those relationships in the schema. Defaults to `true` in `:sql` and `:sql-jdbc` drivers; set to `false` in the
  first-party SparkSQL, Presto and Athena drivers.

- New feature `:connection/multiple-databases` has been added to indicate whether a _connection_ to this driver
  corresponds to multiple databases or just one. The default is `false`, where a connection specifies a single database.
  This is the common case for classic relational DBs like Postgres, and some cloud databases. In contrast, a driver like
  Athena sets this to `true` because it connects to an S3 bucket and treats each file within it as a database.

- New feature `:identifiers-with-spaces` has been added to indicate where a driver supports identifiers like table or
  column names that contains a space character. Defaults to `false`.

- New feature `:uuid-type` has been added to indicate that this database is able to distinguish and filter against UUIDs.
  Only a few database support native UUID types. The default is `false`.

## Metabase 0.49.22

- A new optional method `metabase.driver.sql/json-field-length` has been added. It should be implemented for all
  drivers that derive from `:sql` and support the `:nested-field-columns` feature. If implemented, Metabase will skip
  querying large JSON values during the "sync-fields" step that could otherwise slow down the inference of nested
  field columns and cause Metabase to run out of heap space.

## Metabase 0.49.9

- Another driver feature has been added: `upload-with-auto-pk`. It only affects drivers that support `uploads`, and
  is optional to support. Drivers support this feature by default, and can choose not to support it if there is no way
  to create a table with an auto-incrementing integer column. The driver can override the default using
  `driver/database-supports?`.

## Metabase 0.49.1

- Another driver feature has been added: `describe-fields`. If a driver opts-in to supporting this feature, The
  multimethod `metabase.driver/describe-fields` must be implemented, as a replacement for
  `metabase.driver/describe-table`.

- The multimethod `metabase.driver.sql-jdbc.sync.describe-table/describe-fields-sql` has been added. The method needs
  to be implemented if the driver supports `describe-fields` and you want to use the default JDBC implementation of
  `metabase.driver/describe-fields`.

## Metabase 0.49.0

- The multimethod `metabase.driver/describe-table-fks` has been deprecated in favor of `metabase.driver/describe-fks`.
  `metabase.driver/describe-table-fks` will be removed in 0.52.0.

- The multimethod `metabase.driver/describe-fks` has been added. The method needs to be implemented if the database
  supports the `:foreign-keys` and `:describe-fks` features. It replaces the `metabase.driver/describe-table-fks`
  method, which is now deprecated.

- The multimethod `metabase.driver.sql-jdbc.sync.describe-table/describe-fks-sql` has been added. The method needs
  to be implemented if you want to use the default JDBC implementation of `metabase.driver/describe-fks`.

- The multimethod `metabase.driver/alter-columns!` has been added. This method is used to alter a table's columns in the
  database. This is currently only required for drivers that support the `:uploads` feature, and has a default
  implementation for JDBC-based drivers.

- The multimethod `metabase.driver.sql-jdbc.sync.interface/alter-columns-sql` has been added. The method
  allows you to customize the query used by the default JDBC implementation of `metabase.driver/alter-columns!`.

- The multimethod `metabase.driver.sql-jdbc.sync.interface/current-user-table-privileges` has been added.
  JDBC-based drivers can implement this to improve the performance of the default SQL JDBC implementation of
  `metabase.driver/describe-database`. It needs to be implemented if the database supports the `:table-privileges`
  feature and the driver is JDBC-based.

- The multimethod `metabase.driver/create-table!` can take an additional optional map with an optional key `primary-key`.
  `metabase.driver/upload-type->database-type` must also be changed, so that if
  `:metabase.upload/auto-incrementing-int-pk` is provided as the `upload-type` argument, the function should return a
  type without the primary-key constraint included. See PR [#22166](https://github.com/metabase/metabase/pull/37505/)
  for more information. These changes only need to be implemented if the database supports the `:uploads` feature.

- The multimethod `metabase.driver/create-auto-pk-with-append-csv?` has been added. The method only needs to be
  implemented if the database supported the `:uploads` feature in 47 or earlier, and should return true if so.

- The multimethod `metabase.driver/add-columns!` has been added. This method is used to add columns to a table in the
  database. It only needs to be implemented if the database supported the `:uploads` feature in 47 or earlier.

- A new driver method has been added `metabase.driver/describe-table-indexes` along with a new feature `:index-info`.
  This method is used to get a set of column names that are indexed or are the first columns in a composite index.

- `metabase.util.honeysql-extensions`, deprecated in 0.46.0, has been removed. SQL-based drivers using Honey SQL 1
  are no longer supported. See 0.46.0 notes for more information.
  `metabase.driver.sql.query-processor/honey-sql-version` is now deprecated and no longer called. All drivers are
  assumed to use Honey SQL 2.

- The method `metabase.driver.sql.parameters.substitution/align-temporal-unit-with-param-type` is now deprecated.
  Use `metabase.driver.sql.parameters.substitution/align-temporal-unit-with-param-type-and-value` instead,
  which has access to `value` and therefore provides more flexibility for choosing the right conversion unit.

## Metabase 0.48.0

- The MBQL schema in `metabase.mbql.schema` now uses [Malli](https://github.com/metosin/malli) instead of
  [Schema](https://github.com/plumatic/schema). If you were using this namespace in combination with Schema, you'll
  want to update your code to use Malli instead.

- Another driver feature has been added: `:table-privileges`. This feature signals whether we can store
  the table-level privileges for the database on database sync.

- The multimethod `metabase.driver/current-user-table-privileges` has been added. This method is used to get
  the set of privileges the database connection's current user has. It needs to be implemented if the database
  supports the `:table-privileges` feature.

- The following functions in `metabase.query-processor.store` (`qp.store`) are now deprecated

  - `qp.store/database`
  - `qp.store/table`
  - `qp.store/field`

  Update usages of the to the corresponding functions in `metabase.lib.metadata` (`lib.metadata`):

  ```clj
  (qp.store/database)       => (lib.metadata/database (qp.store/metadata-provider))
  (qp.store/table table-id) => (lib.metadata/table (qp.store/metadata-provider) table-id)
  (qp.store/field field-id) => (lib.metadata/field (qp.store/metadata-provider) field-id)
  ```

  Note that the new methods return keys as `kebab-case` rather than `snake_case`.

- Similarly, drivers should NOT access the application database directly (via `toucan` functions or otherwise); use
  `lib.metadata` functions instead. This access may be blocked in a future release.

- SQL drivers that implement `metabase.driver.sql.query-processor/->honeysql` for
  `metabase.models.table/Table`/`:model/Table` should be updated to implement it for `:metadata/table` instead. As
  with the changes above, the main difference is that the new metadata maps use `kebab-case` keys rather than
  `snake_case` keys.

* `metabase.driver.sql.query-processor/cast-field-if-needed` now expects a `kebab-case`d field as returned by
  `lib.metadata/field`.

- `metabase.query-processor.store/fetch-and-store-database!`,
  `metabase.query-processor.store/fetch-and-store-tables!`, and
  `metabase.query-processor.store/fetch-and-store-fields!` have been removed. Things are now fetched automatically as
  needed and these calls are no longer necessary.

- `metabase.models.field/json-field?` has been removed, use `metabase.lib.field/json-field?` instead. Note that the
  new function takes a Field as returned by `lib.metadata/field`, i.e. a `kebab-case` map.

- Tests should try to avoid using any of the `with-temp` helpers or application database objects; instead, use the
  metadata functions above and and the helper _metadata providers_ in `metabase.lib`, `metabase.lib.test-util`, and
  `metabase.query-processor.test-util` for mocking them, such as `mock-metadata-provider`,
  `metabase-provider-with-cards-for-queries`, `remap-metadata-provider`, and `merged-mock-metadata-provider`.

- `metabase.query-processor.util.add-alias-info/field-reference` is now deprecated. If your driver implemented it,
  implement `metabase.query-processor.util.add-alias-info/field-reference-mlv2` instead. The only difference between
  the two is that the latter is passed Field metadata with `kebab-case` keys while the former is passed legacy
  metadata with `snake_case` keys.

- `metabase.driver/current-db-time`, deprecated in 0.34, and related methods and helper functions, have been removed.
  Implement `metabase.driver/db-default-timezone` instead.

- `metabase.driver.sql-jdbc.sync.interface/db-default-timezone`, a helper for writing
  `metabase.driver/db-default-timezone` implementations for JDBC-based drivers, has been deprecated, and will be
  removed in 0.51.0 or later. You can easily implement `metabase.driver/db-default-timezone` directly, and use
  `metabase.driver.sql-jdbc.execute/do-with-connection-with-options` to get a `java.sql.Connection` for a Database.

- Added a new multimethod `metabase.driver.sql.parameters.substitution/align-temporal-unit-with-param-type`, which returns
  a suitable temporal unit conversion keyword for `field`, `param-type` and the given driver. The resulting keyword
  will be used to call the corresponding `metabase.driver.sql.query-processor/date` implementation to convert the `field`.
  Returns `nil` if the conversion is not necessary for this `field` and `param-type` combination.

- The multimethod `metabase.driver.sql-jdbc.execute/inject-remark` has been added. It allows JDBC-based drivers to
  override the default behavior of how SQL query remarks are added to queries (prepending them as a comment).

- The arity of multimethod `metabase.driver.sql-jdbc.sync.interface/fallback-metadata-query` has been updated from 3 to 4,
  it now takes an additional `db` argument. The new function arguments are: `[driver db-name-or-nil schema table]`.

## Metabase 0.47.0

- A new driver feature has been added: `:schemas`. This feature signals whether the database organizes tables in
  schemas (also known as namespaces) or not. Most databases have schemas so this feature is on by default.
  An implementation of the multimethod `metabase.driver/database-supports?` for `:schemas` is required only if the
  database doesn't store tables in schemas.

- Another driver feature has been added: `:uploads`. The `:uploads` feature signals whether the database supports
  uploading CSV files to tables in the database. To support the uploads feature, implement the following new
  multimethods: `metabase.driver/create-table!` (creates a table), `metabase.driver/drop-table!` (drops
  a table), and `metabase.driver/insert-into!` (inserts values into a table).

- The multimethod `metabase.driver/syncable-schemas` has been added. This method is used to list schemas to upload
  CSVs to, and it should include all schemas that can be synced. Currently it only needs to be implemented
  if the database has schema, and the database supports the `:uploads` feature.

- The multimethod `metabase.driver/supports?` has been deprecated in favor of `metabase.driver/database-supports?`.
  The existing default implementation of `database-supports?` currently calls `supports?`, but it will be removed in
  0.50.0.

- `metabase.driver.sql-jdbc.execute/connection-with-timezone` has been marked deprecated and is scheduled for removal
  in Metabase 0.50.0. The new method `metabase.driver.sql-jdbc.execute/do-with-connection-with-options` replaces it.
  Migration to the new method is straightforward. See PR [#22166](https://github.com/metabase/metabase/pull/22166) for
  more information. You should use `metabase.driver.sql-jdbc.execute/do-with-connection-with-options` instead of
  `clojure.java.jdbc/with-db-connection` or `clojure.java.jdbc/get-connection` going forward.

- The multimethods `set-role!`, `set-role-statement`, and `default-database-role` have been added. These methods are
  used to enable connection impersonation, which is a new feature added in 0.47.0. Connection impersonation allows users
  to be assigned to specific database roles which are set before any queries are executed, so that access to tables can
  be restricted at the database level instead of (or in conjunction with) Metabase's built-in permissions system.

- The multimethod `metabase.driver.sql-jdbc.sync.describe-table/get-table-pks` is changed to return a vector instea
  of a set.

- The function `metabase.query-processor.timezone/report-timezone-id-if-supported` has been updated to take an additional
  `database` argument for the arity which previously had one argument. This function might be used in the implementation
  of a driver's multimethods.

- `metabase.driver/prettify-native-form` was added to enable driver developers use native form formatting
  specific to their driver. For details see the PR [#34991](https://github.com/metabase/metabase/pull/34991).

## Metabase 0.46.0

- The process for building a driver has changed slightly in Metabase 0.46.0. Your build command should now look
  something like this:

  ```sh
  # Example for building the driver with bash or similar

  # switch to the local checkout of the Metabase repo
  cd /path/to/metabase/repo

  # get absolute path to the driver project directory
  DRIVER_PATH=`readlink -f ~/sudoku-driver`

  # Build driver. See explanation in sample Sudoku driver README
  clojure \
    -Sdeps "{:aliases {:sudoku {:extra-deps {com.metabase/sudoku-driver {:local/root \"$DRIVER_PATH\"}}}}}"  \
    -X:build:sudoku \
    build-drivers.build-driver/build-driver! \
    "{:driver :sudoku, :project-dir \"$DRIVER_PATH\", :target-dir \"$DRIVER_PATH/target\"}"
  ```

  Take a look at our [build instructions for the sample Sudoku
  driver](https://github.com/metabase/sudoku-driver#build-it-updated-for-build-script-changes-in-metabase-0460)
  for an explanation of the command.

  Note that while this command itself is quite a lot to type, you no longer need to specify a `:build` alias in your
  driver's `deps.edn` file.

  Please upvote https://ask.clojure.org/index.php/7843/allow-specifying-aliases-coordinates-that-point-projects ,
  which will allow us to simplify the driver build command in the future.

- The multimethod `metabase.driver/table-rows-sample` has been added. This method is used in situations where Metabase
  needs a limited sample from a table, like when fingerprinting. The default implementation defined in the
  `metabase.db.metadata-queries` namespace runs an MBQL query using the regular query processor to produce the sample
  rows. This is good enough in most cases, so this multimethod should not be implemented unless really
  necessary. Currently, the only case when a special implementation is used is for BigQuery, which does not respect
  limit clauses.

- The multimethod `metabase.driver.sql.query-processor/datetime-diff` has been added. This method is used by
  implementations of `->honeysql` for the `:datetime-diff` clause. It is recommended to implement this if you want to
  use the default SQL implementation of `->honeysql` for the `:datetime-diff`, which includes validation of argument
  types across all units.

- The multimethod `metabase.query-processor.util.add-alias-info/field-reference` has been added. This method is used
  to produce a reference to a field by the `add-alias-info` middleware. (Note that this middleware is optional,
  currently it is only used by the SQL and MongoDB drivers.) The default implementation returns the name of the field
  instance. It should be overridden if just the name is not a valid a valid reference. For example, MongoDB supports
  nested documents and references to nested fields should contain the whole path. See the namespace
  `metabase.driver.mongo.query-processor` for an alternative implementation.

- The multimethod `metabase.driver.sql-jdbc.sync.interface/syncable-schemas` (aliased as
  `metabase.driver.sql-jdbc.sync/syncable-schemas`), which was deprecated in 0.43.0, has been removed. Implement
  `metabase.driver.sql-jdbc.sync.interface/filtered-syncable-schemas` instead. See 0.43.0 notes below for more
  details.

- The multimethod `metabase.driver/format-custom-field-name`, which was deprecated in 0.42.0, has been removed.
  Implement `metabase.driver/escape-alias` instead. See 0.42.0 notes below for more information.

- The multimethod `metabase.driver.sql-jdbc.execute/read-column`, which was deprecated in 0.35.0, has been removed.
  Implement `metabase.driver.sql-jdbc.execute/read-column-thunk` instead. See 0.35.0 notes below for more information.

### Honey SQL 2

The following only applies to SQL drivers; you can ignore it for non-SQL drivers.

Prior to Metabase 0.46.0, SQL drivers used Honey SQL 1 as an intermediate target when compiling queries. In 0.46.0 we
have began the process of migrating to Honey SQL 2 as our new intermediate target.

We plan to continue to support use of Honey SQL 1 until Metabase 0.49.0. Please be sure to migrate your drivers before
then.

In Metabase 0.46.x, 0.47.x, and 0.48.x, you can specify which version of Honey SQL you driver should use by
implementing the `metabase.driver.sql.query-processor/honey-sql-version` multimethod:

```clj
(require '[metabase.driver.sql.query-processor :as sql.qp])

;;; use Honey SQL 2 for :my-driver
(defmethod sql.qp/honey-sql-version :my-driver
  [_driver]
  2)
```

This method must return either `1` or `2`. Currently, the default implementation returns `1`. Effectively this means
you currently have to opt-in to Honey SQL 2 compilation. It's a good idea to do this sooner rather than later so your
driver is prepared for 0.49.0 well in advance.

In Metabase 0.47.x or 0.48.x we will likely change the default Honey SQL version to `2` to ensure everyone is aware of
the upcoming breaking changes in 0.49.0 and give them one or two release cycles to update their drivers to target
Honey SQL 2. You will still be able to opt-in to using Honey SQL 1 until 0.49.0 by implementing
`sql.qp/honey-sql-version` and returning `1`.

#### What You Need to Change

Our Honey SQL utility namespace, `metabase.util.honeysql-extensions`, commonly aliased as `hx`, has been updated to
generate forms appropriate for either Honey SQL 1 or Honey SQL 2. This is done automatically based on your driver's
`honey-sql-version`. `metabase.driver.sql.query-processor` itself also supports both targets in the same way.

The actual changes you will need to make to your driver code will probably be fairly small. The most important things
to note when porting your driver:

1. Avoid use of things from Honey SQL 1 namespaces like `honeysql.core` or `honeysql.format`. If you must, use Honey
   SQL `honey.sql` instead; you may not need either.

2. While you can continue to use `metabase.util.honeysql-extensions` in the short term, since it can target either
   version of Honey SQL, we will probably remove this namespace at some point in the future. Update your code to use
   `metabase.util.honey-sql-2` instead. The namespaces implement an almost identical set of helper functions, so all
   you should need to switch is which one you `:require` in your `ns` form.

3. `honeysql.core/call` no longer exists; instead of a form like `(hsql/call :my_function 1 2)`, you simply return a
   plain vector like `[:my_function 1 2]`. `(hsql/raw "x")` is now`[:raw "x"]`. New handlers can be registered with
   Honey SQL 2 with `honey.sql/register-fn!`. There is no equivalent of the Honey SQL 1 `honeysql.format./ToSql`
   protocol, so you should no longer define one-off types to implement custom SQL compilation rules. Use
   `honey.sql/register-fn!` instead.

4. In Honey SQL 1 you were able to register functions to a more limited extent by implementing the multimethod
   `honeysql.format/fn-handler`. Metabase registered the functions `:extract`, `:distinct-count`, and
   `:percentile-cont` in this way. For Honey SQL 2, we've registered these functions as qualified keywords in the
   `metabase.util.honey-sql-2` namespace, to prevent confusion as to where they're defined. Thus you'll need to update
   the keyword if you're using these functions.

   ```clj
   ;;; Honey SQL 1
   (hsql/call :distinct-count expr)
   ```

   becomes

   ```clj
   ;;; Honey SQL 2
   (require '[metabase.util.honey-sql-2 :as h2x])

   [::h2x/distinct-count expr]
   ```

5. Because custom expressions are now just plain vectors like `[:my_function 1]`, you may need to wrap expressions in
   an additional vector if they appear inside `:select`, `:from`, or other places where a vector could be interpreted
   as `[expression alias]`. e.g.

   ```clj
   ;; Honey SQL 1
   (honeysql.core/format {:select [[:my_function 1]]})
   ;; => ["SELECT my_function AS 1"]

   ;; Honey SQL 2
   ;;
   ;; WRONG
   (honey.sql/format {:select [[:my_function 1]]})
   ;; => ["SELECT my_function AS ?" 1]

   ;; CORRECT
   (honey.sql/format {:select [[[:my_function 1]]]})
   ;; => ["SELECT MY_FUNCTION(?)" 1]
   ```

   The SQL query processor does this automatically for forms it generates, so you only need to worry about this if
   you're overriding the way it generates `:select` or other top-level clauses.

6. Numbers are parameterized by default, e.g. `{:select [1]}` becomes `SELECT ?` rather than `SELECT 1`. You can use
   `:inline` to force the SQL to be generated inline instead: `{:select [[[:inline 1]]]}` becomes `SELECT 1`. Numbers
   generated by the SQL query processor code should automatically be inlined, but you may need to make sure any
   numbers you generate are wrapped in `:inline` if they can end up as expressions inside a `GROUP BY` clause. Some
   databases can recognize expressions as being the same thing only when they are _not_ parameterized:

   ```sql
   -- This is okay
   SELECT x + 1
   FROM table
   GROUP BY x + 1

   -- Bad: DB doesn't know whether the two x + ? expressions are the same thing
   SELECT x + ?
   FROM table
   GROUP BY x + ?
   ```

Exercise caution when `:inline`ing things -- take care not to use it on untrusted strings or other avenues for SQL
injection. Only inlining things that are a `number?` is a safe bet.

Please read [Differences between Honey SQL 1.x and
2.x](https://github.com/seancorfield/honeysql/blob/develop/doc/differences-from-1-x.md) for more information on the
differences between the library versions.

#### Breaking Changes in 0.46.0 related to the Honey SQL 2 transition

**Note: these breaking changes will hopefully be fixed before 0.46.0 ships. This will be updated if they are.**

The classes `metabase.util.honeysql_extensions.Identifer` and `metabase.util.honeysql_extensions.TypedHoneySQLForm`
have been moved to `metabase.util.honey_sql_1.Identifer` and `metabase.util.honey_sql_1.TypedHoneySQLForm`,
respectively. On the off chance that your driver directly referencing these class names, you may need to update things
to use the new class names.

Similarly, `metabase.util.honeysql-extensions/->AtTimeZone` has been removed; use
`metabase.util.honeysql-extensions/at-time-zone` instead.

## Metabase 0.45.0

- `metabase.driver.sql-jdbc.connection/details->connection-spec-for-testing-connection` has been removed in Metabase
  0.45.0, because it leaked SSH tunnels. See [#24445](https://github.com/metabase/metabase/issues/24445). If you are
  using this function, please update your code to use
  `metabase.driver.sql-jdbc.connection/with-connection-spec-for-testing-connection` instead, which properly cleans up
  after itself.

### New methods

- `metabase.driver.sql-jdbc.sync.describe-table-fields` has been added. Implement this method if you want to override
  the default behavior for fetching field metadata (such as types) for a table.

- `metabase.driver.sql-jdbc.sync.describe-table/get-table-pks` has been added. This methods is used to get a set of pks
  given a table.

- `->honeysql [<driver> :convert-timezone]` has been added. Implement this method if you want your driver to support
  the `convertTimezone` expression. This method takes 2 or 3 arguments and returns a `timestamp without time zone` column.

## Metabase 0.43.0

- The `:expressions` map in an MBQL query now uses strings as keys rather than keywords (see
  [#14647](https://github.com/metabase/metabase/issues/14647)). You only need to be concerned with this if you are
  accessing or manipulating this map directly. Drivers deriving from `:sql` implementing `->honeysql` for `[<driver> :expression]` may need to be updated. A utility function, `metabase.mbql.util/expression-with-name`, has been
  available since at least Metabase 0.35.0 and handles both types of keys. It is highly recommended that you use this
  function rather than accessing `:expressions` directly, as doing so can make your driver compatible with both 0.42.0
  and with 0.43.0 and newer.

- There is now a `describe-nested-field-columns` method under `sql-jdbc.sync` namespace which returns an instance of
  NestedFCMetadata. This is in order to allow JSON columns in Postgres and eventually other DB's which are usually
  ordinary RDBMS's but then sometimes they have a denormalized column with JSON or some other semantics. Given a table
  with denormalized columns which have nested field semantics (so, typed sub-fields which are still denormalized but
  stable in type between rows), return value should be a NestedFCMetadata, a map of flattened key paths to the
  detected sub-field. Field detection in syncing will then be enriched with those nested types. This is materially
  different from the way we do it for mongo because every kind of JSON column is different, but it's going to run
  every sync so it can't be too slow, even on enormous tables and enormous denormalized columns on those enormous tables.

## Metabase 0.42.0

Changes in Metabase 0.42.0 affect drivers that derive from `:sql` (including `:sql-jdbc`).
Non-SQL drivers likely will require no changes.

0.42.0 introduces several significant changes to the way the SQL query processor compiles and determines aliases for
MBQL `:field` clauses. For more background, see pull request
[#19384](https://github.com/metabase/metabase/pull/19384).

If you were manipulating Field or Table aliases, we consolidated a lot of overlapping vars and methods, which means you may need to delete deprecated method implementations.

### Significant changes

- The `metabase.driver.sql.query-processor/->honeysql` method for Field instances, e.g.

  ```clj
  (defmethod sql.qp/->honeysql [:my-driver (class Field)]
    [driver field]
    ...)
  ```

  is no longer invoked. All compilation is now handled by the MBQL `:field` clause method, e.g.

  ```clj
  (defmethod sql.qp/->honeysql [:my-driver :field]
    [driver field-clause]
    ...)
  ```

  If you were doing something special here, you'll need to move that special login into `[<driver> :field]` instead.
  (You may no longer need this special logic, however -- see below.)

- `:field`, `:expression`, and `:aggregation-options` clauses now contain information about what aliases you should
  use to refer to them on both the left-hand side and right-hand side of SQL `AS` or elsewhere in a query. See PR
  [#19610](https://github.com/metabase/metabase/pull/19610) for a detailed discussion about the new information,
  hereafter referred to as the /[#19610 information](https://github.com/metabase/metabase/pull/19610)/.

- If you have a custom implementation of `->honeysql` for `:field` or `(class Field)`: `->honeysql` methods for `:field` should use or replace the
  [#19610 information](https://github.com/metabase/metabase/pull/19610) rather than attempting to determine or
  override it in some other fashion.

### New methods

- `metabase.driver/escape-alias` (moved from `metabase.driver.sql.query-processor/escape-alias`, which was introduced
  in 0.41.0) is now used to generate the [#19610 information](https://github.com/metabase/metabase/pull/19610) and
  used consistently across the SQL QP code. If you need to transform generated Field aliases for any reason (such as
  escaping disallowed characters), implement this method.

- `metabase.driver.sql-jdbc.sync.interface/filtered-syncable-schemas` has been added, and will eventually replace
  `metabase.driver.sql-jdbc.sync.interface/syncable-schemas`. It serves a similar purpose, except that it's also
  passed the inclusion and exclusion patterns (ex: `auth*,data*`) to further filter schemas that will be synced.

### Deprecated methods and vars

The following methods and vars are slated for removal in Metabase 0.45.0 unless otherwise noted.

- `metabase.driver/format-custom-field-name` is now unused. Implement `metabase.driver/escape-alias` instead.

- `metabase.driver.sql.query-processor/escape-alias` has been renamed to `metabase.driver/escape-alias`. Everything
  else is the same.

- `metabase.driver.sql.query-processor/field-clause->alias` no longer uses the optional parameter `unique-name-fn`.
  Aliases are now made unique automatically, after escaping them; implement `metabase.driver/escape-alias` if you need
  to do something special before they are made unique. (Unique aliases are also escaped a second time if you need to
  do something /really/ special.)

- `metabase.driver.sql.query-processor/field->alias`, which was deprecated in 0.41.0, is now unused in 0.42.0.
  Implementing this method no longer has any effect. Implement `metabase.driver/escape-alias` instead if you need to
  do something special; use the [#19610 information](https://github.com/metabase/metabase/pull/19610) if you need to escape the alias
  for one reason or another. This method is still slated for removal in Metabase 0.44.0.

- `metabase.driver.sql.query-processor/*field-options*` is now unused and is no longer bound automatically. If you need field options for some reason, see our SQL Server driver for an example on how to create it.

- `metabase.driver.sql.query-processor/*table-alias*` is now unused and is no longer bound automatically. Use or
  override `:metabase.query-processor.util.add-alias-info/source-table` from the [#19610
  information](https://github.com/metabase/metabase/pull/19610) instead.

- `metabase.driver.sql.query-processor/*source-query*` is now unused and is no longer bound automatically. Use
  `metabase.driver.sql.query-processor/*inner-query*` instead, which is always bound, even if we aren't inside of a
  source query.

- `metabase.driver.sql.query-processor/field->identifier` is now unused. Implementing this method should no longer be
  necessary under any circumstances. Override `->honeysql` for `[<driver> :field]` and manipulate the [#19610
  information](https://github.com/metabase/metabase/pull/19610) if you need to do something special here.

- `metabase.driver.sql.query-processor/prefix-field-alias` is no longer used. Previously, it was made available to
  give drivers a chance to escape automatically generated aliases for joined Fields. This is no longer necessary,
  because `metabase.driver/escape-alias` is called on automatically generates aliases. Implement
  `metabase.driver/escape-alias` if you need to do something special.
- `metabase.driver.sql-jdbc.sync.interface/syncable-schemas` has been deprecated in favor of
  `metabase.driver.sql-jdbc.sync.interface/filtered-syncable-schemas` (see above). The existing default implementation
  of `syncable-schemas` currently calls `filtered-syncable-schemas` (with `nil` filters, i.e. the filtering operation
  is actually a no-op), but it will eventually be removed.

#### Removed Methods and Vars

- `metabase.mbql.schema/DatetimeFieldUnit`, deprecated in 0.39.0, is now removed.

## Older versions

Before 0.42.0, this information was tracked in our Wiki. You can find changes for versions before 0.42.0 in the
table below:

| Version | Wiki page                                                                                             |
| ------- | ----------------------------------------------------------------------------------------------------- |
| 0.41.0  | [changes](https://github.com/metabase/metabase/wiki/What's-new-in-0.41.0-for-Metabase-driver-authors) |
| 0.40.0  | No changes.                                                                                           |
| 0.39.0  | No changes.                                                                                           |
| 0.38.0  | [changes](https://github.com/metabase/metabase/wiki/What's-new-in-0.38.0-for-Metabase-driver-authors) |
| 0.37.0  | [changes](https://github.com/metabase/metabase/wiki/What's-new-in-0.37.0-for-Metabase-driver-authors) |
| 0.36.0  | [changes](https://github.com/metabase/metabase/wiki/What's-new-in-0.36.0-for-Metabase-driver-authors) |
| 0.35.0  | [changes](https://github.com/metabase/metabase/wiki/What's-new-in-0.35.0-for-Metabase-driver-authors) |<|MERGE_RESOLUTION|>--- conflicted
+++ resolved
@@ -8,11 +8,7 @@
 
 - Add the multi-method `->date` that allows the driver to control how to cast strings and temporal types to dates.
 
-<<<<<<< HEAD
-- Add the multi-method `date-dbtype` that allows the driver to control which types integers are cast to.
-=======
 - Add the multi-method `date-dbtype` that allows the driver to control which types dates are cast to.
->>>>>>> 0081e2d7
 
 - Extend `date()` to accept a DateTime (or DB equivalent) in addition to an ISO string. When given a DateTime, it will truncate it to a date.
 
