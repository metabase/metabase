--- conflicted
+++ resolved
@@ -145,14 +145,9 @@
 
   api-keys
   {:team "UX West"
-<<<<<<< HEAD
    :api #{metabase.api-keys.api
-          metabase.api-keys.core}
-=======
-   :api  #{metabase.api-keys.api
-           metabase.api-keys.core
+          metabase.api-keys.core
            metabase.api-keys.schema}
->>>>>>> fe43845e
    :uses #{api
            app-db
            events
@@ -1003,14 +998,9 @@
 
   request
   {:team "UX West"
-<<<<<<< HEAD
    :api #{metabase.request.core
-          metabase.request.init}
-=======
-   :api  #{metabase.request.core
-           metabase.request.init
+          metabase.request.init
            metabase.request.schema}
->>>>>>> fe43845e
    :uses #{api
            config
            permissions ; FIXME
