import React from "react";
<<<<<<< HEAD
import { mixpanel } from "metabase/plugins/mixpanel";
import { AdminNavLink, ExternalNavLink } from "./AdminNavItem.styled";
=======
import { AdminNavLink } from "./AdminNavItem.styled";
>>>>>>> 0ca7df37

interface AdminNavItemProps {
  name: string;
  path: string;
  currentPath: string;
  id: string;
}

<<<<<<< HEAD
export const AdminNavItem = ({ name, path, currentPath, id }: AdminNavItem) => {
  if (id === "people") {
    return (
      <li>
        <a
          onClick={() => mixpanel.trackEvent(mixpanel.events.access_people)}
          rel="noreferrer"
          target="_blank"
          href="https://app.dadosfera.ai/settings/access-management?from=metabase"
        >
          <ExternalNavLink>{name}</ExternalNavLink>
        </a>
      </li>
    );
  }

  return (
    <li>
      <AdminNavLink
        to={path}
        data-metabase-event={`NavBar;${name}`}
        isSelected={currentPath.startsWith(path)}
      >
        {name}
      </AdminNavLink>
    </li>
  );
};
=======
export const AdminNavItem = ({
  name,
  path,
  currentPath,
}: AdminNavItemProps) => (
  <li>
    <AdminNavLink
      to={path}
      data-metabase-event={`NavBar;${name}`}
      isSelected={currentPath.startsWith(path)}
    >
      {name}
    </AdminNavLink>
  </li>
);
>>>>>>> 0ca7df37
<|MERGE_RESOLUTION|>--- conflicted
+++ resolved
@@ -1,10 +1,6 @@
 import React from "react";
-<<<<<<< HEAD
 import { mixpanel } from "metabase/plugins/mixpanel";
 import { AdminNavLink, ExternalNavLink } from "./AdminNavItem.styled";
-=======
-import { AdminNavLink } from "./AdminNavItem.styled";
->>>>>>> 0ca7df37
 
 interface AdminNavItemProps {
   name: string;
@@ -13,8 +9,12 @@
   id: string;
 }
 
-<<<<<<< HEAD
-export const AdminNavItem = ({ name, path, currentPath, id }: AdminNavItem) => {
+export const AdminNavItem = ({
+  name,
+  path,
+  currentPath,
+  id,
+}: AdminNavItemProps) => {
   if (id === "people") {
     return (
       <li>
@@ -41,21 +41,4 @@
       </AdminNavLink>
     </li>
   );
-};
-=======
-export const AdminNavItem = ({
-  name,
-  path,
-  currentPath,
-}: AdminNavItemProps) => (
-  <li>
-    <AdminNavLink
-      to={path}
-      data-metabase-event={`NavBar;${name}`}
-      isSelected={currentPath.startsWith(path)}
-    >
-      {name}
-    </AdminNavLink>
-  </li>
-);
->>>>>>> 0ca7df37
+};