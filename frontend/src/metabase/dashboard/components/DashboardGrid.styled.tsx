import { css } from "@emotion/react";
import styled from "@emotion/styled";

import { color } from "metabase/lib/colors";
<<<<<<< HEAD
import { FixedWidthContainer } from "./Dashboard/Dashboard.styled";
=======

import { FIXED_WIDTH } from "./Dashboard/Dashboard.styled";
>>>>>>> a634189a

interface DashboardCardProps {
  isAnimationDisabled?: boolean;
}

export const DashboardCardContainer = styled.div<DashboardCardProps>`
  position: relative;
  z-index: 1;

  container-name: DashboardCard;
  container-type: inline-size;

  /**
  * Dashcards are positioned absolutely so each one forms a new stacking context.
  * The dashcard user is currently interacting with needs to be positioned above other dashcards
  * to make sure it's not covered by absolutely positioned children of neighboring dashcards.
  *
  * @see https://developer.mozilla.org/en-US/docs/Web/CSS/CSS_positioned_layout/Understanding_z-index/Stacking_context
  */
  &:hover,
  &:focus-within {
    z-index: 2;
  }

  .Card {
    position: absolute;
    top: 0;
    left: 0;
    bottom: 0;
    right: 0;
    border-radius: 8px;
    box-shadow: 0 0 0 1px ${color("border")};
  }

  ${props =>
    props.isAnimationDisabled
      ? css`
          transition: none;
        `
      : null};

  @media (prefers-reduced-motion) {
    /* short duration (instead of none) to still trigger transition events */
    transition-duration: 10ms !important;
  }

  /* Google Maps widgets */
  .gm-style-mtc,
  .gm-bundled-control,
  .PinMapUpdateButton,
  .leaflet-container .leaflet-control-container {
    opacity: 0.01;
    transition: opacity 0.3s linear;
  }

  &:hover .gm-style-mtc,
  &:hover .gm-bundled-control,
  &:hover .PinMapUpdateButton,
  .leaflet-container:hover .leaflet-control-container {
    opacity: 1;
  }
`;

export const DashboardGridContainer = styled(FixedWidthContainer)`
  display: flex;
  align-items: center;
  justify-content: center;
`;<|MERGE_RESOLUTION|>--- conflicted
+++ resolved
@@ -2,12 +2,7 @@
 import styled from "@emotion/styled";
 
 import { color } from "metabase/lib/colors";
-<<<<<<< HEAD
 import { FixedWidthContainer } from "./Dashboard/Dashboard.styled";
-=======
-
-import { FIXED_WIDTH } from "./Dashboard/Dashboard.styled";
->>>>>>> a634189a
 
 interface DashboardCardProps {
   isAnimationDisabled?: boolean;
