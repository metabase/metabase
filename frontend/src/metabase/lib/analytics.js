--- conflicted
+++ resolved
@@ -20,22 +20,6 @@
   }
 };
 
-<<<<<<< HEAD
-/**
- * @deprecated This uses GA which is not setup. We should use `trackSchemaEvent`.
- */
-export const trackStructEvent = (category, action, label, value) => {
-  /*
-  IMPORTANT NOTE: We don't track struct events via Google Analytics anymore.
-  This function only exists to prevent breaking changes.
-  There are still many references and tests that rely on this but their events will NOT be tracked anymore.
-  We plan to slowly remove this function and all references to it.
-  */
-  if (!category || !label || !Settings.trackingEnabled()) {
-    return;
-  }
-};
-
 export const trackSchemaEvent = (schema, version, data, contextEntities) => {
   /*
   IMPORTANT NOTE:
@@ -44,9 +28,6 @@
   If you need to track event specific context that does not fit the structured action event, you can pass context entities
   that are designed in a reusable way (https://docs.snowplow.io/docs/understanding-your-pipeline/entities/)
   */
-=======
-export const trackSchemaEvent = (schema, version, data) => {
->>>>>>> ee25e763
   if (shouldLogAnalytics) {
     const { event, ...other } = data;
     // eslint-disable-next-line no-console
