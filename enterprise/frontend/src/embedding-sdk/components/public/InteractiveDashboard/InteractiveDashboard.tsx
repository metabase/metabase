import type { ReactNode } from "react";
import _ from "underscore";

import type { MetabasePluginsConfig } from "embedding-sdk";
import { InteractiveAdHocQuestion } from "embedding-sdk/components/private/InteractiveAdHocQuestion";
import {
  SdkError,
  SdkLoader,
} from "embedding-sdk/components/private/PublicComponentWrapper";
import { StyledPublicComponentWrapper } from "embedding-sdk/components/public/InteractiveDashboard/InteractiveDashboard.styled";
import { useCommonDashboardParams } from "embedding-sdk/components/public/InteractiveDashboard/use-common-dashboard-params";
import {
  type SdkDashboardDisplayProps,
  useSdkDashboardParams,
} from "embedding-sdk/hooks/private/use-sdk-dashboard-params";
import { DASHBOARD_DISPLAY_ACTIONS } from "metabase/dashboard/components/DashboardHeader/DashboardHeaderButtonRow/constants";
import { useEmbedTheme } from "metabase/dashboard/hooks";
import { useEmbedFont } from "metabase/dashboard/hooks/use-embed-font";
import { useValidatedEntityId } from "metabase/lib/entity-id/hooks/use-validated-entity-id";
import { PublicOrEmbeddedDashboard } from "metabase/public/containers/PublicOrEmbeddedDashboard/PublicOrEmbeddedDashboard";
import type { PublicOrEmbeddedDashboardEventHandlersProps } from "metabase/public/containers/PublicOrEmbeddedDashboard/types";

import { InteractiveDashboardProvider } from "./context";

export type InteractiveDashboardProps = {
<<<<<<< HEAD
  drillThroughQuestionHeight?: number;
  plugins?: MetabasePluginsConfig;
  className?: string;
  style?: CSSProperties;
=======
  plugins?: SdkPluginsConfig;
>>>>>>> c3c2e8ee

  /**
   * A custom React component to render the question layout.
   * Use namespaced InteractiveQuestion components to build the layout.
   *
   * @todo pass the question context to the question view component,
   *       once we have a public-facing question context.
   */
  renderDrillThroughQuestion?: () => ReactNode;
  drillThroughQuestionHeight?: number;
} & SdkDashboardDisplayProps &
  PublicOrEmbeddedDashboardEventHandlersProps;

const InteractiveDashboardInner = ({
  dashboardId,
  initialParameters = {},
  withTitle = true,
  withCardTitle = true,
  withDownloads = false,
  hiddenParameters = [],
  drillThroughQuestionHeight,
  plugins,
  onLoad,
  onLoadWithoutCards,
  className,
  style,
  renderDrillThroughQuestion: AdHocQuestionView,
}: InteractiveDashboardProps) => {
  const {
    displayOptions,
    ref,
    isFullscreen,
    onFullscreenChange,
    refreshPeriod,
    onRefreshPeriodChange,
    setRefreshElapsedHook,
  } = useSdkDashboardParams({
    dashboardId,
    withDownloads,
    withTitle,
    hiddenParameters,
    initialParameters,
  });

  const {
    adhocQuestionUrl,
    onNavigateBackToDashboard,
    onEditQuestion,
    onNavigateToNewCardFromDashboard,
  } = useCommonDashboardParams({
    dashboardId,
  });

  const { theme } = useEmbedTheme();
  const { font } = useEmbedFont();

  return (
    <StyledPublicComponentWrapper className={className} style={style} ref={ref}>
      {adhocQuestionUrl ? (
        <InteractiveAdHocQuestion
          questionPath={adhocQuestionUrl}
          withTitle={withTitle}
          height={drillThroughQuestionHeight}
          plugins={plugins}
          onNavigateBack={onNavigateBackToDashboard}
        >
          {AdHocQuestionView && <AdHocQuestionView />}
        </InteractiveAdHocQuestion>
      ) : (
        <InteractiveDashboardProvider
          plugins={plugins}
          onEditQuestion={onEditQuestion}
          dashboardActions={DASHBOARD_DISPLAY_ACTIONS}
        >
          <PublicOrEmbeddedDashboard
            dashboardId={dashboardId}
            parameterQueryParams={initialParameters}
            hideParameters={displayOptions.hideParameters}
            background={displayOptions.background}
            titled={displayOptions.titled}
            cardTitled={withCardTitle}
            theme={theme}
            isFullscreen={isFullscreen}
            onFullscreenChange={onFullscreenChange}
            refreshPeriod={refreshPeriod}
            onRefreshPeriodChange={onRefreshPeriodChange}
            setRefreshElapsedHook={setRefreshElapsedHook}
            font={font}
            bordered={displayOptions.bordered}
            navigateToNewCardFromDashboard={onNavigateToNewCardFromDashboard}
            onLoad={onLoad}
            onLoadWithoutCards={onLoadWithoutCards}
            downloadsEnabled={withDownloads}
            isNightMode={false}
            onNightModeChange={_.noop}
            hasNightModeToggle={false}
          />
        </InteractiveDashboardProvider>
      )}
    </StyledPublicComponentWrapper>
  );
};

export const InteractiveDashboard = ({
  dashboardId,
  ...rest
}: InteractiveDashboardProps) => {
  const { id, isLoading } = useValidatedEntityId({
    type: "dashboard",
    id: dashboardId,
  });

  if (isLoading) {
    return <SdkLoader />;
  }

  if (!id) {
    return <SdkError message="ID not found" />;
  }

  return <InteractiveDashboardInner dashboardId={id} {...rest} />;
};<|MERGE_RESOLUTION|>--- conflicted
+++ resolved
@@ -23,15 +23,10 @@
 import { InteractiveDashboardProvider } from "./context";
 
 export type InteractiveDashboardProps = {
-<<<<<<< HEAD
-  drillThroughQuestionHeight?: number;
-  plugins?: MetabasePluginsConfig;
   className?: string;
   style?: CSSProperties;
-=======
-  plugins?: SdkPluginsConfig;
->>>>>>> c3c2e8ee
-
+  plugins?: MetabasePluginsConfig;
+  
   /**
    * A custom React component to render the question layout.
    * Use namespaced InteractiveQuestion components to build the layout.
