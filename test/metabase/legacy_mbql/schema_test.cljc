(ns metabase.legacy-mbql.schema-test
  (:require
   #?@(:clj
       ([java-time.api :as t]))
   [clojure.string :as str]
   [clojure.test :refer [are deftest is testing]]
   [malli.error :as me]
   [metabase.legacy-mbql.schema :as mbql.s]
   [metabase.lib.core :as lib]
   [metabase.lib.schema.parameter :as lib.schema.parameter]
   [metabase.util.malli :as mu]
   [metabase.util.malli.humanize :as mu.humanize]
   [metabase.util.malli.registry :as mr]))

(deftest ^:parallel temporal-literal-test
  (testing "Make sure our schema validates temporal literal clauses correctly"
    (doseq [[schema-var cases] {::mbql.s/TemporalLiteral       [[true "00:00:00"]
                                                                [true "00:00:00Z"]
                                                                [true "00:00:00+00:00"]
                                                                [true "2022-01-01"]
                                                                [true "2022-01-01T00:00:00"]
                                                                [true "2022-01-01T00:00:00+00:00"]
                                                                [true "2022-01-01T00:00:00Z"]
                                                                [true "2022-01-01 00:00:00"]
                                                                [false "a string"]]
                                ::mbql.s/DateOrDatetimeLiteral [[false "00:00:00"]
                                                                [false "00:00:00Z"]
                                                                [false "00:00:00+00:00"]
                                                                [true "2022-01-01"]
                                                                [true "2022-01-01T00:00:00"]
                                                                [true "2022-01-01T00:00:00+00:00"]
                                                                [true "2022-01-01T00:00:00Z"]
                                                                [true "2022-01-01 00:00:00"]
                                                                [false "a string"]]
                                ::mbql.s/TimeLiteral           [[true "00:00:00"]
                                                                [true "00:00:00Z"]
                                                                [true "00:00:00+00:00"]
                                                                [false "2022-01-01"]
                                                                [false "2022-01-01T00:00:00"]
                                                                [false "2022-01-01T00:00:00+00:00"]
                                                                [false "2022-01-01T00:00:00Z"]
                                                                [false "2022-01-01 00:00:00"]
                                                                [false "a string"]]}
            [expected clause] cases]
      (testing (pr-str schema-var clause)
        (is (= expected
               (mr/validate schema-var clause)))))))

(deftest ^:parallel field-clause-test
  (testing "Make sure our schema validates `:field` clauses correctly"
    (doseq [[clause expected] {[:field 1 nil]                                                          true
                               [:field 1 {}]                                                           false
                               [:field 1 {:x true}]                                                    true
                               [:field 1 2]                                                            false
                               [:field "wow" nil]                                                      false
                               [:field "wow" {}]                                                       false
                               [:field "wow" 1]                                                        false
                               [:field "wow" {:base-type :type/Integer}]                               true
                               [:field "wow" {:base-type 100}]                                         false
                               [:field "wow" {:base-type :type/Integer, :temporal-unit :month}]        true
                               [:field "wow" {:base-type :type/Date, :temporal-unit :month}]           true
                               [:field "wow" {:base-type :type/DateTimeWithTZ, :temporal-unit :month}] true
                               [:field "wow" {:base-type :type/Time, :temporal-unit :month}]           false
                               [:field 1 {:binning {:strategy :num-bins}}]                             false
                               [:field 1 {:binning {:strategy :num-bins, :num-bins 1}}]                true
                               [:field 1 {:binning {:strategy :num-bins, :num-bins 1.5}}]              false
                               [:field 1 {:binning {:strategy :num-bins, :num-bins -1}}]               false
                               [:field 1 {:binning {:strategy :default}}]                              true
                               [:field 1 {:binning {:strategy :fake}}]                                 false}]
      (testing (pr-str clause)
        (is (= expected
               (mr/validate ::mbql.s/field clause)))))))

(deftest ^:parallel validate-template-tag-names-test
  (testing "template tags with mismatched keys/`:names` in definition should be disallowed\n"
    (let [correct-query {:database 1
                         :type     :native
                         :native   {:query         "SELECT * FROM table WHERE id = {{foo}}"
                                    :template-tags {"foo" {:id           "abc123"
                                                           :name         "foo"
                                                           :display-name "foo"
                                                           :type         :text}}}}
          bad-query     (assoc-in correct-query [:native :template-tags "foo" :name] "filter")]
      (testing (str "correct-query " (pr-str correct-query))
        (is (not (me/humanize (mr/explain ::mbql.s/Query correct-query))))
        (is (mr/validate ::mbql.s/Query correct-query)))
      (testing (str "bad-query " (pr-str bad-query))
        (is (me/humanize (mr/explain ::mbql.s/Query bad-query)))
        (is (= {:native {:template-tags ["keys in template tag map must match the :name of their values"]}}
               (me/humanize (mr/explain ::mbql.s/Query bad-query))))))))

(deftest ^:parallel coalesce-aggregation-test
  (testing "should be able to nest aggregation functions within a coalesce"
    (let [query {:database 1
                 :type :query
                 :query
                 {:source-table 5
                  :aggregation
                  [[:aggregation-options
                    [:/
                     [:sum [:field 42 {:base-type :type/Float}]]
                     [:coalesce [:sum [:field 36 {:base-type :type/Float}]] 1]]
                    {:name "Avg discount", :display-name "Avg discount"}]]}
                 :parameters []}]
      (is (not (me/humanize (mr/explain ::mbql.s/Query query)))))))

(deftest ^:parallel year-of-era-test
  (testing "year-of-era aggregations should be recognized"
    (let [query {:database 1
                 :type :query
                 :query
                 {:source-table 5
                  :aggregation [[:count]]
                  :breakout [[:field 49 {:base-type :type/Date, :temporal-unit :year-of-era, :source-field 43}]]}
                 :parameters []}]
      (is (not (me/humanize (mr/explain ::mbql.s/Query query)))))))

(deftest ^:parallel aggregation-reference-test
  (are [schema] (nil? (me/humanize (mr/explain schema [:aggregation 0])))
    ::mbql.s/aggregation
    ::mbql.s/Reference))

(deftest ^:parallel native-query-test
  (let [parameter-dimension    [:dimension [:template-tag "date_range"]]
        template-tag-dimension [:field 2 nil]]
    (is (nil? (me/humanize (mr/explain ::mbql.s/dimension parameter-dimension))))
    (is (nil? (me/humanize (mr/explain ::mbql.s/field template-tag-dimension))))
    (let [parameter    {:type   :date/range
                        :name   "created_at"
                        :target parameter-dimension
                        :value  "past1weeks"}
          template-tag {:name         "date_range"
                        :display-name "Date Range"
                        :type         :dimension
                        :widget-type  :date/all-options
                        :dimension    template-tag-dimension}]
      (is (nil? (me/humanize (mr/explain ::lib.schema.parameter/parameter parameter))))
      (is (nil? (me/humanize (mr/explain ::mbql.s/TemplateTag template-tag))))
      (let [query {:database 1
                   :type     :native
                   :native   {:query         (str/join \newline  ["SELECT dayname(\"TIMESTAMP\") as \"day\""
                                                                  "FROM checkins"
                                                                  "[[WHERE {{date_range}}]]"
                                                                  "ORDER BY \"TIMESTAMP\" ASC"
                                                                  " LIMIT 1"])
                              :template-tags {"date_range" template-tag}
                              :parameters    [parameter]}}]
        (is (nil? (me/humanize (mr/explain ::mbql.s/Query query))))))))

(deftest ^:parallel value-test
  (let [value [:value
               "192.168.1.1"
               {:base_type         :type/IPAddress
                :effective_type    :type/IPAddress
                :coercion_strategy nil
                :semantic_type     :type/IPAddress
                :database_type     "inet"
                :name              "ip"}]]
    (are [schema] (not (me/humanize (mr/explain schema value)))
      ::mbql.s/value
      ::mbql.s/EqualityComparable
      [:or ::mbql.s/absolute-datetime ::mbql.s/value])))

(deftest ^:parallel expression-value-wrapped-literals-test
  (are [value] (not (me/humanize (mr/explain ::mbql.s/MBQLQuery
                                             {:source-table 1, :expressions {"expr" [:value value nil]}})))
    ""
    "192.168.1.1"
    "2025-03-11"
    -1
    0
    1
    1.23
    true
    false))

;; Allowed in #67203 and above
(deftest ^:parallel expression-unwrapped-literals-test
  (are [value] (mr/validate ::mbql.s/MBQLQuery {:source-table 1, :expressions {"expr" value}})
    ""
    "192.168.1.1"
    "2025-03-11"
    -1
    0
    1
    1.23
    true
    false))

(deftest ^:parallel or-test
  (are [schema expected] (= expected
                            (mu.humanize/humanize (mr/explain schema [:value "192.168.1.1" {:base_type :type/FK}])))
    ::mbql.s/absolute-datetime
    "not an :absolute-datetime clause"

    [:or ::mbql.s/absolute-datetime]
    "not an :absolute-datetime clause"

    ::mbql.s/value
    [nil nil {:base_type "Not a valid base type: :type/FK"}]

    [:or ::mbql.s/value]
    [nil nil {:base_type "Not a valid base type: :type/FK"}]

    [:or ::mbql.s/absolute-datetime :string ::mbql.s/value]
    ["not an :absolute-datetime clause"
     "should be a string"
     [nil nil {:base_type "Not a valid base type: :type/FK"}]]))

(deftest ^:parallel relative-datetime-temporal-arithmetic-test
  (are [schema x] (not (me/humanize (mr/explain schema x)))
    ::mbql.s/Addable [:relative-datetime -1 :month]
    ::mbql.s/Addable [:interval -2 :month]
    ::mbql.s/+       [:+ [:relative-datetime -1 :month] [:interval -2 :month]]))

(deftest ^:parallel filter-test
  (are [x] (nil? (me/humanize (mr/explain ::mbql.s/Filter x)))
    [:value true nil]
    [:value false nil]
    [:expression "boolexpr"]
    [:field 1 nil]
    [:segment 1]
    [:and [:expression "bool1"] [:expression "bool2"]]
    [:or  [:expression "bool1"] [:expression "bool2"]]))

(deftest ^:parallel emptyable-filter-test
  (are [x] (not (me/humanize (mr/explain ::mbql.s/Filter x)))
    [:is-empty ""]
    [:is-empty "A"]
    [:is-empty [:field 1 nil]]
    [:is-empty [:ltrim "A"]]
    [:is-empty [:ltrim [:field 1 nil]]]
    [:not-empty ""]
    [:not-empty "A"]
    [:not-empty [:field 1 nil]]
    [:not-empty [:ltrim "A"]]
    [:not-empty [:ltrim [:field 1 nil]]]))

(deftest ^:parallel field-with-empty-name-test
  (testing "We need to support fields with empty names, this is legal in SQL Server (QUE-1418)"
    ;; we should support field names with only whitespace as well.
    (doseq [field-name [""
                        " "]
            :let [field-ref [:field field-name {:base-type :type/Text}]]]
      (testing (pr-str field-ref)
        (are [schema] (not (me/humanize (mr/explain schema field-ref)))
          ::mbql.s/Reference
          ::mbql.s/field)))))

(deftest ^:parallel datetime-schema-test
  (doseq [expr [[:datetime ""]
                [:datetime "" {}]
                [:datetime "" {:mode :iso}]
                [:datetime 10 {:mode :unix-seconds}]]]
    (is (mr/validate ::mbql.s/datetime expr))))

(deftest ^:parallel normalize-source-metadata-test
  (testing "normalize-source-metadata"
    (testing "should convert legacy field_refs to modern `:field` clauses"
      (is (= {:field_ref [:field 1 {:temporal-unit :month}], :base_type :type/*}
             (lib/normalize ::mbql.s/legacy-column-metadata
                            {:field_ref ["datetime-field" ["field-id" 1] "month"]}))))
    (testing "should correctly keywordize Field options"
      (is (= {:field_ref [:field 1 {:temporal-unit :month}], :base_type :type/*}
             (lib/normalize ::mbql.s/legacy-column-metadata
                            {:field_ref ["field" 1 {:temporal-unit "month"}]}))))))

(deftest ^:parallel do-not-normalize-fingerprints-test
  (let [col {:fingerprint {:global {:distinct-count 200, :nil% 0}
                           :type   {:type/DateTime {:earliest "2016-04-26T19:29:55.147Z"
                                                    :latest   "2019-04-15T13:34:19.931Z"}}}}]
    (is (= (assoc col :base_type :type/*)
           (lib/normalize ::mbql.s/legacy-column-metadata col)))))

(deftest ^:parallel normalize-evil-source-metadata-test
  (testing "Fix really messed up fingerprints with lower-cased type names (only in prod) (#63397)"
    (mu/disable-enforcement
      (is (= {:base_type   :type/*
              :fingerprint {:global {:distinct-count 418, :nil% 0.0}
                            :type
                            {:type/Text
                             {:percent-json 0.0, :percent-url 0.0, :percent-email 0.0, :percent-state 0.0, :average-length 13.26388888888889}}}}
             (lib/normalize
              ::mbql.s/legacy-column-metadata
              {:fingerprint
               {:global {:distinct-count 418, :nil% 0.0}
                :type
                {:type/text
                 {:percent-json 0.0, :percent-url 0.0, :percent-email 0.0, :percent-state 0.0, :average-length 13.26388888888889}}}}))))))

(deftest ^:parallel lib-normalize-legacy-field-ref-test
  (is (= [:field 100 nil]
         (lib/normalize ::mbql.s/field ["field" 100 {"temporal-unit" nil, "lib/uuid" "d01f4c83-0fe5-4329-80f3-2bbea1f27c3b"}]))))

(deftest ^:parallel lib-normalize-legacy-expression-ref-test
  (is (= [:expression "X"]
         (lib/normalize ::mbql.s/expression ["expression" "X" {"temporal-unit" nil, "lib/uuid" "d01f4c83-0fe5-4329-80f3-2bbea1f27c3b"}])))
  (is (= [:expression "X" {:temporal-unit :day}]
         (lib/normalize ::mbql.s/expression ["expression" "X" {"temporal-unit" "day", "lib/uuid" "d01f4c83-0fe5-4329-80f3-2bbea1f27c3b"}]))))

(deftest ^:parallel lib-normalize-legacy-binning-info-test
  (is (= {:base_type    :type/*
          :binning_info {:binning_strategy :num-bins
                         :num-bins         100
                         :strategy         :num-bins}
          :display_name "X"
          :name         "X"}
         ;; populate `:strategy` if we only have `:binning_strategy`
         (lib/normalize ::mbql.s/legacy-column-metadata {:name         "X"
                                                         :binning_info {"binning_strategy" "num-bins", "num-bins" 100}})
         ;; prefer `:strategy` over `:binning_strategy` if they conflict
         (lib/normalize ::mbql.s/legacy-column-metadata {:name         "X"
                                                         :binning_info {"binning_strategy" "default"
                                                                        "strategy"         "num-bins"
                                                                        "num-bins"         100}}))))

(deftest ^:parallel remove-inner-ident-test
  (testing "Remove deprecated keys like :model/inner_ident automatically (GIT-8399)"
    (is (= {:base_type :type/*, :name "X", :display_name "X"}
           (lib/normalize ::mbql.s/legacy-column-metadata {:name "X", :model/inner_ident "wow"})))))

(deftest ^:parallel normalize-aggregation-inside-non-aggregation-function-test
  (is (= [:concat "$" [:round [:sum [:field "cost_per_customer" {:base-type :type/Decimal}]]]]
         (lib/normalize
          ::mbql.s/Aggregation
          ["concat" "$" ["round" ["sum" ["field" "cost_per_customer" {"base-type" "type/Decimal"}]]]])))
  (is (= [:aggregation-options
          [:concat "$" [:round [:sum [:field "cost_per_customer" {:base-type :type/Decimal}]]]]
          {:name "Sum", :display-name "Sum"}]
         (lib/normalize
          ::mbql.s/Aggregation
          ["aggregation-options"
           ["concat" "$" ["round" ["sum" ["field" "cost_per_customer" {"base-type" "type/Decimal"}]]]]
           {"name" "Sum", "display-name" "Sum"}]))))

(deftest ^:parallel normalize-widget-type-test
  (is (= :category
         (lib/normalize ::mbql.s/WidgetType "category/=")))
  (is (= {:widget-type  :category
          :id           "e8b0b767-0f02-b640-5de3-128e7f7fd71e"
          :name         "device_category"
          :display-name "Device category"
          :type         :dimension
          :dimension    [:field 298221 nil]
          :default      nil}
         (lib/normalize
          ::mbql.s/TemplateTag
          {"id"           "e8b0b767-0f02-b640-5de3-128e7f7fd71e"
           "name"         "device_category"
           "display-name" "Device category"
           "type"         "dimension"
           "dimension"    ["field" 298221 nil]
           "widget-type"  "category/="
           "default"      nil}))))

(deftest ^:parallel normalize-text-clause-test
  (is (= [:text
          [:floor
           [:/ [:avg [:field 11476 {:base-type :type/Integer}]] 60]]]
         (lib/normalize ::mbql.s/ExpressionArg ["text" ["floor" ["/" ["avg" ["field" 11476 {"base-type" "type/Integer"}]] 60]]]))))

(deftest ^:parallel normalize-hairball-aggregation-expression-test
  (let [expr ["aggregation-options"
              ["concat"
               ["text" ["floor" ["/" ["avg" ["field" 11476 {"base-type" "type/Integer"}]] 60]]]
               ":"
               ["substring"
                ["concat"
                 "0"
                 ["text"
                  ["floor"
                   ["-"
                    ["avg" ["field" 11476 {"base-type" "type/Integer"}]]
                    ["*" ["floor" ["/" ["avg" ["field" 11476 {"base-type" "type/Integer"}]] 60]] 60]]]]]
                ["-"
                 ["+"
                  1
                  ["length"
                   ["concat"
                    "0"
                    ["text"
                     ["floor"
                      ["-"
                       ["avg" ["field" 11476 {"base-type" "type/Integer"}]]
                       ["*" ["floor" ["/" ["avg" ["field" 11476 {"base-type" "type/Integer"}]] 60]] 60]]]]]]]
                 2]
                2]]
              {"name" "Min+sec", "display-name" "Min+sec"}]
        normalized (lib/normalize ::mbql.s/Aggregation expr)]
    (is (= [:aggregation-options
            [:concat
             [:text
              [:floor
               [:/ [:avg [:field 11476 {:base-type :type/Integer}]] 60]]]
             ":"
             [:substring
              [:concat
               "0"
               [:text
                [:floor
                 [:-
                  [:avg [:field 11476 {:base-type :type/Integer}]]
                  [:*
                   [:floor
                    [:/ [:avg [:field 11476 {:base-type :type/Integer}]] 60]]
                   60]]]]]
              [:-
               [:+
                1
                [:length
                 [:concat
                  "0"
                  [:text
                   [:floor
                    [:-
                     [:avg [:field 11476 {:base-type :type/Integer}]]
                     [:*
                      [:floor
                       [:/
                        [:avg [:field 11476 {:base-type :type/Integer}]]
                        60]]
                      60]]]]]]]
               2]
              2]]
            {:name "Min+sec", :display-name "Min+sec"}]
           normalized))
    (is (mr/validate ::mbql.s/Aggregation normalized))))

(deftest ^:parallel normalize-aggregation-options-with-nil-options-test
  (testing "nil options in :aggregation-options should get normalized to an empty map"
    (let [normalized (lib/normalize ::mbql.s/aggregation-options [:aggregation-options [:count] nil])]
      (is (= [:aggregation-options [:count] {}]
             normalized))
      (is (mr/validate ::mbql.s/aggregation-options normalized))))
  (testing "::Aggregation itself should unwrap :aggregation-options with an empty options map"
    (is (= [:count]
           (lib/normalize ::mbql.s/Aggregation [:aggregation-options [:count] nil])
           (lib/normalize ::mbql.s/Aggregation [:aggregation-options [:count] {}])))))

(deftest ^:parallel normalize-template-tag-options-test
  (testing "template tag `:options` should get normalized correctly"
    (let [normalized (lib/normalize
                      ::mbql.s/TemplateTag
                      {"type"         "dimension"
                       "name"         "owner_name"
                       "id"           "d14f7964-4de7-4d0a-905c-2d2799e87db7"
                       "display-name" "Owner Name"
                       "default"      nil
                       "dimension"    ["field" 28486 nil]
                       "widget-type"  "string/contains"
                       "options"      {"case-sensitive" false}})]
      (is (= {:default      nil
              :dimension    [:field 28486 nil]
              :display-name "Owner Name"
              :id           "d14f7964-4de7-4d0a-905c-2d2799e87db7"
              :name         "owner_name"
              :options      {:case-sensitive false}
              :type         :dimension
              :widget-type  :string/contains}
             normalized))
      (is (mr/validate ::mbql.s/TemplateTag normalized)))))

(deftest ^:parallel automatically-remove-expression-idents-during-normalization-test
  (is (= {:type     :query
          :database 3
          :query    {:expressions  {"Organizer fees should be" 0.5}
                     :source-table 310}}
         (lib/normalize
          ::mbql.s/Query
          {"database" 3
           "type"     "query"
           "query"    {"source-table"      310
                       "expressions"       {"Organizer fees should be" 0.5}
                       "expression-idents" {"Organizer fees should be"
                                            "expression_9CRGGaQ6ASwsIRouX0ID0@0__Organizer fees should be"}}}))))

(deftest ^:parallel allow-raw-literals-as-expressions-tst
  (doseq [[message xs] {"Raw numeric literals"            [10 10.5]
                        "Raw string literals"             ["X"]
                        "Raw boolean literals"            [true false]
                        #?(:clj "Raw JVM temporal types") #?(:clj [(t/local-date "2025-12-18")
                                                                   (t/local-date-time "2025-12-18T12:57:00")
                                                                   (t/offset-date-time "2025-12-18T12:57:00-08:00")
                                                                   (t/zoned-date-time "2025-12-18T12:57:00-08:00[US/Pacific]")
                                                                   (t/local-time "12:57:00")
                                                                   (t/offset-time "12:57:00-08:00")
                                                                   (t/instant (t/zoned-date-time "2025-12-18T12:57:00-08:00[US/Pacific]"))])}
          x            xs]
    (testing (str message " should be allowed as expressions (x =" (pr-str x) ")")
      (let [query {:type     :query
                   :database 3
                   :query    {:expressions  {"Organizer fees should be" x}
                              :source-table 310}}]
        (is (mr/validate ::mbql.s/Query query))))))

(deftest ^:parallel case-if-aggregation-expression-test
  (doseq [clause [:if :case]]
    (testing (str clause " should be allowed as an aggregation expression if it contains an aggregation")
      (let [normalized (lib/normalize
                        ::mbql.s/Aggregation
                        [(name clause)
                         [[["="
                            ["sum-where"
                             ["field" 781 {"base-type" "type/Float"}]
                             ["=" ["expression" "Paid" {"base-type" "type/Boolean"}] true]]
                            0]
                           0]]
                         {"default"
                          ["/"
                           ["sum-where"
                            ["field" 755 {"base-type" "type/Float"}]
                            ["=" ["expression" "Refund" {"base-type" "type/Boolean"}] true]]
                           ["sum-where"
                            ["field" 781 {"base-type" "type/Float"}]
                            ["=" ["expression" "Paid" {"base-type" "type/Boolean"}] true]]]}])]
        (is (= [clause
                [[[:=
                   [:sum-where
                    [:field 781 {:base-type :type/Float}]
                    [:= [:expression "Paid" {:base-type :type/Boolean}] true]]
                   0]
                  0]]
                {:default
                 [:/
                  [:sum-where
                   [:field 755 {:base-type :type/Float}]
                   [:= [:expression "Refund" {:base-type :type/Boolean}] true]]
                  [:sum-where
                   [:field 781 {:base-type :type/Float}]
                   [:= [:expression "Paid" {:base-type :type/Boolean}] true]]]}]
               normalized))
        (is (mr/validate ::mbql.s/Aggregation normalized))))))

(deftest ^:parallel allow-coalesce-as-datetime-expression-test
  (let [normalized (lib/normalize
                    ::mbql.s/datetime-diff
                    ["datetime-diff"
                     ["coalesce"
                      ["field" 191303 {"base-type" "type/DateTimeWithLocalTZ"}]
                      ["field" 191302 {"base-type" "type/DateTimeWithLocalTZ"}]]
                     ["coalesce"
                      ["field" 191332 {"base-type" "type/DateTimeWithLocalTZ"}]
                      ["field" 191333 {"base-type" "type/DateTimeWithLocalTZ"}]]
                     "minute"])]
    (is (= [:datetime-diff
            [:coalesce
             [:field 191303 {:base-type :type/DateTimeWithLocalTZ}]
             [:field 191302 {:base-type :type/DateTimeWithLocalTZ}]]
            [:coalesce
             [:field 191332 {:base-type :type/DateTimeWithLocalTZ}]
             [:field 191333 {:base-type :type/DateTimeWithLocalTZ}]]
            :minute]
           normalized))
    (is (mr/validate ::mbql.s/datetime-diff normalized))))

(deftest ^:parallel allow-if-and-case-as-datetime-expression-test
  (doseq [clause [:if :case]]
    (testing (str clause " should be allowed as an aggregation expression if it contains an aggregation")
      (let [normalized (lib/normalize
                        ::mbql.s/DateTimeExpressionArg
                        [(name clause)
                         [[["="
                            ["sum-where"
                             ["field" 781 {"base-type" "type/Float"}]
                             ["=" ["expression" "Paid" {"base-type" "type/Boolean"}] true]]
                            0]
                           0]]
                         {"default"
                          ["/"
                           ["sum-where"
                            ["field" 755 {"base-type" "type/Float"}]
                            ["=" ["expression" "Refund" {"base-type" "type/Boolean"}] true]]
                           ["sum-where"
                            ["field" 781 {"base-type" "type/Float"}]
                            ["=" ["expression" "Paid" {"base-type" "type/Boolean"}] true]]]}])]
        (is (= [clause
                [[[:=
                   [:sum-where
                    [:field 781 {:base-type :type/Float}]
                    [:= [:expression "Paid" {:base-type :type/Boolean}] true]]
                   0]
                  0]]
                {:default
                 [:/
                  [:sum-where
                   [:field 755 {:base-type :type/Float}]
                   [:= [:expression "Refund" {:base-type :type/Boolean}] true]]
                  [:sum-where
                   [:field 781 {:base-type :type/Float}]
                   [:= [:expression "Paid" {:base-type :type/Boolean}] true]]]}]
               normalized))
        (is (mr/validate ::mbql.s/DateTimeExpressionArg normalized))))))

(deftest ^:parallel normalize-unwrapped-field-id-test
  (is (= [:sum [:field 10 nil]]
         (lib/normalize ::mbql.s/sum [:sum 10]))))

<<<<<<< HEAD
(deftest ^:parallel is-null-not-null-arbitrary-expressions-test
  (testing "is-null and not-null should allow arbitrary expressions"
    (doseq [clause [:is-null
                    :not-null]]
      (let [schema     (keyword "metabase.legacy-mbql.schema" (name clause))
            expr       [(name clause)
                        ["="
                         ["field" 620 {"base-type" "type/Text"}]
                         false]]
            normalized (lib/normalize schema expr)]
        (is (= [clause
                [:=
                 [:field 620 {:base-type :type/Text}]
                 false]]
               normalized))
        (is (mr/validate schema normalized))))))
=======
(deftest ^:parallel allow-aggregation-refs-inside-expressions-test
  (let [expr ["concat"
              "We saw a change of "
              ["aggregation" 1 {"base-type" "type/Integer", "name" "Ag 1"}] "%."]
        normalized (lib/normalize ::mbql.s/concat expr)]
    (is (= [:concat
            "We saw a change of "
            [:aggregation 1 {:base-type :type/Integer, :name "Ag 1"}] "%."]
           normalized))
    (is (mr/validate ::mbql.s/concat normalized))))

(deftest ^:parallel allow-aggregation-refs-inside-aggregations-test
  (let [ags        [["concat"
                     "We saw a change of "
                     ["aggregation" 1 {"base-type" "type/Integer"}] "%."]
                    ["round"
                     ["*"
                      ["avg"
                       ["/"
                        ["field" "rating_change" {"base-type" "type/Decimal"}]
                        ["field" "first_rating" {"base-type" "type/Integer"}]]]
                      100]]]
        normalized (lib/normalize ::mbql.s/Aggregations ags)]
    (is (= [[:concat
             "We saw a change of "
             [:aggregation 1 {:base-type :type/Integer}] "%."]
            [:round
             [:*
              [:avg
               [:/
                [:field "rating_change" {:base-type :type/Decimal}]
                [:field "first_rating" {:base-type :type/Integer}]]]
              100]]]
           normalized))
    (is (mr/validate ::mbql.s/Aggregations normalized))))
>>>>>>> a848299a
<|MERGE_RESOLUTION|>--- conflicted
+++ resolved
@@ -595,24 +595,6 @@
   (is (= [:sum [:field 10 nil]]
          (lib/normalize ::mbql.s/sum [:sum 10]))))
 
-<<<<<<< HEAD
-(deftest ^:parallel is-null-not-null-arbitrary-expressions-test
-  (testing "is-null and not-null should allow arbitrary expressions"
-    (doseq [clause [:is-null
-                    :not-null]]
-      (let [schema     (keyword "metabase.legacy-mbql.schema" (name clause))
-            expr       [(name clause)
-                        ["="
-                         ["field" 620 {"base-type" "type/Text"}]
-                         false]]
-            normalized (lib/normalize schema expr)]
-        (is (= [clause
-                [:=
-                 [:field 620 {:base-type :type/Text}]
-                 false]]
-               normalized))
-        (is (mr/validate schema normalized))))))
-=======
 (deftest ^:parallel allow-aggregation-refs-inside-expressions-test
   (let [expr ["concat"
               "We saw a change of "
@@ -648,4 +630,21 @@
               100]]]
            normalized))
     (is (mr/validate ::mbql.s/Aggregations normalized))))
->>>>>>> a848299a
+
+
+(deftest ^:parallel is-null-not-null-arbitrary-expressions-test
+  (testing "is-null and not-null should allow arbitrary expressions"
+    (doseq [clause [:is-null
+                    :not-null]]
+      (let [schema     (keyword "metabase.legacy-mbql.schema" (name clause))
+            expr       [(name clause)
+                        ["="
+                         ["field" 620 {"base-type" "type/Text"}]
+                         false]]
+            normalized (lib/normalize schema expr)]
+        (is (= [clause
+                [:=
+                 [:field 620 {:base-type :type/Text}]
+                 false]]
+               normalized))
+        (is (mr/validate schema normalized))))))