--- conflicted
+++ resolved
@@ -1,9 +1,6 @@
 (ns metabase.search.config
   (:require
-<<<<<<< HEAD
-=======
    [clojure.string :as str]
->>>>>>> 7d5c4daf
    [flatland.ordered.map :as ordered-map]
    [malli.core :as mc]
    [metabase.models.permissions :as perms]
