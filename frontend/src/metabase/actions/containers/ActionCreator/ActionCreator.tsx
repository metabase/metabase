import React, { useState, useMemo, useEffect, useCallback } from "react";
import { t } from "ttag";
import _ from "underscore";
import { connect } from "react-redux";
import type { LocationDescriptor } from "history";

import Modal from "metabase/components/Modal";

import Actions, {
  CreateQueryActionParams,
  UpdateQueryActionParams,
} from "metabase/entities/actions";
import Database from "metabase/entities/databases";
import { getMetadata } from "metabase/selectors/metadata";

import { createQuestionFromAction } from "metabase/actions/selectors";

import type {
  WritebackQueryAction,
  ActionFormSettings,
  WritebackAction,
} from "metabase-types/api";
import type { State } from "metabase-types/store";

<<<<<<< HEAD
import Modal from "metabase/components/Modal";
=======
import { getUserIsAdmin } from "metabase/selectors/user";
import { getSetting } from "metabase/selectors/settings";
>>>>>>> 07c91cd6
import type NativeQuery from "metabase-lib/queries/NativeQuery";
import type Metadata from "metabase-lib/metadata/Metadata";
import type Question from "metabase-lib/Question";

import { getTemplateTagParametersFromCard } from "metabase-lib/parameters/utils/template-tags";
<<<<<<< HEAD
import { getDefaultFormSettings } from "../../utils";
import CreateActionForm from "../CreateActionForm";
import { newQuestion, convertActionToQuestionCard } from "./utils";
=======

import { newQuestion, convertQuestionToAction } from "./utils";
>>>>>>> 07c91cd6
import ActionCreatorView from "./ActionCreatorView";
import CreateActionForm, {
  FormValues as CreateActionFormValues,
} from "./CreateActionForm";

const mapStateToProps = (
  state: State,
  { action }: { action: WritebackQueryAction },
) => ({
  action,
  question: action ? createQuestionFromAction(state, action) : undefined,
  metadata: getMetadata(state),
});

const mapDispatchToProps = {
  onCreateAction: Actions.actions.create,
  onUpdateAction: Actions.actions.update,
};

const EXAMPLE_QUERY =
  "UPDATE products\nSET rating = {{ my_new_value }}\nWHERE id = {{ my_primary_key }}";

interface OwnProps {
  modelId?: number;
  databaseId?: number;
  onClose?: () => void;
}

interface StateProps {
  action?: WritebackAction;
  question?: Question;
  metadata: Metadata;
  isAdmin: boolean;
  isPublicSharingEnabled: boolean;
}

interface DispatchProps {
  onCreateAction: (params: CreateQueryActionParams) => void;
  onUpdateAction: (params: UpdateQueryActionParams) => void;
  onChangeLocation: (nextLocation: LocationDescriptor) => void;
}

type ActionCreatorProps = OwnProps & StateProps & DispatchProps;

function ActionCreatorComponent({
  action,
  question: passedQuestion,
  metadata,
  modelId,
  databaseId,
  onCreateAction,
  onUpdateAction,
  onClose,
}: ActionCreatorProps) {
  const [question, setQuestion] = useState(
    passedQuestion ?? newQuestion(metadata, databaseId),
  );
<<<<<<< HEAD
  const [formSettings, setFormSettings] = useState(
    getDefaultFormSettings(action?.visualization_settings),
  );
=======
  const [formSettings, setFormSettings] = useState<ActionFormSettings>({
    type: "button",
    fields: {},
  });
>>>>>>> 07c91cd6
  const [showSaveModal, setShowSaveModal] = useState(false);

  useEffect(() => {
    setQuestion(passedQuestion ?? newQuestion(metadata, databaseId));

    // we do not want to update this any time the props or metadata change, only if action id changes
  }, [action?.id]); // eslint-disable-line react-hooks/exhaustive-deps

  const handleChangeQuestionQuery = useCallback(
    (newQuery: NativeQuery) => {
      const newQuestion = newQuery.question();
      const newParams = getTemplateTagParametersFromCard(newQuestion.card());
      setQuestion(newQuestion.setQuery(newQuery).setParameters(newParams));
    },
    [setQuestion],
  );

  const defaultModelId: number | undefined = useMemo(() => {
    if (modelId) {
      return modelId;
    }
    const params = new URLSearchParams(window.location.search);
    const modelQueryParam = params.get("model-id");
    return modelId ? Number(modelQueryParam) : undefined;
  }, [modelId]);

  if (!question || !metadata) {
    return null;
  }

  const query = question.query() as NativeQuery;
  const isNew = !action && !question.isSaved();

  const handleClickSave = () => {
    if (isNew) {
      setShowSaveModal(true);
    } else {
      const action = convertQuestionToAction(question, formSettings);
      onUpdateAction({ ...action, model_id: defaultModelId as number });
      onClose?.();
    }
  };

  const handleCreate = async (values: CreateActionFormValues) => {
    const action = convertQuestionToAction(question, formSettings);
    await onCreateAction({
      ...action,
      ...values,
      type: "query",
    });

    const nextQuestion = question
      .setDisplayName(values.name)
      .setDescription(values.description);
    setQuestion(nextQuestion);

    setShowSaveModal(false);
    onClose?.();
  };

  const handleCloseNewActionModal = () => setShowSaveModal(false);

  const handleClickExample = () => {
    setQuestion(
      question.setQuery(query.setQueryText(query.queryText() + EXAMPLE_QUERY)),
    );
  };

  return (
    <>
      <ActionCreatorView
        isNew={isNew}
        canSave={query.isEmpty()}
        action={action}
        question={question}
        formSettings={formSettings}
        onChangeQuestionQuery={handleChangeQuestionQuery}
        onChangeName={newName =>
          setQuestion(question => question.setDisplayName(newName))
        }
        onCloseModal={onClose}
        onChangeFormSettings={setFormSettings}
        onClickSave={handleClickSave}
        onClickExample={handleClickExample}
      />
      {showSaveModal && (
        <Modal title={t`New Action`} onClose={handleCloseNewActionModal}>
          <CreateActionForm
<<<<<<< HEAD
            question={question}
            formSettings={formSettings}
            modelId={defaultModelId}
            onCreate={handleSave}
=======
            initialValues={{
              name: question.displayName() ?? "",
              description: question.description(),
              model_id: defaultModelId,
            }}
            onCreate={handleCreate}
>>>>>>> 07c91cd6
            onCancel={handleCloseNewActionModal}
          />
        </Modal>
      )}
    </>
  );
}

export default _.compose(
  Actions.load({
    id: (state: State, props: { actionId?: number }) => props.actionId,
    loadingAndErrorWrapper: false,
  }),
  Database.loadList(),
  connect(mapStateToProps, mapDispatchToProps),
)(ActionCreatorComponent);<|MERGE_RESOLUTION|>--- conflicted
+++ resolved
@@ -18,29 +18,20 @@
 import type {
   WritebackQueryAction,
   ActionFormSettings,
-  WritebackAction,
+  WritebackActionId,
 } from "metabase-types/api";
 import type { State } from "metabase-types/store";
-
-<<<<<<< HEAD
-import Modal from "metabase/components/Modal";
-=======
+import type { SavedCard } from "metabase-types/types/Card";
+
 import { getUserIsAdmin } from "metabase/selectors/user";
 import { getSetting } from "metabase/selectors/settings";
->>>>>>> 07c91cd6
 import type NativeQuery from "metabase-lib/queries/NativeQuery";
 import type Metadata from "metabase-lib/metadata/Metadata";
 import type Question from "metabase-lib/Question";
 
 import { getTemplateTagParametersFromCard } from "metabase-lib/parameters/utils/template-tags";
-<<<<<<< HEAD
-import { getDefaultFormSettings } from "../../utils";
-import CreateActionForm from "../CreateActionForm";
-import { newQuestion, convertActionToQuestionCard } from "./utils";
-=======
 
 import { newQuestion, convertQuestionToAction } from "./utils";
->>>>>>> 07c91cd6
 import ActionCreatorView from "./ActionCreatorView";
 import CreateActionForm, {
   FormValues as CreateActionFormValues,
@@ -50,9 +41,11 @@
   state: State,
   { action }: { action: WritebackQueryAction },
 ) => ({
-  action,
+  metadata: getMetadata(state),
   question: action ? createQuestionFromAction(state, action) : undefined,
-  metadata: getMetadata(state),
+  actionId: action ? action.id : undefined,
+  isAdmin: getUserIsAdmin(state),
+  isPublicSharingEnabled: getSetting(state, "enable-public-sharing"),
 });
 
 const mapDispatchToProps = {
@@ -70,7 +63,7 @@
 }
 
 interface StateProps {
-  action?: WritebackAction;
+  actionId?: WritebackActionId;
   question?: Question;
   metadata: Metadata;
   isAdmin: boolean;
@@ -86,35 +79,31 @@
 type ActionCreatorProps = OwnProps & StateProps & DispatchProps;
 
 function ActionCreatorComponent({
-  action,
+  metadata,
   question: passedQuestion,
-  metadata,
+  actionId,
   modelId,
   databaseId,
   onCreateAction,
   onUpdateAction,
   onClose,
+  isAdmin,
+  isPublicSharingEnabled,
 }: ActionCreatorProps) {
   const [question, setQuestion] = useState(
     passedQuestion ?? newQuestion(metadata, databaseId),
   );
-<<<<<<< HEAD
-  const [formSettings, setFormSettings] = useState(
-    getDefaultFormSettings(action?.visualization_settings),
-  );
-=======
   const [formSettings, setFormSettings] = useState<ActionFormSettings>({
     type: "button",
     fields: {},
   });
->>>>>>> 07c91cd6
   const [showSaveModal, setShowSaveModal] = useState(false);
 
   useEffect(() => {
     setQuestion(passedQuestion ?? newQuestion(metadata, databaseId));
 
     // we do not want to update this any time the props or metadata change, only if action id changes
-  }, [action?.id]); // eslint-disable-line react-hooks/exhaustive-deps
+  }, [actionId]); // eslint-disable-line react-hooks/exhaustive-deps
 
   const handleChangeQuestionQuery = useCallback(
     (newQuery: NativeQuery) => {
@@ -139,7 +128,8 @@
   }
 
   const query = question.query() as NativeQuery;
-  const isNew = !action && !question.isSaved();
+
+  const isNew = !actionId && !(question.card() as SavedCard).id;
 
   const handleClickSave = () => {
     if (isNew) {
@@ -180,10 +170,10 @@
     <>
       <ActionCreatorView
         isNew={isNew}
+        hasSharingPermission={isAdmin && isPublicSharingEnabled}
         canSave={query.isEmpty()}
-        action={action}
+        actionId={actionId}
         question={question}
-        formSettings={formSettings}
         onChangeQuestionQuery={handleChangeQuestionQuery}
         onChangeName={newName =>
           setQuestion(question => question.setDisplayName(newName))
@@ -196,19 +186,12 @@
       {showSaveModal && (
         <Modal title={t`New Action`} onClose={handleCloseNewActionModal}>
           <CreateActionForm
-<<<<<<< HEAD
-            question={question}
-            formSettings={formSettings}
-            modelId={defaultModelId}
-            onCreate={handleSave}
-=======
             initialValues={{
               name: question.displayName() ?? "",
               description: question.description(),
               model_id: defaultModelId,
             }}
             onCreate={handleCreate}
->>>>>>> 07c91cd6
             onCancel={handleCloseNewActionModal}
           />
         </Modal>
