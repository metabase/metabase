(ns metabase.lib.js-test
  (:require
   [clojure.test :refer [deftest is testing]]
   [goog.object :as gobject]
   [metabase.lib.core :as lib]
   [metabase.lib.js :as lib.js]
   [metabase.lib.options :as lib.options]
   [metabase.lib.test-metadata :as meta]
   [metabase.lib.test-util :as lib.tu]
   [metabase.test-runner.assert-exprs.approximately-equal]
   [metabase.test.util.js :as test.js]))

(deftest ^:parallel query=-test
  (doseq [q1 [nil js/undefined]
          q2 [nil js/undefined]]
    (is (lib.js/query= q1 q2)))

  (testing "explicit fields vs. implied fields"
    (let [q1 #js {"query" #js {"source-table" 1}}
          q2 #js {"query" #js {"source-table" 1
                               "fields" #js [#js ["field" 1 nil]
                                             #js ["field" 2 nil]
                                             #js ["field" 3 nil]
                                             #js ["field" 4 nil]
                                             #js ["field" 4 nil] ; duplicates are okay
                                             #js ["field" 4 nil]
                                             #js ["field" 5 nil]
                                             #js ["field" 6 nil]
                                             #js ["field" 7 nil]]}}
            ;; Note that the order is not relevant; they get grouped.
            ;; Duplicates are okay, and are tracked.
          field-ids #js [1 2 6 7 3 5 4 4 4]]
      (is (not (lib.js/query= q1 q2))
          "the field-ids must be provided to populate q1")
      (is (lib.js/query= q1 q1 field-ids))
      (is (not (lib.js/query= q1 q2 (conj (vec field-ids) 2)))
          "duplicates are tracked, so an extra dupe breaks it")))

  (testing "missing and extra fields"
    (let [q1 #js {"query" #js {"source-table" 1
                               "fields" #js [#js ["field" 1 nil]
                                             #js ["field" 2 nil]]}}

          ;; Same fields, different order.
          q2 #js {"query" #js {"source-table" 1
                               "fields" #js [#js ["field" 2 nil]
                                             #js ["field" 1 nil]]}}
          ;; Different fields
          q3 #js {"query" #js {"source-table" 1
                               "fields" #js [#js ["field" 3 nil]
                                             #js ["field" 1 nil]]}}]
      (is (lib.js/query= q1 q2))
      (is (not (lib.js/query= q1 q3)))
      (is (not (lib.js/query= q2 q3))))))

(deftype FakeJoin [guts]
  Object
  (raw [_this] guts))

(deftest ^:parallel query=-unwrapping-test
  (testing "JS wrapper types like Join get unwrapped"
    ;; This doesn't use the real Join classes, just pretends it has one.
    (let [join         #js {"alias" "Products"
                            "condition" #js ["=" #js ["field" 7 nil] #js ["field" 19 nil]]}
          join-class   (FakeJoin. join)
          basic-query  #js {"type"  "query"
                            "query" #js {"joins" #js [join]}}
          classy-query #js {"type"  "query"
                            "query" #js {"joins" #js [join-class]}}]
      (is (not= join join-class))
      (is (not= (js->clj join) (js->clj join-class)))
      (is (lib.js/query= basic-query classy-query)))))

(deftest ^:parallel available-join-strategies-test
  (testing "available-join-strategies returns an array of opaque strategy objects (#32089)"
    (let [strategies (lib.js/available-join-strategies lib.tu/query-with-join -1)]
      (is (array? strategies))
      (is (= [{:lib/type :option/join.strategy, :strategy :left-join, :default true}
              {:lib/type :option/join.strategy, :strategy :right-join}
              {:lib/type :option/join.strategy, :strategy :inner-join}]
             (vec strategies))))))

(deftest ^:parallel required-native-extras-test
  (let [db                (update meta/database :features conj :native-requires-specified-collection)
        metadata-provider (lib.tu/mock-metadata-provider {:database db})
        extras            (lib.js/required-native-extras (:id db) metadata-provider)]
    ;; apparently #js ["collection"] is not equal to #js ["collection"]
    (is (= js/Array
           (type extras))
        "should be a JS array")
    (is (= ["collection"]
           (js->clj extras)))))

(defn- add-undefined-params
  "This simulates the FE setting some parameters to js/undefined."
  [template-tags param-name]
  (doto (gobject/get template-tags param-name)
    (gobject/add "options" js/undefined)
    (gobject/add "default" js/undefined))
  template-tags)

(deftest ^:parallel template-tags-test
  (testing "Snippets in template tags round trip correctly (#33546)"
    (let [db meta/database
          snippet-name "snippet: my snippet"
          snippets {snippet-name
                    {:type :snippet
                     :name "snippet: my snippet"
                     :id "fd5e96f7-08f8-486b-9919-b2ab72857db4"
                     :display-name "Snippet: My Snippet"
                     :snippet-name "my snippet"
                     :snippet-id 1}}
          query (lib.js/with-template-tags
                  (lib.js/native-query (:id db) meta/metadata-provider "select * from foo {{snippet: my snippet}}")
                  (add-undefined-params (clj->js snippets) snippet-name))]
      (is (= snippets
             (get-in query [:stages 0 :template-tags])))
      (is (test.js/= (clj->js snippets)
                     (lib.js/template-tags query))))))

(deftest ^:parallel extract-template-tags-test
  (testing "Undefined parameters are ignored (#34729)"
    (let [tag-name "foo"
          tags {tag-name {:type         :text
                          :name         tag-name
                          :display-name "Foo"
                          :id           (str (random-uuid))}}]
      (is (= {"bar" {"type"         "text"
                     "name"         "bar"
                     "display-name" "Bar"
                     "id"           (get-in tags [tag-name :id])}}
             (-> (lib.js/extract-template-tags "SELECT * FROM table WHERE {{bar}}"
                                               (add-undefined-params (clj->js tags) tag-name))
                 js->clj))))))

(deftest ^:parallel is-column-metadata-test
  (is (true? (lib.js/is-column-metadata (meta/field-metadata :venues :id))))
  (is (false? (lib.js/is-column-metadata 1))))

(deftest ^:parallel cljs-key->js-key-test
  (is (= "isManyPks"
         (#'lib.js/cljs-key->js-key :many-pks?))))

(deftest ^:parallel expression-clause-<->-legacy-expression-test
  (testing "conversion works both ways, even with aggregations (#34830, #36087)"
    (let [query (-> lib.tu/venues-query
                    (lib/expression "double-price" (lib/* (meta/field-metadata :venues :price) 2))
                    (lib/aggregate (lib/sum [:expression {:lib/uuid (str (random-uuid))} "double-price"])))
          agg-uuid (-> query lib/aggregations first lib.options/uuid)
          legacy-expr #js [">" #js ["aggregation" 0] 100]
          pmbql-expr (lib.js/expression-clause-for-legacy-expression query -1 legacy-expr)
          legacy-expr' (lib.js/legacy-expression-for-expression-clause query -1 pmbql-expr)]
      (testing "from legacy expression"
        (is (=? [:> {} [:aggregation {} agg-uuid] 100] pmbql-expr)))
      (testing "from pMBQL expression"
        (is (= (js->clj legacy-expr) (js->clj legacy-expr'))))))
  (testing "conversion drops aggregation-options (#36120)"
    (let [query (-> lib.tu/venues-query
                    (lib/aggregate (lib.options/update-options (lib/sum (meta/field-metadata :venues :price))
                                                               assoc :display-name "price sum")))
          agg-expr (-> query lib/aggregations first)
          legacy-agg-expr #js ["sum" #js ["field" (meta/id :venues :price) #js {:base-type "Integer"}]]
          legacy-agg-expr' (lib.js/legacy-expression-for-expression-clause query -1 agg-expr)]
<<<<<<< HEAD
=======
      (is (= (js->clj legacy-agg-expr) (js->clj legacy-agg-expr')))))
  (testing "legacy expressions are converted properly (#36120)"
    (let [query (-> lib.tu/venues-query
                    (lib/aggregate (lib/count)))
          agg-expr (-> query lib/aggregations first)
          legacy-agg-expr #js ["count"]
          legacy-agg-expr' (lib.js/legacy-expression-for-expression-clause query -1 agg-expr)]
>>>>>>> 58bd581c
      (is (= (js->clj legacy-agg-expr) (js->clj legacy-agg-expr'))))))

(deftest ^:parallel filter-drill-details-test
  (testing ":value field on the filter drill"
    (testing "returns directly for most values"
      (is (=? 7
              (.-value (lib.js/filter-drill-details {:value 7}))))
      (is (=? "some string"
              (.-value (lib.js/filter-drill-details {:value "some string"})))))
    (testing "converts :null keyword used by drill-thrus back to JS null"
      (is (=? nil
              (.-value (lib.js/filter-drill-details {:value :null})))))))<|MERGE_RESOLUTION|>--- conflicted
+++ resolved
@@ -161,8 +161,6 @@
           agg-expr (-> query lib/aggregations first)
           legacy-agg-expr #js ["sum" #js ["field" (meta/id :venues :price) #js {:base-type "Integer"}]]
           legacy-agg-expr' (lib.js/legacy-expression-for-expression-clause query -1 agg-expr)]
-<<<<<<< HEAD
-=======
       (is (= (js->clj legacy-agg-expr) (js->clj legacy-agg-expr')))))
   (testing "legacy expressions are converted properly (#36120)"
     (let [query (-> lib.tu/venues-query
@@ -170,7 +168,6 @@
           agg-expr (-> query lib/aggregations first)
           legacy-agg-expr #js ["count"]
           legacy-agg-expr' (lib.js/legacy-expression-for-expression-clause query -1 agg-expr)]
->>>>>>> 58bd581c
       (is (= (js->clj legacy-agg-expr) (js->clj legacy-agg-expr'))))))
 
 (deftest ^:parallel filter-drill-details-test
