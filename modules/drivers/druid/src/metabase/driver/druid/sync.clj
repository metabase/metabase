(ns metabase.driver.druid.sync
  (:require [medley.core :as m]
            [metabase.driver.druid.client :as client]
            [metabase.util.ssh :as ssh]))

(defn- do-segment-metadata-query [details datasource]
  {:pre [(map? details) (string? datasource)]}
  (client/do-query details {"queryType"     :segmentMetadata
                            "dataSource"    datasource
                            "intervals"     ["1999-01-01/2114-01-01"]
                            "analysisTypes" [:aggregators]
                            "merge"         true}))

(defn- druid-type->base-type [field-type]
  (case field-type
    "STRING"      :type/Text
    "FLOAT"       :type/Float
    "DOUBLE"      :type/Float
    "LONG"        :type/Integer
    "hyperUnique" :type/DruidHyperUnique
    :type/Float))

(defn describe-table
  "Impl of `driver/describe-table` for Druid."
  [database table]
  {:pre [(map? database) (map? table)]}
  (ssh/with-ssh-tunnel [details-with-tunnel (:details database)]
    (let [{:keys [columns aggregators]} (first (do-segment-metadata-query details-with-tunnel (:name table)))
          metric-column-names           (set (keys aggregators))]
      {:schema nil
       :name   (:name table)
       :fields (set (cons
                     ;; every Druid table is an event stream w/ a timestamp field
                     {:name          "timestamp"
                      :database-type "timestamp"
                      :base-type     :type/Instant
<<<<<<< HEAD
                      :pk?           true}
                     (for [[idx [field-name {field-type :type}]] (m/indexed (dissoc columns :__time))
=======
                      :pk?           false}
                     (for [[field-name {field-type :type}] (dissoc columns :__time)
>>>>>>> 718c2fdf
                           :let                            [metric? (contains? metric-column-names field-name)]]
                       {:name              (name field-name)
                        :base-type         (druid-type->base-type field-type)
                        :database-type     (if metric?
                                             (format "%s [metric]" field-type)
                                             field-type)
                        :database-position idx})))})))

(defn describe-database
  "Impl of `driver/describe-database` for Druid."
  [database]
  {:pre [(map? (:details database))]}
  (ssh/with-ssh-tunnel [details-with-tunnel (:details database)]
    (let [druid-datasources (client/GET (client/details->url details-with-tunnel "/druid/v2/datasources"))]
      {:tables (set (for [table-name druid-datasources]
                      {:schema nil, :name table-name}))})))<|MERGE_RESOLUTION|>--- conflicted
+++ resolved
@@ -34,13 +34,8 @@
                      {:name          "timestamp"
                       :database-type "timestamp"
                       :base-type     :type/Instant
-<<<<<<< HEAD
-                      :pk?           true}
+                      :pk?           false}
                      (for [[idx [field-name {field-type :type}]] (m/indexed (dissoc columns :__time))
-=======
-                      :pk?           false}
-                     (for [[field-name {field-type :type}] (dissoc columns :__time)
->>>>>>> 718c2fdf
                            :let                            [metric? (contains? metric-column-names field-name)]]
                        {:name              (name field-name)
                         :base-type         (druid-type->base-type field-type)
