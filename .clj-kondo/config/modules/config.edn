;; A "module" is any `metabase.<module>.core` namespace in `src`.
;;
;; ## `api`:
;;
;; Map of module name => the "core" external public-facing API namespace(s). You have three options here:
;;
;; 1. Special sentinel value `:any` means means this module does not (yet) have external public-facing API
;;    namespace(s). This is mostly a temporary placeholder until we go in and create module namespaces, which means
;;    you should go create one.
;;
;; 2. A set of namespace symbols. All namespaces in other modules will only be allowed to use namespaces from
;;    this set. Ideally this set should only have one namespace, but restricting it to a set of several is still
;;    better than `:any`.
;;
;; 3. `nil` or not listed here -- we default to assuming there is (some subset) of the 'standard' API namespaces
;;    `<module>.api`, `<module>.core`, and `<module>.init`
;;
;; ## `uses`:
;;
;; Map of module => other modules you're allowed to use there. You have two options here:
;;
;; 1. `:any` means namespaces in this module are allowed to use any other module -- allowed modules are not
;;    enforced for this module. Module API namespaces for modules that have them defined are still enforced. For
;;    ones that are `nil`, please go in and add a list of allowed modules. `:any` is mostly meant a temporary
;;    placeholder until we can fill these all out, so feel free to fix these.
;;
;; 2. A set of module symbols. This is the list of modules that are allowed to be referenced. An empty set means no
;;    other modules are allowed to be referenced; this is the default for any modules that aren't listed here.
;;
;; ## Tips
;;
;; PRO TIP: Check out the [[dev.deps-graph]] namespace for helpful tools to see where a module is used externally, and
;; for tools for calculating this config -- you can use [[dev.deps-graph/print-kondo-config-diff]] to see what updates
;; you need to make
{:metabase/modules
 {actions
  {:api  #{metabase.actions.api metabase.actions.core}
   :uses #{analytics api collections driver legacy-mbql lib model-persistence models query-processor search settings util}}

  activity-feed
  {:api  #{metabase.activity-feed.api metabase.activity-feed.init}
   :uses #{api collections config db events models util}}

  analytics
  {:api  #{metabase.analytics.api
           metabase.analytics.core
           metabase.analytics.init
           metabase.analytics.prometheus
           metabase.analytics.snowplow}
   :uses #{api
           channel
           config
           db
           driver
           eid-translation
           internal-stats
           models
           premium-features
           settings
           task
           util
           version}}

  analyze
  {:api  #{metabase.analyze.core metabase.analyze.query-results}
   :uses #{config driver legacy-mbql lib models sync util}}

  api
  {:api #{metabase.api.auth
          metabase.api.card
          metabase.api.cards
          metabase.api.common
          metabase.api.common.validation
          metabase.api.dashboard
          metabase.api.database
          metabase.api.dataset
          metabase.api.docs
          metabase.api.field
          metabase.api.logger
          metabase.api.macros
          metabase.api.open-api
          metabase.api.query-metadata
          metabase.api.routes.common
          metabase.api.table
          metabase.api.user
          metabase.api.util
          metabase.api.util.handlers}
   :uses #{actions
           analytics
           analyze
           api-routes
           channel
           collections
           config
           database-routing
           db
           driver
           eid-translation
           embedding
           events
           legacy-mbql
           lib
           logger
           model-persistence
           models
           permissions
           plugins
           premium-features
           pulse
           query-processor
           request
           revisions
           sample-data
           search
           server
           session
           settings
           sso
           sync
           types
           upload
           util
           xrays
           enterprise/advanced-permissions}}

  api-keys
  {:api  #{metabase.api-keys.api
           metabase.api-keys.core}
   :uses #{api db events models permissions util}}

  api-routes
  {:api  #{metabase.api-routes.core}
   :uses :any}

  audit-app
  {:api  #{metabase.audit-app.core
           metabase.audit-app.init}
   :uses #{api db events models premium-features settings task task-history util}}

  auth-provider
  {:api  #{metabase.auth-provider.core}
   :uses #{premium-features}}

  bookmarks
  {:api  #{metabase.bookmarks.api}
   :uses #{api db models util}}

  bug-reporting
  {:api  #{metabase.bug-reporting.api
           metabase.bug-reporting.init}
   :uses #{analytics api config db driver premium-features settings util}}

  cache
  {:api  #{metabase.cache.api
           metabase.cache.core
           metabase.cache.init}
   :uses #{api config db events models premium-features settings util}}

  ;; TODO -- way too many API namespaces.
  channel
  {:api  #{metabase.channel.api
           metabase.channel.core
           metabase.channel.email
           metabase.channel.email.messages
           metabase.channel.init
           metabase.channel.models.channel
           metabase.channel.render.core
           metabase.channel.settings
           metabase.channel.slack
           metabase.channel.template.core}
   :uses #{analytics
           api
           collections
           config
           db
           driver
           events
           formatter
           lib
           models
           notification
           permissions
           premium-features
           settings
           query-processor
           task
           timeline
           types
           util}}

  cloud-migration
  {:api  #{metabase.cloud-migration.api
           metabase.cloud-migration.core
           metabase.cloud-migration.init}
   :uses #{api cmd config db models premium-features settings task util}}

  cmd
  {:api  #{metabase.cmd
           metabase.cmd.copy
           metabase.cmd.dump-to-h2}
   :uses #{api api-routes config db legacy-mbql models plugins query-processor search settings util}}

  collections
  {:api  #{metabase.collections.api
           metabase.collections.models.collection
           metabase.collections.models.collection.root}
   :uses #{api
           api-keys
           audit
           config
           db
           driver
           events
           legacy-mbql
           models
           permissions
           premium-features
           request
           revisions
           search
           upload
           util}}

  ;; technically this 'uses' `enterprise/core` and `test` since it tries to load them to see if they exists so we know
  ;; if EE/test code is available; however we can ignore them since they're not real usages.
  config
  {:api  #{metabase.config}
   :uses #{}}

  ;; this is not actually a real module, but comes from one of our libraries.
  connection-pool
  {:api  #{metabase.connection-pool}
   :uses #{}}

  core
  {:api  #{metabase.core.initialization-status}
   :uses :any}

  database-routing
  {:api #{metabase.database-routing.core}
   :uses #{premium-features}}

  db
  {:api  #{metabase.db metabase.db.metadata-queries metabase.db.query metabase.db.setup}
   :uses #{auth-provider config connection-pool driver legacy-mbql lib plugins query-processor task util}}

  driver
  {:api #{metabase.driver
          metabase.driver.common
          metabase.driver.common.parameters
          metabase.driver.common.parameters.dates
          metabase.driver.common.parameters.operators
          metabase.driver.common.parameters.parse
          metabase.driver.common.parameters.values
          metabase.driver.ddl.interface
          metabase.driver.h2
          metabase.driver.impl
          metabase.driver.init
          metabase.driver.mysql
          metabase.driver.postgres
          metabase.driver.sql
          metabase.driver.sql-jdbc.connection
          metabase.driver.sql-jdbc.execute
          metabase.driver.sql-jdbc.execute.diagnostic
          metabase.driver.sql-jdbc.sync
          metabase.driver.sql.query-processor
          metabase.driver.sql.query-processor.deprecated
          metabase.driver.sql.util
          metabase.driver.sync
          metabase.driver.util}
   :uses #{actions
           api
           auth-provider
           config
           connection-pool
           database-routing
           db
           legacy-mbql
           lib
           logger
           models
           notification
           plugins
           premium-features
           settings
           pulse
           query-processor
           sync
           upload
           util}}

  eid-translation
  {:api  #{metabase.eid-translation.core}
   :uses #{settings util}}

  embedding
  {:api  #{metabase.embedding.api
           metabase.embedding.app-origins-sdk
           metabase.embedding.init
           metabase.embedding.settings}
   :uses #{analytics
           api
           config
           driver
           eid-translation
           events
           models
           notification
           premium-features
           public-sharing
           query-processor
           settings
           tiles
           util}}

  events
  {:api  #{metabase.events.core
           metabase.events.init}
   :uses #{audit-app channel driver models util view-log}}

  formatter
  {:api  #{metabase.formatter}
   :uses #{models settings query-processor types util}}

  geojson
  {:api  #{metabase.geojson.api
           metabase.geojson.init}
   :uses #{api settings util}}

  indexed-entities
  {:api  #{metabase.indexed-entities.api metabase.indexed-entities.init}
   :uses #{analytics api driver legacy-mbql lib models query-processor search sync task util}}

  internal-stats
  {:api #{metabase.internal-stats.core}
   :uses #{db models}}

  legacy-mbql
  {:api #{metabase.legacy-mbql.normalize
          metabase.legacy-mbql.predicates
          metabase.legacy-mbql.schema
          metabase.legacy-mbql.schema.helpers
          metabase.legacy-mbql.util}
   :uses #{lib models types util}}

  lib
  {:api #{metabase.lib.binning
          metabase.lib.binning.util
          metabase.lib.card
          metabase.lib.core
          metabase.lib.equality
          metabase.lib.field
          metabase.lib.filter
          metabase.lib.ident
          metabase.lib.join.util
          metabase.lib.metadata
          metabase.lib.metadata.calculation
          metabase.lib.metadata.jvm
          metabase.lib.metadata.protocols
          metabase.lib.normalize
          metabase.lib.options
          metabase.lib.query
          metabase.lib.schema
          metabase.lib.schema.actions
          metabase.lib.schema.binning
          metabase.lib.schema.common
          metabase.lib.schema.expression
          metabase.lib.schema.expression.temporal
          metabase.lib.schema.expression.window
          metabase.lib.schema.id
          metabase.lib.schema.info
          metabase.lib.schema.literal
          metabase.lib.schema.metadata
          metabase.lib.schema.parameter
          metabase.lib.schema.template-tag
          metabase.lib.schema.temporal-bucketing
          metabase.lib.schema.util
          metabase.lib.temporal-bucket
          metabase.lib.types.isa
          metabase.lib.util
          metabase.lib.util.match
          metabase.lib.walk}
   :uses #{config legacy-mbql models settings types util}}

  lib-be
  {:api #{metabase.lib-be.init}
   :uses #{models settings task util}}

  logger
  {:api  #{metabase.logger metabase.logger.init}
   :uses #{config plugins}}

  login-history
  {:api #{metabase.login-history.api
          metabase.login-history.core
          metabase.login-history.init}
   :uses #{analytics api channel request settings util}}

  model-persistence
  {:api #{metabase.model-persistence.api
          metabase.model-persistence.core
          metabase.model-persistence.init}
   :uses #{api db driver events lib models premium-features settings query-processor request task task-history util}}

  models
  {:api #{metabase.models.application-permissions-revision
          metabase.models.card
          metabase.models.card.metadata
          metabase.models.dashboard
          metabase.models.dashboard-card
          metabase.models.dashboard-tab
          metabase.models.dashboard.constants
          metabase.models.database
          metabase.models.dispatch
          metabase.models.field
          metabase.models.field-values
          metabase.models.humanization
          metabase.models.init
          metabase.models.interface
          metabase.models.moderation-review
          metabase.models.params
          metabase.models.params.chain-filter
          metabase.models.params.custom-values
          metabase.models.params.field-values
          metabase.models.params.shared
          metabase.models.query
          metabase.models.query.permissions
          metabase.models.resolution
          metabase.models.secret
          metabase.models.serialization
          metabase.models.table
          metabase.models.user
          metabase.models.user-parameter-value
          metabase.models.util.spec-update
          metabase.models.visualization-settings}
   :uses #{analytics
           analyze
           api
<<<<<<< HEAD
           audit
=======
           api-keys
           audit-app
>>>>>>> 3e65e9f1
           cache
           channel
           collections
           config
           db
           driver
           events
           legacy-mbql
           lib
           moderation
           notification
           permissions
           plugins
           premium-features
           settings
           public-sharing
           pulse
           query-analysis
           query-processor
           request
           search
           setup
           sync
           types
           util}}

  moderation
  {:api  #{metabase.moderation}
   :uses #{models util}}

  native-query-snippets
  {:api  #{metabase.native-query-snippets.api
           metabase.native-query-snippets.core}
   :uses #{api collections models permissions premium-features util}}

  notification
  {:api  #{metabase.notification.api
           metabase.notification.core
           metabase.notification.init
           metabase.notification.models
           metabase.notification.payload.core}
   :uses #{analytics
           api
           channel
           config
           driver
           events
           models
           permissions
           premium-features
           settings
           query-processor
           request
           task
           task-history
           util}}

  permissions
  {:api  #{metabase.permissions.api
           metabase.permissions.core
           metabase.permissions.models.collection-permission-graph-revision
           metabase.permissions.models.collection.graph
           metabase.permissions.models.data-permissions
           metabase.permissions.models.permissions
           metabase.permissions.models.permissions-group
           metabase.permissions.util}
<<<<<<< HEAD
   :uses #{api audit collections config db models premium-features request server settings util}}
=======
   :uses #{api audit-app config db models plugins premium-features request server settings util}}
>>>>>>> 3e65e9f1

  pivot
  {:api #{metabase.pivot.core}
   :uses #{util models}}

  plugins
  {:api  #{metabase.plugins metabase.plugins.classloader}
   :uses #{config driver util}}

  premium-features
  {:api  #{metabase.premium-features.api
           metabase.premium-features.core
           metabase.premium-features.init}
   :uses #{api config db internal-stats plugins settings util}}

  public-sharing
  {:api  #{metabase.public-sharing.api
           metabase.public-sharing.core
           metabase.public-sharing.init}
   :uses #{actions analytics api db events lib models query-processor request settings tiles util}}

  pulse
  {:api  #{metabase.pulse.api
           metabase.pulse.core
           metabase.pulse.init
           metabase.pulse.task.send-pulses}
   :uses #{api channel collections config db driver events models notification permissions plugins premium-features
           query-processor request task task-history util
           enterprise/advanced-permissions enterprise/sandbox}}

  query-analysis
  {:api  #{metabase.query-analysis.core metabase.query-analysis.init}
   :uses #{config driver legacy-mbql lib query-processor settings task util}}

  query-processor
  {:api #{metabase.query-processor
          metabase.query-processor.card
          metabase.query-processor.compile
          metabase.query-processor.dashboard
          metabase.query-processor.debug
          metabase.query-processor.error-type
          metabase.query-processor.interface
          metabase.query-processor.metadata
          metabase.query-processor.middleware.annotate
          metabase.query-processor.middleware.cache-backend.db
          metabase.query-processor.middleware.constraints
          metabase.query-processor.middleware.fetch-source-query-legacy
          metabase.query-processor.middleware.limit
          metabase.query-processor.middleware.permissions
          metabase.query-processor.middleware.wrap-value-literals
          metabase.query-processor.pipeline
          metabase.query-processor.pivot
          metabase.query-processor.preprocess
          metabase.query-processor.reducible
          metabase.query-processor.schema
          metabase.query-processor.setup
          metabase.query-processor.store
          metabase.query-processor.streaming
          metabase.query-processor.streaming.common
          metabase.query-processor.streaming.interface
          metabase.query-processor.timezone
          metabase.query-processor.util
          metabase.query-processor.util.add-alias-info
          metabase.query-processor.util.nest-query
          metabase.query-processor.util.persisted-cache
          metabase.query-processor.util.relative-datetime
          metabase.query-processor.util.transformations.nest-breakouts
          metabase.query-processor.writeback}
   :uses #{analytics
           analyze
           api
           audit-app
           cache
           config
           driver
           events
           formatter
           legacy-mbql
           lib
           model-persistence
           models
           permissions
           pivot
           premium-features
           settings
           request
           server
           types
           util}}

  request
  {:api  #{metabase.request.core}
   :uses #{api config models permissions settings util}}

  revisions
  {:api  #{metabase.revisions.api metabase.revisions.core metabase.revisions.init}
   :uses #{api config events models util}}

  sample-data
  {:api  #{metabase.sample-data.core
           metabase.sample-data.init}
   :uses #{plugins settings sync util}}

  search
  {:api #{metabase.search.api
          metabase.search.appdb.scoring
          metabase.search.config
          metabase.search.core
          metabase.search.in-place.scoring
          metabase.search.ingestion
          metabase.search.init
          metabase.search.spec}
<<<<<<< HEAD
   :uses #{analytics api audit collections config db driver models permissions premium-features settings request startup task util}}
=======
   :uses #{analytics api audit-app config db driver models permissions premium-features settings request startup task util}}
>>>>>>> 3e65e9f1

  segments
  {:api  #{metabase.segments.api}
   :uses #{api events legacy-mbql lib models permissions search util xrays}}

  server
  {:api #{metabase.server.core
          metabase.server.middleware.json
          metabase.server.middleware.session
          metabase.server.streaming-response}
   :uses #{analytics api api-keys api-routes config core db driver embedding models premium-features settings session request util enterprise/sso}}

  session
  {:api  #{metabase.session.core
           metabase.session.api
           metabase.session.init
           metabase.session.models.session}
   :uses #{api channel config db driver events login-history models settings request sso task util}}

  settings
  {:api  #{metabase.settings.api
           metabase.settings.core
           metabase.settings.deprecated-grab-bag
           metabase.settings.init}
   :uses #{api config db events models premium-features server util enterprise/advanced-permissions}}

  setup
  {:api  #{metabase.setup.api metabase.setup.core}
   :uses #{analytics
           api
           channel
           config
           db
           events
           models
           permissions
           settings
           request
           session
           util}}

  sso
  {:api  #{metabase.sso.api
           metabase.sso.core
           metabase.sso.init}
   :uses #{api models permissions premium-features settings util}}

  startup
  {:api  #{metabase.startup.core}
   :uses #{util}}

  sync
  {:api #{metabase.sync.api
          metabase.sync.core
          metabase.sync.init
          metabase.sync.schedules
          metabase.sync.task.sync-databases
          metabase.sync.util}
   :uses #{analyze api audit-app config db driver events lib models query-processor settings task task-history util}}

  task
  {:api #{metabase.task.bootstrap
          metabase.task.core
          metabase.task.init}
   :uses #{analytics
           channel
           config
           db
           driver
           plugins
           premium-features
           settings
           util}}

  task-history
  {:api  #{metabase.task-history.api
           metabase.task-history.core
           metabase.task-history.init}
   :uses #{api
           models
           permissions
           premium-features
           request
           task
           util}}

  testing-api
  {:api  #{metabase.testing-api.api
           metabase.testing-api.core
           metabase.testing-api.init}
   :uses #{analytics api config db premium-features search util}}

  tiles
  {:api  #{metabase.tiles.api
           metabase.tiles.init}
   :uses #{api legacy-mbql query-processor settings util}}

  timeline
  {:api  #{metabase.timeline.api metabase.timeline.core}
   :uses #{analytics api collections models util}}

  types
  {:api  #{metabase.types}
   :uses #{util}}

  upload
  {:api  #{metabase.upload.api
           metabase.upload.core
           metabase.upload.init}
   :uses #{analytics api collections driver events legacy-mbql lib model-persistence models permissions settings sync util}}

  user-key-value
  {:api  #{metabase.user-key-value.api metabase.user-key-value.init}
   :uses #{api config lib util}}

  util
  {:api :any
   :uses #{config db driver legacy-mbql lib models plugins settings}}

  version
  {:api  #{metabase.version.core
           metabase.version.init}
   :uses #{config settings task util}}

  view-log
  {:api  #{metabase.view-log.core
           metabase.view-log.init}
   :uses #{analytics api audit-app events models premium-features util}}


  xrays
  {:api  #{metabase.xrays.api
           metabase.xrays.core
           metabase.xrays.init}
   :uses #{analyze api collections driver legacy-mbql lib models settings query-processor util}}

  enterprise/advanced-config
  {:api  #{metabase-enterprise.advanced-config.api.logs
           metabase-enterprise.advanced-config.models.notification
           metabase-enterprise.advanced-config.init
           metabase-enterprise.advanced-config.file}
   :uses #{api api-keys db driver models permissions premium-features setup settings sync util}}

  enterprise/advanced-permissions
  {:api  #{metabase-enterprise.advanced-permissions.api.routes
           metabase-enterprise.advanced-permissions.common
           metabase-enterprise.advanced-permissions.models.permissions.group-manager}
   :uses #{api enterprise/impersonation lib models permissions premium-features query-processor util}}

  enterprise/ai-entity-analysis
  {:api #{metabase-enterprise.ai-entity-analysis.api}
   :uses #{api enterprise/metabot-v3 premium-features}}

  enterprise/ai-sql-fixer
  {:api #{metabase-enterprise.ai-sql-fixer.api}
   :uses #{api driver enterprise/metabot-v3 query-analysis query-processor util}}

  enterprise/ai-sql-generation
  {:api #{metabase-enterprise.ai-sql-generation.api}
   :uses #{api driver enterprise/metabot-v3 models util}}

  enterprise/analytics
  {:api  #{}
   :uses #{driver premium-features enterprise/advanced-config enterprise/scim enterprise/sso}}

  enterprise/api
  {:api  #{metabase-enterprise.api.routes
           metabase-enterprise.api.routes.common}
   :uses :any}

  enterprise/audit-app
  {:api  #{metabase-enterprise.audit-app.api.routes}
   :uses #{api
           audit-app
           db
           driver
           lib
           models
           permissions
           plugins
           premium-features
           query-processor
           settings
           sync
           util
           enterprise/serialization}}

  enterprise/auth-provider
  {:api  #{}
   :uses #{premium-features util}}

  enterprise/billing
  {:api  #{metabase-enterprise.billing.api.routes}
   :uses #{api premium-features util}}

  enterprise/cache
  {:api  #{metabase-enterprise.cache.init}
   :uses #{cache premium-features query-processor task util}}

  enterprise/content-verification
  {:api  #{metabase-enterprise.content-verification.api.routes}
   :uses #{api models moderation util enterprise/api}}

  enterprise/core
  {:api  #{metabase-enterprise.core.init}
   :uses :any}

  enterprise/dashboard-subscription-filters
  {:api  #{}
   :uses #{premium-features}}

  enterprise/data-editing
  {:api  #{metabase-enterprise.data-editing.api}
   :uses #{api actions util}}

  enterprise/database-routing
  {:api #{metabase-enterprise.database-routing.api}
   :uses #{api config database-routing events lib models premium-features query-processor settings util}}

  enterprise/enhancements
  {:api  #{metabase-enterprise.enhancements.init}
   :uses #{models premium-features settings sso util enterprise/sso}}

  enterprise/gsheets
  {:api  #{metabase-enterprise.gsheets.api}
   :uses #{api analytics premium-features settings util enterprise/harbormaster}}

  enterprise/harbormaster
  {:api #{metabase-enterprise.harbormaster.client}
   :uses #{api cloud-migration util}}

  enterprise/impersonation
  {:api #{metabase-enterprise.impersonation.api}
   :uses #{api audit-app driver lib models premium-features query-processor util enterprise/sandbox}}

  enterprise/internal-stats
  {:api #{}
   :uses #{premium-features settings}}

  enterprise/llm
  {:api  #{metabase-enterprise.llm.api}
   :uses #{analytics analyze api query-processor settings util}}

  enterprise/metabot-v3
  {:api #{metabase-enterprise.metabot-v3.api metabase-enterprise.metabot-v3.core
          metabase-enterprise.metabot-v3.tools.api}
   :uses #{api collections config db legacy-mbql lib models premium-features settings pulse query-processor request util}}

  enterprise/premium-features
  {:api  #{}
   :uses #{premium-features util}}

  enterprise/query-reference-validation
  {:api  #{metabase-enterprise.query-reference-validation.api}
   :uses #{api collections query-analysis request util}}

  enterprise/sandbox
  {:api #{metabase-enterprise.sandbox.api.routes
          metabase-enterprise.sandbox.api.util}
   :uses #{api
           audit-app
           db
           driver
           legacy-mbql
           lib
           models
           permissions
           plugins
           premium-features
           query-processor
           request
           util
           enterprise/api}}

  enterprise/scim
  {:api  #{metabase-enterprise.scim.api metabase-enterprise.scim.routes}
   :uses #{analytics api api-keys models permissions settings server util enterprise/serialization}}

  enterprise/search
  {:api  #{}
   :uses #{premium-features search}}

  enterprise/serialization
  {:api #{metabase-enterprise.serialization.api
          metabase-enterprise.serialization.cmd
          metabase-enterprise.serialization.v2.backfill-ids}
   :uses #{analytics api collections config db legacy-mbql lib logger models plugins premium-features settings setup util}}

  enterprise/snippet-collections
  {:api  #{}
   :uses #{models native-query-snippets permissions premium-features util}}

  enterprise/sso
  {:api #{metabase-enterprise.sso.api.routes
          metabase-enterprise.sso.integrations.sso-settings
          metabase-enterprise.sso.integrations.sso-utils}
   :uses #{api channel embedding events notification premium-features request session settings sso util enterprise/scim}}

  enterprise/stale
  {:api  #{metabase-enterprise.stale.api
           metabase-enterprise.stale.init}
   :uses #{analytics api collections embedding models premium-features request settings util}}

  enterprise/upload-management
  {:api  #{metabase-enterprise.upload-management.api}
   :uses #{api models premium-features upload util}}}

 ;; namespaces matching these patterns (with `re-find`) are excluded from the module linter. Since regex literals
 ;; aren't allowed in EDN just used the `(str <regex>)` version i.e. two slashes instead of one.
 ;;
 ;; this is mostly intended for excluding test namespaces or those rare 'glue' namespaces that glue multiple modules
 ;; together, e.g. `metabase.lib.metadata.jvm`.
 :linters
 {:metabase/modules
  {:ignored-namespace-patterns
   #{"-test$"                           ; anything ending in `-test`
     "test[-.]util"                     ; anything that contains `test.util` or `test-util`
     "test\\.impl"                      ; anything that contains `test.impl`
     "test-setup"                       ; anything that contains `test-setup`
     "^metabase(?:-enterprise)?\\.test" ; anything starting with `metabase.test` or `metabase-enterprise.test`
     "^metabase\\.http-client$"}}}}     ; `metabase.http-client` which is a test-only namespace despite its name.<|MERGE_RESOLUTION|>--- conflicted
+++ resolved
@@ -436,12 +436,7 @@
    :uses #{analytics
            analyze
            api
-<<<<<<< HEAD
-           audit
-=======
-           api-keys
            audit-app
->>>>>>> 3e65e9f1
            cache
            channel
            collections
@@ -508,11 +503,7 @@
            metabase.permissions.models.permissions
            metabase.permissions.models.permissions-group
            metabase.permissions.util}
-<<<<<<< HEAD
-   :uses #{api audit collections config db models premium-features request server settings util}}
-=======
-   :uses #{api audit-app config db models plugins premium-features request server settings util}}
->>>>>>> 3e65e9f1
+   :uses #{api audit-app collections config db models premium-features request server settings util}}
 
   pivot
   {:api #{metabase.pivot.core}
@@ -625,11 +616,7 @@
           metabase.search.ingestion
           metabase.search.init
           metabase.search.spec}
-<<<<<<< HEAD
-   :uses #{analytics api audit collections config db driver models permissions premium-features settings request startup task util}}
-=======
-   :uses #{analytics api audit-app config db driver models permissions premium-features settings request startup task util}}
->>>>>>> 3e65e9f1
+   :uses #{analytics api audit-app collections config db driver models permissions premium-features settings request startup task util}}
 
   segments
   {:api  #{metabase.segments.api}
