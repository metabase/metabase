--- conflicted
+++ resolved
@@ -8,14 +8,10 @@
    [metabase.premium-features.core :as premium-features]
    [metabase.settings.core :as setting]
    [metabase.test :as mt]
-<<<<<<< HEAD
-   [metabase.test.data.sql :as sql.tx]))
-=======
    [metabase.test.data.sql :as sql.tx]
    [metabase.util.json :as json]))
 
 (set! *warn-on-reflection* true)
->>>>>>> 8bb58b8e
 
 (deftest ^:parallel base-type-inference-test
   (is (= :type/Text
@@ -97,33 +93,6 @@
                  (mt/formatted-rows [int double double double]
                                     (mt/run-mbql-query json-decimals-table)))))))))
 
-<<<<<<< HEAD
-(deftest insert-from-source!-test
-  (mt/test-drivers (mt/normal-drivers-with-feature :uploads)
-    (let [driver       driver/*driver*
-          db-id        (mt/id)
-          table-name   (mt/random-name)
-          schema-name  (sql.tx/session-schema driver)
-          qualified-table-name (if schema-name
-                                 (keyword schema-name table-name)
-                                 (keyword table-name))
-          column-definitions {"id" [:int], "name" [:text]}]
-      (mt/as-admin
-        (driver/create-table! driver db-id qualified-table-name column-definitions {})
-
-        (testing "insert-from-source! should insert new rows correctly"
-          (let [new-rows     [[2 "New Luke"] [3 "New Leia"]]
-                data-source  {:type :rows :data new-rows}
-                rows-inserted (driver/insert-from-source! driver db-id
-                                                          {:name    qualified-table-name
-                                                           :columns (mapv (fn [name]
-                                                                            {:name (keyword name)})
-                                                                          (keys column-definitions))}
-                                                          data-source)]
-            (is (= (count new-rows) (count (driver/table-rows-seq driver/*driver* (mt/db) {:name table-name
-                                                                                           :schema schema-name}))))))
-        (driver/drop-table! driver db-id qualified-table-name)))))
-=======
 (defn- base-type-test-data
   "Base types that all drivers should support with test data."
   [driver]
@@ -261,5 +230,4 @@
         :type/Text               [:text]
         :type/Time               [:time]
         :type/TimeWithTZ         [:time-with-time-zone]
-        :type/UUID               [:uuid]))))
->>>>>>> 8bb58b8e
+        :type/UUID               [:uuid]))))