--- conflicted
+++ resolved
@@ -29,9 +29,7 @@
   `metabase.driver/upload-type->database-type` or `metabase.driver/allowed-promotions` -- make sure you use
   `:metabase.upload/varchar-255` rather than something like `::upload/varchar-255`.
 
-<<<<<<< HEAD
 - Added the multi-method `metabase.driver.sql.parameters.substitution/time-grouping->replacement-snippet-info`.  This is effectively `->replacement-snippet-info` for the new native query time grouping feature, but is its own separate multimethod because it needs an extra parameter.
-=======
 - The `metabase.models.secret` namespace has been replaced with `metabase.secrets.core`; if you were using it please
   update your usages.
 
@@ -54,7 +52,6 @@
   `metabase.driver.common.table-rows-sample`.
 
 - `metabase.util.ssh` has been moved to `metabase.driver.sql-jdbc.connection.ssh-tunnel`.
->>>>>>> f80ca9eb
 
 ## Metabase 0.54.0
 
