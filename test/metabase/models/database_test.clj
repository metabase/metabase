(ns ^:mb/driver-tests metabase.models.database-test
  (:require
   [clojure.string :as str]
   [clojure.test :refer :all]
   [mb.hawk.assert-exprs.approximately-equal :as =?]
   [metabase.api.common :as api]
   [metabase.driver :as driver]
   [metabase.driver.util :as driver.u]
   [metabase.lib.test-util :as lib.tu]
   [metabase.models.database :as database]
   [metabase.models.interface :as mi]
   [metabase.models.secret :as secret]
   [metabase.models.serialization :as serdes]
   [metabase.query-processor.store :as qp.store]
   [metabase.request.core :as request]
   [metabase.task :as task]
   [metabase.task.sync-databases :as task.sync-databases]
   [metabase.test :as mt]
   [metabase.test.fixtures :as fixtures]
   [metabase.util :as u]
   [metabase.util.json :as json]
   [toucan2.core :as t2]
   [toucan2.tools.with-temp :as t2.with-temp]))

(set! *warn-on-reflection* true)

(use-fixtures :once (fixtures/initialize :db :plugins :test-drivers))

(defn- trigger-for-db [db-id]
  (some (fn [{trigger-key :key, :as trigger}]
          (when (str/ends-with? trigger-key (str \. db-id))
            trigger))
        (:triggers (task/job-info "metabase.task.sync-and-analyze.job"))))

(deftest cleanup-permissions-after-delete-db-test
  (mt/with-temp [:model/Database {db-id :id} {}]
    (is (true? (t2/exists? :model/DataPermissions :db_id db-id)))
    (t2/delete! :model/Database db-id)
    (testing "All permissions are deleted when we delete the database"
      (is (false? (t2/exists? :model/DataPermissions :db_id db-id))))))

(deftest tasks-test
  (testing "Sync tasks should get scheduled for a newly created Database"
    (mt/with-temp-scheduler!
      (task/init! ::task.sync-databases/SyncDatabases)
      (t2.with-temp/with-temp [:model/Database {db-id :id}]
        (is (=? {:description         (format "sync-and-analyze Database %d" db-id)
                 :key                 (format "metabase.task.sync-and-analyze.trigger.%d" db-id)
                 :misfire-instruction "DO_NOTHING"
                 :may-fire-again?     true
                 :schedule            (mt/malli=? some?)
                 :final-fire-time     nil
                 :data                {"db-id" db-id}}
                (trigger-for-db db-id)))

        (testing "When deleting a Database, sync tasks should get removed"
          (t2/delete! :model/Database :id db-id)
          (is (= nil
                 (trigger-for-db db-id))))))))

(deftest can-read-database-setting-test
  (let [encode-decode (comp json/decode json/encode)
        pg-db         (mi/instance
                       :model/Database
                       {:description nil
                        :name        "testpg"
                        :details     {}
                        :settings    {:database-enable-actions          true   ; visibility: :public
                                      :unaggregated-query-row-limit 2000}  ; visibility: :authenticated
                        :id          3})]
    (testing "authenticated users should see settings with authenticated visibility"
      (request/with-current-user
        (mt/user->id :rasta)
        (is (= {"description" nil
                "name"        "testpg"
                "settings"    {"database-enable-actions"          true
                               "unaggregated-query-row-limit" 2000}
                "id"          3}
               (encode-decode pg-db)))))
    (testing "non-authenticated users shouldn't see settings with authenticated visibility"
      (request/with-current-user nil
        (is (= {"description" nil
                "name"        "testpg"
                "settings"    {"database-enable-actions" true}
                "id"          3}
               (encode-decode pg-db)))))))

(deftest driver-supports-actions-and-database-enable-actions-test
  (mt/test-drivers #{:sqlite}
    (testing "Updating database-enable-actions to true should fail if the engine doesn't support actions"
      (t2.with-temp/with-temp [:model/Database database {:engine :sqlite}]
        (is (= false (driver.u/supports? :sqlite :actions database)))
        (is (thrown-with-msg?
             clojure.lang.ExceptionInfo
             #"The database does not support actions."
             (t2/update! :model/Database (:id database) {:settings {:database-enable-actions true}})))))
    (testing "Updating the engine when database-enable-actions is true should fail if the engine doesn't support actions"
      (t2.with-temp/with-temp [:model/Database database {:engine :h2 :settings {:database-enable-actions true}}]
        (is (thrown-with-msg?
             clojure.lang.ExceptionInfo
             #"The database does not support actions."
             (t2/update! :model/Database (:id database) {:engine :sqlite})))))))

(deftest ^:parallel sensitive-data-redacted-test
  (let [encode-decode (comp json/decode json/encode)
        project-id    "random-project-id" ; the actual value here doesn't seem to matter
        ;; this is trimmed for the parts we care about in the test
        pg-db         (mi/instance
                       :model/Database
                       {:description nil
                        :name        "testpg"
                        :engine      :postgres
                        :details     {:additional-options            nil
                                      :ssl                           false
                                      :password                      "Password1234"
                                      :tunnel-host                   "localhost"
                                      :port                          5432
                                      :dbname                        "mydb"
                                      :host                          "localhost"
                                      :tunnel-enabled                true
                                      :tunnel-auth-option            "ssh-key"
                                      :tunnel-port                   22
                                      :tunnel-private-key            "PRIVATE KEY IS HERE"
                                      :user                          "metabase"
                                      :tunnel-user                   "a-tunnel-user"
                                      :tunnel-private-key-passphrase "Password1234"}
                        :settings    {:database-enable-actions true}
                        :id          3})
        bq-db         (mi/instance
                       :model/Database
                       {:description nil
                        :name        "testbq"
                        :details     {:use-service-account  nil
                                      :dataset-id           "office_checkins"
                                      :service-account-json "SERVICE-ACCOUNT-JSON-HERE"
                                      :use-jvm-timezone     false
                                      :project-id           project-id}
                        :settings    {:database-enable-actions true}
                        :id          2
                        :engine      :bigquery-cloud-sdk})]
    (testing "sensitive fields are redacted when database details are encoded"
      (testing "details removed for non-admin users"
        (request/with-current-user
          (mt/user->id :rasta)
          (qp.store/with-metadata-provider (lib.tu/mock-metadata-provider {:database pg-db})
            (is (= {"description" nil
                    "name"        "testpg"
                    "engine"      "postgres"
                    "settings"    {"database-enable-actions" true}
                    "id"          3}
                   (encode-decode pg-db))))
          (is (= {"description" nil
                  "name"        "testbq"
                  "id"          2
                  "engine"      "bigquery-cloud-sdk"
                  "settings"    {"database-enable-actions" true}}
                 (encode-decode bq-db)))))

      (testing "details are obfuscated for admin users"
        (request/with-current-user
          (mt/user->id :crowberto)
          (is (= {"description" nil
                  "name"        "testpg"
                  "engine"      "postgres"
                  "details"     {"tunnel-user"                   "a-tunnel-user"
                                 "dbname"                        "mydb"
                                 "host"                          "localhost"
                                 "tunnel-auth-option"            "ssh-key"
                                 "tunnel-private-key-passphrase" "**MetabasePass**"
                                 "additional-options"            nil
                                 "tunnel-port"                   22
                                 "user"                          "metabase"
                                 "tunnel-private-key"            "**MetabasePass**"
                                 "ssl"                           false
                                 "tunnel-enabled"                true
                                 "port"                          5432
                                 "password"                      "**MetabasePass**"
                                 "tunnel-host"                   "localhost"}
                  "settings"    {"database-enable-actions" true}
                  "id"          3}
                 (encode-decode pg-db)))
          (is (= {"description" nil
                  "name"        "testbq"
                  "details"     {"use-service-account"  nil
                                 "dataset-id"           "office_checkins"
                                 "service-account-json" "**MetabasePass**"
                                 "use-jvm-timezone"     false
                                 "project-id"           project-id}
                  "id"          2
                  "settings"    {"database-enable-actions" true}
                  "engine"      "bigquery-cloud-sdk"}
                 (encode-decode bq-db))))))))

;; register a dummy "driver" for the sole purpose of running sensitive-fields-test
(driver/register! :test-sensitive-driver, :parent #{:h2})

;; define a couple custom connection properties for this driver, one of which has :type :password
(defmethod driver/connection-properties :test-sensitive-driver
  [_]
  [{:name         "custom-field-1"
    :display-name "Custom Field 1"
    :placeholder  "Not particularly secret field"
    :type         :string
    :required     true}
   {:name         "custom-field-2-secret"
    :display-name "Custom Field 2"
    :placeholder  "Has some secret stuff in it"
    :type         :password
    :required     true}])

(deftest sensitive-fields-test
  (testing "get-sensitive-fields returns the custom :password type field in addition to all default ones"
    (is (= (conj driver.u/default-sensitive-fields :custom-field-2-secret :custom-field-2-secret-value)
           (driver.u/sensitive-fields :test-sensitive-driver))))
  (testing "get-sensitive-fields-for-db returns default fields for null or empty database map"
    (is (= driver.u/default-sensitive-fields
           (database/sensitive-fields-for-db nil)))
    (is (= driver.u/default-sensitive-fields
           (database/sensitive-fields-for-db {})))))

(defmethod driver/can-connect? :secret-test-driver [& _args] true)

(deftest secrets-in-details-test
  (mt/with-driver :secret-test-driver
    (testing "Existing Secret id and value does not leak"
      (mt/with-temp [:model/Secret {secret-id :id} {:name "secret-name" :kind "secret-kind" :value "secret"}]
        (let [json-details (json/encode {:keystore-value "secret" :host "localhost" :keystore-id secret-id})
              database-table (t2/table-name :model/Database)]
          (mt/with-temp [database-table {db-id :id} {:engine "secret-test-driver"
                                                     :name "Secret Test"
                                                     :details json-details}]
            (is (= json-details (t2/select-one-fn :details database-table db-id)))
            (is (= {:host "localhost" :keystore-id secret-id} (t2/select-one-fn :details :model/Database db-id)))
            (is (= {:host "localhost" :keystore-id secret-id}
                   (:details (mt/user-http-request :crowberto :get 200 (format "database/%d" db-id))))
                "API request")))))
    (testing "Existing value no secret id does not leak"
      (let [json-details (json/encode {:keystore-value "secret" :host "localhost"})
            database-table (t2/table-name :model/Database)]
        (mt/with-temp [database-table {db-id :id} {:engine "secret-test-driver"
                                                   :name "Secret Test"
                                                   :details json-details}]
          (is (= json-details (t2/select-one-fn :details database-table db-id)))
          (is (= {:host "localhost"} (t2/select-one-fn :details :model/Database db-id)))
          (is (= {:host "localhost"}
                 (:details (mt/user-http-request :crowberto :get 200 (format "database/%d" db-id))))
              "API request"))))))

(deftest secret-value-will-not-save-in-details-test
  (mt/with-temp [:model/Database db {:engine "secret-test-driver"
                                     :name "Secret Test"
                                     :details {:keystore-value "secret"}}]
    (let [db-id (:id db)
          secret-id (get-in db [:details :keystore-id])
          expected {:keystore-id secret-id}]
      (is (= expected (t2/select-one-fn (comp json/decode+kw :details) (t2/table-name :model/Database) db-id)))
      (is (=? {:value (u/string-to-bytes "secret") :source :uploaded :version 1}
              (secret/latest-for-id secret-id)))

      (t2/update! :model/Database db-id {:details {:keystore-path "secret-path"}})
      (is (= expected (t2/select-one-fn (comp json/decode+kw :details) (t2/table-name :model/Database) db-id)))
      (is (=? {:value (u/string-to-bytes "secret-path") :source :file-path :version 2}
              (secret/latest-for-id secret-id)))

      (t2/update! :model/Database db-id {:details {:keystore-path "ignore-path" :keystore-value "prefer-value"}})
      (is (= expected (t2/select-one-fn (comp json/decode+kw :details) (t2/table-name :model/Database) db-id)))
      (is (=? {:value (u/string-to-bytes "prefer-value") :source :uploaded :version 3}
              (secret/latest-for-id secret-id)))

      (t2/update! :model/Database db-id {:details {:keystore-options "local"
                                                   :keystore-path "prefer-path"
                                                   :keystore-value "ignore-value"}})
      (is (= expected (t2/select-one-fn (comp json/decode+kw :details) (t2/table-name :model/Database) db-id)))
      (is (=? {:value (u/string-to-bytes "prefer-path") :source :file-path :version 4}
              (secret/latest-for-id secret-id)))

      (t2/update! :model/Database db-id {:details {:keystore-value nil}})
      (is (= {} (t2/select-one-fn (comp json/decode+kw :details) (t2/table-name :model/Database) db-id)))
      (is (=? nil
              (secret/latest-for-id secret-id))))))

(deftest secret-db-test-changes
  (mt/with-driver :secret-test-driver
    (let [original-details {:host "localhost"}
          ;; Operate on the table to ensure handling of secrets in the model does not come into play
          db-table (t2/table-name :model/Database)
          host-and-keystore-id [:map {:closed true}
                                [:keystore-id :int]
                                [:host [:enum "localhost"]]]]
      (mt/with-temp [db-table {db-id :id} {:engine (name :secret-test-driver)
                                           :name "Secret Test"
                                           :details (json/encode original-details)}]

        (testing "Initially setting secret value"
          (is (=? (=?/malli host-and-keystore-id)
                  (:details (mt/user-http-request :crowberto :put 200 (format "database/%d" db-id)
                                                  {:details (assoc original-details
                                                                   :keystore-path "local.key"
                                                                   :keystore-options "local")}))))
          (is (=? (=?/malli host-and-keystore-id)
                  (json/decode (:details (t2/select-one db-table db-id)) keyword))
              "Database value")

          (is (=? (=?/malli host-and-keystore-id)
                  (:details (mt/user-http-request :crowberto :get 200 (format "database/%d" db-id))))
              "API request"))

        (testing "Change secret value from local path to uploaded"
          (is (=? (=?/malli host-and-keystore-id)
                  (:details (mt/user-http-request :crowberto :put 200 (format "database/%d" db-id)
                                                  {:details (assoc original-details
                                                                   :keystore-value (u/encode-base64 "secret")
                                                                   :keystore-options "uploaded")}))))

          (is (=? (=?/malli host-and-keystore-id)
                  (json/decode (:details (t2/select-one db-table db-id)) keyword))
              "Database value")

          (is (=? (=?/malli host-and-keystore-id)
                  (:details (mt/user-http-request :crowberto :get 200 (format "database/%d" db-id))))
              "API request"))))))

(deftest secret-redaction-to-json-test
  (let [base-details {:host "localhost"}
        expected-uploaded {:keystore-value secret/protected-password
                           :keystore-options "uploaded"}
        expected-path {:keystore-path secret/protected-password
                       :keystore-options "local"}]
    (mt/with-temp [:model/Secret {uploaded-secret :id} {:name "secret" :value "my-secret" :kind "s" :source "uploaded"}
                   :model/Secret {path-secret :id} {:name "secret" :value "my-secret" :kind "s" :source "file-path"}
                   :model/Secret {other-secret :id} {:name "secret" :value "my-secret" :kind "s" :source "something"}
                   :model/Secret {nil-source-secret :id} {:name "secret" :value "my-secret" :kind "s"}
                   :model/Database db {:engine (name :secret-test-driver)
                                       :name "Secret Test"
                                       :details base-details}]
      (mt/with-current-user (mt/user->id :crowberto)
        (are [expected extra-details] (= (merge
                                          base-details
                                          expected)
                                         (-> db
                                             (update :details merge extra-details)
                                             json/encode
                                             json/decode+kw
                                             :details))
          expected-uploaded
          {:keystore-value "my-secret"}

          expected-path
          {:keystore-path "secret-path"}

          expected-uploaded
          {:keystore-path "secret-path"
           :keystore-value "secret-value"}

          expected-path
          {:keystore-path "secret-path"
           :keystore-options "local"
           :keystore-value "secret-value"}

          (assoc expected-uploaded :keystore-id uploaded-secret)
          {:keystore-id uploaded-secret}

          (assoc expected-path :keystore-id path-secret)
          {:keystore-id path-secret}

          (assoc expected-uploaded :keystore-id other-secret)
          {:keystore-id other-secret}

          (assoc expected-uploaded :keystore-id nil-source-secret)
          {:keystore-id nil-source-secret}

          ;; The path from details should override the value and source in the secret
          (assoc expected-path :keystore-id uploaded-secret)
          {:keystore-path "secret-path"
           :keystore-id uploaded-secret}

          ;; The value from details should override the value and source in the secret
          (assoc expected-uploaded :keystore-id path-secret)
          {:keystore-value "secret-value"
           :keystore-id path-secret})))))

(deftest secret-db-details-integration-test
  (testing "manipulating secret values in db-details works correctly"
    (mt/with-driver :secret-test-driver
      (binding [api/*current-user-id* (mt/user->id :crowberto)]
        (let [secret-ids  (atom #{})    ; keep track of all secret IDs created with the temp database
              check-db-fn (fn [{:keys [details] :as _database} exp-secret]
                            (is (not (contains? details :password-value))
                                "password-value is always removed")
                            (is (contains? details :password-id) "password-id was added to details")
                            (let [secret-id                                  (:password-id details)
                                  {:keys [created_at updated_at] :as secret} (secret/latest-for-id secret-id)]
                              (swap! secret-ids conj secret-id)
                              (is (some? secret) "Loaded Secret instance by ID")
                              (is (some? created_at) "created_at populated for the secret instance")
                              (is (some? updated_at) "updated_at populated for the secret instance")
                              (doseq [[exp-key exp-val] exp-secret]
                                (testing (format "%s=%s in secret" exp-key exp-val)
                                  (let [v (exp-key secret)
                                        v (if (and (string? exp-val)
                                                   (bytes? v))
                                            (String. ^bytes v "UTF-8")
                                            v)]
                                    (is (= exp-val
                                           v)))))))]
          (testing "values for referenced secret IDs are resolved in a new DB"
            (t2.with-temp/with-temp [:model/Database {:keys [id details] :as database} {:engine  :secret-test-driver
                                                                                        :name    "Test DB with secrets"
                                                                                        :details {:host           "localhost"
                                                                                                  :password-value "new-password"}}]
              (testing " and saved db-details looks correct"
                (check-db-fn database {:kind    :password
                                       :source  :uploaded
                                       :version 1
                                       :value   "new-password"})
                (testing " updating the value works as expected"
<<<<<<< HEAD
                  (t2/update! Database id {:details (assoc details :password-path "/path/to/my/password-file")})
                  (check-db-fn (t2/select-one Database :id id) {:kind    :password
                                                                :source  :file-path
                                                                :version 2
                                                                :value   "/path/to/my/password-file"}))))
=======
                  (t2/update! :model/Database id {:details (assoc details :password-path  "/path/to/my/password-file")})
                  (check-db-fn (t2/select-one :model/Database :id id) {:kind    :password
                                                                       :source  :file-path
                                                                       :version 2
                                                                       :value   "/path/to/my/password-file"}))))
>>>>>>> 4bc96006
            (testing "Secret instances are deleted from the app DB when the DatabaseInstance is deleted"
              (is (seq @secret-ids) "At least one Secret instance should have been created")
              (doseq [secret-id @secret-ids]
                (testing (format "Secret ID %d should have been deleted after the Database was" secret-id)
                  (is (nil? (t2/select-one :model/Secret :id secret-id))
                      (format "Secret ID %d was not removed from the app DB" secret-id)))))))))))

(deftest user-may-not-update-sample-database-test
  (t2.with-temp/with-temp [:model/Database {:keys [id] :as _sample-database} {:engine    :h2
                                                                              :is_sample true
                                                                              :name      "Sample Database"
                                                                              :details   {:db "./resources/sample-database.db;USER=GUEST;PASSWORD=guest"}}]
    (testing " updating the engine of a sample database is not allowed"
      (is (thrown-with-msg?
           clojure.lang.ExceptionInfo
           #"The engine on a sample database cannot be changed."
           (t2/update! :model/Database id {:engine :sqlite}))))
    (testing " updating other attributes of a sample database is allowed"
      (t2/update! :model/Database id {:name "My New Name"})
      (is (= "My New Name" (t2/select-one-fn :name :model/Database :id id))))))

(driver/register! ::test, :abstract? true)

(deftest preserve-driver-namespaces-test
  (testing "Make sure databases preserve namespaced driver names"
    (t2.with-temp/with-temp [:model/Database {db-id :id} {:engine (u/qualified-name ::test)}]
      (is (= ::test
             (t2/select-one-fn :engine :model/Database :id db-id))))))

(deftest identity-hash-test
  (testing "Database hashes are composed of the name and engine"
    (t2.with-temp/with-temp [:model/Database db {:engine :mysql :name "hashmysql"}]
      (is (= (Integer/toHexString (hash ["hashmysql" :mysql]))
             (serdes/identity-hash db)))
      (is (= "b6f1a9e8"
             (serdes/identity-hash db))))))

(deftest create-database-with-null-details-test
  (testing "Details should get a default value of {} if unspecified"
    (mt/with-model-cleanup [:model/Database]
      (let [db (first (t2/insert-returning-instances! :model/Database (dissoc (mt/with-temp-defaults :model/Database) :details)))]
        (is (partial= {:details {}}
                      db))))))

(deftest ^:parallel after-select-driver-features-realize-db-row-test
  ;; This test is necessary because driver multimethods should be able to assume that the db argument is a Database
  ;; instance, not a transient row. Otherwise a call like `(mi/instance-of :model/Database db)` will return false
  ;; when it should return true.
  (testing "Make sure selecting a database calls `driver/database-supports?` with a database instance"
    (mt/with-temp [:model/Database {db-id :id} {:engine (u/qualified-name ::test)}]
      (mt/with-dynamic-redefs [driver.u/supports? (fn [_ _ db]
                                                    (is (true? (mi/instance-of? :model/Database db))))]
        (is (some? (t2/select-one-fn :features :model/Database :id db-id)))))))

(deftest hydrate-tables-test
  (is (= ["CATEGORIES"
          "CHECKINS"
          "ORDERS"
          "PEOPLE"
          "PRODUCTS"
          "REVIEWS"
          "USERS"
          "VENUES"]
         (-> (mt/db)
             (t2/hydrate :tables)
             :tables
             (#(map :name %))))))<|MERGE_RESOLUTION|>--- conflicted
+++ resolved
@@ -414,19 +414,11 @@
                                        :version 1
                                        :value   "new-password"})
                 (testing " updating the value works as expected"
-<<<<<<< HEAD
-                  (t2/update! Database id {:details (assoc details :password-path "/path/to/my/password-file")})
-                  (check-db-fn (t2/select-one Database :id id) {:kind    :password
-                                                                :source  :file-path
-                                                                :version 2
-                                                                :value   "/path/to/my/password-file"}))))
-=======
-                  (t2/update! :model/Database id {:details (assoc details :password-path  "/path/to/my/password-file")})
+                  (t2/update! :model/Database id {:details (assoc details :password-path "/path/to/my/password-file")})
                   (check-db-fn (t2/select-one :model/Database :id id) {:kind    :password
                                                                        :source  :file-path
                                                                        :version 2
                                                                        :value   "/path/to/my/password-file"}))))
->>>>>>> 4bc96006
             (testing "Secret instances are deleted from the app DB when the DatabaseInstance is deleted"
               (is (seq @secret-ids) "At least one Secret instance should have been created")
               (doseq [secret-id @secret-ids]
