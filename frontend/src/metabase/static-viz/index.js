--- conflicted
+++ resolved
@@ -127,12 +127,9 @@
   const rawSeriesWithRemappings = extractRemappings(
     rawSeriesWithDashcardSettings,
   );
-<<<<<<< HEAD
-=======
 
   const hasDevWatermark = Boolean(options.tokenFeatures?.["development-mode"]);
 
->>>>>>> 1b0ceb2c
   return ReactDOMServer.renderToStaticMarkup(
     <StaticVisualization
       rawSeries={rawSeriesWithRemappings}
