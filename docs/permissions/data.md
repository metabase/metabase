--- conflicted
+++ resolved
@@ -64,11 +64,7 @@
 
 {% include plans-blockquote.html feature="Sandboxed view data permission" %}
 
-<<<<<<< HEAD
-You can use impersonation to give people access to the native/SQL editor, while restricting their access to data based on a specific database role. And not just table-level access, but row-level access---or however you define access for that role in your database. Effectively what this means is that you can use impersonation to set up data sandbox-like access to your data, while letting people use the SQL editor to query that data. The difference is that, instead of setting up a data sandbox in Metabase, you need to set up that row-level security via the privileges granted to a role in your database.
-=======
 Allows you to set row-level permissions based on user attributes.
->>>>>>> 342ed573
 
 See [Data sandboxes](./data-sandboxes.md).
 
