/* eslint-disable jest/expect-expect */
import expression from "ts-dedent";

import { createMockMetadata } from "__support__/metadata";
import * as Lib from "metabase-lib";
import { createQuery } from "metabase-lib/test-helpers";

import { compileExpression } from "../compiler";
<<<<<<< HEAD
import {
  expressions,
  fields,
  metrics,
  query,
  segments,
  stageIndex,
} from "../test/shared";
import { op, opt } from "../test/utils";
import type { StartRule } from "../types";
=======
>>>>>>> 8df5d81d

import { format, formatExpressionParts } from "./formatter";

function setup(
  printWidth: number,
  expressionMode: Lib.ExpressionMode = "expression",
) {
  async function assertFormatted(
    expressions: string | string[],
  ): Promise<void> {
    if (!Array.isArray(expressions)) {
      return assertFormatted([expressions]);
    }
    for (const source of expressions) {
      const options = {
        query,
<<<<<<< HEAD
        startRule,
        stageIndex,
=======
        expressionMode,
        stageIndex: -1,
>>>>>>> 8df5d81d
      };

      const res = compileExpression({
        ...options,
        source,
      });

      if (res.error) {
        throw res.error;
      }

      const result = await format(res.expressionClause, {
        ...options,
        printWidth,
      });

      expect(result).toBe(source);
    }
  }
  return { assertFormatted };
}

describe("format", () => {
  describe("printWidth = 25", () => {
    const { assertFormatted } = setup(25);

    it("formats nested arithmetic expressions", async () => {
      await assertFormatted([
        expression`
          1 + 1
        `,
        expression`
          1 + 2 - 3 + 4 / 5
        `,
        expression`
          1 + 2 - 3 + 4 / (5 - 6)
        `,
        expression`
          111111111 + 22222222 -
            333333333 / 44444444
        `,
        expression`
          111111111 +
            22222222 +
            333333333 / 44444444
        `,
        expression`
          111111111 +
            22222222 +
            333333333 /
              4444444444444
        `,
        expression`
          111111111 + 22222222 -
            333333333 /
              (44444444 + 555555)
        `,
        expression`
          111111111 + 22222222 -
            (333333333 - 4444444)
        `,
        expression`
          1 + 2 + 3 * 4 * 5 + 6
        `,
        expression`
          90071992547409901
        `,
      ]);
    });

    it("formats function calls", async () => {
      await assertFormatted([
        expression`
          concat(
            "http://mysite.com/user/",
            [User ID],
            "/"
          )
        `,
        expression`
          case(
            [Total] > 10,
            "GOOD",
            [Total] < 5,
            "BAD",
            "OK"
          )
        `,
        expression`
          Offset([Total], -1)
        `,
        expression`
          startsWith(
            [Product → Category],
            "A",
            "B"
          )
        `,
        expression`
          startsWith(
            [Product → Category],
            "A",
            "B",
            "case-insensitive"
          )
        `,
      ]);
    });

    it("formats chained function calls", async () => {
      await assertFormatted([
        expression`
          concat("a", "b")
          AND concat("c", "d")
          AND concat("e", "f")
          AND concat("g", "h")
        `,
        expression`
          concat("foo", "bar")
          AND concat("bar", "baz")
          AND concat("quu", "qux")
          OR concat("foo", "bar")
          AND concat("bar", "baz")
        `,
        expression`
          concat("foo", "bar")
          AND (
            concat("bar", "baz")
            AND concat(
              "quu",
              "qux"
            )
            OR concat("foo", "bar")
          )
          AND concat("bar", "baz")
        `,
        expression`
          concat(
            [User ID] > 12
            AND [Total] < 10,
            "GOOD",
            "OK",
            111111111 +
              22222222 +
              333333333
          )
        `,
      ]);
    });

    it("formats unary operators", async () => {
      const { assertFormatted } = setup(25, "filter");
      await assertFormatted([
        expression`
          NOT [Total] < 10
        `,
        expression`
          NOT [Total] <
            11111111111111
        `,
        expression`
          NOT [Total] <
            22222222222222 +
              33333333333333
        `,
        expression`
          NOT concat(
            [User → Name],
            "John"
          )
          OR [User ID] = 1
        `,
      ]);
    });
  });

  describe("printWidth = 52", () => {
    const { assertFormatted } = setup(52);

    it("formats bigintegers", async () => {
      await assertFormatted([
        expression`
          922337203685477580855
        `,
        expression`
          -922337203685477580855
        `,
        expression`
          [ID] = -922337203685477580855
        `,
      ]);
    });
  });

  describe("formats unknown references", () => {
    const otherQuery = createQuery({
      metadata: createMockMetadata({
        databases: [
          // no database so metadata cannot reference anything
        ],
      }),
    });

    it.each([
      { result: "[Unknown Field]", parts: fields.orders.TOTAL },
      { result: "[Unknown Segment]", parts: segments.EXPENSIVE_THINGS },

      // TODO: fix metrics in tests
      // { result: "[Unknown Metric]", parts: metrics.FOO },
    ])("should format an unknown %s as %s", async ({ result, parts }) => {
      const clause = Lib.expressionClause(parts);

      const formatted = await format(clause, {
        query: otherQuery,
        stageIndex,
      });
      expect(formatted).toBe(result);
    });
  });
});

describe("if printWidth = Infinity, it should return the same results as the single-line formatter", () => {
  async function all(cases: {
    [source: string]: Lib.ExpressionParts | Lib.ExpressionArg;
  }) {
    for (const source in cases) {
      const expression = cases[source];
      expect(
        await formatExpressionParts(expression, {
          query,
          stageIndex,
        }),
      ).toBe(source);
    }
  }

  it("should format number literal", async () => {
    await all({
      "1": 1,
      "2": op("value", 2),
      "-42": -42,
      "-43": op("value", -43),
    });
  });

  it("should format boolean literals", async () => {
    await all({
      True: true,
      False: false,
    });
    await all({
      True: op("value", true),
      False: op("value", false),
    });
  });

  it("should format addition", async () => {
    await all({
      "1 + 2": op("+", 1, 2),
      "1 + 2 + 3": op("+", 1, 2, 3),
      "1 + -2 + 3": op("+", 1, -2, 3),
    });
  });

  it("should format operators ordered by precedence", async () => {
    await all({
      "1 * 2 + 3": op("+", op("*", 1, 2), 3),
      "1 + 2 * 3": op("+", 1, op("*", 2, 3)),
      "1 + 2 * 3 + 4": op("+", 1, op("*", 2, 3), 4),
      "1 + 2 + 3 * 4 * 5 + 6": op("+", 1, 2, op("*", 3, 4, 5), 6),
    });
  });

  it("should parenthesize operators with lower precedence", async () => {
    await all({
      "1 * (2 + 3)": op("*", 1, op("+", 2, 3)),
      "(1 + 2) * 3": op("*", op("+", 1, 2), 3),
    });
  });

  it("should format string literals", async () => {
    await all({
      '"foo bar"': "foo bar",
      '"hello world"': op("value", "hello world"),
      '""': op("value", ""),
    });
  });

  it("should format field references", async () => {
    await all({
      "[Subtotal]": fields.orders.SUBTOTAL,
      "[Tax] + [Subtotal]": op("+", fields.orders.TAX, fields.orders.SUBTOTAL),
      "1 + [Subtotal]": op("+", 1, fields.orders.SUBTOTAL),
      "[User ID]": fields.orders.USER_ID,
      "[User → Name]": fields.people.NAME,
    });
  });

  it("should format expression references", async () => {
    await all({
      "[foo]": op("expression", "foo"),
    });
  });

  it("should format function calls", async () => {
    await all({
      now: op("now"),
      "trim([User → Name])": op("trim", fields.people.NAME),
      'coalesce([User → Name], ",")': op("coalesce", fields.people.NAME, ","),
      'concat("http://mysite.com/user/", [User ID], "/")': op(
        "concat",
        "http://mysite.com/user/",
        fields.orders.USER_ID,
        "/",
      ),
      "text([User ID])": op("text", fields.orders.USER_ID),
      'integer("10")': op("integer", "10"),
      'date("2025-03-20")': op("date", "2025-03-20"),
    });
  });

  it("should format case/if statements", async () => {
    await all({
      'case([Total] > 10, "GOOD", [Total] < 5, "BAD", "OK")': op(
        "case",
        op(">", fields.orders.TOTAL, 10),
        "GOOD",
        op("<", fields.orders.TOTAL, 5),
        "BAD",
        "OK",
      ),
      'if([Total] > 10, "GOOD", [Total] < 5, "BAD", "OK")': op(
        "if",
        op(">", fields.orders.TOTAL, 10),
        "GOOD",
        op("<", fields.orders.TOTAL, 5),
        "BAD",
        "OK",
      ),
    });
  });

  it("should format addition of a string to a number", async () => {
    await all({
      [`"Hell" + 1`]: op("+", "Hell", 1),
    });
  });

  it("should give priority multiply and division without parenthesis", async () => {
    await all({
      "floor([Total]) / ceil([Product → Price]) * round([Tax])": op(
        "*",
        op(
          "/",
          op("floor", fields.orders.TOTAL),
          op("ceil", fields.products.PRICE),
        ),
        op("round", fields.orders.TAX),
      ),
    });
  });

  it("should handle priority for addition and subtraction without parenthesis", async () => {
    await all({
      "floor([Total]) - ceil([Product → Price]) + round([Tax])": op(
        "+",
        op(
          "-",
          op("floor", fields.orders.TOTAL),
          op("ceil", fields.products.PRICE),
        ),
        op("round", fields.orders.TAX),
      ),
      "floor([Total]) - (ceil([Product → Price]) + round([Tax]))": op(
        "-",
        op("floor", fields.orders.TOTAL),
        op(
          "+",
          op("ceil", fields.products.PRICE),
          op("round", fields.orders.TAX),
        ),
      ),
    });
  });

  it("should handle contains and doesNotContain with and without options", async () => {
    await all({
      'contains([Product → Ean], "A", "B")': op(
        "contains",
        fields.products.EAN,
        "A",
        "B",
      ),
      'contains([Product → Ean], "A", "B", "case-insensitive")': opt(
        "contains",
        { "case-sensitive": false },
        fields.products.EAN,
        "A",
        "B",
      ),
      'doesNotContain([User → Name], "A", "B")': op(
        "does-not-contain",
        fields.people.NAME,
        "A",
        "B",
      ),
      'doesNotContain([User → Name], "A", "B", "case-insensitive")': opt(
        "does-not-contain",
        { "case-sensitive": false },
        fields.people.NAME,
        "A",
        "B",
      ),
    });
  });

  it("should handle startsWith and endsWith with and without options", async () => {
    await all({
      'startsWith([Product → Category], "A", "B")': op(
        "starts-with",
        fields.products.CATEGORY,
        "A",
        "B",
      ),
      'startsWith([Product → Category], "A", "B", "case-insensitive")': opt(
        "starts-with",
        { "case-sensitive": false },
        fields.products.CATEGORY,
        "A",
        "B",
      ),
      'endsWith([Product → Category], "A", "B")': op(
        "ends-with",
        fields.products.CATEGORY,
        "A",
        "B",
      ),
      'endsWith([Product → Category], "A", "B", "case-insensitive")': opt(
        "ends-with",
        { "case-sensitive": false },
        fields.products.CATEGORY,
        "A",
        "B",
      ),
    });
  });

  it("should format comparisons", async () => {
    await all({
      "[Total] < 10": op("<", fields.orders.TOTAL, 10),
      "floor([Total]) < 10": op("<", op("floor", fields.orders.TOTAL), 10),
      "between([Subtotal], 1, 2)": op("between", fields.orders.SUBTOTAL, 1, 2),
    });
  });

  it("should format unary operators", async () => {
    await all({
      "NOT [Total] < 10": op("not", op("<", fields.orders.TOTAL, 10)),
    });
  });

  it("should format logical operators", async () => {
    await all({
      "[Total] < 10 AND [Tax] >= 1": op(
        "and",
        op("<", fields.orders.TOTAL, 10),
        op(">=", fields.orders.TAX, 1),
      ),
    });
  });

  it("should format date functions", async () => {
    await all({
      'interval([Created At], -1, "month")': op(
        "time-interval",
        fields.orders.CREATED_AT,
        -1,
        "month",
      ),
      'intervalStartingFrom([Created At], -1, "month", -2, "years")': op(
        "relative-time-interval",
        fields.orders.CREATED_AT,
        -1,
        "month",
        -2,
        "years",
      ),
    });
  });

  it("should format segments", async () => {
    await all({
      "[Expensive Things]": segments.EXPENSIVE_THINGS,
      "NOT [Expensive Things]": op("not", segments.EXPENSIVE_THINGS),
      "NOT NOT [Expensive Things]": op(
        "not",
        op("not", segments.EXPENSIVE_THINGS),
      ),
    });
  });

  it("should format complex expressions", async () => {
    await all({
      "NOT between([Subtotal], 3, 14) OR [Expensive Things]": op(
        "or",
        op("not", op("between", fields.orders.SUBTOTAL, 3, 14)),
        segments.EXPENSIVE_THINGS,
      ),
    });
  });

  it("should format is-null and not-null", async () => {
    await all({
      "isNull([Tax])": op("is-null", fields.orders.TAX),
      "notNull([Tax])": op("not-null", fields.orders.TAX),
      "NOT isNull([Tax])": op("not", op("is-null", fields.orders.TAX)),
      "NOT notNull([Tax])": op("not", op("not-null", fields.orders.TAX)),
    });
  });

  it("should format aggregation functions", async () => {
    await all({
      Count: op("count"),
      "Sum([Total])": op("sum", fields.orders.TOTAL),
      "1 - Count": op("-", 1, op("count")),
      "Sum([Total] * 2)": op("sum", op("*", fields.orders.TOTAL, 2)),
      "1 - Sum([Total] * 2)": op(
        "-",
        1,
        op("sum", op("*", fields.orders.TOTAL, 2)),
      ),
      "1 - Sum([Total] * 2) / Count": op(
        "-",
        1,
        op("/", op("sum", op("*", fields.orders.TOTAL, 2)), op("count")),
      ),
      "Share([Total] > 50)": op("share", op(">", fields.orders.TOTAL, 50)),
      "CountIf([Total] > 50)": op(
        "count-where",
        op(">", fields.orders.TOTAL, 50),
      ),
      "SumIf([Total] > 50)": op("sum-where", op(">", fields.orders.TOTAL, 50)),
      "Average(coalesce([Total], [Tax]))": op(
        "avg",
        op("coalesce", fields.orders.TOTAL, fields.orders.TAX),
      ),
      "CountIf([Total] + [Tax] < 52)": op(
        "count-where",
        op("<", op("+", fields.orders.TOTAL, fields.orders.TAX), 52),
      ),
      "DistinctIf([User ID], [Total] > 50)": op(
        "distinct-where",
        fields.orders.USER_ID,
        op(">", fields.orders.TOTAL, 50),
      ),
    });

    // This used to work but we no longer seem to support direct field references
    // by field id.
    // [
    //   "CountIf(49 <= [Total])",
    //   ["count-where", ["<=", 49, total]],
    //   "count-where aggregation with left-hand-side literal",
    // ],
  });

  // TODO: cannot find available metrics in tests
  // eslint-disable-next-line jest/no-disabled-tests
  it.skip("should format metrics", async () => {
    await all({
      "[Metric]": metrics.FOO,
    });
  });

  it("should format expressions", async () => {
    await all({
      "[bool]": expressions.BOOL,
      "[foo]": expressions.FOO,
    });
  });
});

it("should format escaped regex characters (metabase#56596)", async () => {
  const { assertFormatted } = setup(Infinity);
  await assertFormatted([
    // "foo \s bar"
    expression`
      "foo \\s bar"
    `,
    // "^[Default]\s(.*?)\s-\s"
    expression`
     "^\\[Default\\]\\s(.*?)\\s-\\s"
    `,
    // "\\"
    expression`
      "\\\\"
    `,
    // "\n\r\t\v\f\b"
    expression`
      "\\n\\r\\t\\v\\f\\b"
    `,
  ]);
});<|MERGE_RESOLUTION|>--- conflicted
+++ resolved
@@ -6,7 +6,6 @@
 import { createQuery } from "metabase-lib/test-helpers";
 
 import { compileExpression } from "../compiler";
-<<<<<<< HEAD
 import {
   expressions,
   fields,
@@ -16,9 +15,6 @@
   stageIndex,
 } from "../test/shared";
 import { op, opt } from "../test/utils";
-import type { StartRule } from "../types";
-=======
->>>>>>> 8df5d81d
 
 import { format, formatExpressionParts } from "./formatter";
 
@@ -35,13 +31,8 @@
     for (const source of expressions) {
       const options = {
         query,
-<<<<<<< HEAD
-        startRule,
+        expressionMode,
         stageIndex,
-=======
-        expressionMode,
-        stageIndex: -1,
->>>>>>> 8df5d81d
       };
 
       const res = compileExpression({
