(ns metabase.query-processor.util.add-alias-info
  "Walks query and generates appropriate aliases for every selected column; and adds extra keys to the
  corresponding MBQL clauses with this information. Deduplicates aliases and calls [[metabase.driver/escape-alias]]
  with the generated aliases. Adds information about the aliases in source queries and joins that correspond to
  columns in the parent level.

  This code is currently opt-in, and is currently only used by SQL drivers ([[metabase.driver.sql.query-processor]]
  manually calls [[add-alias-info]] inside of [[metabase.driver.sql.query-processor/mbql->native]]
  and [[metabase.driver.mongo.query-processor/mbql->native]]) but at some point in the future this may
  become general QP middleware that can't be opted out of.

  [[add-alias-info]] adds some or all of the following keys to every `:field` clause, `:expression` reference, and
  `:aggregation` reference:

  ##### `::source-table`

  String name, integer Table ID, the keyword `::source`, or the keyword `::none`. Use this alias to qualify the clause
  during compilation.

  - String names are aliases for joins. This name should be used literally.

  - An integer Table ID means this comes from the `:source-table`; use the Table's schema and name to qualify the
    clause. (Some databases also need to qualify Fields with the Database name.)

  - `::source` means this clause comes from the `:source-query`; the alias to use is theoretically driver-specific but
    in practice is `source` (see [[metabase.driver.sql.query-processor/source-query-alias]]).

  - `::none` means this clause SHOULD NOT be qualified at all. `::none` is currently only used in some very special
     circumstances, specially by the Spark SQL driver when compiling Field Filter replacement snippets. But it's here
     for those sorts of cases where we need it.

  TODO -- consider allowing vectors of multiple qualifiers e.g. `[schema table]` or `[database schema table]` as well
  -- so drivers that need to modify these can rewrite this info appropriately.

  ##### `::source-alias`

  String name to use to refer to this clause during compilation.

  ##### `::desired-alias`

  If this clause is 'selected' (i.e., appears in `:fields`, `:aggregation`, or `:breakout`), select the clause `AS`
  this alias. This alias is guaranteed to be unique."
  (:refer-clojure :exclude [ref])
  (:require
   [clojure.walk :as walk]
   [medley.core :as m]
   [metabase.driver :as driver]
<<<<<<< HEAD
   [metabase.lib.core :as lib]
   [metabase.lib.equality :as lib.equality]
   [metabase.lib.options :as lib.options]
   [metabase.lib.schema :as lib.schema]
=======
   [metabase.legacy-mbql.schema :as mbql.s]
   [metabase.legacy-mbql.util :as mbql.u]
   [metabase.lib.core :as lib]
   [metabase.lib.field.resolution :as lib.field.resolution]
   [metabase.lib.metadata :as lib.metadata]
   [metabase.lib.schema.common :as lib.schema.common]
>>>>>>> abdfe506
   [metabase.lib.schema.id :as lib.schema.id]
   [metabase.lib.schema.join :as lib.schema.join]
   [metabase.lib.schema.mbql-clause :as lib.schema.mbql-clause]
   [metabase.lib.schema.metadata :as lib.schema.metadata]
   [metabase.lib.util :as lib.util]
   [metabase.lib.util.match :as lib.util.match]
<<<<<<< HEAD
   [metabase.lib.walk :as lib.walk]
=======
   [metabase.query-processor.error-type :as qp.error-type]
>>>>>>> abdfe506
   [metabase.query-processor.middleware.annotate.legacy-helper-fns :as annotate.legacy-helper-fns]
   [metabase.query-processor.store :as qp.store]
   [metabase.util :as u]
   [metabase.util.format]
   [metabase.util.log :as log]
   [metabase.util.malli :as mu]
   [metabase.util.malli.registry :as mr]
   [puget.printer]))

<<<<<<< HEAD
;;; TODO (Cam 7/1/25) -- experimental! If I decide I like this I will move it into [[metabase.util.format]].
(defn- cprint-str [x]
  (if metabase.util.format/colorize?
    (puget.printer/cprint-str x {:color-scheme {:nil nil}}) ; don't print `nil` in black. I can't see it.
    (u/pprint-to-str x)))

(defmulti ^String field-reference-mlv2
=======
    [:field id-or-name opts]
    ;; this doesn't use [[mbql.u/update-field-options]] because this gets called a lot and the overhead actually adds up
    ;; a bit
    [:field id-or-name (remove-namespaced-options (cond-> (dissoc opts :source-field :effective-type)
                                                    (integer? id-or-name) (dissoc :base-type)))]

    ;; for `:expression` and `:aggregation` references, remove the options map if they are empty.
    [:expression expression-name opts]
    (if-let [opts (remove-namespaced-options opts)]
      [:expression expression-name opts]
      [:expression expression-name])

    [:aggregation index opts]
    (if-let [opts (-> opts
                      (dissoc :base-type)
                      (remove-namespaced-options))]
      [:aggregation index opts]
      [:aggregation index])

    _
    &match))

(defn- selected-clauses
  "Get all the clauses that are returned by this level of the query as a map of normalized-clause -> index of that
  column in the results."
  [{:keys [fields breakout aggregation], :as query}]
  ;; this is cached for the duration of the QP run because it's a little expensive to calculate and caching this speeds
  ;; up this namespace A LOT
  (qp.store/cached (select-keys query [:fields :breakout :aggregation])
    (into
     {}
     (comp cat
           (map-indexed
            (fn [i clause]
              [(normalize-clause clause) i])))
     [breakout
      (map-indexed
       (fn [i ag]
         (lib.util.match/replace ag
           ;; :offset is a special case since it doesn't NEED to get wrapped in aggregation options.
           [:offset _opts _expr _n]
           [:aggregation i]

           [:aggregation-options wrapped opts]
           [:aggregation i]

           ;; aggregation clause should be preprocessed into an `:aggregation-options` clause by now.
           _
           (throw (ex-info (tru "Expected :aggregation-options clause, got {0}" (pr-str ag))
                           {:type qp.error-type/qp, :clause ag}))))
       aggregation)
      fields])))

(defn- clause->position
  "Get the position (i.e., column index) `clause` is returned as, if it is returned (i.e. if it is in `:breakout`,
  `:aggregation`, or `:fields`). Not all clauses are returned."
  [inner-query clause]
  ((selected-clauses inner-query) (normalize-clause clause)))

(defn- this-level-join-aliases [{:keys [joins]}]
  (into #{} (map :alias) joins))

(defn- field-is-from-join-in-this-level? [inner-query [_field _id-or-name {:keys [join-alias]}]]
  (when join-alias
    ((this-level-join-aliases inner-query) join-alias)))

(mu/defn- field-instance :- [:maybe ::lib.schema.metadata/column]
  [[_ id-or-name :as _field-clause] :- mbql.s/field]
  (when (integer? id-or-name)
    (lib.metadata/field (qp.store/metadata-provider) id-or-name)))

(defn- field-table-id [field-clause]
  (:table-id (field-instance field-clause)))

(defn- resolve-field-source-table-alias-with-lib-field-resolution
  "This is only an absolute last resort -- use Lib `resolve-field-ref` to resolve a field ref if the code we have here
  can't do it.

  We should actually rewrite this entire namespace to just use Lib in the first place for everything, but that's a
  project for another day. (See #59589)"
  [inner-query field-ref]
  (try
    (let [lib-query (annotate.legacy-helper-fns/legacy-inner-query->mlv2-query inner-query)]
      (when-let [resolved (lib.field.resolution/resolve-field-ref lib-query -1 (lib/->pMBQL field-ref))]
        (cond
          (= (:lib/source resolved) :source/previous-stage)
          ::source

          (= (:lib/source resolved) :source/joins)
          (when-let [join-alias (:metabase.lib.join/join-alias resolved)]
            (get-in inner-query [::join-alias->escaped join-alias] join-alias)))))
    (catch Throwable e
      (log/error e "Failed to convert inner query to Lib query, unable to do fallback matching" (pr-str inner-query))
      nil)))

(mu/defn- field-source-table-alias :- [:or
                                       ::lib.schema.common/non-blank-string
                                       ::lib.schema.id/table
                                       [:= ::source]]
  "Determine the appropriate `::source-table` alias for a `field-clause`."
  [{:keys [source-table source-query], :as inner-query} [_ _id-or-name {:keys [join-alias]}, :as field-clause]]
  (let [table-id            (field-table-id field-clause)
        join-is-this-level? (field-is-from-join-in-this-level? inner-query field-clause)]
    (cond
      join-is-this-level?                      (get-in inner-query [::join-alias->escaped join-alias] join-alias)
      (and table-id (= table-id source-table)) table-id
      source-query                             ::source
      :else
      (or (resolve-field-source-table-alias-with-lib-field-resolution inner-query field-clause)
          (throw (ex-info (trs "Cannot determine the source table or query for Field clause {0}" (pr-str field-clause))
                          {:type   qp.error-type/invalid-query
                           :clause field-clause
                           :query  inner-query}))))))

(mr/def ::exported-clause
  [:or ::mbql.s/field ::mbql.s/expression ::mbql.s/aggregation-options])

(mu/defn- exports :- [:set ::exported-clause]
  [query :- ::mbql.s/SourceQuery]
  (into #{} (lib.util.match/match (dissoc query :source-query :source-metadata :joins)
              [(_ :guard #{:field :expression :aggregation-options}) _ (_ :guard (every-pred map? ::position))])))

(defn- join-with-alias [{:keys [joins]} join-alias]
  (some (fn [join]
          (when (= (:alias join) join-alias)
            join))
        joins))

(defn- fuzzify [clause]
  (mbql.u/update-field-options clause dissoc :temporal-unit :binning))

(defn- field-signature
  [field-clause]
  [(second field-clause) (get-in field-clause [2 :join-alias])])

(mu/defn- field-name-match :- [:maybe ::exported-clause]
  [field-name      :- :string
   all-exports     :- [:set ::exported-clause]
   source-metadata :- [:maybe [:sequential ::mbql.s/legacy-column-metadata]]
   field-exports   :- [:sequential ::mbql.s/field]]
  ;; First, look for Expressions or fields from the source query stage whose `::desired-alias` matches the
  ;; name we're searching for.
  (or (m/find-first (fn [[tag _id-or-name {::keys [desired-alias], :as _opts} :as _ref]]
                      (when (#{:expression :field} tag)
                        (= desired-alias field-name)))
                    all-exports)
      ;; Expressions by exact name.
      (m/find-first (fn [[_ expression-name :as _expression-clause]]
                      (= expression-name field-name))
                    (filter (partial mbql.u/is-clause? :expression) all-exports))
      ;; aggregation clauses from the previous stage based on their `::desired-alias`. If THAT doesn't work,
      ;; then try to match based on their `::source-alias` (not 100% sure why we're checking `::source-alias` at
      ;; all TBH -- Cam)
      (when-let [ag-clauses (seq (filter (partial mbql.u/is-clause? :aggregation-options) all-exports))]
        (some (fn [k]
                (m/find-first (fn [[_tag _ag-clause opts :as _aggregation-options-clause]]
                                (= (get opts k) field-name))
                              ag-clauses))
              [::desired-alias ::source-alias]))
      ;; look for a field referenced by the name in source-metadata
      (when-let [column (m/find-first #(= (:name %) field-name) source-metadata)]
        (let [signature (field-signature (:field_ref column))]
          (or ;; First try to match with the join alias.
           (m/find-first #(= (field-signature %) signature) field-exports)
              ;; Then just the names, but if the match is ambiguous, warn and return nil.
           (let [matches (filter #(= (second %) field-name) field-exports)]
             (when (= (count matches) 1)
               (first matches))))))))

(mu/defn- matching-field-in-source-query*
  [source-query    :- ::mbql.s/SourceQuery
   source-metadata :- [:maybe [:sequential ::mbql.s/legacy-column-metadata]]
   field-clause    :- ::mbql.s/field
   & {:keys [normalize-fn]
      :or   {normalize-fn normalize-clause}}]
  (let [normalized    (normalize-fn field-clause)
        all-exports   (exports source-query)
        field-exports (filter (partial mbql.u/is-clause? :field)
                              all-exports)]
    ;; first look for an EXACT match in the `exports`
    (or (m/find-first (fn [a-clause]
                        (= (normalize-fn a-clause) normalized))
                      field-exports)
        ;; if there is no EXACT match, attempt a 'fuzzy' match by disregarding the `:temporal-unit` and `:binning`
        (let [fuzzy-normalized (fuzzify normalized)]
          (m/find-first (fn [a-clause]
                          (= (fuzzify (normalize-fn a-clause)) fuzzy-normalized))
                        field-exports))
        ;; if still no match try looking based for a matching Field based on ID.
        (let [[_field id-or-name _opts] field-clause]
          (when (integer? id-or-name)
            (or (m/find-first (fn [[_field an-id-or-name _opts]]
                                (= an-id-or-name id-or-name))
                              field-exports)
                ;; look for a field referenced by the ID in source-metadata
                (when-let [column (m/find-first #(= (:id %) id-or-name) source-metadata)]
                  (let [signature (field-signature (:field_ref column))]
                    (m/find-first #(= (field-signature %) signature) field-exports))))))
        ;; otherwise if this is a nominal field literal ref then look for matches based on the string name used
        (when-let [field-names (let [[_ id-or-name] field-clause]
                                 (when (string? id-or-name)
                                   [id-or-name (some-> driver/*driver* (driver/escape-alias id-or-name))]))]
          (some #(field-name-match % all-exports source-metadata field-exports) field-names))
        ;; if all of that failed then try to find a match using `:lib/deduplicated-name` (if present)
        (let [[_ id-or-name] field-clause]
          (when (string? id-or-name)
            (when-let [col (m/find-first (fn [col]
                                           (= (:lib/deduplicated-name col) id-or-name))
                                         source-metadata)]
              (when-let [desired-column-alias (:lib/desired-column-alias col)]
                (m/find-first (fn [[_tag _id-or-name opts]]
                                (= (::desired-alias opts) desired-column-alias))
                              all-exports)))))
        ;; otherwise we failed to find a match! This is expected for native queries but if the source query was MBQL
        ;; there's probably something wrong.
        (when-not (:native source-query)
          (log/debugf "Failed to find matching field for\n\n%s\n\nin MBQL source query, query may not work! Found:\n\n%s"
                      (pr-str field-clause)
                      (u/pprint-to-str (into #{}
                                             (map (some-fn ::desired-alias :name identity))
                                             all-exports)))))))

(defn- matching-field-in-join-at-this-level
  "If `field-clause` is the result of a join *at this level* with a `:source-query`, return the 'source' `:field` clause
  from that source query."
  [inner-query [_ _ {:keys [join-alias]} :as field-clause]]
  (when join-alias
    (let [{:keys [source-query source-metadata]} (join-with-alias inner-query join-alias)]
      (when source-query
        (matching-field-in-source-query*
         source-query
         source-metadata
         field-clause
         :normalize-fn #(mbql.u/update-field-options (normalize-clause %) dissoc :join-alias))))))

(defn- field-alias-in-join-at-this-level
  "If `field-clause` is the result of a join at this level, return the `::desired-alias` from that join (where the Field is
  introduced). This is the appropriate `::source-alias` for such a Field."
  [inner-query field-clause]
  (when-let [[_ _ {::keys [desired-alias]}] (matching-field-in-join-at-this-level inner-query field-clause)]
    desired-alias))

(defn- matching-field-in-source-query
  [{:keys [source-query source-metadata], :as inner-query} field-clause]
  (when (and source-query
             (= (field-source-table-alias inner-query field-clause) ::source))
    (matching-field-in-source-query* source-query source-metadata field-clause)))

(defn- field-alias-in-source-query
  [inner-query field-clause]
  (when-let [[_tag _id-or-name {::keys [desired-alias]}] (matching-field-in-source-query inner-query field-clause)]
    desired-alias))

;;; TODO (Cam 6/22/25) -- remove this method ASAP
(defmulti ^String field-reference
>>>>>>> abdfe506
  "Generate a reference for the field instance `field-inst` appropriate for the driver `driver`.
  By default this is just the name of the field, but it can be more complicated, e.g., take
  parent fields into account.

  DEPRECATED in 0.56.0, and no longer used."
  {:added "0.48.0", :deprecated "0.56.0, ":arglists '([driver field-inst])}
  driver/dispatch-on-initialized-driver
  :hierarchy #'driver/hierarchy)

(mr/def ::updated-opts
  "Schema for an updated options map that includes the keys added by this namespace."
  [:map
   [::source-alias  ::lib.schema.metadata/source-column-alias]
   [::desired-alias ::lib.schema.metadata/desired-column-alias]
   [::source-table  [:or
                     [:enum ::source ::none]
                     ::lib.schema.join/alias
                     ::lib.schema.id/table]]
   ;; only for 'returned' columns.
   [::position {:optional true} [:int {:min 0}]]])

(defn- escape-fn []
  {:pre [(keyword? driver/*driver*)]}
  (let [f      (lib.util/unique-name-generator)
        driver driver/*driver*]
    (fn [s]
      (->> s
           f
           (driver/escape-alias driver)))))

(mr/def ::desired-alias->escaped
  [:map-of ::lib.schema.metadata/desired-column-alias ::lib.schema.metadata/desired-column-alias])

(mr/def ::resolved-column
  [:merge
   ::lib.schema.metadata/column
   [:map
    [::escaped-source-alias  ::lib.schema.metadata/source-column-alias]
    [::escaped-desired-alias ::lib.schema.metadata/desired-column-alias]
    [::escaped-join-alias    [:maybe ::lib.schema.join/alias]]]])

(mu/defn- add-escaped-join-aliases :- ::lib.schema/stage
  [stage :- ::lib.schema/stage]
  (letfn [(add-escaped-alias [escape join]
            (assoc join ::escaped-alias (escape (:alias join))))
          (add-escaped-aliases [joins]
            (let [escape (escape-fn)]
              (mapv #(add-escaped-alias escape %) joins)))]
    (cond-> stage
      (seq (:joins stage)) (update :joins add-escaped-aliases))))

(mu/defn- add-escaped-desired-aliases :- [:map
                                          [:lib/type keyword?]
                                          [::desired-alias->escaped ::desired-alias->escaped]]
  [query         :- ::lib.schema/query
   path          :- ::lib.walk/path
   stage-or-join :- [:map [:lib/type keyword?]]]
  (let [returned-columns (lib.walk/apply-f-for-stage-at-path lib/returned-columns query path)
        escape-fn        (escape-fn)
        escaped-aliases  (into {}
                               (comp
                                (map :lib/desired-column-alias)
                                (map (fn [k]
                                       [k (escape-fn k)])))
                               returned-columns)]
    (assoc stage-or-join ::desired-alias->escaped escaped-aliases)))

(mu/defn- update-opts :- ::lib.schema.mbql-clause/clause
  [[tag :as clause] :- ::lib.schema.mbql-clause/clause
   resolved         :- ::resolved-column]
  (lib.options/update-options
   clause
   (mu/fn :- ::updated-opts
     [opts :- [:maybe :map]]
     (merge opts
            (u/select-non-nil-keys resolved [::position])
            {::source-alias  ((some-fn ::escaped-source-alias :lib/source-column-alias) resolved)
             ::desired-alias ((some-fn ::escaped-desired-alias :lib/desired-column-alias) resolved)}
            (if-let [join-alias (:join-alias opts)]
              {::source-table (or (::escaped-join-alias resolved)
                                   join-alias)}
              ;; something not from a join
              (when resolved
                {::source-table (or (when (::first-stage? resolved)
                                      (:table-id resolved))
                                    (when (= tag :field)
                                      ::source)
                                    ::none)}))))))

;;; TODO (Cam 6/27/25) -- might not need this anymore
#_(defn- cheese-match [a-ref cols]
  (letfn [(same-col? [col]
            (and (= (lib/current-join-alias col) (lib/current-join-alias a-ref))
                 (= (lib/temporal-bucket col) (lib/temporal-bucket a-ref))
                 (= (lib/binning col) (lib/binning a-ref))))]
    (lib.util.match/match-one a-ref
      [:field opts (id :guard pos-int?)]
      (m/find-first (fn [col]
                      (and (= (:id col) id)
                           (same-col? col)))
                    cols)
      [:field opts (col-name :guard string?)]
      (m/find-first (fn [col]
                      (and (= ((some-fn :lib/source-column-alias :lib/original-name :name) col) col-name)
                           (same-col? col)))
                    cols))))

(defn- find-matching-column [a-ref cols]
  (letfn [(find-col [a-ref cols]
            (or (lib.equality/find-matching-column a-ref cols)
                #_(lib.equality/find-matching-column a-ref cols {:generous? true})
                #_(cheese-match a-ref cols)))]
    (u/prog1 (or (m/find-first #(= (:lib/source-uuid %) (lib.options/uuid a-ref))
                               cols)
                 ;; first try all the RETURNED columns
                 (find-col a-ref (filter ::position cols))
                 ;; if that fails try the VISIBLE columns
                 (find-col a-ref (remove ::position cols)))
      (let [resolved-join-alias (lib/current-join-alias <>)
            ref-join-alias      (lib/current-join-alias a-ref)]
        (when-not (= resolved-join-alias ref-join-alias)
          (log/errorf "Mismatch between ref join alias\n%s\nand resolved column join alias: %s\nmatch candidates were: %s"
                      (cprint-str a-ref)
                      (cprint-str (lib/current-join-alias <>))
                      (cprint-str (map (juxt :metabase.lib.join/join-alias (some-fn :lib/source-column-alias :name)) cols))))))))

(defn- join-is-in-stage? [query stage-number join-alias]
  (some #(= (lib/current-join-alias %) join-alias)
        (get-in query [:stages stage-number :joins])))

;;; TODO (Cam 7/1/25) -- this 100% should be done in QP middleware OUTSIDE of `add-alias-info` before we ever see it --
;;; probably in [[metabase.query-processor.middleware.fix-bad-references]]
(mu/defn- fixed-field-ref :- [:maybe :mbql.clause/field]
  "If this field ref has an (incorrect) join alias like

    [:field {:join-alias \"Join\"} 1234]

  then attempt create a 'correct' field ref that removes the join alias e.g.

    [:field {} \"Join__NAME\"]"
  [query                                  :- ::lib.schema/query
   stage-number                           :- :int
   [_field opts id-or-name :as field-ref] :- :mbql.clause/field]
  (when-let [join-alias (:join-alias opts)]
    (when-not (join-is-in-stage? query stage-number join-alias)
      (log/warnf "Ref\n%s\nhas :join-alias %s, but there is no join with that name in stage %s."
                 (cprint-str field-ref)
                 (cprint-str join-alias)
                 (cprint-str stage-number))
      (or (when-let [previous-stage-number (lib/previous-stage-number query stage-number)]
            (when-let [col (m/find-first (fn [col]
                                           (and (= ((some-fn :metabase.lib.join/join-alias :lib/join-alias) col)
                                                   join-alias)
                                                (if (integer? id-or-name)
                                                  (= (:id col) id-or-name)
                                                  (= (:lib/desired-column-alias col) id-or-name))))
                                         (lib/returned-columns query previous-stage-number))]
              (u/prog1 (-> (lib/ref (assoc col :lib/source :source/previous-stage))
                           (lib.options/update-options merge (dissoc opts :join-alias)))
                (log/warnf "Trying fixed ref =\n%s" (cprint-str <>)))))
          (log/warn "Failed to fix ref!")))))

(declare update-refs)

(mu/defn- update-field-ref :- :mbql.clause/field
  [query          :- ::lib.schema/query
   stage-number   :- :int
   field-ref      :- :mbql.clause/field
   potential-cols :- [:sequential ::resolved-column]]
  (let [[resolved-ref resolved] (or (some (fn [field-ref]
                                            (when field-ref
                                              (if-let [resolved (find-matching-column field-ref potential-cols)]
                                                [field-ref resolved]
                                                (log/debugf "No match found for ref\n%s" (cprint-str field-ref)))))
                                          (let [fixed-ref (fixed-field-ref query stage-number field-ref)]
                                            [fixed-ref
                                             field-ref
                                             #_(when (lib/current-join-alias field-ref)
                                               (find-matching-column (lib/with-join-alias field-ref nil) potential-cols))]))
                                    (throw (ex-info ":field ref was not resolved" {:ref field-ref, :cols potential-cols})))]
    (update-opts resolved-ref resolved)))

(mu/defn- update-expression-ref
  [[_tag _opts expression-name :as expression-ref] :- :mbql.clause/expression
   potential-cols                                 :- [:sequential ::resolved-column]]
  (let [expression-cols (filter #(= (:lib/source %) :source/expressions)
                                potential-cols)
        resolved        (or (m/find-first #(= (:lib/expression-name %) expression-name)
                                          expression-cols)
                            (find-matching-column expression-ref expression-cols)
                            (throw (ex-info ":expression ref was not resolved"
                                            {:ref expression-ref, :cols expression-cols})))]

    (update-opts expression-ref resolved)))

(mu/defn- update-aggregation-ref
  [query                        :- ::lib.schema/query
   stage-number                 :- :int
   [_tag opts uuid :as _ag-ref] :- :mbql.clause/aggregation
   potential-cols               :- [:sequential ::resolved-column]]
  (when-let [ag-clause (or (m/find-first #(= (lib.options/uuid %) uuid)
                                         (get-in query [:stages stage-number :aggregation]))
                           (log/errorf "No aggregation matching %s" (pr-str uuid)))]
    (let [[_tag ag-opts] (update-refs query
                                      stage-number
                                      (lib.options/update-options ag-clause assoc ::recursive-ag-clause-resolution? true)
                                      potential-cols)
          opts'          (merge
                          opts
                          (select-keys ag-opts [::desired-alias ::source-alias]))]
      [:aggregation opts' uuid])))

(mu/defn- update-ag-clause
  [query          :- ::lib.schema/query
   stage-number   :- :int
   ag-clause      :- ::lib.schema.mbql-clause/clause
   potential-cols :- [:sequential ::resolved-column]]
  (let [[_tag opts]       ag-clause
        ag-cols           (filter #(= (:lib/source %) :source/aggregations)
                                  potential-cols)
        resolved          (or (m/find-first #(= (:lib/source-uuid %) (:lib/uuid opts))
                                            ag-cols)
                              (throw (ex-info "aggregation definition was not resolved"
                                              {:aggregation ag-clause, :cols potential-cols})))
        [tag opts & args] (update-opts ag-clause resolved)]
    ;; recursively update args
    (into [tag opts]
          (map (fn [arg]
                 (update-refs query stage-number arg potential-cols)))
          args)))

(mu/defn- update-refs
  [query          :- ::lib.schema/query
   stage-number   :- :int
   x
   potential-cols :- [:sequential ::resolved-column]]
  (lib.util.match/replace x
    ;; don't recurse into the metadata keys, or into the stages of a join or joins of a stage -- [[lib.walk]] will take
    ;; care of that recursion for us.
    (_ :guard (fn [_]
                (some (set &parents)
                      [:source-metadata
                       :lib/stage-metadata
                       :joins
                       :stages])))
    &match

    [:field (_opts :guard (complement ::source-alias)) _id-or-name]
    (update-field-ref query stage-number &match potential-cols)

    ;; [[lib.equality/find-matching-column]] gets confused when the expression name matches a field name -- work around
    ;; this (#59590)
    [:expression (_opts :guard (complement ::source-alias)) _expression-name]
    (update-expression-ref &match potential-cols)

    [:aggregation (_opts :guard (complement ::source-alias)) _uuid]
    (update-aggregation-ref query stage-number &match potential-cols)

    (ag-clause :guard (fn [clause]
                        (and (vector? clause)
                             (keyword? (first clause))
                             (map? (second clause))
                             (or (::recursive-ag-clause-resolution? (second clause))
                                 (= (last &parents) :aggregation)))))
    (update-ag-clause query stage-number &match potential-cols)))

(mu/defn- potential-cols :- [:sequential ::resolved-column]
  [query :- ::lib.schema/query
   path  :- ::lib.walk/path
   x]
  (letfn [(f [query stage-number]
            (let [cols (concat
                        (map-indexed (fn [i col]
                                       (assoc col ::position i))
                                     (lib/returned-columns query stage-number x))
                        (lib/visible-columns query stage-number x
                                             ;; implicit joins should be resolved by now.
                                             {:include-implicitly-joinable? false}))
                  previous-stage (lib/previous-stage query stage-number)
                  stage          (lib/query-stage query stage-number)]
              (map (fn [col]
                     (let [join-alias            (lib/current-join-alias col)
                           join                  (when join-alias
                                                   (or (m/find-first #(= (:alias %) join-alias)
                                                                     (:joins stage))
                                                       (log/warnf "Failed to resolve join %s in %s"
                                                                  (cprint-str join-alias)
                                                                  (cprint-str path))))
                           escaped-source-alias  (if join-alias
                                                   (get-in join [::desired-alias->escaped (:lib/source-column-alias col)])
                                                   (get-in previous-stage [::desired-alias->escaped (:lib/source-column-alias col)]))
                           escaped-desired-alias (get-in stage [::desired-alias->escaped (:lib/desired-column-alias col)])
                           escaped-join-alias    (::escaped-alias join)]
                       (assoc col
                              ::first-stage?          (zero? stage-number)
                              ::escaped-source-alias  (or escaped-source-alias (:lib/source-column-alias col))
                              ::escaped-desired-alias (or escaped-desired-alias (:lib/desired-column-alias col))
                              ::escaped-join-alias    escaped-join-alias)))
                   cols)))]
    (lib.walk/apply-f-for-stage-at-path f query path)))

(mu/defn- add-alias-info-to-stage :- [:map
                                      [:lib/type ::lib.schema/stage.type]]
  [query      :- ::lib.schema/query
   stage-path :- ::lib.walk/path
   stage      :- ::lib.schema/stage]
  (try
    (let [potential-cols (potential-cols query stage-path stage)]
      (update-refs query (last stage-path) stage potential-cols))
    (catch Throwable e
      (throw (ex-info (format "Error adding alias info to stage: %s" (ex-message e))
                      {:stage-path stage-path, :stage stage}
                      e)))))

(defn- join-conditions-potential-cols
  "Return the columns that should be used for ref resolution within join `:conditions`. Inside a join's `:conditions`,
  you can 'see' all the visible columns from the parent stage as well as any visible columns from any previous joins
  OR the current join."
  [query join-path]
  (let [join-index (last join-path)
        stage-path (drop-last 2 join-path)
        query'     (update-in query stage-path (fn [{:keys [joins], :as stage}]
                                                 (let [joins' (not-empty (into [] (take (inc join-index)) joins))]
                                                   (u/assoc-dissoc stage :joins joins'))))
        stage'     (get-in query' stage-path)]
    (potential-cols query' stage-path stage')))

(defn- join-fields-potential-cols
  "Return the columns that should be used for ref resolution within a join's `:fields`. This should only include columns
  that are visible in the last of the join's `:stages`."
  [query join-path join]
  (let [stage-path (drop-last 2 join-path)]
    (potential-cols query stage-path join)))

(mu/defn- add-alias-info-to-join :- ::lib.schema.join/join
  [query     :- ::lib.schema/query
   join-path :- ::lib.walk/path
   join      :- ::lib.schema.join/join]
  (try
    (let [[stage-number _joins _join-index] (take-last 3 join-path)]
      (-> join
          (update :conditions (fn [conditions]
                                (let [cols (join-conditions-potential-cols query join-path)]
                                  (update-refs query stage-number conditions cols))))
          ;; `:fields` should probably be present and not be a keyword at this point so not the conditionals are needed
          (m/update-existing :fields (fn [fields]
                                       (if (keyword? fields)
                                         fields
                                         (let [cols (join-fields-potential-cols query join-path join)]
                                           ;; TODO (Cam 7/1/25) -- I think ACTUALLY we need to use
                                           ;; `lib.walk/apply-f-for-stage-at-path` here to get the 'fake' query for the
                                           ;; join's last stage for metadata calculation purposes.
                                           (update-refs query stage-number fields cols)))))))
    (catch Throwable e
      (throw (ex-info (format "Error adding alias info to join: %s" (ex-message e))
                      {:join-path join-path, :join join}
                      e)))))

;;; the query returned by this is not necessarily valid anymore; see comments below
(mu/defn- add-alias-info** :- [:map
                              [:lib/type [:= :mbql/query]]]
  [query :- ::lib.schema/query]
  (as-> query query
    ;; first walk all the stages and add escaped join aliases to each join.
    (lib.walk/walk-stages query (fn [_query _path stage]
                                  (add-escaped-join-aliases stage)))
    ;; next walk all stages and JOINs and for all returned columns add a map of lib/desired-column-alias =>
    ;; escaped-desired-alias
    (lib.walk/walk query (fn [query _path-type path stage-or-join]
                           (add-escaped-desired-aliases query path stage-or-join)))
    ;; then walk all the stages AND joins and update the refs
    (lib.walk/walk query (fn [query path-type path stage-or-join]
                           (case path-type
                             :lib.walk/stage
                             (add-alias-info-to-stage query path stage-or-join)

                             :lib.walk/join
                             (add-alias-info-to-join query path stage-or-join))))
    ;; at this point the query becomes invalid since the field refs now have the wrong join aliases. Ok since we're
    ;; immediately converting back to legacy anyway.
    ;;
<<<<<<< HEAD
    ;; TODO (Cam 6/16/25) -- maybe we should just change the key to something like `::add/alias` here and update drivers
    ;; to use that instead.
    (mu/disable-enforcement
      (lib.walk/walk query (fn [_query path-type _path join]
                             (when (= path-type :lib.walk/join)
                               (assoc join
                                      ::original-alias (:alias join)
                                      :alias           (::escaped-alias join))))))))

(defn- add-alias-info*
  [query-or-inner-query]
  (if (:type query-or-inner-query)
    ;; outer query
    (->> query-or-inner-query
         (lib/query (qp.store/metadata-provider))
         add-alias-info**
         lib/->legacy-MBQL)
    ;; inner query
    (-> query-or-inner-query
        annotate.legacy-helper-fns/legacy-inner-query->mlv2-query
        add-alias-info**
        lib/->legacy-MBQL
        :query)))
=======
    ;; We'll have to look into this more in the future. For now, it seems to work for everything we try it with.
    (and join-is-this-level? alias-from-join)  alias-from-join
    alias-from-source-query                    alias-from-source-query
    (and join-alias (not join-is-this-level?)) (prefix-field-alias join-alias field-name)
    :else                                      field-name))

(defn- field-desired-alias
  "Determine the appropriate `::desired-alias` for a `field-clause`."
  {:arglists '([inner-query field-clause expensive-field-info])}
  [_inner-query
   [_ _id-or-name {:keys [join-alias], ::keys [desired-alias], explicit-name :name} :as _field-clause]
   {:keys [field-name alias-from-join alias-from-source-query override-alias?], :as _expensive-field-info}]
  (cond
    join-alias              (prefix-field-alias join-alias (or alias-from-join field-name))
    ;; JSON fields and similar have to be aliased by the outer field name.
    override-alias?         field-name
    explicit-name           explicit-name
    desired-alias           desired-alias
    alias-from-source-query alias-from-source-query
    :else                   field-name))

(defmulti ^:private clause-alias-info
  {:arglists '([inner-query unique-alias-fn clause])}
  (fn [_ _ [clause-type]]
    clause-type))

(mu/defmethod clause-alias-info :field
  [inner-query     :- :map
   unique-alias-fn :- fn?
   field-clause    :- mbql.s/field]
  (let [expensive-info (expensive-field-info inner-query field-clause)]
    (merge {::source-table (field-source-table-alias inner-query field-clause)
            ::source-alias (field-source-alias inner-query field-clause expensive-info)}
           (when-let [nfc-path (:nfc-path expensive-info)]
             {::nfc-path nfc-path})
           (when-let [position (clause->position inner-query field-clause)]
             {::desired-alias (unique-alias-fn position (field-desired-alias inner-query field-clause expensive-info))
              ::position      position}))))

(defmulti ^:private aggregation-name
  {:arglists '([mbql-clause])}
  (fn [x]
    (when (mbql.u/mbql-clause? x)
      (first x))))

;;; make sure we have an `:aggregation-options` or other fully-preprocessed aggregation clause (i.e., `:offset`) like we
;;; expect. This is mostly a precondition check since we should never be running this code on not-preprocessed queries,
;;; so it's not i18n'ed
(defmethod aggregation-name :default
  [ag-clause]
  (throw (ex-info (format "Expected :aggregation-options or other fully-preprocessed aggregation, got %s."
                          (pr-str ag-clause))
                  {:clause ag-clause})))

(mu/defmethod aggregation-name :aggregation-options :- :string
  [[_aggregation-options _wrapped-ag opts]]
  (:name opts))

(mu/defmethod aggregation-name :offset :- :string
  [[_offset opts _expr _n]]
  (:name opts))

(defmethod clause-alias-info :aggregation
  [{aggregations :aggregation, :as inner-query} unique-alias-fn [_ index _opts :as ag-ref-clause]]
  (let [position (clause->position inner-query ag-ref-clause)]
    ;; an aggregation is ALWAYS returned, so it HAS to have a `position`. If it does not, the aggregation reference
    ;; is busted.
    (when-not position
      (throw (ex-info (tru "Aggregation does not exist at index {0}" index)
                      {:type   qp.error-type/invalid-query
                       :clause ag-ref-clause
                       :query  inner-query})))
    (let [ag-name (aggregation-name (nth aggregations index))]
      {::desired-alias (unique-alias-fn position ag-name)
       ::position      position})))

(defmethod clause-alias-info :expression
  [inner-query unique-alias-fn [_ expression-name :as expression-ref-clause]]
  (when-let [position (clause->position inner-query expression-ref-clause)]
    {::desired-alias (unique-alias-fn position expression-name)
     ::position      position}))

(defn- add-info-to-aggregation-definition
  [inner-query unique-alias-fn ag-clause ag-index]
  (lib.util.match/replace ag-clause
    [:offset opts expr n]
    (let [position         (clause->position inner-query [:aggregation ag-index])
          original-ag-name (:name opts)
          unique-alias     (unique-alias-fn position original-ag-name)]
      [:offset (assoc opts
                      :name           unique-alias
                      ::source-alias  original-ag-name
                      ::position      position
                      ::desired-alias unique-alias)
       expr
       n])

    [:aggregation-options wrapped-ag-clause opts, :as _ag-clause]
    (let [position         (clause->position inner-query [:aggregation ag-index])
          original-ag-name (:name opts)
          unique-alias     (unique-alias-fn position original-ag-name)]
      [:aggregation-options wrapped-ag-clause (assoc opts
                                                     :name           unique-alias
                                                     ::source-alias  original-ag-name
                                                     ::position      position
                                                     ::desired-alias unique-alias)])))

(defn- add-info-to-aggregation-definitions [{aggregations :aggregation, :as inner-query} unique-alias-fn]
  (cond-> inner-query
    (seq aggregations)
    (update :aggregation (fn [aggregations]
                           (into
                            []
                            (map-indexed (fn [i aggregation]
                                           (add-info-to-aggregation-definition inner-query unique-alias-fn aggregation i)))
                            aggregations)))))

(mu/defn- add-alias-info* :- ::mbql.s/SourceQuery
  [inner-query :- ::mbql.s/SourceQuery]
  (assert (not (:strategy inner-query)) "add-alias-info* should not be called on a join") ; not user-facing
  (let [unique-alias-fn (make-unique-alias-fn)]
    (-> (lib.util.match/replace inner-query
          ;; don't rewrite anything inside any source queries or source metadata.
          (_ :guard (constantly (some (partial contains? (set &parents))
                                      [:source-query :source-metadata])))
          &match

          #{:field :aggregation :expression}
          (mbql.u/update-field-options &match merge (clause-alias-info inner-query unique-alias-fn &match)))
        (add-info-to-aggregation-definitions unique-alias-fn))))
>>>>>>> abdfe506

(defn add-alias-info
  "Add extra info to `:field` clauses, `:expression` references, and `:aggregation` references in `query`. `query` must
  be fully preprocessed.

  Adds some or all of the following keys:

  ### `::source-table`

  String name, integer Table ID, or the keyword `::source`. Use this alias to qualify the clause during compilation.
  String names are aliases for joins. `::source` means this clause comes from the `:source-query`; the alias to use is
  theoretically driver-specific but in practice is
  `source` (see [[metabase.driver.sql.query-processor/source-query-alias]]). An integer Table ID means this comes from
  the `:source-table` (either directly or indirectly via one or more `:source-query`s; use the Table's schema and name
  to qualify the clause.

  ### `::source-alias`

  String name to use to refer to this clause during compilation.

  ### `::desired-alias`

  If this clause is 'selected' (i.e., appears in `:fields`, `:aggregation`, or `:breakout`), select the clause `AS`
  this alias. This alias is guaranteed to be unique.

  ### `::position`

  If this clause is 'selected', this is the position the clause will appear in the results (i.e. the corresponding
  column index)."
  ([query-or-inner-query]
   (add-alias-info query-or-inner-query nil))

  ([query-or-inner-query {:keys [globally-unique-join-aliases?], :or {globally-unique-join-aliases? false}}]
   (let [make-join-alias-unique-name-generator (if globally-unique-join-aliases?
                                                 (constantly (lib.util/unique-name-generator))
                                                 lib.util/unique-name-generator)]
     (as-> query-or-inner-query $q
       ;; first escape all the join aliases
       (walk/postwalk
        (fn [form]
          (if (and (map? form)
                   (seq (:joins form)))
            (as-> form form
              (update form :joins (let [unique (comp (partial driver/escape-alias driver/*driver*)
                                                     (make-join-alias-unique-name-generator))]
                                    (fn [joins]
                                      (mapv (fn [join]
                                              (assoc join ::alias (unique (:alias join))))
                                            joins))))
              (assoc form ::join-alias->escaped (into {} (map (juxt :alias ::alias)) (:joins form))))
            form))
        $q)
       ;; then add alias info
       (walk/postwalk
        (fn [form]
          (if (and (map? form)
                   ((some-fn :source-query :source-table) form)
                   (not (:strategy form)))
            (vary-meta (add-alias-info* form) assoc ::transformed true)
            form))
        $q)))))<|MERGE_RESOLUTION|>--- conflicted
+++ resolved
@@ -45,30 +45,17 @@
    [clojure.walk :as walk]
    [medley.core :as m]
    [metabase.driver :as driver]
-<<<<<<< HEAD
    [metabase.lib.core :as lib]
    [metabase.lib.equality :as lib.equality]
    [metabase.lib.options :as lib.options]
    [metabase.lib.schema :as lib.schema]
-=======
-   [metabase.legacy-mbql.schema :as mbql.s]
-   [metabase.legacy-mbql.util :as mbql.u]
-   [metabase.lib.core :as lib]
-   [metabase.lib.field.resolution :as lib.field.resolution]
-   [metabase.lib.metadata :as lib.metadata]
-   [metabase.lib.schema.common :as lib.schema.common]
->>>>>>> abdfe506
    [metabase.lib.schema.id :as lib.schema.id]
    [metabase.lib.schema.join :as lib.schema.join]
    [metabase.lib.schema.mbql-clause :as lib.schema.mbql-clause]
    [metabase.lib.schema.metadata :as lib.schema.metadata]
    [metabase.lib.util :as lib.util]
    [metabase.lib.util.match :as lib.util.match]
-<<<<<<< HEAD
    [metabase.lib.walk :as lib.walk]
-=======
-   [metabase.query-processor.error-type :as qp.error-type]
->>>>>>> abdfe506
    [metabase.query-processor.middleware.annotate.legacy-helper-fns :as annotate.legacy-helper-fns]
    [metabase.query-processor.store :as qp.store]
    [metabase.util :as u]
@@ -78,7 +65,6 @@
    [metabase.util.malli.registry :as mr]
    [puget.printer]))
 
-<<<<<<< HEAD
 ;;; TODO (Cam 7/1/25) -- experimental! If I decide I like this I will move it into [[metabase.util.format]].
 (defn- cprint-str [x]
   (if metabase.util.format/colorize?
@@ -86,263 +72,6 @@
     (u/pprint-to-str x)))
 
 (defmulti ^String field-reference-mlv2
-=======
-    [:field id-or-name opts]
-    ;; this doesn't use [[mbql.u/update-field-options]] because this gets called a lot and the overhead actually adds up
-    ;; a bit
-    [:field id-or-name (remove-namespaced-options (cond-> (dissoc opts :source-field :effective-type)
-                                                    (integer? id-or-name) (dissoc :base-type)))]
-
-    ;; for `:expression` and `:aggregation` references, remove the options map if they are empty.
-    [:expression expression-name opts]
-    (if-let [opts (remove-namespaced-options opts)]
-      [:expression expression-name opts]
-      [:expression expression-name])
-
-    [:aggregation index opts]
-    (if-let [opts (-> opts
-                      (dissoc :base-type)
-                      (remove-namespaced-options))]
-      [:aggregation index opts]
-      [:aggregation index])
-
-    _
-    &match))
-
-(defn- selected-clauses
-  "Get all the clauses that are returned by this level of the query as a map of normalized-clause -> index of that
-  column in the results."
-  [{:keys [fields breakout aggregation], :as query}]
-  ;; this is cached for the duration of the QP run because it's a little expensive to calculate and caching this speeds
-  ;; up this namespace A LOT
-  (qp.store/cached (select-keys query [:fields :breakout :aggregation])
-    (into
-     {}
-     (comp cat
-           (map-indexed
-            (fn [i clause]
-              [(normalize-clause clause) i])))
-     [breakout
-      (map-indexed
-       (fn [i ag]
-         (lib.util.match/replace ag
-           ;; :offset is a special case since it doesn't NEED to get wrapped in aggregation options.
-           [:offset _opts _expr _n]
-           [:aggregation i]
-
-           [:aggregation-options wrapped opts]
-           [:aggregation i]
-
-           ;; aggregation clause should be preprocessed into an `:aggregation-options` clause by now.
-           _
-           (throw (ex-info (tru "Expected :aggregation-options clause, got {0}" (pr-str ag))
-                           {:type qp.error-type/qp, :clause ag}))))
-       aggregation)
-      fields])))
-
-(defn- clause->position
-  "Get the position (i.e., column index) `clause` is returned as, if it is returned (i.e. if it is in `:breakout`,
-  `:aggregation`, or `:fields`). Not all clauses are returned."
-  [inner-query clause]
-  ((selected-clauses inner-query) (normalize-clause clause)))
-
-(defn- this-level-join-aliases [{:keys [joins]}]
-  (into #{} (map :alias) joins))
-
-(defn- field-is-from-join-in-this-level? [inner-query [_field _id-or-name {:keys [join-alias]}]]
-  (when join-alias
-    ((this-level-join-aliases inner-query) join-alias)))
-
-(mu/defn- field-instance :- [:maybe ::lib.schema.metadata/column]
-  [[_ id-or-name :as _field-clause] :- mbql.s/field]
-  (when (integer? id-or-name)
-    (lib.metadata/field (qp.store/metadata-provider) id-or-name)))
-
-(defn- field-table-id [field-clause]
-  (:table-id (field-instance field-clause)))
-
-(defn- resolve-field-source-table-alias-with-lib-field-resolution
-  "This is only an absolute last resort -- use Lib `resolve-field-ref` to resolve a field ref if the code we have here
-  can't do it.
-
-  We should actually rewrite this entire namespace to just use Lib in the first place for everything, but that's a
-  project for another day. (See #59589)"
-  [inner-query field-ref]
-  (try
-    (let [lib-query (annotate.legacy-helper-fns/legacy-inner-query->mlv2-query inner-query)]
-      (when-let [resolved (lib.field.resolution/resolve-field-ref lib-query -1 (lib/->pMBQL field-ref))]
-        (cond
-          (= (:lib/source resolved) :source/previous-stage)
-          ::source
-
-          (= (:lib/source resolved) :source/joins)
-          (when-let [join-alias (:metabase.lib.join/join-alias resolved)]
-            (get-in inner-query [::join-alias->escaped join-alias] join-alias)))))
-    (catch Throwable e
-      (log/error e "Failed to convert inner query to Lib query, unable to do fallback matching" (pr-str inner-query))
-      nil)))
-
-(mu/defn- field-source-table-alias :- [:or
-                                       ::lib.schema.common/non-blank-string
-                                       ::lib.schema.id/table
-                                       [:= ::source]]
-  "Determine the appropriate `::source-table` alias for a `field-clause`."
-  [{:keys [source-table source-query], :as inner-query} [_ _id-or-name {:keys [join-alias]}, :as field-clause]]
-  (let [table-id            (field-table-id field-clause)
-        join-is-this-level? (field-is-from-join-in-this-level? inner-query field-clause)]
-    (cond
-      join-is-this-level?                      (get-in inner-query [::join-alias->escaped join-alias] join-alias)
-      (and table-id (= table-id source-table)) table-id
-      source-query                             ::source
-      :else
-      (or (resolve-field-source-table-alias-with-lib-field-resolution inner-query field-clause)
-          (throw (ex-info (trs "Cannot determine the source table or query for Field clause {0}" (pr-str field-clause))
-                          {:type   qp.error-type/invalid-query
-                           :clause field-clause
-                           :query  inner-query}))))))
-
-(mr/def ::exported-clause
-  [:or ::mbql.s/field ::mbql.s/expression ::mbql.s/aggregation-options])
-
-(mu/defn- exports :- [:set ::exported-clause]
-  [query :- ::mbql.s/SourceQuery]
-  (into #{} (lib.util.match/match (dissoc query :source-query :source-metadata :joins)
-              [(_ :guard #{:field :expression :aggregation-options}) _ (_ :guard (every-pred map? ::position))])))
-
-(defn- join-with-alias [{:keys [joins]} join-alias]
-  (some (fn [join]
-          (when (= (:alias join) join-alias)
-            join))
-        joins))
-
-(defn- fuzzify [clause]
-  (mbql.u/update-field-options clause dissoc :temporal-unit :binning))
-
-(defn- field-signature
-  [field-clause]
-  [(second field-clause) (get-in field-clause [2 :join-alias])])
-
-(mu/defn- field-name-match :- [:maybe ::exported-clause]
-  [field-name      :- :string
-   all-exports     :- [:set ::exported-clause]
-   source-metadata :- [:maybe [:sequential ::mbql.s/legacy-column-metadata]]
-   field-exports   :- [:sequential ::mbql.s/field]]
-  ;; First, look for Expressions or fields from the source query stage whose `::desired-alias` matches the
-  ;; name we're searching for.
-  (or (m/find-first (fn [[tag _id-or-name {::keys [desired-alias], :as _opts} :as _ref]]
-                      (when (#{:expression :field} tag)
-                        (= desired-alias field-name)))
-                    all-exports)
-      ;; Expressions by exact name.
-      (m/find-first (fn [[_ expression-name :as _expression-clause]]
-                      (= expression-name field-name))
-                    (filter (partial mbql.u/is-clause? :expression) all-exports))
-      ;; aggregation clauses from the previous stage based on their `::desired-alias`. If THAT doesn't work,
-      ;; then try to match based on their `::source-alias` (not 100% sure why we're checking `::source-alias` at
-      ;; all TBH -- Cam)
-      (when-let [ag-clauses (seq (filter (partial mbql.u/is-clause? :aggregation-options) all-exports))]
-        (some (fn [k]
-                (m/find-first (fn [[_tag _ag-clause opts :as _aggregation-options-clause]]
-                                (= (get opts k) field-name))
-                              ag-clauses))
-              [::desired-alias ::source-alias]))
-      ;; look for a field referenced by the name in source-metadata
-      (when-let [column (m/find-first #(= (:name %) field-name) source-metadata)]
-        (let [signature (field-signature (:field_ref column))]
-          (or ;; First try to match with the join alias.
-           (m/find-first #(= (field-signature %) signature) field-exports)
-              ;; Then just the names, but if the match is ambiguous, warn and return nil.
-           (let [matches (filter #(= (second %) field-name) field-exports)]
-             (when (= (count matches) 1)
-               (first matches))))))))
-
-(mu/defn- matching-field-in-source-query*
-  [source-query    :- ::mbql.s/SourceQuery
-   source-metadata :- [:maybe [:sequential ::mbql.s/legacy-column-metadata]]
-   field-clause    :- ::mbql.s/field
-   & {:keys [normalize-fn]
-      :or   {normalize-fn normalize-clause}}]
-  (let [normalized    (normalize-fn field-clause)
-        all-exports   (exports source-query)
-        field-exports (filter (partial mbql.u/is-clause? :field)
-                              all-exports)]
-    ;; first look for an EXACT match in the `exports`
-    (or (m/find-first (fn [a-clause]
-                        (= (normalize-fn a-clause) normalized))
-                      field-exports)
-        ;; if there is no EXACT match, attempt a 'fuzzy' match by disregarding the `:temporal-unit` and `:binning`
-        (let [fuzzy-normalized (fuzzify normalized)]
-          (m/find-first (fn [a-clause]
-                          (= (fuzzify (normalize-fn a-clause)) fuzzy-normalized))
-                        field-exports))
-        ;; if still no match try looking based for a matching Field based on ID.
-        (let [[_field id-or-name _opts] field-clause]
-          (when (integer? id-or-name)
-            (or (m/find-first (fn [[_field an-id-or-name _opts]]
-                                (= an-id-or-name id-or-name))
-                              field-exports)
-                ;; look for a field referenced by the ID in source-metadata
-                (when-let [column (m/find-first #(= (:id %) id-or-name) source-metadata)]
-                  (let [signature (field-signature (:field_ref column))]
-                    (m/find-first #(= (field-signature %) signature) field-exports))))))
-        ;; otherwise if this is a nominal field literal ref then look for matches based on the string name used
-        (when-let [field-names (let [[_ id-or-name] field-clause]
-                                 (when (string? id-or-name)
-                                   [id-or-name (some-> driver/*driver* (driver/escape-alias id-or-name))]))]
-          (some #(field-name-match % all-exports source-metadata field-exports) field-names))
-        ;; if all of that failed then try to find a match using `:lib/deduplicated-name` (if present)
-        (let [[_ id-or-name] field-clause]
-          (when (string? id-or-name)
-            (when-let [col (m/find-first (fn [col]
-                                           (= (:lib/deduplicated-name col) id-or-name))
-                                         source-metadata)]
-              (when-let [desired-column-alias (:lib/desired-column-alias col)]
-                (m/find-first (fn [[_tag _id-or-name opts]]
-                                (= (::desired-alias opts) desired-column-alias))
-                              all-exports)))))
-        ;; otherwise we failed to find a match! This is expected for native queries but if the source query was MBQL
-        ;; there's probably something wrong.
-        (when-not (:native source-query)
-          (log/debugf "Failed to find matching field for\n\n%s\n\nin MBQL source query, query may not work! Found:\n\n%s"
-                      (pr-str field-clause)
-                      (u/pprint-to-str (into #{}
-                                             (map (some-fn ::desired-alias :name identity))
-                                             all-exports)))))))
-
-(defn- matching-field-in-join-at-this-level
-  "If `field-clause` is the result of a join *at this level* with a `:source-query`, return the 'source' `:field` clause
-  from that source query."
-  [inner-query [_ _ {:keys [join-alias]} :as field-clause]]
-  (when join-alias
-    (let [{:keys [source-query source-metadata]} (join-with-alias inner-query join-alias)]
-      (when source-query
-        (matching-field-in-source-query*
-         source-query
-         source-metadata
-         field-clause
-         :normalize-fn #(mbql.u/update-field-options (normalize-clause %) dissoc :join-alias))))))
-
-(defn- field-alias-in-join-at-this-level
-  "If `field-clause` is the result of a join at this level, return the `::desired-alias` from that join (where the Field is
-  introduced). This is the appropriate `::source-alias` for such a Field."
-  [inner-query field-clause]
-  (when-let [[_ _ {::keys [desired-alias]}] (matching-field-in-join-at-this-level inner-query field-clause)]
-    desired-alias))
-
-(defn- matching-field-in-source-query
-  [{:keys [source-query source-metadata], :as inner-query} field-clause]
-  (when (and source-query
-             (= (field-source-table-alias inner-query field-clause) ::source))
-    (matching-field-in-source-query* source-query source-metadata field-clause)))
-
-(defn- field-alias-in-source-query
-  [inner-query field-clause]
-  (when-let [[_tag _id-or-name {::keys [desired-alias]}] (matching-field-in-source-query inner-query field-clause)]
-    desired-alias))
-
-;;; TODO (Cam 6/22/25) -- remove this method ASAP
-(defmulti ^String field-reference
->>>>>>> abdfe506
   "Generate a reference for the field instance `field-inst` appropriate for the driver `driver`.
   By default this is just the name of the field, but it can be more complicated, e.g., take
   parent fields into account.
@@ -724,7 +453,6 @@
     ;; at this point the query becomes invalid since the field refs now have the wrong join aliases. Ok since we're
     ;; immediately converting back to legacy anyway.
     ;;
-<<<<<<< HEAD
     ;; TODO (Cam 6/16/25) -- maybe we should just change the key to something like `::add/alias` here and update drivers
     ;; to use that instead.
     (mu/disable-enforcement
@@ -748,138 +476,6 @@
         add-alias-info**
         lib/->legacy-MBQL
         :query)))
-=======
-    ;; We'll have to look into this more in the future. For now, it seems to work for everything we try it with.
-    (and join-is-this-level? alias-from-join)  alias-from-join
-    alias-from-source-query                    alias-from-source-query
-    (and join-alias (not join-is-this-level?)) (prefix-field-alias join-alias field-name)
-    :else                                      field-name))
-
-(defn- field-desired-alias
-  "Determine the appropriate `::desired-alias` for a `field-clause`."
-  {:arglists '([inner-query field-clause expensive-field-info])}
-  [_inner-query
-   [_ _id-or-name {:keys [join-alias], ::keys [desired-alias], explicit-name :name} :as _field-clause]
-   {:keys [field-name alias-from-join alias-from-source-query override-alias?], :as _expensive-field-info}]
-  (cond
-    join-alias              (prefix-field-alias join-alias (or alias-from-join field-name))
-    ;; JSON fields and similar have to be aliased by the outer field name.
-    override-alias?         field-name
-    explicit-name           explicit-name
-    desired-alias           desired-alias
-    alias-from-source-query alias-from-source-query
-    :else                   field-name))
-
-(defmulti ^:private clause-alias-info
-  {:arglists '([inner-query unique-alias-fn clause])}
-  (fn [_ _ [clause-type]]
-    clause-type))
-
-(mu/defmethod clause-alias-info :field
-  [inner-query     :- :map
-   unique-alias-fn :- fn?
-   field-clause    :- mbql.s/field]
-  (let [expensive-info (expensive-field-info inner-query field-clause)]
-    (merge {::source-table (field-source-table-alias inner-query field-clause)
-            ::source-alias (field-source-alias inner-query field-clause expensive-info)}
-           (when-let [nfc-path (:nfc-path expensive-info)]
-             {::nfc-path nfc-path})
-           (when-let [position (clause->position inner-query field-clause)]
-             {::desired-alias (unique-alias-fn position (field-desired-alias inner-query field-clause expensive-info))
-              ::position      position}))))
-
-(defmulti ^:private aggregation-name
-  {:arglists '([mbql-clause])}
-  (fn [x]
-    (when (mbql.u/mbql-clause? x)
-      (first x))))
-
-;;; make sure we have an `:aggregation-options` or other fully-preprocessed aggregation clause (i.e., `:offset`) like we
-;;; expect. This is mostly a precondition check since we should never be running this code on not-preprocessed queries,
-;;; so it's not i18n'ed
-(defmethod aggregation-name :default
-  [ag-clause]
-  (throw (ex-info (format "Expected :aggregation-options or other fully-preprocessed aggregation, got %s."
-                          (pr-str ag-clause))
-                  {:clause ag-clause})))
-
-(mu/defmethod aggregation-name :aggregation-options :- :string
-  [[_aggregation-options _wrapped-ag opts]]
-  (:name opts))
-
-(mu/defmethod aggregation-name :offset :- :string
-  [[_offset opts _expr _n]]
-  (:name opts))
-
-(defmethod clause-alias-info :aggregation
-  [{aggregations :aggregation, :as inner-query} unique-alias-fn [_ index _opts :as ag-ref-clause]]
-  (let [position (clause->position inner-query ag-ref-clause)]
-    ;; an aggregation is ALWAYS returned, so it HAS to have a `position`. If it does not, the aggregation reference
-    ;; is busted.
-    (when-not position
-      (throw (ex-info (tru "Aggregation does not exist at index {0}" index)
-                      {:type   qp.error-type/invalid-query
-                       :clause ag-ref-clause
-                       :query  inner-query})))
-    (let [ag-name (aggregation-name (nth aggregations index))]
-      {::desired-alias (unique-alias-fn position ag-name)
-       ::position      position})))
-
-(defmethod clause-alias-info :expression
-  [inner-query unique-alias-fn [_ expression-name :as expression-ref-clause]]
-  (when-let [position (clause->position inner-query expression-ref-clause)]
-    {::desired-alias (unique-alias-fn position expression-name)
-     ::position      position}))
-
-(defn- add-info-to-aggregation-definition
-  [inner-query unique-alias-fn ag-clause ag-index]
-  (lib.util.match/replace ag-clause
-    [:offset opts expr n]
-    (let [position         (clause->position inner-query [:aggregation ag-index])
-          original-ag-name (:name opts)
-          unique-alias     (unique-alias-fn position original-ag-name)]
-      [:offset (assoc opts
-                      :name           unique-alias
-                      ::source-alias  original-ag-name
-                      ::position      position
-                      ::desired-alias unique-alias)
-       expr
-       n])
-
-    [:aggregation-options wrapped-ag-clause opts, :as _ag-clause]
-    (let [position         (clause->position inner-query [:aggregation ag-index])
-          original-ag-name (:name opts)
-          unique-alias     (unique-alias-fn position original-ag-name)]
-      [:aggregation-options wrapped-ag-clause (assoc opts
-                                                     :name           unique-alias
-                                                     ::source-alias  original-ag-name
-                                                     ::position      position
-                                                     ::desired-alias unique-alias)])))
-
-(defn- add-info-to-aggregation-definitions [{aggregations :aggregation, :as inner-query} unique-alias-fn]
-  (cond-> inner-query
-    (seq aggregations)
-    (update :aggregation (fn [aggregations]
-                           (into
-                            []
-                            (map-indexed (fn [i aggregation]
-                                           (add-info-to-aggregation-definition inner-query unique-alias-fn aggregation i)))
-                            aggregations)))))
-
-(mu/defn- add-alias-info* :- ::mbql.s/SourceQuery
-  [inner-query :- ::mbql.s/SourceQuery]
-  (assert (not (:strategy inner-query)) "add-alias-info* should not be called on a join") ; not user-facing
-  (let [unique-alias-fn (make-unique-alias-fn)]
-    (-> (lib.util.match/replace inner-query
-          ;; don't rewrite anything inside any source queries or source metadata.
-          (_ :guard (constantly (some (partial contains? (set &parents))
-                                      [:source-query :source-metadata])))
-          &match
-
-          #{:field :aggregation :expression}
-          (mbql.u/update-field-options &match merge (clause-alias-info inner-query unique-alias-fn &match)))
-        (add-info-to-aggregation-definitions unique-alias-fn))))
->>>>>>> abdfe506
 
 (defn add-alias-info
   "Add extra info to `:field` clauses, `:expression` references, and `:aggregation` references in `query`. `query` must
@@ -916,6 +512,7 @@
    (let [make-join-alias-unique-name-generator (if globally-unique-join-aliases?
                                                  (constantly (lib.util/unique-name-generator))
                                                  lib.util/unique-name-generator)]
+     ;; TODO (Cam 7/30/25) -- do this in MBQL 5
      (as-> query-or-inner-query $q
        ;; first escape all the join aliases
        (walk/postwalk
