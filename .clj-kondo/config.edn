{:config-paths ["macros"]
 :linters
 {:unresolved-symbol
  {:exclude
   [instaparse.core/transform
    (clojure.core.logic/fresh)
    (clojure.core.logic/matcha)
    (clojure.core.logic/run)
    (clojure.test/is [partial= query= re= schema= sql= =?])
    (clojure.tools.macro/macrolet)
    (metabase.async.streaming-response/streaming-response)
    (metabase.driver.druid.query-processor-test/druid-query-returning-rows)
    (metabase.mbql.util.match/match)
    (metabase.mbql.util.match/match-one)
    (metabase.mbql.util.match/replace)
    (metabase.mbql.util.match/replace-in)
    (metabase.mbql.util/match)
    (metabase.mbql.util/match-one)
    (metabase.mbql.util/replace)
    (metabase.mbql.util/replace-in)
    (metabase.query-processor.middleware.cache-backend.interface/with-cached-results)
    (metabase.util.regex/rx [opt])
    (metabase.util/prog1 [<>])
    (taoensso.nippy/extend-freeze)
    (taoensso.nippy/extend-thaw)]}

  :refer-all                    {:level   :warning
                                 :exclude [clojure.test]}
  ;; TODO (cam): I think we just need to tell it how to handle MBQL match and we can enable this?
  :unexpected-recur             {:level :off}
  ;; TODO (cam): can we fix these?
  :unused-referred-var          {:exclude {compojure.core [GET DELETE POST PUT]}}
  :missing-else-branch          {:level :warning}
  :misplaced-docstring          {:level :warning}
  :non-arg-vec-return-type-hint {:level :warning}
  :missing-body-in-when         {:level :warning}
  :missing-docstring            {:level :warning}
  ;; TODO (braden): This is useful, but it doesn't grok eg. enterprise/backend/src
  :namespace-name-mismatch      {:level :off}
  :use                          {:level :warning}
  :redundant-fn-wrapper         {:level :warning}
  :invalid-arity                {:skip-args [metabase.mbql.util.match/match]}
  ;; TODO (cam): here are some more linters we should experiment with enabling -- some might be useful.
  ;; :docstring-no-summary                  {:level :warning}
  ;; :docstring-leading-trailing-whitespace {:level :warning}
  ;; :reduce-without-init                   {:level :warning}
  ;; :used-underscored-binding              {:level :warning}
  ;; :single-key-in                         {:level :warning}
  ;; :keyword-binding                       {:level :warning}
  ;; :main-without-gen-class                {:level :warning}
  ;; :shadowed-var                          {:level :warning}
  :deprecated-var
  {:exclude
   {metabase.cmd/dump                                                            {:namespaces ["metabase\\.cmd-test" "metabase-enterprise\\.serialization\\.cmd-test"]}
    metabase.cmd/load                                                            {:namespaces ["metabase\\.cmd-test" "metabase-enterprise\\.serialization\\.cmd-test"]}
    metabase.db.data-migrations/data-migrations                                  {:namespaces ["metabase\\.db\\.data-migrations"]}
    metabase.db.data-migrations/defmigration                                     {:namespaces ["metabase\\.db\\.data-migrations"]}
    metabase.db.data-migrations/run-migration-if-needed!                         {:namespaces ["metabase\\.db\\.data-migrations"]}
    metabase.driver.common/ThreadSafeSimpleDateFormat                            {:namespaces ["metabase\\.driver.*"]}
    metabase.driver.common/create-db-time-formatters                             {:namespaces ["metabase\\.driver.*"]}
    metabase.driver.common/current-db-time                                       {:namespaces ["metabase.*"]}
    metabase.driver.common/current-db-time-date-formatters                       {:namespaces ["metabase\\.driver.*"]}
    metabase.driver.common/current-db-time-native-query                          {:namespaces ["metabase\\.driver.*"]}
    metabase.driver.common/first-successful-parse                                {:namespaces ["metabase\\.driver.*"]}
    metabase.driver.sql-jdbc.execute.old-impl/read-column                        {:namespaces ["metabase\\.driver.*"]}
    metabase.driver.sql-jdbc.execute.old-impl/set-timezone-sq                    {:namespaces ["metabase\\.driver.*"]}
    metabase.driver.sql-jdbc.execute.old-impl/set-timezone-sql                   {:namespaces ["metabase\\.driver.*"]}
    metabase.driver.sql-jdbc.execute/set-time-zone-if-supported!                 {:namespaces ["metabase\\.driver.*"]}
    metabase.driver.sql-jdbc.sync.interface/syncable-schemas                     {:namespaces ["metabase\\.driver.*"]}
    metabase.driver.sql.query-processor.deprecated/*field-options*               {:namespaces ["metabase\\.driver.*"]}
    metabase.driver.sql.query-processor.deprecated/*source-query*                {:namespaces ["metabase\\.driver.*"]}
    metabase.driver.sql.query-processor.deprecated/*table-alias*                 {:namespaces ["metabase\\.driver.*"]}
    metabase.driver.sql.query-processor.deprecated/escape-alias                  {:namespaces ["metabase\\.driver.*"]}
    metabase.driver.sql.query-processor.deprecated/field->alias                  {:namespaces ["metabase\\.driver.*"]}
    metabase.driver.sql.query-processor.deprecated/field->identifier             {:namespaces ["metabase\\.driver.*"]}
    metabase.driver.sql.query-processor.deprecated/prefix-field-alias            {:namespaces ["metabase\\.driver.*"]}
    metabase.driver/current-db-time                                              {:namespaces ["metabase.*"]}
    metabase.driver/supports?                                                    {:namespaces ["metabase.*"]}
    metabase.public-settings.premium-features/enable-enhancements?               {:namespaces ["metabase\\.models.*"]}
    metabase.query-processor.middleware.resolve-joins/maybe-resolve-source-table {:namespaces ["metabase.*"]}
    metabase.query-processor.util/normalize-token                                {:namespaces ["metabase.*"]}
    schema.core/both                                                             {:namespaces ["metabase.*"]}
    schema.core/either                                                           {:namespaces ["metabase.*"]}}}

  :discouraged-var
<<<<<<< HEAD
  {clojure.core/println      {:message "Use clojure.tools.logging instead of clojure.core/println "}
=======
  {clojure.string/lower-case {:message "Use metabase.util/lower-case-en instead of clojure.string/lower-case"}
   clojure.string/upper-case {:message "Use metabase.util/upper-case-en instead of clojure.string/upper-case"}
>>>>>>> 58e88ed5
   toucan.db/query           {:message "Use mdb.query/query instead of toucan.db/query"}
   toucan.db/reducible-query {:message "Use mdb.query/reducible-query instead of toucan.db/reducible-query"}}

  :unresolved-var
  {:exclude
   [colorize.core]}

  :unsorted-required-namespaces {:level :warning}

  :consistent-alias
  {:aliases
   {buddy.core.hash                                                 buddy-hash
    cheshire.generate                                               json.generate
    clj-http.client                                                 http
    clj-ldap.client                                                 ldap
    clj-time.coerce                                                 time.coerce
    clj-time.format                                                 time.format
    clojure.core.async                                              a
    clojure.core.match                                              clojure.core.match ; Prefer :refer [match]
    clojure.data                                                    data
    clojure.math.combinatorics                                      math.combo
    clojure.pprint                                                  pprint
    clojure.spec.alpha                                              s
    clojure.string                                                  str
    clojure.test                                                    t
    clojure.tools.build.api                                         b
    clojure.tools.namespace.dependency                              ns.deps
    clojure.tools.namespace.find                                    ns.find
    clojure.tools.namespace.parse                                   ns.parse
    colorize.core                                                   colorize
    environ.core                                                    env
    hf.depstar.api                                                  depstar
    hiccup.core                                                     hiccup
    hiccup.util                                                     hiccup.util
    honey.sql                                                       sql
    honey.sql.helpers                                               sql.helpers
    honeysql.core                                                   hsql
    honeysql.format                                                 hformat
    honeysql.helpers                                                hh
    honeysql.types                                                  htypes
    java-time                                                       t
    malli.core                                                      mc
    malli.error                                                     me
    malli.experimental                                              mx
    malli.generator                                                 mg
    malli.provider                                                  mp
    malli.transform                                                 mtx
    malli.util                                                      mut
    medley.core                                                     m
    metabase-enterprise.audit-app.pages.common                      common
    metabase-enterprise.sandbox.api.table                           table
    metabase-enterprise.test                                        met
    metabase.analytics.stats                                        stats
    metabase.api.activity                                           api.activity
    metabase.api.alert                                              api.alert
    metabase.api.automagic-dashboards                               api.magic
    metabase.api.bookmark                                           api.bookmark
    metabase.api.card                                               api.card
    metabase.api.card-test                                          api.card-test
    metabase.api.collection                                         api.collection
    metabase.api.common                                             api
    metabase.api.dashboard                                          api.dashboard
    metabase.api.dashboard-test                                     api.dashboard-test
    metabase.api.database                                           api.database
    metabase.api.dataset                                            api.dataset
    metabase.api.email                                              api.email
    metabase.api.embed                                              api.embed
    metabase.api.field                                              api.field
    metabase.api.geojson                                            api.geojson
    metabase.api.ldap                                               api.ldap
    metabase.api.logic-history                                      api.login-history
    metabase.api.metric                                             api.metric
    metabase.api.native-query-snippet                               api.native-query-snippet
    metabase.api.notify                                             api.notify
    metabase.api.permission-graph                                   api.permission-graph
    metabase.api.permissions                                        api.permissions
    metabase.api.pivots                                             api.pivots
    metabase.api.premium-features                                   api.premium-features
    metabase.api.preview-embed                                      api.preview-embed
    metabase.api.public                                             api.public
    metabase.api.pulse                                              api.pulse
    metabase.api.query-description                                  api.qd
    metabase.api.revision                                           api.revision
    metabase.api.search                                             api.search
    metabase.api.segment                                            api.segment
    metabase.api.session                                            api.session
    metabase.api.setting                                            api.setting
    metabase.api.setup                                              api.setup
    metabase.api.slack                                              api.slack
    metabase.api.table                                              api.table
    metabase.api.task                                               api.task
    metabase.api.tiles                                              api.tiles
    metabase.api.timeline                                           api.timeline
    metabase.api.timeline-event                                     api.timeline-event
    metabase.api.transform                                          api.transform
    metabase.api.user                                               api.user
    metabase.api.util                                               api.util
    metabase.async.streaming-response.thread-pool                   thread-pool
    metabase.automagic-dashboards.core                              magic
    metabase.automagic-dashboards.populate                          populate
    metabase.cmd.copy.h2                                            copy.h2
    metabase.config                                                 config
    metabase.config.file                                            config.file
    metabase.connection-pool                                        connection-pool
    metabase.db.connection                                          mdb.connection
    metabase.db.jdbc-protocols                                      mdb.jdbc-protocols
    metabase.db.metadata-queries                                    metadata-queries
    metabase.db.spec                                                mdb.spec
    metabase.db.query                                               mdb.query
    metabase.domain-entities.specs                                  de.specs
    metabase.driver.common.parameters                               params
    metabase.driver.common.parameters.dates                         params.dates
    metabase.driver.common.parameters.operators                     params.ops
    metabase.driver.common.parameters.parse                         params.parse
    metabase.driver.common.parameters.values                        params.values
    metabase.driver.druid.client                                    druid.client
    metabase.driver.druid.execute                                   druid.execute
    metabase.driver.druid.js                                        druid.js
    metabase.driver.druid.query-processor                           druid.qp
    metabase.driver.druid.sync                                      druid.sync
    metabase.driver.googleanalytics.client                          ga.client
    metabase.driver.googleanalytics.execute                         ga.execute
    metabase.driver.googleanalytics.metadata                        ga.metadata
    metabase.driver.googleanalytics.query-processor                 ga.qp
    metabase.driver.impl                                            driver.impl
    metabase.driver.mongo.execute                                   mongo.execute
    metabase.driver.mongo.parameters                                mongo.params
    metabase.driver.mongo.query-processor                           mongo.qp
    metabase.driver.mongo.util                                      mongo.util
    metabase.driver.sql                                             driver.sql
    metabase.driver.sql-jdbc.common                                 sql-jdbc.common
    metabase.driver.sql-jdbc.connection                             sql-jdbc.conn
    metabase.driver.sql-jdbc.execute                                sql-jdbc.execute
    metabase.driver.sql-jdbc.execute.diagnostic                     sql-jdbc.execute.diagnostic
    metabase.driver.sql-jdbc.execute.legacy-impl                    sql-jdbc.legacy
    metabase.driver.sql-jdbc.execute.old-impl                       sql-jdbc.execute.old
    metabase.driver.sql-jdbc.sync                                   sql-jdbc.sync
    metabase.driver.sql-jdbc.sync.common                            sql-jdbc.sync.common
    metabase.driver.sql-jdbc.sync.describe-database                 sql-jdbc.describe-database
    metabase.driver.sql-jdbc.sync.describe-table                    sql-jdbc.describe-table
    metabase.driver.sql-jdbc.sync.interface                         sql-jdbc.sync.interface
    metabase.driver.sql-jdbc.test-util                              sql-jdbc.tu
    metabase.driver.sql.parameters.substitute                       sql.params.substitute
    metabase.driver.sql.parameters.substitution                     sql.params.substitution
    metabase.email-test                                             et
    metabase.email.messages                                         messages
    metabase.http-client                                            client
    metabase.mbql.normalize                                         mbql.normalize
    metabase.mbql.schema                                            mbql.s
    metabase.mbql.util                                              mbql.u
    metabase.models.activity                                        activity
    metabase.models.application-permissions-revision                a-perm-revision
    metabase.models.bookmark                                        bookmark
    metabase.models.collection                                      collection
    metabase.models.collection.graph                                graph
    metabase.models.collection-permission-graph-revision            c-perm-revision
    metabase.models.dashboard-card                                  dashboard-card
    metabase.models.database                                        database
    metabase.models.dependency                                      dependency
    metabase.models.field-values                                    field-values
    metabase.models.interface                                       mi
    metabase.models.moderation-review                               moderation-review
    metabase.models.native-query-snippet                            native-query-snippet
    metabase.models.permissions                                     perms
    metabase.models.permissions-group                               perms-group
    metabase.models.permissions-group-membership                    perms-group-membership
    metabase.models.permissions-revision                            perms-revision
    metabase.models.permissions.parse                               perms-parse
    metabase.models.pulse                                           pulse
    metabase.models.pulse-channel                                   pulse-channel
    metabase.models.pulse-channel-recipient                         pulse-channel-recipient
    metabase.models.query.permissions                               query-perms
    metabase.models.setting.cache                                   setting.cache
    metabase.models.timeline                                        timeline
    metabase.models.timeline-event                                  timeline-event
    metabase.plugins.initialize                                     plugins.init
    metabase.public-settings                                        public-settings
    metabase.public-settings.premium-features                       premium-features
    metabase.pulse                                                  pulse ; NB some conflicts with metabase.models.pulse
    metabase.pulse.markdown                                         markdown
    metabase.pulse.render                                           render
    metabase.pulse.render.body                                      body
    metabase.pulse.render.common                                    common
    metabase.pulse.render.style                                     style
    metabase.query-processor-test                                   qp.test
    metabase.query-processor.context                                qp.context
    metabase.query-processor.error-type                             qp.error-type
    metabase.query-processor.interface                              qp.i
    metabase.query-processor.middleware.add-dimension-projections   qp.add-dimension-projections
    metabase.query-processor.middleware.add-implicit-clauses        qp.add-implicit-clauses
    metabase.query-processor.middleware.add-implicit-joins          qp.add-implicit-joins
    metabase.query-processor.middleware.auto-bucket-datetimes       qp.auto-bucket-datetimes
    metabase.query-processor.middleware.constraints                 qp.constraints
    metabase.query-processor.middleware.cumulative-aggregations     qp.cumulative-aggregations
    metabase.query-processor.middleware.parameters.mbql             qp.mbql
    metabase.query-processor.middleware.parameters.native           qp.native
    metabase.query-processor.middleware.permissions                 qp.perms
    metabase.query-processor.middleware.pre-alias-aggregations      qp.pre-alias-aggregations
    metabase.query-processor.middleware.resolve-database-and-driver qp.resolve-database-and-driver
    metabase.query-processor.middleware.resolve-fields              qp.resolve-fields
    metabase.query-processor.middleware.resolve-referenced          qp.resolve-referenced
    metabase.query-processor.middleware.resolve-source-table        qp.resolve-source-table
    metabase.query-processor.middleware.wrap-value-literals         qp.wrap-value-literals
    metabase.query-processor.pivot                                  qp.pivot
    metabase.query-processor.streaming                              qp.streaming
    metabase.query-processor.streaming.interface                    qp.si
    metabase.query-processor.streaming.xlsx                         qp.xlsx
    metabase.query-processor.timezone                               qp.timezone
    metabase.query-processor.util                                   qp.util
    metabase.related                                                related
    metabase.search.scoring                                         scoring
    metabase.server.middleware.auth                                 mw.auth
    metabase.server.middleware.browser-cookie                       mw.browser-cookie
    metabase.server.middleware.exceptions                           mw.exceptions
    metabase.server.middleware.json                                 mw.json
    metabase.server.middleware.log                                  mw.log
    metabase.server.middleware.misc                                 mw.misc
    metabase.server.middleware.offset-paging                        mw.offset-paging
    metabase.server.middleware.security                             mw.security
    metabase.server.middleware.session                              mw.session
    metabase.server.middleware.ssl                                  mw.ssl
    metabase.server.middleware.util                                 mw.util
    metabase.server.protocols                                       server.protocols
    metabase.shared.util                                            shared.u
    metabase.shared.util.currency                                   currency
    metabase.sync.analyze.classifiers.category                      classifiers.category
    metabase.sync.analyze.classifiers.name                          classifiers.name
    metabase.sync.analyze.classifiers.no-preview-display            classifiers.no-preview-display
    metabase.sync.analyze.classifiers.text-fingerprint              classifiers.text-fingerprint
    metabase.sync.analyze.fingerprint                               fingerprint
    metabase.sync.analyze.fingerprint.fingerprinters                fingerprinters
    metabase.sync.analyze.fingerprint.insights                      insights
    metabase.sync.analyze.query-results                             qr
    metabase.sync.field-values                                      field-values
    metabase.sync.interface                                         i
    metabase.sync.schedules                                         sync.schedules
    metabase.sync.sync-metadata.fields.fetch-metadata               fetch-metadata
    metabase.sync.util                                              sync-util
    metabase.sync.util-test                                         sync.util-test
    metabase.task.sync-databases                                    task.sync-databases
    metabase.test                                                   mt
    metabase.test-runner.assert-exprs                               test-runner.assert-exprs
    metabase.test-runner.init                                       test-runner.init
    metabase.test-runner.junit                                      test-runner.junit
    metabase.test-runner.parallel                                   test-runner.parallel
    metabase.test.data.dataset-definitions                          defs
    metabase.test.data.env.impl                                     tx.env.impl
    metabase.test.data.impl                                         data.impl
    metabase.test.data.users                                        test.users
    metabase.test.domain-entities                                   test.de
    metabase.test.mock.util                                         mock.util
    metabase.test.sync                                              test.sync
    metabase.test.util.timezone                                     test.tz
    metabase.timeseries-query-processor-test.util                   tqpt
    metabase.transforms.core                                        tf
    metabase.transforms.materialize                                 tf.materialize
    metabase.transforms.specs                                       tf.specs
    metabase.util.cron                                              u.cron
    metabase.util.date-2                                            u.date
    metabase.util.date-2.common                                     u.date.common
    metabase.util.date-2.parse                                      u.date.parse
    metabase.util.embed                                             embed
    metabase.util.encryption                                        encryption
    metabase.util.encryption-test                                   encryption-test
    metabase.util.files                                             u.files
    metabase.util.honey-sql-1-extensions                            h1x
    metabase.util.honey-sql-2-extensions                            h2x
    metabase.util.honeysql-extensions                               hx
    metabase.util.i18n                                              i18n
    metabase.util.i18n.impl                                         i18n.impl
    metabase.util.malli                                             mu
    metabase.util.malli.schema                                      ms
    metabase.util.password                                          u.password
    metabase.util.schema                                            su
    metabase.util.ui-logic                                          ui-logic
    metabase.util.urls                                              urls
    metabuild-common.core                                           u
    metabuild-common.output                                         out
    metabuild-common.shell                                          shell
    monger.collection                                               mcoll
    ring.mock.request                                               ring.mock
    ring.util.codec                                                 codec
    ring.util.response                                              response
    ring.util.servlet                                               servlet
    saml20-clj.core                                                 saml
    toucan.db                                                       db
    toucan.models                                                   models}}

  :metabase/disallow-invoking-model         {:level :warning}
  :metabase/disallow-class-or-type-on-model {:level :warning}}

 :lint-as
 {clojure.core.logic/defne                                                             clj-kondo.lint-as/def-catch-all
  clojure.test.check.clojure-test/defspec                                              clojure.core/def
  clojurewerkz.quartzite.jobs/defjob                                                   clojure.core/defn
  honeysql.helpers/defhelper                                                           clj-kondo.lint-as/def-catch-all
  honeysql.util/defalias                                                               clojure.core/def
  metabase-enterprise.serialization.test-util/with-random-dump-dir                     clojure.core/let
  metabase.actions.test-util/with-actions                                              clojure.core/let
  metabase.api.common/let-404                                                          clojure.core/let
  metabase.api.dashboard-test/let-url                                                  clojure.core/let
  metabase.api.search-test/do-test-users                                               clojure.core/let
  metabase.async.api-response-test/with-response                                       clojure.core/let
  metabase.dashboard-subscription-test/with-dashboard-sub-for-card                     clojure.core/let
  metabase.db.data-migrations/defmigration                                             clojure.core/def
  metabase.db.liquibase/with-liquibase                                                 clojure.core/let
  metabase.db.schema-migrations-test.impl/with-temp-empty-app-db                       clojure.core/let
  metabase.driver.mongo.query-processor/mongo-let                                      clojure.core/let
  metabase.driver.mongo.util/with-mongo-connection                                     clojure.core/let
  metabase.driver.sql-jdbc.actions/with-jdbc-transaction                               clojure.core/let
  metabase.driver.sql-jdbc.connection/with-connection-spec-for-testing-connection      clojure.core/let
  metabase.driver.sql-jdbc.execute.diagnostic/capturing-diagnostic-info                clojure.core/fn
  metabase.integrations.ldap/with-ldap-connection                                      clojure.core/fn
  metabase.mbql.schema.macros/defclause                                                clj-kondo.lint-as/def-catch-all
  metabase.models.collection-test/with-collection-in-location                          clojure.core/let
  metabase.models.json-migration/def-json-migration                                    clj-kondo.lint-as/def-catch-all
  metabase.models.setting.multi-setting/define-multi-setting                           clojure.core/def
  metabase.models.setting/defsetting                                                   clj-kondo.lint-as/def-catch-all
  metabase.public-settings.premium-features/defenterprise                              clj-kondo.lint-as/def-catch-all
  metabase.public-settings.premium-features/defenterprise-schema                       clj-kondo.lint-as/def-catch-all
  metabase.public-settings.premium-features/define-premium-feature                     clojure.core/def
  metabase.pulse-test/with-pulse-for-card                                              clojure.core/let
  metabase.query-processor.error-type/deferror                                         clojure.core/def
  metabase.query-processor.middleware.cache.impl/with-reducible-deserialized-results   clojure.core/let
  metabase.query-processor.middleware.process-userland-query-test/with-query-execution clojure.core/let
  metabase.sync.util/sum-for                                                           clojure.core/for
  metabase.sync.util/with-emoji-progress-bar                                           clojure.core/let
  metabase.test.data.interface/defdataset                                              clojure.core/def
  metabase.test.data.interface/defdataset-edn                                          clojure.core/def
  metabase.test/defdataset                                                             clojure.core/def
  metabase.test/with-actions                                                           clojure.core/let
  metabase.test/with-open-channels                                                     clojure.core/let
  metabase.test/with-single-admin-user                                                 clojure.core/fn
  metabase.test/with-temp-dir                                                          clojure.core/let
  metabase.test/with-temp-file                                                         clojure.core/let
  metabase.test/with-user-in-groups                                                    clojure.core/let
  metabase.util.files/with-open-path-to-resource                                       clojure.core/let
  metabase.util.malli/defn                                                             clj-kondo.lint-as/def-catch-all
  metabase.util.ssh/with-ssh-tunnel                                                    clojure.core/let
  monger.operators/defoperator                                                         clojure.core/def
  potemkin.types/defprotocol+                                                          clojure.core/defprotocol
  potemkin.types/defrecord+                                                            clojure.core/defrecord
  potemkin.types/deftype+                                                              clojure.core/deftype
  potemkin/defprotocol+                                                                clojure.core/defprotocol
  potemkin/defrecord+                                                                  clojure.core/defrecord
  potemkin/deftype+                                                                    clojure.core/deftype
  toucan.db/with-call-counting                                                         clojure.core/fn}

 :hooks
 {:analyze-call
  {clojure.core/class                                                                                                        hooks.metabase.models.disallow-type-or-class/hook
   clojure.core/type                                                                                                         hooks.metabase.models.disallow-type-or-class/hook
   metabase-enterprise.advanced-permissions.models.permissions.application-permissions-test/with-new-group-and-current-graph hooks.common/with-two-top-level-bindings
   metabase-enterprise.audit-app.pages-test/with-temp-objects                                                                hooks.common/with-one-binding
   metabase-enterprise.sandbox.models.group-table-access-policy/GroupTableAccessPolicy                                       hooks.metabase.models.disallow-invoking-model/hook
   metabase-enterprise.serialization.test-util/with-temp-dpc                                                                 hooks.toucan.util.test/with-temp*
   metabase.analytics.prometheus-test/with-prometheus-system                                                                 hooks.common/with-two-bindings
   metabase.api.alert-test/with-alert-in-collection                                                                          hooks.common/with-four-bindings
   metabase.api.card-test/with-persistence-setup                                                                             hooks.common/with-one-top-level-binding
   metabase.api.card-test/with-temp-native-card                                                                              hooks.common/with-two-bindings
   metabase.api.card-test/with-temp-native-card-with-params                                                                  hooks.common/with-two-bindings
   metabase.api.collection-test/with-french-user-and-personal-collection                                                     hooks.common/with-two-top-level-bindings
   metabase.api.common/defendpoint                                                                                           hooks.metabase.api.common/defendpoint
   metabase.api.common/defendpoint-async                                                                                     hooks.metabase.api.common/defendpoint
   metabase.api.common/defendpoint-async-schema                                                                              hooks.metabase.api.common/defendpoint
   metabase.api.common/defendpoint-schema                                                                                    hooks.metabase.api.common/defendpoint
   metabase.api.dashboard-test/with-chain-filter-fixtures                                                                    hooks.common/let-one-with-optional-value
   metabase.api.card-test/with-card-param-values-fixtures                                                                    hooks.common/let-one-with-optional-value
   metabase.api.embed-test/do-response-formats                                                                               hooks.common/with-two-bindings
   metabase.api.embed-test/with-chain-filter-fixtures                                                                        hooks.common/let-one-with-optional-value
   metabase.api.embed-test/with-temp-card                                                                                    hooks.common/let-one-with-optional-value
   metabase.api.embed-test/with-temp-dashcard                                                                                hooks.common/let-one-with-optional-value
   metabase.api.persist-test/with-setup                                                                                      hooks.common/with-one-top-level-binding
   metabase.api.public-test/with-required-param-card                                                                         hooks.common/with-one-binding
   metabase.api.public-test/with-temp-public-card                                                                            hooks.common/let-one-with-optional-value
   metabase.api.public-test/with-temp-public-dashboard                                                                       hooks.common/let-one-with-optional-value
   metabase.api.public-test/with-temp-public-dashboard-and-card                                                              hooks.common/with-three-bindings
   metabase.api.search-test/with-search-items-in-collection                                                                  hooks.metabase.api.search-test/with-search-items-in-collection
   metabase.api.search-test/with-search-items-in-root-collection                                                             hooks.common/do*
   metabase.api.user-test/with-temp-user-email                                                                               hooks.common/with-one-binding
   metabase.async.streaming-response-test/with-start-execution-chan                                                          hooks.common/with-one-binding
   metabase.db.schema-migrations-test.impl/test-migrations                                                                   hooks.metabase.db.schema-migrations-test.impl/test-migrations
   metabase.models.action/Action                                                                                             hooks.metabase.models.disallow-invoking-model/hook
   metabase.models.action/HTTPAction                                                                                         hooks.metabase.models.disallow-invoking-model/hook
   metabase.models.action/QueryAction                                                                                        hooks.metabase.models.disallow-invoking-model/hook
   metabase.models.activity/Activity                                                                                         hooks.metabase.models.disallow-invoking-model/hook
   metabase.models.app/App                                                                                                   hooks.metabase.models.disallow-invoking-model/hook
   metabase.models.application-permissions-revision/ApplicationPermissionsRevision                                           hooks.metabase.models.disallow-invoking-model/hook
   metabase.models.bookmark/BookmarkOrdering                                                                                 hooks.metabase.models.disallow-invoking-model/hook
   metabase.models.bookmark/CardBookmark                                                                                     hooks.metabase.models.disallow-invoking-model/hook
   metabase.models.bookmark/CollectionBookmark                                                                               hooks.metabase.models.disallow-invoking-model/hook
   metabase.models.bookmark/DashboardBookmark                                                                                hooks.metabase.models.disallow-invoking-model/hook
   metabase.models.card/Card                                                                                                 hooks.metabase.models.disallow-invoking-model/hook
   metabase.models.collection-permission-graph-revision/CollectionPermissionGraphRevision                                    hooks.metabase.models.disallow-invoking-model/hook
   metabase.models.collection-test/with-collection-hierarchy                                                                 hooks.common/let-one-with-optional-value
   metabase.models.collection-test/with-personal-and-impersonal-collections                                                  hooks.common/with-two-bindings
   metabase.models.collection/Collection                                                                                     hooks.metabase.models.disallow-invoking-model/hook
   metabase.models.dashboard-card-series/DashboardCardSeries                                                                 hooks.metabase.models.disallow-invoking-model/hook
   metabase.models.dashboard-card/DashboardCard                                                                              hooks.metabase.models.disallow-invoking-model/hook
   metabase.models.dashboard-test/with-dash-in-collection                                                                    hooks.common/with-three-bindings
   metabase.models.dashboard/Dashboard                                                                                       hooks.metabase.models.disallow-invoking-model/hook
   metabase.models.database/Database                                                                                         hooks.metabase.models.disallow-invoking-model/hook
   metabase.models.dimension/Dimension                                                                                       hooks.metabase.models.disallow-invoking-model/hook
   metabase.models.emitter/CardEmitter                                                                                       hooks.metabase.models.disallow-invoking-model/hook
   metabase.models.emitter/DashboardEmitter                                                                                  hooks.metabase.models.disallow-invoking-model/hook
   metabase.models.emitter/Emitter                                                                                           hooks.metabase.models.disallow-invoking-model/hook
   metabase.models.field-values/FieldValues                                                                                  hooks.metabase.models.disallow-invoking-model/hook
   metabase.models.field/Field                                                                                               hooks.metabase.models.disallow-invoking-model/hook
   metabase.models.interface/define-simple-hydration-method                                                                  hooks.metabase.models.interface/define-hydration-method
   metabase.models.interface/define-batched-hydration-method                                                                 hooks.metabase.models.interface/define-hydration-method
   metabase.models.login-history/LoginHistory                                                                                hooks.metabase.models.disallow-invoking-model/hook
   metabase.models.metric-important-field/MetricImportantField                                                               hooks.metabase.models.disallow-invoking-model/hook
   metabase.models.metric/Metric                                                                                             hooks.metabase.models.disallow-invoking-model/hook
   metabase.models.moderation-review/ModerationReview                                                                        hooks.metabase.models.disallow-invoking-model/hook
   metabase.models.native-query-snippet/NativeQuerySnippet                                                                   hooks.metabase.models.disallow-invoking-model/hook
   metabase.models.permissions-group-membership/PermissionsGroupMembership                                                   hooks.metabase.models.disallow-invoking-model/hook
   metabase.models.permissions-group/PermissionsGroup                                                                        hooks.metabase.models.disallow-invoking-model/hook
   metabase.models.permissions-revision/PermissionsRevision                                                                  hooks.metabase.models.disallow-invoking-model/hook
   metabase.models.permissions/Permissions                                                                                   hooks.metabase.models.disallow-invoking-model/hook
   metabase.models.persisted-info/PersistedInfo                                                                              hooks.metabase.models.disallow-invoking-model/hook
   metabase.models.pulse-card/PulseCard                                                                                      hooks.metabase.models.disallow-invoking-model/hook
   metabase.models.pulse-channel-recipient/PulseChannelRecipient                                                             hooks.metabase.models.disallow-invoking-model/hook
   metabase.models.pulse-channel/PulseChannel                                                                                hooks.metabase.models.disallow-invoking-model/hook
   metabase.models.pulse-test/with-dashboard-subscription-in-collection                                                      hooks.common/with-four-bindings
   metabase.models.pulse-test/with-pulse-in-collection                                                                       hooks.common/with-four-bindings
   metabase.models.pulse/Pulse                                                                                               hooks.metabase.models.disallow-invoking-model/hook
   metabase.models.query-cache/QueryCache                                                                                    hooks.metabase.models.disallow-invoking-model/hook
   metabase.models.query-execution/QueryExecution                                                                            hooks.metabase.models.disallow-invoking-model/hook
   metabase.models.query/Query                                                                                               hooks.metabase.models.disallow-invoking-model/hook
   metabase.models.revision/Revision                                                                                         hooks.metabase.models.disallow-invoking-model/hook
   metabase.models.secret/Secret                                                                                             hooks.metabase.models.disallow-invoking-model/hook
   metabase.models.segment/Segment                                                                                           hooks.metabase.models.disallow-invoking-model/hook
   metabase.models.session/Session                                                                                           hooks.metabase.models.disallow-invoking-model/hook
   metabase.models.setting.multi-setting/define-multi-setting                                                                hooks.metabase.models.setting/defsetting
   metabase.models.setting/Setting                                                                                           hooks.metabase.models.disallow-invoking-model/hook
   metabase.models.setting/defsetting                                                                                        hooks.metabase.models.setting/defsetting
   metabase.models.table/Table                                                                                               hooks.metabase.models.disallow-invoking-model/hook
   metabase.models.task-history/TaskHistory                                                                                  hooks.metabase.models.disallow-invoking-model/hook
   metabase.models.timeline-event/TimelineEvent                                                                              hooks.metabase.models.disallow-invoking-model/hook
   metabase.models.timeline/Timeline                                                                                         hooks.metabase.models.disallow-invoking-model/hook
   metabase.models.user/User                                                                                                 hooks.metabase.models.disallow-invoking-model/hook
   metabase.models.view-log/ViewLog                                                                                          hooks.metabase.models.disallow-invoking-model/hook
   metabase.models/Activity                                                                                                  hooks.metabase.models.disallow-invoking-model/hook
   metabase.models/App                                                                                                       hooks.metabase.models.disallow-invoking-model/hook
   metabase.models/ApplicationPermissionsRevision                                                                            hooks.metabase.models.disallow-invoking-model/hook
   metabase.models/BookmarkOrdering                                                                                          hooks.metabase.models.disallow-invoking-model/hook
   metabase.models/Card                                                                                                      hooks.metabase.models.disallow-invoking-model/hook
   metabase.models/CardBookmark                                                                                              hooks.metabase.models.disallow-invoking-model/hook
   metabase.models/CardEmitter                                                                                               hooks.metabase.models.disallow-invoking-model/hook
   metabase.models/Collection                                                                                                hooks.metabase.models.disallow-invoking-model/hook
   metabase.models/CollectionBookmark                                                                                        hooks.metabase.models.disallow-invoking-model/hook
   metabase.models/CollectionPermissionGraphRevision                                                                         hooks.metabase.models.disallow-invoking-model/hook
   metabase.models/Dashboard                                                                                                 hooks.metabase.models.disallow-invoking-model/hook
   metabase.models/DashboardBookmark                                                                                         hooks.metabase.models.disallow-invoking-model/hook
   metabase.models/DashboardCard                                                                                             hooks.metabase.models.disallow-invoking-model/hook
   metabase.models/DashboardCardSeries                                                                                       hooks.metabase.models.disallow-invoking-model/hook
   metabase.models/DashboardEmitter                                                                                          hooks.metabase.models.disallow-invoking-model/hook
   metabase.models/Database                                                                                                  hooks.metabase.models.disallow-invoking-model/hook
   metabase.models/Dimension                                                                                                 hooks.metabase.models.disallow-invoking-model/hook
   metabase.models/Emitter                                                                                                   hooks.metabase.models.disallow-invoking-model/hook
   metabase.models/Field                                                                                                     hooks.metabase.models.disallow-invoking-model/hook
   metabase.models/FieldValues                                                                                               hooks.metabase.models.disallow-invoking-model/hook
   metabase.models/HTTPAction                                                                                                hooks.metabase.models.disallow-invoking-model/hook
   metabase.models/LoginHistory                                                                                              hooks.metabase.models.disallow-invoking-model/hook
   metabase.models/Metric                                                                                                    hooks.metabase.models.disallow-invoking-model/hook
   metabase.models/MetricImportantField                                                                                      hooks.metabase.models.disallow-invoking-model/hook
   metabase.models/ModerationReview                                                                                          hooks.metabase.models.disallow-invoking-model/hook
   metabase.models/NativeQuerySnippet                                                                                        hooks.metabase.models.disallow-invoking-model/hook
   metabase.models/Permissions                                                                                               hooks.metabase.models.disallow-invoking-model/hook
   metabase.models/PermissionsGroup                                                                                          hooks.metabase.models.disallow-invoking-model/hook
   metabase.models/PermissionsGroupMembership                                                                                hooks.metabase.models.disallow-invoking-model/hook
   metabase.models/PermissionsRevision                                                                                       hooks.metabase.models.disallow-invoking-model/hook
   metabase.models/PersistedInfo                                                                                             hooks.metabase.models.disallow-invoking-model/hook
   metabase.models/Pulse                                                                                                     hooks.metabase.models.disallow-invoking-model/hook
   metabase.models/PulseCard                                                                                                 hooks.metabase.models.disallow-invoking-model/hook
   metabase.models/PulseChannel                                                                                              hooks.metabase.models.disallow-invoking-model/hook
   metabase.models/PulseChannelRecipient                                                                                     hooks.metabase.models.disallow-invoking-model/hook
   metabase.models/Query                                                                                                     hooks.metabase.models.disallow-invoking-model/hook
   metabase.models/QueryAction                                                                                               hooks.metabase.models.disallow-invoking-model/hook
   metabase.models/QueryCache                                                                                                hooks.metabase.models.disallow-invoking-model/hook
   metabase.models/QueryExecution                                                                                            hooks.metabase.models.disallow-invoking-model/hook
   metabase.models/Revision                                                                                                  hooks.metabase.models.disallow-invoking-model/hook
   metabase.models/Secret                                                                                                    hooks.metabase.models.disallow-invoking-model/hook
   metabase.models/Segment                                                                                                   hooks.metabase.models.disallow-invoking-model/hook
   metabase.models/Session                                                                                                   hooks.metabase.models.disallow-invoking-model/hook
   metabase.models/Setting                                                                                                   hooks.metabase.models.disallow-invoking-model/hook
   metabase.models/Table                                                                                                     hooks.metabase.models.disallow-invoking-model/hook
   metabase.models/TaskHistory                                                                                               hooks.metabase.models.disallow-invoking-model/hook
   metabase.models/Timeline                                                                                                  hooks.metabase.models.disallow-invoking-model/hook
   metabase.models/TimelineEvent                                                                                             hooks.metabase.models.disallow-invoking-model/hook
   metabase.models/User                                                                                                      hooks.metabase.models.disallow-invoking-model/hook
   metabase.models/ViewLog                                                                                                   hooks.metabase.models.disallow-invoking-model/hook
   metabase.pulse.test-util/checkins-query-card                                                                              hooks.metabase.test.data/$ids
   metabase.query-processor-test.expressions-test/calculate-bird-scarcity                                                    hooks.metabase.query-processor-test.expressions-test/calculate-bird-scarcity
   metabase.query-processor-test.filter-test/count-with-filter-clause                                                        hooks.metabase.test.data/$ids
   metabase.query-processor.middleware.cache-test/with-mock-cache                                                            hooks.common/with-two-bindings
   metabase.sample-data-test/with-temp-sample-database-db                                                                    hooks.common/with-one-binding
   metabase.test.data.datasets/test-drivers                                                                                  hooks.common/do*
   metabase.test.data.users/with-group                                                                                       hooks.common/let-one-with-optional-value
   metabase.test.data/$ids                                                                                                   hooks.metabase.test.data/$ids
   metabase.test.data/dataset                                                                                                hooks.metabase.test.data/dataset
   metabase.test.data/mbql-query                                                                                             hooks.metabase.test.data/mbql-query
   metabase.test.data/run-mbql-query                                                                                         hooks.metabase.test.data/mbql-query
   metabase.test.util.async/with-open-channels                                                                               hooks.common/let-with-optional-value-for-last-binding
   metabase.test.util.log/with-log-level                                                                                     hooks.common/with-ignored-first-arg
   metabase.test.util.log/with-log-messages-for-level                                                                        hooks.common/with-ignored-first-arg
   metabase.test.util/discard-setting-changes                                                                                hooks.common/with-ignored-first-arg
   metabase.test.util/with-column-remappings                                                                                 hooks.common/with-ignored-first-arg
   metabase.test.util/with-non-admin-groups-no-root-collection-perms                                                         hooks.common/do*
   metabase.test.util/with-temp-file                                                                                         hooks.metabase.test.util/with-temp-file
   metabase.test.util/with-temporary-setting-values                                                                          hooks.metabase.test.util/with-temporary-setting-values
   metabase.test/$ids                                                                                                        hooks.metabase.test.data/$ids
   metabase.test/dataset                                                                                                     hooks.metabase.test.data/dataset
   metabase.test/discard-setting-changes                                                                                     hooks.common/with-ignored-first-arg
   metabase.test/mbql-query                                                                                                  hooks.metabase.test.data/mbql-query
   metabase.test/query                                                                                                       hooks.metabase.test.data/mbql-query
   metabase.test/run-mbql-query                                                                                              hooks.metabase.test.data/mbql-query
   metabase.test/test-drivers                                                                                                hooks.common/do*
   metabase.test/with-column-remappings                                                                                      hooks.common/with-ignored-first-arg
   metabase.test/with-group                                                                                                  hooks.common/let-one-with-optional-value
   metabase.test/with-log-level                                                                                              hooks.common/with-ignored-first-arg
   metabase.test/with-log-messages-for-level                                                                                 hooks.common/with-ignored-first-arg
   metabase.test/with-non-admin-groups-no-root-collection-perms                                                              hooks.common/do*
   metabase.test/with-temp                                                                                                   hooks.toucan.util.test/with-temp
   metabase.test/with-temp*                                                                                                  hooks.toucan.util.test/with-temp*
   metabase.test/with-temp-file                                                                                              hooks.metabase.test.util/with-temp-file
   metabase.test/with-temporary-setting-values                                                                               hooks.metabase.test.util/with-temporary-setting-values
   toucan.util.test/with-temp                                                                                                hooks.toucan.util.test/with-temp
   toucan.util.test/with-temp*                                                                                               hooks.toucan.util.test/with-temp*}

  :macroexpand
  {clojurewerkz.quartzite.jobs/build                                            macros.quartz/build-job
   clojurewerkz.quartzite.schedule.cron/schedule                                macros.quartz/schedule
   clojurewerkz.quartzite.schedule.simple/schedule                              macros.quartz/simple-schedule
   clojurewerkz.quartzite.triggers/build                                        macros.quartz/build-trigger
   metabase-enterprise.sandbox.test-util/with-gtaps                             macros.metabase-enterprise.sandbox.test-util/with-gtaps
   metabase-enterprise.serialization.test-util/with-world                       macros.metabase-enterprise.serialization.test-util/with-world
   metabase-enterprise.test/with-gtaps                                          macros.metabase-enterprise.sandbox.test-util/with-gtaps
   metabase.api.card-test/with-ordered-items                                    macros.metabase.api.card-test/with-ordered-items
   metabase.api.collection-test/with-collection-hierarchy                       macros.metabase.api.collection-test/with-collection-hierarchy
   metabase.api.collection-test/with-some-children-of-collection                macros.metabase.api.collection-test/with-some-children-of-collection
   metabase.api.common/define-routes                                            macros.metabase.api.common/define-routes
   metabase.api.embed-test/with-embedding-enabled-and-temp-card-referencing     macros.metabase.api.embed-test/with-embedding-enabled-and-temp-card-referencing
   metabase.api.embed-test/with-embedding-enabled-and-temp-dashcard-referencing macros.metabase.api.embed-test/with-embedding-enabled-and-temp-dashcard-referencing
   metabase.api.public-test/with-sharing-enabled-and-temp-card-referencing      macros.metabase.api.public-test/with-sharing-enabled-and-temp-card-referencing
   metabase.api.public-test/with-sharing-enabled-and-temp-dashcard-referencing  macros.metabase.api.public-test/with-sharing-enabled-and-temp-dashcard-referencing
   metabase.models.params.chain-filter-test/chain-filter                        macros.metabase.models.params.chain-filter-test/chain-filter
   metabase.models.params.chain-filter-test/chain-filter-search                 macros.metabase.models.params.chain-filter-test/chain-filter
   metabase.models.user-test/with-groups                                        macros.metabase.models.user-test/with-groups
   metabase.query-processor.streaming/streaming-response                        macros.metabase.query-processor.streaming/streaming-response
   metabase.related-test/with-world                                             macros.metabase.related-test/with-world
   metabase.shared.util.namespaces/import-fn                                    macros.metabase.shared.util.namespaces/import-fn
   metabase.test.data.users/with-group-for-user                                 macros.metabase.test.data.users/with-group-for-user
   metabase.test.util/with-temp-env-var-value                                   macros.metabase.test.util/with-temp-env-var-value
   metabase.test.util/with-temporary-raw-setting-values                         macros.metabase.test.util/with-temporary-raw-setting-values
   metabase.test/with-group-for-user                                            macros.metabase.test.data.users/with-group-for-user
   metabase.test/with-persistence-enabled                                       macros.metabase.test.persistence/with-persistence-enabled
   metabase.test/with-temp-env-var-value                                        macros.metabase.test.util/with-temp-env-var-value
   metabase.test/with-temporary-raw-setting-values                              macros.metabase.test.util/with-temporary-raw-setting-values}}

 :config-in-comment
 {:linters {:unresolved-symbol {:level :off}}}

 ;;
 ;; TEST CONFIG
 ;;
 :ns-groups
 ;; the following patterns are considered to be test namespaces:
 ;;
 ;; - Any namespace ending in `-test` or `-test.whatever`
 ;; - Any namespace ending in `test-util`
 ;; - Any namespace that starts with `metabase.test`
 ;;
 ;; this list isn't exhaustive because it misses some stuff like the test runner and HTTP client but it's easier to go
 ;; fix those namespaces than it is to make this regex super hairy.
 [{:pattern "(?:.*-test(?:\\..*)?$)|(?:.*test-util$)|(?:^metabase\\.test.*)"
   :name    test-namespaces}]

 :config-in-ns
 {test-namespaces
  {:linters
   {:inline-def        {:level :off}
    :missing-docstring {:level :off}
    :private-call      {:level :off}

    ;; custom linters
    :hooks.metabase.test.data/mbql-query-first-arg {:level :error}}}}}<|MERGE_RESOLUTION|>--- conflicted
+++ resolved
@@ -83,12 +83,8 @@
     schema.core/either                                                           {:namespaces ["metabase.*"]}}}
 
   :discouraged-var
-<<<<<<< HEAD
-  {clojure.core/println      {:message "Use clojure.tools.logging instead of clojure.core/println "}
-=======
   {clojure.string/lower-case {:message "Use metabase.util/lower-case-en instead of clojure.string/lower-case"}
    clojure.string/upper-case {:message "Use metabase.util/upper-case-en instead of clojure.string/upper-case"}
->>>>>>> 58e88ed5
    toucan.db/query           {:message "Use mdb.query/query instead of toucan.db/query"}
    toucan.db/reducible-query {:message "Use mdb.query/reducible-query instead of toucan.db/reducible-query"}}
 
