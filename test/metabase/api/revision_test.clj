(ns metabase.api.revision-test
  (:require
   [clojure.test :refer :all]
   [metabase.models.card :refer [Card]]
   [metabase.models.collection :refer [Collection]]
   [metabase.models.dashboard :refer [Dashboard]]
   [metabase.models.dashboard-card :refer [DashboardCard]]
   [metabase.models.revision :as revision :refer [Revision]]
   [metabase.test :as mt]
   [metabase.test.data.users :as test.users]
   [metabase.test.fixtures :as fixtures]
   [metabase.util :as u]
   [toucan.db :as db]
   [toucan.util.test :as tt]
<<<<<<< HEAD
   [toucan2.core :as t2]))
=======
   [toucan2.core :as t2]
   [toucan2.tools.with-temp :as t2.with-temp]))
>>>>>>> 272e3e63

(use-fixtures :once (fixtures/initialize :db :test-users :web-server))

(def ^:private rasta-revision-info
  (delay
    {:id (test.users/user->id :rasta), :common_name "Rasta Toucan", :first_name "Rasta", :last_name "Toucan"}))

(defn- get-revisions [entity object-id]
  (for [revision (mt/user-http-request :rasta :get "revision" :entity entity, :id object-id)]
    (dissoc revision :timestamp :id)))

(defn- create-card-revision [card is-creation? user]
  (revision/push-revision!
    :object       card
    :entity       Card
    :id           (:id card)
    :user-id      (test.users/user->id user)
    :is-creation? is-creation?))

;;; TODO -- seems weird that this fetches the Dashboard while the Card version above does not ?
(defn- create-dashboard-revision!
  "Fetch the latest version of a Dashboard and save a revision entry for it. Returns the fetched Dashboard."
  [dash is-creation? user]
  (revision/push-revision!
   :object       (db/select-one Dashboard :id (:id dash))
   :entity       Dashboard
   :id           (:id dash)
   :user-id      (test.users/user->id user)
   :is-creation? is-creation?))

;;; # GET /revision

; Things we are testing for:
;  1. ordered by timestamp DESC
;  2. :user is hydrated
;  3. :description is calculated

;; case with no revisions (maintains backwards compatibility with old installs before revisions)
(deftest no-revisions-test
  (testing "Loading revisions, where there are no revisions, should work"
    (is (= [{:user {}, :diff nil, :description nil}]
           (tt/with-temp Card [{:keys [id]}]
             (get-revisions :card id))))))

;; case with single creation revision
(deftest single-revision-test
  (testing "Loading a single revision works"
    (is (= [{:is_reversion false
             :is_creation  true
             :message      nil
             :user         @rasta-revision-info
             :diff         nil
             :description  nil}]
           (tt/with-temp Card [{:keys [id] :as card}]
             (create-card-revision card true :rasta)
             (get-revisions :card id))))))

;; case with multiple revisions, including reversion
(deftest multiple-revisions-with-reversion-test
  (testing "Creating multiple revisions, with a reversion, works"
    (tt/with-temp Card [{:keys [id name], :as card}]
      (is (= [{:is_reversion true
               :is_creation  false
               :message      "because i wanted to"
               :user         @rasta-revision-info
               :diff         {:before {:name "something else"}
                              :after  {:name name}}
               :description  (format "renamed this Card from \"something else\" to \"%s\"." name)}
              {:is_reversion false
               :is_creation  false
               :message      nil
               :user         @rasta-revision-info
               :diff         {:before {:name name}
                              :after  {:name "something else"}}
               :description  (format "renamed this Card from \"%s\" to \"something else\"." name)}
              {:is_reversion false
               :is_creation  true
               :message      nil
               :user         @rasta-revision-info
               :diff         nil
               :description  nil}]
             (do
               (create-card-revision card true :rasta)
               (create-card-revision (assoc card :name "something else") false :rasta)
               (db/insert! Revision
                 :model        "Card"
                 :model_id     id
                 :user_id      (test.users/user->id :rasta)
                 :object       (revision/serialize-instance Card (:id card) card)
                 :message      "because i wanted to"
                 :is_creation  false
                 :is_reversion true)
               (get-revisions :card id)))))))

;;; # POST /revision/revert

(defn- strip-ids
  [objects]
  (mapv #(dissoc % :id) objects))

(deftest revert-test
  (testing "Reverting through API works"
    (tt/with-temp* [Dashboard [{:keys [id] :as dash}]
                    Card      [{card-id :id, :as card}]]
      (is (=? {:id id}
              (create-dashboard-revision! dash true :rasta)))
      (let [dashcard (db/insert! DashboardCard
                                 :dashboard_id id
                                 :card_id (:id card)
                                 :size_x 4
                                 :size_y 4
                                 :row    0
                                 :col    0)]
        (is (=? {:id id}
                (create-dashboard-revision! dash false :rasta)))
        (is (true? (db/simple-delete! DashboardCard, :id (:id dashcard)))))
      (is (=? {:id id}
              (create-dashboard-revision! dash false :rasta)))
      (testing "Revert to the previous revision, allowed because rasta has permissions on parent collection"
        (let [[_ {previous-revision-id :id}] (revision/revisions Dashboard id)]
          (is (=? {:id          int?
                   :description "added a card."}
                  (mt/user-http-request :rasta :post 200 "revision/revert" {:entity      :dashboard
                                                                            :id          id
                                                                            :revision_id previous-revision-id})))))
      (is (= [{:is_reversion true
               :is_creation  false
               :message      nil
               :user         @rasta-revision-info
               :diff         {:before {:cards nil}
                              :after  {:cards [{:size_x 4, :size_y 4, :row 0, :col 0, :card_id card-id, :series []}]}}
               :description  "added a card."}
              {:is_reversion false
               :is_creation  false
               :message      nil
               :user         @rasta-revision-info
               :diff         {:before {:cards [{:size_x 4, :size_y 4, :row 0, :col 0, :card_id card-id, :series []}]}
                              :after  {:cards nil}}
               :description  "removed a card."}
              {:is_reversion false
               :is_creation  false
               :message      nil
               :user         @rasta-revision-info
               :diff         {:before {:cards nil}
                              :after  {:cards [{:size_x 4, :size_y 4, :row 0, :col 0, :card_id card-id, :series []}]}}
               :description  "added a card."}
              {:is_reversion false
               :is_creation  true
               :message      nil
               :user         @rasta-revision-info
               :diff         nil
               :description  "rearranged the cards."}]
             (->> (get-revisions :dashboard id)
                  (mapv (fn [rev]
                          (if-not (:diff rev)
                            rev
                            (if (get-in rev [:diff :before :cards])
                              (update-in rev [:diff :before :cards] strip-ids)
                              (update-in rev [:diff :after :cards] strip-ids)))))))))))

(deftest permission-check-on-revert-test
  (testing "Are permissions enforced by the revert action in the revision api?"
    (mt/with-non-admin-groups-no-root-collection-perms
      (mt/with-temp* [Collection [collection {:name "Personal collection"}]
                      Dashboard  [dashboard {:collection_id (u/the-id collection) :name "Personal dashboard"}]]
        (create-dashboard-revision! dashboard true :crowberto)
        ;; update so that the revision is accepted
        (t2/update! Dashboard :id (:id dashboard) {:name "Personal dashboard edited"})
        (create-dashboard-revision! dashboard false :crowberto)
        (let [dashboard-id          (u/the-id dashboard)
              [_ {prev-rev-id :id}] (revision/revisions Dashboard dashboard-id)
              update-req            {:entity :dashboard, :id dashboard-id, :revision_id prev-rev-id}]
          ;; rasta should not have permissions to update the dashboard (i.e. revert), because they are not admin and do
          ;; not have any particular permission on the collection where it lives (because of the
          ;; with-non-admin-groups-no-root-collection-perms wrapper)
          (is (= "You don't have permissions to do that."
                 (mt/user-http-request :rasta :post "revision/revert" update-req))))))))

(deftest revert-does-not-create-new-revision
  (testing "revert a dashboard that previously added cards should not recreate duplicate revisions(#30869)"
    (t2.with-temp/with-temp
      [Dashboard  {dashboard-id :id
                   :as dashboard}   {:name "A dashboard"}]
      ;; 0. create the dashboard
      (create-dashboard-revision! dashboard true :crowberto)

      ;; 1. add 2 cards
      (let [[dashcard-id-1] (t2/insert-returning-pks! DashboardCard [{:dashboard_id dashboard-id
                                                                      :size_x       4
                                                                      :size_y       4
                                                                      :col          1
                                                                      :row          1}
                                                                     {:dashboard_id dashboard-id
                                                                      :size_x       4
                                                                      :size_y       4
                                                                      :col          1
                                                                      :row          1}])]

        (create-dashboard-revision! dashboard false :crowberto)

        ;; 2. delete 1 card
        (t2/delete! DashboardCard :id dashcard-id-1)
        (create-dashboard-revision! dashboard false :crowberto))

      (testing "we have 3 revisions before reverting "
        (is (= 3 (count (mt/user-http-request :crowberto :get 200 "revision" :entity "dashboard" :id dashboard-id)))))

      (let [earlier-revision-id (t2/select-one-pk Revision :model "Dashboard" :model_id dashboard-id {:order-by [[:timestamp :desc]]})]
        (revision/revert! :entity Dashboard :id dashboard-id :user-id (mt/user->id :crowberto) :revision-id earlier-revision-id))

      (testing "we have 4 revisions after revert"
        (is (= 4 (count (mt/user-http-request :crowberto :get 200 "revision" :entity "dashboard" :id dashboard-id))))))))<|MERGE_RESOLUTION|>--- conflicted
+++ resolved
@@ -12,12 +12,8 @@
    [metabase.util :as u]
    [toucan.db :as db]
    [toucan.util.test :as tt]
-<<<<<<< HEAD
-   [toucan2.core :as t2]))
-=======
    [toucan2.core :as t2]
    [toucan2.tools.with-temp :as t2.with-temp]))
->>>>>>> 272e3e63
 
 (use-fixtures :once (fixtures/initialize :db :test-users :web-server))
 
