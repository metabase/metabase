(ns metabase.channel.impl.slack-test
  (:require
   [clojure.test :refer :all]
   [metabase.channel.core :as channel]
   [metabase.channel.impl.slack :as channel.slack]
   [metabase.channel.slack :as slack]
   [metabase.config.core :as config]
   [metabase.test :as mt]))

(set! *warn-on-reflection* true)

(deftest slack-post-receives-at-most-50-blocks-test
  (let [block-inputs (atom [])]
    (with-redefs [slack/post-chat-message! (fn [message-content] (swap! block-inputs conj (:blocks message-content)))]
      (channel/send!
       {:type    :channel/slack}
       {:channel "#not-a-channel"
        :blocks  (repeat 423 {:type "section", :text {:type "plain_text", :text ""}})})
      (is (== (Math/ceil (/ 423 50)) (count @block-inputs)))
      (is (every? #(<= 1 (count %) 50) @block-inputs))
      (is (= 423 (reduce + (map count @block-inputs)))))))

(deftest mkdwn-link-escaping-test
  (let [parts [{:type :card
                :card {:id   1
                       :name "&amp;a"}}
               {:type :card
                :card {:id   1
                       :name "> click <https://c.com|here>"}}]
        processed   (with-redefs [slack/upload-file! (fn [_ _]
                                                       {:id "uploaded"})]
                      (mt/with-temporary-setting-values [site-url "a.com"]
                        (mapv #'channel.slack/part->sections! parts)))]
    (is (= [[{:type "section", :text {:type "mrkdwn", :text "<http://a.com/question/1|&amp;amp;a>"}}
             {:type "section", :text {:type "plain_text", :text "No results"}}]
            [{:type "section",
              :text
              {:type "mrkdwn", :text "<http://a.com/question/1|&gt; click &lt;https://c.com|here&gt;>"}}
             {:type "section", :text {:type "plain_text", :text "No results"}}]]
           processed))))

(deftest link-truncation-test
  (let [render-image-link
        (fn [label card-id char-limit]
          (let [part        [{:type :card
                              :card {:id   card-id
                                     :name label}}]
                processed   (with-redefs [channel.slack/block-text-length-limit char-limit
                                          slack/upload-file!                    (fn [_ _]
                                                                                  {:id "uploaded"})]
                              (mt/with-temporary-setting-values [site-url "a.com"]
                                (mapv #'channel.slack/part->sections! part)))]
            (-> processed first first :text :text)))]
    (are [label card-id mkdwn]
         (= mkdwn (render-image-link label card-id 36))
      "a"    1 "<http://a.com/question/1|a>"
      "abcd" 123456 "(URL exceeds slack limits) abcd")))

(deftest dashboard-header-truncation-test
  (let [render-dashboard-header
        (fn [dashboard-name char-limit]
          (let [notification {:payload_type :notification/dashboard
                              :payload      {:dashboard       {:id 42, :name dashboard-name}
                                             :parameters      {}
                                             :dashboard_parts []}
                              :creator      {:common_name "a"}}
                recipient    {:type    :notification-recipient/raw-value
                              :details {:value "#foo"}}
                processed    (with-redefs [channel.slack/header-text-limit char-limit]
                               (channel/render-notification :channel/slack :notification/dashboard notification nil [recipient]))]
            (-> processed first :blocks first :text :text)))]
    (are [dashboard-name rendered-text]
         (= rendered-text (render-dashboard-header dashboard-name 5))
      "abc"    "abc"
      "abcde"  "abcde"
      "abcdef" "abcd…")))

(deftest dashboard-header-branding-test
  (letfn [(render-dashboard-links [whitelabeling?]
            (mt/with-premium-features (if whitelabeling? #{:whitelabel} #{})
              (mt/with-temporary-setting-values [:site-url "https://www.example.com"]
                (let [notification {:payload_type :notification/dashboard
                                    :payload      {:dashboard       {:id 42, :name "Test Dashboard"}
                                                   :parameters      {}
                                                   :dashboard_parts []}
                                    :creator      {:common_name "Test User"}}
                      recipient    {:type    :notification-recipient/raw-value
                                    :details {:value "#foo"}}
                      processed    (with-redefs [slack/upload-file! (constantly {:url "a.com", :id "id"})]
<<<<<<< HEAD
                                     (channel/render-notification :channel/slack :notification/dashboard notification nil [recipient]))]
                  (->> processed first :blocks second :fields (map :text))))))
          (markdown-link? [s]
            (is (string? s))
            (let [[_whole url label] (re-find #"\<(.*)\|(.*)\>" s)]
              (is (string? label))
              (is (u/url? url))))]
=======
                                     (channel/render-notification :channel/slack notification nil [recipient]))]
                  (->> processed first :attachments first :blocks last :fields
                       (map :text))))))]
>>>>>>> 2ae676e8
    (when config/ee-available?
      (testing "When whitelabeling is enabled, branding content should not be included"
        (let [links (render-dashboard-links true)]
          (is (= 1 (count links))))))
    (testing "When whitelabeling is disabled, branding content should be included"
      (let [links (render-dashboard-links false)]
        (is (= 2 (count links)))))))<|MERGE_RESOLUTION|>--- conflicted
+++ resolved
@@ -86,20 +86,10 @@
                                     :creator      {:common_name "Test User"}}
                       recipient    {:type    :notification-recipient/raw-value
                                     :details {:value "#foo"}}
-                      processed    (with-redefs [slack/upload-file! (constantly {:url "a.com", :id "id"})]
-<<<<<<< HEAD
-                                     (channel/render-notification :channel/slack :notification/dashboard notification nil [recipient]))]
-                  (->> processed first :blocks second :fields (map :text))))))
-          (markdown-link? [s]
-            (is (string? s))
-            (let [[_whole url label] (re-find #"\<(.*)\|(.*)\>" s)]
-              (is (string? label))
-              (is (u/url? url))))]
-=======
+                      processed    (with-redefs [slack/upload-file! (fn [_ _] {:url "a.com", :id "id"})]
                                      (channel/render-notification :channel/slack notification nil [recipient]))]
                   (->> processed first :attachments first :blocks last :fields
                        (map :text))))))]
->>>>>>> 2ae676e8
     (when config/ee-available?
       (testing "When whitelabeling is enabled, branding content should not be included"
         (let [links (render-dashboard-links true)]
