--- conflicted
+++ resolved
@@ -393,27 +393,6 @@
   [_]
   #{"sys" "INFORMATION_SCHEMA"})
 
-<<<<<<< HEAD
-;; In order to support certain native queries that might return results at the end, we have to use only prepared
-;; statements (see #9940)
-(defmethod sql-jdbc.execute/statement-supported? :sqlserver [_]
-  false)
-
-;; SQL Server doesn't support setting the holdability of an individual result set, otherwise this impl is basically
-;; the same as the default
-(defmethod sql-jdbc.execute/prepared-statement :sqlserver
-  [driver ^Connection conn ^String sql params]
-  (let [stmt (.prepareStatement conn sql
-                                ResultSet/TYPE_FORWARD_ONLY
-                                ResultSet/CONCUR_READ_ONLY)]
-    (try
-      (.setFetchDirection stmt ResultSet/FETCH_FORWARD)
-      (sql-jdbc.execute/set-parameters! driver stmt params)
-      stmt
-      (catch Throwable e
-        (.close stmt)
-        (throw e)))))
-=======
 ;; From the dox:
 ;;
 ;; The ORDER BY clause is invalid in views, inline functions, derived tables, subqueries, and common table
@@ -467,7 +446,26 @@
   [driver inner-query]
   (let [parent-method (get-method sql.qp/preprocess :sql)]
     (fix-order-bys (parent-method driver inner-query))))
->>>>>>> b4719cd9
+
+;; In order to support certain native queries that might return results at the end, we have to use only prepared
+;; statements (see #9940)
+(defmethod sql-jdbc.execute/statement-supported? :sqlserver [_]
+  false)
+
+;; SQL Server doesn't support setting the holdability of an individual result set, otherwise this impl is basically
+;; the same as the default
+(defmethod sql-jdbc.execute/prepared-statement :sqlserver
+  [driver ^Connection conn ^String sql params]
+  (let [stmt (.prepareStatement conn sql
+                                ResultSet/TYPE_FORWARD_ONLY
+                                ResultSet/CONCUR_READ_ONLY)]
+    (try
+      (.setFetchDirection stmt ResultSet/FETCH_FORWARD)
+      (sql-jdbc.execute/set-parameters! driver stmt params)
+      stmt
+      (catch Throwable e
+        (.close stmt)
+        (throw e)))))
 
 (defmethod unprepare/unprepare-value [:sqlserver LocalDate]
   [_ ^LocalDate t]
