import _ from "underscore";
<<<<<<< HEAD

import { DEFAULT_CARD_SIZE, GRID_WIDTH } from "metabase/lib/dashboard_grid";
=======
import { DEFAULT_CARD_SIZE } from "metabase/lib/dashboard_grid";
>>>>>>> d2856e4d
import type { CardDisplayType } from "metabase-types/api";
import { CARD_SIZE_DEFAULTS_JSON } from "cljs/metabase.shared.dashboards.constants";

type VisualizationSize = { width: number; height: number };
const VISUALIZATION_SIZES: {
  [key: CardDisplayType]: {
    min: VisualizationSize;
    default: VisualizationSize;
  };
} = CARD_SIZE_DEFAULTS_JSON;

const getSize = (
  visualizationType: CardDisplayType,
  sizeKey: "min" | "default",
): VisualizationSize => {
  return _.get(
    VISUALIZATION_SIZES,
    [visualizationType, sizeKey],
    DEFAULT_CARD_SIZE,
  ) as VisualizationSize;
};

export const getMinSize = (
  visualizationType: CardDisplayType,
): VisualizationSize => getSize(visualizationType, "min");
export const getDefaultSize = (
  visualizationType: CardDisplayType,
): VisualizationSize => getSize(visualizationType, "default");

export const MOBILE_HEIGHT_BY_DISPLAY_TYPE: Record<string, number> = {
  action: 1,
  link: 1,
  text: 2,
  heading: 2,
  scalar: 4,
};

export const MOBILE_DEFAULT_CARD_HEIGHT = 6;<|MERGE_RESOLUTION|>--- conflicted
+++ resolved
@@ -1,12 +1,8 @@
 import _ from "underscore";
-<<<<<<< HEAD
 
-import { DEFAULT_CARD_SIZE, GRID_WIDTH } from "metabase/lib/dashboard_grid";
-=======
+import { CARD_SIZE_DEFAULTS_JSON } from "cljs/metabase.shared.dashboards.constants";
 import { DEFAULT_CARD_SIZE } from "metabase/lib/dashboard_grid";
->>>>>>> d2856e4d
 import type { CardDisplayType } from "metabase-types/api";
-import { CARD_SIZE_DEFAULTS_JSON } from "cljs/metabase.shared.dashboards.constants";
 
 type VisualizationSize = { width: number; height: number };
 const VISUALIZATION_SIZES: {
