/* eslint-disable react/prop-types */
import cx from "classnames";
import { Component } from "react";
import { Link } from "react-router";

import CS from "metabase/css/core/index.css";
import { color } from "metabase/lib/colors";

import S from "./NewModelOption.module.css";

export default class NewModelOption extends Component {
  state = {
    hover: false,
  };

  render() {
    const { width, image, title, description, ...props } = this.props;
    const { hover } = this.state;

    return (
      <Link
        {...props}
        className={S.linkWrapper}
        style={{
          boxSizing: "border-box",
          boxShadow: hover
            ? `0 3px 8px 0 ${color("text-light")}`
            : `0 1px 3px 0 ${color("text-light")}`,
          minHeight: 340,
        }}
        onMouseOver={() => this.setState({ hover: true })}
        onMouseLeave={() => this.setState({ hover: false })}
      >
        <div
          className={cx(CS.flex, CS.alignCenter, CS.layoutCentered)}
          style={{ height: "160px" }}
        >
          <img
            src={`${image}.png`}
            style={{ width: width ? `${width}px` : "210px" }}
            srcSet={`${image}@2x.png 2x`}
          />
        </div>
        <div
<<<<<<< HEAD
          className={cx(CS.textNormal, CS.mt2, CS.mb2, CS.textParagraph)}
=======
          className={cx(CS.textNormal, "mt2 mb2", CS.textParagraph)}
>>>>>>> 6655faa0
          style={{ lineHeight: "1.25em" }}
        >
          <h2 className={cx(S.modelTitle, { "text-brand": hover })}>{title}</h2>
          <p
            className={cx("text-medium", CS.textSmall)}
            style={{ maxWidth: "360px" }}
          >
            {description}
          </p>
        </div>
      </Link>
    );
  }
}<|MERGE_RESOLUTION|>--- conflicted
+++ resolved
@@ -42,11 +42,7 @@
           />
         </div>
         <div
-<<<<<<< HEAD
           className={cx(CS.textNormal, CS.mt2, CS.mb2, CS.textParagraph)}
-=======
-          className={cx(CS.textNormal, "mt2 mb2", CS.textParagraph)}
->>>>>>> 6655faa0
           style={{ lineHeight: "1.25em" }}
         >
           <h2 className={cx(S.modelTitle, { "text-brand": hover })}>{title}</h2>
