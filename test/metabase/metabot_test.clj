--- conflicted
+++ resolved
@@ -8,7 +8,8 @@
    [metabase.metabot.util :as metabot-util]
    [metabase.test :as mt]
    [metabase.util :as u]
-   [toucan2.core :as t2]))
+   [toucan2.core :as t2]
+   [toucan2.tools.with-temp :as t2.with-temp]))
 
 (def test-prompt-templates
   {:infer_sql        {:latest {:prompt_template "infer_sql",
@@ -53,21 +54,12 @@
   (testing "Test the 'plumbing' of the infer-sql function. The actual invocation of the remote bot is dynamically rebound."
     (mt/with-temp-env-var-value! [mb-is-metabot-enabled true]
       (mt/dataset test-data
-<<<<<<< HEAD
-        (mt/with-temp
-          [Card model {:dataset_query
-                       {:database (mt/id)
-                        :type     :query
-                        :query    {:source-table (mt/id :orders)}}
-                       :type :model}]
-=======
         (t2.with-temp/with-temp
           [:model/Card model {:dataset_query
                               {:database (mt/id)
                                :type     :query
                                :query    {:source-table (mt/id :orders)}}
                               :type :model}]
->>>>>>> 8d23fd74
           (let [bot-sql (format "SELECT * FROM %s" (:name model))]
             (with-redefs [metabot-client/*create-chat-completion-endpoint* (test-bot-endpoint-single-message bot-sql)
                           metabot-client/*create-embedding-endpoint*       simple-embedding-stub
@@ -88,27 +80,6 @@
   (testing "Test the 'plumbing' of the infer-model function. The actual invocation of the remote bot is dynamically rebound."
     (mt/with-temp-env-var-value! [mb-is-metabot-enabled true]
       (mt/dataset test-data
-<<<<<<< HEAD
-        (mt/with-temp
-          [Card orders-model {:name    "Orders Model"
-                              :dataset_query
-                              {:database (mt/id)
-                               :type     :query
-                               :query    {:source-table (mt/id :orders)}}
-                              :type :model}
-           Card _people-model {:name    "People Model"
-                               :dataset_query
-                               {:database (mt/id)
-                                :type     :query
-                                :query    {:source-table (mt/id :people)}}
-                               :type :model}
-           Card _products-model {:name    "Products Model"
-                                 :dataset_query
-                                 {:database (mt/id)
-                                  :type     :query
-                                  :query    {:source-table (mt/id :products)}}
-                                 :type :model}]
-=======
         (t2.with-temp/with-temp
           [:model/Card orders-model {:name    "Orders Model"
                                      :dataset_query
@@ -128,7 +99,6 @@
                                          :type     :query
                                          :query    {:source-table (mt/id :products)}}
                                         :type :model}]
->>>>>>> 8d23fd74
           (let [user_prompt        "Show me all of my orders data"
                 db                 (t2/select-one :model/Database :id (mt/id))
                 {:keys [models] :as denormalized-db} (metabot-util/denormalize-database db)
