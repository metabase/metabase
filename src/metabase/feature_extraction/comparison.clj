(ns metabase.feature-extraction.comparison
  "Feature vector similarity comparison."
<<<<<<< HEAD
  (:require [bigml.histogram.core :as h.impl]
            [clojure.set :as set]
=======
  (:require [clojure.set :as set]
>>>>>>> b0b7e1d4
            [kixi.stats
             [core :as stats]
             [math :as math]]
            [metabase.feature-extraction
             [feature-extractors :as fe]
             [histogram :as h]]
            [redux.core :as redux])
  (:import com.bigml.histogram.Histogram))

(def magnitude
  "Transducer that claclulates magnitude (Euclidean norm) of given vector.
   https://en.wikipedia.org/wiki/Euclidean_distance"
  (redux/post-complete (redux/pre-step + math/sq) math/sqrt))

(defn cosine-distance
  "Cosine distance between vectors `a` and `b`.
   https://en.wikipedia.org/wiki/Cosine_similarity"
  [a b]
  (transduce identity
             (redux/post-complete
              (redux/fuse {:magnitude-a (redux/pre-step magnitude first)
                           :magnitude-b (redux/pre-step magnitude second)
                           :product     (redux/pre-step + (partial apply *))})
              (fn [{:keys [magnitude-a magnitude-b product]}]
                (some->> (fe/safe-divide product magnitude-a magnitude-b)
                         (- 1))))
             (map vector a b)))

(defn head-tails-breaks
  "Pick out the cluster of N largest elements.
   https://en.wikipedia.org/wiki/Head/tail_Breaks"
  ([keyfn xs] (head-tails-breaks 0.6 keyfn xs))
  ([threshold keyfn xs]
   (let [mean (transduce (map keyfn) stats/mean xs)
         head (filter (comp (partial < mean) keyfn) xs)]
     (cond
       (empty? head)                 xs
       (>= threshold (/ (count head)
                        (count xs))) (recur threshold keyfn head)
       :else                         head))))

(defmulti
  ^{:doc "Difference between two features.
          Confined to [0, 1] with 0 being same, and 1 orthogonal."
    :arglists '([a v])}
  difference #(mapv type %&))

(defmethod difference [Number Number]
  [a b]
<<<<<<< HEAD
  {:difference (cond
                 (== a b 0)        0
                 (zero? (max a b)) 1
                 :else             (/ (- (max a b) (min a b))
                                      (max (math/abs a) (math/abs b))))})
=======
  (cond
    (== a b 0)        0
    (zero? (max a b)) 1
    :else             (/ (- (max a b) (min a b))
                         (max (math/abs a) (math/abs b)))))
>>>>>>> b0b7e1d4

(defmethod difference [Boolean Boolean]
  [a b]
  {:difference (if (= a b) 0 1)})

(defmethod difference [clojure.lang.Sequential clojure.lang.Sequential]
  [a b]
  {:difference (* 0.5 (cosine-distance a b))})

(defmethod difference [nil Object]
  [a b]
  {:difference 1})

(defmethod difference [Object nil]
  [a b]
  {:difference 1})

(defn chi-squared-distance
  "Chi-squared distane between empirical probability distributions `p` and `q`.
   http://www.aip.de/groups/soe/local/numres/bookcpdf/c14-3.pdf"
  [p q]
  (/ (reduce + (map (fn [pi qi]
                      (cond
                        (zero? pi) qi
                        (zero? qi) pi
                        :else      (/ (math/sq (- pi qi))
                                      (+ pi qi))))
                    p q))
     2))
<<<<<<< HEAD

(def ^:private ^{:arglists '([pdf])} pdf->cdf
  (partial reductions +))

(defn ks-test
  "Perform the Kolmogorov-Smirnov test.
   Takes two samples parametrized by size (`m`, `n`) and distribution (`p`, `q`)
   and returns true if the samples are statistically significantly different.
   Optionally takes an additional `significance-level` parameter.
   https://en.wikipedia.org/wiki/Kolmogorov%E2%80%93Smirnov_test"
  ([m p n q] (ks-test 0.95 m p n q))
  ([significance-level m p n q]
   (let [D (apply max (map (comp math/abs -) (pdf->cdf p) (pdf->cdf q)))
         c (math/sqrt (* -0.5 (Math/log (/ significance-level 2))))]
     (> D (* c (math/sqrt (/ (+ m n) (* m n))))))))
=======
>>>>>>> b0b7e1d4

(defn- unify-categories
  "Given two PMFs add missing categories and align them so they both cover the
   same set of categories."
  [pmf-a pmf-b]
  (let [categories-a (into #{} (map first) pmf-a)
        categories-b (into #{} (map first) pmf-b)]
    [(->> (set/difference categories-b categories-a)
          (map #(vector % 0))
          (concat pmf-a)
          (sort-by first))
     (->> (set/difference categories-a categories-b)
          (map #(vector % 0))
          (concat pmf-b)
          (sort-by first))]))

(defn- chi-squared-critical-value
  [n]
  (+ (* -0.037 (Math/log n)) 0.365))

(chi-squared-critical-value 100)

(defmethod difference [Histogram Histogram]
  [a b]
  (let [[pdf-a pdf-b] (if (h/categorical? a)
                        (unify-categories (h/pdf a) (h/pdf b))
                        (map h/pdf [a b]))
        ;; We are only interested in the shape, hence scale-free comparison
        p             (map second pdf-a)
        q             (map second pdf-b)
        m             (h.impl/total-count a)
        n             (h.impl/total-count b)
        distance      (chi-squared-distance p q)]
    {:difference       distance
     :significant?     (and (ks-test m p n q)
                            (> distance (chi-squared-critical-value (min m n))))
     :top-contributors (when (h/categorical? a)
                         (->> (map (fn [[bin pi] [_ qi]]
                                     [bin (math/abs (- pi qi))])
                                   pdf-a pdf-b)
                              (head-tails-breaks second)
                              (map first)))}))

(defn- flatten-map
  ([m] (flatten-map nil m))
  ([prefix m]
   (into {}
     (mapcat (fn [[k v]]
               (let [k (if prefix
                         (keyword (str (name prefix) "_" (name k)))
                         k)]
                 (if (map? v)
                   (flatten-map k v)
                   [[k v]]))))
     m)))

(defn pairwise-differences
  "Pairwise differences of feature vectors `a` and `b`."
  [a b]
  (into {}
    (map (fn [[k a] [_ b]]
           [k (difference a b)])
         (flatten-map (fe/comparison-vector a))
         (flatten-map (fe/comparison-vector b)))))

(defn head-tails-breaks
  "Pick out the cluster of N largest elements.
   https://en.wikipedia.org/wiki/Head/tail_Breaks"
  ([keyfn xs] (head-tails-breaks 0.6 keyfn xs))
  ([threshold keyfn xs]
   (let [mean (transduce (map keyfn) stats/mean xs)
         head (filter (comp (partial < mean) keyfn) xs)]
     (cond
       (empty? head)                 xs
       (>= threshold (/ (count head)
                        (count xs))) (recur threshold keyfn head)
       :else                         head))))

(def ^:private ^:const ^Double interestingness-thershold 0.2)

(defn features-distance
  "Distance metric between feature vectors `a` and `b`."
  [a b]
  (let [differences (pairwise-differences a b)]
<<<<<<< HEAD
    {:distance         (transduce (map (comp :difference val))
=======
    {:distance         (transduce (map val)
>>>>>>> b0b7e1d4
                                  (redux/post-complete
                                   magnitude
                                   #(/ % (math/sqrt (count differences))))
                                  differences)
     :components       differences
<<<<<<< HEAD
     :top-contributors (head-tails-breaks (comp :difference second) differences)
     :thereshold       interestingness-thershold
     :significant?     (some :significant? (vals differences))}))
=======
     :top-contributors (head-tails-breaks second differences)
     :thereshold       interestingness-thershold}))
>>>>>>> b0b7e1d4
<|MERGE_RESOLUTION|>--- conflicted
+++ resolved
@@ -1,11 +1,7 @@
 (ns metabase.feature-extraction.comparison
   "Feature vector similarity comparison."
-<<<<<<< HEAD
   (:require [bigml.histogram.core :as h.impl]
             [clojure.set :as set]
-=======
-  (:require [clojure.set :as set]
->>>>>>> b0b7e1d4
             [kixi.stats
              [core :as stats]
              [math :as math]]
@@ -55,19 +51,11 @@
 
 (defmethod difference [Number Number]
   [a b]
-<<<<<<< HEAD
   {:difference (cond
                  (== a b 0)        0
                  (zero? (max a b)) 1
                  :else             (/ (- (max a b) (min a b))
                                       (max (math/abs a) (math/abs b))))})
-=======
-  (cond
-    (== a b 0)        0
-    (zero? (max a b)) 1
-    :else             (/ (- (max a b) (min a b))
-                         (max (math/abs a) (math/abs b)))))
->>>>>>> b0b7e1d4
 
 (defmethod difference [Boolean Boolean]
   [a b]
@@ -97,7 +85,6 @@
                                       (+ pi qi))))
                     p q))
      2))
-<<<<<<< HEAD
 
 (def ^:private ^{:arglists '([pdf])} pdf->cdf
   (partial reductions +))
@@ -113,8 +100,6 @@
    (let [D (apply max (map (comp math/abs -) (pdf->cdf p) (pdf->cdf q)))
          c (math/sqrt (* -0.5 (Math/log (/ significance-level 2))))]
      (> D (* c (math/sqrt (/ (+ m n) (* m n))))))))
-=======
->>>>>>> b0b7e1d4
 
 (defn- unify-categories
   "Given two PMFs add missing categories and align them so they both cover the
@@ -199,21 +184,12 @@
   "Distance metric between feature vectors `a` and `b`."
   [a b]
   (let [differences (pairwise-differences a b)]
-<<<<<<< HEAD
     {:distance         (transduce (map (comp :difference val))
-=======
-    {:distance         (transduce (map val)
->>>>>>> b0b7e1d4
                                   (redux/post-complete
                                    magnitude
                                    #(/ % (math/sqrt (count differences))))
                                   differences)
      :components       differences
-<<<<<<< HEAD
      :top-contributors (head-tails-breaks (comp :difference second) differences)
      :thereshold       interestingness-thershold
-     :significant?     (some :significant? (vals differences))}))
-=======
-     :top-contributors (head-tails-breaks second differences)
-     :thereshold       interestingness-thershold}))
->>>>>>> b0b7e1d4
+     :significant?     (some :significant? (vals differences))}))