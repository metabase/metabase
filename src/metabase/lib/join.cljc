(ns metabase.lib.join
  "Functions related to manipulating EXPLICIT joins in MBQL."
  (:require
   [clojure.string :as str]
   [inflections.core :as inflections]
   [medley.core :as m]
   [metabase.lib.card :as lib.card]
   [metabase.lib.common :as lib.common]
   [metabase.lib.dispatch :as lib.dispatch]
   [metabase.lib.equality :as lib.equality]
   [metabase.lib.filter :as lib.filter]
   [metabase.lib.filter.operator :as lib.filter.operator]
   [metabase.lib.hierarchy :as lib.hierarchy]
   [metabase.lib.ident :as lib.ident]
   [metabase.lib.join.util :as lib.join.util]
   [metabase.lib.metadata :as lib.metadata]
   [metabase.lib.metadata.calculation :as lib.metadata.calculation]
   [metabase.lib.metadata.ident :as lib.metadata.ident]
   [metabase.lib.options :as lib.options]
   [metabase.lib.query :as lib.query]
   [metabase.lib.ref :as lib.ref]
   [metabase.lib.schema :as lib.schema]
   [metabase.lib.schema.common :as lib.schema.common]
   [metabase.lib.schema.expression :as lib.schema.expression]
   [metabase.lib.schema.join :as lib.schema.join]
   [metabase.lib.schema.metadata :as lib.schema.metadata]
   [metabase.lib.schema.temporal-bucketing :as lib.schema.temporal-bucketing]
   [metabase.lib.temporal-bucket :as lib.temporal-bucket]
   [metabase.lib.types.isa :as lib.types.isa]
   [metabase.lib.util :as lib.util]
   [metabase.lib.util.match :as lib.util.match]
   [metabase.util :as u]
   [metabase.util.i18n :as i18n]
   [metabase.util.log :as log]
   [metabase.util.malli :as mu]))

(defn- join? [x]
  (= (lib.dispatch/dispatch-value x) :mbql/join))

(def ^:private Joinable
  [:or ::lib.schema.metadata/table ::lib.schema.metadata/card])

(def ^:private JoinOrJoinable
  [:or
   [:ref ::lib.schema.join/join]
   Joinable])

(declare with-join-alias)

(defn- with-join-alias-update-join-fields
  "Impl for [[with-join-alias]] for a join: recursively update the `:join-alias` for the `:field` refs inside `:fields`
  as needed."
  [join new-alias]
  (cond-> join
    (:fields join) (update :fields (fn [fields]
                                     (if-not (sequential? fields)
                                       fields
                                       (mapv (fn [field-ref]
                                               (with-join-alias field-ref new-alias))
                                             fields))))))

(mu/defn- standard-join-condition? :- :boolean
  "Whether this join condition is a binary condition with two expressions (LHS and RHS), as you'd produce in the
  frontend using functions like [[join-condition-operators]], [[join-condition-lhs-columns]], and
  [[join-condition-rhs-columns]]."
  [condition  :- [:maybe ::lib.schema.expression/boolean]]
  (when condition
    (lib.util.match/match-one condition
      [(_operator :guard lib.schema.join/condition-operators)
       _opts
<<<<<<< HEAD
       (_lhs :guard some?)
       (_rhs :guard some?)]
=======
       (_lhs :guard lib.util/clause?)
       (_rhs :guard lib.util/clause?)]
>>>>>>> a161371a
      true
      _
      false)))

(defn- standard-join-condition-lhs
  "If `condition` is a [[standard-join-condition?]], return the LHS."
  [condition]
  (when (standard-join-condition? condition)
    (let [[_operator _opts lhs _rhs] condition]
      lhs)))

(defn- standard-join-condition-update-rhs
  "If `condition` is a [[standard-join-condition?]], update the RHS with `f` like

    (apply f rhs args)"
  [condition f & args]
  (if-not (standard-join-condition? condition)
    condition
    (let [[operator opts lhs rhs] condition]
      [operator opts lhs (apply f rhs args)])))

(mu/defn- with-join-alias-update-join-conditions :- lib.join.util/PartialJoin
  "Impl for [[with-join-alias]] for a join: recursively update the `:join-alias` for inside the `:conditions` of the
  join.

  If `old-alias` is specified, uses [[metabase.legacy-mbql.util.match]] to update all the `:field` references using the old
  alias.

  If `old-alias` is `nil`, updates the RHS of all 'standard' conditions (binary filter clauses with two `:field` refs as
  args, e.g. the kind you'd get if you were using [[join-condition-operators]] and the like to create them). This
  currently doesn't handle more complex filter clauses that were created without the 'normal' MLv2 functions used by
  the frontend; we can add this in the future if we need it."
  [join      :- lib.join.util/PartialJoin
   old-alias :- [:maybe ::lib.schema.common/non-blank-string]
   new-alias :- [:maybe ::lib.schema.common/non-blank-string]]
  (cond
    (empty? (:conditions join))
    join

    ;; if we've specified `old-alias`, then update ANY `:field` clause using it to `new-alias` instead.
    old-alias
    (lib.util.match/replace-in join [:conditions]
      (field :guard #(and (lib.util/field-clause? %) (= (lib.join.util/current-join-alias %) old-alias)))
      (with-join-alias field new-alias))

    ;; otherwise if `old-alias` is `nil`, then add (or remove!) `new-alias` to the RHS of any binary
    ;; filter clauses that don't already have a `:join-alias`.
    :else
    (update join :conditions (fn [conditions]
                               (mapv (fn [condition]
                                       (standard-join-condition-update-rhs condition
                                                                           (fn [rhs]
                                                                             (lib.util.match/replace rhs
                                                                               (field :guard lib.util/field-clause?)
                                                                               (with-join-alias field new-alias)))))
                                     conditions)))))

(defn- with-join-alias-update-join
  "Impl for [[with-join-alias]] for a join."
  [join new-alias]
  (let [old-alias (lib.join.util/current-join-alias join)]
    (-> join
        (u/assoc-dissoc :alias new-alias)
        (with-join-alias-update-join-fields new-alias)
        (with-join-alias-update-join-conditions old-alias new-alias))))

(mu/defn with-join-alias :- lib.join.util/FieldOrPartialJoin
  "Add OR REMOVE a specific `join-alias` to `field-or-join`, which is either a `:field`/Field metadata, or a join map.
  Does not recursively update other references (yet; we can add this in the future)."
  {:style/indent [:form]}
  [field-or-join :- lib.join.util/FieldOrPartialJoin
   join-alias    :- [:maybe ::lib.schema.common/non-blank-string]]
  (case (lib.dispatch/dispatch-value field-or-join)
    :field
    (lib.options/update-options field-or-join u/assoc-dissoc :join-alias join-alias)

    :metadata/column
    (u/assoc-dissoc field-or-join ::join-alias join-alias)

    :mbql/join
    (with-join-alias-update-join field-or-join join-alias)

    ;; this should not happen (and cannot happen in CLJ land)
    ;; but it does seem to happen in JS land with broken MLv1 queries
    (do (log/error "with-join-value should not be called with" (pr-str field-or-join))
        field-or-join)))

(mu/defn- maybe-resolve-join :- [:maybe ::lib.schema.join/join]
  "Resolve a join with a specific `join-alias`. Returns nil if there's no such join."
  [query        :- ::lib.schema/query
   stage-number :- :int
   join-alias   :- ::lib.schema.common/non-blank-string]
  (let [{:keys [joins]} (lib.util/query-stage query stage-number)]
    (m/find-first #(= (:alias %) join-alias)
                  joins)))

(defn- join-not-found-error [query stage-number join-alias]
  (ex-info (i18n/tru "No join named {0}, found: {1}"
                     (pr-str join-alias)
                     (pr-str (mapv :alias (:joins (lib.util/query-stage query stage-number)))))
           {:join-alias   join-alias
            :query        query
            :stage-number stage-number}))

(mu/defn resolve-join :- ::lib.schema.join/join
  "Resolve a join with a specific `join-alias`."
  [query        :- ::lib.schema/query
   stage-number :- :int
   join-alias   :- ::lib.schema.common/non-blank-string]
  (or (maybe-resolve-join query stage-number join-alias)
      (throw (join-not-found-error query stage-number join-alias))))

;; HACK: This is only necessary to handle broken legacy refs that refer to a :join-alias from another stage.
;; If such refs can be excluded, this can be dropped. The best approach is likely for conversion from legacy to heal
;; such a bad ref in advance.
(mu/defn maybe-resolve-join-across-stages :- [:maybe ::lib.schema.join/join]
  "Resolves a join with a specific `join-alias`, in the specified stage **and** earlier stages.

  This can heal some bad legacy references which use a `join-alias` for a previous stage even when they should not."
  [query        :- ::lib.schema/query
   stage-number :- :int
   join-alias   :- ::lib.schema.common/non-blank-string]
  (let [stage-index (lib.util/canonical-stage-index query stage-number)]
    (some #(maybe-resolve-join query % join-alias)
          ;; Every stage from the input `stage-number` down to 0.
          (range stage-index -1 -1))))

(defmethod lib.metadata.calculation/display-name-method :mbql/join
  [query _stage-number {[{:keys [source-table source-card], :as _first-stage}] :stages, :as _join} _style]
  (or
   (when source-table
     (:display-name (lib.metadata/table query source-table)))
   (when source-card
     (if-let [card-metadata (lib.metadata/card query source-card)]
       (lib.metadata.calculation/display-name query 0 card-metadata)
       (lib.card/fallback-display-name source-card)))
   (i18n/tru "Native Query")))

(defmethod lib.metadata.calculation/display-info-method :mbql/join
  [query stage-number join]
  (let [display-name (lib.metadata.calculation/display-name query stage-number join)]
    {:name (or (:alias join) display-name), :display-name display-name}))

(defmethod lib.metadata.calculation/metadata-method :mbql/join
  [_query _stage-number _join-query]
  ;; not i18n'ed because this shouldn't be developer-facing.
  (throw (ex-info "You can't calculate a metadata map for a join! Use lib.metadata.calculation/returned-columns-method instead."
                  {})))

(mu/defn- column-from-join-fields :- lib.metadata.calculation/ColumnMetadataWithSource
  "For a column that comes from a join `:fields` list, add or update metadata as needed, e.g. include join name in the
  display name."
  [query           :- ::lib.schema/query
   stage-number    :- :int
   column-metadata :- ::lib.schema.metadata/column
   join-alias      :- ::lib.schema.common/non-blank-string]
  (let [column-metadata (assoc column-metadata :source-alias join-alias)
        col             (-> (assoc column-metadata
                                   :display-name (lib.metadata.calculation/display-name query stage-number column-metadata)
                                   :lib/source   :source/joins)
                            (with-join-alias join-alias))]
    (assert (= (lib.join.util/current-join-alias col) join-alias))
    col))

(defmethod lib.metadata.calculation/display-name-method :option/join.strategy
  [_query _stage-number {:keys [strategy]} _style]
  (case strategy
    :left-join  (i18n/tru "Left outer join")
    :right-join (i18n/tru "Right outer join")
    :inner-join (i18n/tru "Inner join")
    :full-join  (i18n/tru "Full outer join")))

(defmethod lib.metadata.calculation/display-info-method :option/join.strategy
  [query stage-number {:keys [strategy default], :as option}]
  (cond-> {:short-name   (u/qualified-name strategy)
           :display-name (lib.metadata.calculation/display-name query stage-number option)}
    default (assoc :default true)))

(mu/defn- add-source-and-desired-aliases :- :map
  [join           :- [:map
                      [:alias
                       {:error/message "Join must have an alias to determine column aliases!"}
                       ::lib.schema.common/non-blank-string]]
   unique-name-fn :- ::lib.metadata.calculation/unique-name-fn
   col            :- :map]
  (assoc col
         :lib/source-column-alias  ((some-fn :lib/source-column-alias :name) col)
         :lib/desired-column-alias (unique-name-fn (lib.join.util/joined-field-desired-alias
                                                    (:alias join)
                                                    ((some-fn :lib/source-column-alias :name) col)))))

(mu/defn- adjust-ident :- :map
  [join :- [:map
            [:ident
             {:error/message "Join must have an ident to determine column idents"}
             ::lib.schema.common/non-blank-string]]
   col  :- :map]
  (update col :ident lib.metadata.ident/explicitly-joined-ident (:ident join)))

(mu/defmethod lib.metadata.calculation/returned-columns-method :mbql/join
  [query
   stage-number
   {:keys [fields stages], join-alias :alias, :or {fields :none}, :as join}
   {:keys [unique-name-fn], :as options} :- [:map
                                             [:unique-name-fn ::lib.metadata.calculation/unique-name-fn]]]
  (when-not (= fields :none)
    (let [ensure-previous-stages-have-metadata (resolve 'metabase.lib.stage/ensure-previous-stages-have-metadata)
          join-query (cond-> (assoc query :stages stages)
                       ensure-previous-stages-have-metadata
                       (ensure-previous-stages-have-metadata -1 options))
          join-cols       (lib.metadata.calculation/returned-columns
                           join-query -1 (lib.util/query-stage join-query -1)
                           (assoc options :include-remaps? false))
          field-metadatas (if (= fields :all)
                            join-cols
                            (for [field-ref fields
                                  :let [join-field (lib.options/update-options field-ref dissoc :join-alias)
                                        match      (lib.equality/find-matching-column join-field join-cols)]
                                  :when match]
                              (assoc match :lib/source-uuid (lib.options/uuid join-field))))
          ;; If there was a `:fields` clause but none of them matched the `join-cols` then pretend it was `:fields :all`
          ;; instead. That can happen if a model gets reworked and an old join clause remembers the old fields.
          field-metadatas (if (empty? field-metadatas) join-cols field-metadatas)
          cols  (mapv (fn [field-metadata]
                        (->> (column-from-join-fields query stage-number field-metadata join-alias)
                             (adjust-ident join)
                             (add-source-and-desired-aliases join unique-name-fn)))
                      field-metadatas)]
      (concat cols (lib.metadata.calculation/remapped-columns join-query -1 cols options)))))

(defmethod lib.metadata.calculation/visible-columns-method :mbql/join
  [query stage-number join options]
  (lib.metadata.calculation/returned-columns query stage-number (assoc join :fields :all) options))

(mu/defn all-joins-visible-columns :- lib.metadata.calculation/ColumnsWithUniqueAliases
  "Convenience for calling [[lib.metadata.calculation/visible-columns]] on all of the joins in a query stage."
  [query          :- ::lib.schema/query
   stage-number   :- :int
   options        :- lib.metadata.calculation/VisibleColumnsOptions]
  (into []
        (mapcat (fn [join]
                  (lib.metadata.calculation/visible-columns
                   query stage-number join
                   (-> options
                       (select-keys [:unique-name-fn :include-remaps?])
                       (assoc :include-implicitly-joinable? false)))))
        (:joins (lib.util/query-stage query stage-number))))

(mu/defn all-joins-expected-columns :- lib.metadata.calculation/ColumnsWithUniqueAliases
  "Convenience for calling [[lib.metadata.calculation/returned-columns-method]] on all the joins in a query stage."
  [query        :- ::lib.schema/query
   stage-number :- :int
   options      :- lib.metadata.calculation/ReturnedColumnsOptions]
  (into []
        (mapcat (fn [join]
                  (lib.metadata.calculation/returned-columns query stage-number join options)))
        (:joins (lib.util/query-stage query stage-number))))

(defmulti ^:private join-clause-method
  "Convert something to a join clause."
  {:arglists '([joinable])}
  lib.dispatch/dispatch-value
  :hierarchy lib.hierarchy/hierarchy)

;; TODO -- should the default implementation call [[metabase.lib.query/query]]? That way if we implement a method to
;; create an MBQL query from a `Table`, then we'd also get [[join]] support for free?

(defmethod join-clause-method :mbql/join
  [a-join-clause]
  a-join-clause)

;;; TODO -- this probably ought to live in [[metabase.lib.query]]
(defmethod join-clause-method :mbql/query
  [another-query]
  (-> {:lib/type :mbql/join
       :stages   (:stages (lib.util/pipeline another-query))}
      lib.options/ensure-uuid))

;;; TODO -- this probably ought to live in [[metabase.lib.stage]]
(defmethod join-clause-method :mbql.stage/mbql
  [mbql-stage]
  (-> {:lib/type :mbql/join
       :stages   [mbql-stage]}
      lib.options/ensure-uuid))

(defmethod join-clause-method :metadata/card
  [card]
  (-> {:lib/type :mbql/join
       :stages [{:source-card (:id card)
                 :lib/type :mbql.stage/mbql}]}
      lib.options/ensure-uuid))

(declare with-join-fields)

(defmethod join-clause-method :metadata/table
  [{::keys [join-alias join-fields], :as table-metadata}]
  (cond-> (join-clause-method {:lib/type     :mbql.stage/mbql
                               :lib/options  {:lib/uuid (str (random-uuid))}
                               :source-table (:id table-metadata)})
    join-alias  (with-join-alias join-alias)
    join-fields (with-join-fields join-fields)))

(defn- with-join-conditions-add-alias-to-rhses
  "Add `join-alias` to the RHS of all [[standard-join-condition?]] `conditions` that don't already have a `:join-alias`.
  If an RHS already has a `:join-alias`, don't second guess what was already explicitly specified."
  [conditions join-alias]
  (if-not join-alias
    conditions
    (mapv (fn [condition]
            (standard-join-condition-update-rhs condition (fn [rhs]
                                                            (lib.util.match/replace rhs
                                                              (field :guard #(and (lib.util/field-clause? %) (not (lib.join.util/current-join-alias %))))
                                                              (with-join-alias field join-alias)))))
          conditions)))

(mu/defn with-join-conditions :- lib.join.util/PartialJoin
  "Update the `:conditions` (filters) for a Join clause."
  {:style/indent [:form]}
  [a-join     :- lib.join.util/PartialJoin
   conditions :- [:maybe [:sequential [:or ::lib.schema.expression/boolean ::lib.schema.common/external-op]]]]
  (let [conditions (-> (mapv lib.common/->op-arg conditions)
                       (with-join-conditions-add-alias-to-rhses (lib.join.util/current-join-alias a-join)))]
    (u/assoc-dissoc a-join :conditions (not-empty conditions))))

(mu/defn with-join-fields :- lib.join.util/PartialJoin
  "Update a join (or a function that will return a join) to include `:fields`, either `:all`, `:none`, or a sequence of
  references."
  [joinable :- lib.join.util/PartialJoin
   fields   :- [:maybe [:or [:enum :all :none] [:sequential some?]]]]
  (let [fields (cond
                 (keyword? fields) fields
                 (= fields [])     :none
                 :else             (not-empty
                                    (into []
                                          (comp (map lib.ref/ref)
                                                (if-let [current-alias (lib.join.util/current-join-alias joinable)]
                                                  (map #(with-join-alias % current-alias))
                                                  identity))
                                          fields)))]
    (u/assoc-dissoc joinable :fields fields)))

(defn- select-home-column
  [home-cols cond-fields]
  (let [cond-home-cols (keep #(lib.equality/find-matching-column % home-cols) cond-fields)]
    ;; first choice: the leftmost FK or PK in the condition referring to a home column
    (or (m/find-first (some-fn lib.types.isa/foreign-key? lib.types.isa/primary-key?) cond-home-cols)
        ;; otherwise the leftmost home column in the condition
        (first cond-home-cols))))

(defn- strip-id [s]
  (when (string? s)
    (str/trim (str/replace s #"(?i) id$" ""))))

(defn- similar-names?
  "Checks if `name0` and `name1` are similar.
  Two names are considered similar if they are the same, one is the plural of the other,
  or their plurals are equal.
  This is used to avoid repeating ourselves in situations like when we have a table called
  PRODUCTS and a field (presumably referring to that table) called PRODUCT."
  [name0 name1]
  (and (string? name0) (string? name1)
       (let [plural1 (delay (inflections/plural name1))
             plural0 (delay (inflections/plural name0))]
         (or (= name0 name1)
             (= name0 @plural1)
             (= @plural0 name1)
             (= @plural0 @plural1)))))

(defn- calculate-join-alias [query joined home-col]
  (let [joined-name (lib.metadata.calculation/display-name
                     (if (= (:lib/type joined) :mbql/query) joined query)
                     joined)
        home-name   (when home-col (strip-id (lib.metadata.calculation/display-name query home-col)))
        similar     (similar-names? joined-name home-name)
        join-alias  (or (and joined-name
                             home-name
                             (not (re-matches #"(?i)id" home-name))
                             (not similar)
                             (str joined-name " - " home-name))
                        joined-name
                        home-name
                        "source")]
    join-alias))

(defn- add-alias-to-join-refs [query stage-number form join-alias join-cols]
  (lib.util.match/replace form
    (field :guard (fn [field-clause]
                    (and (lib.util/field-clause? field-clause)
                         (boolean (lib.equality/find-matching-column query stage-number field-clause join-cols)))))
    (with-join-alias field join-alias)))

(defn- add-alias-to-condition
  [query stage-number condition join-alias home-cols join-cols]
  (let [condition (add-alias-to-join-refs query stage-number condition join-alias join-cols)]
    ;; Sometimes conditions have field references which cannot be unambigously
    ;; assigned to one of the sides. The following code tries to deal with
    ;; these cases, but only for conditions that look like the ones generated
    ;; generated by the FE. These have the form home-field op join-field,
    ;; so we break ties by looking at the poisition of the field reference.
    (lib.util.match/replace condition
      [op op-opts (lhs :guard lib.util/field-clause?) (rhs :guard lib.util/field-clause?)]
      (let [lhs-alias (lib.join.util/current-join-alias lhs)
            rhs-alias (lib.join.util/current-join-alias rhs)]
        (cond
          ;; no sides obviously belong to joined
          (not (or lhs-alias rhs-alias))
          (if (lib.equality/find-matching-column query stage-number rhs home-cols)
            [op op-opts (with-join-alias lhs join-alias) rhs]
            [op op-opts lhs (with-join-alias rhs join-alias)])

          ;; both sides seem to belong to joined assuming this resulted from
          ;; overly fuzzy matching, we remove the join alias from the LHS
          ;; unless the RHS seems to belong to home too while the LHS doesn't
          (and (= lhs-alias join-alias) (= rhs-alias join-alias))
          (let [bare-lhs (lib.options/update-options lhs dissoc :join-alias)
                bare-rhs (lib.options/update-options rhs dissoc :join-alias)]
            (if (and (nil? (lib.equality/find-matching-column query stage-number bare-lhs home-cols))
                     (lib.equality/find-matching-column query stage-number bare-rhs home-cols))
              [op op-opts lhs bare-rhs]
              [op op-opts bare-lhs rhs]))

          ;; we leave alone the condition otherwise
          :else &match))
    ;; do not replace inner references as there can be a custom join expression
      _
      condition)))

(defn- generate-unique-name [base-name taken-names]
  (let [generator (lib.util/unique-name-generator)]
    (run! generator taken-names)
    (generator base-name)))

(defn default-alias
  "Generate a default `:alias` for a join clause. home-cols should be visible columns for the stage"
  ([query stage-number a-join]
   (let [stage (lib.util/query-stage query stage-number)
         home-cols (lib.metadata.calculation/visible-columns query stage-number stage)]
     (default-alias query stage-number a-join stage home-cols)))
  ([query _stage-number a-join stage home-cols]
   (let [home-cols   home-cols
         cond-fields (lib.util.match/match (:conditions a-join) :field)
         home-col    (select-home-column home-cols cond-fields)]
     (as-> (calculate-join-alias query a-join home-col) s
       (generate-unique-name s (keep :alias (:joins stage)))))))

(mu/defn add-default-alias :- ::lib.schema.join/join
  "Add a default generated `:alias` to a join clause that does not already have one or that specifically requests a
  new one."
  [query        :- ::lib.schema/query
   stage-number :- :int
   a-join       :- lib.join.util/JoinWithOptionalAlias]
  (if (and (contains? a-join :alias) (not (contains? a-join ::replace-alias)))
    ;; if the join clause comes with an alias and doesn't need a new one, keep it and assume that the condition fields
    ;; have the right join-aliases too
    a-join
    (let [old-alias   (:alias a-join)
          stage       (cond-> (lib.util/query-stage query stage-number)
                        old-alias (update :joins (fn [joins]
                                                   (mapv #(if (= (:alias %) old-alias)
                                                            (dissoc % :alias)
                                                            %)
                                                         joins))))
          home-cols   (lib.metadata.calculation/visible-columns query stage-number stage)
          join-alias  (default-alias query stage-number a-join stage home-cols)
          join-cols   (lib.metadata.calculation/returned-columns
                       (lib.query/query-with-stages query (:stages a-join)))]
      (cond-> a-join
        true (dissoc ::replace-alias)
        (not old-alias) (update :conditions
                                (fn [conditions]
                                  (mapv #(add-alias-to-condition query stage-number % join-alias home-cols join-cols)
                                        conditions)))
        true (with-join-alias join-alias)))))

(declare join-conditions
         joined-thing
         suggested-join-conditions)

(mu/defn joins :- [:maybe ::lib.schema.join/joins]
  "Get all joins in a specific `stage` of a `query`. If `stage` is unspecified, returns joins in the final stage of the
  query."
  ([query]
   (joins query -1))
  ([query        :- ::lib.schema/query
    stage-number :- :int]
   (not-empty (get (lib.util/query-stage query stage-number) :joins))))

(mu/defn join-conditions :- [:maybe ::lib.schema.join/conditions]
  "Get all join conditions for the given join"
  [a-join :- lib.join.util/PartialJoin]
  (:conditions a-join))

(mu/defn join-fields :- [:maybe ::lib.schema.join/fields]
  "Get all join conditions for the given join"
  [a-join :- lib.join.util/PartialJoin]
  (:fields a-join))

(defn- raw-join-strategy->strategy-option [raw-strategy]
  (merge
   {:lib/type :option/join.strategy
    :strategy raw-strategy}
   (when (= raw-strategy :left-join)
     {:default true})))

(mu/defn raw-join-strategy :- ::lib.schema.join/strategy
  "Get the raw keyword strategy (type) of a given join, e.g. `:left-join` or `:right-join`. This is either the value
  of the optional `:strategy` key or the default, `:left-join`, if `:strategy` is not specified."
  [a-join :- lib.join.util/PartialJoin]
  (get a-join :strategy :left-join))

(mu/defn join-strategy :- ::lib.schema.join/strategy.option
  "Get the strategy (type) of a given join, as a `:option/join.strategy` map. If `:stategy` is unspecified, returns
  the default, left join."
  [a-join :- lib.join.util/PartialJoin]
  (raw-join-strategy->strategy-option (raw-join-strategy a-join)))

(mu/defn with-join-strategy :- lib.join.util/PartialJoin
  "Return a copy of `a-join` with its `:strategy` set to `strategy`."
  [a-join   :- lib.join.util/PartialJoin
   strategy :- [:or ::lib.schema.join/strategy ::lib.schema.join/strategy.option]]
  ;; unwrap the strategy to a raw keyword if needed.
  (assoc a-join :strategy (cond-> strategy
                            (= (lib.dispatch/dispatch-value strategy) :option/join.strategy)
                            :strategy)))

(mu/defn available-join-strategies :- [:sequential ::lib.schema.join/strategy.option]
  "Get available join strategies for the current Database (based on the Database's
  supported [[metabase.driver/features]]) as raw keywords like `:left-join`."
  ([query]
   (available-join-strategies query -1))

  ;; stage number is not currently used, but it is taken as a parameter for consistency with the rest of MLv2
  ([query         :- ::lib.schema/query
    _stage-number :- :int]
   (into []
         (comp (filter (partial lib.metadata/database-supports? query))
               (map raw-join-strategy->strategy-option))
         [:left-join :right-join :inner-join :full-join])))

(mu/defn join-clause :- lib.join.util/PartialJoin
  "Create an MBQL join map from something that can conceptually be joined against. A `Table`? An MBQL or native query? A
  Saved Question? You should be able to join anything, and this should return a sensible MBQL join map. Uses a left join
  by default."
  ([joinable]
   (-> (join-clause-method joinable)
       (u/assoc-default :ident (lib.ident/random-ident))
       (u/assoc-default :fields :all)))

  ([joinable conditions]
   (join-clause joinable conditions :left-join))

  ([joinable conditions strategy]
   (-> (join-clause joinable)
       (with-join-conditions conditions)
       (with-join-strategy strategy))))

(defn- has-summaries? [query stage-number]
  (let [stage (lib.util/query-stage query stage-number)]
    (boolean (or (seq (:aggregation stage))
                 (seq (:breakout stage))))))

(mu/defn join :- ::lib.schema/query
  "Add a join clause to a `query`."
  ([query a-join]
   (join query -1 a-join))

  ([query        :- ::lib.schema/query
    stage-number :- :int
    a-join       :- [:or lib.join.util/PartialJoin Joinable]]
   (let [a-join              (join-clause a-join)
         suggested-conditions (when (empty? (join-conditions a-join))
                                (suggested-join-conditions query stage-number (joined-thing query a-join)))
         summaries?          (has-summaries? query stage-number)
         a-join              (cond-> a-join
                               (seq suggested-conditions) (with-join-conditions suggested-conditions)
                               ;; If there are aggregations or breakouts on this stage, drop the `:fields`.
                               summaries?                 (with-join-fields nil))
         a-join              (add-default-alias query stage-number a-join)]
     (lib.util/update-query-stage query stage-number update :joins (fn [existing-joins]
                                                                     (conj (vec existing-joins) a-join))))))

(mu/defn joined-thing :- [:maybe Joinable]
  "Return metadata about the origin of `a-join` using `metadata-providerable` as the source of information."
  [metadata-providerable :- ::lib.schema.metadata/metadata-providerable
   a-join                :- lib.join.util/PartialJoin]
  (let [origin (-> a-join :stages first)]
    (cond
      (:source-card origin)  (lib.metadata/card metadata-providerable (:source-card origin))
      (:source-table origin) (lib.metadata/table metadata-providerable (:source-table origin)))))

;;; Building join conditions:
;;;
;;; The QB GUI needs to build a join condition before the join itself is attached to the query. There are three parts
;;; to a join condition. Suppose we're building a query like
;;;
;;;    SELECT * FROM order JOIN user ON order.user_id = user.id
;;;
;;; The condition is
;;;
;;;    order.user_id  =  user.id
;;;    ^^^^^^^^^^^^^  ^  ^^^^^^^
;;;          1        2     3
;;;
;;; and the three parts are:
;;;
;;; 1. LHS/source column: the column in the left-hand side of the condition, e.g. the `order.user_id` in the example
;;;    above. Either comes from the source Table, or a previous stage of the query, or a previously-joined
;;;    Table/Model/Saved Question. `order.user_id` presumably is an FK to `user.id`, and while this is typical, is not
;;;    required.
;;;
;;; 2. The operator: `=` in the example above. Corresponds to an `:=` MBQL clause. `=` is selected by default.
;;;
;;; 3. RHS/destination/target column: the column in the right-hand side of the condition e.g. `user.id` in the example
;;;    above. `user.id` is a column in the Table/Model/Saved Question we are joining against.
;;;
;;; The Query Builder allows selecting any of these three parts in any order. The functions below return possible
;;; options for each respective part. At the time of this writing, selecting one does not filter out incompatible
;;; options for the other parts, but hopefully we can implement this in the future -- see #31174

(mu/defn- sort-join-condition-columns :- [:sequential ::lib.schema.metadata/column]
  "Sort potential join condition columns as returned by [[join-condition-lhs-columns]]
  or [[join-condition-rhs-columns]]. PK columns are returned first, followed by FK columns, followed by other columns.
  Otherwise original order is maintained."
  [columns :- [:sequential ::lib.schema.metadata/column]]
  (let [{:keys [pk fk other]} (group-by (fn [column]
                                          (cond
                                            (lib.types.isa/primary-key? column) :pk
                                            (lib.types.isa/foreign-key? column) :fk
                                            :else                               :other))
                                        columns)]
    (concat pk fk other)))

(defn- mark-selected-column [query stage-number existing-column-or-nil columns]
  (if-not existing-column-or-nil
    columns
    (mapv (fn [column]
            (if (:selected? column)
              (lib.temporal-bucket/with-temporal-bucket
                column
                (lib.temporal-bucket/temporal-bucket existing-column-or-nil))
              column))
          (lib.equality/mark-selected-columns query stage-number columns [existing-column-or-nil]))))

(mu/defn join-condition-lhs-columns :- [:sequential ::lib.schema.metadata/column]
  "Get a sequence of columns that can be used as the left-hand-side (source column) in a join condition. This column
  is the one that comes from the source Table/Card/previous stage of the query or a previous join.

  If you are changing the LHS of a condition for an existing join, pass in that existing join as `join-or-joinable` so
  we can filter out the columns added by it (it doesn't make sense to present the columns added by a join as options
  for its own LHS) or added by later joins (joins can only depend on things from previous joins). Otherwise you can
  either pass in `nil` or the [[Joinable]] (Table or Card metadata) we're joining against when building a new
  join. (Things other than joins are ignored, but this argument is flexible for consistency with the signature
  of [[join-condition-rhs-columns]].) See #32005 for more info.

  If the left-hand-side column has already been chosen and we're UPDATING it, pass in `lhs-expression-or-nil` so we can
  mark the current column as `:selected` in the metadata/display info.

  If the right-hand-side column has already been chosen (they can be chosen in any order in the Query Builder UI),
  pass in the chosen RHS column. In the future, this may be used to restrict results to compatible columns. (See #31174)

  Results will be returned in a 'somewhat smart' order with PKs and FKs returned before other columns.

  Unlike most other things that return columns, implicitly-joinable columns ARE NOT returned here."
  ([query joinable lhs-expression-or-nil rhs-expression-or-nil]
   (join-condition-lhs-columns query -1 joinable lhs-expression-or-nil rhs-expression-or-nil))

  ([query                  :- ::lib.schema/query
    stage-number           :- :int
    join-or-joinable       :- [:maybe JoinOrJoinable]
    lhs-expression-or-nil  :- [:maybe ::lib.schema.expression/expression]
    ;; not yet used, hopefully we will use in the future when present for filtering incompatible columns out.
    _rhs-expression-or-nil :- [:maybe ::lib.schema.expression/expression]]
   ;; calculate all the visible columns including the existing join; then filter out any columns that come from the
   ;; existing join and any subsequent joins. The reason for doing things this way rather than removing the joins
   ;; before calculating visible columns is that we don't want to either create possibly-invalid queries, or have to
   ;; rely on the logic in [[metabase.lib.remove-replace/remove-join]] which would cause circular references; this is
   ;; simpler as well.
   ;;
   ;; e.g. if we have joins [J1 J2 J3 J4] and current join = J2, then we want to ignore the visible columns from J2,
   ;; J3, and J4.
   (let [existing-join-alias    (when (join? join-or-joinable)
                                  (lib.join.util/current-join-alias join-or-joinable))
         join-aliases-to-ignore (into #{}
                                      (comp (map lib.join.util/current-join-alias)
                                            (drop-while #(not= % existing-join-alias)))
                                      (joins query stage-number))]
     (->> (lib.metadata.calculation/visible-columns query stage-number
                                                    (lib.util/query-stage query stage-number)
                                                    {:include-implicitly-joinable? false})
          (remove (fn [col]
                    (when-let [col-join-alias (lib.join.util/current-join-alias col)]
                      (contains? join-aliases-to-ignore col-join-alias))))
          (mark-selected-column query
                                stage-number
                                (when (lib.util/field-clause? lhs-expression-or-nil)
                                  lhs-expression-or-nil))
          sort-join-condition-columns))))

(mu/defn join-condition-rhs-columns :- [:sequential ::lib.schema.metadata/column]
  "Get a sequence of columns that can be used as the right-hand-side (target column) in a join condition. This column
  is the one that belongs to the thing being joined, `join-or-joinable`, which can be something like a
  Table ([[metabase.lib.metadata/TableMetadata]]), Saved Question/Model ([[metabase.lib.metadata/CardMetadata]]),
  another query, etc. -- anything you can pass to [[join-clause]]. You can also pass in an existing join.

  If the left-hand-side column has already been chosen (they can be chosen in any order in the Query Builder UI),
  pass in the chosen LHS column. In the future, this may be used to restrict results to compatible columns. (See #31174)

  If the right-hand-side column has already been chosen and we're UPDATING it, pass in `rhs-expression-or-nil` so we can
  mark the current column as `:selected` in the metadata/display info.

  Results will be returned in a 'somewhat smart' order with PKs and FKs returned before other columns."
  ([query joinable lhs-expression-or-nil rhs-expression-or-nil]
   (join-condition-rhs-columns query -1 joinable lhs-expression-or-nil rhs-expression-or-nil))

  ([query                  :- ::lib.schema/query
    stage-number           :- :int
    join-or-joinable       :- JoinOrJoinable
    ;; not yet used, hopefully we will use in the future when present for filtering incompatible columns out.
    _lhs-expression-or-nil :- [:maybe ::lib.schema.expression/expression]
    rhs-expression-or-nil  :- [:maybe ::lib.schema.expression/expression]]
   ;; I was on the fence about whether these should get `:lib/source :source/joins` or not -- it seems like based on
   ;; the QB UI they shouldn't. See screenshots in #31174
   (let [joinable          (if (join? join-or-joinable)
                             (joined-thing query join-or-joinable)
                             join-or-joinable)
         join-alias        (when (join? join-or-joinable)
                             (lib.join.util/current-join-alias join-or-joinable))
         rhs-column-or-nil (when (lib.util/field-clause? rhs-expression-or-nil)
                             (cond-> rhs-expression-or-nil
                               ;; Drop the :join-alias from the RHS if the joinable doesn't have one either.
                               (not join-alias) (lib.options/update-options dissoc :join-alias)))]
     (->> (lib.metadata.calculation/visible-columns query stage-number joinable {:include-implicitly-joinable? false})
          (map (fn [col]
                 (cond-> (assoc col :lib/source :source/joins)
                   join-alias (with-join-alias join-alias))))
          (mark-selected-column query stage-number rhs-column-or-nil)
          sort-join-condition-columns))))

(mu/defn join-condition-operators :- [:sequential ::lib.schema.join/condition.operator]
  "Return a sequence of valid filter clause operators that can be used to build a join condition. In the Query Builder
  UI, this can be chosen at any point before or after choosing the LHS and RHS. Invalid options are not currently
  filtered out based on values of the LHS or RHS, but in the future we can add this -- see #31174."
  ([query lhs-expression-or-nil rhs-expression-or-nil]
   (join-condition-operators query -1 lhs-expression-or-nil rhs-expression-or-nil))

  ([_query                 :- ::lib.schema/query
    _stage-number          :- :int
    ;; not yet used, hopefully we will use in the future when present for filtering incompatible options out.
    _lhs-expression-or-nil :- [:maybe ::lib.schema.expression/expression]
    _rhs-expression-or-nil :- [:maybe ::lib.schema.expression/expression]]
   ;; currently hardcoded to these six operators regardless of LHS and RHS.
   lib.schema.join/ordered-condition-operators))

(mu/defn- fk-columns-to :- [:maybe [:sequential
                                    {:min 1}
                                    [:and
                                     ::lib.schema.metadata/column
                                     [:map
                                      [::target ::lib.schema.metadata/column]]]]]
  "Find FK columns in `source` pointing at a column in `target`. Includes the target column under the `::target` key."
  [query        :- ::lib.schema/query
   stage-number :- :int
   source
   target]
  (let [target-columns (delay
                         (lib.metadata.calculation/visible-columns
                          query stage-number target
                          {:include-implicitly-joinable?                 false
                           :include-implicitly-joinable-for-source-card? false}))]
    (not-empty
     (into []
           (keep (fn [{:keys [fk-target-field-id], :as col}]
                   (when (and (lib.types.isa/foreign-key? col)
                              fk-target-field-id)
                     (when-let [target-column (m/find-first (fn [target-column]
                                                              (= fk-target-field-id
                                                                 (:id target-column)))
                                                            @target-columns)]
                       (assoc col ::target target-column)))))
           (lib.metadata.calculation/visible-columns query stage-number source
                                                     {:include-implicitly-joinable?                 false
                                                      :include-implicitly-joinable-for-source-card? false})))))

(mu/defn suggested-join-conditions :- [:maybe [:sequential {:min 1} ::lib.schema.expression/boolean]] ; i.e., a filter clause
  "Return suggested default join conditions when constructing a join against `joinable`, e.g. a Table, Saved
  Question, or another query. Suggested conditions will be returned if the source Table has a foreign key to the
  primary key of the thing we're joining (see #31175 for more info); otherwise this will return `nil` if no default
  conditions are suggested."
  ([query joinable]
   (suggested-join-conditions query -1 joinable nil))

  ([query stage-number joinable]
   (suggested-join-conditions query stage-number joinable nil))

  ([query         :- ::lib.schema/query
    stage-number  :- :int
    joinable
    position      :- [:maybe :int]]
   (let [unjoined (if position
                    ;; Drop this join and any later ones so they won't be used as suggestions.
                    (let [new-joins (-> (lib.util/query-stage query stage-number)
                                        :joins
                                        (subvec 0 position)
                                        not-empty)]
                      (lib.util/update-query-stage query stage-number
                                                   u/assoc-dissoc :joins new-joins))
                    ;; If this is a new joinable, use the entire current query.
                    query)
         stage    (lib.util/query-stage unjoined stage-number)]
     (letfn [;; only keep one FK to each target column e.g. for
             ;;
             ;;    messages (sender_id REFERENCES user(id),  recipient_id REFERENCES user(id))
             ;;
             ;; we only want join on one or the other, not both, because that makes no sense. However with a composite
             ;; FK -> composite PK suggest multiple conditions. See #34184
             (fks [source target]
               (->> (fk-columns-to unjoined stage-number source target)
                    (m/distinct-by #(-> % ::target :id))
                    not-empty))
             (filter-clause [x y]
               (lib.filter/filter-clause (lib.filter.operator/operator-def :=) x y))]
       (or
        ;; find cases where we have FK(s) pointing to joinable. Our column goes on the LHS.
        (when-let [fks (fks stage joinable)]
          (mapv (fn [fk]
                  (filter-clause fk (::target fk)))
                fks))
        ;; find cases where the `joinable` has FK(s) pointing to us. Note our column is the target this time around --
        ;; keep in on the LHS.
        (when-let [fks (fks joinable stage)]
          (mapv (fn [fk]
                  (filter-clause (::target fk) fk))
                fks)))))))

(defn- xform-add-join-alias [a-join]
  (let [join-alias (lib.join.util/current-join-alias a-join)]
    (fn [xf]
      (let [unique-name-fn (lib.util/unique-name-generator)]
        (fn
          ([] (xf))
          ([result] (xf result))
          ([result input]
           (as-> input col
             (with-join-alias col join-alias)
             (assoc col :source-alias join-alias)
             (add-source-and-desired-aliases a-join unique-name-fn col)
             (xf result col))))))))

(defn- xform-mark-selected-joinable-columns
  "Mark the column metadatas in `cols` as `:selected` if they appear in `a-join`'s `:fields`."
  [a-join]
  (let [j-fields (join-fields a-join)]
    (case j-fields
      :all        (map #(assoc % :selected? true))
      (:none nil) (map #(assoc % :selected? false))
      (mapcat #(lib.equality/mark-selected-columns [%] j-fields)))))

(def ^:private xform-fix-source-for-joinable-columns
  (map #(assoc % :lib/source :source/joins)))

(mu/defn joinable-columns :- [:sequential ::lib.schema.metadata/column]
  "Return information about the fields that you can pass to [[with-join-fields]] when constructing a join against
  something [[Joinable]] (i.e., a Table or Card) or manipulating an existing join. When passing in a join, currently
  selected columns (those in the join's `:fields`) will include `:selected true` information."
  [query            :- ::lib.schema/query
   stage-number     :- :int
   join-or-joinable :- JoinOrJoinable]
  (let [a-join   (when (join? join-or-joinable)
                   join-or-joinable)
        source (if a-join
                 (joined-thing query join-or-joinable)
                 join-or-joinable)
        cols   (lib.metadata.calculation/returned-columns query stage-number source)]
    (into []
          (if a-join
            (comp xform-fix-source-for-joinable-columns
                  (xform-add-join-alias a-join)
                  (xform-mark-selected-joinable-columns a-join))
            identity)
          cols)))

(defn- join-lhs-display-name-from-condition-lhs
  [query stage-number join-or-joinable condition-lhs-or-nil]
  (when-let [lhs-column-ref (or condition-lhs-or-nil
                                (when (join? join-or-joinable)
<<<<<<< HEAD
                                  (when-let [standard-join-condition-lhs (first (join-conditions join-or-joinable))]
                                    (when (lib.util/field-clause? standard-join-condition-lhs)
                                      standard-join-condition-lhs))))]
=======
                                  (when-let [lhs (standard-join-condition-lhs (first (join-conditions join-or-joinable)))]
                                    (when (lib.util/field-clause? lhs)
                                      lhs))))]
>>>>>>> a161371a
    (let [display-info (lib.metadata.calculation/display-info query stage-number lhs-column-ref)]
      (get-in display-info [:table :display-name]))))

(defn- first-join?
  "Whether a `join-or-joinable` is (or will be) the first join in a stage of a query.

  If a join is passed, we need to check whether it's the first join in the first stage of a source-table query or
  not.

  New joins get appended after any existing ones, so it would be safe to assume that if there are any other joins in
  the current stage, this **will not** be the first join in the stage."
  [query stage-number join-or-joinable]
  (let [existing-joins (joins query stage-number)]
    (or
     ;; if there are no existing joins, then this will be the first join regardless of what is passed in.
     (empty? existing-joins)
     ;; otherwise there ARE existing joins, so this is only the first join if it is the same thing as the first join
     ;; in `existing-joins`.
     (when (join? join-or-joinable)
       (= (:alias join-or-joinable)
          (:alias (first existing-joins)))))))

(defn- join-lhs-display-name-for-first-join-in-first-stage
  [query stage-number join-or-joinable]
  (when (and (zero? (lib.util/canonical-stage-index query stage-number)) ; first stage?
             (first-join? query stage-number join-or-joinable)           ; first join?
             (lib.util/source-table-id query))                           ; query ultimately uses source Table?
    (let [table-id (lib.util/source-table-id query)
          table    (lib.metadata/table query table-id)]
      ;; I think `:default` display name style is okay here, there shouldn't be a difference between `:default` and
      ;; `:long` for a Table anyway
      (lib.metadata.calculation/display-name query stage-number table))))

(mu/defn join-lhs-display-name :- ::lib.schema.common/non-blank-string
  "Get the display name for whatever we are joining. See #32015 and #32764 for screenshot examples.

  The rules, copied from MLv1, are as follows:

  1. If we have the LHS column for the first join condition, we should use display name for wherever it comes from. E.g.
     if the join is

     ```
     JOIN whatever ON orders.whatever_id = whatever.id
     ```

     then we should display the join like this:

    ```
    +--------+   +----------+    +-------------+    +----------+
    | Orders | + | Whatever | on | Orders      | =  | Whatever |
    |        |   |          |    | Whatever ID |    | ID       |
    +--------+   +----------+    +-------------+    +----------+
    ```

    1a. If `join-or-joinable` is a join, we can take the condition LHS column from the join itself, since a join will
        always have a condition. This should only apply to [[standard-join-condition?]] conditions.

    1b. When building a join, you can optionally pass in `condition-lhs-expression-or-nil` yourself.

  2. If the condition LHS column is unknown, and this is the first join in the first stage of a query, and the query
     uses a `:source-table`, then use the display name for the source Table.

  3. Otherwise use `Previous results`.

  This function needs to be usable while we are in the process of constructing a join in the context of a given stage,
  but also needs to work for rendering existing joins. Pass a join in for existing joins, or something [[Joinable]]
  for ones we are currently building."
  ([query join-or-joinable]
   (join-lhs-display-name query join-or-joinable nil))

  ([query join-or-joinable condition-lhs-expression-or-nil]
   (join-lhs-display-name query -1 join-or-joinable condition-lhs-expression-or-nil))

  ([query                           :- ::lib.schema/query
    stage-number                    :- :int
    join-or-joinable                :- [:maybe JoinOrJoinable]
    condition-lhs-expression-or-nil :- [:maybe [:or ::lib.schema.metadata/column :mbql.clause/field]]]
   (or
    (join-lhs-display-name-from-condition-lhs query stage-number join-or-joinable condition-lhs-expression-or-nil)
    (join-lhs-display-name-for-first-join-in-first-stage query stage-number join-or-joinable)
    (i18n/tru "Previous results"))))

(mu/defn join-condition-update-temporal-bucketing :- ::lib.schema.expression/boolean
  "Updates the provided join-condition's fields' temporal-bucketing option, returns the updated join-condition.
   Must be called on a standard join condition with just columns used for both LHS and RHS expressions, otherwise the
   join condition will NOT be updated.
   This will sync both the lhs and rhs fields, and the fields that support the provided option will be updated.
   Fields that do not support the provided option will be ignored."
  ([query :- ::lib.schema/query
    join-condition :- [:or ::lib.schema.expression/boolean ::lib.schema.common/external-op]
    option-or-unit :- [:maybe [:or
                               ::lib.schema.temporal-bucketing/option
                               ::lib.schema.temporal-bucketing/unit]]]
   (join-condition-update-temporal-bucketing query -1 join-condition option-or-unit))
  ([query :- ::lib.schema/query
    stage-number :- :int
    join-condition :- [:or ::lib.schema.expression/boolean ::lib.schema.common/external-op]
    option-or-unit :- [:maybe [:or
                               ::lib.schema.temporal-bucketing/option
                               ::lib.schema.temporal-bucketing/unit]]]
   (if-not (standard-join-condition? join-condition)
     join-condition
     (let [[_ _ lhs rhs :as join-condition] (lib.common/->op-arg join-condition)]
       (if-not (and (lib.util/field-clause? lhs) (lib.util/field-clause? rhs))
         join-condition
         (let [unit (cond-> option-or-unit
                      (not (keyword? option-or-unit)) :unit)
               stage-number (lib.util/canonical-stage-index query stage-number)
               available-lhs (lib.temporal-bucket/available-temporal-buckets query stage-number lhs)
               available-rhs (lib.temporal-bucket/available-temporal-buckets query stage-number rhs)
               sync-lhs? (or (nil? unit) (contains? (set (map :unit available-lhs)) unit))
               sync-rhs? (or (nil? unit) (contains? (set (map :unit available-rhs)) unit))]
           (cond-> join-condition
             sync-lhs? (update 2 lib.temporal-bucket/with-temporal-bucket unit)
             sync-rhs? (update 3 lib.temporal-bucket/with-temporal-bucket unit))))))))

(defmethod lib.metadata.calculation/describe-top-level-key-method :joins
  [query stage-number _key]
  (some->> (not-empty (joins query stage-number))
           (map #(lib.metadata.calculation/display-name query stage-number %))
           (str/join " + ")))<|MERGE_RESOLUTION|>--- conflicted
+++ resolved
@@ -68,13 +68,8 @@
     (lib.util.match/match-one condition
       [(_operator :guard lib.schema.join/condition-operators)
        _opts
-<<<<<<< HEAD
-       (_lhs :guard some?)
-       (_rhs :guard some?)]
-=======
        (_lhs :guard lib.util/clause?)
        (_rhs :guard lib.util/clause?)]
->>>>>>> a161371a
       true
       _
       false)))
@@ -960,15 +955,9 @@
   [query stage-number join-or-joinable condition-lhs-or-nil]
   (when-let [lhs-column-ref (or condition-lhs-or-nil
                                 (when (join? join-or-joinable)
-<<<<<<< HEAD
-                                  (when-let [standard-join-condition-lhs (first (join-conditions join-or-joinable))]
-                                    (when (lib.util/field-clause? standard-join-condition-lhs)
-                                      standard-join-condition-lhs))))]
-=======
                                   (when-let [lhs (standard-join-condition-lhs (first (join-conditions join-or-joinable)))]
                                     (when (lib.util/field-clause? lhs)
                                       lhs))))]
->>>>>>> a161371a
     (let [display-info (lib.metadata.calculation/display-info query stage-number lhs-column-ref)]
       (get-in display-info [:table :display-name]))))
 
