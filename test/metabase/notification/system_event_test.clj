--- conflicted
+++ resolved
@@ -3,7 +3,7 @@
    [clojure.test :refer :all]
    [metabase.events :as events]
    [metabase.models.notification :as models.notification]
-<<<<<<< HEAD
+   [metabase.notification.core :as notification]
    [metabase.notification.test-util :as notification.tu]
    [metabase.public-settings :as public-settings]
    [metabase.test :as mt]
@@ -20,54 +20,15 @@
                                                               :is_from_setup from-setup?
                                                               :invite_method "email")
                                               :details {:invitor invitor}}))
-=======
-   [metabase.notification.core :as notification]
-   [metabase.test :as mt]))
->>>>>>> 93b81cb7
 
 (deftest system-event-e2e-test
   (testing "a system event that sends to an email channel with a custom template to an user recipient"
     (mt/with-model-cleanup [:model/Notification]
-<<<<<<< HEAD
-      (mt/with-temp [:model/ChannelTemplate tmpl {:channel_type :channel/email
-                                                  :details      {:type    :email/mustache
-                                                                 :subject "Welcome {{event-info.object.first_name}} to {{context.site-name}}"
-                                                                 :body    "Hello {{event-info.object.first_name}}! Welcome to {{context.site-name}}!"}}
-                     :model/User             {user-id :id} {:email "ngoc@metabase.com"}
-                     :model/PermissionsGroup {group-id :id} {:name "Avengers"}
-                     :model/PermissionsGroupMembership _ {:group_id group-id
-                                                          :user_id user-id}]
-        (let [rasta (mt/fetch-user :rasta)]
-          (models.notification/create-notification!
-           {:payload_type :notification/system-event}
-           [{:type       :notification-subscription/system-event
-             :event_name :event/user-invited}]
-           [{:channel_type :channel/email
-             :template_id  (:id tmpl)
-             :recipients   [{:type    :notification-recipient/user
-                             :user_id (mt/user->id :crowberto)}
-                            {:type                 :notification-recipient/group
-                             :permissions_group_id group-id}
-                            {:type    :notification-recipient/external-email
-                             :details {:email "hi@metabase.com"}}]}])
-          (mt/with-temporary-setting-values
-            [site-name "Metabase Test"]
-            (mt/with-fake-inbox
-              (publish-user-invited-event! rasta {:first_name "Ngoc" :email "ngoc@metabase.com"} false)
-              (let [email {:from    "notifications@metabase.com",
-                           :subject "Welcome Rasta to Metabase Test"
-                           :body    [{:type    "text/html; charset=utf-8"
-                                      :content "Hello Rasta! Welcome to Metabase Test!"}]}]
-                (is (=? {"crowberto@metabase.com" [email]
-                         "ngoc@metabase.com"      [email]
-                         "hi@metabase.com"        [email]}
-                        @mt/inbox))))))))))
-=======
       (binding [notification/send-notification! #'notification/send-notification-sync!]
         (mt/with-temp [:model/ChannelTemplate tmpl {:channel_type :channel/email
                                                     :details      {:type    :email/mustache
-                                                                   :subject "Welcome {{event-info.object.first_name}} to {{settings.site-name}}"
-                                                                   :body    "Hello {{event-info.object.first_name}}! Welcome to {{settings.site-name}}!"}}
+                                                                   :subject "Welcome {{event-info.object.first_name}} to {{context.site-name}}"
+                                                                   :body    "Hello {{event-info.object.first_name}}! Welcome to {{context.site-name}}!"}}
                        :model/User             {user-id :id} {:email "ngoc@metabase.com"}
                        :model/PermissionsGroup {group-id :id} {:name "Avengers"}
                        :model/PermissionsGroupMembership _ {:group_id group-id
@@ -88,7 +49,7 @@
             (mt/with-temporary-setting-values
               [site-name "Metabase Test"]
               (mt/with-fake-inbox
-                (events/publish-event! :event/user-invited {:object rasta})
+                (publish-user-invited-event! rasta {:first_name "Ngoc" :email "ngoc@metabase.com"} false)
                 (let [email {:from    "notifications@metabase.com",
                              :subject "Welcome Rasta to Metabase Test"
                              :body    [{:type    "text/html; charset=utf-8"
@@ -97,45 +58,44 @@
                            "ngoc@metabase.com"      [email]
                            "hi@metabase.com"        [email]}
                           @mt/inbox)))))))))))
->>>>>>> 93b81cb7
 
 (deftest system-event-resouce-template-test
   (testing "a system event that sends to an email channel with a custom template to an user recipient"
     (mt/with-model-cleanup [:model/Notification]
-<<<<<<< HEAD
-      (mt/with-temp [:model/ChannelTemplate tmpl {:channel_type :channel/email
-                                                  :details      {:type    :email/resource
-                                                                 :subject "Welcome {{event-info.object.first_name}} to {{context.site-name}}"
-                                                                 :path    "notification/channel_template/hello_world"}}
-                     :model/User             {user-id :id} {:email "ngoc@metabase.com"}
-                     :model/PermissionsGroup {group-id :id} {:name "Avengers"}
-                     :model/PermissionsGroupMembership _ {:group_id group-id
-                                                          :user_id user-id}]
-        (let [rasta (mt/fetch-user :rasta)]
-          (models.notification/create-notification!
-           {:payload_type :notification/system-event}
-           [{:type       :notification-subscription/system-event
-             :event_name :event/user-invited}]
-           [{:channel_type :channel/email
-             :template_id  (:id tmpl)
-             :recipients   [{:type    :notification-recipient/user
-                             :user_id (mt/user->id :crowberto)}
-                            {:type                 :notification-recipient/group
-                             :permissions_group_id group-id}
-                            {:type    :notification-recipient/external-email
-                             :details {:email "hi@metabase.com"}}]}])
-          (mt/with-temporary-setting-values
-            [site-name "Metabase Test"]
-            (mt/with-fake-inbox
-              (publish-user-invited-event! rasta {:first_name "Ngoc" :email "ngoc@metabase.com"} false)
-              (let [email {:from    "notifications@metabase.com",
-                           :subject "Welcome Rasta to Metabase Test"
-                           :body    [{:type    "text/html; charset=utf-8"
-                                      :content "Hello Rasta! Welcome to Metabase Test!\n"}]}]
-                (is (=? {"crowberto@metabase.com" [email]
-                         "ngoc@metabase.com"      [email]
-                         "hi@metabase.com"        [email]}
-                        @mt/inbox))))))))))
+      (binding [notification/send-notification! #'notification/send-notification-sync!]
+        (mt/with-temp [:model/ChannelTemplate tmpl {:channel_type :channel/email
+                                                    :details      {:type    :email/resource
+                                                                   :subject "Welcome {{event-info.object.first_name}} to {{context.site-name}}"
+                                                                   :path    "notification/channel_template/hello_world"}}
+                       :model/User             {user-id :id} {:email "ngoc@metabase.com"}
+                       :model/PermissionsGroup {group-id :id} {:name "Avengers"}
+                       :model/PermissionsGroupMembership _ {:group_id group-id
+                                                            :user_id user-id}]
+          (let [rasta (mt/fetch-user :rasta)]
+            (models.notification/create-notification!
+             {:payload_type :notification/system-event}
+             [{:type       :notification-subscription/system-event
+               :event_name :event/user-invited}]
+             [{:channel_type :channel/email
+               :template_id  (:id tmpl)
+               :recipients   [{:type    :notification-recipient/user
+                               :user_id (mt/user->id :crowberto)}
+                              {:type                 :notification-recipient/group
+                               :permissions_group_id group-id}
+                              {:type    :notification-recipient/external-email
+                               :details {:email "hi@metabase.com"}}]}])
+            (mt/with-temporary-setting-values
+              [site-name "Metabase Test"]
+              (mt/with-fake-inbox
+                (publish-user-invited-event! rasta {:first_name "Ngoc" :email "ngoc@metabase.com"} false)
+                (let [email {:from    "notifications@metabase.com",
+                             :subject "Welcome Rasta to Metabase Test"
+                             :body    [{:type    "text/html; charset=utf-8"
+                                        :content "Hello Rasta! Welcome to Metabase Test!\n"}]}]
+                  (is (=? {"crowberto@metabase.com" [email]
+                           "ngoc@metabase.com"      [email]
+                           "hi@metabase.com"        [email]}
+                          @mt/inbox)))))))))))
 
 (deftest user-invited-event-send-email-test
   (testing "publish an :user-invited event will send an email"
@@ -190,40 +150,4 @@
              "You're invited to join SuperStar's Metabase"
              [#"Crowberto's happiness and productivity over time"
               #"Ngoc could use your help setting up Metabase"
-              #"<a[^>]*href=\"https?://metabase\.com/auth/reset_password/.*#new\"[^>]*>"]))))
-=======
-      (binding [notification/send-notification! #'notification/send-notification-sync!]
-        (mt/with-temp [:model/ChannelTemplate tmpl {:channel_type :channel/email
-                                                    :details      {:type    :email/resource
-                                                                   :subject "Welcome {{event-info.object.first_name}} to {{settings.site-name}}"
-                                                                   :path    "notification/channel_template/hello_world"}}
-                       :model/User             {user-id :id} {:email "ngoc@metabase.com"}
-                       :model/PermissionsGroup {group-id :id} {:name "Avengers"}
-                       :model/PermissionsGroupMembership _ {:group_id group-id
-                                                            :user_id user-id}]
-          (let [rasta (mt/fetch-user :rasta)]
-            (models.notification/create-notification!
-             {:payload_type :notification/system-event}
-             [{:type       :notification-subscription/system-event
-               :event_name :event/user-invited}]
-             [{:channel_type :channel/email
-               :template_id  (:id tmpl)
-               :recipients   [{:type    :notification-recipient/user
-                               :user_id (mt/user->id :crowberto)}
-                              {:type                 :notification-recipient/group
-                               :permissions_group_id group-id}
-                              {:type    :notification-recipient/external-email
-                               :details {:email "hi@metabase.com"}}]}])
-            (mt/with-temporary-setting-values
-              [site-name "Metabase Test"]
-              (mt/with-fake-inbox
-                (events/publish-event! :event/user-invited {:object rasta})
-                (let [email {:from    "notifications@metabase.com",
-                             :subject "Welcome Rasta to Metabase Test"
-                             :body    [{:type    "text/html; charset=utf-8"
-                                        :content "Hello Rasta! Welcome to Metabase Test!\n"}]}]
-                  (is (=? {"crowberto@metabase.com" [email]
-                           "ngoc@metabase.com"      [email]
-                           "hi@metabase.com"        [email]}
-                          @mt/inbox)))))))))))
->>>>>>> 93b81cb7
+              #"<a[^>]*href=\"https?://metabase\.com/auth/reset_password/.*#new\"[^>]*>"]))))