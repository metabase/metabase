--- conflicted
+++ resolved
@@ -2,7 +2,8 @@
   "Middleware for automatically bucketing unbucketed `:type/Temporal` (but not `:type/Time`) Fields with `:day`
   bucketing. Applies to any unbucketed Field in a breakout, or fields in a filter clause being compared against
   `yyyy-MM-dd` format datetime strings."
-  (:require [medley.core :as m]
+  (:require [clojure.set :as set]
+            [medley.core :as m]
             [metabase.mbql.predicates :as mbql.preds]
             [metabase.mbql.schema :as mbql.s]
             [metabase.mbql.util :as mbql.u]
@@ -12,13 +13,8 @@
             [toucan.db :as db]))
 
 (def ^:private FieldTypeInfo
-<<<<<<< HEAD
-  {:effective_type                 su/FieldType
-   (s/optional-key :semantic_type) (s/maybe su/FieldType)
-=======
   {:base-type                      (s/maybe su/FieldType)
    (s/optional-key :semantic-type) (s/maybe su/FieldType)
->>>>>>> f4232138
    s/Keyword                       s/Any})
 
 (def ^:private FieldIDOrName->TypeInfo
@@ -33,26 +29,20 @@
   "Fetch a map of Field ID -> type information for the Fields referred to by the `unbucketed-fields`."
   [unbucketed-fields :- (su/non-empty [mbql.s/field])]
   (merge
-<<<<<<< HEAD
-   ;; build map of field-literal-name -> {:base_type base-type}
-   (into {} (for [[clause field-name base-type] unbucketed-fields
-                  :when                         (= clause :field-literal)]
-              [field-name {:effective_type base-type}]))
-   ;; build map of field ID -> <info from DB>
-   (when-let [field-ids (seq (filter integer? (map second unbucketed-fields)))]
-     (u/key-by :id (db/select [Field :id :base_type :effective_type :coercion_strategy :semantic_type]
-                     :id [:in (set field-ids)])))))
-=======
    ;; build map of field-literal-name -> {:base-type base-type}
    (into {} (for [[_ id-or-name {:keys [base-type]}] unbucketed-fields
                   :when                              (string? id-or-name)]
               [id-or-name {:base-type base-type}]))
    ;; build map of field ID -> <info from DB>
    (when-let [field-ids (seq (filter integer? (map second unbucketed-fields)))]
-     (into {} (for [{id :id, base-type :base_type, semantic-type :semantic_type} (db/select [Field :id :base_type :semantic_type]
-                                                                                   :id [:in (set field-ids)])]
-                [id {:base-type base-type, :semantic-type semantic-type}])))))
->>>>>>> f4232138
+     (into {} (for [{id :id, :as field}
+                    (db/select [Field :id :base_type :effective_type :semantic_type]
+                      :id [:in (set field-ids)])]
+                [id (set/rename-keys (select-keys field
+                                                  [:base_type :effective_type :semantic_type])
+                                     {:base_type      :base-type
+                                      :effective_type :effective-type
+                                      :semantic_type  :semantic-type})])))))
 
 (defn- yyyy-MM-dd-date-string? [x]
   (and (string? x)
@@ -85,17 +75,11 @@
         (let [[_ _ opts] x]
           ((some-fn :temporal-unit :binning) opts)))))
 
-<<<<<<< HEAD
-(defn- date-or-datetime-field? [{effective-type :effective_type}]
-  (some #(isa? effective-type %)
-        [:type/Date :type/DateTime]))
-=======
-(defn- date-or-datetime-field? [{base-type :base-type, semantic-type :semantic-type}]
+(defn- date-or-datetime-field? [{base-type :base-type, effective-type :effective-type}]
   (some (fn [field-type]
           (some #(isa? field-type %)
                 [:type/Date :type/DateTime]))
-        [base-type semantic-type]))
->>>>>>> f4232138
+        [base-type effective-type]))
 
 (s/defn ^:private wrap-unbucketed-fields
   "Add `:temporal-unit` to `:field`s in breakouts and filters if appropriate; look at corresponing type information in
