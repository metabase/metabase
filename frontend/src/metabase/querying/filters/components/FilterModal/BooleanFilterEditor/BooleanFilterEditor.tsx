import { useEffect, useMemo } from "react";
import { t } from "ttag";

import { getColumnIcon } from "metabase/common/utils/columns";
import { useBooleanOperatorFilter } from "metabase/querying/filters/hooks/use-boolean-operator-filter";
import { Checkbox, Grid, Group } from "metabase/ui";
import type * as Lib from "metabase-lib";

import { FilterOperatorPicker } from "../FilterOperatorPicker";
import { FilterTitle, HoverParent } from "../FilterTitle";
import { useFilterModalContext } from "../context";
import type { FilterEditorProps } from "../types";

export function BooleanFilterEditor({
  stageIndex,
  column,
  filter,
  onChange,
}: FilterEditorProps) {
<<<<<<< HEAD
  const { query, searchText } = useFilterModalContext();
  const columnIcon = useMemo(() => {
    return getColumnIcon(column);
  }, [column]);
=======
  const { query } = useFilterModalContext();
  const columnIcon = useMemo(() => getColumnIcon(column), [column]);
>>>>>>> 41313c5b

  const {
    operator,
    availableOptions,
    values,
    valueCount,
    isExpanded,
    getDefaultValues,
    getFilterClause,
    reset,
    setOperator,
    setValues,
  } = useBooleanOperatorFilter({
    query,
    stageIndex,
    column,
    filter,
  });

  useEffect(() => {
    reset();
  }, [reset, searchText]);

  const handleOperatorChange = (newOperator: Lib.BooleanFilterOperator) => {
    const newValues = getDefaultValues();
    setOperator(newOperator);
    setValues(newValues);
    onChange(getFilterClause(newOperator, newValues));
  };

  const handleValuesChange = (newValues: boolean[]) => {
    const newOperator = "=";
    setOperator(newOperator);
    setValues(newValues);
    onChange(getFilterClause(newOperator, newValues));
  };

  return (
    <HoverParent data-testid="boolean-filter-editor">
      <Grid grow>
        <Grid.Col span="auto">
          <FilterTitle
            stageIndex={stageIndex}
            column={column}
            columnIcon={columnIcon}
          >
            {isExpanded && (
              <FilterOperatorPicker
                value={operator}
                options={availableOptions}
                onChange={handleOperatorChange}
              />
            )}
          </FilterTitle>
        </Grid.Col>
        <Grid.Col span={4}>
          <Group spacing="md">
            <Checkbox
              label={t`True`}
              checked={values.length > 0 ? values[0] : false}
              indeterminate={valueCount === 0}
              onChange={event =>
                handleValuesChange(event.target.checked ? [true] : [])
              }
            />
            <Checkbox
              label={t`False`}
              checked={values.length > 0 ? !values[0] : false}
              indeterminate={valueCount === 0}
              onChange={event =>
                handleValuesChange(event.target.checked ? [false] : [])
              }
            />
          </Group>
        </Grid.Col>
      </Grid>
    </HoverParent>
  );
}<|MERGE_RESOLUTION|>--- conflicted
+++ resolved
@@ -17,15 +17,8 @@
   filter,
   onChange,
 }: FilterEditorProps) {
-<<<<<<< HEAD
   const { query, searchText } = useFilterModalContext();
-  const columnIcon = useMemo(() => {
-    return getColumnIcon(column);
-  }, [column]);
-=======
-  const { query } = useFilterModalContext();
   const columnIcon = useMemo(() => getColumnIcon(column), [column]);
->>>>>>> 41313c5b
 
   const {
     operator,
