--- conflicted
+++ resolved
@@ -2310,25 +2310,54 @@
      (format "card/%d/params/%s/search/%s" (u/the-id card-or-id) (name param-key) query)
      (format "card/%d/params/%s/values" (u/the-id card-or-id) (name param-key)))))
 
-<<<<<<< HEAD
+(defn do-with-card-param-values-fixtures
+  "Impl of `with-card-param-values-fixtures` macro."
+  ([f]
+   (do-with-card-param-values-fixtures nil f))
+
+  ([card-values f]
+   (mt/with-temp*
+     [Card [source-card {:database_id   (mt/id)
+                          :table_id      (mt/id :venues)
+                          :dataset_query (mt/mbql-query venues {:limit 5})}]
+      Card [card        (merge
+                          {:database_id     (mt/id)
+                           :dataset_query   (mt/mbql-query venues)
+                           :parameters      [{:name                  "Static Category",
+                                              :slug                  "static_category"
+                                              :id                    "_STATIC_CATEGORY_",
+                                              :type                  "category",
+                                              :values_source_type    "static-list"
+                                              :values_source_config {:values ["African" "American" "Asian"]}}
+                                             {:name                  "Static Category label",
+                                              :slug                  "static_category_label"
+                                              :id                    "_STATIC_CATEGORY_LABEL_",
+                                              :type                  "category",
+                                              :values_source_type    "static-list"
+                                              :values_source_config {:values [["African" "Af"] ["American" "Am"] ["Asian" "As"]]}}
+                                             {:name                 "Card as source"
+                                              :slug                 "card"
+                                              :id                   "_CARD_"
+                                              :type                 "category"
+                                              :values_source_type   "card"
+                                              :values_source_config {:card_id     (:id source-card)
+                                                                     :value_field (mt/$ids $venues.name)}}]
+                           :table_id        (mt/id :venues)}
+                          card-values)]]
+     (f {:source-card source-card
+         :card        card
+         :param-keys  {:static-list       "_STATIC_CATEGORY_"
+                       :static-list-label "_STATIC_CATEGORY_LABEL_"
+                       :card              "_CARD_"}}))))
+
+(defmacro with-card-param-values-fixtures
+  "Execute `body` with all needed setup to tests param values on card."
+  [[binding card-values] & body]
+  `(do-with-card-param-values-fixtures ~card-values (fn [~binding] ~@body)))
+
 (deftest parameters-with-source-is-card-test
   (testing "getting values"
-    (mt/with-temp*
-      [Card [{source-card-id :id}
-             {:database_id   (mt/id)
-              :table_id      (mt/id :venues)
-              :dataset_query (mt/mbql-query venues {:limit 5})}]
-       Card [{card-id         :id}
-             {:database_id     (mt/id)
-              :dataset_query   (mt/mbql-query venues)
-              :parameters      [{:id                   "abc"
-                                 :type                 "category"
-                                 :name                 "CATEGORY"
-                                 :values_source_type   "card"
-                                 :values_source_config {:card_id     source-card-id
-                                                        :value_field (mt/$ids $venues.name)}}]
-              :table_id        (mt/id :venues)}]]
-
+    (with-card-param-values-fixtures [{:keys [card param-keys]}]
       (testing "GET /api/card/:card-id/params/:param-key/values"
         (is (=? {:values          ["Red Medicine"
                                    "Stout Burgers & Beers"
@@ -2385,68 +2414,6 @@
         (testing "success if has read permission to the source card's collection"
           (is (some? (mt/user-http-request :rasta :get 200 (param-values-url card-id "abc"))))
           (is (some? (mt/user-http-request :rasta :get 200 (param-values-url card-id "abc" "search-query")))))))))
-=======
-(defn do-with-card-param-values-fixtures
-  "Impl of `with-card-param-values-fixtures` macro."
-  ([f]
-   (do-with-card-param-values-fixtures nil f))
-
-  ([card-values f]
-   (mt/with-temp*
-     [Card [source-card {:database_id   (mt/id)
-                          :table_id      (mt/id :venues)
-                          :dataset_query (mt/mbql-query venues {:limit 5})}]
-      Card [card        (merge
-                          {:database_id     (mt/id)
-                           :dataset_query   (mt/mbql-query venues)
-                           :parameters      [{:name                  "Static Category",
-                                              :slug                  "static_category"
-                                              :id                    "_STATIC_CATEGORY_",
-                                              :type                  "category",
-                                              :values_source_type    "static-list"
-                                              :values_source_config {:values ["African" "American" "Asian"]}}
-                                             {:name                  "Static Category label",
-                                              :slug                  "static_category_label"
-                                              :id                    "_STATIC_CATEGORY_LABEL_",
-                                              :type                  "category",
-                                              :values_source_type    "static-list"
-                                              :values_source_config {:values [["African" "Af"] ["American" "Am"] ["Asian" "As"]]}}
-                                             {:name                 "Card as source"
-                                              :slug                 "card"
-                                              :id                   "_CARD_"
-                                              :type                 "category"
-                                              :values_source_type   "card"
-                                              :values_source_config {:card_id     (:id source-card)
-                                                                     :value_field (mt/$ids $venues.name)}}]
-                           :table_id        (mt/id :venues)}
-                          card-values)]]
-     (f {:source-card source-card
-         :card        card
-         :param-keys  {:static-list       "_STATIC_CATEGORY_"
-                       :static-list-label "_STATIC_CATEGORY_LABEL_"
-                       :card              "_CARD_"}}))))
-
-(defmacro with-card-param-values-fixtures
-  "Execute `body` with all needed setup to tests param values on card."
-  [[binding card-values] & body]
-  `(do-with-card-param-values-fixtures ~card-values (fn [~binding] ~@body)))
-
-(deftest parameters-with-source-is-card-test
-  (with-card-param-values-fixtures [{:keys [card param-keys]}]
-    (testing "GET /api/card/:card-id/params/:param-key/values"
-      (is (=? {:values          ["Red Medicine"
-                                 "Stout Burgers & Beers"
-                                 "The Apple Pan"
-                                 "Wurstküche"
-                                 "Brite Spot Family Restaurant"]
-               :has_more_values false}
-              (mt/user-http-request :rasta :get 200 (param-values-url card (:card param-keys))))))
-
-    (testing "GET /api/card/:card-id/params/:param-key/search/:query"
-      (is (= {:values          ["Red Medicine"]
-              :has_more_values false}
-             (mt/user-http-request :rasta :get 200 (param-values-url card (:card param-keys) "red")))))))
->>>>>>> 508cc6b9
 
 (deftest parameters-with-source-is-static-list-test
   (with-card-param-values-fixtures [{:keys [card param-keys]}]
