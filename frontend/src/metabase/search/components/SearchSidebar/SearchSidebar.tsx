--- conflicted
+++ resolved
@@ -9,36 +9,24 @@
 import { CreatedByFilter } from "metabase/search/components/filters/CreatedByFilter/CreatedByFilter";
 import { Stack } from "metabase/ui";
 import { SearchFilterKeys } from "metabase/search/constants";
-import { DropdownSidebarFilter } from "metabase/search/components/SearchSidebar/DropdownSidebarFilter/DropdownSidebarFilter";
 import { TypeFilter } from "metabase/search/components/filters/TypeFilter/TypeFilter";
-<<<<<<< HEAD
-import { CreatedAtFilter } from "metabase/search/components/filters/CreatedAtFilter";
-=======
 import { PLUGIN_CONTENT_VERIFICATION } from "metabase/plugins";
 import { ToggleSidebarFilter } from "metabase/search/components/SearchSidebar/ToggleSidebarFilter/ToggleSidebarFilter";
-import { CreatedByFilter } from "metabase/search/components/filters/CreatedByFilter/CreatedByFilter";
->>>>>>> 3616b0db
+import { CreatedAtFilter } from "metabase/search/components/filters/CreatedAtFilter";
+import { DropdownSidebarFilter } from "./DropdownSidebarFilter/DropdownSidebarFilter";
 
 type SearchSidebarProps = {
   value: URLSearchFilterQueryParams;
   onChange: (value: URLSearchFilterQueryParams) => void;
 };
 
-<<<<<<< HEAD
-export const filterMap: Record<FilterTypeKeys, SearchSidebarFilterComponent> = {
-  [SearchFilterKeys.Type]: TypeFilter,
-  [SearchFilterKeys.CreatedBy]: CreatedByFilter,
-  [SearchFilterKeys.CreatedAt]: CreatedAtFilter,
-};
-
-=======
->>>>>>> 3616b0db
 export const SearchSidebar = ({ value, onChange }: SearchSidebarProps) => {
   const filterMap: Record<FilterTypeKeys, SearchFilterComponent | null> =
     useMemo(
       () => ({
         [SearchFilterKeys.Type]: TypeFilter,
         [SearchFilterKeys.CreatedBy]: CreatedByFilter,
+        [SearchFilterKeys.CreatedAt]: CreatedAtFilter,
         [SearchFilterKeys.Verified]: PLUGIN_CONTENT_VERIFICATION.VerifiedFilter,
       }),
       [],
@@ -79,18 +67,6 @@
 
   const getFilter = (key: FilterTypeKeys) => {
     const Filter = filterMap[key];
-<<<<<<< HEAD
-    const filterValue = Filter.fromUrl?.(value[key]) ?? value[key];
-
-    return (
-      <SidebarFilter
-        filter={Filter}
-        data-testid={`${key}-search-filter`}
-        value={filterValue}
-        onChange={value => onOutputChange(key, value)}
-      />
-    );
-=======
 
     if (!Filter) {
       return null;
@@ -118,18 +94,14 @@
       );
     }
     return null;
->>>>>>> 3616b0db
   };
 
   return (
     <Stack py="0.5rem">
       {getFilter(SearchFilterKeys.Type)}
       {getFilter(SearchFilterKeys.CreatedBy)}
-<<<<<<< HEAD
       {getFilter(SearchFilterKeys.CreatedAt)}
-=======
       {getFilter(SearchFilterKeys.Verified)}
->>>>>>> 3616b0db
     </Stack>
   );
 };