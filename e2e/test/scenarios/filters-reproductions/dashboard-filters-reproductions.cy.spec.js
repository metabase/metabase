--- conflicted
+++ resolved
@@ -5076,7 +5076,6 @@
   });
 });
 
-<<<<<<< HEAD
 describe("issue 46372", () => {
   beforeEach(() => {
     H.restore();
@@ -5106,7 +5105,9 @@
           cy.wrap($body[0].scrollHeight).should("eq", $body[0].offsetHeight);
         });
     });
-=======
+  });
+});
+
 describe("issue 49319", () => {
   beforeEach(() => {
     H.restore();
@@ -5150,6 +5151,5 @@
     cy.log("both parameters should be applied when the dashboard is saved");
     H.saveDashboard();
     H.assertTableRowsCount(82);
->>>>>>> de01ff00
   });
 });