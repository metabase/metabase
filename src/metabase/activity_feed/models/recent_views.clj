(ns metabase.activity-feed.models.recent-views
  "The Recent Views table is used to track the most recent views of objects such as Cards, Models, Tables, Dashboards,
  and Collections for each user. For an up to date list, see [[rv-models]].

  It offers a simple API to add a recent view item, and fetch the list of recents.

  Adding Recent Items:
     `(recent-views/update-users-recent-views! <user-id> <model> <model-id> <context>)`
       see: [[update-users-recent-views!]]
      This is almost always called from a published event handler.
  Fetching Recent Items:
     `(recent-views/get-recents <user-id> <context>)`
       returns a map like {:recents [Item]}
       see also: [[get-recents]]

  The recent items are partitioned into model and context buckets. So, when adding a recent item, duplicates will be
  removed, and if there are more than [[*recent-views-stored-per-user-per-model*]] (20 currently) of any entity type,
  the oldest one(s) will be deleted, so that the count stays at least 20.

  Context:
  We want to keep track of recents in multiple contexts. e.g. when selecting a value from the data-picker, that should
  log a recent_view row with context=`selection`. At this time there are only `view` and `selection` contexts.

  E.G., if you were to view lots of _cards_, it would not push collections and dashboards out of your recents.

  [Metrics] TODO:
  At some point in 2024, there was an attempt to add `metric` to the list of recent-view models. This
  was never completed, and the code has not been hooked up. There is no query for metrics, despite there being a
  `:metric` model in the `models-of-interest` list. This is a TODO to complete this work."
  (:require
   [clojure.set :as set]
   [colorize.core :as colorize]
   [java-time.api :as t]
   [malli.core :as mc]
   [malli.error :as me]
   [medley.core :as m]
   [metabase.config :as config]
   [metabase.models.collection :as collection]
   [metabase.models.collection.root :as root]
   [metabase.models.interface :as mi]
   [metabase.util :as u]
   [metabase.util.honey-sql-2 :as h2x]
   [metabase.util.log :as log]
   [metabase.util.malli :as mu]
   [metabase.util.malli.registry :as mr]
   [metabase.util.malli.schema :as ms]
   [methodical.core :as methodical]
   [toucan2.core :as t2]))

(doto :model/RecentViews (derive :metabase/model))

(t2/deftransforms :model/RecentViews
  {:context mi/transform-keyword})

(methodical/defmethod t2/table-name :model/RecentViews [_model] :recent_views)

(t2/define-before-insert :model/RecentViews
  [log-entry]
  (let [defaults {:timestamp (t/zoned-date-time)}]
    (merge defaults log-entry)))

(def ^:dynamic *recent-views-stored-per-user-per-model*
  "The number of recently viewed items to keep per user per model. This is used to keep the most recent views of each
  model type in [[models-of-interest]]."
  20)

(defn- duplicate-model-ids
  "Returns a set of IDs of duplicate models in the RecentViews table. Duplicate means that the same model and model_id
   shows up more than once. This returns the ids for the copies that are not the most recent entry."
  [user-id context]
  (->> (t2/select :model/RecentViews
                  :user_id user-id
                  :context context
                  {:order-by [[:timestamp :desc]]})
       (group-by (juxt :model :model_id))
       ;; skip the first row for each group, since it's the most recent
       (mapcat (fn [[_ rows]] (drop 1 rows)))
       (map :id)
       set))

(def rv-models
  "These are models for which we will retrieve recency."
  [:card :dataset :metric
   ;; n.b.: `:card`, `metric` and `:model` are stored in recent_views as "card", and a join with report_card is
   ;; needed to distinguish between them.
   :dashboard :table :collection])

(mu/defn rv-model->model
  "Given a rv-model, returns the toucan model identifier for it."
  [rvm :- (into [:enum] rv-models)]
  (get {:dataset    :model/Card
        :card       :model/Card
        :dashboard  :model/Dashboard
        :table      :model/Table
        :collection :model/Collection}
       rvm))

(defn- ids-to-prune-for-user+model [user-id model context]
  (t2/select-fn-set :id
                    :model/RecentViews
                    {:select [:rv.id]
                     :from [[:recent_views :rv]]
                     :where [:and
                             [:= :rv.model (get {:dataset "card"} model (name model))]
                             [:= :rv.user_id user-id]
                             [:= :rv.context (h2x/literal (name context))]
                             (when (#{:card :dataset} model) ;; TODO add metric
                               [:= :rc.type (cond (= model :card) (h2x/literal "question")
                                                  ;; TODO add metric
                                                  (= model :dataset) (h2x/literal "model"))])]
                     :left-join [[:report_card :rc]
                                 [:and
                                  [:= :rc.id :rv.model_id]
                                  [:= :rv.model (h2x/literal "card")]]]
                     :order-by [[:rv.timestamp :desc]]
                     ;; mysql doesn't support offset without limit :derp:
                     :limit 100000
                     :offset *recent-views-stored-per-user-per-model*}))

(defn- overflowing-model-buckets [user-id context]
  (into #{} (mapcat #(ids-to-prune-for-user+model user-id % context)) rv-models))

(defn ids-to-prune
  "Returns IDs to prune, which includes 2 things:
  1. duplicated views for (user-id, model, model_id, context), this will return the IDs of all duplicates except the newest.
  2. views that are older than the most recent *recent-views-stored-per-user-per-model* views for the user. "
  [user-id context]
  (set/union
   (duplicate-model-ids user-id context)
   (overflowing-model-buckets user-id context)))

(mu/defn update-users-recent-views!
  "Updates the RecentViews table for a given user with a new view, and prunes old views."
  [user-id :- [:maybe ms/PositiveInt]
   model :- [:enum :model/Card :model/Table :model/Dashboard :model/Collection]
   model-id :- ms/PositiveInt
   context :- [:enum :view :selection]]
  (when user-id
    (t2/with-transaction [_conn]
      (t2/insert! :model/RecentViews {:user_id user-id
                                      :model (u/lower-case-en (name model))
                                      :model_id model-id
                                      :context (name context)})
      (let [prune-ids (ids-to-prune user-id context)]
        (when (seq prune-ids)
          (t2/delete! :model/RecentViews :id [:in prune-ids]))))))

(defn most-recently-viewed-dashboard-id
  "Returns ID of the most recently viewed dashboard for a given user within the last 24 hours, or `nil`."
  [user-id]
  (t2/select-one-fn
   :model_id
   :model/RecentViews
   {:where    [:and
               [:= :user_id user-id]
               [:= :model (h2x/literal "dashboard")]
               [:> :timestamp (t/minus (t/zoned-date-time) (t/days 1))]
               [:not= :d.archived true]]
    :order-by [[:recent_views.id :desc]]
    :left-join [[:report_dashboard :d]
                [:= :recent_views.model_id :d.id]]}))

(def Item
  "The shape of a recent view item, returned from `GET /recent_views`."
  (mc/schema
   [:and {:registry {::official [:maybe [:enum :official "official"]]
                     ::verified [:maybe [:enum :verified "verified"]]
                     ::pc [:map
                           [:id [:or [:int {:min 1}] [:= "root"]]]
                           [:name :string]
                           [:authority_level ::official]]}}
    [:map
     [:id [:int {:min 1}]]
     [:name :string]
     [:description [:maybe :string]]
     [:model [:enum :dataset :card :metric :dashboard :collection :table]]
     [:can_write :boolean]
     [:timestamp :string]]
    ;; database_id was commented out below because this schema was not actually being used correctly
    ;; by [[metabase.activity-feed.api/get-popular-items-model-and-id]] and when I fixed it in #47418
    ;; [[metabase.activity-feed.api-test/popular-items-test]] started failing because things don't actually come back with
    ;; database IDs... commented out for now until someone gets a change to look at this. -- Cam
    [:multi {:dispatch :model}
     [:card [:map
             [:display :string]
             #_[:database_id :int]
             [:parent_collection ::pc]
             [:moderated_status ::verified]]]
     [:dataset [:map
                #_[:database_id :int]
                [:parent_collection ::pc]
                [:moderated_status ::verified]]]
     [:metric [:map
               [:display :string]
               [:parent_collection ::pc]
               [:moderated_status ::verified]]]
     [:dashboard
      [:map
       [:parent_collection ::pc]
       [:moderated_status ::verified]]]
     [:table [:map
              [:display_name :string]
              [:table_schema [:maybe :string]]
              [:database [:map
                          #_[:id [:int {:min 1}]]
                          [:name :string]]]]]
     [:collection [:map
                   [:parent_collection ::pc]
                   [:effective_location :string]
                   [:authority_level ::official]]]]]))

(defmulti fill-recent-view-info
  "Fills in additional information for a recent view, such as the display name of the object, returns [[Item]].

  For most items, we gather information from the db in a single query, but certain things are more prudent to check
  with code (e.g. a collection's parent collection.)

  Sometimes we get an invalid or inconsistent recent view record. (E.g. the parent collection for an item no longer
  exists). In these cases we simply do not include the value in the recent views response."
  {:arglists '([recent-view])}
  (fn [{:keys [model #_model_id #_timestamp card_type]}]
    (or (get {"model" :dataset "question" :card "metric" :metric} card_type)
        (keyword model))))

(defmethod fill-recent-view-info :default [m] (throw (ex-info "Unknown model" {:model m})))

(defn- ellide-archived
  "Returns the model when it's not archived.
  We use this to ensure that archived models are not returned in the recent views."
  [model]
  (when (false? (:archived model)) model))

(defn- root-coll []
  (select-keys
   (root/root-collection-with-ui-details {})
   [:id :name :authority_level]))

;; ================== Recent Cards ==================

(defn card-recents
  "Query to select `report_card` data"
  [card-ids]
  (if-not (seq card-ids)
    []
    (t2/select :model/Card
               {:select [:card.name
                         :card.description
                         :card.archived
                         :card.id
                         :card.database_id
                         :card.display
<<<<<<< HEAD
                         :card.result_metadata
                         :card.visualization_settings
=======
                         :card.card_schema
>>>>>>> 95afcd14
                         [:dashboard.id :dashboard_id]
                         [:dashboard.name :dashboard_name]
                         [:card.collection_id :entity-coll-id]
                         [:mr.status :moderated-status]
                         [:collection.id :collection_id]
                         [:collection.name :collection_name]
                         [:collection.authority_level :collection_authority_level]]
                :from [[:report_card :card]]
                :where [:in :card.id card-ids]
                :left-join [[:moderation_review :mr]
                            [:and
                             [:= :mr.moderated_item_id :card.id]
                             [:= :mr.moderated_item_type "card"]
                             [:= :mr.most_recent true]]
                            [:collection]
                            [:and
                             [:= :collection.id :card.collection_id]
                             [:= :collection.archived false]]

                            [:report_dashboard :dashboard]
                            [:= :dashboard.id :card.dashboard_id]]})))

(defn- fill-parent-coll [model-object]
  (if (:collection_id model-object)
    {:id (:collection_id model-object)
     :name (:collection_name model-object)
     :authority_level (some-> (:collection_authority_level model-object) name)}
    (root-coll)))

(defn- parent-collection-valid?
  "Returns true when a parent collection actually exists for this item.

  Careful: the root collection will have a nil `collection_id` and a nil `collection_name`. We return false when the
  collection has a `collection_id`, and a nil `collection_name`."
  [{:keys [collection_id entity-coll-id]}]
  (not (and entity-coll-id (nil? collection_id))))

(defmethod fill-recent-view-info :card [{:keys [_model model_id timestamp model_object]}]
  (when-let [card (and
                   (mi/can-read? model_object)
                   ;; The parent collection exists:
                   (parent-collection-valid? model_object)
                   (ellide-archived model_object))]
    {:id model_id
     :dashboard (when (:dashboard_id card)
                  {:name (:dashboard_name card)
                   :id (:dashboard_id card)})
     :name (:name card)
     :database_id (:database_id card)
     :description (:description card)
     :display (some-> card :display name)
     :result_metadata (:result_metadata card)
     :visualization_settings (:visualization_settings card)
     :model :card
     :can_write (mi/can-write? card)
     :timestamp (str timestamp)
     :moderated_status (:moderated-status card)
     :parent_collection (fill-parent-coll card)}))

(defmethod fill-recent-view-info :dataset [{:keys [_model model_id timestamp model_object]}]
  (when-let [dataset (and
                      (mi/can-read? model_object)
                      ;; If the parent collection no longer exists, there won't be a name.
                      (parent-collection-valid? model_object)
                      (ellide-archived model_object))]
    {:id model_id
     :name (:name dataset)
     :database_id (:database_id dataset)
     :description (:description dataset)
     :model :dataset
     :can_write (mi/can-write? dataset)
     :timestamp (str timestamp)
     ;; another table that doesn't differentiate between card and dataset :cry:
     :moderated_status (:moderated-status dataset)
     :parent_collection (fill-parent-coll dataset)}))

(defmethod fill-recent-view-info :metric [{:keys [_model model_id timestamp model_object]}]
  (when-let [metric (and
                     (mi/can-read? model_object)
                     (parent-collection-valid? model_object)
                     (ellide-archived model_object))]
    {:id model_id
     :name (:name metric)
     :description (:description metric)
     :display (some-> metric :display name)
     :model :metric
     :can_write (mi/can-write? metric)
     :timestamp (str timestamp)
     :moderated_status (:moderated-status metric)
     :parent_collection (fill-parent-coll metric)}))

;; ================== Recent Dashboards ==================

(defn- dashboard-recents
  "Query to select recent dashboard data"
  [dashboard-ids]
  (if (empty? dashboard-ids)
    []
    (t2/select :model/Dashboard
               {:select [:dash.id
                         :dash.name
                         :dash.description
                         :dash.archived
                         [:dash.collection_id :entity-coll-id]
                         [:c.id :collection_id]
                         [:c.name :collection_name]
                         [:c.authority_level :collection_authority_level]
                         [:mr.status :moderated-status]]
                :from [[:report_dashboard :dash]]
                :where [:in :dash.id dashboard-ids]
                :left-join [[:moderation_review :mr]
                            [:and
                             [:= :mr.moderated_item_id :dash.id]
                             [:= :mr.moderated_item_type "dashboard"]
                             [:= :mr.most_recent true]]
                            [:collection :c]
                            [:and
                             [:= :c.id :dash.collection_id]
                             [:= :c.archived false]]]})))

(defmethod fill-recent-view-info :dashboard [{:keys [_model model_id timestamp model_object]}]
  (when-let [dashboard (and (mi/can-read? model_object)
                            (parent-collection-valid? model_object)
                            (ellide-archived model_object))]
    {:id model_id
     :name (:name dashboard)
     :description (:description dashboard)
     :model :dashboard
     :can_write (mi/can-write? dashboard)
     :timestamp (str timestamp)
     :moderated_status (:moderated-status dashboard)
     :parent_collection (fill-parent-coll dashboard)}))

;; ================== Recent Collections ==================

(defn- collection-recents
  "Query to select recent collection data"
  [collection-ids]
  (if-not (seq collection-ids)
    []
    (let [;; these have their parent collection id in effective_location, but we need the id, name, and authority_level.
          collections (t2/select :model/Collection
                                 {:select [:id :name :description :authority_level
                                           :archived :location]
                                  :where [:and
                                          [:in :id collection-ids]
                                          [:= :archived false]]})]
      (->> (t2/hydrate collections :effective_parent)

           (map #(m/dissoc-in % [:effective_parent :type]))))))

(defmethod fill-recent-view-info :collection [{:keys [_model model_id timestamp model_object]}]
  (when-let [collection (and
                         (mi/can-read? model_object)
                         (ellide-archived model_object))]
    {:id model_id
     :name (:name collection)
     :description (:description collection)
     :model :collection
     :can_write (mi/can-write? collection)
     :timestamp (str timestamp)
     :authority_level (some-> (:authority_level collection) name)
     :effective_location (:effective_location collection)
     :parent_collection (or (:effective_parent collection) (root-coll))}))

;; ================== Recent Tables ==================

(defn- table-recents
  "Query to select recent table data"
  [table-ids]
  (t2/select :model/Table
             {:select [:t.id :t.name :t.description
                       :t.display_name :t.active :t.visibility_type :t.schema
                       [:db.name :database-name]
                       [:db.id :database-id]
                       [:db.initial_sync_status :initial-sync-status]]
              :from [[:metabase_table :t]]
              :where (let [base-condition [:or
                                           [:= :visibility_type nil]
                                           [:!= :visibility_type "hidden"]]]
                       (if (seq table-ids)
                         [:and base-condition [:in :t.id table-ids]]
                         base-condition))
              :left-join [[:metabase_database :db]
                          [:= :db.id :t.db_id]]}))

(defmethod fill-recent-view-info :table [{:keys [_model model_id timestamp model_object]}]
  (let [table model_object]
    (when (and (not= "hidden" (:visibility_type table))
               (:database-name table)
               (:active table)
               (mi/can-read? :model/Table model_id))
      {:id model_id
       :name (:name table)
       :description (:description table)
       :model :table
       :display_name (:display_name table)
       :can_write (mi/can-write? table)
       :timestamp (str timestamp)
       :table_schema (:schema table)
       :database {:id (:database-id table)
                  :name (:database-name table)
                  :initial_sync_status (:initial-sync-status table)}})))

(def ^:private query-context->recent-context
  {:views      "view"
   :selections "selection"})

(defn ^:private do-query [user-id context]
  (when-not (seq context)
    (throw (ex-info "context must be non-empty" {:context context})))
  (t2/select :model/RecentViews {:select    [:rv.* [:rc.type :card_type]]
                                 :from      [[:recent_views :rv]]
                                 :where     [:and
                                             [:= :rv.user_id user-id]
                                             [:in :rv.context (map query-context->recent-context context)]
                                             ;; include non-collections, or collections without a namespace/type.
                                             [:or
                                              [:= :coll.id nil]
                                              [:and
                                               ;; trash collection is never returned
                                               [:or [:= nil :coll.type] [:not= :coll.type collection/trash-collection-type]]
                                               ;; collections in a different namespace can't interact with collections
                                               ;; in the normal NULL namespace.
                                               [:= nil :coll.namespace]
                                               ;; exclude instance analytics for selects
                                               (when (contains? (set context) :selections)
                                                 [:or [:= nil :coll.type] [:not= :coll.type collection/instance-analytics-collection-type]])]]]
                                 :left-join [[:report_card :rc]
                                             [:and
                                              ;; only want to join on card_type if it's a card
                                              [:= :rv.model "card"]
                                              [:= :rc.id :rv.model_id]]

                                             [:collection :coll]
                                             [:and
                                              [:= :rv.model "collection"]
                                              [:= :coll.id :rv.model_id]]]
                                 :order-by  [[:rv.timestamp :desc]]}))

(mu/defn- model->return-model [model :- :keyword]
  (if (= :question model) :card model))

(defn- post-process [entity->id->data recent-view]
  (when recent-view
    (let [entity (some-> recent-view :model keyword)
          id (some-> recent-view :model_id)]
      (when-let [model-object (get-in entity->id->data [entity id])]
        (some-> (assoc recent-view :model_object model-object)
                fill-recent-view-info
                (dissoc :card_type)
                (update :model model->return-model))))))

(defn- get-entity->id->data [views]
  (let [{card-ids       :card
         dashboard-ids  :dashboard
         collection-ids :collection
         table-ids      :table} (as-> views views
                                  (group-by (comp keyword :model) views)
                                  (update-vals views #(mapv :model_id %)))]
    {:card       (m/index-by :id (card-recents card-ids))
     :dashboard  (m/index-by :id (dashboard-recents dashboard-ids))
     :collection (m/index-by :id (collection-recents collection-ids))
     :table      (m/index-by :id (table-recents table-ids))}))

(def ^:private ItemValidator (mr/validator Item))

(defn error-avoider
  "The underlying data model here can become inconsistent, and it's better to return the recents data that we know is
  correct than throw an error. So, in prod, we silently filter out known-bad recent views."
  [item]
  (if (and item (ItemValidator item))
    item
    (when-not config/is-prod?
      (log/errorf (colorize/red "Invalid recent view item: %s reason: %s")
                  (pr-str item)
                  (me/humanize (mr/explain Item item))))))

(mu/defn get-recents
  "Gets all recent views for a given user, and context. Returns a list of at most 20 [[Item]]s per [[models-of-interest]], per context.

  Returns: [:map [:recents [:sequential Item]]]

  [[do-query]] can return nils, and we remove them here becuase there can be recent views for deleted entities, and we
  don't want to show those in the recent views.

  Returns a sequence of [[Item]]s. The reason this isn't a `mu/defn`, is that error-avoider validates each Item in the
  sequence, so there's no need to do it twice."
  ([user-id] (get-recents user-id [:views :selections]))
  ([user-id context :- [:sequential [:enum :views :selections]]]
   (let [recent-items (do-query user-id context)
         entity->id->data (get-entity->id->data recent-items)
         view-items (into []
                          (comp
                           (keep (partial post-process entity->id->data))
                           (keep error-avoider)
                           (m/distinct-by (juxt :id :model)))
                          recent-items)]
     {:recents view-items})))<|MERGE_RESOLUTION|>--- conflicted
+++ resolved
@@ -249,12 +249,9 @@
                          :card.id
                          :card.database_id
                          :card.display
-<<<<<<< HEAD
+                         :card.card_schema
                          :card.result_metadata
                          :card.visualization_settings
-=======
-                         :card.card_schema
->>>>>>> 95afcd14
                          [:dashboard.id :dashboard_id]
                          [:dashboard.name :dashboard_name]
                          [:card.collection_id :entity-coll-id]
