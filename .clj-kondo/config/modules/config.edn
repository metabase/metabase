--- conflicted
+++ resolved
@@ -395,11 +395,7 @@
            config
            connection-pool
            database-routing
-<<<<<<< HEAD
-           db
-           events
-=======
->>>>>>> 3ecfbb74
+           events
            legacy-mbql
            lib
            lib-be
