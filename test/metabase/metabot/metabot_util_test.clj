(ns metabase.metabot.metabot-util-test
  (:require
    [clojure.string :as str]
    [clojure.test :refer :all]
    [metabase.db.query :as mdb.query]
    [metabase.metabot.settings :as metabot-settings]
    [metabase.metabot.util :as metabot-util]
    [metabase.models :refer [Card Database Table]]
    [metabase.test :as mt]
    [metabase.test.util :as tu]
    [metabase.util :as u]
    [toucan2.core :as t2]))

(def test-prompt-templates
  {:infer_sql        {:latest {:prompt_template "infer_sql",
                               :version         "0001",
                               :messages        [{:role "system", :content "The system prompt"}
                                                 {:role "assistant", :content "%%MODEL:SQL_NAME%%"}
                                                 {:role "assistant", :content "%%MODEL:CREATE_TABLE_DDL%%"}
                                                 {:role "user", :content "A '%%USER_PROMPT%%'"}]}}
   :infer_model      {:latest {:prompt_template "infer_model",
                               :version         "0001",
                               :messages        [{:role "system", :content "The system prompt"}
                                                 {:role "assistant", :content "%%DATABASE:MODEL_JSON_SUMMARY%%"}
                                                 {:role "user", :content "A '%%USER_PROMPT%%'"}]}}
   :infer_viz        {:latest {:prompt_template "infer_viz",
                               :version         "0001",
                               :messages        [{:role "system", :content "The system prompt"}
                                                 {:role "assistant", :content "The assistant prompt"}
                                                 {:role "user", :content "The user prompt"}]}}
   :infer_native_sql {:latest {:prompt_template "infer_native_sql",
                               :version         "0001",
                               :messages        [{:role "system", :content "The system prompt"}
                                                 {:role "assistant", :content "%%DATABASE:CREATE_DATABASE_DDL%%"}
                                                 {:role "user", :content "%%USER_PROMPT%%"}]}}})

(deftest ^:parallel normalize-name-test
  (testing "Testing basic examples of how normalize-name should work"
    (is (= "A_B_C"
           (metabot-util/normalize-name "A B C")))
    (is (= "PEOPLE_DATA_IS_FUN_TEST"
           (metabot-util/normalize-name "People --> Data.Is.FUN __ TEST   ")))
    (is (= "PERSON_PLACE_OR_THING"
           (metabot-util/normalize-name "Person, Place, or Thing")))
    (is (= "PEOPLE_USER_ID"
           (metabot-util/normalize-name "People - User → ID")))))

<<<<<<< HEAD
=======
(deftest ^:parallel create-table-ddl-test
  (testing "Testing the test-create-table-ddl function"
    (let [model {:sql_name        "TABLE"
                 :result_metadata (mapv
                                   (fn [{:keys [display_name] :as m}]
                                     (assoc m
                                            :sql_name
                                            (metabot-util/normalize-name display_name)))
                                   [{:display_name "Name"
                                     :base_type    :type/Text}
                                    {:display_name "Frooby"
                                     :base_type    :type/Boolean}
                                    {:display_name "Age"
                                     :base_type    :type/Integer}
                                     ;; Low cardinality items should show as enumerated
                                    {:display_name    "Sizes"
                                     :base_type       :type/Integer
                                     :possible_values [1 2 3]}
                                    {:display_name "BigCardinality"
                                     :base_type    :type/Integer}])}]
      (is (= (mdb.query/format-sql
              (str
               "create type SIZES_t as enum '1', '2', '3';"
               "CREATE TABLE \"TABLE\" ('NAME' TEXT,'FROOBY' BOOLEAN, 'AGE' INTEGER, 'SIZES' 'SIZES_t','BIGCARDINALITY' INTEGER)"))
             (mdb.query/format-sql
              (#'metabot-util/model->pseudo-ddl model)))))))

>>>>>>> dcf0105e
(deftest denormalize-field-cardinality-test
  (testing "Ensure enum-cardinality-threshold is respected in model denormalization"
    (mt/dataset sample-dataset
      (mt/with-temp* [Card [model
                            {:dataset_query
                             {:database (mt/id)
                              :type     :query
                              :query    {:source-table (mt/id :people)}}
                             :dataset true}]]
        (tu/with-temporary-setting-values [metabot-settings/enum-cardinality-threshold 0]
          (let [{:keys [result_metadata]} (metabot-util/enrich-model model)]
            (zero? (count (filter :possible_values result_metadata)))))
        (tu/with-temporary-setting-values [metabot-settings/enum-cardinality-threshold 10]
          (let [{:keys [result_metadata]} (metabot-util/enrich-model model)]
            (= 1 (count (filter :possible_values result_metadata)))))
        (tu/with-temporary-setting-values [metabot-settings/enum-cardinality-threshold 50]
          (let [{:keys [result_metadata]} (metabot-util/enrich-model model)]
            (= 2 (count (filter :possible_values result_metadata)))))))))

(deftest denormalize-model-test
  (testing "Basic denormalized model test"
    (mt/dataset sample-dataset
      (mt/with-temp* [Card [model
                            {:dataset_query
                             {:database (mt/id)
                              :type     :query
                              :query    {:source-table (mt/id :people)}}
                             :dataset true}]]
        (let [{:keys [result_metadata]} (metabot-util/enrich-model model)]
          (is
            (= #{"Affiliate"
                 "Facebook"
                 "Google"
                 "Organic"
                 "Twitter"}
               (->> result_metadata
                    (some (fn [{:keys [qp_column_name] :as rsmd}] (when (= "SOURCE" qp_column_name) rsmd)))
                    :possible_values
                    set)))
          (is (= true (every? :qp_column_name result_metadata))))))))

(deftest denormalize-database-test
  (testing "Basic denormalized database test"
    (mt/dataset sample-dataset
      (mt/with-temp* [Card [_
                            {:dataset_query
                             {:database (mt/id)
                              :type     :query
                              :query    {:source-table (mt/id :orders)}}
                             :dataset true}]]
        (let [database (t2/select-one Database :id (mt/id))
              {:keys [models sql_name model_json_summary]} (metabot-util/denormalize-database database)]
          (is (=
                (count (t2/select Card :database_id (mt/id) :dataset true))
                (count models)))
          (is (string? model_json_summary))
          (is (string? sql_name)))))))

(deftest create-prompt-test
  (testing "We can do prompt lookup and interpolation"
    (with-redefs [metabot-util/*prompt-templates* (constantly test-prompt-templates)]
      (let [prompt (metabot-util/create-prompt
                     {:model       {:sql_name         "TEST_MODEL"
                                    :create_table_ddl "CREATE TABLE TEST_MODEL"}
                      :user_prompt "Find my data"
                      :prompt_task :infer_sql})]
        (= {:prompt_template   "infer_sql",
            :version           "0001",
            :messages          [{:role "system", :content "The system prompt"}
                                {:role "assistant", :content "TEST_MODEL"}
                                {:role "assistant", :content "CREATE TABLE TEST_MODEL"}
                                {:role "user", :content "A 'Find my data'"}],
            :message_templates [{:role "system", :content "The system prompt"}
                                {:role "assistant", :content "%%MODEL:SQL_NAME%%"}
                                {:role "assistant", :content "%%MODEL:CREATE_TABLE_DDL%%"}
                                {:role "user", :content "A '%%USER_PROMPT%%'"}]}
           prompt)))))

(deftest ^:parallel extract-sql-test
  (testing "Test that we detect a simple SQL string"
    (let [sql "SELECT * FROM SOMETHING"]
      (is (= (mdb.query/format-sql sql)
             (metabot-util/extract-sql sql))))
    (let [sql (u/lower-case-en "SELECT * FROM SOMETHING")]
      (is (= (mdb.query/format-sql sql)
             (metabot-util/extract-sql sql)))))
  (testing "Test that we detect SQL embedded in markdown"
    (let [sql     "SELECT * FROM SOMETHING"
          bot-str (format "kmfeasf fasel;f fasefes; fasef;o ```%s```feafs feass" sql)]
      (is (= (mdb.query/format-sql sql)
             (metabot-util/extract-sql bot-str)))))
  (testing "Test that we detect SQL embedded in markdown with language hint"
    (let [sql     "SELECT * FROM SOMETHING"
          bot-str (format "kmfeasf fasel;f fasefes; fasef;o ```sql%s```feafs feass" sql)]
      (is (= (mdb.query/format-sql sql)
             (metabot-util/extract-sql bot-str))))))

(deftest ^:parallell bot-sql->final-sql-test
  (testing "A simple test of interpolation of denormalized data with bot sql"
    (is (= "WITH MY_MODEL AS (SELECT * FROM {{#123}} AS INNER_QUERY) SELECT * FROM MY_MODEL"
           (metabot-util/bot-sql->final-sql
<<<<<<< HEAD
             {:inner_query "SELECT * FROM {{#123}} AS INNER_QUERY"
              :sql_name    "MY_MODEL"}
             "SELECT * FROM MY_MODEL")))))
=======
            {:inner_query "SELECT * FROM {{#123}} AS INNER_QUERY"
             :sql_name    "MY_MODEL"}
            "SELECT * FROM MY_MODEL")))))

(deftest ensure-generated-sql-works-test
  (testing "Ensure the generated sql (including creating a CTE and querying from it) is valid (i.e. produces a result)."
    (mt/test-drivers #{:h2 :postgres :redshift}
      (mt/dataset sample-dataset
        (mt/with-temp* [Card [{model-name :name :as model}
                              {:dataset_query
                               {:database (mt/id)
                                :type     :query
                                :query    {:source-table (mt/id :people)}}
                               :dataset true}]]
          (let [{:keys [inner_query] :as denormalized-model} (metabot-util/denormalize-model model)
                sql     (metabot-util/bot-sql->final-sql
                         denormalized-model
                         (format "SELECT * FROM %s" model-name))
                results (qp/process-query
                         {:database (mt/id)
                          :type     "native"
                          :native   {:query         sql
                                     :template-tags (update-vals
                                                     (lib-native/extract-template-tags inner_query)
                                                     (fn [m] (update m :id str)))}})]
            (is (some? (seq (get-in results [:data :rows]))))))))))

(deftest inner-query-test
  (testing "Ensure that a dataset-based query contains expected AS aliases"
    (mt/dataset sample-dataset
      (tu/with-temporary-setting-values [metabot-settings/enum-cardinality-threshold 0]
        (t2.with-temp/with-temp
         [Card orders-model {:name    "Orders Model"
                             :dataset_query
                             {:database (mt/id)
                              :type     :query
                              :query    {:source-table (mt/id :orders)}}
                             :dataset true}]
          (let [{:keys [column_aliases inner_query create_table_ddl sql_name]} (metabot-util/denormalize-model orders-model)]
            (is (= 9 (count (re-seq #"\s+AS\s+" column_aliases))))
            (is (= 10 (count (re-seq #"\s+AS\s+" inner_query))))
            (is (= (mdb.query/format-sql
                    (str/join
                     [(format "CREATE TABLE \"%s\" (" sql_name)
                      "'ID' BIGINTEGER,"
                      "'USER_ID' INTEGER,"
                      "'PRODUCT_ID' INTEGER,"
                      "'SUBTOTAL' FLOAT,"
                      "'TAX' FLOAT,"
                      "'TOTAL' FLOAT,"
                      "'DISCOUNT' FLOAT,"
                      "'CREATED_AT' DATETIMEWITHLOCALTZ,"
                      "'QUANTITY' INTEGER)"]))
                   create_table_ddl))))))))

(deftest native-inner-query-test
  (testing "A SELECT * will produce column all column names in th resulting DDLs"
    (mt/dataset sample-dataset
      (let [q               (mt/native-query {:query "SELECT * FROM ORDERS;"})
            result-metadata (get-in (qp/process-query q) [:data :results_metadata :columns])]
        (t2.with-temp/with-temp
         [Card orders-model {:name            "Orders Model"
                             :dataset_query   q
                             :result_metadata result-metadata
                             :dataset         true}]
          (let [{:keys [column_aliases inner_query create_table_ddl sql_name]} (metabot-util/denormalize-model orders-model)]
            (is (= (mdb.query/format-sql
                    (format "SELECT %s FROM {{#%s}} AS INNER_QUERY" column_aliases (:id orders-model)))
                   inner_query))
            (is (= (mdb.query/format-sql
                    (str/join
                     [(format "CREATE TABLE \"%s\" (" sql_name)
                      "'ID' BIGINTEGER,"
                      "'USER_ID' INTEGER,"
                      "'PRODUCT_ID' INTEGER,"
                      "'SUBTOTAL' FLOAT,"
                      "'TAX' FLOAT,"
                      "'TOTAL' FLOAT,"
                      "'DISCOUNT' FLOAT,"
                      "'CREATED_AT' DATETIMEWITHLOCALTZ,"
                      "'QUANTITY' INTEGER)"]))
                   (mdb.query/format-sql create_table_ddl)))
            create_table_ddl)))))
  (testing "A SELECT of columns will produce those column names in th resulting DDLs"
    (mt/dataset sample-dataset
      (let [q               (mt/native-query {:query "SELECT TOTAL, QUANTITY, TAX, CREATED_AT FROM ORDERS;"})
            result-metadata (get-in (qp/process-query q) [:data :results_metadata :columns])]
        (t2.with-temp/with-temp
         [Card orders-model {:name            "Orders Model"
                             :dataset_query   q
                             :result_metadata result-metadata
                             :dataset         true}]
          (let [{:keys [column_aliases inner_query create_table_ddl sql_name]} (metabot-util/denormalize-model orders-model)]
            (is (= (mdb.query/format-sql
                    (format "SELECT %s FROM {{#%s}} AS INNER_QUERY" column_aliases (:id orders-model)))
                   inner_query))
            (is (= (mdb.query/format-sql
                    (str/join
                     [(format "CREATE TABLE \"%s\" (" sql_name)
                      "'TOTAL' FLOAT,"
                      "'QUANTITY' INTEGER,"
                      "'TAX' FLOAT,"
                      "'CREATED_AT' DATETIMEWITHLOCALTZ)"]))
                   (mdb.query/format-sql create_table_ddl)))
            create_table_ddl)))))
  (testing "Duplicate native column aliases will be deduplicated"
    (mt/dataset sample-dataset
      (let [q               (mt/native-query {:query "SELECT TOTAL AS X, QUANTITY AS X FROM ORDERS;"})
            result-metadata (get-in (qp/process-query q) [:data :results_metadata :columns])]
        (t2.with-temp/with-temp
         [Card orders-model {:name            "Orders Model"
                             :dataset_query   q
                             :result_metadata result-metadata
                             :dataset         true}]
          (let [{:keys [column_aliases inner_query create_table_ddl sql_name]} (metabot-util/denormalize-model orders-model)]
            (is (= (mdb.query/format-sql
                    (format "SELECT %s FROM {{#%s}} AS INNER_QUERY" column_aliases (:id orders-model)))
                   inner_query))
            (is (= (mdb.query/format-sql
                    (str/join
                     [(format "CREATE TABLE \"%s\" (" sql_name)
                      "'X' FLOAT,"
                      "'X_2' INTEGER)"]))
                   (mdb.query/format-sql create_table_ddl)))))))))

(deftest inner-query-with-joins-test
  (testing "Models with joins work"
    (mt/dataset sample-dataset
      (t2.with-temp/with-temp
       [Card joined-model {:dataset     true
                           :database_id (mt/id)
                           :query_type  :query
                           :dataset_query
                           (mt/mbql-query orders
                                          {:fields [$total &products.products.category]
                                           :joins  [{:source-table $$products
                                                     :condition    [:= $product_id &products.products.id]
                                                     :strategy     :left-join
                                                     :alias        "products"}]})}]
        (let [{:keys [column_aliases create_table_ddl sql_name]} (metabot-util/denormalize-model joined-model)]
          (is (= "\"TOTAL\" AS TOTAL, \"products__CATEGORY\" AS PRODUCTS_CATEGORY"
                 column_aliases))
          (is (= (mdb.query/format-sql
                  (str/join
                   ["create type PRODUCTS_CATEGORY_t as enum 'Doohickey', 'Gadget', 'Gizmo', 'Widget';"
                    (format "CREATE TABLE \"%s\" (" sql_name)
                    "'TOTAL' FLOAT,"
                    "'PRODUCTS_CATEGORY' 'PRODUCTS_CATEGORY_t')"]))
                 (mdb.query/format-sql create_table_ddl)))))))
  (testing "A model with joins on the same table will produce distinct aliases"
    (mt/dataset sample-dataset
      (t2.with-temp/with-temp
       [Card joined-model {:dataset     true
                           :database_id (mt/id)
                           :query_type  :query
                           :dataset_query
                           (mt/mbql-query products
                                          {:fields [$id $category &self.products.category]
                                           :joins  [{:source-table $$products
                                                     :condition    [:= $id &self.products.id]
                                                     :strategy     :left-join
                                                     :alias        "self"}]})}]
        (let [{:keys [column_aliases create_table_ddl sql_name]} (metabot-util/denormalize-model joined-model)]
          (is (= "\"ID\" AS ID, \"CATEGORY\" AS CATEGORY, \"self__CATEGORY\" AS SELF_CATEGORY"
                 column_aliases))
          (is (= (mdb.query/format-sql
                  (str/join
                   ["create type CATEGORY_t as enum 'Doohickey', 'Gadget', 'Gizmo', 'Widget';"
                    "create type SELF_CATEGORY_t as enum 'Doohickey', 'Gadget', 'Gizmo', 'Widget';"
                    (format "CREATE TABLE \"%s\" (" sql_name)
                    "'ID' BIGINTEGER,"
                    "'CATEGORY' 'CATEGORY_t',"
                    "'SELF_CATEGORY' 'SELF_CATEGORY_t')"]))
                 (mdb.query/format-sql create_table_ddl))))))))

(deftest inner-query-with-aggregations-test
  (testing "A model with aggregations will produce column names only (no AS aliases)"
    (mt/dataset sample-dataset
      (t2.with-temp/with-temp
       [Card aggregated-model {:dataset     true
                               :database_id (mt/id)
                               :query_type  :query
                               :dataset_query
                               (mt/mbql-query orders
                                              {:aggregation [[:sum $total]]
                                               :breakout    [$user_id]})}]
        (let [{:keys [column_aliases inner_query create_table_ddl sql_name]} (metabot-util/denormalize-model aggregated-model)]
          (is (= (mdb.query/format-sql
                  (format "SELECT USER_ID, SUM_OF_TOTAL FROM {{#%s}} AS INNER_QUERY" (:id aggregated-model)))
                 inner_query))
          (is (= "USER_ID, SUM_OF_TOTAL" column_aliases))
          (is (= (format "CREATE TABLE \"%s\" ('USER_ID' INTEGER, 'SUM_OF_TOTAL' FLOAT)" sql_name)
                 create_table_ddl))
          create_table_ddl)))))

(deftest inner-query-name-collisions-test
  (testing "When column names collide, each conflict is disambiguated with an _X postfix"
    (mt/dataset sample-dataset
      (tu/with-temporary-setting-values [metabot-settings/enum-cardinality-threshold 0]
        (t2.with-temp/with-temp
         [Card orders-model {:name    "Orders Model"
                             :dataset_query
                             {:database (mt/id)
                              :type     :query
                              :query    {:source-table (mt/id :orders)}}
                             :dataset true}]
          (let [orders-model (update orders-model :result_metadata
                                     (fn [v]
                                       (map #(assoc % :display_name "ABC") v)))
                {:keys [column_aliases create_table_ddl]} (metabot-util/denormalize-model orders-model)]
            (is (= 9 (count (re-seq #"ABC(?:_\d+)?" column_aliases))))
            ;; Ensure that the same aliases are used in the create table ddl
            (is (= 9 (count (re-seq #"ABC" create_table_ddl)))))))))
  (testing "Models with name collisions across joins are also correctly disambiguated"
    (mt/dataset sample-dataset
      (t2.with-temp/with-temp
       [Card model {:dataset     true
                    :database_id (mt/id)
                    :query_type  :query
                    :dataset_query
                    (mt/mbql-query orders
                                   {:fields [$total &products.products.category &self.products.category]
                                    :joins  [{:source-table $$products
                                              :condition    [:= $product_id &products.products.id]
                                              :strategy     :left-join
                                              :alias        "products"}
                                             {:source-table $$products
                                              :condition    [:= $id &self.products.id]
                                              :strategy     :left-join
                                              :alias        "self"}]})}]
        (let [model (update model :result_metadata
                            (fn [v]
                              (map #(assoc % :display_name "FOO") v)))
              {:keys [column_aliases create_table_ddl]} (metabot-util/denormalize-model model)]
          (is (= "\"TOTAL\" AS FOO, \"products__CATEGORY\" AS FOO_2, \"self__CATEGORY\" AS FOO_3"
                 column_aliases))
          ;; Ensure that the same aliases are used in the create table ddl
          ;; 7 = 3 for the column names + 2 for the type creation + 2 for the type references
          (is (= 7 (count (re-seq #"FOO" create_table_ddl)))))))))

(deftest ^:parallel deconflicting-aliases-test
  (testing "Test sql_name generation deconfliction:
            - Potentially conflicting names are retained
            - As conflicts occur, _X is appended to each alias in increasing order, skipping existing aliases"
    (is
     (= [{:display_name "ABC", :sql_name "ABC"}
         {:display_name "AB", :sql_name "AB"}
         {:display_name "A B C", :sql_name "A_B_C"}
         {:display_name "ABC", :sql_name "ABC_2"}
         {:display_name "ABC_1", :sql_name "ABC_1"}
         {:display_name "ABC", :sql_name "ABC_3"}]
        (:result_metadata
         (#'metabot-util/add-sql-names
          {:result_metadata
           [{:display_name "ABC"}
            {:display_name "AB"}
            {:display_name "A B C"}
            {:display_name "ABC"}
            {:display_name "ABC_1"}
            {:display_name "ABC"}]}))))))

(defn- size-embedder [{:keys [_model input]} _options]
  (let [embedding (cond
                    (str/includes? input "turtles") [1]
                    (str/includes? input "love") [0.5]
                    :else [0])]
    {:data  [{:embedding embedding}]
     :usage {:prompt_tokens (* 10 (count input))}}))

(deftest score-prompt-embeddings-test
  (testing "score-prompt-embeddings scores a single prompt against a seq of existing embeddings."
    (with-redefs [metabot-client/*create-embedding-endpoint* size-embedder]
      (let [prompt-objects [(metabot-client/create-embedding "This is awesome!")
                            (metabot-client/create-embedding "Teenage mutant ninja turtles!")
                            (metabot-client/create-embedding "All you need is love")]]
        (is
         (= [{:prompt "This is awesome!", :embedding [0], :tokens 160, :user_prompt "I <3 turtles!", :prompt_match 0}
             {:prompt "Teenage mutant ninja turtles!", :embedding [1], :tokens 290, :user_prompt "I <3 turtles!", :prompt_match 1}
             {:prompt "All you need is love", :embedding [0.5], :tokens 200, :user_prompt "I <3 turtles!", :prompt_match 0.5}]
            (metabot-util/score-prompt-embeddings prompt-objects "I <3 turtles!")))))))

(deftest generate-prompt-test
  (testing "generate-prompt will create a single prompt that is the join of the best of all inputs under the token limit."
    (with-redefs [metabot-client/*create-embedding-endpoint* size-embedder]
      (let [prompt-objects [(metabot-client/create-embedding "This is awesome!")
                            (metabot-client/create-embedding "Teenage mutant ninja turtles!")
                            (metabot-client/create-embedding "All you need is love")]]
        (testing "With large token limit, all input is concatenated."
          (is
           (=
            (str/join
             "\n"
             ["Teenage mutant ninja turtles!"
              "All you need is love"
              "This is awesome!"])
            (metabot-util/generate-prompt prompt-objects "I <3 turtles!"))))
        (testing "generate-prompt will only retain the most relevant prompts under the token limit."
          (tu/with-temporary-setting-values [metabot-settings/metabot-prompt-generator-token-limit 500]
            (is
             (=
              (str/join
               "\n"
               ["Teenage mutant ninja turtles!"
                "All you need is love"])
              (metabot-util/generate-prompt prompt-objects "I <3 turtles!")))))
        (testing "This is a terminal case, but if the prompts are too large for the token limit nothing is returned."
          ;; In reality, this will only happen if you have a massive input to encode, which is bad news anyways.
          (tu/with-temporary-setting-values [metabot-settings/metabot-prompt-generator-token-limit 0]
            (is
             (= ""
                (metabot-util/generate-prompt prompt-objects "I <3 turtles!")))))))))

(deftest best-prompt-object-test
  (testing "best-prompt-object selects the best-match object based on embedding distance."
    (with-redefs [metabot-client/*create-embedding-endpoint* size-embedder]
      (let [prompt-objects [(metabot-client/create-embedding "This is awesome!")
                            (metabot-client/create-embedding "Teenage mutant ninja turtles!")
                            (metabot-client/create-embedding "All you need is love")]]
        (= {:prompt       "Teenage mutant ninja turtles!"
            :embedding    [1]
            :tokens       290, :user_prompt "I <3 turtles!"
            :prompt_match 1}
           (metabot-util/best-prompt-object prompt-objects "I <3 turtles!"))))))

(defn- max-size-embedder [max-tokens {:keys [_model input]} _options]
  (let [embedding   (cond
                      (str/includes? input "turtles") [1]
                      (str/includes? input "love") [0.5]
                      :else [0])
        used-tokens (count input)]
    (if (> used-tokens max-tokens)
      (let [message (format "Too many tokens (%s)!" used-tokens)]
        (throw
         (ex-info
          message
          {:message message
           :status  400})))
      {:data  [{:embedding embedding}]
       :usage {:prompt_tokens used-tokens}})))

(deftest create-table-embedding-test
  (testing "Baseline case -- the default prompt doesn't need any shrinking"
    (mt/dataset sample-dataset
      (let [max-tokens 5000]
        (tu/with-temporary-setting-values [metabot-settings/enum-cardinality-threshold 100]
          (with-redefs [metabot-client/*create-embedding-endpoint* (partial max-size-embedder max-tokens)]
            (let [{:keys [tokens]} (metabot-util/create-table-embedding (t2/select-one Table :id (mt/id :people)))]
              (is (<= 800 tokens max-tokens))
              tokens))))))
  (testing "The token limit is too high, we reduce the size of the prompt"
    (mt/dataset sample-dataset
      (let [max-tokens 500]
        (tu/with-temporary-setting-values [metabot-settings/enum-cardinality-threshold 100]
          (with-redefs [metabot-client/*create-embedding-endpoint* (partial max-size-embedder max-tokens)]
            (let [{:keys [tokens]} (metabot-util/create-table-embedding (t2/select-one Table :id (mt/id :people)))]
              (is (<= 400 tokens max-tokens))))))))
  (testing "The token limit is reduced to demonstrate that we produce nothing when we can't create a small enough prompt."
    (mt/dataset sample-dataset
      (let [max-tokens 1]
        (tu/with-temporary-setting-values [metabot-settings/enum-cardinality-threshold 100]
          (with-redefs [metabot-client/*create-embedding-endpoint* (partial max-size-embedder max-tokens)]
            (let [response (metabot-util/create-table-embedding (t2/select-one Table :id (mt/id :people)))]
              (is (nil? response)))))))))
>>>>>>> dcf0105e
<|MERGE_RESOLUTION|>--- conflicted
+++ resolved
@@ -45,36 +45,6 @@
     (is (= "PEOPLE_USER_ID"
            (metabot-util/normalize-name "People - User → ID")))))
 
-<<<<<<< HEAD
-=======
-(deftest ^:parallel create-table-ddl-test
-  (testing "Testing the test-create-table-ddl function"
-    (let [model {:sql_name        "TABLE"
-                 :result_metadata (mapv
-                                   (fn [{:keys [display_name] :as m}]
-                                     (assoc m
-                                            :sql_name
-                                            (metabot-util/normalize-name display_name)))
-                                   [{:display_name "Name"
-                                     :base_type    :type/Text}
-                                    {:display_name "Frooby"
-                                     :base_type    :type/Boolean}
-                                    {:display_name "Age"
-                                     :base_type    :type/Integer}
-                                     ;; Low cardinality items should show as enumerated
-                                    {:display_name    "Sizes"
-                                     :base_type       :type/Integer
-                                     :possible_values [1 2 3]}
-                                    {:display_name "BigCardinality"
-                                     :base_type    :type/Integer}])}]
-      (is (= (mdb.query/format-sql
-              (str
-               "create type SIZES_t as enum '1', '2', '3';"
-               "CREATE TABLE \"TABLE\" ('NAME' TEXT,'FROOBY' BOOLEAN, 'AGE' INTEGER, 'SIZES' 'SIZES_t','BIGCARDINALITY' INTEGER)"))
-             (mdb.query/format-sql
-              (#'metabot-util/model->pseudo-ddl model)))))))
-
->>>>>>> dcf0105e
 (deftest denormalize-field-cardinality-test
   (testing "Ensure enum-cardinality-threshold is respected in model denormalization"
     (mt/dataset sample-dataset
@@ -176,372 +146,6 @@
   (testing "A simple test of interpolation of denormalized data with bot sql"
     (is (= "WITH MY_MODEL AS (SELECT * FROM {{#123}} AS INNER_QUERY) SELECT * FROM MY_MODEL"
            (metabot-util/bot-sql->final-sql
-<<<<<<< HEAD
              {:inner_query "SELECT * FROM {{#123}} AS INNER_QUERY"
               :sql_name    "MY_MODEL"}
-             "SELECT * FROM MY_MODEL")))))
-=======
-            {:inner_query "SELECT * FROM {{#123}} AS INNER_QUERY"
-             :sql_name    "MY_MODEL"}
-            "SELECT * FROM MY_MODEL")))))
-
-(deftest ensure-generated-sql-works-test
-  (testing "Ensure the generated sql (including creating a CTE and querying from it) is valid (i.e. produces a result)."
-    (mt/test-drivers #{:h2 :postgres :redshift}
-      (mt/dataset sample-dataset
-        (mt/with-temp* [Card [{model-name :name :as model}
-                              {:dataset_query
-                               {:database (mt/id)
-                                :type     :query
-                                :query    {:source-table (mt/id :people)}}
-                               :dataset true}]]
-          (let [{:keys [inner_query] :as denormalized-model} (metabot-util/denormalize-model model)
-                sql     (metabot-util/bot-sql->final-sql
-                         denormalized-model
-                         (format "SELECT * FROM %s" model-name))
-                results (qp/process-query
-                         {:database (mt/id)
-                          :type     "native"
-                          :native   {:query         sql
-                                     :template-tags (update-vals
-                                                     (lib-native/extract-template-tags inner_query)
-                                                     (fn [m] (update m :id str)))}})]
-            (is (some? (seq (get-in results [:data :rows]))))))))))
-
-(deftest inner-query-test
-  (testing "Ensure that a dataset-based query contains expected AS aliases"
-    (mt/dataset sample-dataset
-      (tu/with-temporary-setting-values [metabot-settings/enum-cardinality-threshold 0]
-        (t2.with-temp/with-temp
-         [Card orders-model {:name    "Orders Model"
-                             :dataset_query
-                             {:database (mt/id)
-                              :type     :query
-                              :query    {:source-table (mt/id :orders)}}
-                             :dataset true}]
-          (let [{:keys [column_aliases inner_query create_table_ddl sql_name]} (metabot-util/denormalize-model orders-model)]
-            (is (= 9 (count (re-seq #"\s+AS\s+" column_aliases))))
-            (is (= 10 (count (re-seq #"\s+AS\s+" inner_query))))
-            (is (= (mdb.query/format-sql
-                    (str/join
-                     [(format "CREATE TABLE \"%s\" (" sql_name)
-                      "'ID' BIGINTEGER,"
-                      "'USER_ID' INTEGER,"
-                      "'PRODUCT_ID' INTEGER,"
-                      "'SUBTOTAL' FLOAT,"
-                      "'TAX' FLOAT,"
-                      "'TOTAL' FLOAT,"
-                      "'DISCOUNT' FLOAT,"
-                      "'CREATED_AT' DATETIMEWITHLOCALTZ,"
-                      "'QUANTITY' INTEGER)"]))
-                   create_table_ddl))))))))
-
-(deftest native-inner-query-test
-  (testing "A SELECT * will produce column all column names in th resulting DDLs"
-    (mt/dataset sample-dataset
-      (let [q               (mt/native-query {:query "SELECT * FROM ORDERS;"})
-            result-metadata (get-in (qp/process-query q) [:data :results_metadata :columns])]
-        (t2.with-temp/with-temp
-         [Card orders-model {:name            "Orders Model"
-                             :dataset_query   q
-                             :result_metadata result-metadata
-                             :dataset         true}]
-          (let [{:keys [column_aliases inner_query create_table_ddl sql_name]} (metabot-util/denormalize-model orders-model)]
-            (is (= (mdb.query/format-sql
-                    (format "SELECT %s FROM {{#%s}} AS INNER_QUERY" column_aliases (:id orders-model)))
-                   inner_query))
-            (is (= (mdb.query/format-sql
-                    (str/join
-                     [(format "CREATE TABLE \"%s\" (" sql_name)
-                      "'ID' BIGINTEGER,"
-                      "'USER_ID' INTEGER,"
-                      "'PRODUCT_ID' INTEGER,"
-                      "'SUBTOTAL' FLOAT,"
-                      "'TAX' FLOAT,"
-                      "'TOTAL' FLOAT,"
-                      "'DISCOUNT' FLOAT,"
-                      "'CREATED_AT' DATETIMEWITHLOCALTZ,"
-                      "'QUANTITY' INTEGER)"]))
-                   (mdb.query/format-sql create_table_ddl)))
-            create_table_ddl)))))
-  (testing "A SELECT of columns will produce those column names in th resulting DDLs"
-    (mt/dataset sample-dataset
-      (let [q               (mt/native-query {:query "SELECT TOTAL, QUANTITY, TAX, CREATED_AT FROM ORDERS;"})
-            result-metadata (get-in (qp/process-query q) [:data :results_metadata :columns])]
-        (t2.with-temp/with-temp
-         [Card orders-model {:name            "Orders Model"
-                             :dataset_query   q
-                             :result_metadata result-metadata
-                             :dataset         true}]
-          (let [{:keys [column_aliases inner_query create_table_ddl sql_name]} (metabot-util/denormalize-model orders-model)]
-            (is (= (mdb.query/format-sql
-                    (format "SELECT %s FROM {{#%s}} AS INNER_QUERY" column_aliases (:id orders-model)))
-                   inner_query))
-            (is (= (mdb.query/format-sql
-                    (str/join
-                     [(format "CREATE TABLE \"%s\" (" sql_name)
-                      "'TOTAL' FLOAT,"
-                      "'QUANTITY' INTEGER,"
-                      "'TAX' FLOAT,"
-                      "'CREATED_AT' DATETIMEWITHLOCALTZ)"]))
-                   (mdb.query/format-sql create_table_ddl)))
-            create_table_ddl)))))
-  (testing "Duplicate native column aliases will be deduplicated"
-    (mt/dataset sample-dataset
-      (let [q               (mt/native-query {:query "SELECT TOTAL AS X, QUANTITY AS X FROM ORDERS;"})
-            result-metadata (get-in (qp/process-query q) [:data :results_metadata :columns])]
-        (t2.with-temp/with-temp
-         [Card orders-model {:name            "Orders Model"
-                             :dataset_query   q
-                             :result_metadata result-metadata
-                             :dataset         true}]
-          (let [{:keys [column_aliases inner_query create_table_ddl sql_name]} (metabot-util/denormalize-model orders-model)]
-            (is (= (mdb.query/format-sql
-                    (format "SELECT %s FROM {{#%s}} AS INNER_QUERY" column_aliases (:id orders-model)))
-                   inner_query))
-            (is (= (mdb.query/format-sql
-                    (str/join
-                     [(format "CREATE TABLE \"%s\" (" sql_name)
-                      "'X' FLOAT,"
-                      "'X_2' INTEGER)"]))
-                   (mdb.query/format-sql create_table_ddl)))))))))
-
-(deftest inner-query-with-joins-test
-  (testing "Models with joins work"
-    (mt/dataset sample-dataset
-      (t2.with-temp/with-temp
-       [Card joined-model {:dataset     true
-                           :database_id (mt/id)
-                           :query_type  :query
-                           :dataset_query
-                           (mt/mbql-query orders
-                                          {:fields [$total &products.products.category]
-                                           :joins  [{:source-table $$products
-                                                     :condition    [:= $product_id &products.products.id]
-                                                     :strategy     :left-join
-                                                     :alias        "products"}]})}]
-        (let [{:keys [column_aliases create_table_ddl sql_name]} (metabot-util/denormalize-model joined-model)]
-          (is (= "\"TOTAL\" AS TOTAL, \"products__CATEGORY\" AS PRODUCTS_CATEGORY"
-                 column_aliases))
-          (is (= (mdb.query/format-sql
-                  (str/join
-                   ["create type PRODUCTS_CATEGORY_t as enum 'Doohickey', 'Gadget', 'Gizmo', 'Widget';"
-                    (format "CREATE TABLE \"%s\" (" sql_name)
-                    "'TOTAL' FLOAT,"
-                    "'PRODUCTS_CATEGORY' 'PRODUCTS_CATEGORY_t')"]))
-                 (mdb.query/format-sql create_table_ddl)))))))
-  (testing "A model with joins on the same table will produce distinct aliases"
-    (mt/dataset sample-dataset
-      (t2.with-temp/with-temp
-       [Card joined-model {:dataset     true
-                           :database_id (mt/id)
-                           :query_type  :query
-                           :dataset_query
-                           (mt/mbql-query products
-                                          {:fields [$id $category &self.products.category]
-                                           :joins  [{:source-table $$products
-                                                     :condition    [:= $id &self.products.id]
-                                                     :strategy     :left-join
-                                                     :alias        "self"}]})}]
-        (let [{:keys [column_aliases create_table_ddl sql_name]} (metabot-util/denormalize-model joined-model)]
-          (is (= "\"ID\" AS ID, \"CATEGORY\" AS CATEGORY, \"self__CATEGORY\" AS SELF_CATEGORY"
-                 column_aliases))
-          (is (= (mdb.query/format-sql
-                  (str/join
-                   ["create type CATEGORY_t as enum 'Doohickey', 'Gadget', 'Gizmo', 'Widget';"
-                    "create type SELF_CATEGORY_t as enum 'Doohickey', 'Gadget', 'Gizmo', 'Widget';"
-                    (format "CREATE TABLE \"%s\" (" sql_name)
-                    "'ID' BIGINTEGER,"
-                    "'CATEGORY' 'CATEGORY_t',"
-                    "'SELF_CATEGORY' 'SELF_CATEGORY_t')"]))
-                 (mdb.query/format-sql create_table_ddl))))))))
-
-(deftest inner-query-with-aggregations-test
-  (testing "A model with aggregations will produce column names only (no AS aliases)"
-    (mt/dataset sample-dataset
-      (t2.with-temp/with-temp
-       [Card aggregated-model {:dataset     true
-                               :database_id (mt/id)
-                               :query_type  :query
-                               :dataset_query
-                               (mt/mbql-query orders
-                                              {:aggregation [[:sum $total]]
-                                               :breakout    [$user_id]})}]
-        (let [{:keys [column_aliases inner_query create_table_ddl sql_name]} (metabot-util/denormalize-model aggregated-model)]
-          (is (= (mdb.query/format-sql
-                  (format "SELECT USER_ID, SUM_OF_TOTAL FROM {{#%s}} AS INNER_QUERY" (:id aggregated-model)))
-                 inner_query))
-          (is (= "USER_ID, SUM_OF_TOTAL" column_aliases))
-          (is (= (format "CREATE TABLE \"%s\" ('USER_ID' INTEGER, 'SUM_OF_TOTAL' FLOAT)" sql_name)
-                 create_table_ddl))
-          create_table_ddl)))))
-
-(deftest inner-query-name-collisions-test
-  (testing "When column names collide, each conflict is disambiguated with an _X postfix"
-    (mt/dataset sample-dataset
-      (tu/with-temporary-setting-values [metabot-settings/enum-cardinality-threshold 0]
-        (t2.with-temp/with-temp
-         [Card orders-model {:name    "Orders Model"
-                             :dataset_query
-                             {:database (mt/id)
-                              :type     :query
-                              :query    {:source-table (mt/id :orders)}}
-                             :dataset true}]
-          (let [orders-model (update orders-model :result_metadata
-                                     (fn [v]
-                                       (map #(assoc % :display_name "ABC") v)))
-                {:keys [column_aliases create_table_ddl]} (metabot-util/denormalize-model orders-model)]
-            (is (= 9 (count (re-seq #"ABC(?:_\d+)?" column_aliases))))
-            ;; Ensure that the same aliases are used in the create table ddl
-            (is (= 9 (count (re-seq #"ABC" create_table_ddl)))))))))
-  (testing "Models with name collisions across joins are also correctly disambiguated"
-    (mt/dataset sample-dataset
-      (t2.with-temp/with-temp
-       [Card model {:dataset     true
-                    :database_id (mt/id)
-                    :query_type  :query
-                    :dataset_query
-                    (mt/mbql-query orders
-                                   {:fields [$total &products.products.category &self.products.category]
-                                    :joins  [{:source-table $$products
-                                              :condition    [:= $product_id &products.products.id]
-                                              :strategy     :left-join
-                                              :alias        "products"}
-                                             {:source-table $$products
-                                              :condition    [:= $id &self.products.id]
-                                              :strategy     :left-join
-                                              :alias        "self"}]})}]
-        (let [model (update model :result_metadata
-                            (fn [v]
-                              (map #(assoc % :display_name "FOO") v)))
-              {:keys [column_aliases create_table_ddl]} (metabot-util/denormalize-model model)]
-          (is (= "\"TOTAL\" AS FOO, \"products__CATEGORY\" AS FOO_2, \"self__CATEGORY\" AS FOO_3"
-                 column_aliases))
-          ;; Ensure that the same aliases are used in the create table ddl
-          ;; 7 = 3 for the column names + 2 for the type creation + 2 for the type references
-          (is (= 7 (count (re-seq #"FOO" create_table_ddl)))))))))
-
-(deftest ^:parallel deconflicting-aliases-test
-  (testing "Test sql_name generation deconfliction:
-            - Potentially conflicting names are retained
-            - As conflicts occur, _X is appended to each alias in increasing order, skipping existing aliases"
-    (is
-     (= [{:display_name "ABC", :sql_name "ABC"}
-         {:display_name "AB", :sql_name "AB"}
-         {:display_name "A B C", :sql_name "A_B_C"}
-         {:display_name "ABC", :sql_name "ABC_2"}
-         {:display_name "ABC_1", :sql_name "ABC_1"}
-         {:display_name "ABC", :sql_name "ABC_3"}]
-        (:result_metadata
-         (#'metabot-util/add-sql-names
-          {:result_metadata
-           [{:display_name "ABC"}
-            {:display_name "AB"}
-            {:display_name "A B C"}
-            {:display_name "ABC"}
-            {:display_name "ABC_1"}
-            {:display_name "ABC"}]}))))))
-
-(defn- size-embedder [{:keys [_model input]} _options]
-  (let [embedding (cond
-                    (str/includes? input "turtles") [1]
-                    (str/includes? input "love") [0.5]
-                    :else [0])]
-    {:data  [{:embedding embedding}]
-     :usage {:prompt_tokens (* 10 (count input))}}))
-
-(deftest score-prompt-embeddings-test
-  (testing "score-prompt-embeddings scores a single prompt against a seq of existing embeddings."
-    (with-redefs [metabot-client/*create-embedding-endpoint* size-embedder]
-      (let [prompt-objects [(metabot-client/create-embedding "This is awesome!")
-                            (metabot-client/create-embedding "Teenage mutant ninja turtles!")
-                            (metabot-client/create-embedding "All you need is love")]]
-        (is
-         (= [{:prompt "This is awesome!", :embedding [0], :tokens 160, :user_prompt "I <3 turtles!", :prompt_match 0}
-             {:prompt "Teenage mutant ninja turtles!", :embedding [1], :tokens 290, :user_prompt "I <3 turtles!", :prompt_match 1}
-             {:prompt "All you need is love", :embedding [0.5], :tokens 200, :user_prompt "I <3 turtles!", :prompt_match 0.5}]
-            (metabot-util/score-prompt-embeddings prompt-objects "I <3 turtles!")))))))
-
-(deftest generate-prompt-test
-  (testing "generate-prompt will create a single prompt that is the join of the best of all inputs under the token limit."
-    (with-redefs [metabot-client/*create-embedding-endpoint* size-embedder]
-      (let [prompt-objects [(metabot-client/create-embedding "This is awesome!")
-                            (metabot-client/create-embedding "Teenage mutant ninja turtles!")
-                            (metabot-client/create-embedding "All you need is love")]]
-        (testing "With large token limit, all input is concatenated."
-          (is
-           (=
-            (str/join
-             "\n"
-             ["Teenage mutant ninja turtles!"
-              "All you need is love"
-              "This is awesome!"])
-            (metabot-util/generate-prompt prompt-objects "I <3 turtles!"))))
-        (testing "generate-prompt will only retain the most relevant prompts under the token limit."
-          (tu/with-temporary-setting-values [metabot-settings/metabot-prompt-generator-token-limit 500]
-            (is
-             (=
-              (str/join
-               "\n"
-               ["Teenage mutant ninja turtles!"
-                "All you need is love"])
-              (metabot-util/generate-prompt prompt-objects "I <3 turtles!")))))
-        (testing "This is a terminal case, but if the prompts are too large for the token limit nothing is returned."
-          ;; In reality, this will only happen if you have a massive input to encode, which is bad news anyways.
-          (tu/with-temporary-setting-values [metabot-settings/metabot-prompt-generator-token-limit 0]
-            (is
-             (= ""
-                (metabot-util/generate-prompt prompt-objects "I <3 turtles!")))))))))
-
-(deftest best-prompt-object-test
-  (testing "best-prompt-object selects the best-match object based on embedding distance."
-    (with-redefs [metabot-client/*create-embedding-endpoint* size-embedder]
-      (let [prompt-objects [(metabot-client/create-embedding "This is awesome!")
-                            (metabot-client/create-embedding "Teenage mutant ninja turtles!")
-                            (metabot-client/create-embedding "All you need is love")]]
-        (= {:prompt       "Teenage mutant ninja turtles!"
-            :embedding    [1]
-            :tokens       290, :user_prompt "I <3 turtles!"
-            :prompt_match 1}
-           (metabot-util/best-prompt-object prompt-objects "I <3 turtles!"))))))
-
-(defn- max-size-embedder [max-tokens {:keys [_model input]} _options]
-  (let [embedding   (cond
-                      (str/includes? input "turtles") [1]
-                      (str/includes? input "love") [0.5]
-                      :else [0])
-        used-tokens (count input)]
-    (if (> used-tokens max-tokens)
-      (let [message (format "Too many tokens (%s)!" used-tokens)]
-        (throw
-         (ex-info
-          message
-          {:message message
-           :status  400})))
-      {:data  [{:embedding embedding}]
-       :usage {:prompt_tokens used-tokens}})))
-
-(deftest create-table-embedding-test
-  (testing "Baseline case -- the default prompt doesn't need any shrinking"
-    (mt/dataset sample-dataset
-      (let [max-tokens 5000]
-        (tu/with-temporary-setting-values [metabot-settings/enum-cardinality-threshold 100]
-          (with-redefs [metabot-client/*create-embedding-endpoint* (partial max-size-embedder max-tokens)]
-            (let [{:keys [tokens]} (metabot-util/create-table-embedding (t2/select-one Table :id (mt/id :people)))]
-              (is (<= 800 tokens max-tokens))
-              tokens))))))
-  (testing "The token limit is too high, we reduce the size of the prompt"
-    (mt/dataset sample-dataset
-      (let [max-tokens 500]
-        (tu/with-temporary-setting-values [metabot-settings/enum-cardinality-threshold 100]
-          (with-redefs [metabot-client/*create-embedding-endpoint* (partial max-size-embedder max-tokens)]
-            (let [{:keys [tokens]} (metabot-util/create-table-embedding (t2/select-one Table :id (mt/id :people)))]
-              (is (<= 400 tokens max-tokens))))))))
-  (testing "The token limit is reduced to demonstrate that we produce nothing when we can't create a small enough prompt."
-    (mt/dataset sample-dataset
-      (let [max-tokens 1]
-        (tu/with-temporary-setting-values [metabot-settings/enum-cardinality-threshold 100]
-          (with-redefs [metabot-client/*create-embedding-endpoint* (partial max-size-embedder max-tokens)]
-            (let [response (metabot-util/create-table-embedding (t2/select-one Table :id (mt/id :people)))]
-              (is (nil? response)))))))))
->>>>>>> dcf0105e
+             "SELECT * FROM MY_MODEL")))))