import type {
<<<<<<< HEAD
  SDKConfigWithApiKey,
  SDKConfigWithAuthProvider,
=======
  MetabaseAuthConfigWithApiKey,
  MetabaseAuthConfigWithProvider,
>>>>>>> cfe32222
} from "embedding-sdk/types";

export const createMockAuthProviderUriConfig = ({
  authProviderUri = "http://TEST_URI/sso/metabase",
  ...opts
<<<<<<< HEAD
}: Partial<SDKConfigWithAuthProvider> = {}): SDKConfigWithAuthProvider => ({
=======
}: Partial<MetabaseAuthConfigWithProvider> = {}): MetabaseAuthConfigWithProvider => ({
>>>>>>> cfe32222
  authProviderUri,
  metabaseInstanceUrl: "http://localhost",
  ...opts,
});

export const createMockApiKeyConfig = ({
  apiKey = "TEST_API_KEY",
  ...opts
}: Partial<MetabaseAuthConfigWithApiKey> = {}): MetabaseAuthConfigWithApiKey => ({
  apiKey,
  metabaseInstanceUrl: "http://localhost",
  ...opts,
});<|MERGE_RESOLUTION|>--- conflicted
+++ resolved
@@ -1,21 +1,12 @@
 import type {
-<<<<<<< HEAD
-  SDKConfigWithApiKey,
-  SDKConfigWithAuthProvider,
-=======
   MetabaseAuthConfigWithApiKey,
   MetabaseAuthConfigWithProvider,
->>>>>>> cfe32222
 } from "embedding-sdk/types";
 
 export const createMockAuthProviderUriConfig = ({
   authProviderUri = "http://TEST_URI/sso/metabase",
   ...opts
-<<<<<<< HEAD
-}: Partial<SDKConfigWithAuthProvider> = {}): SDKConfigWithAuthProvider => ({
-=======
 }: Partial<MetabaseAuthConfigWithProvider> = {}): MetabaseAuthConfigWithProvider => ({
->>>>>>> cfe32222
   authProviderUri,
   metabaseInstanceUrl: "http://localhost",
   ...opts,
