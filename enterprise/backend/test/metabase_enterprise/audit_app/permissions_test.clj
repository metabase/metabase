(ns metabase-enterprise.audit-app.permissions-test
  (:require
   [clojure.set :as set]
   [clojure.test :refer :all]
   [metabase-enterprise.audit-app.permissions :as audit-app.permissions]
   [metabase-enterprise.audit-db :as audit-db]
   [metabase-enterprise.audit-db-test :as audit-db-test]
  ;;  [metabase.api.common :as api]
  ;;  [metabase.core :as mbc]
   [metabase.models.collection :refer [Collection]]
   [metabase.models.collection.graph :refer [update-graph!]]
   [metabase.models.collection.graph-test :refer [graph]]
   [metabase.models.database :refer [Database]]
  ;;  [metabase.models.interface :as mi]
   [metabase.models.permissions
    :as perms
    :refer [Permissions table-query-path]]
   [metabase.models.permissions-group :refer [PermissionsGroup]]
   [metabase.models.table :refer [Table]]
   [metabase.public-settings.premium-features-test
    :as premium-features-test]
   [metabase.query-processor :as qp]
   [metabase.test :as mt]
   [metabase.test.fixtures :as fixtures]
   [metabase.util :as u]
   [toucan2.core :as t2]
   [toucan2.tools.with-temp :as t2.with-temp]))

<<<<<<< HEAD
(use-fixtures :once (fixtures/initialize :db :plugins))
=======
(use-fixtures :once (fixtures/initialize :db))
>>>>>>> 26ddaa11

(deftest audit-db-view-names-test
  (testing "`audit-db-view-names` includes all views in the app DB prefixed with `v_`"
    (let [view-query "SELECT table_name FROM information_schema.views WHERE table_name LIKE 'v\\_%';"]
      (is (set/superset?
           audit-app.permissions/audit-db-view-names
           (into #{}
                 (map :table_name (t2/query view-query))))))))

;; TODO (noahmoss): re-enable this test once it is no longer flaky
#_(deftest audit-db-basic-query-test
    (mt/test-drivers #{:postgres :h2 :mysql}
      (audit-db-test/with-audit-db-restoration
        (premium-features-test/with-premium-features #{:audit-app}
          (mt/with-test-user :crowberto
            (testing "A query using a saved audit model as the source table runs succesfully"
              (let [audit-card (t2/select-one :model/Card :database_id perms/audit-db-id :dataset true)]
                (is (partial=
                     {:status :completed}
                     (qp/process-query
                      {:database perms/audit-db-id
                       :type     :query
                       :query    {:source-table (str "card__" (u/the-id audit-card))}})))))

            (testing "A non-native query can be run on views in the audit DB"
              (let [audit-view (t2/select-one :model/Table :db_id perms/audit-db-id)]
                (is (partial=
                     {:status :completed}
                     (qp/process-query
                      {:database perms/audit-db-id
                       :type     :query
                       :query    {:source-table (u/the-id audit-view)}}))))))))))

(deftest audit-db-disallowed-queries-test
  (mt/test-drivers #{:postgres :h2 :mysql}
    (audit-db-test/with-audit-db-restoration
      (premium-features-test/with-premium-features #{:audit-app}
        (mt/with-test-user :crowberto
          (testing "Native queries are not allowed to be run on audit DB views, even by admins"
            (is (thrown-with-msg?
                 clojure.lang.ExceptionInfo
                 #"Native queries are not allowed on the audit database"
                 (qp/process-query
                  {:database perms/audit-db-id
                   :type     :native
                   :native   {:query "SELECT * FROM v_audit_log;"}}))))

          (testing "Non-native queries are not allowed to run on tables in the audit DB that are not views"
            ;; Nothing should be synced directly from the audit DB, just loaded via serialization, so only the views
            ;; should have metadata present in the app DB in the first place. But in case this changes, we want to
            ;; explicitly block other tables from being queried.
            (t2.with-temp/with-temp [:model/Table table {:db_id perms/audit-db-id}
                                     :model/Field _     {:table_id (u/the-id table)}]
              (is (thrown-with-msg?
                   clojure.lang.ExceptionInfo
                   #"Audit queries are only allowed on audit views"
                   (qp/process-query
                    {:database perms/audit-db-id
                     :type     :query
                     :query   {:source-table (u/the-id table)}}))))))))))

(deftest permissions-instance-analytics-audit-v2-test
  (premium-features-test/with-premium-features #{:audit-app}
    (mt/with-temp [PermissionsGroup {group-id :id}    {}
                   Database         {database-id :id} {}
                   Table            view-table        {:db_id database-id :name "v_users"}
                   Collection       collection        {}]
      (with-redefs [perms/audit-db-id                 database-id
                    audit-db/default-audit-collection (constantly collection)]
        (testing "Adding instance analytics adds audit db permissions"
          (update-graph! (assoc-in (graph :clear-revisions? true) [:groups group-id (:id collection)] :read))
          (let [new-perms (t2/select-fn-set :object Permissions {:where [:= :group_id group-id]})]
            (is (contains? new-perms (table-query-path view-table)))))
        (testing "Unable to update instance analytics to writable"
          (is (thrown-with-msg?
               Exception
               #"Unable to make audit collections writable."
               (update-graph! (assoc-in (graph :clear-revisions? true) [:groups group-id (:id collection)] :write)))))))))

;; TODO: re-enable these tests once they're no longer flaky
#_(defn- install-audit-db-if-needed!
  "Checks if there's an audit-db. if not, it will create it and serialize audit content, including the
  `default-audit-collection`. If the audit-db is there, this does nothing."
  []
  (let [coll (boolean (perms/default-audit-collection))
        cards (boolean (seq (t2/select :model/Card :collection_id
                                       (:id (perms/default-audit-collection)))))
        dashboards (boolean (seq (t2/select :model/Dashboard :collection_id
                                            (:id (perms/default-audit-collection)))))]
    (when-not (and coll cards dashboards)
      (mbc/ensure-audit-db-installed!))))

#_(deftest can-write-false-for-audit-card-content-test
  (install-audit-db-if-needed!)
  (t2.with-temp/with-temp [:model/Card audit-child-card {:collection_id (:id (perms/default-audit-collection))}
                           :model/Card root-child-card {:collection_id nil}]
    (is (false? (mi/can-write? audit-child-card)))
    (binding [api/*current-user-permissions-set* (delay #{"/collection/root/"})]
      (is (true? (mi/can-write? root-child-card))))
    (binding [api/*current-user-permissions-set* (delay #{"/"})]
      (is (true? (mi/can-write? root-child-card))))))

#_(deftest can-write-is-false-for-audit-content-cards-test
  (install-audit-db-if-needed!)
  (let [audit-cards (t2/select :model/Card :collection_id (:id (perms/default-audit-collection)))]
    (is (= #{false} (set (map mi/can-write? audit-cards))))))

#_(deftest cannot-edit-audit-content-cards-over-api
  (install-audit-db-if-needed!)
  (let [card (t2/select-one :model/Card :collection_id (:id (perms/default-audit-collection)))]
    (is (= "You don't have permissions to do that."
           (mt/user-http-request :rasta :put 403 (str "card/" (u/the-id card)) {:name "My new title"})))))

#_(deftest can-write-false-for-audit-dashboard-content-test
  (install-audit-db-if-needed!)
  (t2.with-temp/with-temp [:model/Dashboard audit-child-dashboard {:collection_id (:id (perms/default-audit-collection))}
                           :model/Dashboard root-child-dashboard {:collection_id nil}]
    (is (false? (mi/can-write? audit-child-dashboard)))
    (binding [api/*current-user-permissions-set* (delay #{"/collection/root/"})]
      (is (true? (mi/can-write? root-child-dashboard))))
    (binding [api/*current-user-permissions-set* (delay #{"/"})]
      (is (true? (mi/can-write? root-child-dashboard))))))

#_(deftest can-write-is-false-for-audit-content-dashboards-test
  (install-audit-db-if-needed!)
  (let [audit-dashboards (t2/select :model/Dashboard :collection_id (:id (perms/default-audit-collection)))]
    (is (= #{false} (set (map mi/can-write? audit-dashboards))))))

#_(deftest cannot-edit-audit-content-dashboards-over-api
  (install-audit-db-if-needed!)
  (let [dashboard (t2/select-one :model/Dashboard :collection_id (:id (perms/default-audit-collection)))]
    (is (= "You don't have permissions to do that."
           (mt/user-http-request :rasta :put 403 (str "dashboard/" (u/the-id dashboard)) {:name "My new title"})))))<|MERGE_RESOLUTION|>--- conflicted
+++ resolved
@@ -26,11 +26,7 @@
    [toucan2.core :as t2]
    [toucan2.tools.with-temp :as t2.with-temp]))
 
-<<<<<<< HEAD
 (use-fixtures :once (fixtures/initialize :db :plugins))
-=======
-(use-fixtures :once (fixtures/initialize :db))
->>>>>>> 26ddaa11
 
 (deftest audit-db-view-names-test
   (testing "`audit-db-view-names` includes all views in the app DB prefixed with `v_`"
