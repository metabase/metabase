(ns metabase.models.dashboard
  (:require
   [clojure.core.async :as a]
   [clojure.data :refer [diff]]
   [clojure.set :as set]
   [clojure.string :as str]
   [medley.core :as m]
   [metabase.automagic-dashboards.populate :as populate]
   [metabase.db.query :as mdb.query]
   [metabase.events :as events]
   [metabase.models.card :as card :refer [Card]]
   [metabase.models.collection :as collection :refer [Collection]]
   [metabase.models.dashboard-card
    :as dashboard-card
    :refer [DashboardCard]]
   [metabase.models.field-values :as field-values]
   [metabase.models.interface :as mi]
   [metabase.models.parameter-card :as parameter-card]
   [metabase.models.params :as params]
   [metabase.models.permissions :as perms]
   [metabase.models.pulse :as pulse :refer [Pulse]]
   [metabase.models.pulse-card :as pulse-card]
   [metabase.models.revision :as revision]
   [metabase.models.revision.diff :refer [build-sentence]]
   [metabase.models.serialization :as serdes]
   [metabase.moderation :as moderation]
   [metabase.public-settings :as public-settings]
   [metabase.query-processor.async :as qp.async]
   [metabase.util :as u]
   [metabase.util.i18n :as i18n :refer [tru]]
   [metabase.util.log :as log]
   [metabase.util.schema :as su]
   [schema.core :as s]
   [toucan.db :as db]
   [toucan.hydrate :refer [hydrate]]
   [toucan.models :as models]
   [toucan2.core :as t2]))

;;; --------------------------------------------------- Hydration ----------------------------------------------------

(mi/define-simple-hydration-method ordered-cards
  :ordered_cards
  "Return the DashboardCards associated with `dashboard`, in the order they were created."
  [dashboard-or-id]
  (t2/select DashboardCard
             {:select    [:dashcard.* [:collection.authority_level :collection_authority_level]]
              :from      [[:report_dashboardcard :dashcard]]
              :left-join [[:report_card :card] [:= :dashcard.card_id :card.id]
                          [:collection :collection] [:= :collection.id :card.collection_id]]
              :where     [:and
                          [:= :dashcard.dashboard_id (u/the-id dashboard-or-id)]
                          [:or
                           [:= :card.archived false]
                           [:= :card.archived nil]]] ; e.g. DashCards with no corresponding Card, e.g. text Cards
              :order-by  [[:dashcard.created_at :asc]]}))

(mi/define-batched-hydration-method collections-authority-level
  :collection_authority_level
  "Efficiently hydrate the `:collection_authority_level` of a sequence of dashboards."
  [dashboards]
  (when (seq dashboards)
    (let [coll-id->level (into {}
                               (map (juxt :id :authority_level))
                               (mdb.query/query {:select    [:dashboard.id :collection.authority_level]
                                                 :from      [[:report_dashboard :dashboard]]
                                                 :left-join [[:collection :collection] [:= :collection.id :dashboard.collection_id]]
                                                 :where     [:in :dashboard.id (into #{} (map u/the-id) dashboards)]}))]
      (for [dashboard dashboards]
        (assoc dashboard :collection_authority_level (get coll-id->level (u/the-id dashboard)))))))

(comment moderation/keep-me)

(models/defmodel Dashboard :report_dashboard)

(derive Dashboard ::perms/use-parent-collection-perms)

;;; ----------------------------------------------- Entity & Lifecycle -----------------------------------------------

(defn- pre-delete [dashboard]
  (let [dashboard-id (u/the-id dashboard)]
    (parameter-card/delete-all-for-parameterized-object! "dashboard" dashboard-id)
    (t2/delete! 'Revision :model "Dashboard" :model_id dashboard-id)))

(defn- pre-insert [dashboard]
  (let [defaults  {:parameters []}
        dashboard (merge defaults dashboard)]
    (u/prog1 dashboard
      (params/assert-valid-parameters dashboard)
      (collection/check-collection-namespace Dashboard (:collection_id dashboard)))))

(defn- post-insert
  [dashboard]
  (u/prog1 dashboard
    (parameter-card/upsert-or-delete-from-parameters! "dashboard" (:id dashboard) (:parameters dashboard))))

(defn- pre-update [dashboard]
  (u/prog1 dashboard
    (params/assert-valid-parameters dashboard)
    (parameter-card/upsert-or-delete-from-parameters! "dashboard" (:id dashboard) (:parameters dashboard))
    (collection/check-collection-namespace Dashboard (:collection_id dashboard))))

(defn- update-dashboard-subscription-pulses!
  "Updates the pulses' names and collection IDs, and syncs the PulseCards"
  [dashboard]
  (let [dashboard-id (u/the-id dashboard)
        affected     (mdb.query/query
                      {:select-distinct [[:p.id :pulse-id] [:pc.card_id :card-id]]
                       :from            [[:pulse :p]]
                       :join            [[:pulse_card :pc] [:= :p.id :pc.pulse_id]]
                       :where           [:= :p.dashboard_id dashboard-id]})]
    (when-let [pulse-ids (seq (distinct (map :pulse-id affected)))]
      (let [correct-card-ids     (->> (mdb.query/query
                                       {:select-distinct [:dc.card_id]
                                        :from            [[:report_dashboardcard :dc]]
                                        :where           [:and
                                                          [:= :dc.dashboard_id dashboard-id]
                                                          [:not= :dc.card_id nil]]})
                                      (map :card_id)
                                      set)
            stale-card-ids       (->> affected
                                      (keep :card-id)
                                      set)
            cards-to-add         (set/difference correct-card-ids stale-card-ids)
            card-id->dashcard-id (when (seq cards-to-add)
                                   (t2/select-fn->pk :card_id DashboardCard :dashboard_id dashboard-id
                                                        :card_id [:in cards-to-add]))
            positions-for        (fn [pulse-id] (drop (pulse-card/next-position-for pulse-id)
                                                      (range)))
            new-pulse-cards      (for [pulse-id                         pulse-ids
                                       [[card-id dashcard-id] position] (map vector
                                                                             card-id->dashcard-id
                                                                             (positions-for pulse-id))]
                                   {:pulse_id          pulse-id
                                    :card_id           card-id
                                    :dashboard_card_id dashcard-id
                                    :position          position})]
        (db/transaction
          (binding [pulse/*allow-moving-dashboard-subscriptions* true]
            (t2/update! Pulse {:dashboard_id dashboard-id}
                        {:name (:name dashboard)
                         :collection_id (:collection_id dashboard)})
            (pulse-card/bulk-create! new-pulse-cards)))))))

(defn- post-update
  [dashboard]
  (update-dashboard-subscription-pulses! dashboard))

(mi/define-methods
 Dashboard
 {:properties  (constantly {::mi/timestamped? true
                            ::mi/entity-id    true})
  :types       (constantly {:parameters :parameters-list, :embedding_params :json})
  :pre-delete  pre-delete
  :pre-insert  pre-insert
  :post-insert post-insert
  :pre-update  pre-update
  :post-update post-update
  :post-select (comp public-settings/remove-public-uuid-if-public-sharing-is-disabled)})

(defmethod serdes/hash-fields Dashboard
  [_dashboard]
  [:name (serdes/hydrated-hash :collection) :created_at])


;;; --------------------------------------------------- Revisions ----------------------------------------------------

(defmethod revision/serialize-instance Dashboard
  [_model _id dashboard]
  (-> dashboard
      (select-keys [:description :name :cache_ttl])
      (assoc :cards (vec (for [dashboard-card (ordered-cards dashboard)]
                           (-> (select-keys dashboard-card [:size_x :size_y :row :col :id :card_id])
                               (assoc :series (mapv :id (dashboard-card/series dashboard-card)))))))))

(defmethod revision/revert-to-revision! Dashboard
  [_model dashboard-id user-id serialized-dashboard]
  ;; Update the dashboard description / name / permissions
  (t2/update! Dashboard dashboard-id, (dissoc serialized-dashboard :cards))
  ;; Now update the cards as needed
  (let [serialized-cards    (:cards serialized-dashboard)
        id->serialized-card (zipmap (map :id serialized-cards) serialized-cards)
        current-cards       (t2/select [DashboardCard :size_x :size_y :row :col :id :card_id :dashboard_id]
                                       :dashboard_id dashboard-id)
        id->current-card    (zipmap (map :id current-cards) current-cards)
        all-dashcard-ids    (concat (map :id serialized-cards)
                                    (map :id current-cards))]
    (doseq [dashcard-id all-dashcard-ids]
      (let [serialized-card (id->serialized-card dashcard-id)
            current-card    (id->current-card dashcard-id)]
        (cond
          ;; If card is in current-cards but not serialized-cards then we need to delete it
          (not serialized-card) (dashboard-card/delete-dashboard-card! current-card user-id)

          ;; If card is in serialized-cards but not current-cards we need to add it
          (not current-card) (dashboard-card/create-dashboard-card! (assoc serialized-card
                                                                      :dashboard_id dashboard-id
                                                                      :creator_id   user-id))

          ;; If card is in both we need to update it to match serialized-card as needed
          :else (dashboard-card/update-dashboard-card! serialized-card current-card)))))

  serialized-dashboard)

(defmethod revision/diff-str Dashboard
  [_model dashboard1 dashboard2]
  (let [[removals changes]  (diff dashboard1 dashboard2)
        check-series-change (fn [idx card-changes]
                              (when (and (:series card-changes)
                                         (get-in dashboard1 [:cards idx :card_id]))
                                (let [num-series₁ (count (get-in dashboard1 [:cards idx :series]))
                                      num-series₂ (count (get-in dashboard2 [:cards idx :series]))]
                                  (cond
                                    (< num-series₁ num-series₂)
                                    (format "added some series to card %d" (get-in dashboard1 [:cards idx :card_id]))

                                    (> num-series₁ num-series₂)
                                    (format "removed some series from card %d" (get-in dashboard1 [:cards idx :card_id]))

                                    :else
                                    (format "modified the series on card %d" (get-in dashboard1 [:cards idx :card_id]))))))]
    (-> [(when (and dashboard1 (:name changes))
           (format "renamed it from \"%s\" to \"%s\"" (:name dashboard1) (:name dashboard2)))
         (when (:description changes)
           (cond
             (nil? (:description dashboard1)) "added a description"
             (nil? (:description dashboard2)) "removed the description"
             :else (format "changed the description from \"%s\" to \"%s\""
                           (:description dashboard1) (:description dashboard2))))
         (when (:cache_ttl changes)
           (cond
             (nil? (:cache_ttl dashboard1)) "added a cache ttl"
             (nil? (:cache_ttl dashboard2)) "removed the cache ttl"
             :else (format "changed the cache ttl from \"%s\" to \"%s\""
                           (:cache_ttl dashboard1) (:cache_ttl dashboard2))))
         (when (or (:cards changes) (:cards removals))
           (let [num-cards1  (count (:cards dashboard1))
                 num-cards2  (count (:cards dashboard2))]
             (cond
               (< num-cards1 num-cards2) "added a card"
               (> num-cards1 num-cards2) "removed a card"
               :else                     "rearranged the cards")))]
        (concat (map-indexed check-series-change (:cards changes)))
        (->> (filter identity)
             build-sentence))))


;;; +----------------------------------------------------------------------------------------------------------------+
;;; |                                                 OTHER CRUD FNS                                                 |
;;; +----------------------------------------------------------------------------------------------------------------+

(defn- dashboard-id->param-field-ids
  "Get the set of Field IDs referenced by the parameters in this Dashboard."
  [dashboard-or-id]
  (let [dash (-> (t2/select-one Dashboard :id (u/the-id dashboard-or-id))
                 (hydrate [:ordered_cards :card]))]
    (params/dashcards->param-field-ids (:ordered_cards dash))))

(defn- update-field-values-for-on-demand-dbs!
  "If the parameters have changed since last time this Dashboard was saved, we need to update the FieldValues
   for any Fields that belong to an 'On-Demand' synced DB."
  [old-param-field-ids new-param-field-ids]
  (when (and (seq new-param-field-ids)
             (not= old-param-field-ids new-param-field-ids))
    (let [newly-added-param-field-ids (set/difference new-param-field-ids old-param-field-ids)]
      (log/info "Referenced Fields in Dashboard params have changed: Was:" old-param-field-ids
                "Is Now:" new-param-field-ids
                "Newly Added:" newly-added-param-field-ids)
      (field-values/update-field-values-for-on-demand-dbs! newly-added-param-field-ids))))

(defn add-dashcard!
  "Add a Card to a Dashboard.
   This function is provided for convenience and also makes sure various cleanup steps are performed when finished,
   for example updating FieldValues for On-Demand DBs.
   Returns newly created DashboardCard."
  {:style/indent 2}
  [dashboard-or-id card-or-id-or-nil & [dashcard-options]]
  (let [old-param-field-ids (dashboard-id->param-field-ids dashboard-or-id)
        dashboard-card      (-> (assoc dashcard-options
                                  :dashboard_id (u/the-id dashboard-or-id)
                                  :card_id      (when card-or-id-or-nil (u/the-id card-or-id-or-nil)))
                                ;; if :series info gets passed in make sure we pass it along as a sequence of IDs
                                (update :series #(filter identity (map u/the-id %))))]
    (u/prog1 (dashboard-card/create-dashboard-card! dashboard-card)
      (let [new-param-field-ids (dashboard-id->param-field-ids dashboard-or-id)]
        (update-field-values-for-on-demand-dbs! old-param-field-ids new-param-field-ids)))))

(defn update-dashcards!
  "Update the `dashcards` belonging to `dashboard`.
   This function is provided as a convenience instead of doing this yourself; it also makes sure various cleanup steps
   are performed when finished, for example updating FieldValues for On-Demand DBs.
   Returns `nil`."
  {:style/indent 1}
  [dashboard new-dashcards]
  (let [dashboard                  (t2/hydrate dashboard [:ordered_cards :series :card])
        old-dashcards              (:ordered_cards dashboard)
        id->old-dashcard           (m/index-by :id old-dashcards)
        old-dashcard-ids           (set (keys id->old-dashcard))
        new-dashcard-ids           (set (map :id new-dashcards))
        only-new                   (set/difference new-dashcard-ids old-dashcard-ids)]
    ;; ensure the dashcards we are updating are part of the given dashboard
    (when (seq only-new)
      (throw (ex-info (tru "Dashboard {0} does not have a DashboardCard with ID {1}"
                           (u/the-id dashboard) (first only-new))
                      {:status-code 404})))
    (doseq [dashcard new-dashcards]
      (let [;; update-dashboard-card! requires series to be a sequence of card IDs
            old-dashcard       (-> (get id->old-dashcard (:id dashcard))
                                   (update :series #(map :id %)))
            dashboard-card     (update dashcard :series #(map :id %))]
        (dashboard-card/update-dashboard-card! dashboard-card old-dashcard)))
    (let [new-param-field-ids (params/dashcards->param-field-ids (t2/hydrate new-dashcards :card))]
      (update-field-values-for-on-demand-dbs! (params/dashcards->param-field-ids old-dashcards) new-param-field-ids))))



;; TODO - we need to actually make this async, but then we'd need to make `save-card!` async, and so forth
(defn- result-metadata-for-query
  "Fetch the results metadata for a `query` by running the query and seeing what the `qp` gives us in return."
  [query]
  (a/<!! (qp.async/result-metadata-for-query-async query)))

(defn- save-card!
  [card]
  (cond
    ;; If this is a pre-existing card, just return it
    (and (integer? (:id card)) (t2/select-one Card :id (:id card)))
    card

    ;; Don't save text cards
    (-> card :dataset_query not-empty)
    (let [card (db/insert! 'Card
                 (-> card
                     (update :result_metadata #(or % (-> card
                                                         :dataset_query
                                                         result-metadata-for-query)))
                     (dissoc :id)))]
      (events/publish-event! :card-create card)
      (hydrate card :creator :dashboard_count :can_write :collection))))

(defn- applied-filters-blurb
  [applied-filters]
  (some->> applied-filters
           not-empty
           (map (fn [{:keys [field value]}]
                  (format "%s %s" (str/join " " field) value)))
           (str/join ", ")
           (str "Filtered by: ")))

(defn- ensure-unique-collection-name
  [collection-name parent-collection-id]
  (let [c (db/count Collection
            :name     [:like (format "%s%%" collection-name)]
            :location (collection/children-location (t2/select-one [Collection :location :id]
                                                      :id parent-collection-id)))]
    (if (zero? c)
      collection-name
      (format "%s %s" collection-name (inc c)))))

(defn save-transient-dashboard!
  "Save a denormalized description of `dashboard`."
  [dashboard parent-collection-id]
  (let [dashboard  (i18n/localized-strings->strings dashboard)
        dashcards  (:ordered_cards dashboard)
        collection (populate/create-collection!
                    (ensure-unique-collection-name (:name dashboard) parent-collection-id)
                    (rand-nth (populate/colors))
                    "Automatically generated cards."
                    parent-collection-id)
        dashboard  (db/insert! Dashboard
                     (-> dashboard
                         (dissoc :ordered_cards :rule :related :transient_name
                                 :transient_filters :param_fields :more)
                         (assoc :description         (->> dashboard
                                                          :transient_filters
                                                          applied-filters-blurb)
                                :collection_id       (:id collection)
                                :collection_position 1)))]
    (doseq [dashcard dashcards]
      (let [card     (some-> dashcard :card (assoc :collection_id (:id collection)) save-card!)
            series   (some->> dashcard :series (map (fn [card]
                                                      (-> card
                                                          (assoc :collection_id (:id collection))
                                                          save-card!))))
            dashcard (-> dashcard
                         (dissoc :card :id :card_id)
                         (update :parameter_mappings
                                 (partial map #(assoc % :card_id (:id card))))
                         (assoc :series series))]
        (add-dashcard! dashboard card dashcard)))
    dashboard))

(def ^:private ParamWithMapping
  {:name     su/NonBlankString
   :id       su/NonBlankString
   :mappings (s/maybe #{dashboard-card/ParamMapping})
   s/Keyword s/Any})

(s/defn ^:private dashboard->resolved-params* :- (let [param-id su/NonBlankString]
                                                   {param-id ParamWithMapping})
  [dashboard :- {(s/optional-key :parameters) (s/maybe [su/Map])
                 s/Keyword                    s/Any}]
  (let [dashboard           (hydrate dashboard [:ordered_cards :card])
        param-key->mappings (apply
                             merge-with set/union
                             (for [dashcard (:ordered_cards dashboard)
                                   param    (:parameter_mappings dashcard)]
                               {(:parameter_id param) #{(assoc param :dashcard dashcard)}}))]
    (into {} (for [{param-key :id, :as param} (:parameters dashboard)]
               [(u/qualified-name param-key) (assoc param :mappings (get param-key->mappings param-key))]))))

(mi/define-simple-hydration-method dashboard->resolved-params
  :resolved-params
  "Return map of Dashboard parameter key -> param with resolved `:mappings`.
    (dashboard->resolved-params (t2/select-one Dashboard :id 62))
    ;; ->
    {\"ee876336\" {:name     \"Category Name\"
                   :slug     \"category_name\"
                   :id       \"ee876336\"
                   :type     \"category\"
                   :mappings #{{:parameter_id \"ee876336\"
                                :card_id      66
                                :dashcard     ...
                                :target       [:dimension [:fk-> [:field-id 263] [:field-id 276]]]}}},
     \"6f10a41f\" {:name     \"Price\"
                   :slug     \"price\"
                   :id       \"6f10a41f\"
                   :type     \"category\"
                   :mappings #{{:parameter_id \"6f10a41f\"
                                :card_id      66
                                :dashcard     ...
                                :target       [:dimension [:field-id 264]]}}}}"
  [dashboard]
  (dashboard->resolved-params* dashboard))

;;; +----------------------------------------------------------------------------------------------------------------+
;;; |                                               SERIALIZATION                                                    |
;;; +----------------------------------------------------------------------------------------------------------------+
(defmethod serdes/extract-query "Dashboard" [_ opts]
  (eduction (map #(hydrate % :ordered_cards))
            (serdes/extract-query-collections Dashboard opts)))

(defn- extract-dashcard
  [dashcard]
  (-> (into (sorted-map) dashcard)
      (dissoc :id :collection_authority_level :dashboard_id :updated_at)
      (update :card_id                serdes/export-fk 'Card)
      (update :action_id              serdes/export-fk 'Action)
      (update :parameter_mappings     serdes/export-parameter-mappings)
      (update :visualization_settings serdes/export-visualization-settings)))

(defmethod serdes/extract-one "Dashboard"
  [_model-name _opts dash]
  (let [dash (if (contains? dash :ordered_cards)
               dash
               (hydrate dash :ordered_cards))]
    (-> (serdes/extract-one-basics "Dashboard" dash)
        (update :ordered_cards     #(mapv extract-dashcard %))
        (update :parameters        serdes/export-parameters)
        (update :collection_id     serdes/export-fk Collection)
        (update :creator_id        serdes/export-user)
        (update :made_public_by_id serdes/export-user))))

(defmethod serdes/load-xform "Dashboard"
  [dash]
  (-> dash
      serdes/load-xform-basics
      ;; Deliberately not doing anything to :ordered_cards - they get handled by load-insert! and load-update! below.
      (update :collection_id     serdes/import-fk Collection)
      (update :parameters        serdes/import-parameters)
      (update :creator_id        serdes/import-user)
      (update :made_public_by_id serdes/import-user)))

(defn- dashcard-for [dashcard dashboard]
  (assoc dashcard
         :dashboard_id (:entity_id dashboard)
         :serdes/meta [{:model "Dashboard"     :id (:entity_id dashboard)}
                       {:model "DashboardCard" :id (:entity_id dashcard)}]))

;; Call the default load-one! for the Dashboard, then for each DashboardCard.
(defmethod serdes/load-one! "Dashboard" [ingested maybe-local]
  (let [dashboard ((get-method serdes/load-one! :default) (dissoc ingested :ordered_cards) maybe-local)]
    (doseq [dashcard (:ordered_cards ingested)]
      (serdes/load-one! (dashcard-for dashcard dashboard)
<<<<<<< HEAD
                        (db/select-one 'DashboardCard :entity_id (:entity_id dashcard))))))
=======
                        (t2/select-one 'DashboardCard :entity_id (:entity_id dashcard))))))
>>>>>>> 9abbfa6f

(defn- serdes-deps-dashcard
  [{:keys [card_id parameter_mappings visualization_settings]}]
  (->> (mapcat serdes/mbql-deps parameter_mappings)
       (concat (serdes/visualization-settings-deps visualization_settings))
       (concat (when card_id #{[{:model "Card" :id card_id}]}))
       set))

(defmethod serdes/dependencies "Dashboard"
  [{:keys [collection_id ordered_cards parameters]}]
  (->> (map serdes-deps-dashcard ordered_cards)
       (reduce set/union)
       (set/union #{[{:model "Collection" :id collection_id}]})
       (set/union (serdes/parameters-deps parameters))))

(defmethod serdes/descendants "Dashboard" [_model-name id]
  (let [dashcards (t2/select ['DashboardCard :card_id :action_id :parameter_mappings]
                             :dashboard_id id)
        dashboard (t2/select-one Dashboard :id id)]
    (set/union
      ;; DashboardCards are inlined into Dashboards, but we need to capture what those those DashboardCards rely on
      ;; here. So their actions, and their cards both direct and mentioned in their parameters
     (set (for [{:keys [card_id parameter_mappings]} dashcards
                 ;; Capture all card_ids in the parameters, plus this dashcard's card_id if non-nil.
                card-id (cond-> (set (keep :card_id parameter_mappings))
                          card_id (conj card_id))]
            ["Card" card-id]))
     (set (for [{:keys [action_id]} dashcards
                :when action_id]
            ["Action" action_id]))
      ;; parameter with values_source_type = "card" will depend on a card
     (set (for [card-id (some->> dashboard :parameters (keep (comp :card_id :values_source_config)))]
            ["Card" card-id])))))<|MERGE_RESOLUTION|>--- conflicted
+++ resolved
@@ -481,11 +481,7 @@
   (let [dashboard ((get-method serdes/load-one! :default) (dissoc ingested :ordered_cards) maybe-local)]
     (doseq [dashcard (:ordered_cards ingested)]
       (serdes/load-one! (dashcard-for dashcard dashboard)
-<<<<<<< HEAD
-                        (db/select-one 'DashboardCard :entity_id (:entity_id dashcard))))))
-=======
                         (t2/select-one 'DashboardCard :entity_id (:entity_id dashcard))))))
->>>>>>> 9abbfa6f
 
 (defn- serdes-deps-dashcard
   [{:keys [card_id parameter_mappings visualization_settings]}]
