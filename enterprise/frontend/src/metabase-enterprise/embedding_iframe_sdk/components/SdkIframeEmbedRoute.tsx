import type { ReactNode } from "react";
import { P, match } from "ts-pattern";

import {
  InteractiveDashboard,
  MetabaseProvider,
  StaticDashboard,
  StaticQuestion,
} from "embedding-sdk/bundle";
import { SdkQuestion } from "embedding-sdk/components/public/SdkQuestion";
import { defineMetabaseAuthConfig } from "embedding-sdk/sdk-package/lib/public/define-metabase-auth-config";
import { EMBEDDING_SDK_IFRAME_EMBEDDING_CONFIG } from "metabase/embedding-sdk/config";
import { PLUGIN_EMBEDDING_IFRAME_SDK } from "metabase/plugins";
import { Box } from "metabase/ui";

import { useParamRerenderKey } from "../hooks/use-param-rerender-key";
import { useSdkIframeEmbedEventBus } from "../hooks/use-sdk-iframe-embed-event-bus";
import type { SdkIframeEmbedSettings } from "../types/embed";

import {
  SdkIframeApiKeyInProductionError,
  SdkIframeExistingUserSessionInProductionError,
  SdkIframeInvalidLicenseError,
} from "./SdkIframeError";

const onSettingsChanged = (settings: SdkIframeEmbedSettings) => {
  // Tell the SDK whether to use the existing user session or not.
  EMBEDDING_SDK_IFRAME_EMBEDDING_CONFIG.useExistingUserSession =
    settings?.useExistingUserSession || false;
};

export const SdkIframeEmbedRoute = () => {
  const { embedSettings } = useSdkIframeEmbedEventBus({ onSettingsChanged });

  // The embed settings won't be available until the parent sends it via postMessage.
  // The SDK will show its own loading indicator, so we don't need to show it twice.
  if (!embedSettings || !embedSettings.instanceUrl) {
    return null;
  }

  const hasEmbedTokenFeature = PLUGIN_EMBEDDING_IFRAME_SDK.hasValidLicense();

  const isProduction = !embedSettings._isLocalhost;

  // If the parent page is not running on localhost and
  // the token feature is not present, we show an error message
  if (isProduction && !hasEmbedTokenFeature) {
    return <SdkIframeInvalidLicenseError />;
  }

  // Using API keys in production is not allowed. SSO is required.
  if (isProduction && embedSettings.apiKey) {
    return <SdkIframeApiKeyInProductionError />;
  }

  // Using the existing user's session in production is not allowed. SSO is required.
  if (isProduction && embedSettings.useExistingUserSession) {
    return <SdkIframeExistingUserSessionInProductionError />;
  }

  const { theme, locale } = embedSettings;

  const authConfig = defineMetabaseAuthConfig({
    metabaseInstanceUrl: embedSettings.instanceUrl,
    apiKey: embedSettings.apiKey,
  });

  return (
    <MetabaseProvider authConfig={authConfig} theme={theme} locale={locale}>
      <Box h="100vh" bg={theme?.colors?.background}>
        <SdkIframeEmbedView settings={embedSettings} />
      </Box>
    </MetabaseProvider>
  );
};

const SdkIframeEmbedView = ({
  settings,
}: {
  settings: SdkIframeEmbedSettings;
}): ReactNode => {
  const rerenderKey = useParamRerenderKey(settings);

<<<<<<< HEAD
  return (
    match(settings)
      // .with({ template: "curate-content" }, (_settings) => null)
      // .with({ template: "view-content" }, (_settings) => null)
      .with(
        {
          componentName: "metabase-dashboard",
          dashboardId: P.nonNullable,
          drills: false,
        },
        (settings) => (
          <StaticDashboard
            dashboardId={settings.dashboardId}
            withTitle={settings.withTitle}
            withDownloads={settings.withDownloads}
            initialParameters={settings.initialParameters}
            hiddenParameters={settings.hiddenParameters}
            key={rerenderKey}
          />
        ),
      )
      .with(
        {
          componentName: "metabase-dashboard",
          dashboardId: P.nonNullable,
          drills: P.optional(true),
        },
        (settings) => (
          <InteractiveDashboard
            dashboardId={settings.dashboardId}
            withTitle={settings.withTitle}
            withDownloads={settings.withDownloads}
            initialParameters={settings.initialParameters}
            hiddenParameters={settings.hiddenParameters}
            drillThroughQuestionHeight="100%"
            drillThroughQuestionProps={{ isSaveEnabled: false }}
=======
  return match(settings)
    .with(
      P.union({ template: "exploration" }, { questionId: "new" }),
      (settings) => (
        <InteractiveQuestion
          questionId="new"
          height="100%"
          isSaveEnabled={settings.isSaveEnabled ?? false}
          targetCollection={settings.targetCollection}
          entityTypes={settings.entityTypes}
          key={rerenderKey}
        />
      ),
    )
    .with({ template: "curate-content" }, (_settings) => null)
    .with({ template: "view-content" }, (_settings) => null)
    .with(
      {
        dashboardId: P.nonNullable,
        drills: false,
      },
      (settings) => (
        <StaticDashboard
          dashboardId={settings.dashboardId}
          withTitle={settings.withTitle}
          withDownloads={settings.withDownloads}
          initialParameters={settings.initialParameters}
          hiddenParameters={settings.hiddenParameters}
          key={rerenderKey}
        />
      ),
    )
    .with(
      {
        dashboardId: P.nonNullable,
        drills: P.optional(true),
      },
      (settings) => (
        <InteractiveDashboard
          dashboardId={settings.dashboardId}
          withTitle={settings.withTitle}
          withDownloads={settings.withDownloads}
          initialParameters={settings.initialParameters}
          hiddenParameters={settings.hiddenParameters}
          drillThroughQuestionHeight="100%"
          drillThroughQuestionProps={{ isSaveEnabled: false }}
          key={rerenderKey}
        />
      ),
    )
    .with(
      {
        questionId: P.nonNullable,
      },
      (settings) => {
        const commonProps = {
          questionId: settings.questionId,
          withDownloads: settings.withDownloads,
          height: "100%",
          initialSqlParameters: settings.initialSqlParameters,
          title: settings.withTitle ?? true, // defaulting title to true even if in the sdk it defaults to false for static
        };

        if (settings.drills === false) {
          // note: this disable drills but also removes the top toolbar
          return <StaticQuestion {...commonProps} key={rerenderKey} />;
        }

        return (
          <SdkQuestion
            {...commonProps}
            isSaveEnabled={settings.isSaveEnabled ?? false}
>>>>>>> 49389aea
            key={rerenderKey}
          />
        ),
      )
      .with(
        {
          componentName: "metabase-question",
          questionId: P.nonNullable,
        },
        (settings) => {
          const commonProps = {
            questionId: settings.questionId,
            withDownloads: settings.withDownloads,
            height: "100%",
            initialSqlParameters: settings.initialSqlParameters,
            title: settings.withTitle ?? true, // defaulting title to true even if in the sdk it defaults to false for static
          };

          // note: to create a new question we need to render InteractiveQuestion
          if (settings.drills === false && settings.questionId !== "new") {
            // note: this disable drills but also removes the top toolbar
            return <StaticQuestion {...commonProps} key={rerenderKey} />;
          }

          return (
            <SdkQuestion
              {...commonProps}
              isSaveEnabled={settings.isSaveEnabled}
              key={rerenderKey}
              targetCollection={settings.targetCollection}
              entityTypes={settings.entityTypes}
            />
          );
        },
      )
      .otherwise(() => null)
  );
};<|MERGE_RESOLUTION|>--- conflicted
+++ resolved
@@ -81,7 +81,6 @@
 }): ReactNode => {
   const rerenderKey = useParamRerenderKey(settings);
 
-<<<<<<< HEAD
   return (
     match(settings)
       // .with({ template: "curate-content" }, (_settings) => null)
@@ -118,80 +117,6 @@
             hiddenParameters={settings.hiddenParameters}
             drillThroughQuestionHeight="100%"
             drillThroughQuestionProps={{ isSaveEnabled: false }}
-=======
-  return match(settings)
-    .with(
-      P.union({ template: "exploration" }, { questionId: "new" }),
-      (settings) => (
-        <InteractiveQuestion
-          questionId="new"
-          height="100%"
-          isSaveEnabled={settings.isSaveEnabled ?? false}
-          targetCollection={settings.targetCollection}
-          entityTypes={settings.entityTypes}
-          key={rerenderKey}
-        />
-      ),
-    )
-    .with({ template: "curate-content" }, (_settings) => null)
-    .with({ template: "view-content" }, (_settings) => null)
-    .with(
-      {
-        dashboardId: P.nonNullable,
-        drills: false,
-      },
-      (settings) => (
-        <StaticDashboard
-          dashboardId={settings.dashboardId}
-          withTitle={settings.withTitle}
-          withDownloads={settings.withDownloads}
-          initialParameters={settings.initialParameters}
-          hiddenParameters={settings.hiddenParameters}
-          key={rerenderKey}
-        />
-      ),
-    )
-    .with(
-      {
-        dashboardId: P.nonNullable,
-        drills: P.optional(true),
-      },
-      (settings) => (
-        <InteractiveDashboard
-          dashboardId={settings.dashboardId}
-          withTitle={settings.withTitle}
-          withDownloads={settings.withDownloads}
-          initialParameters={settings.initialParameters}
-          hiddenParameters={settings.hiddenParameters}
-          drillThroughQuestionHeight="100%"
-          drillThroughQuestionProps={{ isSaveEnabled: false }}
-          key={rerenderKey}
-        />
-      ),
-    )
-    .with(
-      {
-        questionId: P.nonNullable,
-      },
-      (settings) => {
-        const commonProps = {
-          questionId: settings.questionId,
-          withDownloads: settings.withDownloads,
-          height: "100%",
-          initialSqlParameters: settings.initialSqlParameters,
-          title: settings.withTitle ?? true, // defaulting title to true even if in the sdk it defaults to false for static
-        };
-
-        if (settings.drills === false) {
-          // note: this disable drills but also removes the top toolbar
-          return <StaticQuestion {...commonProps} key={rerenderKey} />;
-        }
-
-        return (
-          <SdkQuestion
-            {...commonProps}
-            isSaveEnabled={settings.isSaveEnabled ?? false}
->>>>>>> 49389aea
             key={rerenderKey}
           />
         ),
@@ -219,7 +144,7 @@
           return (
             <SdkQuestion
               {...commonProps}
-              isSaveEnabled={settings.isSaveEnabled}
+              isSaveEnabled={settings.isSaveEnabled ?? false}
               key={rerenderKey}
               targetCollection={settings.targetCollection}
               entityTypes={settings.entityTypes}
