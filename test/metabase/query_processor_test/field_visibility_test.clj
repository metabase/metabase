--- conflicted
+++ resolved
@@ -20,25 +20,21 @@
 (deftest details-only-fields-test
   (mt/test-drivers (mt/normal-drivers)
     (testing "sanity check -- everything should be returned before making changes"
-<<<<<<< HEAD
-      (is (=? (m/index-by :id (qp.test/expected-cols :venues))
+      (is (=? (m/index-by :id (qp.test-util/expected-cols :venues))
               (m/index-by :id (venues-cols-from-query)))))
 
     (testing ":details-only fields should not be returned in normal queries"
       (tu/with-temp-vals-in-db Field (mt/id :venues :price) {:visibility_type :details-only}
-        (is (=? (m/index-by :id (for [col (qp.test/expected-cols :venues)]
+        (is (=? (m/index-by :id (for [col (qp.test-util/expected-cols :venues)]
                                   (if (= (mt/id :venues :price) (u/the-id col))
                                     (assoc col :visibility_type :details-only)
                                     col)))
                 (m/index-by :id (venues-cols-from-query))))))))
 
-
-;;; ----------------------------------------------- :sensitive fields ------------------------------------------------
-
 (deftest ^:parallel sensitive-fields-test
   (mt/test-drivers (mt/normal-drivers)
     (testing "Make sure :sensitive information fields are never returned by the QP"
-      (is (=? {:cols (qp.test/expected-cols :users [:id :name :last_login])
+      (is (=? {:cols (qp.test-util/expected-cols :users [:id :name :last_login])
                :rows [[ 1 "Plato Yeshua"]
                       [ 2 "Felipinho Asklepios"]
                       [ 3 "Kaneonuskatew Eiran"]
@@ -56,41 +52,6 @@
                       [15 "Rüstem Hebel"]]}
               ;; Filter out the timestamps from the results since they're hard to test :/
               (mt/format-rows-by [int identity]
-                (qp.test/rows-and-cols
-=======
-      (is (= (m/index-by :id (qp.test-util/expected-cols :venues))
-             (m/index-by :id (venues-cols-from-query)))))
-
-    (testing ":details-only fields should not be returned in normal queries"
-      (tu/with-temp-vals-in-db Field (mt/id :venues :price) {:visibility_type :details-only}
-        (is (= (m/index-by :id (for [col (qp.test-util/expected-cols :venues)]
-                                (if (= (mt/id :venues :price) (u/the-id col))
-                                  (assoc col :visibility_type :details-only)
-                                  col)))
-               (m/index-by :id (venues-cols-from-query))))))))
-
-(deftest ^:parallel sensitive-fields-test
-  (mt/test-drivers (mt/normal-drivers)
-    (testing "Make sure :sensitive information fields are never returned by the QP"
-      (is (= {:cols (qp.test-util/expected-cols :users [:id :name :last_login])
-              :rows [[ 1 "Plato Yeshua"]
-                     [ 2 "Felipinho Asklepios"]
-                     [ 3 "Kaneonuskatew Eiran"]
-                     [ 4 "Simcha Yan"]
-                     [ 5 "Quentin Sören"]
-                     [ 6 "Shad Ferdynand"]
-                     [ 7 "Conchúr Tihomir"]
-                     [ 8 "Szymon Theutrich"]
-                     [ 9 "Nils Gotam"]
-                     [10 "Frans Hevel"]
-                     [11 "Spiros Teofil"]
-                     [12 "Kfir Caj"]
-                     [13 "Dwight Gresham"]
-                     [14 "Broen Olujimi"]
-                     [15 "Rüstem Hebel"]]}
-             ;; Filter out the timestamps from the results since they're hard to test :/
-             (mt/format-rows-by [int identity]
-               (qp.test-util/rows-and-cols
->>>>>>> d54caf88
+                (qp.test-util/rows-and-cols
                  (mt/run-mbql-query users
                    {:order-by [[:asc $id]]}))))))))