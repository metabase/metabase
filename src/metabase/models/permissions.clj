--- conflicted
+++ resolved
@@ -310,8 +310,6 @@
                       (seq path))
              (re-matches path-regex path))))
 
-<<<<<<< HEAD
-=======
 (defn valid-path-format?
   "Is `path` a string with a valid permissions path format? This is a less strict version of [[valid-path?]] which
   just checks that the path components contain alphanumeric characters or dashes, separated by slashes
@@ -321,7 +319,6 @@
   (boolean (when (and (string? path)
                       (seq path))
              (re-matches (re-pattern (str "^/(" path-char "*/)*$")) path))))
->>>>>>> 93ea70f0
 
 (def Path
   "Schema for a permissions path with a valid format."
