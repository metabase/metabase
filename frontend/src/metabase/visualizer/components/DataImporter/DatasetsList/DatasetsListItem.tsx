import { useMemo } from "react";

import ButtonGroup from "metabase/core/components/ButtonGroup";
import { Ellipsified } from "metabase/core/components/Ellipsified";
import { useSelector } from "metabase/lib/redux";
import { Button, Icon } from "metabase/ui";
import {
  getDatasets,
  getVisualizationType,
  getVisualizerComputedSettings,
  getVisualizerDatasetColumns,
} from "metabase/visualizer/selectors";
import type {
  Field,
  VisualizationDisplay,
  VisualizerCardDataSource,
} from "metabase-types/api";

import { useVisualizerUi } from "../../VisualizerUiContext";

import S from "./DatasetsListItem.module.css";
import { getIsCompatible } from "./getIsCompatible";

interface DatasetsListItemProps {
  item: VisualizerCardDataSource & {
    display: VisualizationDisplay | null;
    result_metadata?: Field[];
  };
  onSwap?: (item: VisualizerCardDataSource) => void;
  onToggle?: (item: VisualizerCardDataSource) => void;
  onRemove?: (item: VisualizerCardDataSource) => void;
  selected: boolean;
}

export const DatasetsListItem = (props: DatasetsListItemProps) => {
  const { selected, item, onSwap, onToggle, onRemove } = props;

  const { setSwapAffordanceVisible } = useVisualizerUi();

  const currentDisplay = useSelector(getVisualizationType);
  const columns = useSelector(getVisualizerDatasetColumns);
  const settings = useSelector(getVisualizerComputedSettings);
  const datasets = useSelector(getDatasets);

  const isCompatible = useMemo(() => {
<<<<<<< HEAD
    const { fields } = metadata;
=======
    if (!item.display || !item.result_metadata) {
      return false;
    }
>>>>>>> b932a8fd

    return getIsCompatible({
      currentDataset: {
        display: currentDisplay ?? null,
        columns,
        settings,
      },
      targetDataset: {
<<<<<<< HEAD
        fields: fields ?? [],
=======
        display: item.display,
        fields: item.result_metadata,
>>>>>>> b932a8fd
      },
      datasets,
    });
<<<<<<< HEAD
  }, [metadata, currentDisplay, columns, settings, datasets]);
=======
  }, [item, primaryColumn, currentDisplay]);
>>>>>>> b932a8fd

  return (
    <ButtonGroup style={{ display: "flex", gap: "8px", width: "100%" }}>
      <Button
        fullWidth
        data-testid="swap-dataset-button"
        variant="visualizer"
        aria-pressed={selected}
        size="xs"
        onClick={() => {
          onSwap?.(item);
        }}
        onMouseOver={() => setSwapAffordanceVisible(true)}
        onMouseOut={() => setSwapAffordanceVisible(false)}
        leftSection={
          <Icon color="inherit" className={S.TableIcon} name="table2" mr="xs" />
        }
      >
        <Ellipsified style={{ height: 17 }}>{item.name}</Ellipsified>
      </Button>
      {selected ? (
        <Button
          data-testid="remove-dataset-button"
          variant="visualizer"
          aria-pressed={selected}
          size="xs"
          rightSection={<Icon name="close" />}
          onClick={(e) => {
            e.stopPropagation();
            onRemove?.(item);
          }}
        />
      ) : (
        isCompatible && (
          <Button
            data-testid="add-dataset-button"
            size="xs"
            variant="visualizer"
            rightSection={<Icon name="add" />}
            onClick={(e) => {
              e.stopPropagation();
              onToggle?.(item);
            }}
          />
        )
      )}
      {!selected && !isCompatible && (
        <Button
          data-testid="placeholder-button"
          size="xs"
          variant="visualizer"
          rightSection={<Icon name="add" />}
          style={{ opacity: 0, pointerEvents: "none" }}
        />
      )}
    </ButtonGroup>
  );
};<|MERGE_RESOLUTION|>--- conflicted
+++ resolved
@@ -43,13 +43,9 @@
   const datasets = useSelector(getDatasets);
 
   const isCompatible = useMemo(() => {
-<<<<<<< HEAD
-    const { fields } = metadata;
-=======
     if (!item.display || !item.result_metadata) {
       return false;
     }
->>>>>>> b932a8fd
 
     return getIsCompatible({
       currentDataset: {
@@ -58,20 +54,11 @@
         settings,
       },
       targetDataset: {
-<<<<<<< HEAD
-        fields: fields ?? [],
-=======
-        display: item.display,
         fields: item.result_metadata,
->>>>>>> b932a8fd
       },
       datasets,
     });
-<<<<<<< HEAD
-  }, [metadata, currentDisplay, columns, settings, datasets]);
-=======
-  }, [item, primaryColumn, currentDisplay]);
->>>>>>> b932a8fd
+  }, [item, currentDisplay, columns, settings, datasets]);
 
   return (
     <ButtonGroup style={{ display: "flex", gap: "8px", width: "100%" }}>
