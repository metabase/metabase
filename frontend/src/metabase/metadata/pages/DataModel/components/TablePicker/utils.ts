--- conflicted
+++ resolved
@@ -1,12 +1,9 @@
-<<<<<<< HEAD
-import type { DatabaseId, TableId } from "metabase-types/api";
-=======
 import { isSyncCompleted } from "metabase/lib/syncing";
 import type { CardId, SearchResult, TableId } from "metabase-types/api";
->>>>>>> f32e2ca2
 
 import { getUrl as getUrl_ } from "../../utils";
 
+import { type NodeSelection, isItemSelected } from "./bulk-selection.utils";
 import {
   CHILD_TYPES,
   LEAF_ITEM_ICON_COLOR,
@@ -129,6 +126,8 @@
     return node.children.flatMap((child) => flatten(child, opts));
   }
 
+  const isSelected = selection ? isItemSelected(node, selection) : "no";
+
   if (
     node.type === "schema" &&
     (node.label === UNNAMED_SCHEMA_NAME ||
@@ -146,10 +145,8 @@
     ];
   }
 
-  const isSelected = selection ? isItemSelected(node, selection) : "no";
-
   if (typeof isExpanded === "function" && !isExpanded(node.key)) {
-    return [{ ...node, level, parent, isSelected: isSelected } as FlatItem];
+    return [{ ...node, level, parent, isSelected } as FlatItem];
   }
 
   if (addLoadingNodes && node.children.length === 0) {
@@ -164,13 +161,7 @@
   }
 
   return [
-    {
-      ...node,
-      isExpanded: true,
-      level,
-      parent,
-      isSelected,
-    },
+    { ...node, isExpanded: true, level, parent, isSelected },
     ...node.children.flatMap((child) =>
       flatten(child, {
         ...opts,
@@ -180,77 +171,6 @@
       }),
     ),
   ];
-}
-
-export interface NodeSelection {
-  tables: Set<TableId>;
-  schemas: Set<string>;
-  databases: Set<DatabaseId>;
-}
-
-export function isItemSelected(
-  node: TreeNode,
-  selection: NodeSelection,
-): "yes" | "no" | "some" {
-  if (!selection) {
-    return "no";
-  }
-  if (node.type === "table") {
-    return selection.tables.has(node.value?.tableId ?? -1) ? "yes" : "no";
-  }
-  if (node.type === "schema") {
-    if (selection.schemas.has(getSchemaId(node) ?? "")) {
-      return "yes";
-    }
-
-    return areChildTablesSelected(node, selection.tables);
-  }
-  if (node.type === "database") {
-    if (selection.databases.has(node.value?.databaseId ?? -1)) {
-      return "yes";
-    }
-    return areChildSchemasSelected(node, selection);
-  }
-
-  return "no";
-}
-
-function areChildTablesSelected(
-  node: TreeNode,
-  selectedTables: Set<TableId> | undefined,
-): "yes" | "no" | "some" {
-  if (node.children.length === 0) {
-    return "no";
-  }
-
-  const selectedTablesCount = node.children.filter(
-    (x) => x.type === "table" && selectedTables?.has(x.value?.tableId ?? ""),
-  ).length;
-
-  return selectedTablesCount === node.children.length
-    ? "yes"
-    : selectedTablesCount > 0
-      ? "some"
-      : "no";
-}
-
-function areChildSchemasSelected(
-  node: TreeNode,
-  selection: NodeSelection,
-): "yes" | "no" | "some" {
-  if (node.children.length === 0) {
-    return "no";
-  }
-
-  const selectedSchemasResult = node.children.map((x) =>
-    isItemSelected(x, selection),
-  );
-
-  return selectedSchemasResult.every((x) => x === "yes")
-    ? "yes"
-    : selectedSchemasResult.every((x) => x === "no")
-      ? "no"
-      : "some";
 }
 
 export function sort<T extends { label: string } = TreeNode>(nodes: T[]): T[] {
@@ -350,189 +270,6 @@
   };
 }
 
-<<<<<<< HEAD
-export function getSchemaId(item: FlatItem) {
-  if (item.type !== "table" && item.type !== "schema") {
-    return undefined;
-  }
-  return `${item.value?.databaseId}:${item.value?.schemaName}`;
-}
-
-export function isParentSchemaSelected(
-  item: FlatItem,
-  selectedSchemas: Set<string> | undefined,
-) {
-  if (item.type !== "table") {
-    return false;
-  }
-
-  const parentSchemaId = getSchemaId(item);
-
-  if (!parentSchemaId) {
-    return false;
-  }
-
-  return selectedSchemas?.has(parentSchemaId);
-}
-
-export function noManuallySelectedTables(
-  schema: FlatItem | undefined,
-  items: FlatItem[],
-  selectedItems: Set<TableId> | undefined,
-) {
-  if (!schema) {
-    return false;
-  }
-  // return true;
-  const children = items.filter((x) => x.parent === schema.key);
-
-  return !children.some(
-    (child) =>
-      child.type === "table" && selectedItems?.has(child.value?.tableId ?? ""),
-  );
-}
-
-export function noManuallySelectedSchemas(
-  database: FlatItem | undefined,
-  items: FlatItem[],
-  selectedSchemas: Set<string> | undefined,
-) {
-  if (!database) {
-    return false;
-  }
-  // return true;
-  const children = items.filter((x) => x.parent === database.key);
-
-  return !children.some(
-    (child) =>
-      child.type === "schema" && selectedSchemas?.has(getSchemaId(child) ?? ""),
-  );
-}
-
-export function noManuallySelectedDatabaseChildrenTables(
-  database: DatabaseNode,
-  selectedTables: Set<TableId> | undefined,
-) {
-  if (!database) {
-    return false;
-  }
-
-  const answer = !database.children.some(
-    (schema) =>
-      schema.type === "schema" &&
-      schema.children.some(
-        (child) =>
-          child.type === "table" &&
-          selectedTables?.has(child.value?.tableId ?? -1),
-      ),
-  );
-
-  return answer;
-}
-
-export function getParentSchema(tableItem: FlatItem, allItems: FlatItem[]) {
-  return allItems.find(
-    (x) => x.type === "schema" && getSchemaId(x) === getSchemaId(tableItem),
-  );
-}
-
-export function getSchemaTables(schema: FlatItem, allItems: FlatItem[]) {
-  const result = allItems.filter(
-    (x) =>
-      x.type === "table" &&
-      getSchemaId(schema) === getSchemaId(x) &&
-      x.value?.tableId,
-  );
-
-  return result;
-}
-
-export function getSchemaTableIds(schema: FlatItem, allItems: FlatItem[]) {
-  return getSchemaTables(schema, allItems).map((x) => x.value?.tableId ?? "");
-}
-
-export function getSchemaChildrenTableIds(schema: TreeNode) {
-  return schema.children
-    .filter((x) => x.type === "table")
-    .map((x) => x.value?.tableId ?? -1);
-}
-
-export function getParentSchemaTables(item: FlatItem, allItems: FlatItem[]) {
-  const parentSchema = getParentSchema(item, allItems);
-
-  if (!parentSchema) {
-    return [];
-  }
-
-  return allItems.filter(
-    (x) => x.type === "table" && getSchemaId(parentSchema) === getSchemaId(x),
-  );
-}
-
-export function areTablesSelected(
-  schema: FlatItem,
-  allItems: FlatItem[],
-  selectedItems: Set<TableId> | undefined,
-): "all" | "some" | "none" {
-  const tables = getSchemaTables(schema, allItems);
-  if (tables.length === 0) {
-    return "none";
-  }
-  if (tables.every((x) => selectedItems?.has(x.value?.tableId ?? ""))) {
-    return "all";
-  }
-  if (tables.some((x) => selectedItems?.has(x.value?.tableId ?? ""))) {
-    return "some";
-  }
-  return "none";
-}
-
-export function getSchemas(database: FlatItem, allItems: FlatItem[]) {
-  return allItems.filter(
-    (x) =>
-      x.type === "schema" && x.value?.databaseId === database.value?.databaseId,
-  );
-}
-
-export function getChildSchemas(databaseNode: DatabaseNode) {
-  return databaseNode.children.filter((x) => x.type === "schema");
-}
-
-export function areSchemasSelected(
-  database: FlatItem,
-  allItems: FlatItem[],
-  selectedSchemas: Set<string> | undefined,
-  selectedItems: Set<TableId> | undefined,
-): "all" | "some" | "none" {
-  if (database.type !== "database") {
-    return "none";
-  }
-
-  const schemas = getSchemas(database, allItems);
-  if (schemas.length === 0) {
-    return "none";
-  }
-
-  if (
-    schemas.every(
-      (x) =>
-        selectedSchemas?.has(getSchemaId(x) ?? "") ||
-        areTablesSelected(x, x.children, selectedItems) === "all",
-    )
-  ) {
-    return "all";
-  }
-  if (
-    schemas.some(
-      (x) =>
-        selectedSchemas?.has(getSchemaId(x) ?? "") ||
-        areTablesSelected(x, x.children, selectedItems) !== "none",
-    )
-  ) {
-    return "some";
-  }
-  return "none";
-=======
 export function buildTreeFromSearchResults(
   searchResults:
     | (SearchResult<TableId, "table"> | SearchResult<CardId, "dataset">)[]
@@ -647,5 +384,4 @@
   });
 
   return tree;
->>>>>>> f32e2ca2
 }