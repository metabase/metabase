(ns metabase-enterprise.advanced-permissions.common-test
  (:require [cheshire.core :as json]
            [clojure.core.memoize :as memoize]
            [clojure.test :refer :all]
            [metabase-enterprise.advanced-permissions.models.permissions :as ee-perms]
            [metabase.models :refer [Database Field Permissions Table]]
            [metabase.models.database :as database]
            [metabase.models.field :as field]
            [metabase.models.permissions :as perms]
            [metabase.models.permissions-group :as group]
            [metabase.public-settings.premium-features-test :as premium-features-test]
            [metabase.test :as mt]
            [metabase.util :as u]))

(deftest current-user-test
  (testing "GET /api/user/current returns additional fields if advanced-permissions is enabled"
    (premium-features-test/with-premium-features #{:advanced-permissions}
      (letfn [(user-permissions [user]
                (-> (mt/user-http-request user :get 200 "user/current")
                    :permissions))]
        (testing "admins should have full advanced permisions"
          (is (= {:can_access_setting      true
                  :can_access_subscription true
                  :can_access_monitoring   true
                  :can_access_data_model   true
<<<<<<< HEAD
                  :is_group_manager        false}
=======
                  :can_access_db_details   true}
>>>>>>> f379b80b
                 (user-permissions :crowberto))))

        (testing "non-admin users should only have subscriptions enabled by default"
          (is (= {:can_access_setting      false
                  :can_access_subscription true
                  :can_access_monitoring   false
                  :can_access_data_model   false
<<<<<<< HEAD
                  :is_group_manager        false}
=======
                  :can_access_db_details   false}
>>>>>>> f379b80b
                 (user-permissions :rasta))))

        (testing "can_access_data_model is true if a user has any data model perms"
          (mt/with-model-cleanup [Permissions]
            (let [[id-1 id-2 id-3 id-4] (map u/the-id (database/tables (mt/db)))]
              (ee-perms/update-db-data-model-permissions! (u/the-id (group/all-users))
                                                          (mt/id)
                                                          {:schemas {"PUBLIC" {id-1 :all
                                                                               id-2 :none
                                                                               id-3 :none
                                                                               id-4 :none}}}))
            (is (partial= {:can_access_data_model   true}
                          (user-permissions :rasta)))))

        (testing "can_access_db_details is true if a user has any details perms"
          (mt/with-model-cleanup [Permissions]
            (ee-perms/update-db-details-permissions! (u/the-id (group/all-users)) (mt/id) :yes)
            (is (partial= {:can_access_db_details true}
                          (user-permissions :rasta)))))))))


;;; +----------------------------------------------------------------------------------------------------------------+
;;; |                                        Data model permission enforcement                                       |
;;; +----------------------------------------------------------------------------------------------------------------+

(defn- do-with-all-user-data-perms
  [graph f]
  (let [all-users-group-id  (u/the-id (group/all-users))]
    (premium-features-test/with-premium-features #{:advanced-permissions}
      (mt/with-model-cleanup [Permissions]
        (@#'perms/update-group-permissions! all-users-group-id graph)
        (memoize/memo-clear! @#'field/cached-perms-object-set)
        (f)))))

(defmacro ^:private with-all-users-data-perms
  "Runs `f` with perms for the All Users group temporarily set to the values in `graph`. Also enables the advanced
  permissions feature flag, and clears the (5 second TTL) cache used for Field permissions, for convenience."
  [graph & body]
  `(do-with-all-user-data-perms ~graph (fn [] ~@body)))

(deftest fetch-database-metadata-exclude-uneditable-test
  (testing "GET /api/database/:id/metadata?exclude_uneditable=true"
    (let [[id-1 id-2 id-3 id-4] (map u/the-id (database/tables (mt/db)))]
      (with-all-users-data-perms {(mt/id) {:data-model {:schemas {"PUBLIC" {id-1 :all
                                                                            id-2 :none
                                                                            id-3 :none
                                                                            id-4 :none}}}}}
        (let [tables (->> (mt/user-http-request :rasta
                                                :get
                                                200
                                                (format "database/%d/metadata?exclude_uneditable=true" (mt/id)))
                          :tables)]
          (is (= [id-1] (map :id tables))))))))

(deftest update-field-test
  (mt/with-temp Field [{field-id :id, table-id :table_id} {:name "Field Test"}]
    (let [{table-id :id, schema :schema, db-id :db_id} (Table table-id)]
      (testing "PUT /api/field/:id"
        (let [endpoint (format "field/%d" field-id)]
          (testing "a non-admin cannot update field metadata if the advanced-permissions feature flag is not present"
            (with-all-users-data-perms {db-id {:data-model {:schemas {schema {table-id :all}}}}}
              (premium-features-test/with-premium-features #{}
                (mt/user-http-request :rasta :put 403 endpoint {:name "Field Test 4"}))))

          (testing "a non-admin cannot update field metadata if they have no data model permissions for the DB"
            (with-all-users-data-perms {db-id {:data-model {:schemas :none}}}
              (mt/user-http-request :rasta :put 403 endpoint {:name "Field Test 2"})))

          (testing "a non-admin cannot update field metadata if they only have data model permissions for other schemas"
            (with-all-users-data-perms {db-id {:data-model {:schemas {schema             :none
                                                                      "different schema" :all}}}}

              (mt/user-http-request :rasta :put 403 endpoint {:name "Field Test 2"})))

          (testing "a non-admin cannot update field metadata if they only have data model permissions for other tables"
            (with-all-users-data-perms {db-id {:data-model {:schemas {schema {table-id       :none
                                                                              (inc table-id) :all}}}}}
              (mt/user-http-request :rasta :put 403 endpoint {:name "Field Test 2"})))

          (testing "a non-admin can update field metadata if they have data model perms for the DB"
            (with-all-users-data-perms {db-id {:data-model {:schemas :all}}}
              (mt/user-http-request :rasta :put 200 endpoint {:name "Field Test 2"})))

          (testing "a non-admin can update field metadata if they have data model perms for the schema"
            (with-all-users-data-perms {db-id {:data-model {:schemas {schema :all}}}}
              (mt/user-http-request :rasta :put 200 endpoint {:name "Field Test 3"})))

          (testing "a non-admin can update field metadata if they have data model perms for the table"
            (with-all-users-data-perms {db-id {:data-model {:schemas {schema {table-id :all}}}}}
              (mt/user-http-request :rasta :put 200 endpoint {:name "Field Test 3"})))))

      (testing "POST /api/field/:id/rescan_values"
        (testing "A non-admin can trigger a rescan of field values if they have data model perms for the table"
          (with-all-users-data-perms {(mt/id) {:data-model {:schemas {schema {table-id :none}}}}}
            (mt/user-http-request :rasta :post 403 (format "field/%d/rescan_values" field-id)))
          (with-all-users-data-perms {(mt/id) {:data-model {:schemas {schema {table-id :all}}}}}
            (mt/user-http-request :rasta :post 200 (format "field/%d/rescan_values" field-id)))))

      (testing "POST /api/field/:id/discard_values"
        (testing "A non-admin can discard field values if they have data model perms for the table"
          (with-all-users-data-perms {(mt/id) {:data-model {:schemas {schema {table-id :none}}}}}
            (mt/user-http-request :rasta :post 403 (format "field/%d/discard_values" field-id)))

          (with-all-users-data-perms {(mt/id) {:data-model {:schemas {schema {table-id :all}}}}}
            (mt/user-http-request :rasta :post 200 (format "field/%d/discard_values" field-id))))))))

(deftest update-table-test
  (mt/with-temp Table [{table-id :id} {:db_id (mt/id) :schema "PUBLIC"}]
    (testing "PUT /api/table/:id"
      (let [endpoint (format "table/%d" table-id)]
        (testing "a non-admin cannot update table metadata if the advanced-permissions feature flag is not present"
          (with-all-users-data-perms {(mt/id) {:data-model {:schemas :all}}}
            (premium-features-test/with-premium-features #{}
              (mt/user-http-request :rasta :put 403 endpoint {:name "Table Test 2"}))))

        (testing "a non-admin cannot update table metadata if they have no data model permissions for the DB"
          (with-all-users-data-perms {(mt/id) {:data-model {:schemas :none}}}
            (mt/user-http-request :rasta :put 403 endpoint {:name "Table Test 2"})))

        (testing "a non-admin cannot update table metadata if they only have data model permissions for other schemas"
          (with-all-users-data-perms {(mt/id) {:data-model {:schemas {"PUBLIC"           :none
                                                                      "different schema" :all}}}}
            (mt/user-http-request :rasta :put 403 endpoint {:name "Table Test 2"})))

        (testing "a non-admin cannot update table metadata if they only have data model permissions for other tables"
          (with-all-users-data-perms {(mt/id) {:data-model {:schemas {"PUBLIC" {table-id       :none
                                                                                (inc table-id) :all}}}}}
            (mt/user-http-request :rasta :put 403 endpoint {:name "Table Test 2"})))

        (testing "a non-admin can update table metadata if they have data model perms for the DB"
          (with-all-users-data-perms {(mt/id) {:data-model {:schemas :all}}}
            (mt/user-http-request :rasta :put 200 endpoint {:name "Table Test 2"})))

        (testing "a non-admin can update table metadata if they have data model perms for the schema"
          (with-all-users-data-perms {(mt/id) {:data-model {:schemas {"PUBLIC" :all}}}}
            (mt/user-http-request :rasta :put 200 endpoint {:name "Table Test 3"})))

        (testing "a non-admin can update table metadata if they have data model perms for the table"
          (with-all-users-data-perms {(mt/id) {:data-model {:schemas {"PUBLIC" {table-id :all}}}}}
            (mt/user-http-request :rasta :put 200 endpoint {:name "Table Test 3"})))))

    (testing "POST /api/table/:id/rescan_values"
      (testing "A non-admin can trigger a rescan of field values if they have data model perms for the table"
        (with-all-users-data-perms {(mt/id) {:data-model {:schemas {"PUBLIC" {table-id :none}}}}}
          (mt/user-http-request :rasta :post 403 (format "table/%d/rescan_values" table-id)))
        (with-all-users-data-perms {(mt/id) {:data-model {:schemas {"PUBLIC" {table-id :all}}}}}
          (mt/user-http-request :rasta :post 200 (format "table/%d/rescan_values" table-id)))))

    (testing "POST /api/table/:id/discard_values"
      (testing "A non-admin can discard field values if they have data model perms for the table"
        (with-all-users-data-perms {(mt/id) {:data-model {:schemas {"PUBLIC" {table-id :none}}}}}
          (mt/user-http-request :rasta :post 403 (format "table/%d/discard_values" table-id)))

        (with-all-users-data-perms {(mt/id) {:data-model {:schemas {"PUBLIC" {table-id :all}}}}}
          (mt/user-http-request :rasta :post 200 (format "table/%d/discard_values" table-id)))))

    (testing "POST /api/table/:id/fields/order"
      (testing "A non-admin can set a custom field ordering if they have data model perms for the table"
        (mt/with-temp* [Field [{field-1-id :id} {:table_id table-id}]
                        Field [{field-2-id :id} {:table_id table-id}]]
          (with-all-users-data-perms {(mt/id) {:data-model {:schemas {"PUBLIC" {table-id :none}}}}}
            (mt/user-http-request :rasta :put 403 (format "table/%d/fields/order" table-id)
                                  {:request-options {:body (json/encode [field-2-id field-1-id])}}))

          (with-all-users-data-perms {(mt/id) {:data-model {:schemas {"PUBLIC" {table-id :all}}}}}
            (mt/user-http-request :rasta :put 200 (format "table/%d/fields/order" table-id)
                                  {:request-options {:body (json/encode [field-2-id field-1-id])}})))))))


;;; +----------------------------------------------------------------------------------------------------------------+
;;; |                                  Database details permission enforcement                                       |
;;; +----------------------------------------------------------------------------------------------------------------+

(deftest update-database-test
  (testing "PUT /api/database/:id"
    (mt/with-temp Database [{db-id :id}]
      (testing "A non-admin cannot update database metadata if the advanced-permissions feature flag is not present"
        (with-all-users-data-perms {db-id {:details :yes}}
          (premium-features-test/with-premium-features #{}
            (mt/user-http-request :rasta :put 403 (format "database/%d" db-id) {:name "Database Test"}))))

      (testing "A non-admin cannot update database metadata if they do not have DB details permissions"
        (with-all-users-data-perms {db-id {:details :no}}
          (mt/user-http-request :rasta :put 403 (format "database/%d" db-id) {:name "Database Test"})))

      (testing "A non-admin can update database metadata if they have DB details permissions"
        (with-all-users-data-perms {db-id {:details :yes}}
          (mt/user-http-request :rasta :put 200 (format "database/%d" db-id) {:name "Database Test"}))))))

(deftest delete-database-test
  (mt/with-temp Database [{db-id :id}]
    (testing "A non-admin cannot delete a database if the advanced-permissions feature flag is not present"
      (with-all-users-data-perms {db-id {:details :yes}}
        (premium-features-test/with-premium-features #{}
          (mt/user-http-request :rasta :delete 403 (format "database/%d" db-id)))))

    (testing "A non-admin cannot update database metadata if they do not have DB details permissions"
      (with-all-users-data-perms {db-id {:details :no}}
        (mt/user-http-request :rasta :delete 403 (format "database/%d" db-id))))

    (testing "A non-admin can update database metadata if they have DB details permissions"
      (with-all-users-data-perms {db-id {:details :yes}}
        (mt/user-http-request :rasta :put 200 (format "database/%d" db-id) {:name "Database Test"})))))

(deftest db-operations-test
  (mt/with-temp Database [{db-id :id}]
    (testing "A non-admin can trigger a sync of the DB schema if they have DB details permissions"
      (with-all-users-data-perms {db-id {:details :yes}}
        (mt/user-http-request :rasta :post 200 (format "database/%d/sync_schema" db-id))))

    (testing "A non-admin can trigger a re-scan of field values if they have DB details permissions"
      (with-all-users-data-perms {db-id {:details :yes}}
        (mt/user-http-request :rasta :post 200 (format "database/%d/rescan_values" db-id))))

    (testing "A non-admin can discard saved field values if they have DB details permissions"
      (with-all-users-data-perms {db-id {:details :yes}}
        (mt/user-http-request :rasta :post 200 (format "database/%d/discard_values" db-id))))))<|MERGE_RESOLUTION|>--- conflicted
+++ resolved
@@ -23,11 +23,8 @@
                   :can_access_subscription true
                   :can_access_monitoring   true
                   :can_access_data_model   true
-<<<<<<< HEAD
-                  :is_group_manager        false}
-=======
+                  :is_group_manager        false
                   :can_access_db_details   true}
->>>>>>> f379b80b
                  (user-permissions :crowberto))))
 
         (testing "non-admin users should only have subscriptions enabled by default"
@@ -35,11 +32,8 @@
                   :can_access_subscription true
                   :can_access_monitoring   false
                   :can_access_data_model   false
-<<<<<<< HEAD
-                  :is_group_manager        false}
-=======
+                  :is_group_manager        false
                   :can_access_db_details   false}
->>>>>>> f379b80b
                  (user-permissions :rasta))))
 
         (testing "can_access_data_model is true if a user has any data model perms"
