(ns metabase.lib.convert-test
  (:require
   #?@(:cljs ([metabase.test-runner.assert-exprs.approximately-equal]))
   [clojure.test :refer [are deftest is testing]]
   [medley.core :as m]
   [metabase.legacy-mbql.schema :as mbql.s]
   [metabase.lib.convert :as lib.convert]
   [metabase.lib.core :as lib]
   [metabase.lib.options :as lib.options]
   [metabase.lib.schema :as lib.schema]
   [metabase.lib.test-metadata :as meta]
   [metabase.lib.test-util :as lib.tu]
   [metabase.lib.test-util.macros :as lib.tu.macros]
   [metabase.util :as u]
   [metabase.util.malli.registry :as mr]))

#?(:cljs (comment metabase.test-runner.assert-exprs.approximately-equal/keep-me))

(deftest ^:parallel ->pMBQL-test
  (is (=? {:lib/type :mbql/query
           :stages   [{:lib/type     :mbql.stage/mbql
                       :source-table 1}
                      {:lib/type    :mbql.stage/mbql
                       :fields      [[:field {:lib/uuid string?} 2]
                                     [:field {:lib/uuid string?, :temporal-unit :month} 3]]
                       :aggregation [[:count {:lib/uuid string?}]]}]
           :database 1}
          (lib.convert/->pMBQL
           {:database 1
            :type     :query
            :query    {:source-query {:source-table 1}
                       :fields       [[:field 2 nil]
                                      [:field 3 {:temporal-unit :month}]]
                       :aggregation  [[:count]]}})))
  (testing ":field clause"
    (are [clause expected] (=? expected
                               (lib.convert/->pMBQL clause))
      [:field 2 nil]                     [:field {:lib/uuid string?} 2]
      [:field 3 {:temporal-unit :month}] [:field {:lib/uuid string?, :temporal-unit :month} 3])))

(deftest ^:parallel ->pMBQL-idempotency-test
  (is (=? {:lib/type :mbql/query
           :stages   [{:lib/type     :mbql.stage/mbql
                       :source-table 1}
                      {:lib/type    :mbql.stage/mbql
                       :fields      [[:field {:lib/uuid string?} 2]
                                     [:field {:lib/uuid string?, :temporal-unit :month} 3]]
                       :aggregation [[:count {:lib/uuid string?}]]}]
           :database 1}
          (lib.convert/->pMBQL
           (lib.convert/->pMBQL
            {:database 1
             :type     :query
             :query    {:source-query {:source-table 1}
                        :fields       [[:field 2 nil]
                                       [:field 3 {:temporal-unit :month}]]
                        :aggregation  [[:count]]}}))))
  (testing ":field clause"
    (are [clause expected] (=? expected
                               (lib.convert/->pMBQL (lib.convert/->pMBQL clause)))
      [:field 2 nil]                     [:field {:lib/uuid string?} 2]
      [:field 3 {:temporal-unit :month}] [:field {:lib/uuid string?, :temporal-unit :month} 3])))

(deftest ^:parallel ->pMBQL-joins-test
  (is (=? {:lib/type :mbql/query
           :database (meta/id)
           :stages   [{:lib/type    :mbql.stage/mbql
                       :fields      [[:field
                                      {:lib/uuid string?, :join-alias "CATEGORIES__via__CATEGORY_ID"}
                                      (meta/id :categories :name)]]
                       :joins       [{:lib/type    :mbql/join
                                      :lib/options {:lib/uuid string?}
                                      :alias       "CATEGORIES__via__CATEGORY_ID"
                                      :conditions  [[:=
                                                     {:lib/uuid string?}
                                                     [:field
                                                      {:lib/uuid string?}
                                                      (meta/id :venues :category-id)]
                                                     [:field
                                                      {:lib/uuid string?, :join-alias "CATEGORIES__via__CATEGORY_ID"}
                                                      (meta/id :categories :id)]]]
                                      :strategy    :left-join
                                      :fk-field-id (meta/id :venues :category-id)
                                      :stages      [{:lib/type     :mbql.stage/mbql
                                                     :source-table (meta/id :venues)}]}]}]}
          (lib.convert/->pMBQL
           {:database (meta/id)
            :type     :query
            :query    {:source-table (meta/id :categories)
                       :fields [[:field (meta/id :categories :name) {:join-alias "CATEGORIES__via__CATEGORY_ID"}]]
                       :joins  [{:alias        "CATEGORIES__via__CATEGORY_ID"
                                 :source-table (meta/id :venues)
                                 :condition    [:=
                                                [:field (meta/id :venues :category-id) nil]
                                                [:field (meta/id :categories :id) {:join-alias "CATEGORIES__via__CATEGORY_ID"}]]
                                 :strategy     :left-join
                                 :fk-field-id  (meta/id :venues :category-id)}]}}))))

(deftest ^:parallel ->pMBQL-native-query-test
  (testing "template tag dimensions are converted"
    (let [original {:type :native
                    :native
                    {:query "SELECT count(*) AS count FROM PUBLIC.PEOPLE WHERE true [[AND {{NAME}}]]"
                     :template-tags
                     {"NAME"
                      {:name "NAME"
                       :display-name "Name"
                       :type :dimension
                       :dimension [:field 866 nil]
                       :widget-type :string/=
                       :default nil}}}
                    :database 76}
          converted (lib.convert/->pMBQL original)]
      (is (=? {:stages [{:template-tags {"NAME" {:dimension [:field {:lib/uuid string?} 866]}}}]}
              converted))
      (is (mr/validate :metabase.lib.schema/query converted)))))

(deftest ^:parallel ->pMBQL-joins-default-alias-test
  (let [original {:database (meta/id)
                  :type     :query
                  :query    {:source-table (meta/id :categories)
                             :joins        [{:source-table (meta/id :venues)
                                             :condition    [:=
                                                            [:field (meta/id :venues :category-id) nil]
                                                            [:field (meta/id :categories :id) nil]]
                                             :strategy     :left-join}
                                            {:source-table (meta/id :checkins)
                                             :condition    [:=
                                                            [:field (meta/id :venues :id) nil]
                                                            [:field (meta/id :checkins :venue-id) nil]]
                                             :strategy     :left-join}]}}]
    (is (=? {:lib/type :mbql/query
             :database (meta/id)
             :stages   [{:lib/type :mbql.stage/mbql
                         :joins    [{:lib/type    :mbql/join
                                     :lib/options {:lib/uuid string?}
                                     :alias       "__join"
                                     :conditions  [[:=
                                                    {:lib/uuid string?}
                                                    [:field
                                                     {:lib/uuid string?}
                                                     (meta/id :venues :category-id)]
                                                    [:field
                                                     {:lib/uuid string?}
                                                     (meta/id :categories :id)]]]
                                     :strategy    :left-join
                                     :stages      [{:lib/type     :mbql.stage/mbql
                                                    :source-table (meta/id :venues)}]}
                                    {:lib/type    :mbql/join
                                     :lib/options {:lib/uuid string?}
                                     :alias       "__join_2"
                                     :conditions  [[:=
                                                    {:lib/uuid string?}
                                                    [:field
                                                     {:lib/uuid string?}
                                                     (meta/id :venues :id)]
                                                    [:field
                                                     {:lib/uuid string?}
                                                     (meta/id :checkins :venue-id)]]]
                                     :strategy    :left-join
                                     :stages      [{:lib/type     :mbql.stage/mbql
                                                    :source-table (meta/id :checkins)}]}]}]}
            (lib.convert/->pMBQL original)))
    (is (= original
           (-> original lib.convert/->pMBQL lib.convert/->legacy-MBQL)))))

(deftest ^:parallel ->pMBQL-join-fields-test
  (testing "#29898"
    (is (=? {:lib/type :mbql/query
             :stages   [{:lib/type     :mbql.stage/mbql
                         :joins        [{:alias       "Cat"
                                         :fields      [[:field {:lib/uuid string?, :join-alias "Cat"} 1]]
                                         :conditions  [[:=
                                                        {:lib/uuid string?}
                                                        [:field {:lib/uuid string?} 2]
                                                        [:field {:lib/uuid string?} 2]]]
                                         :lib/type    :mbql/join
                                         :stages      [{:lib/type     :mbql.stage/mbql
                                                        :source-table 3}]
                                         :lib/options {:lib/uuid string?}}]
                         :limit        1
                         :source-table 4}]
             :database 5}
            (lib.convert/->pMBQL
             {:database 5
              :type     :query
              :query    {:joins        [{:source-table 3
                                         :alias        "Cat"
                                         :condition    [:= [:field 2 nil] [:field 2 nil]]
                                         :fields       [[:field 1 {:join-alias "Cat"}]]}]
                         :limit        1
                         :source-table 4}})))))

(deftest ^:parallel aggregation-options-test
  (is (=? {:lib/type :mbql/query
           :stages   [{:lib/type     :mbql.stage/mbql
                       :source-table 1
                       :aggregation  [[:sum
                                       {:lib/uuid string?, :display-name "Revenue"}
                                       [:field {:lib/uuid string?} 1]]]}]}
          (lib.convert/->pMBQL {:type  :query
                                :database 5
                                :query {:source-table 1
                                        :aggregation  [[:aggregation-options
                                                        [:sum [:field 1 nil]]
                                                        {:display-name "Revenue"}]]}}))))

(deftest ^:parallel effective-type-drop-test
  (testing ":effective_type values should be dropped in ->legacy-MBQL"
    (is (=? {:type  :query
             :query {:source-table 1
                     :aggregation  [[:sum [:field 1 nil]]]
                     :breakout     [[:aggregation 0 {:display-name "Revenue"}]]}}
            (let [ag-uuid (str (random-uuid))]
              (lib.convert/->legacy-MBQL
               {:lib/type :mbql/query
                :stages   [{:lib/type     :mbql.stage/mbql
                            :source-table 1
                            :aggregation  [[:sum {:lib/uuid ag-uuid}
                                            [:field {:lib/uuid (str (random-uuid))
                                                     :effective-type :type/Integer} 1]]]
                            :breakout     [[:aggregation
                                            {:display-name   "Revenue"
                                             :effective-type :type/Integer}
                                            ag-uuid]]}]}))))))

(deftest ^:parallel multi-argument-string-comparison-test
  (doseq [tag [:contains :starts-with :ends-with :does-not-contain]]
    (testing (str tag)
      (testing "with two arguments (legacy style)"
        (testing "->pMBQL"
          (is (=? [tag {:lib/uuid string?} [:field {} 12] "ABC"]
                  (lib.convert/->pMBQL [tag [:field 12 nil] "ABC"])))
          (is (=? [tag {:lib/uuid string?, :case-sensitive false} [:field {} 12] "ABC"]
                  (lib.convert/->pMBQL [tag [:field 12 nil] "ABC" {:case-sensitive false}]))))
        (testing "->legacy-MBQL"
          (is (=? [tag [:field 12 nil] "ABC"]
                  (lib.convert/->legacy-MBQL [tag {} [:field {} 12] "ABC"])))
          (is (=? [tag [:field 12 nil] "ABC" {:case-sensitive false}]
                  (lib.convert/->legacy-MBQL
                   (lib.options/ensure-uuid [tag {:case-sensitive false} [:field {} 12] "ABC"]))))))

      (testing "with multiple arguments (pMBQL style)"
        (testing "->pMBQL"
          (is (=? [tag {:lib/uuid string?} [:field {} 12] "ABC" "HJK" "XYZ"]
                  (lib.convert/->pMBQL [tag {} [:field 12 nil] "ABC" "HJK" "XYZ"])))
          (is (=? [tag {:lib/uuid string?, :case-sensitive false}
                   [:field {} 12] "ABC" "HJK" "XYZ"]
                  (lib.convert/->pMBQL [tag {:case-sensitive false}
                                        [:field 12 nil] "ABC" "HJK" "XYZ"]))))

        (testing "->legacy-MBQL"
          (is (=? [tag {} [:field 12 nil] "ABC" "HJK" "XYZ"]
                  (lib.convert/->legacy-MBQL [tag {} [:field {} 12] "ABC" "HJK" "XYZ"])))
          (is (=? [tag {:case-sensitive false} [:field 12 nil] "ABC" "HJK" "XYZ"]
                  (lib.convert/->legacy-MBQL
                   (lib.options/ensure-uuid [tag {:case-sensitive false} [:field {} 12] "ABC" "HJK" "XYZ"])))))))))

(deftest ^:parallel source-card-test
  (let [original {:database 1
                  :type     :query
                  :query    {:source-table "card__100"}}]
    (is (=? {:lib/type :mbql/query
             :database 1
             :stages   [{:lib/type    :mbql.stage/mbql
                         :source-card 100}]}
            (lib.convert/->pMBQL original)))
    (is (= original
           (lib.convert/->legacy-MBQL (lib.convert/->pMBQL original))))))

(defn- test-round-trip [query]
  (testing (str "original =\n" (u/pprint-to-str query))
    (let [converted (lib.convert/->pMBQL query)]
      (testing (str "\npMBQL =\n" (u/pprint-to-str converted))
        (is (= query
               (lib.convert/->legacy-MBQL converted)))))))

(deftest ^:parallel round-trip-test
  ;; Miscellaneous queries that have caused test failures in the past, captured here for quick feedback.
  (are [query] (test-round-trip query)
    [:value nil {:base_type :type/Number}]

    [:value "TX" nil]

    [:expression "expr" {:display-name "Iambic Diameter"}]

    ;; (#29950)
    [:starts-with [:field 133751 nil] "CHE" {:case-sensitive true}]

    ;; (#41958)
    [:starts-with      {}                      [:field 133751 nil] "ABC" "HJK" "XYZ"]
    [:ends-with        {}                      [:field 133751 nil] "ABC" "HJK" "XYZ"]
    [:contains         {}                      [:field 133751 nil] "ABC" "HJK" "XYZ"]
    [:does-not-contain {}                      [:field 133751 nil] "ABC" "HJK" "XYZ"]
    [:starts-with      {:case-sensitive false} [:field 133751 nil] "ABC" "HJK" "XYZ"]
    [:ends-with        {:case-sensitive false} [:field 133751 nil] "ABC" "HJK" "XYZ"]
    [:contains         {:case-sensitive false} [:field 133751 nil] "ABC" "HJK" "XYZ"]
    [:does-not-contain {:case-sensitive false} [:field 133751 nil] "ABC" "HJK" "XYZ"]

    ;; (#29938)
    {"First int"  [:case [[[:= [:field 133751 nil] 1] 1]]    {:default 0}]
     "First bool" [:case [[[:= [:field 133751 nil] 1] true]] {:default false}]}

    [:case [[[:< [:field 1 nil] 10] [:value nil {:base_type :type/Number}]] [[:> [:field 2 nil] 2] 10]]]

    {:database 67
     :query {:filter [:= [:field
                          809
                          {:metabase.query-processor.util.add-alias-info/source-alias "RATING"
                           :metabase.query-processor.util.add-alias-info/source-table 224}] 1]
             :source-table 224}
     :type :query}

    {:database 67
     :query {:filter [:and
                      [:= [:field
                           809
                           {:metabase.query-processor.util.add-alias-info/source-alias "RATING"
                            :metabase.query-processor.util.add-alias-info/source-table 224}] 1]
                      [:= [:field
                           809
                           {:metabase.query-processor.util.add-alias-info/source-alias "RATING"
                            :metabase.query-processor.util.add-alias-info/source-table 224}] 1]]
             :source-table 224}
     :type :query}

    {:database 23001
     :type     :query
     :query    {:source-table 224
                :fields [[:field 23101 {:join-alias "CATEGORIES__via__CATEGORY_ID"}]]
                :joins  [{:alias        "CATEGORIES__via__CATEGORY_ID"
                          :source-table 23040
                          :condition    [:=
                                         [:field 23402 nil]
                                         [:field 23100 {:join-alias "CATEGORIES__via__CATEGORY_ID"}]]
                          :strategy     :left-join
                          :fk-field-id  23402}]}}

    {:database 1
     :type     :query
     :query    {:source-table 224
                :order-by [[:asc [:field 1 nil]]]}}

    {:database 5
     :type     :query
     :query    {:joins        [{:source-table 3
                                :alias        "Cat"
                                :condition    [:= [:field 2 nil] [:field 2 nil]]
                                :fields       [[:field 1 {:join-alias "Cat"}]]}]
                :limit        1
                :source-table 4}}

    {:database 310
     :query {:middleware {:disable-remaps? true}
             :source-card-id 1301
             :source-query {:native "SELECT id, name, category_id, latitude, longitude, price FROM venues ORDER BY id ASC LIMIT 2"}}
     :type :query}

    {:type :native
     :native
     {:query
      "SELECT \"PUBLIC\".\"VENUES\".\"ID\" AS \"ID\", \"PUBLIC\".\"VENUES\".\"NAME\" AS \"NAME\", \"PUBLIC\".\"VENUES\".\"CATEGORY_ID\" AS \"CATEGORY_ID\", \"PUBLIC\".\"VENUES\".\"LATITUDE\" AS \"LATITUDE\", \"PUBLIC\".\"VENUES\".\"LONGITUDE\" AS \"LONGITUDE\", \"PUBLIC\".\"VENUES\".\"PRICE\" AS \"PRICE\" FROM \"PUBLIC\".\"VENUES\" LIMIT 1048575"
      :params nil}
     :database 2360}

    {:database 1
     :native {:query "select 111 as my_number, 'foo' as my_string"}
     :parameters [{:target [:dimension [:field 16 {:source-field 5}]]
                   :type :category
                   :value [:param-value]}]
     :type :native}

    {:type :native
     :native
     {:query "SELECT count(*) AS count FROM PUBLIC.PEOPLE WHERE true [[AND {{NAME}}]]"
      :template-tags
      {"NAME"
       {:name "NAME"
        :display-name "Name"
        :type :dimension
        :dimension [:field 866 nil]
        :widget-type :string/=
        :default nil}}}
     :database 76}

    {:database 1
     :type     :query
     :query    {:source-table 224
                :expressions {"a" [:value 1 {:base_type :type/Integer}]}}}

    ;; card__<id> source table syntax.
    {:database 1
     :type     :query
     :query    {:source-table "card__1"}}

    ;; #32055
    {:type :query
     :database 5
     :query {:source-table 5822
             :expressions {"Additional Information Capture" [:coalesce
                                                             [:field 519195 nil]
                                                             [:field 519196 nil]
                                                             [:field 519194 nil]
                                                             [:field 519193 nil]
                                                             "None"]
                           "Additional Info Present" [:case
                                                      [[[:= [:expression "Additional Information Capture"] "None"]
                                                        "No"]]
                                                      {:default "Yes"}]}
             :filter [:= [:field 518086 nil] "active"]
             :aggregation [[:aggregation-options
                            [:share [:= [:expression "Additional Info Present"] "Yes"]]
                            {:name "Additional Information", :display-name "Additional Information"}]]}}))

(deftest ^:parallel round-trip-literal-expression-test
  ;; Some cases of literal expressions are already covered in round-trip-test, above.
  (are [query] (test-round-trip query)
    [:value false {:base_type :type/Boolean}]

    [:value true nil]

    [:value false nil]

    [:value "123" {:base_type :type/Text}]

    [:value "" nil]

    [:value "foo" nil]

    [:value 12345 {:base_type :type/Integer}]

    [:value -1 nil]

    [:value 0 nil]

    [:value 1 nil]

    [:value 1e10 {:base_type :type/Float}]

    [:value 1.23 nil]

    {:database 123
     :query {:middleware {:disable-remaps? true}
             :source-card-id 1301
             :source-query {:source-table 224
                            :expressions {"a" [:value 1 nil]
                                          "b" [:value false nil]}}
             :expressions {"c" [:value "cee" nil]
                           "d" [:value 1.23 nil]}}
     :type :query}

    {:database 1
     :type     :query
     :query    {:source-table 224
                :expressions {"a" [:value 1 nil]
                              "b" [:value 0 nil]
                              "c" [:value true nil]
                              "d" [:value false nil]
                              "e" [:value 2.71828 nil]
                              "f" [:value "foo" nil]
                              "g" [:value "" nil]}}}

    {:type :query
     :database 5
     :query {:source-table 5822
             :expressions {"literal expression" [:value false nil]
                           "coalesce"           [:coalesce
                                                 [:expression "literal expression"]
                                                 [:field 519196 nil]
                                                 "None"]
                           "case expression 1"  [:case
                                                 [[[:= [:expression "literal expression"] false]
                                                   "No"]]
                                                 {:default "Yes"}]
                           "case expression 2"  [:case
                                                 [[[:expression "literal expression"]
                                                   "No"]]
                                                 {:default "Yes"}]}
             :filter [:= [:field 518086 nil] [:expression "literal expression"]]
             :aggregation [[:aggregation-options
                            [:share [:= [:expression "literal expression"] true]]
                            {:name "Additional Information", :display-name "Additional Information"}]]}}))

(deftest ^:parallel round-trip-literal-expression-test-2
  (are [literal] (test-round-trip {:database 1
                                   :type     :query
                                   :query    {:source-table 224
                                              :expressions {"a" [:value literal nil]}}})
    true
    false
    0
    10
    -10
    10.15
    "abc"
    "2020-10-20"
    "2020-10-20T10:20:00"
    "2020-10-20T10:20:00Z"
    "10:20:00"))

(deftest ^:parallel round-trip-filter-expression-test
  (are [expressions filter-expression]
       (test-round-trip {:database 1
                         :type     :query
                         :query    (merge {:source-table 224
                                           :filter       filter-expression}
                                          (when (seq expressions)
                                            {:expressions expressions}))})
    {} [:value true nil]

    {} [:value false nil]

    {} [:value true {:base_type :type/Boolean}]

    {} [:value false {:base_type :type/Boolean}]

    {} [:field 1 {:base-type :type/Boolean}]

    {"true"  [:value true nil]}
    [:expression "true"]

    {"false" [:value false nil]}
    [:expression "false"]

    {"eq"  [:= 1 2]}
    [:expression "eq"]

    {"and"  [:and [:field 1 nil] [:field 2 nil]]}
    [:expression "and"]))

(deftest ^:parallel round-trip-segments-test
  (test-round-trip {:database 282
                    :type :query
                    :query {:source-table 661
                            :filter [:and
                                     [:segment 42]
                                     [:= [:field 1972 nil] "Run Query"]
                                     [:time-interval [:field 1974 nil] -30 :day]
                                     [:!= [:field 1973 nil] "(not set)" "url"]]
                            :breakout [[:field 1973 nil]]}}))

(deftest ^:parallel round-trip-aggregation-options-test
  (testing ":aggregation-options on a non-aggregate expression with an inner aggregate"
    (test-round-trip
     {:database 194
      :query {:aggregation [[:aggregation-options
                             [:- [:sum [:field 1677 nil]] 41]
                             {:name "Sum-41"}]]
              :breakout [[:field 1677 nil]]
              :source-table 517}
      :type :query}))
  (testing ":aggregation-options nested, not at the top level under :aggregation"
    (test-round-trip
     {:database 194
      :query {:aggregation [[:- [:aggregation-options
                                 [:sum [:field 1677 nil]]
                                 {:name "Sum-41"}] 41]]
              :breakout [[:field 1677 nil]]
              :source-table 517}
      :type :query}))

  (test-round-trip
   {:database 67
    :query {:aggregation [[:aggregation-options
                           [:avg
                            [:field
                             809
                             {:metabase.query-processor.util.add-alias-info/source-alias "RATING"
                              :metabase.query-processor.util.add-alias-info/source-table 224}]]
                           {:name "avg"
                            :metabase.query-processor.util.add-alias-info/desired-alias "avg"
                            :metabase.query-processor.util.add-alias-info/position 1
                            :metabase.query-processor.util.add-alias-info/source-alias "avg"}]]
            :source-table 224}
    :type :query}))

(deftest ^:parallel round-trip-aggregation-references-test
  (test-round-trip
   {:database 1
    :type     :query
    :query    {:source-table 2
               :aggregation  [[:count]]
               :breakout     [[:field 14 {:temporal-unit :month}]]
               :order-by     [[:asc [:aggregation 0]]]}}))

(deftest ^:parallel round-trip-aggregation-with-case-test
  (test-round-trip
   {:database 2762
    :type     :query
    :query    {:aggregation  [[:sum [:case [[[:< [:field 139657 nil] 2] [:field 139657 nil]]] {:default 0}]]]
               :breakout     [[:field 139658 nil]]
               :limit        4
               :source-table 33674}}))

(deftest ^:parallel round-trip-aggregation-with-if-test
  (test-round-trip
   {:database 2762
    :type     :query
    :query    {:aggregation  [[:sum [:if [[[:< [:field 139657 nil] 2] [:field 139657 nil]]] {:default 0}]]]
               :breakout     [[:field 139658 nil]]
               :limit        4
               :source-table 33674}}))

(deftest ^:parallel round-trip-in-test
  (test-round-trip
   {:database 2762
    :type     :query
    :query    {:expressions  {"a" [:case [[[:in [:field 1 nil] 1 2], "A"]] {:default "B"}]}
               :filter       [:not-in [:field 2 nil] 3 4]
               :aggregation  [[:sum-where
                               [:field 3 nil]
                               [:in [:field 4 nil] 5 6]]]
               :limit        4
               :source-table 33674}}))

(deftest ^:parallel round-trip-aggregation-with-metric-test
  (test-round-trip
   {:database 1
    :query    {:aggregation  [[:+ [:metric 82] 1]]
               :source-table 1}
    :type     :query}))

(deftest ^:parallel unclean-stage-round-trip-test
  (binding [lib.convert/*clean-query* false]
    (doseq [query
            [{:database 7
              :type :query
              :query {:joins [{:alias "__join"
                               :strategy :left-join
                               :condition [:= [:field 388 nil] 1]
                               :source-table 44}]
                      :source-table 43
                      :fields [[:field 390 nil]
                               [:field 391 nil]
                               [:field 388 nil]
                               [:field 392 nil]
                               [:field 393 nil]
                               [:field 389 nil]]}}
             {:database 7
              :qp/source-card-id 1
              :info {:card-id 1}
              :type :query
              :query {:limit 2
                      :fields [[:field 350 {:base-type :type/Text :join-alias "Card 2 - Category"}]
                               [:field "count" {:base-type :type/Integer}]
                               [:field 350 {:join-alias "Card 2 - Category"}]]
                      :joins [{:fields [[:field 350 {:join-alias "Card 2 - Category"}]]
                               :source-metadata [{:semantic_type :type/Category
                                                  :table_id 45
                                                  :name "CATEGORY"
                                                  :field_ref [:field 350 {:base-type :type/Text}]
                                                  :effective_type :type/Text
                                                  :id 350
                                                  :display_name "Category"
                                                  :fingerprint {:global {:distinct-count 4
                                                                         :nil% 0}
                                                                :type {:type/Text {:percent-json 0
                                                                                   :percent-url 0
                                                                                   :percent-email 0
                                                                                   :percent-state 0
                                                                                   :average-length 6.375}}}
                                                  :base_type :type/Text}]
                               :alias "Card 2 - Category"
                               :strategy :left-join
                               :source-query/model? false
                               :qp/stage-had-source-card 2
                               :condition [:=
                                           [:field "Products__CATEGORY" {:base-type :type/Text}]
                                           [:field 350 {:base-type :type/Text, :join-alias "Card 2 - Category"}]]
                               :source-query {:source-table 45
                                              :breakout [[:field 350 {:base-type :type/Text}]]
                                              :qp/stage-is-from-source-card 2
                                              :order-by [[:asc [:field 350 {:base-type :type/Text}]]]}}]
                      :source-query {:qp/stage-had-source-card 1
                                     :source-query/model? false
                                     :fields [[:field 350 {:base-type :type/Text, :join-alias "Products"}]
                                              [:field "count" {:base-type :type/Integer}]]
                                     :source-query {:source-table 42
                                                    :breakout [[:field 350 {:base-type :type/Text, :join-alias "Products"}]]
                                                    :aggregation [[:count]]
                                                    :qp/stage-is-from-source-card 1
                                                    :order-by [[:asc [:field 350 {:base-type :type/Text, :join-alias "Products"}]]]
                                                    :joins [{:alias "Products"
                                                             :strategy :left-join
                                                             :condition [:=
                                                                         [:field 382 {:base-type :type/Integer}]
                                                                         [:field 351 {:base-type :type/BigInteger
                                                                                      :join-alias "Products"}]]
                                                             :source-table 45}
                                                            {:alias "People - User"
                                                             :strategy :left-join
                                                             :condition [:=
                                                                         [:field 381 {:base-type :type/Integer}]
                                                                         [:field 370 {:base-type :type/BigInteger
                                                                                      :join-alias "People - User"}]]
                                                             :source-table 40}]}
                                     :source-metadata [{:semantic_type :type/Category
                                                        :table_id 45
                                                        :name "CATEGORY"
                                                        :field_ref [:field 350 {:base-type :type/Text, :join-alias "Products"}]
                                                        :effective_type :type/Text
                                                        :id 350
                                                        :display_name "Products → Category"
                                                        :fingerprint {:global {:distinct-count 4, :nil% 0}
                                                                      :type {:type/Text {:percent-json 0
                                                                                         :percent-url 0
                                                                                         :percent-email 0
                                                                                         :percent-state 0
                                                                                         :average-length 6.375}}}
                                                        :base_type :type/Text}
                                                       {:name "count"
                                                        :display_name "Count"
                                                        :base_type :type/Integer
                                                        :semantic_type :type/Quantity
                                                        :field_ref [:aggregation 0]}]}
                      :source-metadata [{:semantic_type :type/Category
                                         :table_id 45
                                         :name "CATEGORY"
                                         :field_ref [:field 350 {:base-type :type/Text
                                                                 :join-alias "Card 2 - Category"}]
                                         :effective_type :type/Text
                                         :id 350
                                         :display_name "Products → Category"
                                         :fingerprint {:global {:distinct-count 4, :nil% 0}
                                                       :type {:type/Text {:percent-json 0
                                                                          :percent-url 0
                                                                          :percent-email 0
                                                                          :percent-state 0
                                                                          :average-length 6.375}}}
                                         :base_type :type/Text}
                                        {:name "count"
                                         :display_name "Count"
                                         :base_type :type/Integer
                                         :semantic_type :type/Quantity
                                         :field_ref [:field "count" {:base-type :type/Integer}]}]}}]]
      (test-round-trip query))))

(deftest ^:parallel round-trip-options-test
  (testing "Round-tripping (p)MBQL caluses with options (#30280)"
    (testing "starting with pMBQL"
      (is (=? [:does-not-contain {:lib/uuid string?
                                  :case-sensitive false}
               [:field {:lib/uuid string?} 23]
               "invite"]
              (-> [:does-not-contain {:lib/uuid "b6a2ab24-bfb2-4b90-bd71-f96b1e025a5e"
                                      :case-sensitive false}
                   [:field {:lib/uuid "5d01e669-783f-40e0-9ae0-2b8098448390"} 23]
                   "invite"]
                  lib.convert/->legacy-MBQL lib.convert/->pMBQL))))
    (testing "starting with MBQL"
      (let [mbql-filter [:does-not-contain [:field 23 nil] "invite" {:case-sensitive false}]]
        (is (= mbql-filter
               (-> mbql-filter lib.convert/->pMBQL lib.convert/->legacy-MBQL)))))))

(deftest ^:parallel case-expression-with-default-value-round-trip-test
  (testing "Round trip of case expression with default value (#30280)"
    (let [aggregation-options-clause
          [:aggregation-options
           [:distinct [:case [[[:> [:field 11 nil] 0] [:field 14 nil]]]
                       {:default [:field 13 nil]}]]
           {:name "CE"
            :display-name "CE"}]
          expected-pmbql-aggregation-options-clause
          [:distinct {:name "CE"
                      :display-name "CE"
                      :lib/uuid string?}
           [:case
            {:lib/uuid string?}
            [[[:> {:lib/uuid string?}
               [:field {:lib/uuid string?} 11] 0]
              [:field {:lib/uuid string?} 14]]]
            [:field {:lib/uuid string?} 13]]]
          mbql-query
          {:database 1
           :type :query
           :query {:expressions       {"CC" [:+ 1 1]}
                   :limit 10
                   :source-query {:source-table 2
                                  :aggregation [aggregation-options-clause]
                                  :breakout [[:field 15 {:temporal-unit :month}]]}}
           :parameters []}
          pmbql-aggregation-options-clause
          (lib.convert/->pMBQL aggregation-options-clause)]
      (is (=? expected-pmbql-aggregation-options-clause
              pmbql-aggregation-options-clause))
      (is (=? aggregation-options-clause
              (lib.convert/->legacy-MBQL pmbql-aggregation-options-clause)))
      (is (= (dissoc mbql-query :parameters)
             (-> mbql-query lib.convert/->pMBQL lib.convert/->legacy-MBQL))))))

(deftest ^:parallel round-trip-preserve-metadata-test
  (testing "Round-tripping should not affect embedded metadata"
    (let [query {:database 2445
                 :type     :query
                 :query    {:limit        5
                            :source-query {:source-table 1}
                            :source-metadata
                            [{:semantic_type   :type/PK
                              :table_id        32598
                              :name            "id"
                              :source          :fields
                              :field_ref       [:field 134528 nil]
                              :effective_type  :type/Integer
                              :id              134528
                              :visibility_type :normal
                              :display_name    "ID"
                              :base_type       :type/Integer}]}

                 :metabase-enterprise.sandbox.query-processor.middleware.row-level-restrictions/original-metadata
                 [{:base-type       :type/Text
                   :semantic-type   :type/Category
                   :table-id        32600
                   :name            "category"
                   :source          :breakout
                   :effective-type  :type/Text
                   :id              134551
                   :source-alias    "products__via__product_id"
                   :visibility-type :normal
                   :display-name    "Product → Category"
                   :field-ref       [:field 134551 {:source-field 134534}]
                   :fk-field-id     134534
                   :fingerprint     {:global {:distinct-count 4, :nil% 0.0}
                                     :type   {:type/text {:percent-json   0.0
                                                          :percent-url    0.0
                                                          :percent-email  0.0
                                                          :percent-state  0.0
                                                          :average-length 6.375}}}}]}]
      (is (= query
             (-> query lib.convert/->pMBQL lib.convert/->legacy-MBQL))))))

(deftest ^:parallel value-test
  (testing "For some crazy person reason legacy `:value` has `snake_case` options."
    (let [original [:value
                    3
                    {:base_type     :type/Integer
                     :semantic_type :type/Quantity
                     :database_type "INTEGER"
                     :name          "QUANTITY"
                     :unit          :quarter}]
          pMBQL    (lib.convert/->pMBQL original)]
      (testing "Normalize keys when converting to pMBQL. Add `:effective-type`."
        (is (=? [:value
                 {:lib/uuid       string?
                  :effective-type :type/Integer
                  :base-type      :type/Integer
                  :semantic-type  :type/Quantity
                  :database-type  "INTEGER"
                  :name           "QUANTITY"
                  :unit           :quarter}
                 3]
                pMBQL)))
      (testing "Round trip: make sure we convert back to `snake_case` when converting back."
        (is (= original
               (lib.convert/->legacy-MBQL pMBQL))))))
  (testing "Type is filled in properly when missing"
    (is (=? [:value {:effective-type :type/Text} "TX"]
            (lib.convert/->pMBQL [:value "TX" nil])))))

(deftest ^:parallel clean-test
  ;; These nearly-empty queries should be handled correctly - iframe-based embedding yields queries like
  ;; `{:type :native}` and nothing more.
  (are [query] (= query (-> query lib.convert/->pMBQL lib.convert/->legacy-MBQL))
    {:type :query
     :database 1}
    {:type :query
     :database 1}
    {:type :query})

  (is (nil? (-> {:database 1
                 :type :query
                 :query {:source-table 224
                         :order-by [[:asc [:xfield 1 nil]]]}}
                lib.convert/->pMBQL
                lib/order-bys)))
  (is (nil? (-> {:database 1
                 :type :query
                 :query {:source-table 224
                         :filter [:and [:= [:xfield 1 nil]]]}}
                lib.convert/->pMBQL
                lib/filters)))
  (is (nil? (-> {:database 5
                 :type :query
                 :query {:joins [{:source-table 3
                                  ;; Invalid condition makes the join invalid
                                  :condition [:= [:field 2 nil] [:xfield 2 nil]]}]
                         :source-table 4}}
                lib.convert/->pMBQL
                lib/joins)))
  (is (nil? (-> {:database 5
                 :type :query
                 :query {:joins [{:source-table 3
                                  :condition [:= [:field 2 nil] [:field 2 nil]]
                                  ;; Invalid field, the join is still valid
                                  :fields [[:xfield 2 nil]]}]
                         :source-table 4}}
                lib.convert/->pMBQL
                (get-in [:stages 0 :joins 0 :fields]))))
  (testing "references to missing expressions are removed (#32625)"
    (let [query {:database 2762
                 :type     :query
                 :query    {:aggregation [[:sum [:case [[[:< [:field 139657 nil] 2] [:field 139657 nil]]] {:default 0}]]]
                            :expressions {"custom" [:+ 1 1]}
                            :breakout    [[:expression "expr1" nil] [:expression "expr2" nil]]
                            :order-by    [[:expression "expr2" nil]]
                            :limit       4
                            :source-table 33674}}
          converted (lib.convert/->pMBQL query)]
      (is (empty? (get-in converted [:stages 0 :breakout])))
      (is (empty? (get-in converted [:stages 0 :group-by]))))))

(deftest ^:parallel remove-namespaced-lib-keys-from-legacy-refs-test
  (testing "namespaced lib keys should be removed when converting to legacy (#33012)"
    (testing `lib.convert/disqualify
      (is (= {:join-alias    "O"
              :temporal-unit :year}
             (#'lib.convert/disqualify
              {:join-alias                                 "O"
               :temporal-unit                              :year
               :metabase.lib.field/original-effective-type :type/DateTimeWithLocalTZ}))))
    (testing `lib.convert/->legacy-MBQL
      (let [query (-> (lib/query meta/metadata-provider (meta/table-metadata :products))
                      (lib/join (-> (lib/join-clause (meta/table-metadata :orders))
                                    (lib/with-join-alias "O")
                                    (lib/with-join-conditions [(lib/=
                                                                (-> (meta/field-metadata :products :created-at)
                                                                    lib/ref
                                                                    (lib/with-temporal-bucket :year))
                                                                (-> (meta/field-metadata :orders :created-at)
                                                                    (lib/with-join-alias "O")
                                                                    lib/ref
                                                                    (lib/with-temporal-bucket :year)))]))))]
        (testing "sanity check: the pMBQL query should namespaced have keys (:metabase.lib.field/original-effective-type)"
          (is (=? {:stages [{:joins [{:alias      "O"
                                      :conditions [[:=
                                                    {}
                                                    [:field
                                                     {:temporal-unit                              :year
                                                      :metabase.lib.field/original-effective-type :type/DateTimeWithLocalTZ}
                                                     (meta/id :products :created-at)]
                                                    [:field
                                                     {:join-alias                                 "O"
                                                      :temporal-unit                              :year
                                                      :metabase.lib.field/original-effective-type :type/DateTimeWithLocalTZ}
                                                     (meta/id :orders :created-at)]]]}]}]}
                  query)))
        (is (=? {:query {:joins [{:alias        "O"
                                  :condition    [:=
                                                 [:field
                                                  (meta/id :products :created-at)
                                                  {:base-type                                  :type/DateTimeWithLocalTZ
                                                   :temporal-unit                              :year
                                                   :metabase.lib.field/original-effective-type (symbol "nil #_\"key is not present.\"")}]
                                                 [:field
                                                  (meta/id :orders :created-at)
                                                  {:base-type                                  :type/DateTimeWithLocalTZ
                                                   :join-alias                                 "O"
                                                   :temporal-unit                              :year
                                                   :metabase.lib.field/original-effective-type (symbol "nil #_\"key is not present.\"")}]]}]}}
                (lib.convert/->legacy-MBQL query)))))))

(deftest ^:parallel legacy-ref->pMBQL-field-test
  (are [legacy-ref] (=? [:field {:lib/uuid string?} (meta/id :venues :name)]
                        (lib.convert/legacy-ref->pMBQL (lib.tu/venues-query) legacy-ref))
    [:field (meta/id :venues :name) nil]
    [:field (meta/id :venues :name) {}]
    ;; should work with refs that need normalization
    ["field" (meta/id :venues :name) nil]
    ["field" (meta/id :venues :name)]
    #?@(:cljs
        [#js ["field" (meta/id :venues :name) nil]
         #js ["field" (meta/id :venues :name) #js {}]]))
  #?(:cljs
     (is (=? [:field {:base-type :type/Integer, :lib/uuid string?} (meta/id :venues :name)]
             (lib.convert/legacy-ref->pMBQL
              (lib.tu/venues-query)
              #js ["field" (meta/id :venues :name) #js {"base-type" "type/Integer"}])))))

(deftest ^:parallel legacy-ref->pMBQL-expression-test
  (are [legacy-ref] (=? [:expression {:lib/uuid string?} "expr"]
                        (lib.convert/legacy-ref->pMBQL (lib.tu/query-with-expression) legacy-ref))
    [:expression "expr"]
    ["expression" "expr"]
    ["expression" "expr" nil]
    ["expression" "expr" {}]
    #?@(:cljs
        [#js ["expression" "expr"]
         #js ["expression" "expr" #js {}]])))

(deftest ^:parallel legacy-ref->pMBQL-aggregation-test
  (let [query (-> (lib.tu/venues-query)
                  (lib/aggregate (lib/count)))
        [ag]  (lib/aggregations query)]
    (are [legacy-ref] (=? [:aggregation {:lib/uuid string?} (lib.options/uuid ag)]
                          (lib.convert/legacy-ref->pMBQL query legacy-ref))
      [:aggregation 0]
      ["aggregation" 0]
      ["aggregation" 0 nil]
      ["aggregation" 0 {}]
      #?@(:cljs
          [#js ["aggregation" 0]
           #js ["aggregation" 0 #js {}]]))))

(deftest ^:parallel convert-aggregation-reference-test
  (testing "Don't wrap :aggregation in :aggregation options when converting between legacy and pMBQL"
    (let [query {:database 2
                 :type     :query
                 :query    {:aggregation  [[:aggregation-options
                                            [:sum [:field 100 {:source-table 12, :source-alias "TOTAL"}]]
                                            {:name "sum"}]]
                            :order-by     [[:asc [:aggregation 0 {:desired-alias "sum", :position 1}]]
                                           [:asc
                                            [:field 99 {:source-table  12
                                                        :source-alias  "PRODUCT_ID"
                                                        :desired-alias "PRODUCT_ID"
                                                        :position      0}]]]
                            :source-table 12}}]
      (is (= query
             (-> query lib.convert/->pMBQL lib.convert/->legacy-MBQL))))))

(deftest ^:parallel parameters-dimension-clause-test
  (testing "Don't convert :template-tag clauses... YET"
    (let [pmbql (lib.convert/->pMBQL {:database 1
                                      :type     :native
                                      :native   {:parameters [{:target [:dimension [:template-tag "x"]]}]}})]
      (is (=? {:stages [{:parameters [{:target [:dimension [:template-tag "x"]]}]}]}
              pmbql))
      (is (=? {:native {:parameters [{:target [:dimension [:template-tag "x"]]}]}}
              (lib.convert/->legacy-MBQL pmbql))))))

(deftest ^:parallel parameters-field-target-test
  (testing "Don't convert :field clauses inside :parameters... YET"
    (let [pmbql (lib.convert/->pMBQL {:database 1
                                      :type     :native
                                      :native   {:parameters [{:target [:field 1 nil]}]}})]
      (is (=? {:stages [{:parameters [{:target [:field 1 nil]}]}]}
              pmbql))
      (is (=? {:native {:parameters [{:target [:field 1 nil]}]}}
              (lib.convert/->legacy-MBQL pmbql))))))

(deftest ^:parallel time-interval-nil-options-test
  (testing "We should convert :time-interval clauses with nil options correctly"
    (are [x] (=? [:time-interval
                  {:lib/uuid string?}
                  [:field {:lib/uuid string?} 1]
                  -5
                  :year]
                 (lib/->pMBQL x))
      [:time-interval [:field 1 nil] -5 :year nil]
      [:time-interval [:field 1 nil] -5 :year {}])))

(deftest ^:parallel convert-arithmetic-expressions-to-legacy-test
  (testing "Generate correct expression definitions even if expression contains `:name` (#40982)"
    (let [query (-> (lib/query meta/metadata-provider (meta/table-metadata :orders))
                    (lib/breakout (meta/field-metadata :orders :created-at))
                    (lib/expression "expr" (lib.options/update-options (lib/+ 1 2) assoc :name "my_expr", :base-type :type/Number)))]
      (is (=? {:type  :query
               :query {:expressions {"expr" [:+ 1 2]}}}
              (lib.convert/->legacy-MBQL query))))))

(deftest ^:parallel convert-with-broken-expression-types-test
  (testing "be flexible when converting from legacy, metadata type overrides are sometimes dropped (#41122)"
    (let [legacy {:database (meta/id)
                  :type     :query
                  :query    {:filter [:between [:+
                                                [:field 40 {:base-type :type/Integer}]
                                                [:interval 1 :year]]
                                      [:relative-datetime -2 :month]
                                      [:relative-datetime 0 :month]]}}]
      (is (=? {:stages [{:filters [[:between {} [:+ {}
                                                 [:field {:base-type :type/Integer} 40]
                                                 [:interval {} 1 :year]]
                                    [:relative-datetime {} -2 :month]
                                    [:relative-datetime {} 0 :month]]]}]}
              (lib.convert/->pMBQL legacy))))))

(deftest ^:parallel offset-test
  (testing "Preserve complete options map when converting :offset to legacy, do not wrap in aggregation-options"
    (are [options-map] (=? {:aggregation [[:offset options-map
                                           [:sum
                                            [:field 16890 {:base-type :type/Float}]]
                                           -1]]}
                           (lib.convert/->legacy-MBQL
                            {:lib/type :mbql.stage/mbql
                             :aggregation [[:offset options-map
                                            [:sum
                                             {:lib/uuid "c88914b9-56d3-48c4-bfaf-1600dd973076"}
                                             [:field
                                              {:lib/uuid "aabe0b60-6b0e-44d9-92e1-dce499b7e9ce"
                                               :base-type :type/Float}
                                              16890]]
                                            -1]]}))
      {:lib/uuid "d5149080-5e1c-4643-9264-bf4a82116abd"}
      {:lib/uuid "d5149080-5e1c-4643-9264-bf4a82116abd", :name "my_offset"})))

(deftest ^:parallel cumulative-count-test
  (is (=? (lib.tu.macros/mbql-query
            venues
            {:source-table $$venues
             :aggregation [[:aggregation-options
                            [:cum-count [:field %id {:base-type :type/BigInteger}]]
                            {:name "count"}]]})
          (lib.convert/->legacy-MBQL
           (-> (lib/query meta/metadata-provider (meta/table-metadata :venues))
               (lib/aggregate (lib.options/update-options
                               (lib/cum-count (meta/field-metadata :venues :id))
                               assoc :name "count")))))))

(deftest ^:parallel cumulative-aggregations-in-expression-test
  (is (=?  (lib.tu.macros/mbql-query
             venues
             {:source-table $$venues
              :aggregation [[:aggregation-options
                             [:+
                              [:aggregation-options [:cum-sum [:field %id {:base-type :type/BigInteger}]] {:name "a"}]
                              [:aggregation-options [:cum-count] {:name "b"}]]
                             {:name "xixix"}]]})
           (lib.convert/->legacy-MBQL
            (-> (lib/query meta/metadata-provider (meta/table-metadata :venues))
                (lib/aggregate (lib.options/update-options
                                (lib/+ (lib.options/update-options
                                        (lib/cum-sum (meta/field-metadata :venues :id))
                                        assoc :name "a")
                                       (lib.options/update-options
                                        (lib/cum-count)
                                        assoc :name "b"))
                                assoc :name "xixix")))))))

(deftest ^:parallel blank-queries-test
  (testing "minimal legacy"
    (testing "native queries"
      (let [query {:type :native}]
        (testing "pass the legacy schema"
          (is (mbql.s/valid-query? query)))
        (testing "pass the pMBQL schema after conversion"
          (is (nil? (->> query
                         lib.convert/->pMBQL
                         (mr/explain ::lib.schema/query)))))
        (testing "round trip to pMBQL and back with small changes"
          (is (= query
                 (lib.convert/->legacy-MBQL (lib.convert/->pMBQL query)))))))
    (testing "MBQL queries"
      (let [query {:type :query}]
        (testing "pass the legacy schema"
          (is (mbql.s/valid-query? query)))
        (testing "pass the pMBQL schema after conversion"
          (is (nil? (->> query
                         lib.convert/->pMBQL
                         (mr/explain ::lib.schema/query)))))
        (testing "round trip to pMBQL and back with small changes"
          (is (= query
                 (lib.convert/->legacy-MBQL (lib.convert/->pMBQL query)))))))))

(deftest ^:parallel round-trip-expression-literal-test
  (are [literal] (test-round-trip {:database 1
                                   :type     :query
                                   :query    {:source-table 224
                                              :expressions {"a" [:value literal nil]}}})
    true
    false
    0
    10
    -10
    10.15
    "abc"
    "2020-10-20"
    "2020-10-20T10:20:00"
    "2020-10-20T10:20:00Z"
    "10:20:00"))

(deftest ^:parallel round-trip-joins-metadata-test
  (testing "when converting a join, preserve metadata correctly"
    (let [legacy {:database (meta/id)
                  :type     :query
                  :query    {:source-table (meta/id :categories)
                             :fields       [[:field (meta/id :categories :name) {:join-alias "CATEGORIES__via__CATEGORY_ID"}]]
                             :joins        [{:alias           "CATEGORIES__via__CATEGORY_ID"
                                             :source-table    (meta/id :venues)
                                             :condition       [:=
                                                               [:field (meta/id :venues :category-id) nil]
                                                               [:field (meta/id :categories :id) {:join-alias "CATEGORIES__via__CATEGORY_ID"}]]
                                             :strategy        :left-join
                                             :fk-field-id     (meta/id :venues :category-id)
                                             :source-metadata [{:name "ID", :display_name "ID", :base_type :type/Integer}]}]}}]
      (testing "legacy => MBQL 5"
        (is (=? {:stages [{:joins [{:lib/type           :mbql/join
                                    :stages             [{:lib/stage-metadata {:lib/type :metadata/results
                                                                               :columns  [{:lib/type     :metadata/column
                                                                                           :name         "ID"
                                                                                           :display-name "ID"}]}}]
                                    :lib/stage-metadata (symbol "nil #_\"key is not present.\"")
                                    :source-metadata    (symbol "nil #_\"key is not present.\"")}]}]}
                (-> legacy lib.convert/->pMBQL))))
      (testing "legacy => MBQL 5 => legacy"
        (is (=? {:query {:joins [{:alias           "CATEGORIES__via__CATEGORY_ID"
                                  :source-metadata [{:lib/type     (symbol "nil #_\"key is not present.\"")
                                                     :name         "ID"
                                                     :display_name "ID"
                                                     :base_type    :type/Integer}]}]}}
                (-> legacy lib.convert/->pMBQL lib.convert/->legacy-MBQL))))
      (testing "legacy => MBQL 5 => legacy => MBQL 5"
        (is (=? {:stages [{:joins [{:lib/type           :mbql/join
                                    :stages             [{:lib/stage-metadata {:lib/type :metadata/results
                                                                               :columns  [{:lib/type     :metadata/column
                                                                                           :name         "ID"
                                                                                           :display-name "ID"}]}}]
                                    :lib/stage-metadata (symbol "nil #_\"key is not present.\"")
                                    :source-metadata    (symbol "nil #_\"key is not present.\"")}]}]}
                (-> legacy lib.convert/->pMBQL lib.convert/->legacy-MBQL lib.convert/->pMBQL)))))))

(deftest ^:parallel ->pMBQL-datetime-test
  (is (=? [:datetime {:mode :unix-seconds
                      :lib/uuid string?} 10]
          (lib.convert/->pMBQL [:datetime 10 {:mode :unix-seconds}])))
  (is (=? [:datetime {:mode :iso
                      :lib/uuid string?} ""]
          (lib.convert/->pMBQL [:datetime "" {:mode :iso}])))
  (is (=? [:datetime {:lib/uuid string?} ""]
          (lib.convert/->pMBQL [:datetime "" {}])))
  (is (=? [:datetime {:lib/uuid string?} ""]
          (lib.convert/->pMBQL [:datetime ""]))))

(deftest ^:parallel ->legacy-MBQL-test
  (is (= [:datetime 10 {:mode :unix-seconds}]
         (lib.convert/->legacy-MBQL [:datetime {:mode :unix-seconds, :lib/uuid "5016882d-8dbf-4271-ab60-4dc96a595ca9"} 10])))
  (is (= [:datetime ""]
         (lib.convert/->legacy-MBQL [:datetime {:lib/uuid "5016882d-8dbf-4271-ab60-4dc96a595ca9"} ""])))
  (is (= [:datetime "" {:mode :iso}]
         (lib.convert/->legacy-MBQL [:datetime {:lib/uuid "5016882d-8dbf-4271-ab60-4dc96a595ca9" :mode :iso} ""]))))

(deftest ^:parallel round-trip-aggregation-reference-test
  (let [query (-> (lib/query meta/metadata-provider (meta/table-metadata :orders))
                  (lib/aggregate (lib/sum (meta/field-metadata :orders :total))))
        sum   (->> (lib/aggregable-columns query nil)
                   (m/find-first (comp #{"sum"} :name)))
        query (lib/aggregate query (lib/with-expression-name (lib/* 2 sum) "2*sum"))
        legacy-query (lib.convert/->legacy-MBQL query)]
    (is (= legacy-query
           (-> legacy-query lib.convert/->pMBQL lib.convert/->legacy-MBQL)))))

(deftest ^:parallel convert-join-with-filters-test
  (testing "A join whose sole stage has :filters should get converted to a join with a :source-query (QUE-1566)"
    (let [query {:lib/type :mbql/query
                 :stages   [{:lib/type     :mbql.stage/mbql
                             :joins        [{:alias      "c"
                                             :conditions [[:=
                                                           {:lib/uuid "4822482b-727b-471b-8d18-973d87861522"}
                                                           [:field
                                                            {:lib/uuid  "c68f5bbf-a45a-4a28-b235-a60dcb2d73be"
                                                             :base-type :type/Integer}
                                                            33402]
                                                           [:field
                                                            {:join-alias "c"
                                                             :lib/uuid   "d0f55447-6941-4c7a-a192-a37d87ea0111"
                                                             :base-type  :type/BigInteger}
                                                            33100]]]
                                             :lib/type   :mbql/join
                                             :stages     [{:lib/type     :mbql.stage/mbql
                                                           :source-table 33010
                                                           :filters      [[:=
                                                                           {:lib/uuid "cba9a408-5f66-4ae2-83a9-bdaca23ef878"}
                                                                           [:field {:lib/uuid "7d4cb0c9-f7ec-4712-8fe7-4d06e9a3944a"} 33101]
                                                                           "BBQ"]]}]}]
                             :source-table 33040}]
                 :database 33001}]
      (is (=? {:database 33001
               :type     :query
               :query    {:joins        [{:alias        "c"
                                          :condition    [:=
                                                         [:field 33402 {:base-type :type/Integer}]
                                                         [:field 33100 {:join-alias "c", :base-type :type/BigInteger}]]
                                          :source-query {:source-table 33010
                                                         :filter       [:= [:field 33101 nil] "BBQ"]}
                                          :source-table (symbol "nil #_\"key is not present.\"")
                                          :filter       (symbol "nil #_\"key is not present.\"")}]
                          :source-table 33040}}
              (lib/->legacy-MBQL query))))))

(deftest ^:parallel convert-join-with-fields-test
  (let [query {:lib/type :mbql/query
               :stages   [{:lib/type     :mbql.stage/mbql
                           :joins        [{:alias      "c"
                                           :conditions [[:=
                                                         {:lib/uuid "4822482b-727b-471b-8d18-973d87861522"}
                                                         [:field
                                                          {:lib/uuid  "c68f5bbf-a45a-4a28-b235-a60dcb2d73be"
                                                           :base-type :type/Integer}
                                                          33402]
                                                         [:field
                                                          {:join-alias "c"
                                                           :lib/uuid   "d0f55447-6941-4c7a-a192-a37d87ea0111"
                                                           :base-type  :type/BigInteger}
                                                          33100]]]
                                           :lib/type   :mbql/join
                                           :stages     [{:lib/type     :mbql.stage/mbql
                                                         :source-table 33010
                                                         :fields       [[:field {:lib/uuid "7d4cb0c9-f7ec-4712-8fe7-4d06e9a3944a"} 33101]]}]}]
                           :source-table 33040}]
               :database 33001}]
    (is (=? {:database 33001
             :type     :query
             :query    {:joins        [{:alias        "c"
                                        :condition    [:=
                                                       [:field 33402 {:base-type :type/Integer}]
                                                       [:field 33100 {:join-alias "c", :base-type :type/BigInteger}]]
                                        :source-query {:source-table 33010
                                                       :fields       [[:field 33101 nil]]}}]
                        :source-table 33040}}
            (lib/->legacy-MBQL query)))))

(deftest ^:parallel join-native-source-query->legacy-test
  (testing "join :source-query should rename :query to :native for native stages"
    (let [query {:lib/type :mbql/query
                 :stages   [{:lib/type :mbql.stage/mbql
                             :joins    [{:lib/type   :mbql/join
                                         :alias      "c"
                                         :conditions [[:=
                                                       {:lib/uuid "43813e7b-ebf7-4278-8ab4-af23be9ffc0d"}
                                                       [:field
                                                        {:lib/uuid "b8ad483b-1ff8-4979-bb3e-c006fe5caf46"}
                                                        61325]
                                                       [:field
                                                        {:base-type :type/BigInteger, :join-alias "c", :lib/uuid "3000ef3f-a190-4f47-88df-404150748352"}
                                                        "ID"]]]
                                         :stages     [{:lib/type :mbql.stage/native
                                                       :native   "SELECT * FROM categories WHERE name = ?;"
                                                       :params   ["BBQ"]}]}]}]}]
      (is (=? {:type  :query
               :query {:joins [{:alias        "c"
                                :condition    [:= [:field 61325 nil] [:field "ID" {:base-type :type/BigInteger, :join-alias "c"}]]
                                :source-query {:native "SELECT * FROM categories WHERE name = ?;"
                                               :params ["BBQ"]}}]}}
              (lib.convert/->legacy-MBQL query))))))

(deftest ^:parallel metadata-roundtrip-test
  (testing "Do not convert lib keys to snake_case when converting metadata"
    (let [query           (-> (lib/query meta/metadata-provider (meta/table-metadata :categories))
                              lib/append-stage)
          columns         (lib/returned-columns query)
          test-cases      [{:mbql-5-path  [:stages 0 :lib/stage-metadata :columns]
                            :mbql-4-path  [:query :source-metadata]
                            :mbql-4-shape :legacy}
                           {:mbql-5-path  [:info :metadata/model-metadata]
                            :mbql-4-path  [:info :metadata/model-metadata]
                            :mbql-4-shape :lib}
                           {:mbql-5-path  [:info :pivot/result-metadata]
                            :mbql-4-path  [:info :pivot/result-metadata]
                            :mbql-4-shape :lib}]
          expected-shapes {:legacy [{:name                     "ID"
                                     :base_type                :type/BigInteger
                                     :lib/desired-column-alias "ID"}
                                    {:name                     "NAME"
                                     :base_type                :type/Text
                                     :lib/desired-column-alias "NAME"
                                     :fingerprint              {:global {}
                                                                :type   {:type/Text {}}}}]
                           :lib    [{:name                     "ID"
                                     :base-type                :type/BigInteger
                                     :lib/desired-column-alias "ID"}
                                    {:name                     "NAME"
                                     :base-type                :type/Text
                                     :lib/desired-column-alias "NAME"
                                     :fingerprint              {:global {}
                                                                :type   {:type/Text {}}}}]}]
      (testing "5 => 4"
        (doseq [{:keys [mbql-5-path mbql-4-path mbql-4-shape]} test-cases]
          (testing (pr-str mbql-5-path)
            (let [query (assoc-in query mbql-5-path columns)]
              (is (=? (assoc-in {} mbql-4-path (expected-shapes mbql-4-shape))
                      (lib.convert/->legacy-MBQL query)))))))
      (testing "4 => 5"
        (doseq [{:keys [mbql-5-path mbql-4-path mbql-4-shape]} test-cases]
          (testing (pr-str mbql-4-path)
            (let [query (-> {:database 1, :type :query, :query {:source-query {}}}
                            (assoc-in mbql-4-path (case mbql-4-shape
                                                    :lib    columns
                                                    :legacy (#'lib.convert/stage-metadata->legacy-metadata {:columns columns}))))]
              (is (=? (assoc-in {:stages [{} {}]} mbql-5-path (expected-shapes :lib))
                      (lib.convert/->pMBQL query))))))))))

(deftest ^:parallel join-with-fields-in-last-stage-to-legacy-test
  (testing "converting a join whose last stage has :fields to legacy should not stomp on join :field (QUE-1603)"
    (let [query {:lib/type :mbql/query
                 :stages   [{:lib/type     :mbql.stage/mbql
                             :source-table 1
                             :joins        [{:lib/type :mbql/join
                                             :alias    "J"
                                             :stages   [{:lib/type     :mbql.stage/mbql
                                                         :source-table 2
                                                         :fields       [[:field {:lib/uuid "00000000-0000-0000-0000-000000000001"} 1]
                                                                        [:field {:lib/uuid "00000000-0000-0000-0000-000000000002"} 2]]}]
                                             :fields   [[:field {:lib/uuid "00000000-0000-0000-0000-000000000003", :join-alias "J"} 1]]
                                             :conditions [[:= {:lib/uuid "00000000-0000-0000-0000-000000000004"} 1 2]]}]}]}]
<<<<<<< HEAD
=======
      (is (= {:type  :query
              :query {:source-table 1
                      :joins        [{:alias        "J"
                                      :source-query {:source-table 2
                                                     :fields       [[:field 1 nil]
                                                                    [:field 2 nil]]}
                                      :fields       [[:field 1 {:join-alias "J"}]]
                                      :condition    [:= 1 2]}]}}
             (lib.convert/->legacy-MBQL query)
             ;; make sure roundtripping doesn't introduce extra stages.
             (-> query
                 lib.convert/->legacy-MBQL
                 lib.convert/->pMBQL
                 lib.convert/->legacy-MBQL))))))

(deftest ^:parallel join-with-fields-in-last-stage-to-legacy-test-2
  (testing "converting a join whose last stage has :fields to legacy should put :fields in :source-query even if join does not have :fields"
    (let [query {:lib/type :mbql/query
                 :stages   [{:lib/type     :mbql.stage/mbql
                             :source-table 1
                             :joins        [{:lib/type   :mbql/join
                                             :alias      "J"
                                             :stages     [{:lib/type     :mbql.stage/mbql
                                                           :source-table 2
                                                           :fields       [[:field {:lib/uuid "00000000-0000-0000-0000-000000000001"} 1]
                                                                          [:field {:lib/uuid "00000000-0000-0000-0000-000000000002"} 2]]}]
                                             :conditions [[:= {:lib/uuid "00000000-0000-0000-0000-000000000003"} 1 2]]}]}]}]
>>>>>>> 831fb413
      (is (= {:type  :query
              :query {:source-table 1
                      :joins        [{:alias        "J"
                                      :source-query {:source-table 2
                                                     :fields       [[:field 1 nil]
                                                                    [:field 2 nil]]}
<<<<<<< HEAD
                                      :fields       [[:field 1 {:join-alias "J"}]]
                                      :condition    [:= 1 2]}]}}
             (lib.convert/->legacy-MBQL query)
             ;; make sure roundtripping doesn't introduce extra stages.
             (-> query
                 lib.convert/->legacy-MBQL
                 lib.convert/->pMBQL
                 lib.convert/->legacy-MBQL))))))

(deftest ^:parallel join-with-fields-in-last-stage-to-legacy-test-2
  (testing "converting a join whose last stage has :fields to legacy should put :fields in :source-query even if join does not have :fields"
    (let [query {:lib/type :mbql/query
                 :stages   [{:lib/type     :mbql.stage/mbql
                             :source-table 1
                             :joins        [{:lib/type   :mbql/join
                                             :alias      "J"
                                             :stages     [{:lib/type     :mbql.stage/mbql
                                                           :source-table 2
                                                           :fields       [[:field {:lib/uuid "00000000-0000-0000-0000-000000000001"} 1]
                                                                          [:field {:lib/uuid "00000000-0000-0000-0000-000000000002"} 2]]}]
                                             :conditions [[:= {:lib/uuid "00000000-0000-0000-0000-000000000003"} 1 2]]}]}]}]
      (is (= {:type  :query
              :query {:source-table 1
                      :joins        [{:alias        "J"
                                      :source-query {:source-table 2
                                                     :fields       [[:field 1 nil]
                                                                    [:field 2 nil]]}
=======
>>>>>>> 831fb413
                                      :condition    [:= 1 2]}]}}
             (lib.convert/->legacy-MBQL query)
             ;; make sure roundtripping doesn't introduce extra stages.
             (-> query
                 lib.convert/->legacy-MBQL
                 lib.convert/->pMBQL
                 lib.convert/->legacy-MBQL))))))

(deftest ^:parallel do-not-add-extra-stages-to-join-test
  (is (=? {:stages [{:source-table 45060
                     :joins        [{:alias  "PRODUCTS__via__PRODUCT_ID"
                                     :stages [{:source-table 45050
                                               :fields       [[:field {:base-type :type/BigInteger} 45500]
                                                              [:field {:base-type :type/Text} 45507]]}]}]}]}
<<<<<<< HEAD
          (lib.convert/->pMBQL '{:database 45001
                                 :type     :query
                                 :query    {:source-table 45060
                                            :joins        [{:strategy     :left-join
                                                            :alias        "PRODUCTS__via__PRODUCT_ID"
                                                            :fk-field-id  45607
                                                            :condition    [:=
                                                                           [:field 45607 nil]
                                                                           [:field 45500 {:join-alias "PRODUCTS__via__PRODUCT_ID"}]]
                                                            :source-query {:source-table 45050
                                                                           :fields       [[:field 45500 {:base-type :type/BigInteger}]
                                                                                          [:field 45507 {:base-type :type/Text}]]}}]}}))))
=======
          (lib.convert/->pMBQL {:database 45001
                                :type     :query
                                :query    {:source-table 45060
                                           :joins        [{:strategy     :left-join
                                                           :alias        "PRODUCTS__via__PRODUCT_ID"
                                                           :fk-field-id  45607
                                                           :condition    [:=
                                                                          [:field 45607 nil]
                                                                          [:field 45500 {:join-alias "PRODUCTS__via__PRODUCT_ID"}]]
                                                           :source-query {:source-table 45050
                                                                          :fields       [[:field 45500 {:base-type :type/BigInteger}]
                                                                                         [:field 45507 {:base-type :type/Text}]]}}]}}))))
>>>>>>> 831fb413
<|MERGE_RESOLUTION|>--- conflicted
+++ resolved
@@ -1390,43 +1390,12 @@
                                                                         [:field {:lib/uuid "00000000-0000-0000-0000-000000000002"} 2]]}]
                                              :fields   [[:field {:lib/uuid "00000000-0000-0000-0000-000000000003", :join-alias "J"} 1]]
                                              :conditions [[:= {:lib/uuid "00000000-0000-0000-0000-000000000004"} 1 2]]}]}]}]
-<<<<<<< HEAD
-=======
       (is (= {:type  :query
               :query {:source-table 1
                       :joins        [{:alias        "J"
                                       :source-query {:source-table 2
                                                      :fields       [[:field 1 nil]
                                                                     [:field 2 nil]]}
-                                      :fields       [[:field 1 {:join-alias "J"}]]
-                                      :condition    [:= 1 2]}]}}
-             (lib.convert/->legacy-MBQL query)
-             ;; make sure roundtripping doesn't introduce extra stages.
-             (-> query
-                 lib.convert/->legacy-MBQL
-                 lib.convert/->pMBQL
-                 lib.convert/->legacy-MBQL))))))
-
-(deftest ^:parallel join-with-fields-in-last-stage-to-legacy-test-2
-  (testing "converting a join whose last stage has :fields to legacy should put :fields in :source-query even if join does not have :fields"
-    (let [query {:lib/type :mbql/query
-                 :stages   [{:lib/type     :mbql.stage/mbql
-                             :source-table 1
-                             :joins        [{:lib/type   :mbql/join
-                                             :alias      "J"
-                                             :stages     [{:lib/type     :mbql.stage/mbql
-                                                           :source-table 2
-                                                           :fields       [[:field {:lib/uuid "00000000-0000-0000-0000-000000000001"} 1]
-                                                                          [:field {:lib/uuid "00000000-0000-0000-0000-000000000002"} 2]]}]
-                                             :conditions [[:= {:lib/uuid "00000000-0000-0000-0000-000000000003"} 1 2]]}]}]}]
->>>>>>> 831fb413
-      (is (= {:type  :query
-              :query {:source-table 1
-                      :joins        [{:alias        "J"
-                                      :source-query {:source-table 2
-                                                     :fields       [[:field 1 nil]
-                                                                    [:field 2 nil]]}
-<<<<<<< HEAD
                                       :fields       [[:field 1 {:join-alias "J"}]]
                                       :condition    [:= 1 2]}]}}
              (lib.convert/->legacy-MBQL query)
@@ -1454,8 +1423,6 @@
                                       :source-query {:source-table 2
                                                      :fields       [[:field 1 nil]
                                                                     [:field 2 nil]]}
-=======
->>>>>>> 831fb413
                                       :condition    [:= 1 2]}]}}
              (lib.convert/->legacy-MBQL query)
              ;; make sure roundtripping doesn't introduce extra stages.
@@ -1470,20 +1437,6 @@
                                      :stages [{:source-table 45050
                                                :fields       [[:field {:base-type :type/BigInteger} 45500]
                                                               [:field {:base-type :type/Text} 45507]]}]}]}]}
-<<<<<<< HEAD
-          (lib.convert/->pMBQL '{:database 45001
-                                 :type     :query
-                                 :query    {:source-table 45060
-                                            :joins        [{:strategy     :left-join
-                                                            :alias        "PRODUCTS__via__PRODUCT_ID"
-                                                            :fk-field-id  45607
-                                                            :condition    [:=
-                                                                           [:field 45607 nil]
-                                                                           [:field 45500 {:join-alias "PRODUCTS__via__PRODUCT_ID"}]]
-                                                            :source-query {:source-table 45050
-                                                                           :fields       [[:field 45500 {:base-type :type/BigInteger}]
-                                                                                          [:field 45507 {:base-type :type/Text}]]}}]}}))))
-=======
           (lib.convert/->pMBQL {:database 45001
                                 :type     :query
                                 :query    {:source-table 45060
@@ -1495,5 +1448,4 @@
                                                                           [:field 45500 {:join-alias "PRODUCTS__via__PRODUCT_ID"}]]
                                                            :source-query {:source-table 45050
                                                                           :fields       [[:field 45500 {:base-type :type/BigInteger}]
-                                                                                         [:field 45507 {:base-type :type/Text}]]}}]}}))))
->>>>>>> 831fb413
+                                                                                         [:field 45507 {:base-type :type/Text}]]}}]}}))))