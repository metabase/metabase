--- conflicted
+++ resolved
@@ -1447,11 +1447,7 @@
 
   users
   {:team "UX West"
-<<<<<<< HEAD
    :api  #{metabase.users.core
-=======
-   :api  #{metabase.users.api
->>>>>>> d5e56266
            metabase.users.init
            metabase.users.models.user
            metabase.users.models.user-parameter-value
@@ -1476,12 +1472,9 @@
    :uses #{analytics
            api
            appearance
-<<<<<<< HEAD
-=======
            auth-identity
            batch-processing
            channel
->>>>>>> d5e56266
            collections
            config
            events
@@ -1489,12 +1482,9 @@
            permissions
            premium-features
            request
-<<<<<<< HEAD
            session
-=======
            settings
            setup
->>>>>>> d5e56266
            sso
            users
            util
