--- conflicted
+++ resolved
@@ -9,22 +9,19 @@
    [metabase.request.core :as request]
    [metabase.test :as mt]
    [metabase.util :as u]
-   [toucan2.core :as t2]))
-
-(deftest ^:parallel auth-tests
+   [toucan2.core :as t2]
+   [toucan2.tools.with-temp :as t2.with-temp]))
+
+(deftest auth-tests
   (testing "Authentication"
     (is (= (get request/response-unauthentic :body)
            (client/client :get 401 "/timeline")))
     (is (= (get request/response-unauthentic :body)
            (client/client :get 401 "/timeline/1")))))
 
-(deftest ^:parallel list-timelines-test
+(deftest list-timelines-test
   (testing "GET /api/timeline"
-<<<<<<< HEAD
-    (mt/with-temp [Collection collection {:name "Important Data"}]
-=======
     (t2.with-temp/with-temp [:model/Collection collection {:name "Important Data"}]
->>>>>>> 8d23fd74
       (let [id        (u/the-id collection)
             events-of (fn [tls]
                         (into #{} (comp (filter (comp #{id} :collection_id))
@@ -50,10 +47,7 @@
                  #(contains? % :can_write)
                  (->> (mt/user-http-request :rasta :get 200 "timeline")
                       (filter (comp #{id} :collection_id))
-                      :collection)))))))))
-
-(deftest list-timelines-test-2
-  (testing "GET /api/timeline"
+                      :collection)))))))
     (testing "checks permissions"
       (mt/with-temp [:model/Collection    {coll-id :id} {:name "private collection"}
                      :model/Timeline      tl-a {:name "Timeline A" :collection_id coll-id}
@@ -68,30 +62,35 @@
             (is (= [] (events-for :rasta true)))
             (is (= [] (events-for :rasta false))))
           (testing "an admin user can see these timelines"
-            (is (=? [{:name "Timeline A"
-                      :events [{:name "Event 1"}]}
-                     {:name "Timeline B"
-                      :events [{:name "Event 2"}]}]
-                    (events-for :crowberto true)))
-            (is (=? [{:name "Timeline A"} {:name "Timeline B"}]
-                    (events-for :crowberto false)))))))))
-
-(deftest ^:parallel get-timeline-test
+            (is (partial= [{:name "Timeline A"
+                            :events [{:name "Event 1"}]}
+                           {:name "Timeline B"
+                            :events [{:name "Event 2"}]}]
+                          (events-for :crowberto true)))
+            (is (partial= [{:name "Timeline A"} {:name "Timeline B"}]
+                          (events-for :crowberto false)))))))))
+
+(deftest get-timeline-test
   (testing "GET /api/timeline/:id"
     (mt/with-temp [:model/Timeline tl-a {:name "Timeline A"}
                    :model/Timeline tl-b {:name "Timeline B" :archived true}]
       (testing "check that we get the timeline with the id specified"
-        (is (=? {:name "Timeline A"}
-                (mt/user-http-request :rasta :get 200 (str "timeline/" (u/the-id tl-a))))))
+        (is (= "Timeline A"
+               (->> (mt/user-http-request :rasta :get 200 (str "timeline/" (u/the-id tl-a)))
+                    :name))))
       (testing "check that we hydrate the timeline's `:collection` key"
-        (is (=? {:collection {:id "root"}}
-                (mt/user-http-request :rasta :get 200 (str "timeline/" (u/the-id tl-a))))))
+        (is (= "root"
+               (-> (mt/user-http-request :rasta :get 200 (str "timeline/" (u/the-id tl-a)))
+                   (get-in [:collection :id])))))
       (testing "check that `:can_write` key is hydrated"
-        (is (=? {:collection any?}
-                (mt/user-http-request :rasta :get 200 (str "timeline/" (u/the-id tl-a))))))
+        (is (contains?
+             (->> (mt/user-http-request :rasta :get 200 (str "timeline/" (u/the-id tl-a)))
+                  :collection)
+             :can_write)))
       (testing "check that we get the timeline with the id specified, even if the timeline is archived"
-        (is (=? {:name "Timeline B"}
-                (mt/user-http-request :rasta :get 200 (str "timeline/" (u/the-id tl-b)))))))))
+        (is (= "Timeline B"
+               (->> (mt/user-http-request :rasta :get 200 (str "timeline/" (u/the-id tl-b)))
+                    :name)))))))
 
 (defn- timelines-range-request
   [timeline {:keys [start end]}]
@@ -132,17 +131,10 @@
         (is (= #{"event-b" "event-c"}
                (event-names (timelines-range-request tl-a {:start "2020-12-01T10:00:00.0Z"
                                                            :end   "2022-12-01T10:00:00.0Z"})))))
-<<<<<<< HEAD
-      (mt/with-temp [TimelineEvent _event-a2 {:name         "event-a2"
-                                              :timeline_id  (u/the-id tl-a)
-                                              :timestamp    #t "2020-01-01T10:00:00.0Z"
-                                              :time_matters false}]
-=======
       (t2.with-temp/with-temp [:model/TimelineEvent _event-a2 {:name         "event-a2"
                                                                :timeline_id  (u/the-id tl-a)
                                                                :timestamp    #t "2020-01-01T10:00:00.0Z"
                                                                :time_matters false}]
->>>>>>> 8d23fd74
         (testing "Events are properly filtered considering the `time_matters` state."
           ;; notice that event-a and event-a2 have the same timestamp, but different time_matters states.
           ;; time_matters = false effectively means "We care only about the DATE of this event", so
@@ -153,13 +145,8 @@
 
 (deftest create-timeline-test
   (testing "POST /api/timeline"
-<<<<<<< HEAD
-    (mt/with-model-cleanup [Timeline]
-      (mt/with-temp [Collection collection {:name "Important Data"}]
-=======
     (mt/with-model-cleanup [:model/Timeline]
       (t2.with-temp/with-temp [:model/Collection collection {:name "Important Data"}]
->>>>>>> 8d23fd74
         (let [id (u/the-id collection)]
           (testing "Create a new timeline"
             ;; make an API call to create a timeline
@@ -177,15 +164,6 @@
 
 (deftest update-timeline-test
   (testing "PUT /api/timeline/:id"
-<<<<<<< HEAD
-    (mt/with-temp [Collection _ {:name "Important Data"}
-                   Timeline tl-a {:name "Timeline A" :archived true}
-                   Timeline tl-b {:name "Timeline B"}
-                   TimelineEvent _ {:name        "event-a"
-                                    :timeline_id (u/the-id tl-b)}
-                   TimelineEvent _ {:name        "event-b"
-                                    :timeline_id (u/the-id tl-b)}]
-=======
     (t2.with-temp/with-temp [:model/Collection _ {:name "Important Data"}
                              :model/Timeline tl-a {:name "Timeline A" :archived true}
                              :model/Timeline tl-b {:name "Timeline B"}
@@ -193,7 +171,6 @@
                                                      :timeline_id (u/the-id tl-b)}
                              :model/TimelineEvent _ {:name        "event-b"
                                                      :timeline_id (u/the-id tl-b)}]
->>>>>>> 8d23fd74
       (testing "check that we successfully updated a timeline"
         (is (false?
              (->> (mt/user-http-request :rasta :put 200 (str "timeline/" (u/the-id tl-a)) {:archived false})
@@ -220,32 +197,6 @@
 
 (deftest timeline-hydration-test
   (testing "GET /api/timeline/:id?include=events"
-<<<<<<< HEAD
-    (mt/with-temp [Collection collection {:name "Important Data"}
-                   Timeline empty-tl {:name          "Empty TL"
-                                      :collection_id (u/the-id collection)}
-                   Timeline unarchived-tl {:name          "Un-archived Events TL"
-                                           :collection_id (u/the-id collection)}
-                   Timeline archived-tl {:name          "Archived Events TL"
-                                         :collection_id (u/the-id collection)}
-                   Timeline timeline {:name          "All Events TL"
-                                      :collection_id (u/the-id collection)}
-                   TimelineEvent _ {:name        "event-a"
-                                    :timeline_id (u/the-id unarchived-tl)}
-                   TimelineEvent _ {:name        "event-b"
-                                    :timeline_id (u/the-id unarchived-tl)}
-                   TimelineEvent _ {:name        "event-c"
-                                    :timeline_id (u/the-id archived-tl)
-                                    :archived    true}
-                   TimelineEvent _ {:name        "event-d"
-                                    :timeline_id (u/the-id archived-tl)
-                                    :archived    true}
-                   TimelineEvent _ {:name        "event-e"
-                                    :timeline_id (u/the-id timeline)}
-                   TimelineEvent _ {:name        "event-f"
-                                    :timeline_id (u/the-id timeline)
-                                    :archived    true}]
-=======
     (t2.with-temp/with-temp [:model/Collection collection {:name "Important Data"}
                              :model/Timeline empty-tl {:name          "Empty TL"
                                                        :collection_id (u/the-id collection)}
@@ -270,7 +221,6 @@
                              :model/TimelineEvent _ {:name        "event-f"
                                                      :timeline_id (u/the-id timeline)
                                                      :archived    true}]
->>>>>>> 8d23fd74
       (testing "a timeline with no events returns an empty list"
         (is (= '() (:events (include-events-request empty-tl false)))))
       (testing "a timeline with both (un-)archived events"
