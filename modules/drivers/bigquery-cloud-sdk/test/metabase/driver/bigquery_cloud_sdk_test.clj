(ns metabase.driver.bigquery-cloud-sdk-test
  (:require [clojure.core.async :as a]
            [clojure.test :refer :all]
            [clojure.tools.logging :as log]
            [metabase.db.metadata-queries :as metadata-queries]
            [metabase.driver :as driver]
            [metabase.driver.bigquery-cloud-sdk :as bigquery]
            [metabase.driver.bigquery-cloud-sdk.common :as bigquery.common]
            [metabase.models :refer [Card Database Field Table]]
            [metabase.query-processor :as qp]
            [metabase.sync :as sync]
            [metabase.test :as mt]
            [metabase.test.data :as data]
            [metabase.test.data.bigquery-cloud-sdk :as bigquery.tx]
            [metabase.test.data.interface :as tx]
            [metabase.test.util :as tu]
            [metabase.util :as u]
            [toucan.db :as db])
  (:import com.google.cloud.bigquery.BigQuery))

(deftest can-connect?-test
  (mt/test-driver :bigquery-cloud-sdk
    (let [db-details   (:details (mt/db))
          fake-proj-id "definitely-not-a-real-project-id-way-no-how"]
      (testing "can-connect? returns true in the happy path"
        (is (true? (driver/can-connect? :bigquery-cloud-sdk db-details))))
      (testing "can-connect? returns false for bogus credentials"
        (is (false? (driver/can-connect? :bigquery-cloud-sdk (assoc db-details :project-id fake-proj-id)))))
      (testing "can-connect? returns true for a valid dataset-id even with no tables"
        (with-redefs [bigquery/list-tables (fn [& _]
                                             [])]
          (is (true? (driver/can-connect? :bigquery-cloud-sdk db-details))))))))

(deftest table-rows-sample-test
  (mt/test-driver :bigquery-cloud-sdk
    (testing "without worrying about pagination"
      (is (= [[1 "Red Medicine"]
              [2 "Stout Burgers & Beers"]
              [3 "The Apple Pan"]
              [4 "Wurstküche"]
              [5 "Brite Spot Family Restaurant"]]
             (->> (metadata-queries/table-rows-sample (Table (mt/id :venues))
                    [(Field (mt/id :venues :id))
                     (Field (mt/id :venues :name))]
                    (constantly conj))
                  (sort-by first)
                  (take 5)))))

   ;; the initial dataset isn't realized until it's used the first time. because of that,
   ;; we don't care how many pages it took to load this dataset above. it will be a large
   ;; number because we're just tracking the number of times `get-query-results` gets invoked.
   (testing "with pagination"
     (let [pages-retrieved (atom 0)
           page-callback   (fn [] (swap! pages-retrieved inc))]
       (with-bindings {#'bigquery/*page-size*             25
                       #'bigquery/*page-callback*         page-callback}
         (let [actual (->> (metadata-queries/table-rows-sample (Table (mt/id :venues))
                             [(Field (mt/id :venues :id))
                              (Field (mt/id :venues :name))]
                             (constantly conj))
                           (sort-by first)
                           (take 5))]
           (is (= [[1 "Red Medicine"]
                   [2 "Stout Burgers & Beers"]
                   [3 "The Apple Pan"]
                   [4 "Wurstküche"]
                   [5 "Brite Spot Family Restaurant"]]
                  actual))
           ;; the `(sort-by)` above will cause the entire resultset to be realized, so
           ;; we want to make sure that it really did retrieve 25 rows per request
           ;; this only works if the timeout has been temporarily set to 0 (see above)
           (is (= 4 @pages-retrieved))))))))

;; These look like the macros from metabase.query-processor-test.expressions-test
;; but conform to bigquery naming rules
(defn- calculate-bird-scarcity* [formula filter-clause]
  (mt/formatted-rows [2.0]
    (mt/dataset daily-bird-counts
      (mt/run-mbql-query bird-count
        {:expressions {"bird_scarcity" formula}
         :fields      [[:expression "bird_scarcity"]]
         :filter      filter-clause
         :order-by    [[:asc $date]]
         :limit       10}))))

(defmacro ^:private calculate-bird-scarcity [formula & [filter-clause]]
  `(mt/dataset ~'daily-bird-counts
     (mt/$ids ~'bird-count
       (calculate-bird-scarcity* ~formula ~filter-clause))))

(deftest nulls-and-zeroes-test
  (mt/test-driver :bigquery-cloud-sdk
    (testing (str "hey... expressions should work if they are just a Field! (Also, this lets us take a peek at the "
                  "raw values being used to calculate the formulas below, so we can tell at a glance if they're right "
                  "without referring to the EDN def)")
      (is (= [[nil] [0.0] [0.0] [10.0] [8.0] [5.0] [5.0] [nil] [0.0] [0.0]]
             (calculate-bird-scarcity $count))))

    (testing (str "do expressions automatically handle division by zero? Should return `nil` in the results for places "
                  "where that was attempted")
      (is (= [[nil] [nil] [10.0] [12.5] [20.0] [20.0] [nil] [nil] [9.09] [7.14]]
             (calculate-bird-scarcity [:/ 100.0 $count]
                                      [:!= $count nil]))))


    (testing (str "do expressions handle division by `nil`? Should return `nil` in the results for places where that "
                  "was attempted")
      (is (= [[nil] [10.0] [12.5] [20.0] [20.0] [nil] [9.09] [7.14] [12.5] [7.14]]
             (calculate-bird-scarcity [:/ 100.0 $count]
                                      [:or
                                       [:= $count nil]
                                       [:!= $count 0]]))))

    (testing "can we handle BOTH NULLS AND ZEROES AT THE SAME TIME????"
      (is (= [[nil] [nil] [nil] [10.0] [12.5] [20.0] [20.0] [nil] [nil] [nil]]
             (calculate-bird-scarcity [:/ 100.0 $count]))))

    (testing "ok, what if we use multiple args to divide, and more than one is zero?"
      (is (= [[nil] [nil] [nil] [1.0] [1.56] [4.0] [4.0] [nil] [nil] [nil]]
             (calculate-bird-scarcity [:/ 100.0 $count $count]))))

    (testing "are nulls/zeroes still handled appropriately when nested inside other expressions?"
      (is (= [[nil] [nil] [nil] [20.0] [25.0] [40.0] [40.0] [nil] [nil] [nil]]
             (calculate-bird-scarcity [:* [:/ 100.0 $count] 2]))))

    (testing (str "if a zero is present in the NUMERATOR we should return ZERO and not NULL "
                  "(`0 / 10 = 0`; `10 / 0 = NULL`, at least as far as MBQL is concerned)")
      (is (= [[nil] [0.0] [0.0] [1.0] [0.8] [0.5] [0.5] [nil] [0.0] [0.0]]
             (calculate-bird-scarcity [:/ $count 10]))))

    (testing "can addition handle nulls & zeroes?"
      (is (= [[nil] [10.0] [10.0] [20.0] [18.0] [15.0] [15.0] [nil] [10.0] [10.0]]
             (calculate-bird-scarcity [:+ $count 10]))))

    (testing "can subtraction handle nulls & zeroes?"
      (is (= [[nil] [10.0] [10.0] [0.0] [2.0] [5.0] [5.0] [nil] [10.0] [10.0]]
             (calculate-bird-scarcity [:- 10 $count]))))


    (testing "can multiplications handle nulls & zeros?"
      (is (= [[nil] [0.0] [0.0] [10.0] [8.0] [5.0] [5.0] [nil] [0.0] [0.0]]
             (calculate-bird-scarcity [:* 1 $count]))))))

(deftest db-timezone-id-test
  (mt/test-driver :bigquery-cloud-sdk
    (is (= "UTC"
           (tu/db-timezone-id)))))

(defn- do-with-temp-obj [name-fmt-str create-args-fn drop-args-fn f]
  (driver/with-driver :bigquery-cloud-sdk
    (let [obj-name (format name-fmt-str (tu/random-name))]
      (mt/with-temp-copy-of-db
        (try
          (apply bigquery.tx/execute! (create-args-fn obj-name))
          (f obj-name)
          (finally
            (apply bigquery.tx/execute! (drop-args-fn obj-name))))))))

(defmacro with-view [[view-name-binding] & body]
  `(do-with-temp-obj "view_%s"
                     (fn [view-nm#] [(str "CREATE VIEW `v3_test_data.%s` AS "
                                          "SELECT v.id AS id, v.name AS venue_name, c.name AS category_name "
                                          "FROM `%s.v3_test_data.venues` v "
                                          "LEFT JOIN `%s.v3_test_data.categories` c "
                                          "ON v.category_id = c.id "
                                          "ORDER BY v.id ASC "
                                          "LIMIT 3")
                                     view-nm#
                                     (bigquery.tx/project-id)
                                     (bigquery.tx/project-id)])
                     (fn [view-nm#] ["DROP VIEW IF EXISTS `v3_test_data.%s`" view-nm#])
                     (fn [~(or view-name-binding '_)] ~@body)))

(def ^:private numeric-val "-1.2E20")
(def ^:private decimal-val "2.3E16")
(def ^:private bignumeric-val "-7.5E30")
(def ^:private bigdecimal-val "5.2E35")

(defn- bigquery-project-id []
  (-> (tx/db-test-env-var-or-throw :bigquery-cloud-sdk :service-account-json)
      bigquery.common/service-account-json->service-account-credential
      (.getProjectId)))

(defmacro with-numeric-types-table [[table-name-binding] & body]
  `(do-with-temp-obj "table_%s"
                     (fn [tbl-nm#] [(str "CREATE TABLE `v3_test_data.%s` AS SELECT "
                                         "NUMERIC '%s' AS numeric_col, "
                                         "DECIMAL '%s' AS decimal_col, "
                                         "BIGNUMERIC '%s' AS bignumeric_col, "
                                         "BIGDECIMAL '%s' AS bigdecimal_col")
                                    tbl-nm#
                                    ~numeric-val
                                    ~decimal-val
                                    ~bignumeric-val
                                    ~bigdecimal-val])
                     (fn [tbl-nm#] ["DROP TABLE IF EXISTS `v3_test_data.%s`" tbl-nm#])
                     (fn [~(or table-name-binding '_)] ~@body)))

(deftest sync-views-test
  (mt/test-driver :bigquery-cloud-sdk
    (with-view [view-name]
      (is (contains? (:tables (driver/describe-database :bigquery-cloud-sdk (mt/db)))
                     {:schema "v3_test_data", :name view-name})
          "`describe-database` should see the view")
      (is (= {:schema "v3_test_data"
              :name   view-name
              :fields #{{:name "id", :database-type "INTEGER", :base-type :type/Integer, :database-position 0}
                        {:name "venue_name", :database-type "STRING", :base-type :type/Text, :database-position 1}
                        {:name "category_name", :database-type "STRING", :base-type :type/Text, :database-position 2}}}
             (driver/describe-table :bigquery-cloud-sdk (mt/db) {:name view-name, :schema "v3_test_data"}))
          "`describe-tables` should see the fields in the view")
      (sync/sync-database! (mt/db) {:scan :schema})
      (testing "We should be able to run queries against the view (#3414)"
        (is (= [[1 "Red Medicine" "Asian"]
                [2 "Stout Burgers & Beers" "Burger"]
                [3 "The Apple Pan" "Burger"]]
               (mt/rows
                 (mt/run-mbql-query nil
                   {:source-table (mt/id view-name)
                    :order-by     [[:asc (mt/id view-name :id)]]}))))))))

(deftest query-integer-pk-or-fk-test
  (mt/test-driver :bigquery-cloud-sdk
    (testing "We should be able to query a Table that has a :type/Integer column marked as a PK or FK"
      (is (= [["1" "Plato Yeshua" "2014-04-01T08:30:00Z"]]
             (mt/rows (mt/user-http-request :rasta :post 202 "dataset" (mt/mbql-query users {:limit 1, :order-by [[:asc $id]]}))))))))

(deftest return-errors-test
  (mt/test-driver :bigquery-cloud-sdk
    (testing "If a Query fails, we should return the error right away (#14918)"
      (is (thrown-with-msg?
           clojure.lang.ExceptionInfo
           #"Error executing query"
           (qp/process-query
            {:database (mt/id)
             :type     :native
             :native   {:query "SELECT abc FROM 123;"}}))))))

(deftest project-id-override-test
  (mt/test-driver :bigquery-cloud-sdk
    (testing "Querying a different project-id works"
      (mt/with-temp Database [{db-id :id :as temp-db}
                              {:engine  :bigquery-cloud-sdk
                               :details (-> (:details (mt/db))
                                            (assoc :project-id "bigquery-public-data"
                                                   :dataset-filters-type "inclusion"
                                                   :dataset-filters-patterns "chicago_taxi_trips"))}]
        (mt/with-db temp-db
          (testing " for sync"
            (sync/sync-database! temp-db {:scan :schema})
            (let [[tbl & more-tbl] (db/select Table :db_id db-id)]
              (is (some? tbl))
              (is (nil? more-tbl))
              (is (= "taxi_trips" (:name tbl)))
              ;; make sure all the fields for taxi_tips were synced
              (is (= 23 (db/count Field :table_id (u/the-id tbl))))))
          (testing " for querying"
            (is (= ["67794e631648a002f88d4b7f3ab0bcb6a9ed306a"
                    "1d7ade2f592e1c98f5d34e9e1ef452fae2c76a65e1002a04d1f5262bb47aeb2060332673825208955ed5e35dab5a07b7f69ec1745fe209d4b9ad60560a9e9896"
                    "2014-01-12T00:45:00Z"
                    "2014-01-12T00:45:00Z"
                    0
                    0.0
                    17031062300
                    nil
                    6
                    nil
                    0.07
                    0.0
                    0.0
                    0.0
                    0.07
                    "Cash"
                    "Top Cab Affiliation"
                    41.9416281
                    -87.661443368
                    "POINT (-87.6614433685 41.9416281)"
                    nil
                    nil
                    nil]
                   (mt/first-row
                     (mt/run-mbql-query taxi_trips
                       {:filter [:= [:field (mt/id :taxi_trips :unique_key) nil]
                                    "67794e631648a002f88d4b7f3ab0bcb6a9ed306a"]})))))
          (testing " has project-id-from-credentials set correctly"
<<<<<<< HEAD
            (is (= "metabase-bigquery-ci" (get-in temp-db [:details :project-id-from-credentials])))))))))
=======
            (is (= (bigquery-project-id) (get-in temp-db [:details :project-id-from-credentials])))))))))
>>>>>>> b49cadb4

(deftest bigquery-specific-types-test
  (testing "Table with decimal types"
    (with-numeric-types-table [tbl-nm]
      (is (contains? (:tables (driver/describe-database :bigquery-cloud-sdk (mt/db)))
                     {:schema "v3_test_data", :name tbl-nm})
          "`describe-database` should see the table")
      (is (= {:schema "v3_test_data"
              :name   tbl-nm
              :fields #{{:name "numeric_col", :database-type "NUMERIC", :base-type :type/Decimal, :database-position 0}
                        {:name "decimal_col", :database-type "NUMERIC", :base-type :type/Decimal, :database-position 1}
                        {:name "bignumeric_col"
                         :database-type "BIGNUMERIC"
                         :base-type :type/Decimal
                         :database-position 2}
                        {:name "bigdecimal_col"
                         :database-type "BIGNUMERIC"
                         :base-type :type/Decimal
                         :database-position 3}}}
            (driver/describe-table :bigquery-cloud-sdk (mt/db) {:name tbl-nm, :schema "v3_test_data"}))
          "`describe-table` should see the fields in the table")
      (sync/sync-database! (mt/db) {:scan :schema})
      (testing "We should be able to run queries against the table"
        (doseq [[col-nm param-v] [[:numeric_col (bigdec numeric-val)]
                                  [:decimal_col (bigdec decimal-val)]
                                  [:bignumeric_col (bigdec bignumeric-val)]
                                  [:bigdecimal_col (bigdec bigdecimal-val)]]]
          (testing (format "filtering against %s" col-nm))
          (is (= 1
                (-> (mt/first-row
                      (mt/run-mbql-query nil
                        {:source-table (mt/id tbl-nm)
                         :aggregation  [[:count]]
                         :parameters   [{:name   col-nm
                                         :type   :number/=
                                         :target [:field (mt/id tbl-nm col-nm)]
                                         :value  [param-v]}]}))
                    first))))))))

(deftest sync-table-with-array-test
  (testing "Tables with ARRAY (REPEATED) columns can be synced successfully"
    (do-with-temp-obj "table_array_type_%s"
      (fn [tbl-nm] ["CREATE TABLE `v3_test_data.%s` AS SELECT 1 AS int_col, GENERATE_ARRAY(1,10) AS array_col"
                    tbl-nm])
      (fn [tbl-nm] ["DROP TABLE IF EXISTS `v3_test_data.%s`" tbl-nm])
      (fn [tbl-nm]
        (is (= {:schema "v3_test_data"
                :name   tbl-nm
                :fields #{{:name "int_col", :database-type "INTEGER", :base-type :type/Integer, :database-position 0}
                          {:name "array_col", :database-type "INTEGER", :base-type :type/Array, :database-position 1}}}
              (driver/describe-table :bigquery-cloud-sdk (mt/db) {:name tbl-nm, :schema "v3_test_data"}))
          "`describe-table` should detect the correct base-type for array type columns")))))

(deftest retry-certain-exceptions-test
  (mt/test-driver :bigquery-cloud-sdk
    (let [fake-execute-called (atom false)
          orig-fn             @#'bigquery/execute-bigquery]
      (testing "Retry functionality works as expected"
        (with-redefs [bigquery/execute-bigquery (fn [^BigQuery client ^String sql parameters _ _]
                                                  (if-not @fake-execute-called
                                                    (do (reset! fake-execute-called true)
                                                        ;; simulate a transient error being thrown
                                                        (throw (ex-info "Transient error" {:retryable? true})))
                                                    (orig-fn client sql parameters nil nil)))]
          ;; run any other test that requires a successful query execution
          (table-rows-sample-test)
          ;; make sure that the fake exception was thrown, and thus the query execution was retried
          (is (true? @fake-execute-called)))))))

(deftest query-cancel-test
  (mt/test-driver :bigquery-cloud-sdk
    (testing "BigQuery queries can be canceled successfully"
      (mt/with-open-channels [canceled-chan (a/promise-chan)]
        (binding [bigquery/*page-size*     1000  ; set a relatively small pageSize
                  bigquery/*page-callback* (fn []
                                             (log/debug "*page-callback* called, sending cancel message")
                                             (a/>!! canceled-chan ::cancel))]
          (mt/dataset sample-dataset
            (let [rows      (mt/rows (mt/process-query (mt/query orders) {:canceled-chan canceled-chan}))
                  row-count (count rows)]
              (log/debugf "Loaded %d rows before BigQuery query was canceled" row-count)
              (testing "Somewhere between 0 and the size of the orders table rows were loaded before cancellation"
                (is (< 0 row-count 10000))))))))))

(deftest global-max-rows-test
  (mt/test-driver :bigquery-cloud-sdk
    (testing "The limit middleware prevents us from fetching more pages than are necessary to fulfill query max-rows"
      (mt/with-open-channels [canceled-chan (a/promise-chan)]
        (let [page-size          100
              max-rows           1000
              num-page-callbacks (atom 0)]
          (binding [bigquery/*page-size*     page-size
                    bigquery/*page-callback* (fn []
                                               (swap! num-page-callbacks inc))]
            (mt/dataset sample-dataset
              (let [rows (mt/rows (mt/process-query (mt/query orders {:query {:limit max-rows}})))]
                (is (= max-rows (count rows)))
                (is (= (/ max-rows page-size) @num-page-callbacks))))))))))

(deftest driver-switch-test
  (mt/test-driver :bigquery-cloud-sdk
    (testing "A Database can be seamlessly changed from the :bigquery driver to :bigquery-cloud-sdk driver"
      (mt/with-temp Database [temp-db {:engine  :bigquery
                                       ;; same db-details for new driver as old, so we can luckily just reuse them
                                       :details (assoc (:details (mt/db))
                                                  :dataset-id (get-in (mt/db) [:details :dataset-filters-patterns]))}]
        (mt/with-db temp-db
          (sync/sync-database! temp-db {:scan :schema})
          (mt/with-temp Card [temp-card {:database_id   (mt/id)
                                         :dataset_query (mt/mbql-query :venues {:fields [$name]
                                                                                :filter [:= $id 21]})}]
            (let [check-card-query-res (fn [card]
                                         (is (= [["PizzaHacker"]]
                                                (mt/formatted-rows [str]
                                                  (data/run-mbql-query* (:dataset_query card))))))]
              (check-card-query-res temp-card)
              (let [db-id          (u/the-id temp-db)
                    updates        (assoc temp-db :engine :bigquery-cloud-sdk)]
                (mt/user-http-request :crowberto :put 200 (format "database/%d" db-id) updates)
                (mt/with-db (Database db-id)
                  ;; having only changed the driver old->new, the existing card query should produce the same results
                  (check-card-query-res temp-card)
<<<<<<< HEAD
                  (is (= "metabase-bigquery-ci" (get-in (Database db-id)
                                                        [:details :project-id-from-credentials]))))))))))))
=======
                  (is (= (bigquery-project-id)
                         (get-in (Database db-id)
                                 [:details :project-id-from-credentials]))))))))))))
>>>>>>> b49cadb4

(defn- sync-and-assert-filtered-tables [database assert-table-fn]
  (mt/with-temp Database [db-filtered database]
    (sync/sync-database! db-filtered {:scan :schema})
    (doseq [table (Table :db_id (u/the-id db-filtered))]
      (assert-table-fn table))))

(deftest dataset-filtering-test
  (mt/test-driver :bigquery-cloud-sdk
    (testing "Filtering BigQuery connections for datasets works as expected"
      (testing " with an inclusion filter"
        (sync-and-assert-filtered-tables {:name    "BigQuery Test DB with dataset inclusion filters"
                                          :engine  :bigquery-cloud-sdk
                                          :details (-> (mt/db)
                                                       :details
                                                       (assoc :dataset-filters-type "inclusion"
                                                              :dataset-filters-patterns "a*,t*"))}
                                         (fn [{dataset-id :schema}]
                                           (is (not (contains? #{\a \t} (first dataset-id)))))))
      (testing " with an exclusion filter"
        (sync-and-assert-filtered-tables {:name    "BigQuery Test DB with dataset exclusion filters"
                                          :engine  :bigquery-cloud-sdk
                                          :details (-> (mt/db)
                                                       :details
                                                       (assoc :dataset-filters-type "exclusion"
                                                              :dataset-filters-patterns "v*"))}
          (fn [{dataset-id :schema}]
            (is (not= \v (first dataset-id)))))))))

(deftest normalize-away-dataset-id-test
  (mt/test-driver :bigquery-cloud-sdk
    (testing "Details should be normalized coming out of the DB, to switch hardcoded dataset-id to an inclusion filter"
      ;; chicken and egg problem; we need the temp DB ID in order to create temp tables, but the creation of this
      ;; temp DB will cause driver/normalize-db-details to fire
      (mt/with-temp* [Database [db {:name    "Legacy BigQuery DB"
                                    :engine  :bigquery-cloud-sdk,
                                    :details {:dataset-id "my-dataset"
                                              :service-account-json "{}"}}]
                      Table    [table1 {:name "Table 1"
                                        :db_id (u/the-id db)}]
                      Table    [table2 {:name "Table 2"
                                        :db_id (u/the-id db)}]]
        (let [db-id      (u/the-id db)
              call-count (atom 0)
              orig-fn    @#'bigquery/convert-dataset-id-to-filters!]
          (with-redefs [bigquery/convert-dataset-id-to-filters! (fn [database dataset-id]
                                                                  (swap! call-count inc)
                                                                  (orig-fn database dataset-id))]
            ;; fetch the Database from app DB a few more times to ensure the normalization changes are only called once
            (doseq [_ (range 5)]
              (is (nil? (get-in (Database db-id) [:details :dataset-id]))))
            ;; the convert-dataset-id-to-filters! fn should have only been called *once* (as a result of the select
            ;; that runs at the end of creating the temp object, above ^
            ;; it should have persisted the change that removes the dataset-id to the app DB, so the next time someone
            ;; queries the domain object, they should see that as having already been done
            ;; hence, assert it was not called anymore here
            (is (= 0 @call-count) "convert-dataset-id-to-filters! should not have been called any more times"))
          ;; now, so we need to manually update the temp DB again here, to force the "old" structure
          (let [updated? (db/update! Database db-id :details {:dataset-id "my-dataset"})]
            (is updated?)
            (let [updated (Database db-id)]
              (is (nil? (get-in updated [:details :dataset-id])))
              ;; the hardcoded dataset-id connection property should have now been turned into an inclusion filter
              (is (= "my-dataset" (get-in updated [:details :dataset-filters-patterns])))
              (is (= "inclusion" (get-in updated [:details :dataset-filters-type])))
              (doseq [table (map Table [(u/the-id table1) (u/the-id table2)])]
                ;; and the existing tables should have been updated with that schema
                (is (= "my-dataset" (:schema table)))))))))))

(deftest query-drive-external-tables
  (mt/test-driver :bigquery-cloud-sdk
    (testing "Google Sheets external tables can be queried via BigQuery"
      ;; link to the underlying Google sheet, which everyone in the Google domain should have edit permission on
      ;; https://docs.google.com/spreadsheets/d/1ETIY759w8Xd8ZXcL-IullMxWjKdO-sKSIUOfG1KYh8U/edit?usp=sharing
      ;; the service account to which our CI credentials are associated:
      ;;   metabase-ci@metabase-bigquery-ci.iam.gserviceaccount.com
      ;; was given View permission to this sheet (via the Drive UI), and was ALSO given BigQuery Data Viewer
      ;; permission in the BigQuery UI under the project (`metabase-bigquery-ci`), dataset (`google_drive_dataset`),
      ;; and table (`metabase_ci_bigquery_sheet`)
      (is (= [[1 "foo" "bar"]
              [2 "alice" "bob"]
              [3 "x" "y"]]
            (-> {:query
                 "SELECT * FROM `metabase-bigquery-ci.google_drive_dataset.metabase_ci_bigquery_sheet` ORDER BY `id`"}
                mt/native-query
                qp/process-query
                mt/rows))))))<|MERGE_RESOLUTION|>--- conflicted
+++ resolved
@@ -283,11 +283,7 @@
                        {:filter [:= [:field (mt/id :taxi_trips :unique_key) nil]
                                     "67794e631648a002f88d4b7f3ab0bcb6a9ed306a"]})))))
           (testing " has project-id-from-credentials set correctly"
-<<<<<<< HEAD
-            (is (= "metabase-bigquery-ci" (get-in temp-db [:details :project-id-from-credentials])))))))))
-=======
             (is (= (bigquery-project-id) (get-in temp-db [:details :project-id-from-credentials])))))))))
->>>>>>> b49cadb4
 
 (deftest bigquery-specific-types-test
   (testing "Table with decimal types"
@@ -410,14 +406,9 @@
                 (mt/with-db (Database db-id)
                   ;; having only changed the driver old->new, the existing card query should produce the same results
                   (check-card-query-res temp-card)
-<<<<<<< HEAD
-                  (is (= "metabase-bigquery-ci" (get-in (Database db-id)
-                                                        [:details :project-id-from-credentials]))))))))))))
-=======
                   (is (= (bigquery-project-id)
                          (get-in (Database db-id)
                                  [:details :project-id-from-credentials]))))))))))))
->>>>>>> b49cadb4
 
 (defn- sync-and-assert-filtered-tables [database assert-table-fn]
   (mt/with-temp Database [db-filtered database]
