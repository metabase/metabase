--- conflicted
+++ resolved
@@ -7,12 +7,8 @@
    [metabase.channel.shared :as channel.shared]
    [metabase.channel.slack :as slack]
    [metabase.models.params.shared :as shared.params]
-<<<<<<< HEAD
    [metabase.premium-features.core :as premium-features]
-   [metabase.settings.deprecated-grab-bag :as public-settings]
-=======
    [metabase.system.core :as system]
->>>>>>> 1ae53cb9
    [metabase.util.malli :as mu]
    [metabase.util.markdown :as markdown]
    [metabase.util.urls :as urls]))
@@ -176,13 +172,12 @@
                                 :text (truncate (:name dashboard) header-text-limit)
                                 :emoji true}}
         link-section    {:type "section"
-<<<<<<< HEAD
                          :fields (cond->
                                   [{:type "mrkdwn"
                                     :text (mkdwn-link-text
                                            (urls/dashboard-url (:id dashboard) parameters)
                                            (format "*Sent from %s by %s*"
-                                                   (public-settings/site-name)
+                                                   (appearance/site-name)
                                                    creator-name))}]
                                    (include-branding?)
                                    (conj
@@ -190,15 +185,6 @@
                                      :text (mkdwn-link-text
                                             metabase-branding-link
                                             metabase-branding-copy)}))}
-
-=======
-                         :fields [{:type "mrkdwn"
-                                   :text (mkdwn-link-text
-                                          (urls/dashboard-url (:id dashboard) parameters)
-                                          (format "*Sent from %s by %s*"
-                                                  (appearance/site-name)
-                                                  creator-name))}]}
->>>>>>> 1ae53cb9
         filter-fields   (for [filter parameters]
                           {:type "mrkdwn"
                            :text (filter-text filter)})
