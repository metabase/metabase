--- conflicted
+++ resolved
@@ -15,20 +15,12 @@
             [metabase.driver.sql-jdbc.sync :as sql-jdbc.sync]
             [metabase.driver.sql.query-processor :as sql.qp]
             [metabase.driver.sql.query-processor.empty-string-is-null :as sql.qp.empty-string-is-null]
-<<<<<<< HEAD
-            [metabase.query-processor.error-type :as qp.error-type]
-            [metabase.util.date-2 :as u.date]
-            [metabase.util.honeysql-extensions :as hx]
-            [metabase.util.i18n :refer [trs tru]])
-  (:import [java.sql ResultSet Types]))
-=======
             [metabase.driver.sql.util :as sql.u]
             [metabase.query-processor.timezone :as qp.timezone]
             [metabase.util.date-2 :as u.date]
             [metabase.util.honeysql-extensions :as hx]
             [metabase.util.i18n :refer [trs]])
   (:import [java.sql ResultSet ResultSetMetaData Types]))
->>>>>>> b6e50930
 
 (driver/register! :vertica, :parent #{:sql-jdbc
                                       ::sql-jdbc.legacy/use-legacy-classes-for-read-and-set
@@ -36,13 +28,11 @@
 
 (defmethod driver/supports? [:vertica :percentile-aggregations] [_ _] false)
 
-<<<<<<< HEAD
 (defmethod driver/database-supports? [:vertica :datetime-diff] [_ _ _] true)
-=======
+
 (defmethod driver/database-supports? [:vertica :convert-timezone]
   [_driver _feature _database]
   true)
->>>>>>> b6e50930
 
 (defmethod driver/db-start-of-week :vertica
   [_]
@@ -96,10 +86,7 @@
 
 (defn- date-trunc [unit expr] (hsql/call :date_trunc (hx/literal unit) (cast-timestamp expr)))
 (defn- extract    [unit expr] (hsql/call :extract    unit              (cast-timestamp expr)))
-<<<<<<< HEAD
 (defn- datediff   [unit a b]  (hsql/call :datediff   (hx/literal unit) (cast-timestamp a) (cast-timestamp b)))
-=======
->>>>>>> b6e50930
 
 (def ^:private extract-integer (comp hx/->integer extract))
 
@@ -295,21 +282,6 @@
       (log/tracef "(.getString rs %d) [TIME_WITH_TIMEZONE] -> %s -> %s" i s t)
       t)))
 
-<<<<<<< HEAD
-;; Same as snowflake, vertica seems to ignore the calendar parameter of `.setTime` and `.setTimestamp` and instead uses the session
-;; timezone; normalize temporal values to UTC so we end up with the right values
-(defmethod sql-jdbc.execute/set-parameter [:vertica java.time.OffsetTime]
-  [driver ps i t]
-  (sql-jdbc.execute/set-parameter driver ps i (t/sql-time (t/with-offset-same-instant t (t/zone-offset 0)))))
-
-(defmethod sql-jdbc.execute/set-parameter [:vertica java.time.OffsetDateTime]
-  [driver ps i t]
-  (sql-jdbc.execute/set-parameter driver ps i (t/sql-timestamp (t/with-offset-same-instant t (t/zone-offset 0)))))
-
-(defmethod sql-jdbc.execute/set-parameter [:vertica java.time.ZonedDateTime]
-  [driver ps i t]
-  (sql-jdbc.execute/set-parameter driver ps i (t/sql-timestamp (t/with-zone-same-instant t (t/zone-id "UTC")))))
-=======
 ;; for some reason vertica `TIMESTAMP WITH TIME ZONE` columns still come back as `Type/TIMESTAMP`, which seems like a
 ;; bug with the JDBC driver?
 (defmethod sql-jdbc.execute/read-column [:vertica Types/TIMESTAMP]
@@ -319,4 +291,17 @@
           t             (u.date/parse s (when has-timezone? "UTC"))]
       (log/tracef "(.getString rs %d) [TIME_WITH_TIMEZONE] -> %s -> %s" i s t)
       t)))
->>>>>>> b6e50930
+
+;; Same as snowflake, vertica seems to ignore the calendar parameter of `.setTime` and `.setTimestamp` and instead uses the session
+;; timezone; normalize temporal values to UTC so we end up with the right values
+(defmethod sql-jdbc.execute/set-parameter [:vertica java.time.OffsetTime]
+  [driver ps i t]
+  (sql-jdbc.execute/set-parameter driver ps i (t/sql-time (t/with-offset-same-instant t (t/zone-offset 0)))))
+
+(defmethod sql-jdbc.execute/set-parameter [:vertica java.time.OffsetDateTime]
+  [driver ps i t]
+  (sql-jdbc.execute/set-parameter driver ps i (t/sql-timestamp (t/with-offset-same-instant t (t/zone-offset 0)))))
+
+(defmethod sql-jdbc.execute/set-parameter [:vertica java.time.ZonedDateTime]
+  [driver ps i t]
+  (sql-jdbc.execute/set-parameter driver ps i (t/sql-timestamp (t/with-zone-same-instant t (t/zone-id "UTC")))))