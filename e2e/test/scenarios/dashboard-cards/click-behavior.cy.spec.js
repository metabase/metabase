--- conflicted
+++ resolved
@@ -2,11 +2,8 @@
 import { SAMPLE_DATABASE } from "e2e/support/cypress_sample_database";
 import {
   editDashboard,
-<<<<<<< HEAD
+  getActionCardDetails,
   getBrokenUpTextMatcher,
-=======
-  getActionCardDetails,
->>>>>>> 8f97d33a
   getDashboardCard,
   getHeadingCardDetails,
   getLinkCardDetails,
@@ -22,10 +19,6 @@
 import { createMockActionParameter } from "metabase-types/api/mocks";
 import { b64hash_to_utf8 } from "metabase/lib/encoding";
 
-<<<<<<< HEAD
-=======
-const URL = "https://metabase.com/";
->>>>>>> 8f97d33a
 const COUNT_COLUMN_ID = "count";
 const COUNT_COLUMN_NAME = "Count";
 const CREATED_AT_COLUMN_ID = "CREATED_AT";
@@ -105,7 +98,7 @@
   POINT_COUNT,
 ];
 
-const URL = "https://example.com/";
+const URL = "https://metabase.com/";
 const URL_WITH_PARAMS = `${URL}{{${DASHBOARD_FILTER_TEXT.slug}}}/{{${COUNT_COLUMN_ID}}}/{{${CREATED_AT_COLUMN_ID}}}`;
 const URL_WITH_FILLED_PARAMS = URL_WITH_PARAMS.replace(
   `{{${COUNT_COLUMN_ID}}}`,
