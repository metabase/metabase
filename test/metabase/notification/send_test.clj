(ns metabase.notification.send-test
  (:require
   [clojure.test :refer :all]
   [java-time.api :as t]
   [metabase.analytics.prometheus-test :as prometheus-test]
   [metabase.channel.core :as channel]
   [metabase.notification.core :as notification]
   [metabase.notification.models :as models.notification]
   [metabase.notification.payload.core :as notification.payload]
   [metabase.notification.send :as notification.send]
   [metabase.notification.test-util :as notification.tu]
   [metabase.test :as mt]
   [metabase.test.fixtures :as fixtures]
   [metabase.util :as u]
<<<<<<< HEAD
   [toucan2.core :as t2])
  (:import
   (java.util.concurrent CountDownLatch PriorityBlockingQueue CountDownLatch)))
=======
   [metabase.util.log :as log]
   [toucan2.core :as t2]))
>>>>>>> 9ad18e54

(set! *warn-on-reflection* true)

(use-fixtures :once (fixtures/initialize :web-server))

(deftest send-notification!*-test
  (testing "sending a notification will call render on all of its handlers"
    (notification.tu/with-notification-testing-setup!
      (mt/with-temp [:model/Channel         chn-1 notification.tu/default-can-connect-channel
                     :model/Channel         chn-2 (assoc notification.tu/default-can-connect-channel :name "Channel 2")
                     :model/ChannelTemplate tmpl  {:channel_type notification.tu/test-channel-type}]
        (let [n                 (models.notification/create-notification!
                                 {:payload_type :notification/system-event}
                                 nil
                                 [{:channel_type notification.tu/test-channel-type
                                   :channel_id   (:id chn-1)
                                   :template_id  (:id tmpl)
                                   :recipients   [{:type    :notification-recipient/user
                                                   :user_id (mt/user->id :crowberto)}]}
                                  {:channel_type notification.tu/test-channel-type
                                   :channel_id   (:id chn-2)
                                   :recipients   [{:type    :notification-recipient/user
                                                   :user_id (mt/user->id :rasta)}]}])
              notification-info (assoc n :payload {:event_info  {:test true}
                                                   :event_topic :event/test})
              expected-notification-payload (mt/malli=?
                                             [:map
                                              [:payload_type [:= :notification/system-event]]
                                              [:context :map]
                                              [:payload :map]])
              renders           (atom [])]
          (mt/with-dynamic-fn-redefs [channel/render-notification (fn [channel-type notification-payload template recipients]
                                                                    (swap! renders conj {:channel-type channel-type
                                                                                         :notification-payload notification-payload
                                                                                         :template template
                                                                                         :recipients recipients})
                                                                 ;; rendered messages are recipients
                                                                    recipients)]
            (testing "channel/send! are called on rendered messages"
              (is (=? {:channel/metabase-test [{:type :notification-recipient/user :user_id (mt/user->id :crowberto)}
                                               {:type :notification-recipient/user :user_id (mt/user->id :rasta)}]}
                      (notification.tu/with-captured-channel-send!
                        (#'notification.send/send-notification-sync! notification-info)))))

            (testing "render-notification is called on all handlers with the correct channel and template"
              (is (=? [{:channel-type (keyword notification.tu/test-channel-type)
                        :notification-payload expected-notification-payload
                        :template     tmpl
                        :recipients   [{:type :notification-recipient/user :user_id (mt/user->id :crowberto)}]}
                       {:channel-type (keyword notification.tu/test-channel-type)
                        :notification-payload expected-notification-payload
                        :template     nil
                        :recipients   [{:type :notification-recipient/user :user_id (mt/user->id :rasta)}]}]
                      @renders)))))))))

(deftest send-notification-record-task-history-test
  (mt/with-temp [:model/Channel chn notification.tu/default-can-connect-channel]
    (notification.tu/with-notification-testing-setup!
      (let [n (models.notification/create-notification!
               {:payload_type :notification/testing}
               nil
               [{:channel_type notification.tu/test-channel-type
                 :channel_id   (:id chn)
                 :recipients   [{:type :notification-recipient/user :user_id (mt/user->id :crowberto)}]}])]
        (t2/delete! :model/TaskHistory)
        (#'notification.send/send-notification-sync! n)
        (is (=? [{:task         "notification-send"
                  :task_details {:notification_id (:id n)
                                 :notification_handlers [{:id           (mt/malli=? :int)
                                                          :channel_type "channel/metabase-test"
                                                          :channel_id   (:id chn)
                                                          :template_id  nil}]}}
                 {:task          "channel-send"
                  :task_details {:retry_config    (mt/malli=? :map)
                                 :channel_id      (:id chn)
                                 :channel_type    "channel/metabase-test"
                                 :template_id     nil
                                 :notification_id (:id n)
                                 :recipient_ids   (mt/malli=? [:sequential :int])}}]
                (t2/select [:model/TaskHistory :task :task_details] :task [:in ["channel-send" "notification-send"]]
                           {:order-by [[:started_at :asc]]})))))))

(deftest notification-send-retrying-test
  (notification.tu/with-notification-testing-setup!
    (mt/with-temp [:model/Channel chn notification.tu/default-can-connect-channel]
      (let [n (models.notification/create-notification!
               {:payload_type :notification/testing}
               nil
               [{:channel_type notification.tu/test-channel-type
                 :channel_id   (:id chn)
                 :recipients   [{:type :notification-recipient/user :user_id (mt/user->id :crowberto)}]}])]
        (testing "send-notification! retries on failure"
          (t2/delete! :model/TaskHistory :task "channel-send")
          (testing "and record exception in task history"
            (let [retry-count (atom 0)
                  send-args   (atom nil)
                  send!       (fn [& args]
                                (swap! retry-count inc)
                                ;; failed once then work on the next try
                                (if (= @retry-count 1)
                                  (throw (Exception. "test-exception"))
                                  (reset! send-args args)))]
              (mt/with-dynamic-fn-redefs [channel/send! send!]
                (#'notification.send/send-notification-sync! n))
              (is (some? @send-args))
              (is (=? {:task "channel-send"
                       :task_details {:attempted_retries 1
                                      :retry_config      (mt/malli=? :map)
                                      :retry_errors      (mt/malli=? [:sequential [:map {:closed true}
                                                                                   [:timestamp :string]
                                                                                   [:message :string]]])}}
                      (t2/select-one :model/TaskHistory :task "channel-send"))))))))))

(deftest send-notification-record-prometheus-metrics-test
  (mt/with-prometheus-system! [_ system]
    (notification.tu/with-notification-testing-setup!
      (mt/with-temp [:model/Channel ch notification.tu/default-can-connect-channel]
        (let [n (models.notification/create-notification!
                 {:payload_type :notification/testing}
                 nil
                 [{:channel_type notification.tu/test-channel-type
                   :channel_id   (:id ch)
                   :recipients   [{:type :notification-recipient/user :user_id (mt/user->id :crowberto)}]}])
              original-render @#'channel/render-notification]
          (with-redefs [channel/render-notification (fn [& args]
                                                      (testing "during execution of render-notification, concurrent-tasks metric is updated"
                                                        (is (prometheus-test/approx= 1 (mt/metric-value system :metabase-notification/concurrent-tasks {:payload-type "notification/testing"}))))
                                                      (apply original-render args))]
            (notification.tu/with-captured-channel-send!
              (notification/send-notification! n {:notification/sync? true})))
          (testing "once the execution is done, concurrent tasks is decreased"
            (is (prometheus-test/approx= 0 (mt/metric-value system :metabase-notification/concurrent-tasks {:payload-type "notification/testing"}))))
          (is (prometheus-test/approx= 1 (mt/metric-value system :metabase-notification/send-ok {:payload-type "notification/testing"})))
          (is (prometheus-test/approx= 1 (mt/metric-value system :metabase-notification/channel-send-ok {:payload-type "notification/testing"
                                                                                                         :channel-type "channel/metabase-test"})))
          (is (prometheus-test/approx= 1 (mt/metric-value system :metabase-notification/channel-send-ok {:payload-type "notification/testing"
                                                                                                         :channel-type "channel/metabase-test"})))
          (is (prometheus-test/approx= 1 (:count (mt/metric-value system :metabase-notification/send-duration-ms {:payload-type "notification/testing"}))))
          (is (prometheus-test/approx= 1 (:count (mt/metric-value system :metabase-notification/wait-duration-ms {:payload-type "notification/testing"}))))
          (is (prometheus-test/approx= 1 (:count (mt/metric-value system :metabase-notification/total-duration-ms {:payload-type "notification/testing"})))))))))

(deftest send-notification-record-prometheus-error-metrics-test
  (mt/with-prometheus-system! [_ system]
    (notification.tu/with-notification-testing-setup!
      (mt/with-temp [:model/Channel chn notification.tu/default-can-connect-channel]
        (let [n (models.notification/create-notification!
                 {:payload_type :notification/testing}
                 nil
                 [{:channel_type notification.tu/test-channel-type
                   :channel_id   (:id chn)
                   :recipients   [{:type :notification-recipient/user :user_id (mt/user->id :crowberto)}]}])]
          (mt/with-dynamic-fn-redefs [notification.payload/notification-payload (fn [& _]
                                                                                  (throw (Exception. "test-exception")))]
            (is (thrown? Exception (#'notification.send/send-notification-sync! n)))
            (is (prometheus-test/approx= 1 (mt/metric-value system :metabase-notification/send-error
                                                            {:payload-type "notification/testing"})))))))))

(deftest send-notification-record-prometheus-channel-error-metrics-test
  (mt/with-temporary-setting-values [site-url "https://metabase.com/testmb"]
    (mt/with-prometheus-system! [_ system]
      (notification.tu/with-notification-testing-setup!
        (mt/with-temp [:model/Channel chn notification.tu/default-can-connect-channel]
          (let [n (models.notification/create-notification!
                   {:payload_type :notification/testing}
                   nil
                   [{:channel_type notification.tu/test-channel-type
                     :channel_id   (:id chn)
                     :recipients   [{:type :notification-recipient/user :user_id (mt/user->id :crowberto)}]}])]
            (with-redefs [notification.send/default-retry-config (assoc @#'notification.send/default-retry-config :max-attempts 1)
                          channel/send! (fn [& _]
                                          (throw (Exception. "test-channel-exception")))]
              (#'notification.send/send-notification-sync! n)
              (is (prometheus-test/approx= 1 (mt/metric-value system :metabase-notification/channel-send-error
                                                              {:payload-type "notification/testing"
                                                               :channel-type "channel/metabase-test"}))))))))))

(deftest cron->next-execution-times-test
  (t/with-clock (t/mock-clock (t/instant "2023-01-01T10:00:00Z"))
    (let [cron-schedule "0 0 12 * * ? *"] ; noon every day
      (is (= [(t/instant "2023-01-01T12:00:00Z")
              (t/instant "2023-01-02T12:00:00Z")
              (t/instant "2023-01-03T12:00:00Z")]
             (#'notification.send/cron->next-execution-times cron-schedule 3))))))

(deftest avg-interval-seconds-test
  (testing "avg-interval-seconds calculates correct average"
    (let [hourly-cron "0 0 * * * ? *"
          daily-cron "0 0 12 * * ? *"
          minutely-cron "0 * * * * ? *"]

      (testing "hourly schedule"
        (is (= 3600 (#'notification.send/avg-interval-seconds hourly-cron 5))))

      (testing "daily schedule"
        (is (= 86400 (#'notification.send/avg-interval-seconds daily-cron 5))))

      (testing "minutely schedule"
        (is (= 60 (#'notification.send/avg-interval-seconds minutely-cron 5))))))

  (testing "throws assertion error when n < 2"
    (is (thrown? AssertionError (#'notification.send/avg-interval-seconds "0 0 12 * * ? *" 1)))))

(deftest subscription->deadline-test
  (t/with-clock (t/mock-clock (t/instant))
    (let [now (t/local-date-time)]
      (testing "subscription->deadline returns appropriate deadlines based on frequency"
        (let [deadline (#'notification.send/subscription->deadline
                        {:type :notification-subscription/cron
                         :cron_schedule "* * * * * ? *"})]
          (is (t/before? now deadline))
          (is (t/before? deadline (t/plus now (t/seconds 10))))))

      (testing "non-cron subscription types get default deadline"
        (let [deadline (#'notification.send/subscription->deadline {:type :some-other-type})]
          (is (t/before? now deadline))
          (is (t/before? deadline (t/plus now (t/seconds 35)))))))))

(deftest deadline-comparator-test
  (testing "deadline-comparator sorts notifications by deadline"
    (let [now        (t/instant)
          later      (t/plus now (t/minutes 5))
          even-later (t/plus now (t/minutes 10))
          items      [{:id "3" :deadline even-later}
                      {:id "1" :deadline now}
                      {:id "2" :deadline later}]
          queue (PriorityBlockingQueue. 10 @#'notification.send/deadline-comparator)]

      ;; Add items to queue in random order
      (doseq [item items]
        (.put queue item))

      ;; Items should come out in deadline order
      (is (= "1" (:id (.take queue))))
      (is (= "2" (:id (.take queue))))
      (is (= "3" (:id (.take queue)))))))

(deftest notification-dispatcher-test
  (testing "notification dispatcher"
    (let [sent-notifications  (atom [])
          wait-for-processing #(u/poll {:thunk       (fn [] (count @sent-notifications))
                                        :done?       (fn [cnt] (= cnt %))
                                        :interval-ms 10
                                        :timeout-ms  1000})]
      (with-redefs [notification.send/send-notification-sync! (fn [notification]
                                                                ;; fake latency
                                                                (Thread/sleep 20)
                                                                (swap! sent-notifications conj notification))]
        (let [queue           (#'notification.send/create-blocking-queue)
              test-dispatcher (#'notification.send/create-notification-dispatcher 2 queue)]
          (testing "basic processing"
            (reset! sent-notifications [])
            (let [notification {:id 1 :test-value "A"}]
              (test-dispatcher notification)
              (wait-for-processing 1)
              (is (= [notification] @sent-notifications))))

          (testing "notifications without IDs are all processed"
            (reset! sent-notifications [])
            (test-dispatcher {:test-value "B"})
            (test-dispatcher {:test-value "C"})
            (wait-for-processing 2)
            (is (= 2 (count @sent-notifications)))
            (is (= #{"B" "C"} (into #{} (map :test-value @sent-notifications)))))

          (testing "notifications with same ID are replaced in queue"
            (reset! sent-notifications [])
            ;; make the queue busy
            (test-dispatcher {:id 40 :test-value "D"})
            (test-dispatcher {:id 41 :test-value "D"})
            (test-dispatcher {:id 42 :test-value "D"})
            (test-dispatcher {:id 42 :test-value "E"})
            (u/poll {:thunk       (fn [] (->> @sent-notifications
                                              (filter #(= 42 (:id %)))
                                              first :test-value))
                     :done?       (fn [value] (= "E" value))
                     :interval-ms 10
                     :timeout-ms  1000}))

          (testing "error handling - worker errors don't crash the dispatcher"
            (reset! sent-notifications [])
            (let [error-thrown (atom false)]
              (with-redefs [notification.send/send-notification-sync!
                            (fn [notification]
                              (if (= "F" (:test-value notification))
                                (do
                                  (reset! error-thrown true)
                                  (throw (Exception. "Test exception")))
                                (swap! sent-notifications conj notification)))]
                (test-dispatcher {:id 1 :test-value "F"})
                (test-dispatcher {:id 2 :test-value "G"})
                (wait-for-processing 1)
                (is @error-thrown)
                (is (= 1 (count @sent-notifications)))
                (is (= "G" (:test-value (first @sent-notifications))))))))))))

<<<<<<< HEAD
(deftest notification-priority-test
  (testing "notifications are processed in priority order (by deadline)"
    (let [processed-notifications (atom [])
          first-job-latch (CountDownLatch. 1)
          processing-started-latch (CountDownLatch. 1)]
      (with-redefs [notification.send/send-notification-sync! (fn [notification]
                                                                (when (= (:id notification) "blocking-job")
                                                                  (.countDown processing-started-latch)
                                                                  (.await first-job-latch 5 java.util.concurrent.TimeUnit/SECONDS))
                                                                (swap! processed-notifications conj (:id notification)))]

        (let [dispatcher (#'notification.send/create-notification-dispatcher 1)
              blocking-job {:id "blocking-job"
                            :triggering_subscription {:type :notification-subscription/cron
                                                      :cron_schedule "0 0 0 * * ? *"}}
              low-priority {:id "low-priority"
                            :triggering_subscription {:type :notification-subscription/cron
                                                      :cron_schedule "0 0 0 * * ? *"}}
              high-priority {:id "high-priority"
                             :triggering_subscription {:type :notification-subscription/cron
                                                       :cron_schedule "0 * * * * ? *"}}]
          (dispatcher blocking-job)
          ;; blocking to have time to put other notifications in the queue
          (.await processing-started-latch 5 java.util.concurrent.TimeUnit/SECONDS)
          (dispatcher low-priority)
          (dispatcher high-priority)
          (.countDown first-job-latch)
          (u/poll {:thunk       (fn [] (count @processed-notifications))
                   :done?       (fn [cnt] (= 3 cnt))
                   :interval-ms 10
                   :timeout-ms 1000})
          (is (= ["blocking-job" "high-priority" "low-priority"] @processed-notifications)))))))

(deftest notification-replacement-test
  (testing "notifications with same ID are replaced in queue while preserving original deadline"
    ;; This test verifies that when a notification with the same ID is added to the queue:
    ;; 1. The content is updated to the latest version
    ;; 2. The original deadline is preserved (not recalculated)
    ;; 3. The processing order based on priority is maintained
    ;;
    ;; Testing approach:
    ;; - We use different cron schedules (daily vs minutely) to create different priorities
    ;; - We replace a notification with a version that has a higher priority schedule
    ;; - If the deadline was recalculated on replacement, the order would change
    ;; - By observing the processing order, we can verify deadline preservation
    (let [processed-notifications (atom [])
          blocking-job-latch (CountDownLatch. 1)
          processing-started-latch (CountDownLatch. 1)]
      (with-redefs [notification.send/send-notification-sync! (fn [notification]
                                                                (when (= (:id notification) "blocking-job")
                                                                  (.countDown processing-started-latch)
                                                                  (.await blocking-job-latch 5 java.util.concurrent.TimeUnit/SECONDS))
                                                                (swap! processed-notifications conj notification))]
        (let [dispatcher (#'notification.send/create-notification-dispatcher 1)
              blocking-job    {:id "blocking-job"
                               :triggering_subscription {:type :notification-subscription/cron
                                                         :cron_schedule "0 0 0 * * ? *"}}
              high-priority   {:id "high-priority"
                               :triggering_subscription {:type :notification-subscription/cron
                                                         :cron_schedule "0 * * * * ? *"}}
              notification-v1 {:id "same-id"
                               :version 1
                               :triggering_subscription {:type :notification-subscription/cron
                                                         :cron_schedule "0 0 0 * * ? *"}}
              notification-v2 {:id "same-id"
                               :version 2
                               :triggering_subscription {:type :notification-subscription/cron
                                                         :cron_schedule "0 * * * * ? *"}}]
          (dispatcher blocking-job)
          (.await processing-started-latch 5 java.util.concurrent.TimeUnit/SECONDS)

          (dispatcher high-priority)
          (dispatcher notification-v1)
          ;; notification-v2 here will have a lower deadline to high-priority, but since we preserve
          ;; the original deadline, it should be processed after high-priority
          (dispatcher notification-v2)

          (.countDown blocking-job-latch)
          (u/poll {:thunk       (fn [] (count @processed-notifications))
                   :done?       (fn [cnt] (= 3 cnt))
                   :interval-ms 10
                   :timeout-ms 1000})

          ;; Verify that high-priority was processed before same-id,
          ;; proving that the deadline of same-id wasn't updated when replaced
          (is (= ["blocking-job" "high-priority" "same-id"]
                 (map :id @processed-notifications)))

          ;; Verify that the content was updated to v2 even though deadline wasn't
          (is (= 2 (:version (last @processed-notifications)))))))))
=======
(deftest blocking-queue-test
  (testing "blocking queue implementation"
    (let [queue (#'notification.send/create-blocking-queue)]

      (testing "put and take operations work correctly"
        (let [test-notification {:payload_type :notification/testing :test-value "A"}]
          (#'notification.send/put-notification! queue 1 test-notification)
          (is (= [1 test-notification] (#'notification.send/take-notification! queue)))))

      (testing "notifications with same ID are replaced in queue"
        (let [queue (#'notification.send/create-blocking-queue)]
          (#'notification.send/put-notification! queue 1 {:payload_type :notification/testing :test-value "A"})
          (#'notification.send/put-notification! queue 1 {:payload_type :notification/testing :test-value "B"})
          (is (= [1 {:payload_type :notification/testing :test-value "B"}]
                 (#'notification.send/take-notification! queue)))))

      (testing "multiple notifications are processed in order"
        (let [queue (#'notification.send/create-blocking-queue)]
          (#'notification.send/put-notification! queue 1 {:payload_type :notification/testing :test-value "A"})
          (#'notification.send/put-notification! queue 2 {:payload_type :notification/testing :test-value "B"})
          (#'notification.send/put-notification! queue 3 {:payload_type :notification/testing :test-value "C"})

          (is (= [1 {:payload_type :notification/testing :test-value "A"}]
                 (#'notification.send/take-notification! queue)))
          (is (= [2 {:payload_type :notification/testing :test-value "B"}]
                 (#'notification.send/take-notification! queue)))
          (is (= [3 {:payload_type :notification/testing :test-value "C"}]
                 (#'notification.send/take-notification! queue)))))

      (testing "take blocks until notification is available"
        (let [queue (#'notification.send/create-blocking-queue)
              result (atom nil)
              latch (java.util.concurrent.CountDownLatch. 1)
              thread (Thread. (fn []
                                (.countDown latch) ; signal thread is ready
                                (reset! result (#'notification.send/take-notification! queue))))]
          (.start thread)
          (.await latch) ; wait for thread to start
          (Thread/sleep 50) ; give thread time to block on take

          ; Put a notification that the thread should receive
          (#'notification.send/put-notification! queue 42 {:payload_type :notification/testing :test-value "X"})

          ; Wait for thread to complete
          (.join ^Thread thread 1000)

          (is (= [42 {:payload_type :notification/testing :test-value "X"}] @result)))))))

(deftest blocking-queue-concurrency-test
  (testing "blocking queue handles concurrent operations correctly"
    (let [queue                  (#'notification.send/create-blocking-queue)
          num-producers          5
          num-consumers          3
          num-items-per-producer 20
          total-items            (* num-producers num-items-per-producer)
          received-items         (atom #{})
          producer-latch         (java.util.concurrent.CountDownLatch. 1)
          consumer-latch         (java.util.concurrent.CountDownLatch. total-items)
          producer-fn            (fn [producer-id]
                                   (.await producer-latch)
                                   (dotimes [i num-items-per-producer]
                                     (let [item-id (+ (* producer-id 100) i)
                                           item {:producer producer-id :item i}]
                                       (#'notification.send/put-notification! queue item-id item))))
          consumer-fn            (fn [consumer-id]
                                   (try
                                     (while (pos? (.getCount consumer-latch))
                                       (let [[id item] (#'notification.send/take-notification! queue)]
                                         (swap! received-items conj [id item {:consumer consumer-id}])
                                         (.countDown consumer-latch)))
                                     (catch Exception e
                                       (log/errorf e "Consumer %s error:" consumer-id))))
          producers               (mapv #(doto (Thread. (fn [] (producer-fn %))) .start) (range num-producers))
          _consumers              (mapv #(doto (Thread. (fn [] (consumer-fn %))) .start) (range num-consumers))]

      ; Start all producers simultaneously
      (.countDown producer-latch)

      ; Wait for all items to be consumed
      (is (.await consumer-latch 10000 java.util.concurrent.TimeUnit/MILLISECONDS)
          "Timed out waiting for consumers to process all items")

      ; Wait for all producer threads to complete
      (doseq [t producers] (.join ^Thread t 5000))

      (testing "all items were processed"
        (is (= total-items (count @received-items))))

      (testing "each item was processed exactly once"
        (let [item-ids (map first @received-items)]
          (is (= (count item-ids) (count (set item-ids))))))

      (testing "work was distributed among consumers"
        (let [consumer-counts (->> @received-items
                                   (map #(get-in % [2 :consumer]))
                                   frequencies
                                   vals)]
          (is (= num-consumers (count consumer-counts)))
          (is (every? pos? consumer-counts)))))))
>>>>>>> 9ad18e54
<|MERGE_RESOLUTION|>--- conflicted
+++ resolved
@@ -12,14 +12,10 @@
    [metabase.test :as mt]
    [metabase.test.fixtures :as fixtures]
    [metabase.util :as u]
-<<<<<<< HEAD
+   [metabase.util.log :as log]
    [toucan2.core :as t2])
   (:import
    (java.util.concurrent CountDownLatch PriorityBlockingQueue CountDownLatch)))
-=======
-   [metabase.util.log :as log]
-   [toucan2.core :as t2]))
->>>>>>> 9ad18e54
 
 (set! *warn-on-reflection* true)
 
@@ -315,7 +311,6 @@
                 (is (= 1 (count @sent-notifications)))
                 (is (= "G" (:test-value (first @sent-notifications))))))))))))
 
-<<<<<<< HEAD
 (deftest notification-priority-test
   (testing "notifications are processed in priority order (by deadline)"
     (let [processed-notifications (atom [])
@@ -406,7 +401,7 @@
 
           ;; Verify that the content was updated to v2 even though deadline wasn't
           (is (= 2 (:version (last @processed-notifications)))))))))
-=======
+
 (deftest blocking-queue-test
   (testing "blocking queue implementation"
     (let [queue (#'notification.send/create-blocking-queue)]
@@ -505,5 +500,4 @@
                                    frequencies
                                    vals)]
           (is (= num-consumers (count consumer-counts)))
-          (is (every? pos? consumer-counts)))))))
->>>>>>> 9ad18e54
+          (is (every? pos? consumer-counts)))))))