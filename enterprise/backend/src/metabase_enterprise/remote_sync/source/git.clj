--- conflicted
+++ resolved
@@ -406,12 +406,6 @@
   optional token string (authentication token for private repositories).
 
   Returns a GitSource record implementing the Source protocol."
-<<<<<<< HEAD
   [url branch token]
-  (->GitSource (get-repo url token)
-               url branch token))
-=======
-  [url commit-ish token]
   (->GitSource (get-jgit (repo-path {:url url :token token}) {:url url :token token})
-               url commit-ish token))
->>>>>>> 8f3730dd
+               url branch token))