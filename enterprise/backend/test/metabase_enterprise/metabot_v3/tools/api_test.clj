(ns metabase-enterprise.metabot-v3.tools.api-test
  (:require
   [clojure.test :refer :all]
   [malli.core :as mc]
   [malli.transform :as mtx]
   [medley.core :as m]
   [metabase-enterprise.metabot-v3.client :as metabot-v3.client]
   [metabase-enterprise.metabot-v3.dummy-tools :as metabot-v3.tools.dummy-tools]
   [metabase-enterprise.metabot-v3.tools.api :as metabot-v3.tools.api]
   [metabase-enterprise.metabot-v3.tools.create-dashboard-subscription :as metabot-v3.tools.create-dashboard-subscription]
   [metabase-enterprise.metabot-v3.tools.filters :as metabot-v3.tools.filters]
   [metabase-enterprise.metabot-v3.tools.find-outliers :as metabot-v3.tools.find-outliers]
   [metabase-enterprise.metabot-v3.tools.generate-insights :as metabot-v3.tools.generate-insights]
   [metabase-enterprise.metabot-v3.tools.util :as metabot-v3.tools.u]
   [metabase-enterprise.metabot-v3.util :as metabot-v3.u]
   [metabase.legacy-mbql.normalize :as mbql.normalize]
   [metabase.lib-be.core :as lib-be]
   [metabase.lib.core :as lib]
   [metabase.lib.metadata :as lib.metadata]
   [metabase.test :as mt]
   [metabase.util :as u]
   [metabase.util.malli.registry :as mr]
   [toucan2.core :as t2]))

(def missing-value (symbol "nil #_\"key is not present.\""))

(deftest column-decode-test
  (let [base-col {:field_id "fid", :name "fname"}]
    (doseq [{:keys [test-case type-value]} [{:test-case "known type",   :type-value :boolean}
                                            {:test-case "unknown type", :type-value nil}]]
      (testing test-case
        (let [col (assoc base-col :type type-value)
              decoded (mc/decode ::metabot-v3.tools.api/column col (mtx/transformer {:name :tool-api-response}))]
          (is (mr/validate ::metabot-v3.tools.api/column decoded)))))))

(defn- ai-session-token
  ([] (ai-session-token :rasta (str (random-uuid))))
  ([metabot-id] (ai-session-token :rasta metabot-id))
  ([user metabot-id]
   (-> user mt/user->id (#'metabot-v3.client/get-ai-service-token metabot-id))))

(deftest create-dashboard-subscription-test
  (mt/with-premium-features #{:metabot-v3}
    (let [tool-requests (atom [])
          conversation-id (str (random-uuid))
          output (str (random-uuid))
          ai-token (ai-session-token)]
      (with-redefs [metabot-v3.tools.create-dashboard-subscription/create-dashboard-subscription
                    (fn [arguments]
                      (swap! tool-requests conj arguments)
                      {:output output})]
        (let [response (mt/user-http-request :rasta :post 200 "ee/metabot-tools/create-dashboard-subscription"
                                             {:request-options {:headers {"x-metabase-session" ai-token}}}
                                             {:arguments       {:dashboard_id 1
                                                                :email        "user@example.com"
                                                                :schedule     {:frequency "monthly"
                                                                               :hour 15
                                                                               :day_of_month "middle-of-month"}}
                                              :conversation_id conversation-id})]
          (is (= [{:dashboard-id 1
                   :email        "user@example.com"
                   :schedule     {:frequency :monthly
                                  :hour 15
                                  :day-of-month :middle-of-month}}]
                 @tool-requests))
          (is (=? {:output output
                   :conversation_id conversation-id}
                  response)))))))

(deftest field-values-test
  (mt/with-premium-features #{:metabot-v3}
    (let [conversation-id (str (random-uuid))
          ai-token (ai-session-token)
          table-id (mt/id :people)
          response (mt/user-http-request :rasta :post 200 "ee/metabot-tools/field-values"
                                         {:request-options {:headers {"x-metabase-session" ai-token}}}
                                         {:arguments       {:entity_type "table"
                                                            :entity_id   table-id
                                                            :field_id    (-> table-id
                                                                             metabot-v3.tools.u/table-field-id-prefix
                                                                             (str 4)) ; name
                                                            :limt        15}
                                          :conversation_id conversation-id})]
      (is (=? {:structured_output {:statistics
                                   {:distinct_count 2499,
                                    :percent_null 0.0,
                                    :percent_json 0.0,
                                    :percent_url 0.0,
                                    :percent_email 0.0,
                                    :percent_state 0.0,
                                    :average_length 13.532}}
               :conversation_id conversation-id}
              response)))))

(deftest filter-records-test
  (mt/with-premium-features #{:metabot-v3}
    (doseq [data-source [{:query {:database 1}, :query_id "query ID"}
                         {:query {:database 1}}
                         {:report_id 1}
                         {:table_id "1"}]]
      (let [tool-requests (atom [])
            conversation-id (str (random-uuid))
            query-id (str (random-uuid))
            ai-token (ai-session-token)]
        (with-redefs [metabot-v3.tools.filters/filter-records
                      (fn [arguments]
                        (swap! tool-requests conj arguments)
                        {:structured-output {:type :query
                                             :query-id query-id
                                             :query {}
                                             :result-columns []}})]
          (let [filters [{:field_id "q2a/1", :operation "is-not-null"}
                         {:field_id "q2a/2", :operation "equals", :value "3"}
                         {:field_id "q2a/3", :operation "equals", :values ["3" "4"]}
                         {:field_id "q2a/5", :operation "not-equals", :values [3 4]}
                         {:field_id "q2a/6", :operation "month-equals", :values [4 5 9]}
                         {:field_id "c2a/6", :bucket "week-of-year" :operation "not-equals", :values [14 15 19]}
                         {:field_id "q2a/6", :operation "year-equals", :value 2008}]
                response (mt/user-http-request :rasta :post 200 "ee/metabot-tools/filter-records"
                                               {:request-options {:headers {"x-metabase-session" ai-token}}}
                                               {:arguments       {:data_source data-source
                                                                  :filters     filters}
                                                :conversation_id conversation-id})]
            (is (=? [{:data-source (metabot-v3.u/recursive-update-keys data-source u/->kebab-case-en)}]
                    @tool-requests))
            (is (=? {:structured_output {:type "query"
                                         :query_id query-id
                                         :query {}
                                         :result_columns []}
                     :conversation_id conversation-id}
                    response))))))))

(deftest find-outliers-test
  (doseq [data-source [{:query {:database 1}, :query_id "query ID", :result_field_id "q1233/2"}
                       {:query {:database 1}, :result_field_id "q1233/2"}
                       {:metric_id 1}
                       {:report_id 1, :result_field_id "c131/3"}
                       {:table_id "card__1", :result_field_id "t42/7"}]]
    (mt/with-premium-features #{:metabot-v3}
      (let [tool-requests (atom [])
            conversation-id (str (random-uuid))
            ai-token (ai-session-token)
            output [{:dimension "2024-11-13", :value 42}]]
        (with-redefs [metabot-v3.tools.find-outliers/find-outliers
                      (fn [arguments]
                        (swap! tool-requests conj arguments)
                        {:structured-output output})]
          (let [response (mt/user-http-request :rasta :post 200 "ee/metabot-tools/find-outliers"
                                               {:request-options {:headers {"x-metabase-session" ai-token}}}
                                               {:arguments       {:data_source data-source}
                                                :conversation_id conversation-id})]
            (is (=? {:structured_output output
                     :conversation_id conversation-id}
                    response))))))))

(deftest generate-insights-test
  (doseq [data-source [{:query {:database 1}}
                       {:metric_id 1}
                       {:report_id 1}
                       {:table_id "card__1"}]]
    (mt/with-premium-features #{:metabot-v3}
      (let [tool-requests (atom [])
            conversation-id (str (random-uuid))
            output (str (random-uuid))
            redirect-url "https://example.com/redirect-target"
            ai-token (ai-session-token)]
        (with-redefs [metabot-v3.tools.generate-insights/generate-insights
                      (fn [arguments]
                        (swap! tool-requests conj arguments)
                        {:output output
                         :reactions [{:type :metabot.reaction/redirect
                                      :url  redirect-url}]})]
          (let [response (mt/user-http-request :rasta :post 200 "ee/metabot-tools/generate-insights"
                                               {:request-options {:headers {"x-metabase-session" ai-token}}}
                                               {:arguments       {:for data-source}
                                                :conversation_id conversation-id})]
            (is (=? {:output output
                     :reactions [{:type "metabot.reaction/redirect"
                                  :url  redirect-url}]
                     :conversation_id conversation-id}
                    response))))))))

(deftest query-metric-test
  (mt/with-premium-features #{:metabot-v3}
    (let [tool-requests (atom [])
          conversation-id (str (random-uuid))
          output (str (random-uuid))
          ai-token (ai-session-token)]
      (with-redefs [metabot-v3.tools.filters/query-metric
                    (fn [arguments]
                      (swap! tool-requests conj arguments)
                      {:structured-output {:type :query
                                           :query-id output
                                           :query {}
                                           :result-columns []}})]
        (let [filters [{:field_id "c2/7", :operation "number-greater-than", :value 50}
                       {:field_id "c2/3", :operation "equals", :values ["3" "4"]}
                       {:field_id "c2/5", :operation "not-equals", :values [3 4]}
                       {:field_id "c2/6", :operation "month-equals", :values [4 5 9]}
                       {:field_id "c2/6", :bucket "day-of-month" :operation "not-equals", :values [14 15 19]}
                       {:field_id "c2/6", :bucket "day-of-week" :operation "equals", :values [1 7]}
                       {:field_id "c2/6", :operation "year-equals", :value 2008}]
              breakouts [{:field_id "c2/4", :field_granularity "week"}
                         {:field_id "c2/6", :field_granularity "day"}]
              response (mt/user-http-request :rasta :post 200 "ee/metabot-tools/query-metric"
                                             {:request-options {:headers {"x-metabase-session" ai-token}}}
                                             {:arguments       {:metric_id 1
                                                                :filters   filters
                                                                :group_by  breakouts}
                                              :conversation_id conversation-id})]
          (is (= {:structured_output {:type "query"
                                      :query_id output
                                      :query {}
                                      :result_columns []}
                  :conversation_id conversation-id}
                 response)))))))

(deftest query-metric-e2e-test
  (mt/with-premium-features #{:metabot-v3}
    (let [conversation-id (str (random-uuid))
          ai-token (ai-session-token)
          mp (mt/metadata-provider)
          source-query (-> (lib/query mp (lib.metadata/table mp (mt/id :products)))
                           (lib/aggregate (lib/avg (lib.metadata/field mp (mt/id :products :rating))))
                           (lib/breakout (lib/with-temporal-bucket
                                           (lib.metadata/field mp (mt/id :products :created_at)) :week)))
          metric-data {:name "Metrica"
                       :description "Metric description"
                       :dataset_query (lib/->legacy-MBQL source-query)
                       :type :metric}]
      (mt/with-temp [:model/Card {metric-id :id} metric-data]
        (let [fid #(format "c%d/%d" metric-id %)
              filters [{:field_id (fid 0), :operation "number-greater-than", :value 50} ; ID
                       {:field_id (fid 2), :operation "equals", :values ["3" "4"]}      ; Title
                       {:field_id (fid 6), :operation "not-equals", :values [3 4]}      ; Rating
                       {:field_id (fid 7), :operation "month-equals", :values [4 5 9]}  ; Created At
                       {:field_id (fid 7), :bucket "day-of-month" :operation "not-equals", :values [14 15 19]}
                       {:field_id (fid 7), :bucket "day-of-week" :operation "equals", :values [1 7]}
                       {:field_id (fid 7), :operation "year-equals", :value 2008}]
              breakouts [{:field_id (fid 7), :field_granularity "week"}
                         {:field_id (fid 7), :field_granularity "day"}]
              response (mt/user-http-request :rasta :post 200 "ee/metabot-tools/query-metric"
                                             {:request-options {:headers {"x-metabase-session" ai-token}}}
                                             {:arguments       {:metric_id metric-id
                                                                :filters   filters
                                                                :group_by  breakouts}
                                              :conversation_id conversation-id})
              query-id (-> response :structured_output :query_id)]
          (is (=? {:structured_output
                   {:type "query"
                    :query_id string?
                    :query (mt/mbql-query products
                             {:aggregation [[:metric metric-id]]
                              :breakout [!week.products.created_at !day.products.created_at]
                              :filter [:and
                                       [:> [:field %id {}] 50]
                                       [:= [:field %title {}] "3" "4"]
                                       [:!= [:field %rating {}] 3 4]
                                       [:= [:get-month [:field %created_at {}]] 4 5 9]
                                       [:!= [:get-day [:field %products.created_at {}]] 14 15 19]
                                       [:= [:get-day-of-week [:field %created_at {}] :iso] 1 7]
                                       [:= [:get-year [:field %created_at {}]] 2008]]})
                    :result_columns
                    [{:field_id (str "q" query-id "/0")
                      :name "CREATED_AT"
                      :display_name "Created At: Week"
                      :type "datetime"
                      :semantic_type "creation_timestamp"}
                     {:field_id (str "q" query-id "/1")
                      :name "CREATED_AT_2"
                      :display_name "Created At: Day"
                      :type "datetime"
                      :semantic_type "creation_timestamp"}
                     {:field_id (str "q" query-id "/2")
                      :name "avg"
                      :display_name "Metrica"
                      :type "number"
                      :semantic_type "score"}]}
                   :conversation_id conversation-id}
                  (-> response
                      (update-in [:structured_output :query] mbql.normalize/normalize)))))))))

(deftest query-model-test
  (mt/with-premium-features #{:metabot-v3}
    (let [tool-requests (atom [])
          conversation-id (str (random-uuid))
          output (str (random-uuid))
          ai-token (ai-session-token)]
      (with-redefs [metabot-v3.tools.filters/query-model
                    (fn [arguments]
                      (swap! tool-requests conj arguments)
                      {:structured-output {:type :query
                                           :query-id output
                                           :query {}
                                           :result-columns []}})]
        (let [fields [{:field_id "c2/8", :bucket "year-of-era"}
                      {:field_id "c2/9"}]
              filters [{:field_id "c2/7", :operation "number-greater-than", :value 50}
                       {:field_id "c2/3", :operation "equals", :values ["3" "4"]}
                       {:field_id "c2/5", :operation "not-equals", :values [3 4]}
                       {:field_id "c2/6", :operation "month-equals", :values [4 5 9]}
                       {:field_id "c2/6", :bucket "day-of-month" :operation "not-equals", :values [14 15 19]}
                       {:field_id "c2/6", :bucket "day-of-week" :operation "equals", :values [1 7]}
                       {:field_id "c2/6", :operation "year-equals", :value 2008}]
              aggregations [{:field_id "c2/10", :bucket "week", :function "count-distinct"}
                            {:field_id "c2/11", :function "sum"}]
              breakouts [{:field_id "c2/4", :field_granularity "week"}
                         {:field_id "c2/6", :field_granularity "day"}]
              response (mt/user-http-request :rasta :post 200 "ee/metabot-tools/query-model"
                                             {:request-options {:headers {"x-metabase-session" ai-token}}}
                                             {:arguments       {:model_id     1
                                                                :fields       fields
                                                                :filters      filters
                                                                :aggregations aggregations
                                                                :group_by     breakouts}
                                              :conversation_id conversation-id})]
          (is (= {:structured_output {:type "query"
                                      :query_id output
                                      :query {}
                                      :result_columns []}
                  :conversation_id conversation-id}
                 response)))))))

(deftest query-model-empty-fields-and-no-summary-test
  (mt/with-premium-features #{:metabot-v3}
    (let [tool-requests (atom [])
          conversation-id (str (random-uuid))
          output {:type :query
                  :query-id "query-id"
                  :query {:database 1
                          :type :query
                          :query {:source-table 1}}
                  :result-columns []}
          ai-token (ai-session-token)]
      (with-redefs [metabot-v3.tools.filters/query-model
                    (fn [arguments]
                      (swap! tool-requests conj arguments)
                      {:structured-output output})]
        (let [fields []
              filters [{:field_id "c2/7", :operation "number-greater-than", :value 50}]
              response (mt/user-http-request :rasta :post 200 "ee/metabot-tools/query-model"
                                             {:request-options {:headers {"x-metabase-session" ai-token}}}
                                             {:arguments       {:model_id     1
                                                                :fields       fields
                                                                :filters      filters}
                                              :conversation_id conversation-id})]
          (is (= {:structured_output {:type "query"
                                      :query_id "query-id"
                                      :query {:database 1
                                              :type "query"
                                              :query {:source-table 1}}
                                      :result_columns []}
                  :conversation_id conversation-id}
                 response)))))))

(defn- int-sequence?
  [coll]
  (boolean (and (seqable? coll) (seq coll) (every? int? coll))))

(defn- string-sequence?
  [coll]
  (boolean (and (seqable? coll) (seq coll) (every? string? coll))))

(deftest answer-sources-test
  (mt/with-premium-features #{:metabot-v3}
    (let [mp (mt/metadata-provider)
          model-source-query (lib/query mp (lib.metadata/table mp (mt/id :products)))
          metric-source-query (-> model-source-query
                                  (lib/aggregate (lib/avg (lib.metadata/field mp (mt/id :products :rating))))
                                  (lib/breakout (lib/with-temporal-bucket
                                                  (lib.metadata/field mp (mt/id :products :created_at)) :week)))
          metric-data {:name "Metrica"
                       :description "Metric description"
                       :dataset_query (lib/->legacy-MBQL metric-source-query)
                       :type :metric}
          model-data {:name "Model Model"
                      :description "Model desc"
                      :dataset_query (lib/->legacy-MBQL model-source-query)
                      :type :model}]
      (mt/with-temp [:model/Collection {collection-id :id} {:name "Test Metabot Collection"}
                     :model/Card {metric-id :id} (assoc metric-data :collection_id collection-id)
                     :model/Card _ignored        (assoc metric-data :collection_id collection-id :archived true)
                     :model/Card _ignored        (assoc model-data :collection_id collection-id :archived true)
                     :model/Card _ignored        metric-data
                     :model/Card _ignored        model-data
                     :model/Card {model-id :id}  (assoc model-data  :collection_id collection-id)
                     :model/Metabot {metabot-eid :entity_id} {:name "Test Metabot"
                                                              :collection_id collection-id}]
        (with-redefs [metabot-v3.tools.dummy-tools/verified-review? (constantly true)]
          (let [model-metric-base-query (lib/query mp (lib.metadata/card mp model-id))
                rating-column (m/find-first (comp #{"RATING"} :name) (lib/visible-columns model-metric-base-query))
                created-at-column (m/find-first (comp #{"CREATED_AT"} :name) (lib/breakoutable-columns model-metric-base-query))
                model-metric-source-query (-> model-metric-base-query
                                              (lib/aggregate (lib/avg rating-column))
                                              (lib/breakout (lib/with-temporal-bucket created-at-column :week)))
                model-metric-data {:name "Model metric"
                                   :description "Model metric desc"
                                   :dataset_query (lib/->legacy-MBQL model-metric-source-query)
                                   :type :metric}]
            (mt/with-temp [:model/Card {model-metric-id :id} (assoc model-metric-data :collection_id collection-id)]
              (testing "Calling with wrong metabot-id"
                (let [conversation-id (str (random-uuid))
                      ai-token (ai-session-token (str metabot-eid "-"))]
                  (mt/user-http-request :rasta :post 400 "ee/metabot-tools/answer-sources"
                                        {:request-options {:headers {"x-metabase-session" ai-token}}}
                                        {:conversation_id conversation-id})))
              (testing "Normal call"
                (let [conversation-id (str (random-uuid))
                      ai-token (ai-session-token metabot-eid)
                      response (mt/user-http-request :rasta :post 200 "ee/metabot-tools/answer-sources"
                                                     {:request-options {:headers {"x-metabase-session" ai-token}}}
                                                     {:metabot_id metabot-eid
                                                      :conversation_id conversation-id})
                      expected-fields
                      [{:name "ID", :display_name "ID", :type "number", :semantic_type "pk"}
                       {:name "EAN", :display_name "Ean", :type "string"}
                       {:name "TITLE", :display_name "Title", :type "string", :semantic_type "title"}
                       {:name "CATEGORY", :display_name "Category", :type "string", :semantic_type "category"}
                       {:name "VENDOR", :display_name "Vendor", :type "string", :semantic_type "company"}
                       {:name "PRICE", :display_name "Price", :type "number"}
                       {:name "RATING", :display_name "Rating", :type "number", :semantic_type "score"}
                       {:name "CREATED_AT", :display_name "Created At", :type "datetime", :semantic_type "creation_timestamp"}]]
                  (is (=? {:structured_output
                           {:metrics [(-> metric-data
                                          (select-keys [:name :description])
                                          (assoc :id metric-id
                                                 :type "metric"
                                                 :verified true
                                                 :default_time_dimension_field_id (format "c%d/%d" metric-id 7)
                                                 :queryable_dimensions
                                                 (map-indexed #(assoc %2 :field_id (format "c%d/%d" metric-id %1))
                                                              expected-fields)))
                                      (-> model-metric-data
                                          (select-keys [:name :description])
                                          (assoc :id model-metric-id
                                                 :type "metric"
                                                 :default_time_dimension_field_id (format "c%d/%d" model-metric-id 7)
                                                 :queryable_dimensions
                                                 (map-indexed #(assoc %2 :field_id (format "c%d/%d" model-metric-id %1))
                                                              expected-fields)))]
                            :models [(-> model-data
                                         (select-keys [:name :description :database_id])
                                         (assoc :id model-id
                                                :type "model"
                                                :verified true
                                                :display_name "Model Model"
                                                :fields (map-indexed #(assoc %2 :field_id (format "c%d/%d" model-id %1))
                                                                     expected-fields)
                                                :metrics
                                                [{:id model-metric-id
                                                  :name "Model metric"
                                                  :description "Model metric desc"
                                                  :default_time_dimension_field_id (format "c%d/%d" model-metric-id 7)}]))]}
                           :conversation_id conversation-id}
                          response))))
              (testing "Minimal call"
                (let [conversation-id (str (random-uuid))
                      ai-token (ai-session-token metabot-eid)
                      response (mt/user-http-request :rasta :post 200 "ee/metabot-tools/answer-sources"
                                                     {:request-options {:headers {"x-metabase-session" ai-token}}}
                                                     {:metabot_id metabot-eid
                                                      :arguments {:with_model_fields                     false
                                                                  :with_model_metrics                    false
                                                                  :with_metric_default_temporal_breakout false
                                                                  :with_metric_queryable_dimensions      false}
                                                      :conversation_id conversation-id})]
                  (is (=? {:structured_output
                           {:metrics [(-> metric-data
                                          (select-keys [:name :description])
                                          (assoc :id metric-id
                                                 :type "metric"
                                                 :verified true
                                                 :default_time_dimension_field_id nil
                                                 :queryable_dimensions missing-value))
                                      (-> model-metric-data
                                          (select-keys [:name :description])
                                          (assoc :id model-metric-id
                                                 :type "metric"
                                                 :verified true
                                                 :default_time_dimension_field_id nil
                                                 :queryable_dimensions missing-value))]
                            :models [(-> model-data
                                         (select-keys [:name :description :database_id])
                                         (assoc :id model-id
                                                :display_name "Model Model"
                                                :verified true
                                                :type "model"
                                                :fields []
                                                :metrics (symbol "nil #_\"key is not present.\"")))]}
                           :conversation_id conversation-id}
                          response)))))))))))

(deftest ^:parallel get-current-user-test
  (mt/with-premium-features #{:metabot-v3}
    (let [conversation-id (str (random-uuid))
          ai-token (ai-session-token)
          response (mt/user-http-request :rasta :post 200 "ee/metabot-tools/get-current-user"
                                         {:request-options {:headers {"x-metabase-session" ai-token}}}
                                         {:conversation_id conversation-id})]
      (is (=? {:structured_output {:id (mt/user->id :rasta)
                                   :type "user"
                                   :name "Rasta Toucan"
                                   :email_address "rasta@metabase.com"}
               :conversation_id conversation-id}
              response)))))

(deftest get-dashboard-details-test
  (mt/with-premium-features #{:metabot-v3}
    (let [dash-data {:name "dashing dash", :description "dash description"}]
      (mt/with-temp [:model/Dashboard {dash-id :id} dash-data]
        (with-redefs [metabot-v3.tools.dummy-tools/verified-review? (constantly true)]
          (let [conversation-id (str (random-uuid))
                ai-token (ai-session-token)
                response (mt/user-http-request :rasta :post 200 "ee/metabot-tools/get-dashboard-details"
                                               {:request-options {:headers {"x-metabase-session" ai-token}}}
                                               {:arguments {:dashboard_id dash-id}
                                                :conversation_id conversation-id})]
            (is (=? {:structured_output (assoc dash-data :id dash-id, :type "dashboard" :verified true)
                     :conversation_id conversation-id}
                    response))))))))

(deftest get-metric-details-test
  (mt/with-premium-features #{:metabot-v3}
    (let [mp (mt/metadata-provider)
          source-query (-> (lib/query mp (lib.metadata/table mp (mt/id :orders)))
                           (lib/aggregate (lib/avg (lib.metadata/field mp (mt/id :orders :subtotal))))
                           (lib/breakout (lib/with-temporal-bucket
                                           (lib.metadata/field mp (mt/id :orders :created_at)) :week)))
          metric-data {:name "Metrica"
                       :description "Metric description"
                       :dataset_query (lib/->legacy-MBQL source-query)
                       :type :metric}
          expected-fields
          [{:name "ID" :display_name "ID", :type "number", :semantic_type "pk"}
           {:name "USER_ID" :display_name "User ID", :type "number", :semantic_type "fk"}
           {:name "PRODUCT_ID" :display_name "Product ID", :type "number", :semantic_type "fk"}
           {:name "SUBTOTAL" :display_name "Subtotal", :type "number"}
           {:name "TAX" :display_name "Tax", :type "number"}
           {:name "TOTAL" :display_name "Total", :type "number"}
           {:name "DISCOUNT" :display_name "Discount", :type "number", :semantic_type "discount"}
           {:name "CREATED_AT" :display_name "Created At", :type "datetime", :semantic_type "creation_timestamp"}
           {:name "QUANTITY" :display_name "Quantity", :type "number", :semantic_type "quantity", :field_values int-sequence?}
           {:name "ID" :display_name "ID", :type "number", :semantic_type "pk", :table_reference "User"}
           {:name "ADDRESS" :display_name "Address", :type "string", :table_reference "User"}
           {:name "EMAIL" :display_name "Email", :type "string", :semantic_type "email", :table_reference "User"}
           {:name "PASSWORD" :display_name "Password", :type "string", :table_reference "User"}
           {:name "NAME" :display_name "Name", :type "string", :semantic_type "name", :table_reference "User"}
           {:name "CITY" :display_name "City", :type "string", :semantic_type "city", :table_reference "User"}
           {:name "LONGITUDE" :display_name "Longitude", :type "number", :semantic_type "longitude", :table_reference "User"}
           {:name "STATE" :display_name "State", :type "string", :semantic_type "state", :table_reference "User"}
           {:name "SOURCE" :display_name "Source", :type "string", :semantic_type "source", :table_reference "User"}
           {:name "BIRTH_DATE" :display_name "Birth Date", :type "date", :table_reference "User"}
           {:name "ZIP" :display_name "Zip", :type "string", :table_reference "User"}
           {:name "LATITUDE" :display_name "Latitude", :type "number", :semantic_type "latitude", :table_reference "User"}
           {:name "CREATED_AT" :display_name "Created At", :type "datetime", :semantic_type "creation_timestamp", :table_reference "User"}
           {:name "ID" :display_name "ID", :type "number", :semantic_type "pk", :table_reference "Product"}
           {:name "EAN" :display_name "Ean", :type "string", :field_values string-sequence?, :table_reference "Product"}
           {:name "TITLE" :display_name "Title", :type "string"
            :semantic_type "title"
            :field_values string-sequence?
            :table_reference "Product"}
           {:name "CATEGORY" :display_name "Category"
            :type "string"
            :semantic_type "category"
            :field_values string-sequence?
            :table_reference "Product"}
           {:name "VENDOR" :display_name "Vendor" :type "string"
            :semantic_type "company"
            :field_values string-sequence?
            :table_reference "Product"}
           {:name "PRICE" :display_name "Price" :type "number" :table_reference "Product"}
           {:name "RATING" :display_name "Rating" :type "number" :semantic_type "score" :table_reference "Product"}
           {:name "CREATED_AT" :display_name "Created At" :type "datetime" :semantic_type "creation_timestamp" :table_reference "Product"}]
          ai-token (ai-session-token)
          conversation-id (str (random-uuid))
          request (fn [arguments]
                    (mt/user-http-request :rasta :post 200 "ee/metabot-tools/get-metric-details"
                                          {:request-options {:headers {"x-metabase-session" ai-token}}}
                                          {:arguments arguments
                                           :conversation_id conversation-id}))]
      (mt/with-temp [:model/Card {metric-id :id} metric-data]
        (with-redefs [metabot-v3.tools.dummy-tools/verified-review? (constantly true)]
          (testing "Normal call"
            (is (=? {:structured_output (-> metric-data
                                            (select-keys [:name :display_name :description])
                                            (assoc :id metric-id
                                                   :type "metric"
                                                   :verified true
                                                   :default_time_dimension_field_id (format "c%d/%d" metric-id 7)
                                                   :queryable_dimensions
                                                   (map-indexed #(assoc %2 :field_id (format "c%d/%d" metric-id %1))
                                                                expected-fields)))
                     :conversation_id conversation-id}
                    (request {:metric_id metric-id}))))
          (testing "Without field values"
            (is (=? {:structured_output (-> metric-data
                                            (select-keys [:name :display_name :description])
                                            (assoc :id metric-id
                                                   :type "metric"
                                                   :verified true
                                                   :default_time_dimension_field_id (format "c%d/%d" metric-id 7)
                                                   :queryable_dimensions
                                                   (map-indexed #(assoc %2
                                                                        :field_id (format "c%d/%d" metric-id %1)
                                                                        :field_values missing-value)
                                                                expected-fields)))
                     :conversation_id conversation-id}
                    (request {:metric_id         metric-id
                              :with_field_values false}))))
          (testing "Default time dimension only"
            (is (=? {:structured_output (-> metric-data
                                            (select-keys [:name :display_name :description])
                                            (assoc :id metric-id
                                                   :type "metric"
                                                   :verified true
                                                   :default_time_dimension_field_id (format "c%d/%d" metric-id 7)
                                                   :queryable_dimensions missing-value))
                     :conversation_id conversation-id}
                    (request {:metric_id                 metric-id
                              :with_queryable_dimensions false}))))
          (testing "Minimal call"
            (is (=? {:structured_output (-> metric-data
                                            (select-keys [:name :display_name :description])
                                            (assoc :id metric-id
                                                   :type "metric"
                                                   :verified true
                                                   :default_time_dimension_field_id nil
                                                   :queryable_dimensions missing-value))
                     :conversation_id conversation-id}
                    (request {:metric_id                      metric-id
                              :with_default_temporal_breakout false
                              :with_queryable_dimensions      false})))))))))

(deftest ^:parallel get-query-details-test
  (mt/with-premium-features #{:metabot-v3}
    (let [mp (mt/metadata-provider)
          source-query (-> (lib/query mp (lib.metadata/table mp (mt/id :products)))
                           (lib/aggregate (lib/avg (lib.metadata/field mp (mt/id :products :rating))))
                           (lib/breakout (lib/with-temporal-bucket
                                           (lib.metadata/field mp (mt/id :products :created_at)) :week)))
          query (lib/->legacy-MBQL source-query)
          conversation-id (str (random-uuid))
          ai-token (ai-session-token)
          response (mt/user-http-request :rasta :post 200 "ee/metabot-tools/get-query-details"
                                         {:request-options {:headers {"x-metabase-session" ai-token}}}
                                         {:arguments {:query query}
                                          :conversation_id conversation-id})
          generated-id (-> response :structured_output :query_id)]
      (is (=? {:structured_output {:type "query"
                                   :query_id string?
                                   :query query
                                   :result_columns
                                   [{:field_id (str "q" generated-id "/0"), :name "CREATED_AT", :display_name "Created At: Week", :type "datetime"}
                                    {:field_id (str "q" generated-id "/1"), :name "avg", :display_name "Average of Rating", :type "number"}]}
               :conversation_id conversation-id}
              ;; normalize query to convert strings like "field" to keywords
              (update-in response [:structured_output :query] mbql.normalize/normalize))))))

(deftest get-report-details-test
  (mt/with-premium-features #{:metabot-v3}
    (let [mp (mt/metadata-provider)
          source-query (-> (lib/query mp (lib.metadata/table mp (mt/id :products)))
                           (lib/aggregate (lib/avg (lib.metadata/field mp (mt/id :products :rating))))
                           (lib/breakout (lib.metadata/field mp (mt/id :products :vendor)))
                           (lib/breakout (lib/with-temporal-bucket
                                           (lib.metadata/field mp (mt/id :products :created_at)) :week)))
          question-data {:name "Question?"
                         :description "Descriptive?"
                         :dataset_query (lib/->legacy-MBQL source-query)
                         :type :question}]
      (mt/with-temp [:model/Card {question-id :id} question-data]
        (with-redefs [metabot-v3.tools.dummy-tools/verified-review? (constantly true)]
          (let [conversation-id (str (random-uuid))
                ai-token (ai-session-token)
                arguments {:report_id question-id}
                request (fn [arguments]
                          (mt/user-http-request :rasta :post 200 "ee/metabot-tools/get-report-details"
                                                {:request-options {:headers {"x-metabase-session" ai-token}}}
                                                {:arguments arguments
                                                 :conversation_id conversation-id}))
                expected-fields [{:name "VENDOR" :display_name "Vendor", :type "string", :semantic_type "company"
                                  :field_values string-sequence?}
                                 {:name "CREATED_AT" :display_name "Created At: Week", :type "datetime", :semantic_type "creation_timestamp"}
                                 {:name "avg" :display_name "Average of Rating", :type "number", :semantic_type "score"}]]
            (testing "Normal call"
              (is (=? {:structured_output (-> question-data
                                              (select-keys [:name :description :database_id])
                                              (assoc :id question-id
                                                     :type "question"
                                                     :verified true
                                                     :result_columns
                                                     (map-indexed #(assoc %2 :field_id (format "c%d/%d" question-id %1))
                                                                  expected-fields)))
                       :conversation_id conversation-id}
                      (request arguments))))
            (testing "Without field values"
              (is (=? {:structured_output (-> question-data
                                              (select-keys [:name :description])
                                              (assoc :id question-id
                                                     :type "question"
                                                     :result_columns
                                                     (map-indexed #(assoc %2
                                                                          :field_id (format "c%d/%d" question-id %1)
                                                                          :field_values missing-value)
                                                                  expected-fields)))
                       :conversation_id conversation-id}
                      (request (assoc arguments :with_field_values false)))))
            (testing "Without fields"
              (is (=? {:structured_output (-> question-data
                                              (select-keys [:name :description])
                                              (assoc :id question-id
                                                     :type "question"
                                                     :verified true
                                                     :result_columns []))
                       :conversation_id conversation-id}
                      (request (assoc arguments :with_fields false)))))))))))

;; Helper function to set up model test fixtures
(defn- model-test-fixtures []
  (let [mp (lib-be/application-database-metadata-provider (mt/id))
        source-query (lib/query mp (lib.metadata/table mp (mt/id :orders)))
        model-data {:name "Model Model"
                    :description "Model desc"
                    :dataset_query (lib/->legacy-MBQL source-query)
                    :type :model
                    :database_id (mt/id)}
        metric-data {:name "Metric"
                     :description "Model based metric"
                     :type :metric}
        ;; Core fields returned by the model (lib/returned-columns)
        expected-core-fields
        [{:name "ID", :display_name "ID", :type "number", :semantic_type "pk"}
         {:name "USER_ID", :display_name "User ID", :type "number", :semantic_type "fk"}
         {:name "PRODUCT_ID", :display_name "Product ID", :type "number", :semantic_type "fk"}
         {:name "SUBTOTAL", :display_name "Subtotal", :type "number"}
         {:name "TAX", :display_name "Tax", :type "number"}
         {:name "TOTAL", :display_name "Total", :type "number"}
         {:name "DISCOUNT", :display_name "Discount", :type "number", :semantic_type "discount"}
         {:name "CREATED_AT", :display_name "Created At", :type "datetime", :semantic_type "creation_timestamp"}
         {:name "QUANTITY", :display_name "Quantity", :type "number", :semantic_type "quantity", :field_values int-sequence?}]
        ;; Related tables via FK (order matches what related-tables function returns)
        expected-related-tables
        [{:type "table"
          :id (mt/id :products)
          :name "PRODUCTS"
          :display_name "Products"
          :database_id (mt/id)
          :database_schema "PUBLIC"
          :fields
          [{:name "ID", :display_name "ID", :type "number", :semantic_type "pk"}
           {:name "EAN", :display_name "Ean", :type "string", :field_values string-sequence?}
           {:name "TITLE", :display_name "Title", :type "string", :semantic_type "title", :field_values string-sequence?}
           {:name "CATEGORY", :display_name "Category", :type "string", :semantic_type "category", :field_values string-sequence?}
           {:name "VENDOR", :display_name "Vendor", :type "string", :semantic_type "company", :field_values string-sequence?}
           {:name "PRICE", :display_name "Price", :type "number"}
           {:name "RATING", :display_name "Rating", :type "number", :semantic_type "score"}
           {:name "CREATED_AT", :display_name "Created At", :type "datetime", :semantic_type "creation_timestamp"}]}
         {:type "table"
          :id (mt/id :people)
          :name "PEOPLE"
          :display_name "People"
          :database_id (mt/id)
          :database_schema "PUBLIC"
          :fields
          [{:name "ID", :display_name "ID", :type "number", :semantic_type "pk"}
           {:name "ADDRESS", :display_name "Address", :type "string"}
           {:name "EMAIL", :display_name "Email", :type "string", :semantic_type "email"}
           {:name "PASSWORD", :display_name "Password", :type "string"}
           {:name "NAME", :display_name "Name", :type "string", :semantic_type "name"}
           {:name "CITY", :display_name "City", :type "string", :semantic_type "city"}
           {:name "LONGITUDE", :display_name "Longitude", :type "number", :semantic_type "longitude"}
           {:name "STATE", :display_name "State", :type "string", :semantic_type "state"}
           {:name "SOURCE", :display_name "Source", :type "string", :semantic_type "source"}
           {:name "BIRTH_DATE", :display_name "Birth Date", :type "date"}
           {:name "ZIP", :display_name "Zip", :type "string"}
           {:name "LATITUDE", :display_name "Latitude", :type "number", :semantic_type "latitude"}
           {:name "CREATED_AT", :display_name "Created At", :type "datetime", :semantic_type "creation_timestamp"}]}]]
    {:model-data model-data
     :metric-data metric-data
     :expected-core-fields expected-core-fields
     :expected-related-tables expected-related-tables}))

(defn- add-field-ids
  "Add field_id to fields using map-indexed. Optionally apply transform-fn to each field."
  ([prefix-template fields]
   (add-field-ids prefix-template fields identity))
  ([prefix-template fields transform-fn]
   (map-indexed #(transform-fn (assoc %2 :field_id (format prefix-template %1))) fields)))

(deftest get-model-details-basic-test
  (mt/with-premium-features #{:metabot-v3}
    (let [{:keys [model-data metric-data expected-core-fields expected-related-tables]} (model-test-fixtures)
          conversation-id (str (random-uuid))
          ai-token (ai-session-token)]
      (mt/with-temp [:model/Card {model-id :id}  model-data
                     :model/Card {metric-id :id} (assoc metric-data :dataset_query
                                                        (mt/mbql-query orders
                                                          {:source-table (str "card__" model-id)
                                                           :aggregation [[:count]]
                                                           :breakout [!month.*created_at *quantity]}))]
        (with-redefs [metabot-v3.tools.dummy-tools/verified-review? (constantly true)]
          (let [request (fn [arguments]
                          (mt/user-http-request :rasta :post 200 "ee/metabot-tools/get-table-details"
                                                {:request-options {:headers {"x-metabase-session" ai-token}}}
                                                {:arguments arguments
                                                 :conversation_id conversation-id}))]
            (doseq [arguments [{:model_id model-id}
                               {:table_id (str "card__" model-id)}]]
              (testing "Normal request"
                (is (=? {:structured_output (-> model-data
                                                (select-keys [:name :description :database_id])
                                                (assoc :id model-id
                                                       :type "model"
                                                       :display_name "Model Model"
                                                       :verified true
                                                       :fields (add-field-ids (format "c%d/%%d" model-id) expected-core-fields)
                                                       :related_tables
                                                       (map #(update % :fields
                                                                     (partial add-field-ids (format "t%d/%%d" (:id %))))
                                                            expected-related-tables)
                                                       :metrics [(assoc metric-data
                                                                        :id metric-id
                                                                        :type "metric"
                                                                        :default_time_dimension_field_id (format "c%d/7" metric-id))]))
                         :conversation_id conversation-id}
                        (request arguments)))))))))))

(deftest get-model-details-without-field-values-test
  (mt/with-premium-features #{:metabot-v3}
    (let [{:keys [model-data metric-data expected-core-fields expected-related-tables]} (model-test-fixtures)
          conversation-id (str (random-uuid))
          ai-token (ai-session-token)]
      (mt/with-temp [:model/Card {model-id :id}  model-data
                     :model/Card {metric-id :id} (assoc metric-data :dataset_query
                                                        (mt/mbql-query orders
                                                          {:source-table (str "card__" model-id)
                                                           :aggregation [[:count]]
                                                           :breakout [!month.*created_at *quantity]}))]
        (with-redefs [metabot-v3.tools.dummy-tools/verified-review? (constantly true)]
          (let [request (fn [arguments]
                          (mt/user-http-request :rasta :post 200 "ee/metabot-tools/get-table-details"
                                                {:request-options {:headers {"x-metabase-session" ai-token}}}
                                                {:arguments arguments
                                                 :conversation_id conversation-id}))
                arguments {:model_id model-id}]
            (testing "Without field values"
              (is (=? {:structured_output (-> model-data
                                              (select-keys [:name :description :database_id])
                                              (assoc :id model-id
                                                     :type "model"
                                                     :display_name "Model Model"
                                                     :verified true
                                                     :fields
                                                     (add-field-ids (format "c%d/%%d" model-id) expected-core-fields
                                                                    #(assoc % :field_values missing-value))
                                                     :related_tables
                                                     (map (fn [table]
                                                            (update table :fields
                                                                    #(add-field-ids (format "t%d/%%d" (:id table)) %
                                                                                    (fn [f] (assoc f :field_values missing-value)))))
                                                          expected-related-tables)
                                                     :metrics [(assoc metric-data
                                                                      :id metric-id
                                                                      :type "metric"
                                                                      :default_time_dimension_field_id (format "c%d/7" metric-id))]))
                       :conversation_id conversation-id}
                      (request (assoc arguments :with_field_values false)))))))))))

(deftest get-model-details-without-fields-test
  (mt/with-premium-features #{:metabot-v3}
    (let [{:keys [model-data metric-data expected-related-tables]} (model-test-fixtures)
          conversation-id (str (random-uuid))
          ai-token (ai-session-token)]
      (mt/with-temp [:model/Card {model-id :id}  model-data
                     :model/Card {metric-id :id} (assoc metric-data :dataset_query
                                                        (mt/mbql-query orders
                                                          {:source-table (str "card__" model-id)
                                                           :aggregation [[:count]]
                                                           :breakout [!month.*created_at *quantity]}))]
        (with-redefs [metabot-v3.tools.dummy-tools/verified-review? (constantly true)]
          (let [request (fn [arguments]
                          (mt/user-http-request :rasta :post 200 "ee/metabot-tools/get-table-details"
                                                {:request-options {:headers {"x-metabase-session" ai-token}}}
                                                {:arguments arguments
                                                 :conversation_id conversation-id}))
                arguments {:model_id model-id}]
            (testing "Without fields"
              (is (=? {:structured_output (-> model-data
                                              (select-keys [:name :description :database_id])
                                              (assoc :id model-id
                                                     :type "model"
                                                     :display_name "Model Model"
                                                     :verified true
                                                     :fields []
                                                     :related_tables
                                                     (map #(assoc % :fields []) expected-related-tables)
                                                     :metrics [(assoc metric-data
                                                                      :id metric-id
                                                                      :type "metric"
                                                                      :default_time_dimension_field_id (format "c%d/7" metric-id))]))
                       :conversation_id conversation-id}
                      (request (assoc arguments :with_fields false)))))))))))

(deftest get-model-details-without-metric-temporal-breakout-test
  (mt/with-premium-features #{:metabot-v3}
    (let [{:keys [model-data metric-data expected-related-tables]} (model-test-fixtures)
          conversation-id (str (random-uuid))
          ai-token (ai-session-token)]
      (mt/with-temp [:model/Card {model-id :id}  model-data
                     :model/Card {metric-id :id} (assoc metric-data :dataset_query
                                                        (mt/mbql-query orders
                                                          {:source-table (str "card__" model-id)
                                                           :aggregation [[:count]]
                                                           :breakout [!month.*created_at *quantity]}))]
        (with-redefs [metabot-v3.tools.dummy-tools/verified-review? (constantly true)]
          (let [request (fn [arguments]
                          (mt/user-http-request :rasta :post 200 "ee/metabot-tools/get-table-details"
                                                {:request-options {:headers {"x-metabase-session" ai-token}}}
                                                {:arguments arguments
                                                 :conversation_id conversation-id}))
                arguments {:model_id model-id}]
            (testing "Without fields and metric default time dimension"
              (is (=? {:structured_output (-> model-data
                                              (select-keys [:name :description :database_id])
                                              (assoc :id model-id
                                                     :type "model"
                                                     :display_name "Model Model"
                                                     :verified true
                                                     :fields []
                                                     :related_tables
                                                     (map #(assoc % :fields []) expected-related-tables)
                                                     :metrics [(assoc metric-data
                                                                      :id metric-id
                                                                      :type "metric"
                                                                      :default_time_dimension_field_id nil)]))
                       :conversation_id conversation-id}
                      (request (assoc arguments
                                      :with_fields false
                                      :with_metric_default_temporal_breakout false)))))))))))

(deftest get-model-details-without-metrics-test
  (mt/with-premium-features #{:metabot-v3}
    (let [{:keys [model-data expected-related-tables]} (model-test-fixtures)
          conversation-id (str (random-uuid))
          ai-token (ai-session-token)]
      (mt/with-temp [:model/Card {model-id :id}  model-data
                     :model/Card {_metric-id :id} (assoc (:metric-data (model-test-fixtures)) :dataset_query
                                                         (mt/mbql-query orders
                                                           {:source-table (str "card__" model-id)
                                                            :aggregation [[:count]]
                                                            :breakout [!month.*created_at *quantity]}))]
        (with-redefs [metabot-v3.tools.dummy-tools/verified-review? (constantly true)]
          (let [request (fn [arguments]
                          (mt/user-http-request :rasta :post 200 "ee/metabot-tools/get-table-details"
                                                {:request-options {:headers {"x-metabase-session" ai-token}}}
                                                {:arguments arguments
                                                 :conversation_id conversation-id}))
                arguments {:model_id model-id}]
            (testing "Without fields and metrics"
              (is (=? {:structured_output (-> model-data
                                              (select-keys [:name :description :database_id])
                                              (assoc :id model-id
                                                     :type "model"
                                                     :display_name "Model Model"
                                                     :verified true
                                                     :fields []
                                                     :related_tables
                                                     (map #(assoc % :fields []) expected-related-tables)
                                                     :metrics missing-value))
                       :conversation_id conversation-id}
                      (request (assoc arguments
                                      :with_fields false
                                      :with_metrics false)))))))))))

(deftest get-model-details-without-related-tables-test
  (mt/with-premium-features #{:metabot-v3}
    (let [{:keys [model-data]} (model-test-fixtures)
          conversation-id (str (random-uuid))
          ai-token (ai-session-token)]
      (mt/with-temp [:model/Card {model-id :id}  model-data
                     :model/Card {_metric-id :id} (assoc (:metric-data (model-test-fixtures)) :dataset_query
                                                         (mt/mbql-query orders
                                                           {:source-table (str "card__" model-id)
                                                            :aggregation [[:count]]
                                                            :breakout [!month.*created_at *quantity]}))]
        (with-redefs [metabot-v3.tools.dummy-tools/verified-review? (constantly true)]
          (let [request (fn [arguments]
                          (mt/user-http-request :rasta :post 200 "ee/metabot-tools/get-table-details"
                                                {:request-options {:headers {"x-metabase-session" ai-token}}}
                                                {:arguments arguments
                                                 :conversation_id conversation-id}))]
            (testing "Without related tables"
              (is (=? {:structured_output (-> model-data
                                              (select-keys [:name :description :database_id])
                                              (assoc :id model-id
                                                     :type "model"
                                                     :display_name "Model Model"
                                                     :verified true
                                                     :fields []
                                                     :related_tables missing-value
                                                     :metrics missing-value))
                       :conversation_id conversation-id}
                      (request {:model_id model-id
                                :with_fields false
                                :with_related_tables false
                                :with_metrics false}))))))))))

(deftest field-values-auto-populate-test
  (mt/with-premium-features #{:metabot-v3}
    (t2/delete! :model/FieldValues :field_id [:in (t2/select-fn-vec :id :model/Field :table_id (mt/id :orders))])
    (let [table-id (mt/id :orders)
          conversation-id (str (random-uuid))
          ai-token (ai-session-token)
          response (mt/user-http-request :rasta :post 200 "ee/metabot-tools/field-values"
                                         {:request-options {:headers {"x-metabase-session" ai-token}}}
                                         {:arguments
                                          {:entity_type "table"
                                           :entity_id   table-id
                                           :field_id    (-> table-id
                                                            metabot-v3.tools.u/table-field-id-prefix
                                                            (str 8)) ; quantity
                                           :limt        15}
                                          :conversation_id conversation-id})]
      (is (=? {:structured_output {:values int-sequence?}
               :conversation_id conversation-id}
              response)))))

(deftest get-table-details-test
  (mt/with-premium-features #{:metabot-v3}
    (let [table-id (mt/id :orders)
          metric-data {:name "Metric"
                       :description "Model based metric"
                       :type :metric}
          conversation-id (str (random-uuid))
          ai-token (ai-session-token)
          expected-fields
          [{:name "ID", :display_name "ID", :type "number", :semantic_type "pk"}
           {:name "USER_ID", :display_name "User ID", :type "number", :semantic_type "fk"}
           {:name "PRODUCT_ID", :display_name "Product ID", :type "number", :semantic_type "fk"}
           {:name "SUBTOTAL", :display_name "Subtotal", :type "number"}
           {:name "TAX", :display_name "Tax", :type "number"}
           {:name "TOTAL", :display_name "Total", :type "number"}
           {:name "DISCOUNT", :display_name "Discount", :type "number", :semantic_type "discount"}
           {:name "CREATED_AT", :display_name "Created At", :type "datetime", :semantic_type "creation_timestamp"}
           {:name "QUANTITY", :display_name "Quantity", :type "number", :semantic_type "quantity", :field_values int-sequence?}
           {:name "ID", :display_name "ID", :type "number", :semantic_type "pk", :table_reference "User"}
           {:name "ADDRESS", :display_name "Address", :type "string", :table_reference "User"}
           {:name "EMAIL", :display_name "Email", :type "string", :semantic_type "email", :table_reference "User"}
           {:name "PASSWORD", :display_name "Password", :type "string", :table_reference "User"}
           {:name "NAME", :display_name "Name", :type "string", :semantic_type "name", :table_reference "User"}
           {:name "CITY", :display_name "City", :type "string", :semantic_type "city", :table_reference "User"}
           {:name "LONGITUDE", :display_name "Longitude", :type "number", :semantic_type "longitude", :table_reference "User"}
           {:name "STATE", :display_name "State", :type "string", :semantic_type "state", :table_reference "User"}
           {:name "SOURCE", :display_name "Source", :type "string", :semantic_type "source", :table_reference "User"}
           {:name "BIRTH_DATE", :display_name "Birth Date", :type "date", :table_reference "User"}
           {:name "ZIP", :display_name "Zip", :type "string", :table_reference "User"}
           {:name "LATITUDE", :display_name "Latitude", :type "number", :semantic_type "latitude", :table_reference "User"}
           {:name "CREATED_AT", :display_name "Created At", :type "datetime", :semantic_type "creation_timestamp", :table_reference "User"}
           {:name "ID", :display_name "ID", :type "number", :semantic_type "pk", :table_reference "Product"}
           {:name "EAN", :display_name "Ean", :type "string", :field_values string-sequence?, :table_reference "Product"}
           {:name "TITLE", :display_name "Title"
            :type "string"
            :semantic_type "title"
            :field_values string-sequence?
            :table_reference "Product"}
           {:name "CATEGORY", :display_name "Category"
            :type "string"
            :semantic_type "category"
            :field_values string-sequence?
            :table_reference "Product"}
           {:name "VENDOR", :display_name "Vendor"
            :type "string"
            :semantic_type "company"
            :field_values string-sequence?
            :table_reference "Product"}
           {:name "PRICE", :display_name "Price", :type "number", :table_reference "Product"}
           {:name "RATING", :display_name "Rating", :type "number", :semantic_type "score", :table_reference "Product"}
           {:name "CREATED_AT", :display_name "Created At", :type "datetime", :semantic_type "creation_timestamp", :table_reference "Product"}]
          request (fn [arguments]
                    (mt/user-http-request :rasta :post 200 "ee/metabot-tools/get-table-details"
                                          {:request-options {:headers {"x-metabase-session" ai-token}}}
                                          {:arguments arguments
                                           :conversation_id conversation-id}))]
      (mt/with-temp [:model/Card {metric-id :id} (assoc metric-data :dataset_query
                                                        (mt/mbql-query orders
                                                          {:source-table table-id
                                                           :aggregation [[:count]]
                                                           :breakout [!month.created_at $quantity]}))]
        (testing "Normal call"
          (doseq [arg-id [table-id (str table-id)]]
            (is (=? {:structured_output {:name "ORDERS"
                                         :display_name "Orders"
                                         :database_id (mt/id)
                                         :database_schema "PUBLIC"
                                         :id table-id
                                         :type "table"
                                         :fields (map-indexed #(assoc %2 :field_id (format "t%d/%d" table-id %1))
                                                              expected-fields)
                                         :metrics [(assoc metric-data
                                                          :id metric-id
                                                          :type "metric"
                                                          :default_time_dimension_field_id (format "c%d/7" metric-id))]}
                     :conversation_id conversation-id}
                    (request {:table_id arg-id})))))
        (let [arguments {:table_id table-id}]
          (testing "Without field values"
            (is (=? {:structured_output {:name "ORDERS"
                                         :display_name "Orders"
                                         :database_id (mt/id)
                                         :database_schema "PUBLIC"
                                         :id table-id
                                         :type "table"
                                         :fields (map-indexed #(assoc %2
                                                                      :field_id (format "t%d/%d" table-id %1)
                                                                      :field_values missing-value)
                                                              expected-fields)
                                         :metrics [(assoc metric-data
                                                          :id metric-id
                                                          :type "metric"
                                                          :default_time_dimension_field_id (format "c%d/7" metric-id))]}
                     :conversation_id conversation-id}
                    (request (assoc arguments :with_field_values false)))))
          (testing "Without fields"
            (is (=? {:structured_output {:name "ORDERS"
                                         :display_name "Orders"
                                         :database_id (mt/id)
                                         :database_schema "PUBLIC"
                                         :id table-id
                                         :type "table"
                                         :fields []
                                         :metrics [(assoc metric-data
                                                          :id metric-id
                                                          :type "metric"
                                                          :default_time_dimension_field_id (format "c%d/7" metric-id))]}
                     :conversation_id conversation-id}
                    (request (assoc arguments :with_fields false)))))
          (testing "Without fields and metric default time dimension"
            (is (=? {:structured_output {:name "ORDERS"
                                         :display_name "Orders"
                                         :database_id (mt/id)
                                         :database_schema "PUBLIC"
                                         :id table-id
                                         :type "table"
                                         :fields []
                                         :metrics [(assoc metric-data
                                                          :id metric-id
                                                          :type "metric"
                                                          :default_time_dimension_field_id nil)]}
                     :conversation_id conversation-id}
                    (request (assoc arguments
                                    :with_fields false
                                    :with_metric_default_temporal_breakout false)))))
          (testing "Without fields and metrics"
            (is (=? {:structured_output {:name "ORDERS"
                                         :display_name "Orders"
                                         :database_id (mt/id)
                                         :database_schema "PUBLIC"
                                         :id table-id
                                         :type "table"
                                         :fields []
                                         :metrics missing-value}
                     :conversation_id conversation-id}
                    (request (assoc arguments
                                    :with_fields false
                                    :with_metrics false))))))))))

((deftest get-table-details-related-tables-test
   (mt/with-premium-features #{:metabot-v3}
     (let [conversation-id (str (random-uuid))
           ai-token (ai-session-token)
           request (fn [arguments]
                     (mt/user-http-request :rasta :post 200 "ee/metabot-tools/get-table-details"
                                           {:request-options {:headers {"x-metabase-session" ai-token}}}
                                           {:arguments arguments
                                            :conversation_id conversation-id}))]
       (testing "Normal call includes related_tables by default"
         (let [response (request {:table_id (mt/id :orders)})
               related-tables (get-in response [:structured_output :related_tables])]
           (is (= [(mt/id :products) (mt/id :people)]
                  (map :id related-tables))
               "Should include tables related to Orders by foreign keys")
           (is (every? #(not (contains? % :related_tables)) related-tables)
               "Related tables should not have nested related_tables"))

         (testing "Without related tables"
           (is (nil? (-> (request {:table_id (mt/id :orders)
                                   :with_related_tables false})
                         (get-in [:structured_output :related_tables]))))))))))

((deftest get-transforms-test
   (mt/with-premium-features #{:metabot-v3 :transforms}
     (let [conversation-id (str (random-uuid))
           rasta-ai-token (ai-session-token)
           crowberto-ai-token (ai-session-token :crowberto (str (random-uuid)))]
       (mt/with-temp [:model/Transform t1 {:name "People Transform"
                                           :description "Simple select on People table"
                                           :source {:type "query"
                                                    :query (mt/native-query {:query "SELECT * FROM PEOPLE"})}
                                           :target {:type "table"
                                                    :name "t1_table"}}
                      :model/Transform t2 {:name "MBQL Transform"
                                           :description "Simple MQBL query on Products table"
                                           :source {:type "query"
                                                    :query (mt/mbql-query products)}
                                           :target {:type "table"
                                                    :name "t2_table"}}
                      :model/Transform t3 {:name "Python Transform"
                                           :description "Simple python transform"
                                           :source {:type "python"
                                                    :body "print('hello world')"
                                                    :source-tables {}}
                                           :target {:type "table"
                                                    :name "t2_table"}}]
         (testing "With insufficient permissions"
           (is (= "You don't have permissions to do that."
                  (mt/user-http-request :rasta :post 403 "ee/metabot-tools/get-transforms"
                                        {:request-options {:headers {"x-metabase-session" rasta-ai-token}}}
                                        {:conversation_id conversation-id}))))
         (testing "With superuser permissions"
           (is (=? {:structured_output [(mt/obj->json->obj (select-keys t1 [:id :entity_id :name :description :source]))
                                         ;; note: t2 not included because it's a (non-native) MBQL query
                                        (mt/obj->json->obj (select-keys t3 [:id :entity_id :name :description :source]))]
                    :conversation_id conversation-id}
                   (-> (mt/user-http-request :rasta :post 200 "ee/metabot-tools/get-transforms"
                                             {:request-options {:headers {"x-metabase-session" crowberto-ai-token}}}
                                             {:conversation_id conversation-id})
                       (update :structured_output (fn [output]
                                                    (filter #(#{(:id t1) (:id t2) (:id t3)} (:id %))
                                                            output))))))))))))

(deftest get-transform-test
  (mt/with-premium-features #{:metabot-v3 :transforms}
    (let [conversation-id (str (random-uuid))
<<<<<<< HEAD
          rasta-ai-token (ai-session-token)
          crowberto-ai-token (ai-session-token :crowberto (str (random-uuid)))]
      (mt/with-temp [:model/Transform t1 {:name "People Transform"
                                          :description "Simple select on People table"
                                          :source {:type "query"
                                                   :query (mt/native-query {:query "SELECT * FROM PEOPLE"})}
                                          :target {:type "table"
                                                   :name "t1_table"}}
                     :model/Transform t2 {:name "Python Transform"
                                          :description "Simple Python transform"
                                          :source {:type "python"
                                                   :body "print('hello world')"
                                                   :source-tables {}}
                                          :target {:type "table"
                                                   :name "t2_table"}}]
        (testing "With insufficient permissions"
          (is (= "You don't have permissions to do that."
                 (mt/user-http-request :rasta :post 403 "ee/metabot-tools/get-transform-details"
                                       {:request-options {:headers {"x-metabase-session" rasta-ai-token}}}
                                       {:arguments {:transform_id (:id t1)}
                                        :conversation_id conversation-id}))))
        (testing "With non-existent transform"
          (is (= "Not found."
                 (mt/user-http-request :rasta :post 404 "ee/metabot-tools/get-transform-details"
                                       {:request-options {:headers {"x-metabase-session" crowberto-ai-token}}}
                                       {:arguments {:transform_id (+ 10000 (:id t2))}
                                        :conversation_id conversation-id}))))
        (testing "With superuser permissions"
          (doseq [transform [t1 t2]]
            (testing (:name transform)
              (is (=? {:structured_output (mt/obj->json->obj (select-keys transform [:id :entity_id :name :description :source :target]))
                       :conversation_id conversation-id}
                      (mt/user-http-request :rasta :post 200 "ee/metabot-tools/get-transform-details"
                                            {:request-options {:headers {"x-metabase-session" crowberto-ai-token}}}
                                            {:arguments {:transform_id (:id transform)}
                                             :conversation_id conversation-id}))))))))))

(deftest get-transform-python-library-details-test
  (mt/with-premium-features #{:metabot-v3 :python-transforms}
    (let [conversation-id (str (random-uuid))
          rasta-ai-token (ai-session-token)
          crowberto-ai-token (ai-session-token :crowberto (str (random-uuid)))
          saved-python-library (t2/select-one :model/PythonLibrary :path "common.py")]
      (when (seq saved-python-library)
        (t2/delete! :model/PythonLibrary))
      (try
        (testing "With no Python library present"
          (is (= "Not found."
                 (mt/user-http-request :rasta :post 404 "ee/metabot-tools/get-transform-python-library-details"
                                       {:request-options {:headers {"x-metabase-session" crowberto-ai-token}}}
                                       {:arguments {:path "common.py"}
                                        :conversation_id conversation-id}))))
        (mt/with-temp [:model/PythonLibrary lib1 {:path "common.py"
                                                  :source "def hello():\n    return 'world'"}]
          (testing "With insufficient permissions"
            (is (= "You don't have permissions to do that."
                   (mt/user-http-request :rasta :post 403 "ee/metabot-tools/get-transform-python-library-details"
                                         {:request-options {:headers {"x-metabase-session" rasta-ai-token}}}
                                         {:arguments {:path (:path lib1)}
                                          :conversation_id conversation-id}))))
          (testing "With non-existent library path"
            (is (=? {:allowed-paths ["common.py"]
                     :message "Invalid library path. Only 'common' is currently supported."
                     :path "nonexistent.py"}
                    (mt/user-http-request :rasta :post 400 "ee/metabot-tools/get-transform-python-library-details"
                                          {:request-options {:headers {"x-metabase-session" crowberto-ai-token}}}
                                          {:arguments {:path "nonexistent.py"}
                                           :conversation_id conversation-id}))))
          (testing "With superuser permissions"
            (is (=? {:structured_output (select-keys lib1 [:source :path :created_at :updated_at])
                     :conversation_id conversation-id}
                    (mt/user-http-request :rasta :post 200 "ee/metabot-tools/get-transform-python-library-details"
                                          {:request-options {:headers {"x-metabase-session" crowberto-ai-token}}}
                                          {:arguments {:path (:path lib1)}
                                           :conversation_id conversation-id})))))
        (finally
          (when (seq saved-python-library)
            (t2/insert! :model/PythonLibrary saved-python-library)))))))
=======
          ai-token (ai-session-token)
          request (fn [arguments]
                    (mt/user-http-request :rasta :post 200 "ee/metabot-tools/get-table-details"
                                          {:request-options {:headers {"x-metabase-session" ai-token}}}
                                          {:arguments arguments
                                           :conversation_id conversation-id}))]
      (testing "Normal call includes related_tables by default"
        (let [response (request {:table_id (mt/id :orders)})
              related-tables (get-in response [:structured_output :related_tables])]
          (is (= (sort [(mt/id :products) (mt/id :people)])
                 (sort (map :id related-tables)))
              "Should include tables related to Orders by foreign keys")
          (is (every? #(not (contains? % :related_tables)) related-tables)
              "Related tables should not have nested related_tables")))
      (testing "Without related tables"
        (is (nil? (-> (request {:table_id (mt/id :orders)
                                :with_related_tables false})
                      (get-in [:structured_output :related_tables]))))))))
>>>>>>> 963be749
<|MERGE_RESOLUTION|>--- conflicted
+++ resolved
@@ -1164,74 +1164,72 @@
                                     :with_fields false
                                     :with_metrics false))))))))))
 
-((deftest get-table-details-related-tables-test
-   (mt/with-premium-features #{:metabot-v3}
-     (let [conversation-id (str (random-uuid))
-           ai-token (ai-session-token)
-           request (fn [arguments]
-                     (mt/user-http-request :rasta :post 200 "ee/metabot-tools/get-table-details"
-                                           {:request-options {:headers {"x-metabase-session" ai-token}}}
-                                           {:arguments arguments
-                                            :conversation_id conversation-id}))]
-       (testing "Normal call includes related_tables by default"
-         (let [response (request {:table_id (mt/id :orders)})
-               related-tables (get-in response [:structured_output :related_tables])]
-           (is (= [(mt/id :products) (mt/id :people)]
-                  (map :id related-tables))
-               "Should include tables related to Orders by foreign keys")
-           (is (every? #(not (contains? % :related_tables)) related-tables)
-               "Related tables should not have nested related_tables"))
-
-         (testing "Without related tables"
-           (is (nil? (-> (request {:table_id (mt/id :orders)
-                                   :with_related_tables false})
-                         (get-in [:structured_output :related_tables]))))))))))
-
-((deftest get-transforms-test
-   (mt/with-premium-features #{:metabot-v3 :transforms}
-     (let [conversation-id (str (random-uuid))
-           rasta-ai-token (ai-session-token)
-           crowberto-ai-token (ai-session-token :crowberto (str (random-uuid)))]
-       (mt/with-temp [:model/Transform t1 {:name "People Transform"
-                                           :description "Simple select on People table"
-                                           :source {:type "query"
-                                                    :query (mt/native-query {:query "SELECT * FROM PEOPLE"})}
-                                           :target {:type "table"
-                                                    :name "t1_table"}}
-                      :model/Transform t2 {:name "MBQL Transform"
-                                           :description "Simple MQBL query on Products table"
-                                           :source {:type "query"
-                                                    :query (mt/mbql-query products)}
-                                           :target {:type "table"
-                                                    :name "t2_table"}}
-                      :model/Transform t3 {:name "Python Transform"
-                                           :description "Simple python transform"
-                                           :source {:type "python"
-                                                    :body "print('hello world')"
-                                                    :source-tables {}}
-                                           :target {:type "table"
-                                                    :name "t2_table"}}]
-         (testing "With insufficient permissions"
-           (is (= "You don't have permissions to do that."
-                  (mt/user-http-request :rasta :post 403 "ee/metabot-tools/get-transforms"
-                                        {:request-options {:headers {"x-metabase-session" rasta-ai-token}}}
-                                        {:conversation_id conversation-id}))))
-         (testing "With superuser permissions"
-           (is (=? {:structured_output [(mt/obj->json->obj (select-keys t1 [:id :entity_id :name :description :source]))
+(deftest get-table-details-related-tables-test
+  (mt/with-premium-features #{:metabot-v3}
+    (let [conversation-id (str (random-uuid))
+          ai-token (ai-session-token)
+          request (fn [arguments]
+                    (mt/user-http-request :rasta :post 200 "ee/metabot-tools/get-table-details"
+                                          {:request-options {:headers {"x-metabase-session" ai-token}}}
+                                          {:arguments arguments
+                                           :conversation_id conversation-id}))]
+      (testing "Normal call includes related_tables by default"
+        (let [response (request {:table_id (mt/id :orders)})
+              related-tables (get-in response [:structured_output :related_tables])]
+          (is (= (sort [(mt/id :products) (mt/id :people)])
+                 (sort (map :id related-tables)))
+              "Should include tables related to Orders by foreign keys")
+          (is (every? #(not (contains? % :related_tables)) related-tables)
+              "Related tables should not have nested related_tables")))
+      (testing "Without related tables"
+        (is (nil? (-> (request {:table_id (mt/id :orders)
+                                :with_related_tables false})
+                      (get-in [:structured_output :related_tables]))))))))
+
+(deftest get-transforms-test
+  (mt/with-premium-features #{:metabot-v3 :transforms}
+    (let [conversation-id (str (random-uuid))
+          rasta-ai-token (ai-session-token)
+          crowberto-ai-token (ai-session-token :crowberto (str (random-uuid)))]
+      (mt/with-temp [:model/Transform t1 {:name "People Transform"
+                                          :description "Simple select on People table"
+                                          :source {:type "query"
+                                                   :query (mt/native-query {:query "SELECT * FROM PEOPLE"})}
+                                          :target {:type "table"
+                                                   :name "t1_table"}}
+                     :model/Transform t2 {:name "MBQL Transform"
+                                          :description "Simple MQBL query on Products table"
+                                          :source {:type "query"
+                                                   :query (mt/mbql-query products)}
+                                          :target {:type "table"
+                                                   :name "t2_table"}}
+                     :model/Transform t3 {:name "Python Transform"
+                                          :description "Simple python transform"
+                                          :source {:type "python"
+                                                   :body "print('hello world')"
+                                                   :source-tables {}}
+                                          :target {:type "table"
+                                                   :name "t2_table"}}]
+        (testing "With insufficient permissions"
+          (is (= "You don't have permissions to do that."
+                 (mt/user-http-request :rasta :post 403 "ee/metabot-tools/get-transforms"
+                                       {:request-options {:headers {"x-metabase-session" rasta-ai-token}}}
+                                       {:conversation_id conversation-id}))))
+        (testing "With superuser permissions"
+          (is (=? {:structured_output [(mt/obj->json->obj (select-keys t1 [:id :entity_id :name :description :source]))
                                          ;; note: t2 not included because it's a (non-native) MBQL query
-                                        (mt/obj->json->obj (select-keys t3 [:id :entity_id :name :description :source]))]
-                    :conversation_id conversation-id}
-                   (-> (mt/user-http-request :rasta :post 200 "ee/metabot-tools/get-transforms"
-                                             {:request-options {:headers {"x-metabase-session" crowberto-ai-token}}}
-                                             {:conversation_id conversation-id})
-                       (update :structured_output (fn [output]
-                                                    (filter #(#{(:id t1) (:id t2) (:id t3)} (:id %))
-                                                            output))))))))))))
+                                       (mt/obj->json->obj (select-keys t3 [:id :entity_id :name :description :source]))]
+                   :conversation_id conversation-id}
+                  (-> (mt/user-http-request :rasta :post 200 "ee/metabot-tools/get-transforms"
+                                            {:request-options {:headers {"x-metabase-session" crowberto-ai-token}}}
+                                            {:conversation_id conversation-id})
+                      (update :structured_output (fn [output]
+                                                   (filter #(#{(:id t1) (:id t2) (:id t3)} (:id %))
+                                                           output)))))))))))
 
 (deftest get-transform-test
   (mt/with-premium-features #{:metabot-v3 :transforms}
     (let [conversation-id (str (random-uuid))
-<<<<<<< HEAD
           rasta-ai-token (ai-session-token)
           crowberto-ai-token (ai-session-token :crowberto (str (random-uuid)))]
       (mt/with-temp [:model/Transform t1 {:name "People Transform"
@@ -1309,24 +1307,4 @@
                                            :conversation_id conversation-id})))))
         (finally
           (when (seq saved-python-library)
-            (t2/insert! :model/PythonLibrary saved-python-library)))))))
-=======
-          ai-token (ai-session-token)
-          request (fn [arguments]
-                    (mt/user-http-request :rasta :post 200 "ee/metabot-tools/get-table-details"
-                                          {:request-options {:headers {"x-metabase-session" ai-token}}}
-                                          {:arguments arguments
-                                           :conversation_id conversation-id}))]
-      (testing "Normal call includes related_tables by default"
-        (let [response (request {:table_id (mt/id :orders)})
-              related-tables (get-in response [:structured_output :related_tables])]
-          (is (= (sort [(mt/id :products) (mt/id :people)])
-                 (sort (map :id related-tables)))
-              "Should include tables related to Orders by foreign keys")
-          (is (every? #(not (contains? % :related_tables)) related-tables)
-              "Related tables should not have nested related_tables")))
-      (testing "Without related tables"
-        (is (nil? (-> (request {:table_id (mt/id :orders)
-                                :with_related_tables false})
-                      (get-in [:structured_output :related_tables]))))))))
->>>>>>> 963be749
+            (t2/insert! :model/PythonLibrary saved-python-library)))))))