machine:
  python:
    version: 2.7.6
  node:
    version: 0.10.25
  java:
    version:
      oraclejdk8
<<<<<<< HEAD
  # Add AWS deploy-only creds
  environment:
    AWS_ACCESS_KEY_ID: AKIAJHJESLS47NJJF6VQ
    AWS_SECRET_ACCESS_KEY: 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
    AWS_DEFAULT_REGION: us-east-1
    PRODUCTION_STACK_ID:
    PRODUCTION_APP_ID:
    STAGING_STACK_ID: 51c1dd2a-88ce-4a1b-ba2a-a09db65c4f5b
    STAGING_APP_ID: c0929052-6c1a-4cff-99fe-6e2eb377643c
dependencies:
  override:
    - pip install awscli==1.7.3
test:
  override:
    - case $CIRCLE_NODE_INDEX in 0) lein eastwood ;; 1) lein test ;; esac:
        parallel: true
deployment:
  production:
    branch: prd
    commands:
      - ./deploy/deploy_aws.sh $PRODUCTION_STACK_ID $PRODUCTION_APP_ID
  staging:
    branch: master
    commands:
      - ./deploy/deploy_aws.sh $STAGING_STACK_ID $STAGING_APP_ID
=======
test:
  override:
    - case $CIRCLE_NODE_INDEX in 0) lein eastwood ;; 1) lein test ;; 2) lein uberjar ;; 3) ./lint_js.sh && lein bikeshed --max-line-length 240 ;; esac:
        parallel: true
>>>>>>> 2916fe12
<|MERGE_RESOLUTION|>--- conflicted
+++ resolved
@@ -6,7 +6,6 @@
   java:
     version:
       oraclejdk8
-<<<<<<< HEAD
   # Add AWS deploy-only creds
   environment:
     AWS_ACCESS_KEY_ID: AKIAJHJESLS47NJJF6VQ
@@ -21,7 +20,7 @@
     - pip install awscli==1.7.3
 test:
   override:
-    - case $CIRCLE_NODE_INDEX in 0) lein eastwood ;; 1) lein test ;; esac:
+    - case $CIRCLE_NODE_INDEX in 0) lein eastwood ;; 1) lein test ;; 2) lein uberjar ;; 3) ./lint_js.sh && lein bikeshed --max-line-length 240 ;; esac:
         parallel: true
 deployment:
   production:
@@ -31,10 +30,4 @@
   staging:
     branch: master
     commands:
-      - ./deploy/deploy_aws.sh $STAGING_STACK_ID $STAGING_APP_ID
-=======
-test:
-  override:
-    - case $CIRCLE_NODE_INDEX in 0) lein eastwood ;; 1) lein test ;; 2) lein uberjar ;; 3) ./lint_js.sh && lein bikeshed --max-line-length 240 ;; esac:
-        parallel: true
->>>>>>> 2916fe12
+      - ./deploy/deploy_aws.sh $STAGING_STACK_ID $STAGING_APP_ID