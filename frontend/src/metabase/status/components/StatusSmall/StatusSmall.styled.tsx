import styled from "@emotion/styled";

import LoadingSpinner from "metabase/components/LoadingSpinner";
import { color, lighten } from "metabase/lib/colors";
import { Icon } from "metabase/ui";
import type { InitialSyncStatus } from "metabase-types/api";

interface Props {
  status: InitialSyncStatus;
}

const getIconColor = ({ status }: Props): string => {
  switch (status) {
    case "incomplete":
      return color("brand");
    default:
      return color("white");
  }
};

const getIconSize = ({ status }: Props): string => {
  switch (status) {
    case "incomplete":
      return "0.875rem";
    default:
      return "0.75rem";
  }
};

const getBorderColor = ({ status }: Props): string => {
  switch (status) {
    case "complete":
      return color("brand");
    default:
      return lighten("brand", 0.5);
  }
};

const getBackgroundColor = ({ status }: Props): string => {
  switch (status) {
    case "incomplete":
      return "transparent";
    case "complete":
      return color("success");
    case "aborted":
      return color("error");
  }
};

export const StatusRoot = styled.div`
  position: relative;
  width: 3rem;
  height: 3rem;
  cursor: pointer;
`;

export const StatusContainer = styled.div<Props>`
  display: flex;
  justify-content: center;
  align-items: center;
  width: 100%;
  height: 100%;
  color: ${getIconColor};
  border: 0.25rem solid ${getBorderColor};
  border-radius: 50%;
<<<<<<< HEAD
  background-color: ${lighten("brand", 0.6)};
  box-shadow: 0 1px 12px var(--mb-color-shadow);
=======
  background-color: ${() => lighten("brand", 0.6)};
  box-shadow: 0 1px 12px ${color("shadow")};
>>>>>>> 6fcbf23e
`;

export const StatusIconContainer = styled.div`
  display: flex;
  justify-content: center;
  align-items: center;
  width: 1.5rem;
  height: 1.5rem;
  border-radius: 50%;
  background-color: ${getBackgroundColor};
`;

export const StatusIcon = styled(Icon)`
  width: ${getIconSize};
  height: ${getIconSize};
`;

export const StatusSpinner = styled(LoadingSpinner)`
  position: absolute;
  top: 0;
  left: 0;
  color: var(--mb-color-brand);
`;<|MERGE_RESOLUTION|>--- conflicted
+++ resolved
@@ -63,13 +63,8 @@
   color: ${getIconColor};
   border: 0.25rem solid ${getBorderColor};
   border-radius: 50%;
-<<<<<<< HEAD
-  background-color: ${lighten("brand", 0.6)};
+  background-color: ${() => lighten("brand", 0.6)};
   box-shadow: 0 1px 12px var(--mb-color-shadow);
-=======
-  background-color: ${() => lighten("brand", 0.6)};
-  box-shadow: 0 1px 12px ${color("shadow")};
->>>>>>> 6fcbf23e
 `;
 
 export const StatusIconContainer = styled.div`
