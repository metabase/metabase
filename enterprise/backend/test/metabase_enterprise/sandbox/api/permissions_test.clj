--- conflicted
+++ resolved
@@ -10,7 +10,8 @@
    [metabase.util :as u]
    [metabase.util.json :as json]
    [metabase.util.malli.schema :as ms]
-   [toucan2.core :as t2]))
+   [toucan2.core :as t2]
+   [toucan2.tools.with-temp :as t2.with-temp]))
 
 (defn- db-graph-keypath [group]
   [:groups (u/the-id group) (mt/id) :view-data])
@@ -99,13 +100,8 @@
   (testing "PUT /api/permissions/graph"
     (testing "granting sandboxed permissions for a group should *not* delete an associated GTAP (#16190)"
       (mt/with-temp-copy-of-db
-<<<<<<< HEAD
-        (mt/with-temp [GroupTableAccessPolicy _ {:group_id (u/the-id (perms-group/all-users))
-                                                 :table_id (mt/id :venues)}]
-=======
         (t2.with-temp/with-temp [:model/GroupTableAccessPolicy _ {:group_id (u/the-id (perms-group/all-users))
                                                                   :table_id (mt/id :venues)}]
->>>>>>> 8d23fd74
           (let [graph  (mt/user-http-request :crowberto :get 200 "permissions/graph")
                 graph' (assoc-in graph (db-graph-keypath (perms-group/all-users))
                                  {"PUBLIC" {(mt/id :venues) "sandboxed"}})]
