(ns metabase.test
  "The stuff you need to write almost every test, all in one place. Nice!

  (Prefer using `metabase.test` to requiring bits and pieces from these various namespaces going forward, since it
  reduces the cognitive load required to write tests.)"
<<<<<<< HEAD
  (:require clojure.data
            [clojure.test :refer :all]
            [clojure.walk :as walk]
=======
  (:require [clojure data
             [test :refer :all]
             [walk :as walk]]
            [clojure.tools.macro :as tools.macro]
>>>>>>> 4d0c282f
            [java-time :as t]
            [medley.core :as m]
            [metabase.driver :as driver]
            [metabase.driver.sql-jdbc.test-util :as sql-jdbc.tu]
            [metabase.email-test :as et]
            [metabase.http-client :as http]
            [metabase.plugins.classloader :as classloader]
            [metabase.query-processor :as qp]
            [metabase.query-processor-test :as qp.test]
            [metabase.query-processor.context :as qp.context]
            [metabase.query-processor.reducible :as qp.reducible]
            [metabase.query-processor.test-util :as qp.test-util]
            [metabase.test.data :as data]
            [metabase.test.data.datasets :as datasets]
            [metabase.test.data.env :as tx.env]
            [metabase.test.data.interface :as tx]
            [metabase.test.data.users :as test-users]
            [metabase.test.initialize :as initialize]
            [metabase.test.util :as tu]
            [metabase.test.util.async :as tu.async]
            [metabase.test.util.i18n :as i18n.tu]
            [metabase.test.util.log :as tu.log]
            [metabase.test.util.timezone :as tu.tz]
            [metabase.util :as u]
            [potemkin :as p]
            [toucan.db :as db]
            [toucan.util.test :as tt]))

;; Fool the linters into thinking these namespaces are used! See discussion on
;; https://github.com/clojure-emacs/refactor-nrepl/pull/270
(comment
  data/keep-me
  datasets/keep-me
  driver/keep-me
  et/keep-me
  http/keep-me
  i18n.tu/keep-me
  initialize/keep-me
  mt.tu/keep-me
  qp/keep-me
  qp.test-util/keep-me
  qp.test/keep-me
  sql-jdbc.tu/keep-me
  test-users/keep-me
  tt/keep-me
  tu/keep-me
  tu.async/keep-me
  tu.log/keep-me
  tu.tz/keep-me
  tx/keep-me
  tx.env/keep-me)

;; Add more stuff here as needed
(p/import-vars
 [data
  $ids
  dataset
  db
  format-name
  id
  mbql-query
  native-query
  query
  run-mbql-query
  with-db
  with-temp-copy-of-db]

 [datasets
  test-driver
  test-drivers
  when-testing-driver]

 [driver
  *driver*
  with-driver]

 [et
  email-to
  fake-inbox-email-fn
  inbox
  regex-email-bodies
  reset-inbox!
  summarize-multipart-email
  with-expected-messages
  with-fake-inbox]

 [http
  authenticate
  build-url
  client
  client-full-response]

 [i18n.tu
  with-mock-i18n-bundles
  with-user-locale]

 [initialize
  initialize-if-needed!]

 [qp
  process-query
  query->native
  query->preprocessed]

 [qp.test
  col
  cols
  first-row
  format-rows-by
  formatted-rows
  normal-drivers
  normal-drivers-except
  normal-drivers-with-feature
  normal-drivers-without-feature
  rows
  rows+column-names]

 [qp.test-util
  with-database-timezone-id
  with-everything-store
  with-report-timezone-id
  with-results-timezone-id]

 [sql-jdbc.tu
  sql-jdbc-drivers]

 [test-users
  fetch-user
  test-user?
  user->client
  user->credentials
  user->id
  user-http-request
  with-test-user]

 [tt
  with-temp
  with-temp*]

 [tu
  boolean-ids-and-timestamps
  call-with-paused-query
  discard-setting-changes
  doall-recursive
  is-uuid-string?
  obj->json->obj
  postwalk-pred
  random-email
  random-name
  round-all-decimals
  scheduler-current-tasks
  throw-if-called
  with-discarded-collections-perms-changes
  with-locale
  with-log-level
  with-log-messages
  with-log-messages-for-level
  with-model-cleanup
  with-non-admin-groups-no-root-collection-for-namespace-perms
  with-non-admin-groups-no-root-collection-perms
  with-scheduler
  with-temp-scheduler
  with-temp-vals-in-db
  with-temporary-setting-values]

 [tu.async
  wait-for-close
  wait-for-result
  with-open-channels]

 [tu.log
  suppress-output
  with-log-messages
  with-log-messages-for-level
  with-log-level]

 [tu.tz
  with-system-timezone-id]

 [tx
  count-with-template-tag-query
  count-with-field-filter-query
  dataset-definition
  db-qualified-table-name
  db-test-env-var
  db-test-env-var-or-throw
  dbdef->connection-details
  defdataset
  dispatch-on-driver-with-test-extensions
  get-dataset-definition
  has-questionable-timezone-support?
  has-test-extensions?
  metabase-instance]

 [tx.env
  set-test-drivers!
  with-test-drivers])

;; ee-only stuff
(u/ignore-exceptions
  (classloader/require 'metabase-enterprise.sandbox.test-util)
  (eval '(potemkin/import-vars [metabase-enterprise.sandbox.test-util with-gtaps])))

;; TODO -- move this stuff into some other namespace and refer to it here

(defn do-with-clock [clock thunk]
  (testing (format "\nsystem clock = %s" (pr-str clock))
    (let [clock (cond
                  (t/clock? clock)           clock
                  (t/zoned-date-time? clock) (t/mock-clock (t/instant clock) (t/zone-id clock))
                  :else                      (throw (Exception. (format "Invalid clock: ^%s %s"
                                                                        (.getName (class clock))
                                                                        (pr-str clock)))))]
      (t/with-clock clock
        (thunk)))))

(defmacro with-clock
  "Same as `t/with-clock`, but adds `testing` context, and also supports using `ZonedDateTime` instances
  directly (converting them to a mock clock automatically).

    (mt/with-clock #t \"2019-12-10T00:00-08:00[US/Pacific]\"
      ...)"
  [clock & body]
  `(do-with-clock ~clock (fn [] ~@body)))

;; New QP middleware test util fns. Experimental. These will be put somewhere better if confirmed useful.

(defn test-qp-middleware
  "Helper for testing QP middleware. Changes are returned in a map with keys:

    * `:result`   ­ final result
    * `:pre`      ­ `query` after preprocessing
    * `:metadata` ­ `metadata` after post-processing
    * `:post`     ­ `rows` after post-processing transduction"
  ([middleware-fn]
   (test-qp-middleware middleware-fn {}))

  ([middleware-fn query]
   (test-qp-middleware middleware-fn query []))

  ([middleware-fn query rows]
   (test-qp-middleware middleware-fn query {} rows))

  ([middleware-fn query metadata rows]
   (test-qp-middleware middleware-fn query metadata rows nil))

  ([middleware-fn query metadata rows {:keys [run async?], :as context}]
   (let [async-qp (qp.reducible/async-qp
                   (qp.reducible/combine-middleware
                    (if (sequential? middleware-fn)
                      middleware-fn
                      [middleware-fn])))
         context  (merge
                   {:timeout 500
                    :runf    (fn [query rff context]
                               (try
                                 (when run (run))
                                 (qp.context/reducef rff context (assoc metadata :pre query) rows)
                                 (catch Throwable e
                                   (println "Error in test-qp-middleware runf:" e)
                                   (throw e))))}
                   context)]
     (if async?
       (async-qp query context)
       (binding [qp.reducible/*run-on-separate-thread?* true]
         (let [qp     (qp.reducible/sync-qp async-qp)
               result (qp query context)]
           {:result   (m/dissoc-in result [:data :pre])
            :pre      (-> result :data :pre)
            :post     (-> result :data :rows)
            :metadata (update result :data #(dissoc % :pre :rows))}))))))

(defn derecordize
  "Convert all record types in `form` to plain maps, so tests won't fail."
  [form]
  (walk/postwalk
   (fn [form]
     (if (record? form)
       (into {} form)
       form))
   form))

(def ^{:arglists '([toucan-model])} object-defaults
  "Return the default values for columns in an instance of a `toucan-model`, excluding ones that differ between
  instances such as `:id`, `:name`, or `:created_at`. Useful for writing tests and comparing objects from the
  application DB. Example usage:

    (deftest update-user-first-name-test
      (mt/with-temp User [user]
        (update-user-first-name! user \"Cam\")
        (is (= (merge (mt/object-defaults User)
                      (select-keys user [:id :last_name :created_at :updated_at])
                      {:name \"Cam\"})
               (mt/decrecordize (db/select-one User :id (:id user)))))))"
  (comp
   (memoize
    (fn [toucan-model]
      (with-temp* [toucan-model [x]
                   toucan-model [y]]
        (let [[_ _ things-in-both] (clojure.data/diff x y)]
          ;; don't include created_at/updated_at even if they're the exactly the same, as might be the case with MySQL
          ;; TIMESTAMP columns (which only have second resolution by default)
          (dissoc things-in-both :created_at :updated_at)))))
   (fn [toucan-model]
     (initialize/initialize-if-needed! :db)
     (db/resolve-model toucan-model))))

(defn are+-message [expr arglist args]
  (pr-str
   (second
    (macroexpand-1
     (list
      `tools.macro/symbol-macrolet
      (vec (apply concat (map-indexed (fn [i arg]
                                        [arg (nth args i)])
                                      arglist)))
      expr)))))

(defmacro are+
  "Like `clojure.test/are` but includes a message for easier test failure debugging. (Also this is somewhat more
  efficient since it generates far less code ­ it uses `doseq` rather than repeating the entire test each time.)"
  {:style/indent 2}
  [argv expr & args]
  `(doseq [args# ~(mapv vec (partition (count argv) args))
           :let [~argv args#]]
     (is ~expr
         (are+-message '~expr '~argv args#))))<|MERGE_RESOLUTION|>--- conflicted
+++ resolved
@@ -3,16 +3,10 @@
 
   (Prefer using `metabase.test` to requiring bits and pieces from these various namespaces going forward, since it
   reduces the cognitive load required to write tests.)"
-<<<<<<< HEAD
   (:require clojure.data
             [clojure.test :refer :all]
+            [clojure.tools.macro :as tools.macro]
             [clojure.walk :as walk]
-=======
-  (:require [clojure data
-             [test :refer :all]
-             [walk :as walk]]
-            [clojure.tools.macro :as tools.macro]
->>>>>>> 4d0c282f
             [java-time :as t]
             [medley.core :as m]
             [metabase.driver :as driver]
