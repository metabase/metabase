import { connect } from "react-redux";
import { withRouter } from "react-router";
import _ from "underscore";
import { closeNavbar, getIsNavbarOpen, toggleNavbar } from "metabase/redux/app";
import { logout } from "metabase/auth/actions";
import {
  getCollectionId,
  getIsCollectionPathVisible,
  getIsNewButtonVisible,
<<<<<<< HEAD
  getIsProfileLinkVisible,
=======
  getIsQuestionLineageVisible,
>>>>>>> 451f3379
  getIsSearchVisible,
  RouterProps,
} from "metabase/selectors/app";
import { getUser } from "metabase/selectors/user";
import { State } from "metabase-types/store";
import AppBar from "../../components/AppBar";

const mapStateToProps = (state: State, props: RouterProps) => ({
  currentUser: getUser(state),
  collectionId: getCollectionId(state),
  isNavBarOpen: getIsNavbarOpen(state),
  isSearchVisible: getIsSearchVisible(state),
  isNewButtonVisible: getIsNewButtonVisible(state),
  isCollectionPathVisible: getIsCollectionPathVisible(state, props),
<<<<<<< HEAD
  isProfileLinkVisible: getIsProfileLinkVisible(state),
=======
  isQuestionLineageVisible: getIsQuestionLineageVisible(state),
>>>>>>> 451f3379
});

const mapDispatchToProps = {
  onToggleNavbar: toggleNavbar,
  onCloseNavbar: closeNavbar,
  onLogout: logout,
};

export default _.compose(
  withRouter,
  connect(mapStateToProps, mapDispatchToProps),
)(AppBar);<|MERGE_RESOLUTION|>--- conflicted
+++ resolved
@@ -2,41 +2,29 @@
 import { withRouter } from "react-router";
 import _ from "underscore";
 import { closeNavbar, getIsNavbarOpen, toggleNavbar } from "metabase/redux/app";
-import { logout } from "metabase/auth/actions";
 import {
   getCollectionId,
   getIsCollectionPathVisible,
   getIsNewButtonVisible,
-<<<<<<< HEAD
-  getIsProfileLinkVisible,
-=======
   getIsQuestionLineageVisible,
->>>>>>> 451f3379
   getIsSearchVisible,
   RouterProps,
 } from "metabase/selectors/app";
-import { getUser } from "metabase/selectors/user";
 import { State } from "metabase-types/store";
 import AppBar from "../../components/AppBar";
 
 const mapStateToProps = (state: State, props: RouterProps) => ({
-  currentUser: getUser(state),
   collectionId: getCollectionId(state),
   isNavBarOpen: getIsNavbarOpen(state),
   isSearchVisible: getIsSearchVisible(state),
   isNewButtonVisible: getIsNewButtonVisible(state),
   isCollectionPathVisible: getIsCollectionPathVisible(state, props),
-<<<<<<< HEAD
-  isProfileLinkVisible: getIsProfileLinkVisible(state),
-=======
   isQuestionLineageVisible: getIsQuestionLineageVisible(state),
->>>>>>> 451f3379
 });
 
 const mapDispatchToProps = {
   onToggleNavbar: toggleNavbar,
   onCloseNavbar: closeNavbar,
-  onLogout: logout,
 };
 
 export default _.compose(
