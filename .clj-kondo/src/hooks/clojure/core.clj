(ns hooks.clojure.core
  (:require
   [clj-kondo.hooks-api :as hooks]
   [clojure.string :as str]
   [hooks.common]))

;;; TODO -- seems silly to maintain different blacklists and whitelists here than we use for the deftest `^:parallel`
;;; checker... those lists live in the Clj Kondo config file
(def ^:private symbols-allowed-in-fns-not-ending-in-an-exclamation-point
  '#{;; these toucan methods might actually set global values if it's used outside of a transaction,
     ;; but since mt/with-temp runs in a transaction, so we'll ignore them in this case.
     toucan2.core/delete!
     toucan2.core/update!
     toucan2.core/insert!
     toucan2.core/insert-returning-instance!
     toucan2.core/insert-returning-instances!
     toucan2.core/insert-returning-pk!
     toucan2.core/insert-returning-pks!
     clojure.core.async/<!!
     clojure.core.async/>!!
     clojure.core.async/alts!!
     clojure.core.async/close!
     clojure.core.async/poll!
     clojure.core.memoize/memo-clear!
     clojure.core/conj!
     clojure.core/persistent!
     clojure.core/reset!
     clojure.core/swap!
     clojure.core/volatile!
     clojure.core/vreset!
     clojure.core/vswap!
     clojure.java.jdbc/execute!
     methodical.core/add-aux-method-with-unique-key!
     methodical.core/remove-aux-method-with-unique-key!
     next.jdbc/execute!

     ;; Definitely thread safe
     metabase.test.util.dynamic-redefs/patch-vars!

     ;; TODO: most of these symbols shouldn't be here, we should go through them and
     ;; find the functions/macros that use them and make sure their names end with !
     ;; best way to do this is try remove each of these and rely on kondo output to find places where it's used
     clojure.test/grant-collection-perms!
     clojure.test/grant-collection-perms-fn!
     clojure.test/grant-perms-fn!
     clojure.test/purge-old-entries!
     clojure.test/revoke-collection-perms!
     clojure.test/save-results!
     metabase-enterprise.advanced-permissions.models.permissions/update-db-download-permissions!
     metabase-enterprise.internal-user/install-internal-user!
     metabase-enterprise.sso.integrations.saml-test/call-with-login-attributes-cleared!
     metabase.actions.actions/perform-action!
     metabase.actions.models/insert!
     metabase.analytics.snowplow-test/fake-track-event-impl!
     metabase.analytics.snowplow/track-event-impl!
     metabase.api.public-test/add-card-to-dashboard!
     metabase.channel.email-test/reset-inbox!
     metabase.channel.email/send-email!
     metabase.cmd.dump-to-h2/dump-to-h2!
     metabase.cmd.load-from-h2/load-from-h2!
     metabase.core.core/ensure-audit-db-installed!
     metabase.db.schema-migrations-test.impl/run-migrations-in-range!
     metabase.db.setup/migrate!
     metabase.db.setup/setup-db!
     metabase.db/migrate!
     metabase.db/setup-db!
     metabase.driver.mongo-test/create-database-from-row-maps!
     metabase.driver.postgres-test/create-enums-db!
     metabase.driver.postgres-test/drop-if-exists-and-create-db!
     metabase.driver.sql-jdbc.execute/execute-statement!
<<<<<<< HEAD
     metabase.model-persistence.models.persisted-info/ready-database!
     metabase.model-persistence.task.persist-refresh/job-init!
     metabase.model-persistence.task.persist-refresh/refresh-tables!
     metabase.model-persistence.task.persist-refresh/schedule-persistence-for-database!
=======
     metabase.indexed-entities.models.model-index/add-values!
     metabase.indexed-entities.task.index-values/job-init!
>>>>>>> 520f30b3
     metabase.models.collection.graph-test/clear-graph-revisions!
     metabase.models.collection.graph-test/do-with-n-temp-users-with-personal-collections!
     metabase.models.field-values/create-or-update-full-field-values!
     metabase.models.moderation-review/create-review!
     metabase.models.on-demand-test/add-dashcard-with-parameter-mapping!
     metabase.models.setting-test/test-user-local-allowed-setting!
     metabase.models.setting-test/test-user-local-only-setting!
     metabase.models.setting.cache/restore-cache!
     metabase.models.setting/set!
     metabase.models.setting/validate-settings-formatting!
     metabase.permissions.models.permissions/grant-application-permissions!
     metabase.permissions.models.permissions/grant-collection-read-permissions!
     metabase.permissions.models.permissions/grant-collection-readwrite-permissions!
     metabase.permissions.models.permissions/grant-full-data-permissions!
     metabase.permissions.models.permissions/grant-native-readwrite-permissions!
     metabase.permissions.models.permissions/grant-permissions!
     metabase.permissions.models.permissions/revoke-application-permissions!
     metabase.permissions.models.permissions/revoke-data-perms!
     metabase.permissions.models.permissions/update-data-perms-graph!
     metabase.permissions.models.permissions/update-group-permissions!
     metabase.permissions.test-util/with-restored-perms!
     metabase.pulse.send/send-notifications!
     metabase.pulse.send/send-pulse!
     metabase.query-processor.streaming.interface/begin!
     metabase.query-processor.streaming.interface/finish!
     metabase.query-processor.streaming.interface/write-row!
     metabase.sample-data/try-to-extract-sample-database!
     metabase.setup.core/create-token!
     metabase.sync.core/sync-database!
     metabase.sync.sync-metadata.fields.sync-metadata/update-field-metadata-if-needed!
     metabase.sync.sync-metadata/sync-db-metadata!
     metabase.sync.util-test/sync-database!
     metabase.sync.util/store-sync-summary!
<<<<<<< HEAD
     metabase.task.index-values/job-init!
=======
     metabase.task.persist-refresh/job-init!
     metabase.task.persist-refresh/refresh-tables!
     metabase.task.persist-refresh/schedule-persistence-for-database!
>>>>>>> 520f30b3
     metabase.task/delete-task!
     metabase.test.data.bigquery-cloud-sdk/execute!
     metabase.test.data.impl/copy-db-tables-and-fields!
     metabase.test.data.impl/get-or-create-database!
     metabase.test.data.impl/get-or-create-default-dataset!
     metabase.test.data.impl.get-or-create/set-test-db-permissions!
     metabase.test.data.interface/create-db!
     metabase.test.data.interface/destroy-db!
     metabase.test.data.oracle/create-user!
     metabase.test.data.oracle/drop-user!
     metabase.test.data.sql-jdbc.load-data/make-insert!
     metabase.test.data.users/clear-cached-session-tokens!
     metabase.test.initialize/do-initialization!
     metabase.test.initialize/initialize-if-needed!
     metabase.test.integrations.ldap/start-ldap-server!
     metabase.test.util.log/ensure-unique-logger!
     metabase.test.util.log/set-ns-log-level!
     metabase.test.util/do-with-temp-env-var-value!
     metabase.test.util/restore-raw-setting!
     metabase.test.util/upsert-raw-setting!
     metabase.test/initialize-if-needed!
     metabase.test/test-helpers-set-global-values!
     metabase.test/with-temp-env-var-value!
     metabase.upload-test/set-local-infile!
     metabase.util.files/create-dir-if-not-exists!
     metabase.util.ssh-test/start-mock-servers!
     metabase.util.ssh-test/stop-mock-servers!})

(defn- end-with-exclamation?
  [s]
  (str/ends-with? s "!"))

(defn- explicitly-safe? [qualified-symbol]
  (contains? symbols-allowed-in-fns-not-ending-in-an-exclamation-point qualified-symbol))

(defn- explicitly-unsafe? [config qualified-symbol]
  (contains? (get-in config [:linters :metabase/validate-deftest :parallel/unsafe]) qualified-symbol))

(defn- unsafe? [config qualified-symbol]
  (and (or (end-with-exclamation? qualified-symbol)
           (explicitly-unsafe? config qualified-symbol))
       (not (explicitly-safe? qualified-symbol))))

(defn- non-thread-safe-form-should-end-with-exclamation*
  [{[defn-or-defmacro form-name] :children, :as node} config]
  (when-not (and (:string-value form-name)
                 (end-with-exclamation? (:string-value form-name)))
    (letfn [(walk [f form]
              (f form)
              (doseq [child (:children form)]
                (walk f child)))
            (check-node [form]
              (when-let [qualified-symbol (hooks.common/node->qualified-symbol form)]
                (when (unsafe? config qualified-symbol)
                  (hooks/reg-finding!
                   (assoc (meta form-name)
                          :message (format "The name of this %s should end with `!` because it contains calls to non thread safe form `%s`. [:metabase/test-helpers-use-non-thread-safe-functions]"
                                           (:string-value defn-or-defmacro) qualified-symbol)
                          :type :metabase/test-helpers-use-non-thread-safe-functions)))))]
      (walk check-node node))
    node))

(defn non-thread-safe-form-should-end-with-exclamation
  "Used to ensure defn and defmacro in test namespace to have name ending with `!` if it's non-thread-safe.
  A function or a macro can be defined as 'not thread safe' when their funciton name ends with a `!`.

  Only used in tests to identify thread-safe/non-thread-safe test helpers. See #37126"
  [{:keys [node cljc lang config]}]
  (when (or (not cljc)
            (= lang :clj))
    (non-thread-safe-form-should-end-with-exclamation* node config))
  {:node node})

(comment
  (require '[clj-kondo.core :as clj-kondo])
  (def form (str '(defmacro a
                    [x]
                    `(fun-call x))))

  (def form "(defmacro a
           [x]
           `(some! ~x))")

  (def form "(defun f
           [x]
           (let [g! (fn [] 1)]
           (g!)))")

  (str (hooks/parse-string form))
  (hooks/sexpr (hooks/parse-string form))

  (binding [hooks/*reload* true]
    (-> form
        (with-in-str (clj-kondo/run! {:lint ["-"]}))
        :findings))

  (do (non-thread-safe-form-should-end-with-exclamation* (hooks/parse-string form)) nil))

(defn- ns-form-node->require-node [ns-form-node]
  (some (fn [node]
          (when (and (hooks/list-node? node)
                     (let [first-child (first (:children node))]
                       (and (hooks/keyword-node? first-child)
                            (= (hooks/sexpr first-child) :require))))
            node))
        (:children ns-form-node)))

(defn- lint-require-shapes [ns-form-node]
  (doseq [node (-> ns-form-node
                   ns-form-node->require-node
                   :children
                   rest)]
    (cond
      (not (hooks/vector-node? node))
      (hooks/reg-finding! (assoc (meta node)
                                 :message "All :required namespaces should be wrapped in vectors [:metabase/require-shape-checker]"
                                 :type    :metabase/require-shape-checker))

      (hooks/vector-node? (second (:children node)))
      (hooks/reg-finding! (assoc (meta node)
                                 :message "Don't use prefix forms inside :require [:metabase/require-shape-checker]"
                                 :type    :metabase/require-shape-checker)))))

(defn- lint-requires-on-new-lines [ns-form-node]
  (let [[require-keyword first-require] (-> ns-form-node
                                            ns-form-node->require-node
                                            :children)]
    (when-let [require-keyword-line (:row (meta require-keyword))]
      (when-let [first-require-line (:row (meta first-require))]
        (when (= require-keyword-line first-require-line)
          (hooks/reg-finding! (assoc (meta first-require)
                                     :message "Put your requires on a newline from the :require keyword [:metabase/require-shape-checker]"
                                     :type    :metabase/require-shape-checker)))))))

(defn- require-node->namespace-symb-nodes [require-node]
  (let [[_ns & args] (:children require-node)]
    (into []
          ;; prefixed namespace forms are NOT SUPPORTED!!!!!!!!1
          (keep (fn [node]
                  (cond
                    (hooks/vector-node? node)
                    ;; propagate the metadata attached to this vector in case there's a `:clj-kondo/ignore` form.
                    (let [symbol-node (first (:children node))]
                      (hooks.common/merge-ignored-linters symbol-node require-node node))

                    ;; this should also be dead code since we require requires to be vectors
                    (hooks/token-node? node)
                    (hooks.common/merge-ignored-linters node require-node)

                    :else
                    (printf "Don't know how to figure out what namespace is being required in %s\n" (pr-str node)))))
          args)))

(defn- ns-form-node->ns-symb [ns-form-node]
  (some-> (some (fn [node]
                  (when (and (hooks/token-node? node)
                             (not= (hooks/sexpr node) 'ns))
                    node))
                (:children ns-form-node))
          hooks/sexpr))

(defn- module
  "E.g.

    (module 'metabase.qp.middleware.wow) => 'metabase.qp"
  [ns-symb]
  (some-> (re-find #"^metabase\.[^.]+" (str ns-symb)) symbol))

(defn- ignored-namespace? [ns-symb config]
  (some
   (fn [pattern-str]
     (re-find (re-pattern pattern-str) (str ns-symb)))
   (:ignored-namespace-patterns config)))

(defn- module-api-namespaces
  "Set API namespaces for a given module. `:any` means you can use anything, there are no API namespaces for this
  module (yet). If unspecified, the default is just the `<module>.core` namespace."
  [module config]
  (let [module-config (get-in config [:api-namespaces module])]
    (cond
      (= module-config :any)
      nil

      (set? module-config)
      module-config

      :else
      #{(symbol (str module ".core"))})))

(defn- lint-modules [ns-form-node config]
  (let [ns-symb (ns-form-node->ns-symb ns-form-node)]
    (when-not (ignored-namespace? ns-symb config)
      (when-let [current-module (module ns-symb)]
        (let [allowed-modules               (get-in config [:allowed-modules current-module])
              required-namespace-symb-nodes (-> ns-form-node
                                                ns-form-node->require-node
                                                require-node->namespace-symb-nodes)]
          (doseq [node  required-namespace-symb-nodes
                  :when (not (contains? (hooks.common/ignored-linters node) :metabase/ns-module-checker))
                  :let  [required-namespace (hooks/sexpr node)
                         required-module    (module required-namespace)]
                  ;; ignore stuff not in a module i.e. non-Metabase stuff.
                  :when required-module
                  :let  [in-current-module? (= required-module current-module)]
                  :when (not in-current-module?)
                  :let  [allowed-module?           (or (= allowed-modules :any)
                                                       (contains? (set allowed-modules) required-module))
                         module-api-namespaces     (module-api-namespaces required-module config)
                         allowed-module-namespace? (or (empty? module-api-namespaces)
                                                       (contains? module-api-namespaces required-namespace))]]
            (when-let [error (cond
                               (not allowed-module?)
                               (format "Module %s should not be used in the %s module. [:metabase/ns-module-checker :allowed-modules %s]"
                                       required-module
                                       current-module
                                       current-module)

                               (not allowed-module-namespace?)
                               (format "Namespace %s is not an allowed external API namespace for the %s module. [:metabase/ns-module-checker :api-namespaces %s]"
                                       required-namespace
                                       required-module
                                       required-module))]
              (hooks/reg-finding! (assoc (meta node)
                                         :message error
                                         :type    :metabase/ns-module-checker)))))))))

(defn lint-ns [x]
  (doto (:node x)
    lint-require-shapes
    lint-requires-on-new-lines
    (lint-modules (get-in x [:config :linters :metabase/ns-module-checker])))
  x)

(defn- check-arglists [report-node arglists]
  (letfn [(reg-bad-arglists! []
            (hooks/reg-finding!
             (assoc (meta report-node)
                    :message ":arglists should be a quoted list of vectors [:metabase/check-defmulti-arglists]"
                    :type :metabase/check-defmulti-arglists)))
          (reg-bad-arg! []
            (hooks/reg-finding!
             (assoc (meta report-node)
                    :message ":arglists should contain actual arg names, not underscore (unused) symbols [:metabase/check-defmulti-arglists]"
                    :type    :metabase/check-defmulti-arglists)))
          (underscore-arg? [arg]
            (and (symbol? arg)
                 (str/starts-with? arg "_")))
          (check-arglist [arglist]
            (cond
              (not (vector? arglist))        (reg-bad-arglists!)
              (some underscore-arg? arglist) (reg-bad-arg!)))]
    (if-not (and (seq? arglists)
                 (= (first arglists) 'quote)
                 (seq (second arglists)))
      (reg-bad-arglists!)
      (let [[_quote arglists] arglists]
        (doseq [arglist arglists]
          (check-arglist arglist))))))

(defn- defmulti-check-for-arglists-metadata
  "Make sure a [[defmulti]] has an attribute map with `:arglists` metadata."
  [node]
  (let [[_defmulti _symb & args] (:children node)
        [_docstring & args]      (if (hooks/string-node? (first args))
                                   args
                                   (cons nil args))
        attr-map                 (when (hooks/map-node? (first args))
                                   (first args))
        arglists                 (some-> attr-map hooks/sexpr :arglists seq)]
    (if (not (seq? arglists))
      (hooks/reg-finding!
       (assoc (meta node)
              :message "All defmultis should have an attribute map with :arglists metadata. [:metabase/check-defmulti-arglists]"
              :type    :metabase/check-defmulti-arglists))
      (check-arglists attr-map arglists))))

(defn lint-defmulti [x]
  (defmulti-check-for-arglists-metadata (:node x))
  x)<|MERGE_RESOLUTION|>--- conflicted
+++ resolved
@@ -68,15 +68,12 @@
      metabase.driver.postgres-test/create-enums-db!
      metabase.driver.postgres-test/drop-if-exists-and-create-db!
      metabase.driver.sql-jdbc.execute/execute-statement!
-<<<<<<< HEAD
+     metabase.indexed-entities.models.model-index/add-values!
+     metabase.indexed-entities.task.index-values/job-init!
      metabase.model-persistence.models.persisted-info/ready-database!
      metabase.model-persistence.task.persist-refresh/job-init!
      metabase.model-persistence.task.persist-refresh/refresh-tables!
      metabase.model-persistence.task.persist-refresh/schedule-persistence-for-database!
-=======
-     metabase.indexed-entities.models.model-index/add-values!
-     metabase.indexed-entities.task.index-values/job-init!
->>>>>>> 520f30b3
      metabase.models.collection.graph-test/clear-graph-revisions!
      metabase.models.collection.graph-test/do-with-n-temp-users-with-personal-collections!
      metabase.models.field-values/create-or-update-full-field-values!
@@ -110,13 +107,6 @@
      metabase.sync.sync-metadata/sync-db-metadata!
      metabase.sync.util-test/sync-database!
      metabase.sync.util/store-sync-summary!
-<<<<<<< HEAD
-     metabase.task.index-values/job-init!
-=======
-     metabase.task.persist-refresh/job-init!
-     metabase.task.persist-refresh/refresh-tables!
-     metabase.task.persist-refresh/schedule-persistence-for-database!
->>>>>>> 520f30b3
      metabase.task/delete-task!
      metabase.test.data.bigquery-cloud-sdk/execute!
      metabase.test.data.impl/copy-db-tables-and-fields!
