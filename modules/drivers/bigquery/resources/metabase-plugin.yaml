info:
  name: Metabase BigQuery Driver
  version: 1.0.0-SNAPSHOT-1.30.9
  description: Allows Metabase to connect to Google BigQuery databases.
dependencies:
  - plugin: Metabase Google Drivers Shared Dependencies
driver:
  name: bigquery
  display-name: BigQuery
  lazy-load: true
  parent:
    - google
    - sql
<<<<<<< HEAD
  connection-properties:
    - name: project-id
      display-name: Project ID
      placeholder: praxis-beacon-120871
      required: true
    - name: dataset-id
      display-name: Dataset ID
      placeholder: toucanSightings
      required: true
    - name: client-id
      display-name: Client ID
      placeholder: 1201327674725-y6ferb0feo1hfssr7t40o4aikqll46d4.apps.googleusercontent.com
      required: true
    - name: client-secret
      display-name: Client Secret
      placeholder: dJNi4utWgMzyIFo2JbnsK6Np
      required: true
    - name: auth-code
      display-name: Auth Code
      placeholder: 4/HSk-KtxkSzTt61j5zcbee2Rmm5JHkRFbL5gD5lgkXek
      required: true
    - name: use-jvm-timezone
      display-name: Use JVM Time Zone
      default: false
      type: boolean
    - name: include-user-id-and-hash
      display-name: Include User ID and query hash in queries
      default: true
      type: boolean
=======
>>>>>>> 58ed2d6f
init:
  - step: load-namespace
    namespace: metabase.driver.google
  - step: load-namespace
    namespace: metabase.driver.bigquery<|MERGE_RESOLUTION|>--- conflicted
+++ resolved
@@ -11,38 +11,6 @@
   parent:
     - google
     - sql
-<<<<<<< HEAD
-  connection-properties:
-    - name: project-id
-      display-name: Project ID
-      placeholder: praxis-beacon-120871
-      required: true
-    - name: dataset-id
-      display-name: Dataset ID
-      placeholder: toucanSightings
-      required: true
-    - name: client-id
-      display-name: Client ID
-      placeholder: 1201327674725-y6ferb0feo1hfssr7t40o4aikqll46d4.apps.googleusercontent.com
-      required: true
-    - name: client-secret
-      display-name: Client Secret
-      placeholder: dJNi4utWgMzyIFo2JbnsK6Np
-      required: true
-    - name: auth-code
-      display-name: Auth Code
-      placeholder: 4/HSk-KtxkSzTt61j5zcbee2Rmm5JHkRFbL5gD5lgkXek
-      required: true
-    - name: use-jvm-timezone
-      display-name: Use JVM Time Zone
-      default: false
-      type: boolean
-    - name: include-user-id-and-hash
-      display-name: Include User ID and query hash in queries
-      default: true
-      type: boolean
-=======
->>>>>>> 58ed2d6f
 init:
   - step: load-namespace
     namespace: metabase.driver.google
