(ns metabase.driver.postgres-test
  "Tests for features/capabilities specific to PostgreSQL driver, such as support for Postgres UUID or enum types."
  (:require
   [cheshire.core :as json]
   [clojure.java.jdbc :as jdbc]
   [clojure.string :as str]
   [clojure.test :refer :all]
   [honey.sql :as sql]
   [malli.core :as mc]
   [metabase.config :as config]
   [metabase.db.query :as mdb.query]
   [metabase.driver :as driver]
   [metabase.driver.postgres :as postgres]
   [metabase.driver.sql-jdbc.connection :as sql-jdbc.conn]
   [metabase.driver.sql-jdbc.execute :as sql-jdbc.execute]
   [metabase.driver.sql-jdbc.sync :as sql-jdbc.sync]
   [metabase.driver.sql-jdbc.sync.describe-table
    :as sql-jdbc.describe-table]
   [metabase.driver.sql.query-processor :as sql.qp]
   [metabase.driver.sql.query-processor-test-util :as sql.qp-test-util]
   [metabase.models.action :as action]
   [metabase.models.database :refer [Database]]
   [metabase.models.field :refer [Field]]
   [metabase.models.secret :as secret]
   [metabase.models.table :refer [Table]]
   [metabase.query-processor :as qp]
   [metabase.query-processor.store :as qp.store]
   [metabase.sync :as sync]
   [metabase.sync.sync-metadata :as sync-metadata]
   [metabase.sync.util :as sync-util]
   [metabase.test :as mt]
   [metabase.util :as u]
   [metabase.util.honey-sql-2 :as h2x]
   #_{:clj-kondo/ignore [:discouraged-namespace]}
   [metabase.util.honeysql-extensions :as hx]
   [metabase.util.log :as log]
   [toucan.db :as db]
   [toucan2.core :as t2])
  (:import
   (java.sql DatabaseMetaData)))

(set! *warn-on-reflection* true)

(use-fixtures :each (fn [thunk]
                      ;; 1. If sync fails when loading a test dataset, don't swallow the error; throw an Exception so we
                      ;;    can debug it. This is much less confusing when trying to fix broken tests.
                      ;;
                      ;; 2. Make sure we're in Honey SQL 2 mode for all the little SQL snippets we're compiling in these
                      ;;    tests.
                      (binding [sync-util/*log-exceptions-and-continue?* false
                                hx/*honey-sql-version*                   2]
                        (thunk))))

(deftest ^:parallel interval-test
  (is (= ["INTERVAL '2 day'"]
         (sql/format-expr [::postgres/interval 2 :day])))
  (are [amount unit msg] (thrown-with-msg?
                          AssertionError
                          msg
                          (sql/format-expr [::postgres/interval amount unit]))
    2.0  :day  #"\QAssert failed: (int? amount)\E"
    "2"  :day  #"\QAssert failed: (int? amount)\E"
    :day 2     #"\QAssert failed: (int? amount)\E"
    2    "day" #"\QAssert failed: (#{:day :hour :week :second :month :year :millisecond :minute} unit)\E"
    2    2     #"\QAssert failed: (#{:day :hour :week :second :month :year :millisecond :minute} unit)\E"
    2    :can  #"\QAssert failed: (#{:day :hour :week :second :month :year :millisecond :minute} unit)\E"))

(deftest ^:parallel extract-test
  (is (= ["extract(month from NOW())"]
         (sql.qp/format-honeysql :postgres (#'postgres/extract :month :%now)))))

(deftest ^:parallel datetime-diff-test
  (is (= [["CAST("
           "  extract("
           "    year"
           "    from"
           "      AGE("
           "        DATE_TRUNC('day', CAST(? AS timestamp)),"
           "        DATE_TRUNC('day', CAST(? AS timestamp))"
           "      )"
           "  ) AS integer"
           ")"]
          "2021-10-03T09:00:00"
          "2021-10-03T09:00:00"]
         (as-> [:datetime-diff "2021-10-03T09:00:00" "2021-10-03T09:00:00" :year] <>
           (sql.qp/->honeysql :postgres <>)
           (sql.qp/format-honeysql :postgres <>)
           (update (vec <>) 0 #(str/split-lines (mdb.query/format-sql % :postgres)))))))

(defn- drop-if-exists-and-create-db!
  "Drop a Postgres database named `db-name` if it already exists; then create a new empty one with that name."
  [db-name]
  (let [spec (sql-jdbc.conn/connection-details->spec :postgres (mt/dbdef->connection-details :postgres :server nil))]
    ;; kill any open connections
    (jdbc/query spec ["SELECT pg_terminate_backend(pg_stat_activity.pid)
                       FROM pg_stat_activity
                       WHERE pg_stat_activity.datname = ?;" db-name])
    ;; create the DB
    (jdbc/execute! spec [(format "DROP DATABASE IF EXISTS \"%s\";
                                  CREATE DATABASE \"%s\";"
                                 db-name db-name)]
                   {:transaction? false})))

(defn- exec!
  "Execute a sequence of statements against the database whose spec is passed as the first param."
  [spec statements]
  (doseq [statement statements]
    (jdbc/execute! spec [statement])))

;;; ----------------------------------------------- Connection Details -----------------------------------------------

(deftest ^:parallel connection-details->spec-test
  (testing (str "Check that SSL params get added the connection details in the way we'd like # no SSL -- this should "
                "*not* include the key :ssl (regardless of its value) since that will cause the PG driver to use SSL "
                "anyway")
    (is (= {:classname                     "org.postgresql.Driver"
            :subprotocol                   "postgresql"
            :subname                       "//localhost:5432/bird_sightings"
            :OpenSourceSubProtocolOverride true
            :user                          "camsaul"
            :sslmode                       "disable"
            :ApplicationName               config/mb-version-and-process-identifier}
           (sql-jdbc.conn/connection-details->spec :postgres
             {:ssl    false
              :host   "localhost"
              :port   5432
              :dbname "bird_sightings"
              :user   "camsaul"}))))
  (testing "ssl - check that expected params get added"
    (is (= {:classname                     "org.postgresql.Driver"
            :subprotocol                   "postgresql"
            :subname                       "//localhost:5432/bird_sightings"
            :OpenSourceSubProtocolOverride true
            :user                          "camsaul"
            :ssl                           true
            :sslmode                       "require"
            :sslpassword                   ""
            :ApplicationName               config/mb-version-and-process-identifier}
           (sql-jdbc.conn/connection-details->spec :postgres
             {:ssl    true
              :host   "localhost"
              :port   5432
              :dbname "bird_sightings"
              :user   "camsaul"}))))
  (testing "make sure connection details w/ extra params work as expected"
    (is (= {:classname                     "org.postgresql.Driver"
            :subprotocol                   "postgresql"
            :subname                       "//localhost:5432/cool?prepareThreshold=0"
            :OpenSourceSubProtocolOverride true
            :sslmode                       "disable"
            :ApplicationName               config/mb-version-and-process-identifier}
           (sql-jdbc.conn/connection-details->spec :postgres
             {:host               "localhost"
              :port               "5432"
              :dbname             "cool"
              :additional-options "prepareThreshold=0"}))))
  (testing "user-specified SSL options should always take precendence over defaults"
    (is (= {:classname                     "org.postgresql.Driver"
            :subprotocol                   "postgresql"
            :subname                       "//localhost:5432/bird_sightings"
            :OpenSourceSubProtocolOverride true
            :user                          "camsaul"
            :ssl                           true
            :sslmode                       "verify-ca"
            :sslcert                       "my-cert"
            :sslkey                        "my-key"
            :sslfactory                    "myfactoryoverride"
            :sslrootcert                   "myrootcert"
            :sslpassword                   ""
            :ApplicationName               config/mb-version-and-process-identifier}
           (sql-jdbc.conn/connection-details->spec :postgres
             {:ssl         true
              :host        "localhost"
              :port        5432
              :dbname      "bird_sightings"
              :user        "camsaul"
              :sslmode     "verify-ca"
              :sslcert     "my-cert"
              :sslkey      "my-key"
              :sslfactory  "myfactoryoverride"
              :sslrootcert "myrootcert"})))))


;;; ------------------------------------------- Tests for sync edge cases --------------------------------------------

(deftest edge-case-identifiers-test
  (mt/test-driver :postgres
    (testing "Make sure that Tables / Fields with dots in their names get escaped properly"
      (mt/dataset dots-in-names
        (= {:columns ["id" "dotted.name"]
            :rows    [[1 "toucan_cage"]
                      [2 "four_loko"]
                      [3 "ouija_board"]]}
           (mt/rows+column-names (mt/run-mbql-query objects.stuff)))))
    (testing "make sure schema/table/field names with hyphens in them work correctly (#8766)"
      (let [details (mt/dbdef->connection-details :postgres :db {:database-name "hyphen-names-test"})
            spec    (sql-jdbc.conn/connection-details->spec :postgres details)]
        ;; create the postgres DB
        (drop-if-exists-and-create-db! "hyphen-names-test")
        ;; create the DB object
        (mt/with-temp Database [database {:engine :postgres, :details (assoc details :dbname "hyphen-names-test")}]
          (let [sync! #(sync/sync-database! database)]
            ;; populate the DB and create a view
            (exec! spec ["CREATE SCHEMA \"x-mas\";"
                         "CREATE TABLE \"x-mas\".\"presents-and-gifts\" (\"gift-description\" TEXT NOT NULL);"
                         "INSERT INTO \"x-mas\".\"presents-and-gifts\" (\"gift-description\") VALUES ('Bird Hat');;"])
            (sync!)
            (is (= [["Bird Hat"]]
                   (mt/rows (qp/process-query
                              {:database (u/the-id database)
                               :type     :query
                               :query    {:source-table (t2/select-one-pk Table :name "presents-and-gifts")}}))))))))))

(mt/defdataset duplicate-names
  [["birds"
    [{:field-name "name", :base-type :type/Text}]
    [["Rasta"]
     ["Lucky"]]]
   ["people"
    [{:field-name "name", :base-type :type/Text}
     {:field-name "bird_id", :base-type :type/Integer, :fk :birds}]
    [["Cam" 1]]]])

(deftest duplicate-names-test
  (mt/test-driver :postgres
    (testing "Make sure that duplicate column names (e.g. caused by using a FK) still return both columns"
      (mt/dataset duplicate-names
        (is (= {:columns ["name" "name_2"]
                :rows    [["Cam" "Rasta"]]}
               (mt/rows+column-names
                 (mt/run-mbql-query people
                   {:fields [$name $bird_id->birds.name]}))))))))

(defn- default-table-result [table-name]
  {:name table-name, :schema "public", :description nil})

(deftest materialized-views-test
  (mt/test-driver :postgres
    (testing (str "Check that we properly fetch materialized views. As discussed in #2355 they don't come back from "
                  "JDBC `DatabaseMetadata` so we have to fetch them manually.")
      (drop-if-exists-and-create-db! "materialized_views_test")
      (let [details (mt/dbdef->connection-details :postgres :db {:database-name "materialized_views_test"})]
        (jdbc/execute! (sql-jdbc.conn/connection-details->spec :postgres details)
                       ["DROP MATERIALIZED VIEW IF EXISTS test_mview;
                       CREATE MATERIALIZED VIEW test_mview AS
                       SELECT 'Toucans are the coolest type of bird.' AS true_facts;"])
        (mt/with-temp Database [database {:engine :postgres, :details (assoc details :dbname "materialized_views_test")}]
          (is (= {:tables #{(default-table-result "test_mview")}}
                 (driver/describe-database :postgres database))))))))

(deftest foreign-tables-test
  (mt/test-driver :postgres
    (testing "Check that we properly fetch foreign tables."
      (drop-if-exists-and-create-db! "fdw_test")
      (let [details (mt/dbdef->connection-details :postgres :db {:database-name "fdw_test"})]
        ;; You need to set `MB_POSTGRESQL_TEST_USER` in order for this to work apparently.
        ;;
        ;; make sure that the details include optional stuff like `:user`. Otherwise the test is going to FAIL. You can
        ;; set it at run time from the REPL using [[mt/db-test-env-var!]].
        (is (mc/coerce [:map
                        [:port :int]
                        [:host :string]
                        [:user :string]]
                       details))
        (jdbc/execute! (sql-jdbc.conn/connection-details->spec :postgres details)
                       [(str "CREATE EXTENSION IF NOT EXISTS postgres_fdw;
                              CREATE SERVER foreign_server
                                FOREIGN DATA WRAPPER postgres_fdw
                                OPTIONS (host '" (:host details) "', port '" (:port details) "', dbname 'fdw_test');
                              CREATE TABLE public.local_table (data text);
                              CREATE FOREIGN TABLE foreign_table (data text)
                                SERVER foreign_server
                                OPTIONS (schema_name 'public', table_name 'local_table');

                              CREATE USER MAPPING FOR " (:user details) "
                                SERVER foreign_server
                                OPTIONS (user '" (:user details) "');
                              GRANT ALL ON public.local_table to PUBLIC;")])
        (mt/with-temp Database [database {:engine :postgres, :details (assoc details :dbname "fdw_test")}]
          (is (= {:tables (set (map default-table-result ["foreign_table" "local_table"]))}
                 (driver/describe-database :postgres database))))))))

(deftest recreated-views-test
  (mt/test-driver :postgres
    (testing (str "make sure that if a view is dropped and recreated that the original Table object is marked active "
                  "rather than a new one being created (#3331)")
      (let [details (mt/dbdef->connection-details :postgres :db {:database-name "dropped_views_test"})
            spec    (sql-jdbc.conn/connection-details->spec :postgres details)]
        ;; create the postgres DB
        (drop-if-exists-and-create-db! "dropped_views_test")
        ;; create the DB object
        (mt/with-temp Database [database {:engine :postgres, :details (assoc details :dbname "dropped_views_test")}]
          (let [sync! #(sync/sync-database! database)]
            ;; populate the DB and create a view
            (exec! spec ["CREATE table birds (name VARCHAR UNIQUE NOT NULL);"
                         "INSERT INTO birds (name) VALUES ('Rasta'), ('Lucky'), ('Parroty');"
                         "CREATE VIEW angry_birds AS SELECT upper(name) AS name FROM birds;"
                         "GRANT ALL ON angry_birds to PUBLIC;"])
            ;; now sync the DB
            (sync!)
            ;; drop the view
            (exec! spec ["DROP VIEW angry_birds;"])
            ;; sync again
            (sync!)
            ;; recreate the view
            (exec! spec ["CREATE VIEW angry_birds AS SELECT upper(name) AS name FROM birds;"
                         "GRANT ALL ON angry_birds to PUBLIC;"])
            ;; sync one last time
            (sync!)
            ;; now take a look at the Tables in the database related to the view. THERE SHOULD BE ONLY ONE!
            (is (= [{:name "angry_birds", :active true}]
                   (map (partial into {})
                        (db/select [Table :name :active] :db_id (u/the-id database), :name "angry_birds"))))))))))

(deftest partitioned-table-test
  (mt/test-driver :postgres
    (testing (str "Make sure that partitioned tables (in addition to the individual partitions themselves) are
                   synced properly (#15049")
      (let [db-name "partitioned_table_test"
            details (mt/dbdef->connection-details :postgres :db {:database-name db-name})
            spec    (sql-jdbc.conn/connection-details->spec :postgres details)]
        ;; create the postgres DB
        (drop-if-exists-and-create-db! db-name)
        (let [major-v ((jdbc/with-db-metadata [metadata spec]
                         #(.getDatabaseMajorVersion ^DatabaseMetaData metadata)))]
          (if (>= major-v 10)
            ;; create the DB object
            (mt/with-temp Database [database {:engine :postgres, :details (assoc details :dbname db-name)}]
              (let [sync! #(sync/sync-database! database)]
                ;; create a main partitioned table and two partitions for it
                (exec! spec ["CREATE TABLE part_vals (val bigint NOT NULL) PARTITION BY RANGE (\"val\");"
                             "CREATE TABLE part_vals_0 (val bigint NOT NULL);"
                             "ALTER TABLE ONLY part_vals ATTACH PARTITION part_vals_0 FOR VALUES FROM (0) TO (1000);"
                             "CREATE TABLE part_vals_1 (val bigint NOT NULL);"
                             "ALTER TABLE ONLY part_vals ATTACH PARTITION part_vals_1 FOR VALUES FROM (1000) TO (2000);"
                             "GRANT ALL ON part_vals to PUBLIC;"
                             "GRANT ALL ON part_vals_0 to PUBLIC;"
                             "GRANT ALL ON part_vals_1 to PUBLIC;"])
                ;; now sync the DB
                (sync!)
                ;; all three of these tables should appear in the metadata (including, importantly, the "main" table)
                (is (= {:tables (set (map default-table-result ["part_vals" "part_vals_0" "part_vals_1"]))}
                       (driver/describe-database :postgres database)))))
            (log/warn
             (u/format-color
              'yellow
              "Skipping partitioned-table-test; Postgres major version %d doesn't support PARTITION BY" major-v))))))))

;;; ----------------------------------------- Tests for exotic column types ------------------------------------------

(deftest ^:parallel json-query-support-test
  (testing "JSON database support options behave as they're supposed to"
    (are [details expected] (= expected
                               (driver/database-supports? :postgres :nested-field-columns {:details details}))
      {}                      true
      {:json-unfolding true}  true
      {:json-unfolding false} false)))

(deftest ^:parallel json-query-test
  (let [boop-identifier (h2x/identifier :field "boop" "bleh -> meh")]
    (testing "Transforming MBQL query with JSON in it to postgres query works"
      (let [boop-field {:nfc_path [:bleh :meh] :database_type "bigint"}]
        (is (= ["(boop.bleh#>> array[?]::text[])::bigint" "meh"]
               (sql/format-expr (#'sql.qp/json-query :postgres boop-identifier boop-field))))))
    (testing "What if types are weird and we have lists"
      (let [weird-field {:nfc_path [:bleh "meh" :foobar 1234] :database_type "bigint"}]
        (is (= ["(boop.bleh#>> array[?, ?, 1234]::text[])::bigint" "meh" "foobar"]
               (sql/format-expr (#'sql.qp/json-query :postgres boop-identifier weird-field))))))
    (testing "Give us a boolean cast when the field is boolean"
      (let [boolean-boop-field {:database_type "boolean" :nfc_path [:bleh "boop" :foobar 1234]}]
        (is (= ["(boop.bleh#>> array[?, ?, 1234]::text[])::boolean" "boop" "foobar"]
               (sql/format-expr (#'sql.qp/json-query :postgres boop-identifier boolean-boop-field))))))
    (testing "Give us a bigint cast when the field is bigint (#22732)"
      (let [boolean-boop-field {:database_type "bigint" :nfc_path [:bleh "boop" :foobar 1234]}]
        (is (= ["(boop.bleh#>> array[?, ?, 1234]::text[])::bigint" "boop" "foobar"]
               (sql/format-expr (#'sql.qp/json-query :postgres boop-identifier boolean-boop-field))))))))

(deftest json-field-test
  (mt/test-driver :postgres
    (testing "Deal with complicated identifier (#22967)"
      (let [details (mt/dbdef->connection-details :postgres :db {:database-name  "complicated_identifiers"
                                                                 :json-unfolding true})]
        (mt/with-temp* [Database [database  {:engine :postgres, :details details}]
                        Table    [table     {:db_id (u/the-id database)
                                             :name  "complicated_identifiers"}]
                        Field    [val-field {:table_id      (u/the-id table)
                                             :nfc_path      [:jsons "values" "qty"]
                                             :database_type "integer"}]]
          (qp.store/with-store
            (qp.store/fetch-and-store-database! (u/the-id database))
            (qp.store/fetch-and-store-tables! [(u/the-id table)])
            (qp.store/fetch-and-store-fields! [(u/the-id val-field)])
            (let [field-clause [:field (u/the-id val-field) {:binning
                                                             {:strategy  :num-bins
                                                              :num-bins  100
                                                              :min-value 0.75
                                                              :max-value 54.0
                                                              :bin-width 0.75}}]]
              (is (= ["((FLOOR((((complicated_identifiers.jsons#>> array[?, ?]::text[])::integer - 0.75) / 0.75)) * 0.75) + 0.75)"
                      "values" "qty"]
                     (sql/format-expr (sql.qp/->honeysql :postgres field-clause) {:nested true}))))))))))

(deftest json-alias-test
  (mt/test-driver :postgres
    (testing "json breakouts and order bys have alias coercion"
      (drop-if-exists-and-create-db! "json-alias-test")
      (let [details   (mt/dbdef->connection-details :postgres :db {:database-name "json-alias-test"
                                                                   :json-unfolding true})
            spec      (sql-jdbc.conn/connection-details->spec :postgres details)
            json-part (json/generate-string {:bob :dobbs})
            insert    (str "CREATE TABLE json_alias_test (json_part JSON NOT NULL);"
                           (format "INSERT INTO json_alias_test (json_part) VALUES ('%s');" json-part))]
        (jdbc/with-db-connection [_conn (sql-jdbc.conn/connection-details->spec :postgres details)]
          (jdbc/execute! spec [insert]))
        (mt/with-temp* [Database [database    {:engine :postgres, :details details}]
                        Table    [table       {:db_id (u/the-id database) :name "json_alias_test"}]
                        Field    [field       {:table_id (u/the-id table)
                                               :nfc_path [:bob
                                                          "injection' OR 1=1--' AND released = 1"
                                                          (keyword "injection' OR 1=1--' AND released = 1")],
                                               :name     "json_alias_test"}]]
          (let [field-bucketed [:field (u/the-id field)
                                {:temporal-unit :month,
                                 :metabase.query-processor.util.add-alias-info/source-table (u/the-id table),
                                 :metabase.query-processor.util.add-alias-info/source-alias "dontwannaseethis",
                                 :metabase.query-processor.util.add-alias-info/desired-alias "dontwannaseethis",
                                 :metabase.query-processor.util.add-alias-info/position 1}]
                field-ordinary [:field (u/the-id field) nil]
                compile-res (qp/compile
                             {:database (u/the-id database)
                              :type     :query
                              :query    {:source-table (u/the-id table)
                                         :aggregation  [[:count]]
                                         :breakout     [field-bucketed]
                                         :order-by     [[:asc field-bucketed]]}})
                only-order  (qp/compile
                             {:database (u/the-id database)
                              :type     :query
                              :query    {:source-table (u/the-id table)
                                         :order-by     [[:asc field-ordinary]]}})]
            (is (= ["SELECT"
                    "  DATE_TRUNC("
                    "    'month',"
                    "    CAST("
                    "      (\"json_alias_test\".\"bob\" # >> array [ ?, ? ] :: text [ ]) :: VARCHAR AS timestamp"
                    "    )"
                    "  ) AS \"json_alias_test\","
                    "  COUNT(*) AS \"count\""
                    "FROM"
                    "  \"json_alias_test\""
                    "GROUP BY"
                    "  \"json_alias_test\""
                    "ORDER BY"
                    "  \"json_alias_test\" ASC"]
                   (str/split-lines (mdb.query/format-sql (:query compile-res) :postgres))))
            (is (= ["injection' OR 1=1--' AND released = 1"
                    "injection' OR 1=1--' AND released = 1"]
                   (:params compile-res)))
            (is (= ["SELECT"
                    "  (\"json_alias_test\".\"bob\" # >> array [ ?, ? ] :: text [ ]) :: VARCHAR AS \"json_alias_test\""
                    "FROM"
                    "  \"json_alias_test\""
                    "ORDER BY"
                    "  \"json_alias_test\" ASC"
                    "LIMIT"
                    "  1048575"]
                   (str/split-lines (mdb.query/format-sql (:query only-order) :postgres))))))))))

(def ^:private describe-json-table-sql
  (str/join
   \newline
   ["CREATE TABLE describe_json_table ("
    "  coherent_json_val JSON NOT NULL,"
    "  incoherent_json_val JSON NOT NULL"
    ");"
    "INSERT INTO"
    "  describe_json_table (coherent_json_val, incoherent_json_val)"
    "VALUES"
    "  ("
    "    '{\"a\": 1, \"b\": 2, \"c\": \"2017-01-13T17:09:22.222\"}',"
    "    '{\"a\": 1, \"b\": 2, \"c\": 3, \"d\": 44}'"
    "  );"
    "INSERT INTO"
    "  describe_json_table (coherent_json_val, incoherent_json_val)"
    "VALUES"
    "  ("
    "    '{\"a\": 2, \"b\": 3, \"c\": \"2017-01-13T17:09:42.411\"}',"
    "    '{\"a\": [1, 2], \"b\": \"blurgle\", \"c\": 3.22}'"
    "  );"]))

(deftest describe-nested-field-columns-test
  (mt/test-driver :postgres
    (testing "describes json columns and gives types for ones with coherent schemas only"
      (drop-if-exists-and-create-db! "describe-json-test")
      (let [details (mt/dbdef->connection-details :postgres :db {:database-name "describe-json-test"
                                                                 :json-unfolding true})
            spec    (sql-jdbc.conn/connection-details->spec :postgres details)]
        (jdbc/with-db-connection [_conn (sql-jdbc.conn/connection-details->spec :postgres details)]
          (jdbc/execute! spec [describe-json-table-sql]))
        (mt/with-temp Database [database {:engine :postgres, :details details}]
          (is (= :type/SerializedJSON
                 (->> (sql-jdbc.sync/describe-table :postgres database {:name "describe_json_table"})
                      (:fields)
                      (:take 1)
                      (first)
                      (:semantic-type))))
          (is (= '#{{:name              "incoherent_json_val → b",
                     :database-type     "text",
                     :base-type         :type/Text,
                     :database-position 0,
                     :nfc-path          [:incoherent_json_val "b"]
                     :visibility-type   :normal}
                    {:name              "coherent_json_val → a",
                     :database-type     "bigint",
                     :base-type         :type/Integer,
                     :database-position 0,
                     :nfc-path          [:coherent_json_val "a"]
                     :visibility-type   :normal}
                    {:name              "coherent_json_val → b",
                     :database-type     "bigint",
                     :base-type         :type/Integer,
                     :database-position 0,
                     :nfc-path          [:coherent_json_val "b"]
                     :visibility-type   :normal}
                    {:name "coherent_json_val → c",
                     :database-type     "timestamp",
                     :base-type         :type/DateTime,
                     :database-position 0,
                     :visibility-type   :normal,
                     :nfc-path          [:coherent_json_val "c"]}
                    {:name              "incoherent_json_val → c",
                     :database-type     "double precision",
                     :base-type         :type/Number,
                     :database-position 0,
                     :visibility-type   :normal,
                     :nfc-path          [:incoherent_json_val "c"]}
                    {:name              "incoherent_json_val → d",
                     :database-type     "bigint",
                     :base-type         :type/Integer,
                     :database-position 0,
                     :visibility-type   :normal,
                     :nfc-path          [:incoherent_json_val "d"]}}
                 (sql-jdbc.sync/describe-nested-field-columns
                  :postgres
                  database
                  {:name "describe_json_table"}))))))))

(deftest describe-nested-field-columns-identifier-test
  (mt/test-driver :postgres
    (testing "sync goes and runs with identifier if there is a schema other than default public one"
      (drop-if-exists-and-create-db! "describe-json-with-schema-test")
      (let [details (mt/dbdef->connection-details :postgres :db {:database-name  "describe-json-with-schema-test"
                                                                 :json-unfolding true})
            spec    (sql-jdbc.conn/connection-details->spec :postgres details)]
        (jdbc/with-db-connection [_conn (sql-jdbc.conn/connection-details->spec :postgres details)]
          (jdbc/execute! spec [(str "CREATE SCHEMA bobdobbs;"
                                    "CREATE TABLE bobdobbs.describe_json_table (trivial_json JSONB NOT NULL);"
                                    "INSERT INTO bobdobbs.describe_json_table (trivial_json) VALUES ('{\"a\": 1}');")]))
        (mt/with-temp Database [database {:engine :postgres, :details details}]
          (is (= #{{:name              "trivial_json → a",
                    :database-type     "bigint",
                    :base-type         :type/Integer,
                    :database-position 0,
                    :visibility-type   :normal,
                    :nfc-path          [:trivial_json "a"]}}
                 (sql-jdbc.sync/describe-nested-field-columns
                  :postgres
                  database
                  {:schema "bobdobbs" :name "describe_json_table"}))))))))

(deftest describe-funky-name-table-nested-field-columns-test
  (mt/test-driver :postgres
    (testing "sync goes and still works with funky schema and table names, including caps and special chars (#23026, #23027)"
      (drop-if-exists-and-create-db! "describe-json-funky-names-test")
      (let [details (mt/dbdef->connection-details :postgres :db {:database-name  "describe-json-funky-names-test"
                                                                 :json-unfolding true})
            spec    (sql-jdbc.conn/connection-details->spec :postgres details)]
        (jdbc/with-db-connection [_conn (sql-jdbc.conn/connection-details->spec :postgres details)]
          (jdbc/execute! spec [(str "CREATE SCHEMA \"AAAH_#\";"
                                    "CREATE TABLE \"AAAH_#\".\"dESCribe_json_table_%\" (trivial_json JSONB NOT NULL);"
                                    "INSERT INTO \"AAAH_#\".\"dESCribe_json_table_%\" (trivial_json) VALUES ('{\"a\": 1}');")]))
        (mt/with-temp Database [database {:engine :postgres, :details details}]
          (is (= #{{:name              "trivial_json → a",
                    :database-type     "bigint",
                    :base-type         :type/Integer,
                    :database-position 0,
                    :visibility-type   :normal,
                    :nfc-path          [:trivial_json "a"]}}
                 (sql-jdbc.sync/describe-nested-field-columns
                  :postgres
                  database
                  {:schema "AAAH_#" :name "dESCribe_json_table_%"}))))))))

(deftest describe-big-nested-field-columns-test
  (mt/test-driver :postgres
    (testing "limit if huge. limit it and yell warning (#23635)"
      (drop-if-exists-and-create-db! "big-json-test")
      (let [details  (mt/dbdef->connection-details :postgres :db {:database-name "big-json-test"
                                                                  :json-unfolding true})
            spec     (sql-jdbc.conn/connection-details->spec :postgres details)
            big-map  (into {} (for [x (range 300)] [x :dobbs]))
            big-json (json/generate-string big-map)
            sql      (str "CREATE TABLE big_json_table (big_json JSON NOT NULL);"
                          (format "INSERT INTO big_json_table (big_json) VALUES ('%s');" big-json))]
        (jdbc/with-db-connection [_conn (sql-jdbc.conn/connection-details->spec :postgres details)]
          (jdbc/execute! spec [sql]))
        (mt/with-temp Database [database {:engine :postgres, :details details}]
          (is (= sql-jdbc.describe-table/max-nested-field-columns
                 (count
                  (sql-jdbc.sync/describe-nested-field-columns
                   :postgres
                   database
                   {:name "big_json_table"}))))
          (is (str/includes?
                (get-in (mt/with-log-messages-for-level :warn
                              (sql-jdbc.sync/describe-nested-field-columns
                                :postgres
                                database
                                {:name "big_json_table"})) [0 2])
                "More nested field columns detected than maximum.")))))))

(mt/defdataset with-uuid
  [["users"
    [{:field-name "user_id", :base-type :type/UUID}]
    [[#uuid "4f01dcfd-13f7-430c-8e6f-e505c0851027"]
     [#uuid "4652b2e7-d940-4d55-a971-7e484566663e"]
     [#uuid "da1d6ecc-e775-4008-b366-c38e7a2e8433"]
     [#uuid "7a5ce4a2-0958-46e7-9685-1a4eaa3bd08a"]
     [#uuid "84ed434e-80b4-41cf-9c88-e334427104ae"]]]])

(deftest uuid-columns-test
  (mt/test-driver :postgres
    (mt/dataset with-uuid
      (testing "Check that we can load a Postgres Database with a :type/UUID"
        (is (= [{:name "id", :base_type :type/Integer}
                {:name "user_id", :base_type :type/UUID}]
               (map #(select-keys % [:name :base_type])
                    (mt/cols (mt/run-mbql-query users))))))
      (testing "Check that we can filter by a UUID Field"
        (is (= [[2 #uuid "4652b2e7-d940-4d55-a971-7e484566663e"]]
               (mt/rows (mt/run-mbql-query users
                          {:filter [:= $user_id "4652b2e7-d940-4d55-a971-7e484566663e"]})))))
      (testing "check that a nil value for a UUID field doesn't barf (#2152)"
        (is (= []
               (mt/rows (mt/run-mbql-query users
                          {:filter [:= $user_id nil]})))))
      (testing "check that is-empty doesn't barf (#22667)"
        (is (= []
               (mt/rows (mt/run-mbql-query users
                          {:filter [:is-empty $user_id]})))))
      (testing "check that not-empty doesn't barf (#22667)"
        (is (= (map-indexed (fn [i [uuid]] [(inc i) uuid])
                            (-> with-uuid :table-definitions first :rows))
               (mt/rows (mt/run-mbql-query users
                          {:filter [:not-empty $user_id]})))))
      (testing "Check that we can filter by a UUID for SQL Field filters (#7955)"
        (is (= [[1 #uuid "4f01dcfd-13f7-430c-8e6f-e505c0851027"]]
               (mt/rows
                 (qp/process-query
                   (assoc (mt/native-query
                            {:query         "SELECT * FROM users WHERE {{user}}"
                             :template-tags {:user
                                             {:name         "user"
                                              :display_name "User ID"
                                              :type         "dimension"
                                              :widget-type  "number"
                                              :dimension    [:field (mt/id :users :user_id) nil]}}})
                       :parameters
                       [{:type   "text"
                         :target ["dimension" ["template-tag" "user"]]
                         :value  "4f01dcfd-13f7-430c-8e6f-e505c0851027"}]))))))
      (testing "Check that we can filter by multiple UUIDs for SQL Field filters"
        (is (= [[1 #uuid "4f01dcfd-13f7-430c-8e6f-e505c0851027"]
                [3 #uuid "da1d6ecc-e775-4008-b366-c38e7a2e8433"]]
               (mt/rows
                 (qp/process-query
                   (assoc (mt/native-query
                            {:query         "SELECT * FROM users WHERE {{user}}"
                             :template-tags {:user
                                             {:name         "user"
                                              :display_name "User ID"
                                              :type         "dimension"
                                              :widget-type  :number
                                              :dimension    [:field (mt/id :users :user_id) nil]}}})
                       :parameters
                       [{:type   "text"
                         :target ["dimension" ["template-tag" "user"]]
                         :value  ["4f01dcfd-13f7-430c-8e6f-e505c0851027"
                                  "da1d6ecc-e775-4008-b366-c38e7a2e8433"]}])))))))))

(mt/defdataset ip-addresses
  [["addresses"
    [{:field-name "ip", :base-type {:native "inet"}, :effective-type :type/IPAddress}]
    [[[:raw "'192.168.1.1'::inet"]]
     [[:raw "'10.4.4.15'::inet"]]]]])

(deftest inet-columns-test
  (mt/test-driver :postgres
    (testing (str "Filtering by inet columns should add the appropriate SQL cast, e.g. `cast('192.168.1.1' AS inet)` "
                  "(otherwise this wouldn't work)")
      (mt/dataset ip-addresses
        (is (= [[1]]
               (mt/rows (mt/run-mbql-query addresses
                          {:aggregation [[:count]]
                           :filter      [:= $ip "192.168.1.1"]}))))))))

(defn- do-with-money-test-db [thunk]
  (drop-if-exists-and-create-db! "money_columns_test")
  (let [details (mt/dbdef->connection-details :postgres :db {:database-name "money_columns_test"})]
    (jdbc/with-db-connection [conn (sql-jdbc.conn/connection-details->spec :postgres details)]
      (doseq [sql+args [["CREATE table bird_prices (bird TEXT, price money);"]
                        ["INSERT INTO bird_prices (bird, price) VALUES (?, ?::numeric::money), (?, ?::numeric::money);"
                         "Lucky Pigeon"   6.0
                         "Katie Parakeet" 23.99]]]
        (jdbc/execute! conn sql+args)))
    (mt/with-temp Database [db {:engine :postgres, :details (assoc details :dbname "money_columns_test")}]
      (sync/sync-database! db)
      (mt/with-db db
        (thunk)))))

(deftest money-columns-test
  (mt/test-driver :postgres
    (testing "We should support the Postgres MONEY type"
      (testing "It should be possible to return money column results (#3754)"
        (with-open [conn (sql-jdbc.execute/connection-with-timezone :postgres (mt/db) nil)
                    stmt (sql-jdbc.execute/prepared-statement :postgres conn "SELECT 1000::money AS \"money\";" nil)
                    rs   (sql-jdbc.execute/execute-prepared-statement! :postgres stmt)]
          (let [row-thunk (sql-jdbc.execute/row-thunk :postgres rs (.getMetaData rs))]
            (is (= [1000.00M]
                   (row-thunk))))))

      (do-with-money-test-db
       (fn []
         (testing "We should be able to select avg() of a money column (#11498)"
           (is (= "SELECT AVG(bird_prices.price::numeric) AS avg FROM bird_prices"
                  (sql.qp-test-util/query->sql
                   (mt/mbql-query bird_prices
                     {:aggregation [[:avg $price]]}))))
           (is (= [[14.995M]]
                  (mt/rows
                   (mt/run-mbql-query bird_prices
                     {:aggregation [[:avg $price]]})))))

         (testing "Should be able to filter on a money column"
           (is (= [["Katie Parakeet" 23.99M]]
                  (mt/rows
                   (mt/run-mbql-query bird_prices
                     {:filter [:= $price 23.99]}))))
           (is (= []
                  (mt/rows
                   (mt/run-mbql-query bird_prices
                     {:filter [:!= $price $price]})))))

         (testing "Should be able to sort by price"
           (is (= [["Katie Parakeet" 23.99M]
                   ["Lucky Pigeon" 6.00M]]
                  (mt/rows
                   (mt/run-mbql-query bird_prices
                     {:order-by [[:desc $price]]}))))))))))

(defn- enums-test-db-details [] (mt/dbdef->connection-details :postgres :db {:database-name "enums_test"}))

(def ^:private enums-db-sql
  (str/join
   \newline
   ["CREATE TYPE \"bird type\" AS ENUM ('toucan', 'pigeon', 'turkey');"
    "CREATE TYPE bird_status AS ENUM ('good bird', 'angry bird', 'delicious bird');"
    "CREATE TABLE birds ("
    "  name varchar PRIMARY KEY NOT NULL,"
    "  status bird_status NOT NULL,"
    "  type \"bird type\" NOT NULL"
    ");"
    "INSERT INTO"
    "  birds (\"name\", status, \"type\")"
    "VALUES"
    "  ('Rasta', 'good bird', 'toucan'),"
    "  ('Lucky', 'angry bird', 'pigeon'),"
    "  ('Theodore', 'delicious bird', 'turkey');"]))

(defn- create-enums-db!
  "Create a Postgres database called `enums_test` that has a couple of enum types and a couple columns of those types.
  One of those types has a space in the name, which is legal when quoted, to make sure we handle such wackiness
  properly."
  []
  (drop-if-exists-and-create-db! "enums_test")
  (jdbc/with-db-connection [conn (sql-jdbc.conn/connection-details->spec :postgres (enums-test-db-details))]
    (jdbc/execute! conn [enums-db-sql])))

(defn- do-with-enums-db {:style/indent 0} [f]
  (create-enums-db!)
  (mt/with-temp Database [database {:engine :postgres, :details (enums-test-db-details)}]
    (sync-metadata/sync-db-metadata! database)
    (f database)
    (#'sql-jdbc.conn/set-pool! (u/id database) nil nil)))

(deftest enums-test
  (mt/test-driver :postgres
    (testing "check that values for enum types get wrapped in appropriate CAST() fn calls in `->honeysql`"
      (is (= (h2x/with-database-type-info [:cast "toucan" (h2x/identifier :type-name "bird type")]
                                          "bird type")
             (sql.qp/->honeysql :postgres [:value "toucan" {:database_type "bird type", :base_type :type/PostgresEnum}]))))

    (do-with-enums-db
      (fn [db]
        (testing "check that we can actually fetch the enum types from a DB"
          (is (= #{(keyword "bird type") :bird_status}
                 (#'postgres/enum-types :postgres db))))

        (testing "check that describe-table properly describes the database & base types of the enum fields"
          (is (= {:name   "birds"
                  :fields #{{:name                      "name"
                             :database-type             "varchar"
                             :base-type                 :type/Text
                             :pk?                       true
                             :database-position         0
                             :database-required         true
                             :database-is-auto-increment false}
                            {:name                      "status"
                             :database-type             "bird_status"
                             :base-type                 :type/PostgresEnum
                             :database-position         1
                             :database-required         true
                             :database-is-auto-increment false}
                            {:name                      "type"
                             :database-type             "bird type"
                             :base-type                 :type/PostgresEnum
                             :database-position         2
                             :database-required         true
                             :database-is-auto-increment false}}}
                 (driver/describe-table :postgres db {:name "birds"}))))

        (testing "check that when syncing the DB the enum types get recorded appropriately"
          (let [table-id (t2/select-one-pk Table :db_id (u/the-id db), :name "birds")]
            (is (= #{{:name "name", :database_type "varchar", :base_type :type/Text}
                     {:name "type", :database_type "bird type", :base_type :type/PostgresEnum}
                     {:name "status", :database_type "bird_status", :base_type :type/PostgresEnum}}
                   (set (map (partial into {})
                             (db/select [Field :name :database_type :base_type] :table_id table-id)))))))

        (testing "End-to-end check: make sure everything works as expected when we run an actual query"
          (let [table-id           (t2/select-one-pk Table :db_id (u/the-id db), :name "birds")
                bird-type-field-id (t2/select-one-pk Field :table_id table-id, :name "type")]
            (is (= {:rows        [["Rasta" "good bird" "toucan"]]
                    :native_form {:query  (str "SELECT \"public\".\"birds\".\"name\" AS \"name\","
                                               " \"public\".\"birds\".\"status\" AS \"status\","
                                               " \"public\".\"birds\".\"type\" AS \"type\" "
                                               "FROM \"public\".\"birds\" "
                                               "WHERE \"public\".\"birds\".\"type\" = CAST('toucan' AS \"bird type\") "
                                               "LIMIT 10")
                                  :params nil}}
                   (-> (qp/process-query
                        {:database (u/the-id db)
                         :type     :query
                         :query    {:source-table table-id
                                    :filter       [:= [:field (u/the-id bird-type-field-id) nil] "toucan"]
                                    :limit        10}})
                       :data
                       (select-keys [:rows :native_form]))))))))))

(deftest enums-actions-test
  (mt/test-driver :postgres
    (testing "actions with enums"
      (do-with-enums-db
       (fn [enums-db]
         (mt/with-db enums-db
           (mt/with-actions-enabled
             (mt/with-actions [model {:dataset true
                                      :dataset_query
                                      (mt/mbql-query birds)}
                               {action-id :action-id} {:type :implicit
                                                       :kind "row/create"}]
               (testing "Enum fields are a valid implicit parameter target"
                 (let [columns        (->> model :result_metadata (map :name) set)
                       action-targets (->> (action/select-action :id action-id)
                                           :parameters
                                           (map :id)
                                           set)]
                   (is (= columns action-targets))))
               (testing "Can create new records with an enum value"
                 (is (= {:created-row
                         {:name "new bird", :status "good bird", :type "turkey"}}
                        (mt/user-http-request :crowberto
                                              :post 200
                                              (format "action/%s/execute" action-id)
                                              {:parameters {"name"   "new bird"
                                                            "status" "good bird"
                                                            "type"   "turkey"}}))))))))))))


;;; ------------------------------------------------ Timezone-related ------------------------------------------------

(deftest timezone-test
  (mt/test-driver :postgres
    (letfn [(get-timezone-with-report-timezone [report-timezone]
              (mt/with-temporary-setting-values [report-timezone report-timezone]
                (ffirst
                 (mt/rows
                  (qp/process-query {:database (mt/id)
                                     :type     :native
                                     :native   {:query "SELECT current_setting('TIMEZONE') AS timezone;"}})))))]
      (testing "check that if we set report-timezone to US/Pacific that the session timezone is in fact US/Pacific"
        (is  (= "US/Pacific"
                (get-timezone-with-report-timezone "US/Pacific"))))
      (testing "check that we can set it to something else: America/Chicago"
        (is (= "America/Chicago"
               (get-timezone-with-report-timezone "America/Chicago"))))
      (testing (str "ok, check that if we try to put in a fake timezone that the query still reëxecutes without a "
                    "custom timezone. This should give us the same result as if we didn't try to set a timezone at all")
        (is (= (get-timezone-with-report-timezone nil)
               (get-timezone-with-report-timezone "Crunk Burger")))))))

(deftest fingerprint-time-fields-test
  (mt/test-driver :postgres
    (testing "Make sure we're able to fingerprint TIME fields (#5911)"
      (drop-if-exists-and-create-db! "time_field_test")
      (let [details (mt/dbdef->connection-details :postgres :db {:database-name "time_field_test"})]
        (jdbc/execute! (sql-jdbc.conn/connection-details->spec :postgres details)
                       [(str "CREATE TABLE toucan_sleep_schedule ("
                             "  start_time TIME WITHOUT TIME ZONE NOT NULL, "
                             "  end_time TIME WITHOUT TIME ZONE NOT NULL, "
                             "  reason VARCHAR(256) NOT NULL"
                             ");"
                             "INSERT INTO toucan_sleep_schedule (start_time, end_time, reason) "
                             "  VALUES ('22:00'::time, '9:00'::time, 'Beauty Sleep');")])
        (mt/with-temp Database [database {:engine :postgres, :details (assoc details :dbname "time_field_test")}]
          (sync/sync-database! database)
          (is (= {"start_time" {:global {:distinct-count 1
                                         :nil%           0.0}
                                :type   {:type/DateTime {:earliest "22:00:00"
                                                         :latest   "22:00:00"}}}
                  "end_time"   {:global {:distinct-count 1
                                         :nil%           0.0}
                                :type   {:type/DateTime {:earliest "09:00:00"
                                                         :latest   "09:00:00"}}}
                  "reason"     {:global {:distinct-count 1
                                         :nil%           0.0}
                                :type   {:type/Text {:percent-json   0.0
                                                     :percent-url    0.0
                                                     :percent-email  0.0
                                                     :percent-state  0.0
                                                     :average-length 12.0}}}}
<<<<<<< HEAD
                 (t2/select-fn->fn :name :fingerprint Field
                   :table_id (db/select-one-id Table :db_id (u/the-id database))))))))))
=======
                 (db/select-field->field :name :fingerprint Field
                   :table_id (t2/select-one-pk Table :db_id (u/the-id database))))))))))
>>>>>>> ea901a03


;;; ----------------------------------------------------- Other ------------------------------------------------------

(deftest exception-test
  (mt/test-driver :postgres
    (testing (str "If the DB throws an exception, is it properly returned by the query processor? Is it status "
                  ":failed? (#9942)")
      (is (thrown-with-msg?
           clojure.lang.ExceptionInfo
           #"Error executing query"
           (qp/process-query
            {:database (mt/id)
             :type     :native
             :native   {:query "SELECT adsasdasd;"}})))
      (try
        (qp/process-query
         {:database (mt/id)
          :type     :native
          :native   {:query "SELECT adsasdasd;"}})
        (catch Throwable e
          (is (= "ERROR: column \"adsasdasd\" does not exist\n  Position: 20"
                 (try
                   (.. e getCause getMessage)
                   (catch Throwable e
                     e)))))))))

(deftest pgobject-test
  (mt/test-driver :postgres
    (testing "Make sure PGobjects are decoded correctly"
      (let [results (qp/process-query (mt/native-query {:query "SELECT pg_sleep(0.1) AS sleep;"}))]
        (testing "rows"
          (is (= [[""]]
                 (mt/rows results))))
        (testing "cols"
          (is (= [{:display_name "sleep"
                   :base_type    :type/Text
                   :effective_type :type/Text
                   :source       :native
                   :field_ref    [:field "sleep" {:base-type :type/Text}]
                   :name         "sleep"}]
                 (mt/cols results))))))))

(deftest id-field-parameter-test
  (mt/test-driver :postgres
    (testing "We should be able to filter a PK column with a String value -- should get parsed automatically (#13263)"
      (is (= [[2 "Stout Burgers & Beers" 11 34.0996 -118.329 2]]
             (mt/rows
               (mt/run-mbql-query venues
                 {:filter [:= $id "2"]})))))))

(deftest dont-sync-tables-with-no-select-permissions-test
  (testing "Make sure we only sync databases for which the current user has SELECT permissions"
    (mt/test-driver :postgres
      (drop-if-exists-and-create-db! "no-select-test")
      (let [details (mt/dbdef->connection-details :postgres :db {:database-name "no-select-test"})
            spec    (sql-jdbc.conn/connection-details->spec :postgres details)]
        (doseq [statement ["CREATE TABLE PUBLIC.table_with_perms (x INTEGER NOT NULL);"
                           "CREATE TABLE PUBLIC.table_with_no_perms (y INTEGER NOT NULL);"
                           "DROP USER IF EXISTS no_select_test_user;"
                           "CREATE USER no_select_test_user WITH PASSWORD '123456';"
                           "GRANT SELECT ON TABLE \"no-select-test\".PUBLIC.table_with_perms TO no_select_test_user;"]]
          (jdbc/execute! spec [statement])))
      (let [test-user-details (assoc (mt/dbdef->connection-details :postgres :db {:database-name "no-select-test"})
                                     :user "no_select_test_user"
                                     :password "123456")]
        (mt/with-temp Database [database {:engine :postgres, :details test-user-details}]
          (sync/sync-database! database)
          (is (= #{"table_with_perms"}
                 (t2/select-fn-set :name Table :db_id (:id database)))))))))

(deftest json-operator-?-works
  (testing "Make sure the Postgres ? operators (for JSON types) work in native queries"
    (mt/test-driver :postgres
      (drop-if-exists-and-create-db! "json-test")
      (let [details (mt/dbdef->connection-details :postgres :db {:database-name "json-test"})
            spec    (sql-jdbc.conn/connection-details->spec :postgres details)]
        (doseq [statement ["DROP TABLE IF EXISTS PUBLIC.json_table;"
                           "CREATE TABLE PUBLIC.json_table (json_val JSON NOT NULL);"
                           "INSERT INTO PUBLIC.json_table (json_val) VALUES ('{\"a\": 1, \"b\": 2}');"]]
          (jdbc/execute! spec [statement])))
      (let [json-db-details (mt/dbdef->connection-details :postgres :db {:database-name "json-test"})
            query           (str "SELECT json_val::jsonb ? 'a',"
                                 "json_val::jsonb ?| array['c', 'd'],"
                                 "json_val::jsonb ?& array['a', 'b']"
                                 "FROM \"json_table\";")]
        (mt/with-temp Database [database {:engine :postgres, :details json-db-details}]
          (mt/with-db database (sync/sync-database! database)
                               (is (= [[true false true]]
                                      (-> {:query query}
                                          (mt/native-query)
                                          (qp/process-query)
                                          (mt/rows))))))))))

(defn- pretty-sql [s]
  (-> s
      (str/replace #"\"" "")
      (str/replace #"public\." "")))

(deftest do-not-cast-to-date-if-column-is-already-a-date-test
  (testing "Don't wrap Field in date() if it's already a DATE (#11502)"
    (mt/test-driver :postgres
      (mt/dataset attempted-murders
        (let [query (mt/mbql-query attempts
                      {:aggregation [[:count]]
                       :breakout    [!day.date]})]
          (is (= (str "SELECT attempts.date AS date, COUNT(*) AS count "
                      "FROM attempts "
                      "GROUP BY attempts.date "
                      "ORDER BY attempts.date ASC")
                 (some-> (qp/compile query) :query pretty-sql))))))))

(deftest do-not-cast-to-timestamp-if-column-if-timestamp-tz-or-date-test
  (testing "Don't cast a DATE or TIMESTAMPTZ to TIMESTAMP, it's not necessary (#19816)"
    (mt/test-driver :postgres
      (mt/dataset sample-dataset
        (let [query (mt/mbql-query people
                      {:fields [!month.birth_date
                                !month.created_at
                                !month.id]
                       :limit  1})]
          (is (sql= '{:select [DATE_TRUNC ("month" people.birth_date)             AS birth_date
                               DATE_TRUNC ("month" people.created_at)             AS created_at
                               ;; non-temporal types should still get casted.
                               DATE_TRUNC ("month" CAST (people.id AS timestamp)) AS id]
                      :from   [people]
                      :limit  [1]}
                    query)))))))

(deftest postgres-ssl-connectivity-test
  (mt/test-driver :postgres
    (if (System/getenv "MB_POSTGRES_SSL_TEST_SSL")
      (testing "We should be able to connect to a Postgres instance, providing our own root CA via a secret property"
        (mt/with-env-keys-renamed-by #(str/replace-first % "mb-postgres-ssl-test" "mb-postgres-test")
          (id-field-parameter-test)))
      (log/warn (u/format-color 'yellow
                                "Skipping %s because %s env var is not set"
                                "postgres-ssl-connectivity-test"
                                "MB_POSTGRES_SSL_TEST_SSL")))))

(def ^:private dummy-pem-contents
  (str "-----BEGIN CERTIFICATE-----\n"
       "-----END CERTIFICATE-----"))

(deftest handle-nil-client-ssl-properties-test
  (mt/test-driver :postgres
    (testing "Setting only one of the client SSL params doesn't result in an NPE error (#19984)"
      (mt/with-temp-file [dummy-root-cert   "dummy-root-cert.pem"
                          dummy-client-cert "dummy-client-cert.pem"]
        (spit dummy-root-cert dummy-pem-contents)
        (spit dummy-client-cert dummy-pem-contents)
        (let [db-details {:host "dummy-hostname"
                          :dbname "test-db"
                          :port 5432
                          :user "dummy-login"
                          :password "dummy-password"
                          :ssl true
                          :ssl-use-client-auth true
                          :ssl-mode "verify-full"
                          :ssl-root-cert-options "local"
                          :ssl-root-cert-path dummy-root-cert
                          :ssl-client-cert-options "local"
                          :ssl-client-cert-value dummy-client-cert}]
          ;; this will fail/throw an NPE if the fix for #19984 is not put in place (since the server code will
          ;; attempt to "store" a non-existent :ssl-client-key-value to a temp file)
          (is (map? (#'postgres/ssl-params db-details))))))))

(deftest can-set-ssl-key-via-gui
  (testing "ssl key can be set via the gui (#20319)"
    (with-redefs [secret/value->file!
                  (fn [{:keys [connection-property-name value] :as _secret} & [_driver? _ext?]]
                    (str "file:" connection-property-name "=" value))]
      (is (= "file:ssl-key=/clientkey.pkcs12"
             (:sslkey
              (#'postgres/ssl-params
               {:ssl true
                :ssl-client-cert-options "local"
                :ssl-client-cert-path "/client.pem"
                :ssl-key-options "local"
                :ssl-key-password-value "sslclientkeypw!"
                :ssl-key-path "/clientkey.pkcs12" ;; <-- this is what is set via ui.
                :ssl-mode "verify-ca"
                :ssl-root-cert-options "local"
                :ssl-root-cert-path "/root.pem"
                :ssl-use-client-auth true
                :tunnel-enabled false
                :advanced-options false
                :dbname "metabase"
                :engine :postgres
                :host "localhost"
                :user "bcm"
                :password "abcdef123"
                :port 5432})))))))

(deftest pkcs-12-extension-test
  (testing "Uploaded PKCS-12 SSL keys are stored in a file with the .p12 extension (#20319)"
    (letfn [(absolute-path [^java.io.File file]
              (some-> file .getAbsolutePath))]
      (is (-> (#'postgres/ssl-params
               {:ssl                 true
                :ssl-key-options     "uploaded"
                :ssl-key-value       "data:application/x-pkcs12;base64,SGVsbG8="
                :ssl-mode            "require"
                :ssl-use-client-auth true
                :tunnel-enabled      false
                :advanced-options    false
                :dbname              "metabase"
                :engine              :postgres
                :host                "localhost"
                :user                "bcm"
                :password            "abcdef123"
                :port                5432})
              :sslkey
              absolute-path
              (str/ends-with? ".p12"))))))<|MERGE_RESOLUTION|>--- conflicted
+++ resolved
@@ -939,14 +939,8 @@
                                                      :percent-email  0.0
                                                      :percent-state  0.0
                                                      :average-length 12.0}}}}
-<<<<<<< HEAD
                  (t2/select-fn->fn :name :fingerprint Field
-                   :table_id (db/select-one-id Table :db_id (u/the-id database))))))))))
-=======
-                 (db/select-field->field :name :fingerprint Field
                    :table_id (t2/select-one-pk Table :db_id (u/the-id database))))))))))
->>>>>>> ea901a03
-
 
 ;;; ----------------------------------------------------- Other ------------------------------------------------------
 
