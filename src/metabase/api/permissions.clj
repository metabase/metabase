--- conflicted
+++ resolved
@@ -190,17 +190,10 @@
 (api/defendpoint PUT "/membership/:id"
   "Update a Permission Group membership. Returns the updated record."
   [id :as {{:keys [is_group_manager]} :body}]
-<<<<<<< HEAD
-  {is_group_manager s/Bool}
+  {is_group_manager schema.core/Bool}
   ;; currently this API is only used to update the `is_group_manager` flag and it requires advanced-permissions
   (validation/check-advanced-permissions-enabled :group-manager)
   ;; Make sure only Super user or Group Managers can call this
-=======
-  {is_group_manager schema.core/Bool}
-  ;; currently this API is only used to update the `is_group_manager` flag and it's require advanced-permissions
-  (check-advanced-permissions-enabled)
-  ;; Make sure only Group Managers can call this
->>>>>>> 0aa8ec88
   (validation/check-group-manager)
   (let [old (db/select-one PermissionsGroupMembership :id id)]
     (api/check-404 old)
