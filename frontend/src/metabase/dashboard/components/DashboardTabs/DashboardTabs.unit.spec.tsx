import React from "react";
import userEvent from "@testing-library/user-event";

import { renderWithProviders, screen, fireEvent } from "__support__/ui";
import { DashboardState, State, StoreDashcard } from "metabase-types/store";
import { DashboardOrderedTab } from "metabase-types/api";
<<<<<<< HEAD

import { getDefaultTab } from "metabase/dashboard/actions";

import { INPUT_WRAPPER_TEST_ID } from "metabase/core/components/TabButton";
import { DashboardTabs } from "./DashboardTabs";
import { TEST_DASHBOARD_STATE } from "./utils";
=======
import { createMockCard } from "metabase-types/api/mocks";
import { ORDERS_ID, SAMPLE_DB_ID } from "metabase-types/api/mocks/presets";
import { INITIAL_DASHBOARD_STATE } from "metabase/dashboard/constants";
import { getDefaultTab, resetTempTabId } from "metabase/dashboard/actions";

import { INPUT_WRAPPER_TEST_ID } from "metabase/core/components/TabButton";
import { DashboardTabs } from "./DashboardTabs";
import { useDashboardTabs } from "./useDashboardTabs";

const TEST_CARD = createMockCard({
  dataset_query: {
    database: SAMPLE_DB_ID,
    type: "query",
    query: {
      "source-table": ORDERS_ID,
      aggregation: [["count"]],
    },
  },
});

function createMockDashCard({
  dashCardId,
  tabId,
}: {
  dashCardId: number;
  tabId: number | undefined;
}) {
  return {
    id: dashCardId,
    dashboard_id: 1,
    dashboard_tab_id: tabId,
    card_id: 1,
    size_x: 4,
    size_y: 4,
    col: 0,
    row: 0,
    entity_id: "",
    created_at: "",
    updated_at: "",
    card: TEST_CARD,
  };
}

const TEST_DASHBOARD_STATE: DashboardState = {
  ...INITIAL_DASHBOARD_STATE,
  dashboardId: 1,
  dashboards: {
    1: {
      id: 1,
      collection_id: 1,
      name: "",
      description: "",
      can_write: true,
      cache_ttl: null,
      auto_apply_filters: true,
      "last-edit-info": {
        id: 1,
        email: "",
        first_name: "",
        last_name: "",
        timestamp: "",
      },
      ordered_cards: [1, 2],
      ordered_tabs: [
        getDefaultTab({ tabId: 1, dashId: 1, name: "Page 1" }),
        getDefaultTab({ tabId: 2, dashId: 1, name: "Page 2" }),
        getDefaultTab({ tabId: 3, dashId: 1, name: "Page 3" }),
      ],
    },
  },
  dashcards: {
    1: createMockDashCard({ dashCardId: 1, tabId: 1 }),
    2: createMockDashCard({ dashCardId: 2, tabId: 2 }),
  },
};
>>>>>>> 47485fdc

function setup({
  isEditing = true,
  tabs,
}: {
  isEditing?: boolean;
  tabs?: DashboardOrderedTab[];
  cards?: StoreDashcard[];
} = {}) {
  const dashboard: DashboardState = {
    ...TEST_DASHBOARD_STATE,
    dashboards: {
      1: {
        ...TEST_DASHBOARD_STATE.dashboards[1],
        ordered_tabs: tabs ?? TEST_DASHBOARD_STATE.dashboards[1].ordered_tabs,
      },
    },
  };

  const TestComponent = () => {
    const { selectedTabId } = useDashboardTabs();

    return (
      <>
        <DashboardTabs isEditing={isEditing} />
        <span>Selected tab id is {selectedTabId}</span>
      </>
    );
  };

  const { store } = renderWithProviders(<TestComponent />, {
    storeInitialState: { dashboard },
  });
  return {
    getDashcards: () =>
      Object.values((store.getState() as unknown as State).dashboard.dashcards),
  };
}

function queryTab(numOrName: number | string) {
  const name = typeof numOrName === "string" ? numOrName : `Page ${numOrName}`;
  return screen.queryByRole("tab", { name });
}

function selectTab(num: number) {
  const selectedTab = queryTab(num) as HTMLElement;
  userEvent.click(selectedTab);
  return selectedTab;
}

function createNewTab() {
  userEvent.click(screen.getByLabelText("Create new tab"));
}

async function selectTabMenuItem(num: number, name: "Delete" | "Rename") {
  const dropdownIcons = screen.getAllByRole("img", {
    name: "chevrondown icon",
  });
  userEvent.click(dropdownIcons[num - 1]);
  (await screen.findByRole("option", { name })).click();
}

async function deleteTab(num: number) {
  return selectTabMenuItem(num, "Delete");
}

async function renameTab(num: number, name: string) {
  await selectTabMenuItem(num, "Rename");

  const inputEl = screen.getByRole("textbox", { name: `Page ${num}` });
  userEvent.type(inputEl, name);
  fireEvent.keyPress(inputEl, { key: "Enter", charCode: 13 });
}

describe("DashboardTabs", () => {
  beforeEach(() => {
    resetTempTabId();
  });

  describe("when not editing", () => {
    it("should display tabs without menus when there are two or more", () => {
      setup({ isEditing: false });

      expect(queryTab(1)).toBeVisible();
      expect(queryTab(2)).toBeVisible();
    });

    it("should not display tabs when there is one", () => {
      setup({
        isEditing: false,
        tabs: [getDefaultTab({ tabId: 1, dashId: 1, name: "Page 1" })],
      });

      expect(queryTab(1)).not.toBeInTheDocument();
    });

    it("should not display tabs when there are none", () => {
      setup({
        isEditing: false,
        tabs: [],
      });

      expect(queryTab(1)).not.toBeInTheDocument();
    });

    describe("when selecting tabs", () => {
      it("should automatically select the first tab on render", () => {
        setup({ isEditing: false });

        expect(queryTab(1)).toHaveAttribute("aria-selected", "true");
        expect(queryTab(2)).toHaveAttribute("aria-selected", "false");
        expect(queryTab(3)).toHaveAttribute("aria-selected", "false");
      });

      it("should allow you to click to select tabs", () => {
        setup({ isEditing: false });

        expect(selectTab(2)).toHaveAttribute("aria-selected", "true");
        expect(queryTab(1)).toHaveAttribute("aria-selected", "false");
        expect(queryTab(3)).toHaveAttribute("aria-selected", "false");
      });
    });
  });

  describe("when editing", () => {
    it("should display a placeholder tab when there are none", () => {
      setup({ tabs: [] });

      const placeholderTab = queryTab("Page 1");
      expect(placeholderTab).toHaveAttribute("aria-disabled", "true");
    });

    it("should display a placeholder tab when there is only one", () => {
      setup({
        tabs: [getDefaultTab({ tabId: 1, dashId: 1, name: "Lonely tab" })],
      });

      const placeholderTab = queryTab("Lonely tab");
      expect(placeholderTab).toHaveAttribute("aria-disabled", "true");
    });

    it("should allow you to click to select tabs", () => {
      setup();

      expect(selectTab(2)).toHaveAttribute("aria-selected", "true");
      expect(queryTab(1)).toHaveAttribute("aria-selected", "false");
      expect(queryTab(3)).toHaveAttribute("aria-selected", "false");
    });

    describe("when adding tabs", () => {
      it("should add two tabs, assign cards to the first, and select the second when adding a tab for the first time", () => {
        const { getDashcards } = setup({ tabs: [] });
        createNewTab();
        const firstNewTab = queryTab(1);
        const secondNewTab = queryTab(2);

        expect(firstNewTab).toBeVisible();
        expect(secondNewTab).toBeVisible();

        expect(firstNewTab).toHaveAttribute("aria-selected", "false");
        expect(secondNewTab).toHaveAttribute("aria-selected", "true");

        const dashcards = getDashcards();
        expect(dashcards[0].dashboard_tab_id).toEqual(-1);
        expect(dashcards[1].dashboard_tab_id).toEqual(-1);
      });

      it("should add add one tab, not reassign cards, and select the tab when adding an additional tab", () => {
        const { getDashcards } = setup();
        createNewTab();
        const newTab = queryTab(4);

        expect(newTab).toBeVisible();

        expect(queryTab(1)).toHaveAttribute("aria-selected", "false");
        expect(queryTab(2)).toHaveAttribute("aria-selected", "false");
        expect(queryTab(3)).toHaveAttribute("aria-selected", "false");
        expect(newTab).toHaveAttribute("aria-selected", "true");

        const dashcards = getDashcards();
        expect(dashcards[0].dashboard_tab_id).toEqual(1);
        expect(dashcards[1].dashboard_tab_id).toEqual(2);
      });
    });

    describe("when deleting tabs", () => {
      it("should delete the tab and its cards after clicking `Delete` in the menu", async () => {
        const { getDashcards } = setup();
        await deleteTab(2);

        expect(queryTab(2)).not.toBeInTheDocument();

        const dashcards = getDashcards();
        expect(dashcards[0].isRemoved).toEqual(undefined);
        expect(dashcards[1].isRemoved).toEqual(true);
      });

      it("should select the tab to the left if the selected tab was deleted", async () => {
        setup();
        selectTab(2);
        await deleteTab(2);

        expect(queryTab(1)).toHaveAttribute("aria-selected", "true");
      });

      it("should select the tab to the right if the selected tab was deleted and was the first tab", async () => {
        setup();
        selectTab(1);
        await deleteTab(1);

        expect(queryTab(2)).toHaveAttribute("aria-selected", "true");
      });

      it("should correctly update selected tab id when deleting tabs (#30923)", async () => {
        setup({ tabs: [] });
        createNewTab();
        createNewTab();

        await deleteTab(2);
        await deleteTab(2);

        expect(screen.getByText("Selected tab id is -1")).toBeInTheDocument();
      });
    });

    describe("when renaming tabs", () => {
      it("should allow the user to rename the tab after clicking `Rename` in the menu", async () => {
        setup();
        const newName = "A cool new name";
        await renameTab(1, newName);

        expect(queryTab(newName)).toBeInTheDocument();
      });

      it("should allow renaming via double click", async () => {
        setup();
        const newName = "Another cool new name";
        const inputWrapperEl = screen.getAllByTestId(INPUT_WRAPPER_TEST_ID)[0];
        userEvent.dblClick(inputWrapperEl);

        const inputEl = screen.getByRole("textbox", { name: "Page 1" });
        userEvent.type(inputEl, newName);
        fireEvent.keyPress(inputEl, { key: "Enter", charCode: 13 });

        expect(queryTab(newName)).toBeInTheDocument();
      });
    });
  });
});<|MERGE_RESOLUTION|>--- conflicted
+++ resolved
@@ -4,90 +4,13 @@
 import { renderWithProviders, screen, fireEvent } from "__support__/ui";
 import { DashboardState, State, StoreDashcard } from "metabase-types/store";
 import { DashboardOrderedTab } from "metabase-types/api";
-<<<<<<< HEAD
-
-import { getDefaultTab } from "metabase/dashboard/actions";
+
+import { getDefaultTab, resetTempTabId } from "metabase/dashboard/actions";
 
 import { INPUT_WRAPPER_TEST_ID } from "metabase/core/components/TabButton";
 import { DashboardTabs } from "./DashboardTabs";
 import { TEST_DASHBOARD_STATE } from "./utils";
-=======
-import { createMockCard } from "metabase-types/api/mocks";
-import { ORDERS_ID, SAMPLE_DB_ID } from "metabase-types/api/mocks/presets";
-import { INITIAL_DASHBOARD_STATE } from "metabase/dashboard/constants";
-import { getDefaultTab, resetTempTabId } from "metabase/dashboard/actions";
-
-import { INPUT_WRAPPER_TEST_ID } from "metabase/core/components/TabButton";
-import { DashboardTabs } from "./DashboardTabs";
 import { useDashboardTabs } from "./useDashboardTabs";
-
-const TEST_CARD = createMockCard({
-  dataset_query: {
-    database: SAMPLE_DB_ID,
-    type: "query",
-    query: {
-      "source-table": ORDERS_ID,
-      aggregation: [["count"]],
-    },
-  },
-});
-
-function createMockDashCard({
-  dashCardId,
-  tabId,
-}: {
-  dashCardId: number;
-  tabId: number | undefined;
-}) {
-  return {
-    id: dashCardId,
-    dashboard_id: 1,
-    dashboard_tab_id: tabId,
-    card_id: 1,
-    size_x: 4,
-    size_y: 4,
-    col: 0,
-    row: 0,
-    entity_id: "",
-    created_at: "",
-    updated_at: "",
-    card: TEST_CARD,
-  };
-}
-
-const TEST_DASHBOARD_STATE: DashboardState = {
-  ...INITIAL_DASHBOARD_STATE,
-  dashboardId: 1,
-  dashboards: {
-    1: {
-      id: 1,
-      collection_id: 1,
-      name: "",
-      description: "",
-      can_write: true,
-      cache_ttl: null,
-      auto_apply_filters: true,
-      "last-edit-info": {
-        id: 1,
-        email: "",
-        first_name: "",
-        last_name: "",
-        timestamp: "",
-      },
-      ordered_cards: [1, 2],
-      ordered_tabs: [
-        getDefaultTab({ tabId: 1, dashId: 1, name: "Page 1" }),
-        getDefaultTab({ tabId: 2, dashId: 1, name: "Page 2" }),
-        getDefaultTab({ tabId: 3, dashId: 1, name: "Page 3" }),
-      ],
-    },
-  },
-  dashcards: {
-    1: createMockDashCard({ dashCardId: 1, tabId: 1 }),
-    2: createMockDashCard({ dashCardId: 2, tabId: 2 }),
-  },
-};
->>>>>>> 47485fdc
 
 function setup({
   isEditing = true,
