(ns metabase-enterprise.metabot-v3.tools.api-test
  (:require
   [clojure.test :refer :all]
   [malli.core :as mc]
   [malli.transform :as mtx]
   [medley.core :as m]
<<<<<<< HEAD
   [metabase-enterprise.metabot-v3.dummy-tools :as metabot-v3.tools.dummy-tools]
=======
   [metabase-enterprise.metabot-v3.client :as metabot-v3.client]
>>>>>>> 8d655ac2
   [metabase-enterprise.metabot-v3.tools.api :as metabot-v3.tools.api]
   [metabase-enterprise.metabot-v3.tools.create-dashboard-subscription :as metabot-v3.tools.create-dashboard-subscription]
   [metabase-enterprise.metabot-v3.tools.filters :as metabot-v3.tools.filters]
   [metabase-enterprise.metabot-v3.tools.find-metric :as metabot-v3.tools.find-metric]
   [metabase-enterprise.metabot-v3.tools.find-outliers :as metabot-v3.tools.find-outliers]
   [metabase-enterprise.metabot-v3.tools.generate-insights :as metabot-v3.tools.generate-insights]
   [metabase-enterprise.metabot-v3.tools.util :as metabot-v3.tools.u]
   [metabase-enterprise.metabot-v3.util :as metabot-v3.u]
   [metabase.legacy-mbql.normalize :as mbql.normalize]
   [metabase.lib-be.metadata.jvm :as lib.metadata.jvm]
   [metabase.lib.core :as lib]
   [metabase.lib.metadata :as lib.metadata]
   [metabase.test :as mt]
   [metabase.util :as u]
   [metabase.util.malli.registry :as mr]
   [toucan2.core :as t2]))

(def missing-value (symbol "nil #_\"key is not present.\""))

(deftest column-decode-test
  (let [base-col {:field_id "fid", :name "fname"}]
    (doseq [{:keys [test-case type-value]} [{:test-case "known type",   :type-value :boolean}
                                            {:test-case "unknown type", :type-value nil}]]
      (testing test-case
        (let [col (assoc base-col :type type-value)
              decoded (mc/decode ::metabot-v3.tools.api/column col (mtx/transformer {:name :tool-api-response}))]
          (is (mr/validate ::metabot-v3.tools.api/column decoded)))))))

(defn- ai-session-token
  ([] (ai-session-token :rasta (str (random-uuid))))
  ([metabot-id] (ai-session-token :rasta metabot-id))
  ([user metabot-id]
   (-> user mt/user->id (#'metabot-v3.client/get-ai-service-token metabot-id))))

(deftest create-dashboard-subscription-test
  (mt/with-premium-features #{:metabot-v3}
    (let [tool-requests (atom [])
          conversation-id (str (random-uuid))
          output (str (random-uuid))
          ai-token (ai-session-token)]
      (with-redefs [metabot-v3.tools.create-dashboard-subscription/create-dashboard-subscription
                    (fn [arguments]
                      (swap! tool-requests conj arguments)
                      {:output output})]
        (let [response (mt/user-http-request :rasta :post 200 "ee/metabot-tools/create-dashboard-subscription"
                                             {:request-options {:headers {"x-metabase-session" ai-token}}}
                                             {:arguments       {:dashboard_id 1
                                                                :email        "user@example.com"
                                                                :schedule     {:frequency "monthly"
                                                                               :hour 15
                                                                               :day_of_month "middle-of-month"}}
                                              :conversation_id conversation-id})]
          (is (= [{:dashboard-id 1
                   :email        "user@example.com"
                   :schedule     {:frequency :monthly
                                  :hour 15
                                  :day-of-month :middle-of-month}}]
                 @tool-requests))
          (is (=? {:output output
                   :conversation_id conversation-id}
                  response)))))))

(deftest field-values-test
  (mt/with-premium-features #{:metabot-v3}
    (let [conversation-id (str (random-uuid))
          ai-token (ai-session-token)
          table-id (mt/id :people)
          response (mt/user-http-request :rasta :post 200 "ee/metabot-tools/field-values"
                                         {:request-options {:headers {"x-metabase-session" ai-token}}}
                                         {:arguments       {:entity_type "table"
                                                            :entity_id   table-id
                                                            :field_id    (-> table-id
                                                                             metabot-v3.tools.u/table-field-id-prefix
                                                                             (str 4)) ; name
                                                            :limt        15}
                                          :conversation_id conversation-id})]
      (is (=? {:structured_output {:statistics
                                   {:distinct_count 2499,
                                    :percent_null 0.0,
                                    :percent_json 0.0,
                                    :percent_url 0.0,
                                    :percent_email 0.0,
                                    :percent_state 0.0,
                                    :average_length 13.532}}
               :conversation_id conversation-id}
              response)))))

(deftest filter-records-test
  (mt/with-premium-features #{:metabot-v3}
    (doseq [data-source [{:query {:database 1}, :query_id "query ID"}
                         {:query {:database 1}}
                         {:report_id 1}
                         {:table_id "1"}]]
      (let [tool-requests (atom [])
            conversation-id (str (random-uuid))
            query-id (str (random-uuid))
            ai-token (ai-session-token)]
        (with-redefs [metabot-v3.tools.filters/filter-records
                      (fn [arguments]
                        (swap! tool-requests conj arguments)
                        {:structured-output {:type :query
                                             :query-id query-id
                                             :query {}
                                             :result-columns []}})]
          (let [filters [{:field_id "q2a/1", :operation "is-not-null"}
                         {:field_id "q2a/2", :operation "equals", :value "3"}
                         {:field_id "q2a/3", :operation "equals", :values ["3" "4"]}
                         {:field_id "q2a/5", :operation "not-equals", :values [3 4]}
                         {:field_id "q2a/6", :operation "month-equals", :values [4 5 9]}
                         {:field_id "c2a/6", :bucket "week-of-year" :operation "not-equals", :values [14 15 19]}
                         {:field_id "q2a/6", :operation "year-equals", :value 2008}]
                response (mt/user-http-request :rasta :post 200 "ee/metabot-tools/filter-records"
                                               {:request-options {:headers {"x-metabase-session" ai-token}}}
                                               {:arguments       {:data_source data-source
                                                                  :filters     filters}
                                                :conversation_id conversation-id})]
            (is (=? [{:data-source (metabot-v3.u/recursive-update-keys data-source u/->kebab-case-en)}]
                    @tool-requests))
            (is (=? {:structured_output {:type "query"
                                         :query_id query-id
                                         :query {}
                                         :result_columns []}
                     :conversation_id conversation-id}
                    response))))))))

(deftest find-metric-test
  (mt/with-premium-features #{:metabot-v3}
    (let [tool-requests (atom [])
          conversation-id (str (random-uuid))
          output (str (random-uuid))
          ai-token (ai-session-token)]
      (with-redefs [metabot-v3.tools.find-metric/find-metric
                    (fn [arguments]
                      (swap! tool-requests conj arguments)
                      {:structured-output output})]
        (let [response (mt/user-http-request :rasta :post 200 "ee/metabot-tools/find-metric"
                                             {:request-options {:headers {"x-metabase-session" ai-token}}}
                                             {:arguments       {:message "search text"}
                                              :conversation_id conversation-id})]
          (is (=? {:structured_output output
                   :conversation_id conversation-id}
                  response)))))))

(deftest find-outliers-test
  (doseq [data-source [{:query {:database 1}, :query_id "query ID", :result_field_id "q1233/2"}
                       {:query {:database 1}, :result_field_id "q1233/2"}
                       {:metric_id 1}
                       {:report_id 1, :result_field_id "c131/3"}
                       {:table_id "card__1", :result_field_id "t42/7"}]]
    (mt/with-premium-features #{:metabot-v3}
      (let [tool-requests (atom [])
            conversation-id (str (random-uuid))
            ai-token (ai-session-token)
            output [{:dimension "2024-11-13", :value 42}]]
        (with-redefs [metabot-v3.tools.find-outliers/find-outliers
                      (fn [arguments]
                        (swap! tool-requests conj arguments)
                        {:structured-output output})]
          (let [response (mt/user-http-request :rasta :post 200 "ee/metabot-tools/find-outliers"
                                               {:request-options {:headers {"x-metabase-session" ai-token}}}
                                               {:arguments       {:data_source data-source}
                                                :conversation_id conversation-id})]
            (is (=? {:structured_output output
                     :conversation_id conversation-id}
                    response))))))))

(deftest generate-insights-test
  (doseq [data-source [{:query {:database 1}}
                       {:metric_id 1}
                       {:report_id 1}
                       {:table_id "card__1"}]]
    (mt/with-premium-features #{:metabot-v3}
      (let [tool-requests (atom [])
            conversation-id (str (random-uuid))
            output (str (random-uuid))
            redirect-url "https://example.com/redirect-target"
            ai-token (ai-session-token)]
        (with-redefs [metabot-v3.tools.generate-insights/generate-insights
                      (fn [arguments]
                        (swap! tool-requests conj arguments)
                        {:output output
                         :reactions [{:type :metabot.reaction/redirect
                                      :url  redirect-url}]})]
          (let [response (mt/user-http-request :rasta :post 200 "ee/metabot-tools/generate-insights"
                                               {:request-options {:headers {"x-metabase-session" ai-token}}}
                                               {:arguments       {:for data-source}
                                                :conversation_id conversation-id})]
            (is (=? {:output output
                     :reactions [{:type "metabot.reaction/redirect"
                                  :url  redirect-url}]
                     :conversation_id conversation-id}
                    response))))))))

(deftest query-metric-test
  (mt/with-premium-features #{:metabot-v3}
    (let [tool-requests (atom [])
          conversation-id (str (random-uuid))
          output (str (random-uuid))
          ai-token (ai-session-token)]
      (with-redefs [metabot-v3.tools.filters/query-metric
                    (fn [arguments]
                      (swap! tool-requests conj arguments)
                      {:structured-output {:type :query
                                           :query-id output
                                           :query {}
                                           :result-columns []}})]
        (let [filters [{:field_id "c2/7", :operation "number-greater-than", :value 50}
                       {:field_id "c2/3", :operation "equals", :values ["3" "4"]}
                       {:field_id "c2/5", :operation "not-equals", :values [3 4]}
                       {:field_id "c2/6", :operation "month-equals", :values [4 5 9]}
                       {:field_id "c2/6", :bucket "day-of-month" :operation "not-equals", :values [14 15 19]}
                       {:field_id "c2/6", :bucket "day-of-week" :operation "equals", :values [1 7]}
                       {:field_id "c2/6", :operation "year-equals", :value 2008}]
              breakouts [{:field_id "c2/4", :field_granularity "week"}
                         {:field_id "c2/6", :field_granularity "day"}]
              response (mt/user-http-request :rasta :post 200 "ee/metabot-tools/query-metric"
                                             {:request-options {:headers {"x-metabase-session" ai-token}}}
                                             {:arguments       {:metric_id 1
                                                                :filters   filters
                                                                :group_by  breakouts}
                                              :conversation_id conversation-id})]
          (is (= {:structured_output {:type "query"
                                      :query_id output
                                      :query {}
                                      :result_columns []}
                  :conversation_id conversation-id}
                 response)))))))

(deftest query-metric-e2e-test
  (mt/with-premium-features #{:metabot-v3}
    (let [conversation-id (str (random-uuid))
          ai-token (ai-session-token)
          mp (lib.metadata.jvm/application-database-metadata-provider (mt/id))
          source-query (-> (lib/query mp (lib.metadata/table mp (mt/id :products)))
                           (lib/aggregate (lib/avg (lib.metadata/field mp (mt/id :products :rating))))
                           (lib/breakout (lib/with-temporal-bucket
                                           (lib.metadata/field mp (mt/id :products :created_at)) :week)))
          metric-data {:name "Metrica"
                       :description "Metric description"
                       :dataset_query (lib/->legacy-MBQL source-query)
                       :type :metric}]
      (mt/with-temp [:model/Card {metric-id :id} metric-data]
        (let [fid #(format "c%d/%d" metric-id %)
              filters [{:field_id (fid 0), :operation "number-greater-than", :value 50} ; ID
                       {:field_id (fid 2), :operation "equals", :values ["3" "4"]}      ; Title
                       {:field_id (fid 6), :operation "not-equals", :values [3 4]}      ; Rating
                       {:field_id (fid 7), :operation "month-equals", :values [4 5 9]}  ; Created At
                       {:field_id (fid 7), :bucket "day-of-month" :operation "not-equals", :values [14 15 19]}
                       {:field_id (fid 7), :bucket "day-of-week" :operation "equals", :values [1 7]}
                       {:field_id (fid 7), :operation "year-equals", :value 2008}]
              breakouts [{:field_id (fid 7), :field_granularity "week"}
                         {:field_id (fid 7), :field_granularity "day"}]
              response (mt/user-http-request :rasta :post 200 "ee/metabot-tools/query-metric"
                                             {:request-options {:headers {"x-metabase-session" ai-token}}}
                                             {:arguments       {:metric_id metric-id
                                                                :filters   filters
                                                                :group_by  breakouts}
                                              :conversation_id conversation-id})
              query-id (-> response :structured_output :query_id)]
          (is (=? {:structured_output
                   {:type "query"
                    :query_id string?
                    :query (mt/mbql-query products
                                          {:aggregation [[:metric metric-id]]
                                           :breakout [!week.products.created_at !day.products.created_at]
                                           :filter [:and
                                                    [:> [:field %id {}] 50]
                                                    [:= [:field %title {}] "3" "4"]
                                                    [:!= [:field %rating {}] 3 4]
                                                    [:= [:get-month [:field %created_at {}]] 4 5 9]
                                                    [:!= [:get-day [:field %products.created_at {}]] 14 15 19]
                                                    [:= [:get-day-of-week [:field %created_at {}] :iso] 1 7]
                                                    [:= [:get-year [:field %created_at {}]] 2008]]})
                    :result_columns
                    [{:field_id (str "q" query-id "/0")
                      :name "CREATED_AT"
                      :display_name "Created At: Week"
                      :type "datetime"
                      :semantic_type "creation_timestamp"}
                     {:field_id (str "q" query-id "/1")
                      :name "CREATED_AT_2"
                      :display_name "Created At: Day"
                      :type "datetime"
                      :semantic_type "creation_timestamp"}
                     {:field_id (str "q" query-id "/2")
                      :name "avg"
                      :display_name "Metrica"
                      :type "number"
                      :semantic_type "score"}]}
                   :conversation_id conversation-id}
                  (-> response
                      (update-in [:structured_output :query] mbql.normalize/normalize)))))))))

(deftest query-model-test
  (mt/with-premium-features #{:metabot-v3}
    (let [tool-requests (atom [])
          conversation-id (str (random-uuid))
          output (str (random-uuid))
          ai-token (ai-session-token)]
      (with-redefs [metabot-v3.tools.filters/query-model
                    (fn [arguments]
                      (swap! tool-requests conj arguments)
                      {:structured-output {:type :query
                                           :query-id output
                                           :query {}
                                           :result-columns []}})]
        (let [fields [{:field_id "c2/8", :bucket "year-of-era"}
                      {:field_id "c2/9"}]
              filters [{:field_id "c2/7", :operation "number-greater-than", :value 50}
                       {:field_id "c2/3", :operation "equals", :values ["3" "4"]}
                       {:field_id "c2/5", :operation "not-equals", :values [3 4]}
                       {:field_id "c2/6", :operation "month-equals", :values [4 5 9]}
                       {:field_id "c2/6", :bucket "day-of-month" :operation "not-equals", :values [14 15 19]}
                       {:field_id "c2/6", :bucket "day-of-week" :operation "equals", :values [1 7]}
                       {:field_id "c2/6", :operation "year-equals", :value 2008}]
              aggregations [{:field_id "c2/10", :bucket "week", :function "count-distinct"}
                            {:field_id "c2/11", :function "sum"}]
              breakouts [{:field_id "c2/4", :field_granularity "week"}
                         {:field_id "c2/6", :field_granularity "day"}]
              response (mt/user-http-request :rasta :post 200 "ee/metabot-tools/query-model"
                                             {:request-options {:headers {"x-metabase-session" ai-token}}}
                                             {:arguments       {:model_id     1
                                                                :fields       fields
                                                                :filters      filters
                                                                :aggregations aggregations
                                                                :group_by     breakouts}
                                              :conversation_id conversation-id})]
          (is (= {:structured_output {:type "query"
                                      :query_id output
                                      :query {}
                                      :result_columns []}
                  :conversation_id conversation-id}
                 response)))))))

(deftest query-model-empty-fields-and-no-summary-test
  (mt/with-premium-features #{:metabot-v3}
    (let [tool-requests (atom [])
          conversation-id (str (random-uuid))
          output {:type :query
                  :query-id "query-id"
                  :query {:database 1
                          :type :query
                          :query {:source-table 1}}
                  :result-columns []}
          ai-token (ai-session-token)]
      (with-redefs [metabot-v3.tools.filters/query-model
                    (fn [arguments]
                      (swap! tool-requests conj arguments)
                      {:structured-output output})]
        (let [fields []
              filters [{:field_id "c2/7", :operation "number-greater-than", :value 50}]
              response (mt/user-http-request :rasta :post 200 "ee/metabot-tools/query-model"
                                             {:request-options {:headers {"x-metabase-session" ai-token}}}
                                             {:arguments       {:model_id     1
                                                                :fields       fields
                                                                :filters      filters}
                                              :conversation_id conversation-id})]
          (is (= {:structured_output {:type "query"
                                      :query_id "query-id"
                                      :query {:database 1
                                              :type "query"
                                              :query {:source-table 1}}
                                      :result_columns []}
                  :conversation_id conversation-id}
                 response)))))))

(defn- int-sequence?
  [coll]
  (boolean (and (seqable? coll) (seq coll) (every? int? coll))))

(defn- string-sequence?
  [coll]
  (boolean (and (seqable? coll) (seq coll) (every? string? coll))))

(deftest answer-sources-test
  (mt/with-premium-features #{:metabot-v3}
    (let [mp (lib.metadata.jvm/application-database-metadata-provider (mt/id))
          model-source-query (lib/query mp (lib.metadata/table mp (mt/id :products)))
          metric-source-query (-> model-source-query
                                  (lib/aggregate (lib/avg (lib.metadata/field mp (mt/id :products :rating))))
                                  (lib/breakout (lib/with-temporal-bucket
                                                  (lib.metadata/field mp (mt/id :products :created_at)) :week)))
          metric-data {:name "Metrica"
                       :description "Metric description"
                       :dataset_query (lib/->legacy-MBQL metric-source-query)
                       :type :metric}
          model-data {:name "Model Model"
                      :description "Model desc"
                      :dataset_query (lib/->legacy-MBQL model-source-query)
                      :type :model}]
      (mt/with-temp [:model/Collection {collection-id :id} {:name "Test Metabot Collection"}
                     :model/Card {metric-id :id} (assoc metric-data :collection_id collection-id)
                     :model/Card _ignored        (assoc metric-data :collection_id collection-id :archived true)
                     :model/Card _ignored        (assoc model-data :collection_id collection-id :archived true)
                     :model/Card _ignored        metric-data
                     :model/Card _ignored        model-data
                     :model/Card {model-id :id}  (assoc model-data  :collection_id collection-id)
                     :model/Metabot {metabot-id  :id
                                     metabot-eid :entity_id} {:name "Test Metabot"}
                     :model/MetabotEntity _ {:metabot_id metabot-id
                                             :model "collection"
                                             :model_id collection-id}]
        (with-redefs [metabot-v3.tools.dummy-tools/verified-review? (constantly true)]
          (let [model-metric-base-query (lib/query mp (lib.metadata/card mp model-id))
                rating-column (m/find-first (comp #{"RATING"} :name) (lib/visible-columns model-metric-base-query))
                created-at-column (m/find-first (comp #{"CREATED_AT"} :name) (lib/breakoutable-columns model-metric-base-query))
                model-metric-source-query (-> model-metric-base-query
                                              (lib/aggregate (lib/avg rating-column))
                                              (lib/breakout (lib/with-temporal-bucket created-at-column :week)))
                model-metric-data {:name "Model metric"
                                   :description "Model metric desc"
                                   :dataset_query (lib/->legacy-MBQL model-metric-source-query)
                                   :type :metric}]
            (mt/with-temp [:model/Card {model-metric-id :id} (assoc model-metric-data :collection_id collection-id)]
              (testing "Calling with wrong metabot-id"
                (let [conversation-id (str (random-uuid))
                      ai-token (ai-session-token (str metabot-eid "-"))]
                  (mt/user-http-request :rasta :post 400 "ee/metabot-tools/answer-sources"
                                        {:request-options {:headers {"x-metabase-session" ai-token}}}
                                        {:conversation_id conversation-id})))
              (testing "Normal call"
                (let [conversation-id (str (random-uuid))
                      ai-token (ai-session-token metabot-eid)
                      response (mt/user-http-request :rasta :post 200 "ee/metabot-tools/answer-sources"
                                                     {:request-options {:headers {"x-metabase-session" ai-token}}}
                                                     {:metabot_id metabot-eid
                                                      :conversation_id conversation-id})
                      expected-fields
                      [{:name "ID", :display_name "ID", :type "number", :semantic_type "pk"}
                       {:name "EAN", :display_name "Ean", :type "string"}
                       {:name "TITLE", :display_name "Title", :type "string", :semantic_type "title"}
                       {:name "CATEGORY", :display_name "Category", :type "string", :semantic_type "category"}
                       {:name "VENDOR", :display_name "Vendor", :type "string", :semantic_type "company"}
                       {:name "PRICE", :display_name "Price", :type "number"}
                       {:name "RATING", :display_name "Rating", :type "number", :semantic_type "score"}
                       {:name "CREATED_AT", :display_name "Created At", :type "datetime", :semantic_type "creation_timestamp"}]]
                  (is (=? {:structured_output
                           {:metrics [(-> metric-data
                                          (select-keys [:name :description])
                                          (assoc :id metric-id
                                                 :type "metric"
                                                 :verified true
                                                 :default_time_dimension_field_id (format "c%d/%d" metric-id 7)
                                                 :queryable_dimensions
                                                 (map-indexed #(assoc %2 :field_id (format "c%d/%d" metric-id %1))
                                                              expected-fields)))
                                      (-> model-metric-data
                                          (select-keys [:name :description])
                                          (assoc :id model-metric-id
                                                 :type "metric"
                                                 :default_time_dimension_field_id (format "c%d/%d" model-metric-id 7)
                                                 :queryable_dimensions
                                                 (map-indexed #(assoc %2 :field_id (format "c%d/%d" model-metric-id %1))
                                                              expected-fields)))]
                            :models [(-> model-data
                                         (select-keys [:name :description :database_id])
                                         (assoc :id model-id
                                                :type "model"
                                                :verified true
                                                :display_name "Model Model"
                                                :fields (map-indexed #(assoc %2 :field_id (format "c%d/%d" model-id %1))
                                                                     expected-fields)
                                                :metrics
                                                [{:id model-metric-id
                                                  :name "Model metric"
                                                  :description "Model metric desc"
                                                  :default_time_dimension_field_id (format "c%d/%d" model-metric-id 7)}]))]}
                           :conversation_id conversation-id}
                          response))))
              (testing "Minimal call"
                (let [conversation-id (str (random-uuid))
                      ai-token (ai-session-token metabot-eid)
                      response (mt/user-http-request :rasta :post 200 "ee/metabot-tools/answer-sources"
                                                     {:request-options {:headers {"x-metabase-session" ai-token}}}
                                                     {:metabot_id metabot-eid
                                                      :arguments {:with_model_fields                     false
                                                                  :with_model_metrics                    false
                                                                  :with_metric_default_temporal_breakout false
                                                                  :with_metric_queryable_dimensions      false}
                                                      :conversation_id conversation-id})]
                  (is (=? {:structured_output
                           {:metrics [(-> metric-data
                                          (select-keys [:name :description])
                                          (assoc :id metric-id
                                                 :type "metric"
                                                 :verified true
                                                 :default_time_dimension_field_id nil
                                                 :queryable_dimensions missing-value))
                                      (-> model-metric-data
                                          (select-keys [:name :description])
                                          (assoc :id model-metric-id
                                                 :type "metric"
                                                 :verified true
                                                 :default_time_dimension_field_id nil
                                                 :queryable_dimensions missing-value))]
                            :models [(-> model-data
                                         (select-keys [:name :description :database_id])
                                         (assoc :id model-id
                                                :display_name "Model Model"
                                                :verified true
                                                :type "model"
                                                :fields []
                                                :metrics (symbol "nil #_\"key is not present.\"")))]}
                           :conversation_id conversation-id}
                          response)))))))))))

(deftest ^:parallel get-current-user-test
  (mt/with-premium-features #{:metabot-v3}
    (let [conversation-id (str (random-uuid))
          ai-token (ai-session-token)
          response (mt/user-http-request :rasta :post 200 "ee/metabot-tools/get-current-user"
                                         {:request-options {:headers {"x-metabase-session" ai-token}}}
                                         {:conversation_id conversation-id})]
      (is (=? {:structured_output {:id (mt/user->id :rasta)
                                   :type "user"
                                   :name "Rasta Toucan"
                                   :email_address "rasta@metabase.com"}
               :conversation_id conversation-id}
              response)))))

(deftest get-dashboard-details-test
  (mt/with-premium-features #{:metabot-v3}
    (let [dash-data {:name "dashing dash", :description "dash description"}]
      (mt/with-temp [:model/Dashboard {dash-id :id} dash-data]
        (with-redefs [metabot-v3.tools.dummy-tools/verified-review? (constantly true)]
          (let [conversation-id (str (random-uuid))
                ai-token (ai-session-token)
                response (mt/user-http-request :rasta :post 200 "ee/metabot-tools/get-dashboard-details"
                                               {:request-options {:headers {"x-metabase-session" ai-token}}}
                                               {:arguments {:dashboard_id dash-id}
                                                :conversation_id conversation-id})]
            (is (=? {:structured_output (assoc dash-data :id dash-id, :type "dashboard" :verified true)
                     :conversation_id conversation-id}
                    response))))))))

(deftest get-metric-details-test
  (mt/with-premium-features #{:metabot-v3}
    (let [mp (lib.metadata.jvm/application-database-metadata-provider (mt/id))
          source-query (-> (lib/query mp (lib.metadata/table mp (mt/id :orders)))
                           (lib/aggregate (lib/avg (lib.metadata/field mp (mt/id :orders :subtotal))))
                           (lib/breakout (lib/with-temporal-bucket
                                           (lib.metadata/field mp (mt/id :orders :created_at)) :week)))
          metric-data {:name "Metrica"
                       :description "Metric description"
                       :dataset_query (lib/->legacy-MBQL source-query)
                       :type :metric}
          expected-fields
          [{:name "ID" :display_name "ID", :type "number", :semantic_type "pk"}
           {:name "USER_ID" :display_name "User ID", :type "number", :semantic_type "fk"}
           {:name "PRODUCT_ID" :display_name "Product ID", :type "number", :semantic_type "fk"}
           {:name "SUBTOTAL" :display_name "Subtotal", :type "number"}
           {:name "TAX" :display_name "Tax", :type "number"}
           {:name "TOTAL" :display_name "Total", :type "number"}
           {:name "DISCOUNT" :display_name "Discount", :type "number", :semantic_type "discount"}
           {:name "CREATED_AT" :display_name "Created At", :type "datetime", :semantic_type "creation_timestamp"}
           {:name "QUANTITY" :display_name "Quantity", :type "number", :semantic_type "quantity", :field_values int-sequence?}
           {:name "ID" :display_name "ID", :type "number", :semantic_type "pk", :table_reference "User"}
           {:name "ADDRESS" :display_name "Address", :type "string", :table_reference "User"}
           {:name "EMAIL" :display_name "Email", :type "string", :semantic_type "email", :table_reference "User"}
           {:name "PASSWORD" :display_name "Password", :type "string", :table_reference "User"}
           {:name "NAME" :display_name "Name", :type "string", :semantic_type "name", :table_reference "User"}
           {:name "CITY" :display_name "City", :type "string", :semantic_type "city", :table_reference "User"}
           {:name "LONGITUDE" :display_name "Longitude", :type "number", :semantic_type "longitude", :table_reference "User"}
           {:name "STATE" :display_name "State", :type "string", :semantic_type "state", :table_reference "User"}
           {:name "SOURCE" :display_name "Source", :type "string", :semantic_type "source", :table_reference "User"}
           {:name "BIRTH_DATE" :display_name "Birth Date", :type "date", :table_reference "User"}
           {:name "ZIP" :display_name "Zip", :type "string", :table_reference "User"}
           {:name "LATITUDE" :display_name "Latitude", :type "number", :semantic_type "latitude", :table_reference "User"}
           {:name "CREATED_AT" :display_name "Created At", :type "datetime", :semantic_type "creation_timestamp", :table_reference "User"}
           {:name "ID" :display_name "ID", :type "number", :semantic_type "pk", :table_reference "Product"}
           {:name "EAN" :display_name "Ean", :type "string", :field_values string-sequence?, :table_reference "Product"}
           {:name "TITLE" :display_name "Title", :type "string"
            :semantic_type "title"
            :field_values string-sequence?
            :table_reference "Product"}
           {:name "CATEGORY" :display_name "Category"
            :type "string"
            :semantic_type "category"
            :field_values string-sequence?
            :table_reference "Product"}
           {:name "VENDOR" :display_name "Vendor" :type "string"
            :semantic_type "company"
            :field_values string-sequence?
            :table_reference "Product"}
           {:name "PRICE" :display_name "Price" :type "number" :table_reference "Product"}
           {:name "RATING" :display_name "Rating" :type "number" :semantic_type "score" :table_reference "Product"}
           {:name "CREATED_AT" :display_name "Created At" :type "datetime" :semantic_type "creation_timestamp" :table_reference "Product"}]
          ai-token (ai-session-token)
          conversation-id (str (random-uuid))
          request (fn [arguments]
                    (mt/user-http-request :rasta :post 200 "ee/metabot-tools/get-metric-details"
                                          {:request-options {:headers {"x-metabase-session" ai-token}}}
                                          {:arguments arguments
                                           :conversation_id conversation-id}))]
      (mt/with-temp [:model/Card {metric-id :id} metric-data]
        (with-redefs [metabot-v3.tools.dummy-tools/verified-review? (constantly true)]
          (testing "Normal call"
            (is (=? {:structured_output (-> metric-data
                                            (select-keys [:name :display_name :description])
                                            (assoc :id metric-id
                                                   :type "metric"
                                                   :verified true
                                                   :default_time_dimension_field_id (format "c%d/%d" metric-id 7)
                                                   :queryable_dimensions
                                                   (map-indexed #(assoc %2 :field_id (format "c%d/%d" metric-id %1))
                                                                expected-fields)))
                     :conversation_id conversation-id}
                    (request {:metric_id metric-id}))))
          (testing "Without field values"
            (is (=? {:structured_output (-> metric-data
                                            (select-keys [:name :display_name :description])
                                            (assoc :id metric-id
                                                   :type "metric"
                                                   :verified true
                                                   :default_time_dimension_field_id (format "c%d/%d" metric-id 7)
                                                   :queryable_dimensions
                                                   (map-indexed #(assoc %2
                                                                        :field_id (format "c%d/%d" metric-id %1)
                                                                        :field_values missing-value)
                                                                expected-fields)))
                     :conversation_id conversation-id}
                    (request {:metric_id         metric-id
                              :with_field_values false}))))
          (testing "Default time dimension only"
            (is (=? {:structured_output (-> metric-data
                                            (select-keys [:name :display_name :description])
                                            (assoc :id metric-id
                                                   :type "metric"
                                                   :verified true
                                                   :default_time_dimension_field_id (format "c%d/%d" metric-id 7)
                                                   :queryable_dimensions missing-value))
                     :conversation_id conversation-id}
                    (request {:metric_id                 metric-id
                              :with_queryable_dimensions false}))))
          (testing "Minimal call"
            (is (=? {:structured_output (-> metric-data
                                            (select-keys [:name :display_name :description])
                                            (assoc :id metric-id
                                                   :type "metric"
                                                   :verified true
                                                   :default_time_dimension_field_id nil
                                                   :queryable_dimensions missing-value))
                     :conversation_id conversation-id}
                    (request {:metric_id                      metric-id
                              :with_default_temporal_breakout false
                              :with_queryable_dimensions      false})))))))))

(deftest ^:parallel get-query-details-test
  (mt/with-premium-features #{:metabot-v3}
    (let [mp (lib.metadata.jvm/application-database-metadata-provider (mt/id))
          source-query (-> (lib/query mp (lib.metadata/table mp (mt/id :products)))
                           (lib/aggregate (lib/avg (lib.metadata/field mp (mt/id :products :rating))))
                           (lib/breakout (lib/with-temporal-bucket
                                           (lib.metadata/field mp (mt/id :products :created_at)) :week)))
          query (lib/->legacy-MBQL source-query)
          conversation-id (str (random-uuid))
          ai-token (ai-session-token)
          response (mt/user-http-request :rasta :post 200 "ee/metabot-tools/get-query-details"
                                         {:request-options {:headers {"x-metabase-session" ai-token}}}
                                         {:arguments {:query query}
                                          :conversation_id conversation-id})
          generated-id (-> response :structured_output :query_id)]
      (is (=? {:structured_output {:type "query"
                                   :query_id string?
                                   :query query
                                   :result_columns
                                   [{:field_id (str "q" generated-id "/0"), :name "CREATED_AT", :display_name "Created At: Week", :type "datetime"}
                                    {:field_id (str "q" generated-id "/1"), :name "avg", :display_name "Average of Rating", :type "number"}]}
               :conversation_id conversation-id}
              ;; normalize query to convert strings like "field" to keywords
              (update-in response [:structured_output :query] mbql.normalize/normalize))))))

(deftest get-report-details-test
  (mt/with-premium-features #{:metabot-v3}
    (let [mp (lib.metadata.jvm/application-database-metadata-provider (mt/id))
          source-query (-> (lib/query mp (lib.metadata/table mp (mt/id :products)))
                           (lib/aggregate (lib/avg (lib.metadata/field mp (mt/id :products :rating))))
                           (lib/breakout (lib.metadata/field mp (mt/id :products :vendor)))
                           (lib/breakout (lib/with-temporal-bucket
                                           (lib.metadata/field mp (mt/id :products :created_at)) :week)))
          question-data {:name "Question?"
                         :description "Descriptive?"
                         :dataset_query (lib/->legacy-MBQL source-query)
                         :type :question}]
      (mt/with-temp [:model/Card {question-id :id} question-data]
        (with-redefs [metabot-v3.tools.dummy-tools/verified-review? (constantly true)]
          (let [conversation-id (str (random-uuid))
                ai-token (ai-session-token)
                arguments {:report_id question-id}
                request (fn [arguments]
                          (mt/user-http-request :rasta :post 200 "ee/metabot-tools/get-report-details"
                                                {:request-options {:headers {"x-metabase-session" ai-token}}}
                                                {:arguments arguments
                                                 :conversation_id conversation-id}))
                expected-fields [{:name "VENDOR" :display_name "Vendor", :type "string", :semantic_type "company"
                                  :field_values string-sequence?}
                                 {:name "CREATED_AT" :display_name "Created At: Week", :type "datetime", :semantic_type "creation_timestamp"}
                                 {:name "avg" :display_name "Average of Rating", :type "number", :semantic_type "score"}]]
            (testing "Normal call"
              (is (=? {:structured_output (-> question-data
                                              (select-keys [:name :description :database_id])
                                              (assoc :id question-id
                                                     :type "question"
                                                     :verified true
                                                     :result_columns
                                                     (map-indexed #(assoc %2 :field_id (format "c%d/%d" question-id %1))
                                                                  expected-fields)))
                       :conversation_id conversation-id}
                      (request arguments))))
            (testing "Without field values"
              (is (=? {:structured_output (-> question-data
                                              (select-keys [:name :description])
                                              (assoc :id question-id
                                                     :type "question"
                                                     :result_columns
                                                     (map-indexed #(assoc %2
                                                                          :field_id (format "c%d/%d" question-id %1)
                                                                          :field_values missing-value)
                                                                  expected-fields)))
                       :conversation_id conversation-id}
                      (request (assoc arguments :with_field_values false)))))
            (testing "Without fields"
              (is (=? {:structured_output (-> question-data
                                              (select-keys [:name :description])
                                              (assoc :id question-id
                                                     :type "question"
                                                     :verified true
                                                     :result_columns []))
                       :conversation_id conversation-id}
                      (request (assoc arguments :with_fields false)))))))))))

(deftest get-model-details-test
  (mt/with-premium-features #{:metabot-v3}
    (let [mp (lib.metadata.jvm/application-database-metadata-provider (mt/id))
          source-query (lib/query mp (lib.metadata/table mp (mt/id :orders)))
          model-data {:name "Model Model"
                      :description "Model desc"
                      :dataset_query (lib/->legacy-MBQL source-query)
                      :type :model
                      :database_id 1}
          metric-data {:name "Metric"
                       :description "Model based metric"
                       :type :metric}
          conversation-id (str (random-uuid))
          ai-token (ai-session-token)
          expected-fields
          [{:name "ID", :display_name "ID", :type "number", :semantic_type "pk"}
           {:name "USER_ID", :display_name "User ID", :type "number", :semantic_type "fk"}
           {:name "PRODUCT_ID", :display_name "Product ID", :type "number", :semantic_type "fk"}
           {:name "SUBTOTAL", :display_name "Subtotal", :type "number"}
           {:name "TAX", :display_name "Tax", :type "number"}
           {:name "TOTAL", :display_name "Total", :type "number"}
           {:name "DISCOUNT", :display_name "Discount", :type "number", :semantic_type "discount"}
           {:name "CREATED_AT", :display_name "Created At", :type "datetime", :semantic_type "creation_timestamp"}
           {:name "QUANTITY", :display_name "Quantity", :type "number", :semantic_type "quantity", :field_values int-sequence?}
           {:name "ID", :display_name "ID", :type "number", :semantic_type "pk", :table_reference "User"}
           {:name "ADDRESS", :display_name "Address", :type "string", :table_reference "User"}
           {:name "EMAIL", :display_name "Email", :type "string", :semantic_type "email", :table_reference "User"}
           {:name "PASSWORD", :display_name "Password", :type "string", :table_reference "User"}
           {:name "NAME", :display_name "Name", :type "string", :semantic_type "name", :table_reference "User"}
           {:name "CITY", :display_name "City", :type "string", :semantic_type "city", :table_reference "User"}
           {:name "LONGITUDE", :display_name "Longitude", :type "number", :semantic_type "longitude", :table_reference "User"}
           {:name "STATE", :display_name "State", :type "string", :semantic_type "state", :table_reference "User"}
           {:name "SOURCE", :display_name "Source", :type "string", :semantic_type "source", :table_reference "User"}
           {:name "BIRTH_DATE", :display_name "Birth Date", :type "date", :table_reference "User"}
           {:name "ZIP", :display_name "Zip", :type "string", :table_reference "User"}
           {:name "LATITUDE", :display_name "Latitude", :type "number", :semantic_type "latitude", :table_reference "User"}
           {:name "CREATED_AT", :display_name "Created At", :type "datetime", :semantic_type "creation_timestamp", :table_reference "User"}
           {:name "ID", :display_name "ID", :type "number", :semantic_type "pk", :table_reference "Product"}
           {:name "EAN", :display_name "Ean", :type "string", :field_values string-sequence?, :table_reference "Product"}
           {:name "TITLE", :display_name "Title"
            :type "string"
            :semantic_type "title"
            :field_values string-sequence?
            :table_reference "Product"}
           {:name "CATEGORY", :display_name "Category"
            :type "string"
            :semantic_type "category"
            :field_values string-sequence?
            :table_reference "Product"}
           {:name "VENDOR", :display_name "Vendor"
            :type "string"
            :semantic_type "company"
            :field_values string-sequence?
            :table_reference "Product"}
           {:name "PRICE", :display_name "Price", :type "number", :table_reference "Product"}
           {:name "RATING", :display_name "Rating", :type "number", :semantic_type "score", :table_reference "Product"}
           {:name "CREATED_AT", :display_name "Created At", :type "datetime", :semantic_type "creation_timestamp", :table_reference "Product"}]]
      (mt/with-temp [:model/Card {model-id :id}  model-data
                     :model/Card {metric-id :id} (assoc metric-data :dataset_query
                                                        (mt/mbql-query orders
                                                                       {:source-table (str "card__" model-id)
                                                                        :aggregation [[:count]]
                                                                        :breakout [!month.*created_at *quantity]}))]
        (with-redefs [metabot-v3.tools.dummy-tools/verified-review? (constantly true)]
          (let [request (fn [arguments]
                          (mt/user-http-request :rasta :post 200 "ee/metabot-tools/get-table-details"
                                                {:request-options {:headers {"x-metabase-session" ai-token}}}
                                                {:arguments arguments
                                                 :conversation_id conversation-id}))]
            (doseq [arguments [{:model_id model-id}
                               {:table_id (str "card__" model-id)}]]
              (testing "Normal request"
                (is (=? {:structured_output (-> model-data
                                                (select-keys [:name :description :database_id])
                                                (assoc :id model-id
                                                       :type "model"
                                                       :display_name "Model Model"
                                                       :queryable_foreign_key_tables []
                                                       :verified true
                                                       :fields
                                                       (map-indexed #(assoc %2 :field_id (format "c%d/%d" model-id %1))
                                                                    expected-fields)
                                                       :metrics [(assoc metric-data
                                                                        :id metric-id
                                                                        :type "metric"
                                                                        :default_time_dimension_field_id (format "c%d/7" metric-id))]))
                         :conversation_id conversation-id}
                        (request arguments)))))
            (let [arguments {:model_id model-id}]
              (testing "Without field values"
                (is (=? {:structured_output (-> model-data
                                                (select-keys [:name :description :database_id])
                                                (assoc :id model-id
                                                       :type "model"
                                                       :display_name "Model Model"
                                                       :queryable_foreign_key_tables []
                                                       :verified true
                                                       :fields
                                                       (map-indexed #(assoc %2
                                                                            :field_id (format "c%d/%d" model-id %1)
                                                                            :field_values missing-value)
                                                                    expected-fields)
                                                       :metrics [(assoc metric-data
                                                                        :id metric-id
                                                                        :type "metric"
                                                                        :default_time_dimension_field_id (format "c%d/7" metric-id))]))
                         :conversation_id conversation-id}
                        (request (assoc arguments :with_field_values false)))))
              (testing "Without fields"
                (is (=? {:structured_output (-> model-data
                                                (select-keys [:name :description :database_id])
                                                (assoc :id model-id
                                                       :type "model"
                                                       :display_name "Model Model"
                                                       :queryable_foreign_key_tables []
                                                       :verified true
                                                       :fields []
                                                       :metrics [(assoc metric-data
                                                                        :id metric-id
                                                                        :type "metric"
                                                                        :default_time_dimension_field_id (format "c%d/7" metric-id))]))
                         :conversation_id conversation-id}
                        (request (assoc arguments :with_fields false)))))
              (testing "Without fields and metric default time dimension"
                (is (=? {:structured_output (-> model-data
                                                (select-keys [:name :description :database_id])
                                                (assoc :id model-id
                                                       :type "model"
                                                       :display_name "Model Model"
                                                       :queryable_foreign_key_tables []
                                                       :verified true
                                                       :fields []
                                                       :metrics [(assoc metric-data
                                                                        :id metric-id
                                                                        :type "metric"
                                                                        :default_time_dimension_field_id nil)]))
                         :conversation_id conversation-id}
                        (request (assoc arguments
                                        :with_fields false
                                        :with_metric_default_temporal_breakout false)))))
              (testing "Without fields and metrics"
                (is (=? {:structured_output (-> model-data
                                                (select-keys [:name :description :database_id])
                                                (assoc :id model-id
                                                       :type "model"
                                                       :display_name "Model Model"
                                                       :queryable_foreign_key_tables []
                                                       :verified true
                                                       :fields []
                                                       :metrics missing-value))
                         :conversation_id conversation-id}
                        (request (assoc arguments
                                        :with_fields false
                                        :with_metrics false))))))))))))

(deftest field-values-auto-populate-test
  (mt/with-premium-features #{:metabot-v3}
    (t2/delete! :model/FieldValues :field_id [:in (t2/select-fn-vec :id :model/Field :table_id (mt/id :orders))])
    (let [table-id (mt/id :orders)
          conversation-id (str (random-uuid))
          ai-token (ai-session-token)
          response (mt/user-http-request :rasta :post 200 "ee/metabot-tools/field-values"
                                         {:request-options {:headers {"x-metabase-session" ai-token}}}
                                         {:arguments
                                          {:entity_type "table"
                                           :entity_id   table-id
                                           :field_id    (-> table-id
                                                            metabot-v3.tools.u/table-field-id-prefix
                                                            (str 8)) ; quantity
                                           :limt        15}
                                          :conversation_id conversation-id})]
      (is (=? {:structured_output {:values int-sequence?}
               :conversation_id conversation-id}
              response)))))

(deftest get-table-details-test
  (mt/with-premium-features #{:metabot-v3}
    (let [table-id (mt/id :orders)
          metric-data {:name "Metric"
                       :description "Model based metric"
                       :type :metric}
          conversation-id (str (random-uuid))
          ai-token (ai-session-token)
          expected-fields
          [{:name "ID", :display_name "ID", :type "number", :semantic_type "pk"}
           {:name "USER_ID", :display_name "User ID", :type "number", :semantic_type "fk"}
           {:name "PRODUCT_ID", :display_name "Product ID", :type "number", :semantic_type "fk"}
           {:name "SUBTOTAL", :display_name "Subtotal", :type "number"}
           {:name "TAX", :display_name "Tax", :type "number"}
           {:name "TOTAL", :display_name "Total", :type "number"}
           {:name "DISCOUNT", :display_name "Discount", :type "number", :semantic_type "discount"}
           {:name "CREATED_AT", :display_name "Created At", :type "datetime", :semantic_type "creation_timestamp"}
           {:name "QUANTITY", :display_name "Quantity", :type "number", :semantic_type "quantity", :field_values int-sequence?}
           {:name "ID", :display_name "ID", :type "number", :semantic_type "pk", :table_reference "User"}
           {:name "ADDRESS", :display_name "Address", :type "string", :table_reference "User"}
           {:name "EMAIL", :display_name "Email", :type "string", :semantic_type "email", :table_reference "User"}
           {:name "PASSWORD", :display_name "Password", :type "string", :table_reference "User"}
           {:name "NAME", :display_name "Name", :type "string", :semantic_type "name", :table_reference "User"}
           {:name "CITY", :display_name "City", :type "string", :semantic_type "city", :table_reference "User"}
           {:name "LONGITUDE", :display_name "Longitude", :type "number", :semantic_type "longitude", :table_reference "User"}
           {:name "STATE", :display_name "State", :type "string", :semantic_type "state", :table_reference "User"}
           {:name "SOURCE", :display_name "Source", :type "string", :semantic_type "source", :table_reference "User"}
           {:name "BIRTH_DATE", :display_name "Birth Date", :type "date", :table_reference "User"}
           {:name "ZIP", :display_name "Zip", :type "string", :table_reference "User"}
           {:name "LATITUDE", :display_name "Latitude", :type "number", :semantic_type "latitude", :table_reference "User"}
           {:name "CREATED_AT", :display_name "Created At", :type "datetime", :semantic_type "creation_timestamp", :table_reference "User"}
           {:name "ID", :display_name "ID", :type "number", :semantic_type "pk", :table_reference "Product"}
           {:name "EAN", :display_name "Ean", :type "string", :field_values string-sequence?, :table_reference "Product"}
           {:name "TITLE", :display_name "Title"
            :type "string"
            :semantic_type "title"
            :field_values string-sequence?
            :table_reference "Product"}
           {:name "CATEGORY", :display_name "Category"
            :type "string"
            :semantic_type "category"
            :field_values string-sequence?
            :table_reference "Product"}
           {:name "VENDOR", :display_name "Vendor"
            :type "string"
            :semantic_type "company"
            :field_values string-sequence?
            :table_reference "Product"}
           {:name "PRICE", :display_name "Price", :type "number", :table_reference "Product"}
           {:name "RATING", :display_name "Rating", :type "number", :semantic_type "score", :table_reference "Product"}
           {:name "CREATED_AT", :display_name "Created At", :type "datetime", :semantic_type "creation_timestamp", :table_reference "Product"}]
          request (fn [arguments]
                    (mt/user-http-request :rasta :post 200 "ee/metabot-tools/get-table-details"
                                          {:request-options {:headers {"x-metabase-session" ai-token}}}
                                          {:arguments arguments
                                           :conversation_id conversation-id}))]
      (mt/with-temp [:model/Card {metric-id :id} (assoc metric-data :dataset_query
                                                        (mt/mbql-query orders
                                                                       {:source-table table-id
                                                                        :aggregation [[:count]]
                                                                        :breakout [!month.created_at $quantity]}))]
        (testing "Normal call"
          (doseq [arg-id [table-id (str table-id)]]
            (is (=? {:structured_output {:name "ORDERS"
                                         :display_name "Orders"
                                         :database_id 1
                                         :database_schema "PUBLIC"
                                         :id table-id
                                         :type "table"
                                         :fields (map-indexed #(assoc %2 :field_id (format "t%d/%d" table-id %1))
                                                              expected-fields)
                                         :metrics [(assoc metric-data
                                                          :id metric-id
                                                          :type "metric"
                                                          :default_time_dimension_field_id (format "c%d/7" metric-id))]}
                     :conversation_id conversation-id}
                    (request {:table_id arg-id})))))
        (let [arguments {:table_id table-id}]
          (testing "Without field values"
            (is (=? {:structured_output {:name "ORDERS"
                                         :display_name "Orders"
                                         :database_id 1
                                         :database_schema "PUBLIC"
                                         :id table-id
                                         :type "table"
                                         :fields (map-indexed #(assoc %2
                                                                      :field_id (format "t%d/%d" table-id %1)
                                                                      :field_values missing-value)
                                                              expected-fields)
                                         :metrics [(assoc metric-data
                                                          :id metric-id
                                                          :type "metric"
                                                          :default_time_dimension_field_id (format "c%d/7" metric-id))]}
                     :conversation_id conversation-id}
                    (request (assoc arguments :with_field_values false)))))
          (testing "Without fields"
            (is (=? {:structured_output {:name "ORDERS"
                                         :display_name "Orders"
                                         :database_id 1
                                         :database_schema "PUBLIC"
                                         :id table-id
                                         :type "table"
                                         :fields []
                                         :metrics [(assoc metric-data
                                                          :id metric-id
                                                          :type "metric"
                                                          :default_time_dimension_field_id (format "c%d/7" metric-id))]}
                     :conversation_id conversation-id}
                    (request (assoc arguments :with_fields false)))))
          (testing "Without fields and metric default time dimension"
            (is (=? {:structured_output {:name "ORDERS"
                                         :display_name "Orders"
                                         :database_id 1
                                         :database_schema "PUBLIC"
                                         :id table-id
                                         :type "table"
                                         :fields []
                                         :metrics [(assoc metric-data
                                                          :id metric-id
                                                          :type "metric"
                                                          :default_time_dimension_field_id nil)]}
                     :conversation_id conversation-id}
                    (request (assoc arguments
                                    :with_fields false
                                    :with_metric_default_temporal_breakout false)))))
          (testing "Without fields and metrics"
            (is (=? {:structured_output {:name "ORDERS"
                                         :display_name "Orders"
                                         :database_id 1
                                         :database_schema "PUBLIC"
                                         :id table-id
                                         :type "table"
                                         :fields []
                                         :metrics missing-value}
                     :conversation_id conversation-id}
                    (request (assoc arguments
                                    :with_fields false
                                    :with_metrics false))))))))))<|MERGE_RESOLUTION|>--- conflicted
+++ resolved
@@ -4,11 +4,8 @@
    [malli.core :as mc]
    [malli.transform :as mtx]
    [medley.core :as m]
-<<<<<<< HEAD
+   [metabase-enterprise.metabot-v3.client :as metabot-v3.client]
    [metabase-enterprise.metabot-v3.dummy-tools :as metabot-v3.tools.dummy-tools]
-=======
-   [metabase-enterprise.metabot-v3.client :as metabot-v3.client]
->>>>>>> 8d655ac2
    [metabase-enterprise.metabot-v3.tools.api :as metabot-v3.tools.api]
    [metabase-enterprise.metabot-v3.tools.create-dashboard-subscription :as metabot-v3.tools.create-dashboard-subscription]
    [metabase-enterprise.metabot-v3.tools.filters :as metabot-v3.tools.filters]
@@ -272,16 +269,16 @@
                    {:type "query"
                     :query_id string?
                     :query (mt/mbql-query products
-                                          {:aggregation [[:metric metric-id]]
-                                           :breakout [!week.products.created_at !day.products.created_at]
-                                           :filter [:and
-                                                    [:> [:field %id {}] 50]
-                                                    [:= [:field %title {}] "3" "4"]
-                                                    [:!= [:field %rating {}] 3 4]
-                                                    [:= [:get-month [:field %created_at {}]] 4 5 9]
-                                                    [:!= [:get-day [:field %products.created_at {}]] 14 15 19]
-                                                    [:= [:get-day-of-week [:field %created_at {}] :iso] 1 7]
-                                                    [:= [:get-year [:field %created_at {}]] 2008]]})
+                             {:aggregation [[:metric metric-id]]
+                              :breakout [!week.products.created_at !day.products.created_at]
+                              :filter [:and
+                                       [:> [:field %id {}] 50]
+                                       [:= [:field %title {}] "3" "4"]
+                                       [:!= [:field %rating {}] 3 4]
+                                       [:= [:get-month [:field %created_at {}]] 4 5 9]
+                                       [:!= [:get-day [:field %products.created_at {}]] 14 15 19]
+                                       [:= [:get-day-of-week [:field %created_at {}] :iso] 1 7]
+                                       [:= [:get-year [:field %created_at {}]] 2008]]})
                     :result_columns
                     [{:field_id (str "q" query-id "/0")
                       :name "CREATED_AT"
@@ -800,9 +797,9 @@
       (mt/with-temp [:model/Card {model-id :id}  model-data
                      :model/Card {metric-id :id} (assoc metric-data :dataset_query
                                                         (mt/mbql-query orders
-                                                                       {:source-table (str "card__" model-id)
-                                                                        :aggregation [[:count]]
-                                                                        :breakout [!month.*created_at *quantity]}))]
+                                                          {:source-table (str "card__" model-id)
+                                                           :aggregation [[:count]]
+                                                           :breakout [!month.*created_at *quantity]}))]
         (with-redefs [metabot-v3.tools.dummy-tools/verified-review? (constantly true)]
           (let [request (fn [arguments]
                           (mt/user-http-request :rasta :post 200 "ee/metabot-tools/get-table-details"
@@ -973,9 +970,9 @@
                                            :conversation_id conversation-id}))]
       (mt/with-temp [:model/Card {metric-id :id} (assoc metric-data :dataset_query
                                                         (mt/mbql-query orders
-                                                                       {:source-table table-id
-                                                                        :aggregation [[:count]]
-                                                                        :breakout [!month.created_at $quantity]}))]
+                                                          {:source-table table-id
+                                                           :aggregation [[:count]]
+                                                           :breakout [!month.created_at $quantity]}))]
         (testing "Normal call"
           (doseq [arg-id [table-id (str table-id)]]
             (is (=? {:structured_output {:name "ORDERS"
