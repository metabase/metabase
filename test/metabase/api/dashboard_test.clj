--- conflicted
+++ resolved
@@ -524,7 +524,6 @@
                  (into {} (for [[field-id m] response]
                             [field-id (update m :values (partial take 3))])))))))))
 
-<<<<<<< HEAD
 (deftest fetch-a-dashboard-with-param-linked-to-a-field-filter-that-is-not-existed
   (testing "when fetching a dashboard that has a param linked to a field filter that no longer exist shouldn't throw an error (#15494)"
     (mt/with-temp
@@ -547,7 +546,7 @@
               (format "Could not find matching Field ID for target: [:dimension [:template-tag \"not-existed-filter\"]] from card %d" card-id)]
              (first (mt/with-log-messages-for-level ['metabase.models.params :warn]
                       (is (some? (mt/user-http-request :rasta :get 200 (str "dashboard/" dash-id)))))))))))
-=======
+
 (deftest dashboard-param-link-to-a-field-without-full-field-values-test
   (testing "GET /api/dashboard/:id"
     (t2.with-temp/with-temp
@@ -569,7 +568,6 @@
                (let [response (:param_values (mt/user-http-request :rasta :get 200 (str "dashboard/" dashboard-id)))]
                  (into {} (for [[field-id m] response]
                             [field-id (update m :values (partial take 3))])))))))))
->>>>>>> 0920254f
 
 ;;; +----------------------------------------------------------------------------------------------------------------+
 ;;; |                                             PUT /api/dashboard/:id                                             |
