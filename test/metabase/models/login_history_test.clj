--- conflicted
+++ resolved
@@ -9,7 +9,8 @@
    [metabase.test :as mt]
    [metabase.util :as u]
    [metabase.util.date-2 :as u.date]
-   [metabase.util.malli.schema :as ms]))
+   [metabase.util.malli.schema :as ms]
+   [toucan2.tools.with-temp :as t2.with-temp]))
 
 (set! *warn-on-reflection* true)
 
@@ -24,21 +25,13 @@
         (is (= true
                (#'login-history/first-login-ever? history-1))))
       (testing "add a history item for a *different* device -- should be the first login with this device"
-<<<<<<< HEAD
-        (mt/with-temp [LoginHistory _ {:user_id user-id, :device_id device-2}]
-=======
         (t2.with-temp/with-temp [:model/LoginHistory _ {:user_id user-id, :device_id device-2}]
->>>>>>> 8d23fd74
           (is (= true
                  (#'login-history/first-login-on-this-device? history-1)))
           (is (= false
                  (#'login-history/first-login-ever? history-1)))
           (testing "add a second history item for device 1 -- should *not* be the first login with this device"
-<<<<<<< HEAD
-            (mt/with-temp [LoginHistory _ {:user_id user-id, :device_id device-1}]
-=======
             (t2.with-temp/with-temp [:model/LoginHistory _ {:user_id user-id, :device_id device-1}]
->>>>>>> 8d23fd74
               (is (= false
                      (#'login-history/first-login-on-this-device? history-1)))
               (is (= false
@@ -96,20 +89,12 @@
 
                   (testing "don't send email on subsequent login from same device"
                     (mt/reset-inbox!)
-<<<<<<< HEAD
-                    (mt/with-temp [LoginHistory _ {:user_id user-id, :device_id device}]
-=======
                     (t2.with-temp/with-temp [:model/LoginHistory _ {:user_id user-id, :device_id device}]
->>>>>>> 8d23fd74
                       (is (= {}
                              @mt/inbox))))))))))))
 
   (testing "don't send email if the setting is disabled by setting MB_SEND_EMAIL_ON_FIRST_LOGIN_FROM_NEW_DEVICE=FALSE"
-<<<<<<< HEAD
-    (mt/with-temp [User {user-id :id}]
-=======
     (t2.with-temp/with-temp [:model/User {user-id :id}]
->>>>>>> 8d23fd74
       (mt/with-fake-inbox
         ;; can't use `mt/with-temporary-setting-values` here because it's a read-only setting
         (mt/with-temp-env-var-value! [mb-send-email-on-first-login-from-new-device "FALSE"]
