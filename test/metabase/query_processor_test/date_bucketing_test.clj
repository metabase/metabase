(ns metabase.query-processor-test.date-bucketing-test
  "Tests for date bucketing."
  (:require [clj-time
             [core :as time]
             [format :as tformat]]
            [metabase
             [driver :as driver]
             [query-processor-test :refer :all]
             [util :as u]]
            [metabase.query-processor.middleware.expand :as ql]
            [metabase.test
             [data :as data]
             [util :as tu]]
            [metabase.test.data
             [dataset-definitions :as defs]
             [datasets :as datasets :refer [*driver* *engine*]]
             [interface :as i]])
  (:import java.util.TimeZone
           [org.joda.time DateTime DateTimeZone]))

;; The below tests cover the various date bucketing/grouping scenarios
;; that we support. There are are always two timezones in play when
;; querying using these date bucketing features. The most visible is
;; how timestamps are returned to the user. With no report timezone
;; specified, the JVM's timezone is used to represent the timestamps
;; regardless of timezone of the database. Specifying a report
;; timezone (if the database supports it) will return the timestamps
;; in that timezone (manifesting itself as an offset for that
;; time). Using the JVM timezone that doesn't match the database
;; timezone (assuming the database doesn't support a report timezone)
;; can lead to incorrect results.
;;
;; The second place timezones can impact this is calculations in the
;; database. A good example of this is grouping something by day. In
;; that case, the start (or end) of the day will be different
;; depending on what timezone the database is in. The start of the day
;; in pacific time is 7 (or 8) hours earlier than UTC. This means
;; there might be a different number of results depending on what
;; timezone we're in. Report timezone lets the user specify that, and
;; it gets pushed into the database so calculations are made in that
;; timezone.
;;
;; If a report timezone is specified and the database supports it, the
;; JVM timezone should have no impact on queries or their results.

(defn- ->long-if-number [x]
  (if (number? x)
    (long x)
    x))

(defn- oracle-or-redshift?
  "We currently have a bug in how report-timezone is used in
  Oracle. The timeone is applied correctly, but the date operations
  that we use aren't using that timezone. It's written up as
  https://github.com/metabase/metabase/issues/5789. This function is
  used to differentiate Oracle from the other report-timezone
  databases until that bug can get fixed. Redshift also has this issue."
  [engine]
  (contains? #{:oracle :redshift} engine))

(defn- sad-toucan-incidents-with-bucketing
  "Returns 10 sad toucan incidents grouped by `UNIT`"
  ([unit]
   (->> (data/with-db (data/get-or-create-database! defs/sad-toucan-incidents)
          (data/run-query incidents
            (ql/aggregation (ql/count))
            (ql/breakout (ql/datetime-field $timestamp unit))
            (ql/limit 10)))
        rows (format-rows-by [->long-if-number int])))
  ([unit tz]
   (tu/with-temporary-setting-values [report-timezone (.getID tz)]
     (sad-toucan-incidents-with-bucketing unit))))

;;;;;;;;;;;;;;;;;;;;;;;;;;;;;;;;;;;;;;;;;;;;;;;;;;;;;;;;;;;;
;;
;; Timezones and date formatters used by all date tests
;;
;;;;;;;;;;;;;;;;;;;;;;;;;;;;;;;;;;;;;;;;;;;;;;;;;;;;;;;;;;;;

(def ^:private pacific-tz (time/time-zone-for-id "America/Los_Angeles"))
(def ^:private eastern-tz (time/time-zone-for-id "America/New_York"))
(def ^:private utc-tz     (time/time-zone-for-id "UTC"))

(defn- source-date-formatter
  "Create a date formatter, interpretting the datestring as being in `TZ`"
  [tz]
  (tformat/with-zone (tformat/formatters :date-hour-minute-second-fraction) tz))

(defn- result-date-formatter
  "Create a formatter for converting a date to `TZ` and in the format
  that the query processor would return"
  [tz]
  (tformat/with-zone (tformat/formatters :date-time) tz))

(def ^:private result-date-formatter-without-tz
  "sqlite and crate return date strings that do not include their
  timezone, this formatter is useful for those DBs"
  (tformat/formatters :mysql))

(def ^:private date-formatter-without-time
  "sqlite and crate return dates that do not include their time, this
  formatter is useful for those DBs"
  (tformat/formatters :date))

(defn- adjust-date
  "Parses `DATES` using `SOURCE-FORMATTER` and convert them to a string via `RESULT-FORMATTER`"
  [source-formatter result-formatter dates]
   (map (comp #(tformat/unparse result-formatter %)
              #(tformat/parse source-formatter %))
        dates))

;;;;;;;;;;;;;;;;;;;;;;;;;;;;;;;;;;;;;;;;;;;;;;;;;;;;;;;;;;;;
;;
;; Default grouping tests
;;
;;;;;;;;;;;;;;;;;;;;;;;;;;;;;;;;;;;;;;;;;;;;;;;;;;;;;;;;;;;;

(def ^:private sad-toucan-dates
  "This is the first 10 sad toucan dates when converted from millis
  since epoch in the UTC timezone. The timezone is left off of the
  timezone string so that we can emulate how certain conversions work
  in the code today. As an example, the UTC dates in Oracle are
  interpreted as the reporting timezone when they're UTC"
  ["2015-06-01T10:31:00.000"
   "2015-06-01T16:06:00.000"
   "2015-06-01T17:23:00.000"
   "2015-06-01T18:55:00.000"
   "2015-06-01T21:04:00.000"
   "2015-06-01T21:19:00.000"
   "2015-06-02T02:13:00.000"
   "2015-06-02T05:37:00.000"
   "2015-06-02T08:20:00.000"
   "2015-06-02T11:11:00.000"])

(defn- sad-toucan-result
  "Creates a sad toucan resultset using the given `SOURCE-FORMATTER`
  and `RESULT-FORMATTER`. Pairs the dates with the record counts."
  [source-formatter result-formatter]
  (mapv vector
        (adjust-date source-formatter result-formatter sad-toucan-dates)
        (repeat 1)))

;; Bucket sad toucan events by their default bucketing, which is the full datetime value
(expect-with-non-timeseries-dbs
  (cond
    ;; Timezone is omitted by these databases
    (contains? #{:sqlite :crate} *engine*)
    (sad-toucan-result (source-date-formatter utc-tz) result-date-formatter-without-tz)

    ;; There's a bug here where we are reading in the UTC time as pacific, so we're 7 hours off
    (oracle-or-redshift? *engine*)
    (sad-toucan-result (source-date-formatter pacific-tz) (result-date-formatter pacific-tz))

    ;; When the reporting timezone is applied, the same datetime value is returned, but set in the pacific timezone
    (supports-report-timezone? *engine*)
    (sad-toucan-result (source-date-formatter utc-tz) (result-date-formatter pacific-tz))

    ;; Databases that don't support report timezone will always return the time using the JVM's timezone setting
    ;; Our tests force UTC time, so this should always be UTC
    :else
    (sad-toucan-result (source-date-formatter utc-tz) (result-date-formatter utc-tz)))
  (sad-toucan-incidents-with-bucketing :default pacific-tz))

;; Buckets sad toucan events like above, but uses the eastern timezone as the report timezone
(expect-with-non-timeseries-dbs
  (cond
    ;; These databases are always in UTC so aren't impacted by changes in report-timezone
    (contains? #{:sqlite :crate} *engine*)
    (sad-toucan-result (source-date-formatter utc-tz) result-date-formatter-without-tz)

    (oracle-or-redshift? *engine*)
    (sad-toucan-result (source-date-formatter eastern-tz) (result-date-formatter eastern-tz))

    ;; The time instant is the same as UTC (or pacific) but should be offset by the eastern timezone
    (supports-report-timezone? *engine*)
    (sad-toucan-result (source-date-formatter utc-tz) (result-date-formatter eastern-tz))

    ;; The change in report timezone has no affect on this group
    :else
    (sad-toucan-result (source-date-formatter utc-tz) (result-date-formatter utc-tz)))

  (sad-toucan-incidents-with-bucketing :default eastern-tz))

;; Changes the JVM timezone from UTC to Pacific, this test isn't run
;; on H2 as the database stores it's timezones in the JVM timezone
;; (UTC on startup). When we change that timezone, it then assumes the
;; data was also stored in that timezone. This leads to incorrect
;; results. In this example it applies the pacific offset twice
;;
;; The exclusions here are databases that give incorrect answers when
;; the JVM timezone doesn't match the databases timezone
<<<<<<< HEAD
;; TODO improve comment: session attributes like Timezone MUST NOT BE CHANGED according to spec 
(expect-with-non-timeseries-dbs-except #{:h2 :sqlserver :redshift :mongo :teradata}
=======
(expect-with-non-timeseries-dbs-except #{:h2 :sqlserver :redshift :sparksql :mongo}
>>>>>>> 19b65663
  (cond
    (contains? #{:sqlite :crate} *engine*)
    (sad-toucan-result (source-date-formatter utc-tz) result-date-formatter-without-tz)

    (oracle-or-redshift? *engine*)
    (sad-toucan-result (source-date-formatter eastern-tz) (result-date-formatter eastern-tz))

    ;; The JVM timezone should have no impact on a database that uses a report timezone
    (supports-report-timezone? *engine*)
    (sad-toucan-result (source-date-formatter utc-tz) (result-date-formatter eastern-tz))

    :else
    (sad-toucan-result (source-date-formatter utc-tz) (result-date-formatter pacific-tz)))

  (tu/with-jvm-tz pacific-tz
    (sad-toucan-incidents-with-bucketing :default eastern-tz)))

;;;;;;;;;;;;;;;;;;;;;;;;;;;;;;;;;;;;;;;;;;;;;;;;;;;;;;;;;;;;
;;
;; Grouping by minute tests
;;
;;;;;;;;;;;;;;;;;;;;;;;;;;;;;;;;;;;;;;;;;;;;;;;;;;;;;;;;;;;;

;; This dataset doesn't have multiple events in a minute, the results
;; are the same as the default grouping
(expect-with-non-timeseries-dbs
  (cond
    (contains? #{:sqlite :crate} *engine*)
    (sad-toucan-result (source-date-formatter utc-tz) result-date-formatter-without-tz)

    (oracle-or-redshift? *engine*)
    (sad-toucan-result (source-date-formatter pacific-tz) (result-date-formatter pacific-tz))

    (supports-report-timezone? *engine*)
    (sad-toucan-result (source-date-formatter utc-tz) (result-date-formatter pacific-tz))

    :else
    (sad-toucan-result (source-date-formatter utc-tz) (result-date-formatter utc-tz)))
  (sad-toucan-incidents-with-bucketing :minute pacific-tz))

;; Grouping by minute of hour is not affected by timezones
(expect-with-non-timeseries-dbs
  [[0 5]
   [1 4]
   [2 2]
   [3 4]
   [4 4]
   [5 3]
   [6 5]
   [7 1]
   [8 1]
   [9 1]]
  (sad-toucan-incidents-with-bucketing :minute-of-hour pacific-tz))

;;;;;;;;;;;;;;;;;;;;;;;;;;;;;;;;;;;;;;;;;;;;;;;;;;;;;;;;;;;;
;;
;; Grouping by hour tests
;;
;;;;;;;;;;;;;;;;;;;;;;;;;;;;;;;;;;;;;;;;;;;;;;;;;;;;;;;;;;;;

(def ^:private sad-toucan-dates-grouped-by-hour
  "This is the first 10 groupings of sad toucan dates at the same hour
  when converted from millis since epoch in the UTC timezone. The
  timezone is left off of the timezone string so that we can emulate
  how certain conversions are broken in the code today. As an example,
  the UTC dates in Oracle are interpreted as the reporting timezone
  when they're UTC"
  ["2015-06-01T10:00:00.000"
   "2015-06-01T16:00:00.000"
   "2015-06-01T17:00:00.000"
   "2015-06-01T18:00:00.000"
   "2015-06-01T21:00:00.000"
   "2015-06-02T02:00:00.000"
   "2015-06-02T05:00:00.000"
   "2015-06-02T08:00:00.000"
   "2015-06-02T11:00:00.000"
   "2015-06-02T13:00:00.000"])

(defn- results-by-hour
  "Creates a sad toucan resultset using the given `SOURCE-FORMATTER`
  and `RESULT-FORMATTER`. Pairs the dates with the the record counts"
  [source-formatter result-formatter]
  (mapv vector
        (adjust-date source-formatter result-formatter sad-toucan-dates-grouped-by-hour)
        [1 1 1 1 2 1 1 1 1 1]))

;; For this test, the results are the same for each database, but the
;; formatting of the time for that given count is different depending
;; on whether the database supports a report timezone and what
;; timezone that database is in
(expect-with-non-timeseries-dbs
  (cond
    (contains? #{:sqlite :crate} *engine*)
    (results-by-hour (source-date-formatter utc-tz)
                     result-date-formatter-without-tz)

    (oracle-or-redshift? *engine*)
    (results-by-hour (source-date-formatter pacific-tz) (result-date-formatter pacific-tz))
    
    (supports-report-timezone? *engine*)
    (results-by-hour (source-date-formatter utc-tz) (result-date-formatter pacific-tz))

    :else
    (results-by-hour (source-date-formatter utc-tz) (result-date-formatter utc-tz)))

  (sad-toucan-incidents-with-bucketing :hour pacific-tz))

;;;;;;;;;;;;;;;;;;;;;;;;;;;;;;;;;;;;;;;;;;;;;;;;;;;;;;;;;;;;
;;
;; Grouping by hour of day tests
;;
;;;;;;;;;;;;;;;;;;;;;;;;;;;;;;;;;;;;;;;;;;;;;;;;;;;;;;;;;;;;

;; The counts are affected by timezone as the times are shifted back
;; by 7 hours. These count changes can be validated by matching the
;; first three results of the pacific results to the last three of the
;; UTC results (i.e. pacific is 7 hours back of UTC at that time)
(expect-with-non-timeseries-dbs
  (if (and (not (oracle-or-redshift? *engine*))
           (supports-report-timezone? *engine*))
    [[0 8] [1 9] [2 7] [3 10] [4 10] [5 9] [6 6] [7 5] [8 7] [9 7]]
    [[0 13] [1 8] [2 4] [3 7] [4 5] [5 13] [6 10] [7 8] [8 9] [9 7]])
  (sad-toucan-incidents-with-bucketing :hour-of-day pacific-tz))

;; With all databases in UTC, the results should be the same for all DBs
(expect-with-non-timeseries-dbs
  [[0 13] [1 8] [2 4] [3 7] [4 5] [5 13] [6 10] [7 8] [8 9] [9 7]]
  (sad-toucan-incidents-with-bucketing :hour-of-day utc-tz))

;;;;;;;;;;;;;;;;;;;;;;;;;;;;;;;;;;;;;;;;;;;;;;;;;;;;;;;;;;;;
;;
;; Grouping by day tests
;;
;;;;;;;;;;;;;;;;;;;;;;;;;;;;;;;;;;;;;;;;;;;;;;;;;;;;;;;;;;;;

(defn- offset-time
  "Add to `DATE` offset from UTC found in `TZ`"
  [tz date]
  (time/minus date
              (time/seconds
               (/ (.getOffset tz date) 1000))))

(defn- find-events-in-range
  "Find the number of sad toucan events between `START-DATE-STR` and `END-DATE-STR`"
  [start-date-str end-date-str]
  (-> (data/with-db (data/get-or-create-database! defs/sad-toucan-incidents)
        (data/run-query incidents
          (ql/aggregation (ql/count))
          (ql/breakout (ql/datetime-field $timestamp :day))
          (ql/filter
           (ql/between (ql/datetime-field $timestamp :default)
                       start-date-str
                       end-date-str))))
      rows
      first
      second
      (or 0)))

(defn- new-events-after-tz-shift
  "Given a `DATE-STR` and a `TZ`, how many new events would appear if
  the time were shifted by the offset in `TZ`. This function is useful
  for figuring out what the counts would be if the database was in
  that timezone"
  [date-str tz]
  (let [date-obj (tformat/parse (tformat/formatters :date) date-str)
        next-day (time/plus date-obj (time/days 1))
        unparse-utc #(tformat/unparse (result-date-formatter utc-tz) %)]
    (-
     ;; Once the time is shifted to `TZ`, how many new events will this add
     (find-events-in-range (unparse-utc next-day) (unparse-utc (offset-time tz next-day)))
     ;; Subtract the number of events that we will loose with the timezone shift
     (find-events-in-range (unparse-utc date-obj) (unparse-utc (offset-time tz date-obj))))))

;; This test uses H2 (in UTC) to determine the difference in number of
;; events in UTC time vs pacific time. It does this using a the UTC
;; dataset and some math to figure out if our 24 hour window is
;; shifted 7 hours back, how many events to we gain and lose. Although
;; this test is technically covered by the other grouping by day
;; tests, it's useful for debugging to answer why row counts change
;; when the timezone shifts by removing timezones and the related
;; database settings
(datasets/expect-with-engines #{:h2}
  [2 -1 5 -5 2 0 -2 1 -1 1]
  (map #(new-events-after-tz-shift (str "2015-06-" %) pacific-tz)
       ["01" "02" "03" "04" "05" "06" "07" "08" "09" "10"]))

(def ^:private sad-toucan-events-grouped-by-day
  ["2015-06-01"
   "2015-06-02"
   "2015-06-03"
   "2015-06-04"
   "2015-06-05"
   "2015-06-06"
   "2015-06-07"
   "2015-06-08"
   "2015-06-09"
   "2015-06-10"])

(defn- results-by-day
  "Creates a sad toucan resultset using the given `SOURCE-FORMATTER`
  and `RESULT-FORMATTER`. Pairs the dates with the record counts
  supplied in `COUNTS`"
  [source-formatter result-formatter counts]
  (mapv vector
        (adjust-date source-formatter result-formatter sad-toucan-events-grouped-by-day)
        counts))

(expect-with-non-timeseries-dbs
  (if (contains? #{:sqlite :crate} *engine*)
    (results-by-day date-formatter-without-time
                    date-formatter-without-time
                    [6 10 4 9 9 8 8 9 7 9])
    (results-by-day date-formatter-without-time
                    (result-date-formatter utc-tz)
                    [6 10 4 9 9 8 8 9 7 9]))

  (sad-toucan-incidents-with-bucketing :day utc-tz))

(expect-with-non-timeseries-dbs
  (cond
    (contains? #{:sqlite :crate} *engine*)
    (results-by-day date-formatter-without-time
                    date-formatter-without-time
                    [6 10 4 9 9 8 8 9 7 9])

    (oracle-or-redshift? *engine*)
    (results-by-day (tformat/with-zone date-formatter-without-time pacific-tz)
                    (result-date-formatter pacific-tz)
                    [6 10 4 9 9 8 8 9 7 9])

    (supports-report-timezone? *engine*)
    (results-by-day (tformat/with-zone date-formatter-without-time pacific-tz)
                    (result-date-formatter pacific-tz)
                    [8 9 9 4 11 8 6 10 6 10])

    :else
    (results-by-day (tformat/with-zone date-formatter-without-time utc-tz)
                    (result-date-formatter utc-tz)
                    [6 10 4 9 9 8 8 9 7 9]))

  (sad-toucan-incidents-with-bucketing :day pacific-tz))

;; This test provides a validation of how many events are gained or
;; lost when the timezone is shifted to eastern, similar to the test
;; above with pacific
(datasets/expect-with-engines #{:h2}
  [1 -1 3 -3 3 -2 -1 0 1 1]
  (map #(new-events-after-tz-shift (str "2015-06-" %) eastern-tz)
       ["01" "02" "03" "04" "05" "06" "07" "08" "09" "10"]))

;; Similar to the pacific test above, just validating eastern timezone shifts
(expect-with-non-timeseries-dbs
  (cond
    (contains? #{:sqlite :crate} *engine*)
    (results-by-day date-formatter-without-time
                    date-formatter-without-time
                    [6 10 4 9 9 8 8 9 7 9])

    (oracle-or-redshift? *engine*)
    (results-by-day (tformat/with-zone date-formatter-without-time eastern-tz)
                    (result-date-formatter eastern-tz)
                    [6 10 4 9 9 8 8 9 7 9])

    (supports-report-timezone? *engine*)
    (results-by-day (tformat/with-zone date-formatter-without-time eastern-tz)
                    (result-date-formatter eastern-tz)
                    [7 9 7 6 12 6 7 9 8 10])

    :else
    (results-by-day  date-formatter-without-time
                     (result-date-formatter utc-tz)
                     [6 10 4 9 9 8 8 9 7 9]))

  (sad-toucan-incidents-with-bucketing :day eastern-tz))

;; This tests out the JVM timezone's impact on the results. For
;; databases supporting a report timezone, this should have no affect
;; on the results. When no report timezone is used it should convert
;; dates to the JVM's timezone
;;
;; H2 doesn't support us switching timezones after the dates have been
;; stored. This causes H2 to (incorrectly) apply the timezone shift
;; twice, so instead of -07:00 it will become -14:00. Leaving out the
;; test rather than validate wrong results.
;;
;; The exclusions here are databases that give incorrect answers when
;; the JVM timezone doesn't match the databases timezone
<<<<<<< HEAD
(expect-with-non-timeseries-dbs-except #{:h2 :sqlserver :redshift :mongo :teradata}
=======
(expect-with-non-timeseries-dbs-except #{:h2 :sqlserver :redshift :sparksql :mongo}
>>>>>>> 19b65663
  (cond
    (contains? #{:sqlite :crate} *engine*)
    (results-by-day date-formatter-without-time
                    date-formatter-without-time
                    [6 10 4 9 9 8 8 9 7 9])

    (oracle-or-redshift? *engine*)
    (results-by-day (tformat/with-zone date-formatter-without-time pacific-tz)
                    (result-date-formatter pacific-tz)
                    [6 10 4 9 9 8 8 9 7 9])

    (supports-report-timezone? *engine*)
    (results-by-day (tformat/with-zone date-formatter-without-time pacific-tz)
                    (result-date-formatter pacific-tz)
                    [8 9 9 4 11 8 6 10 6 10])

    :else
    (results-by-day (tformat/with-zone date-formatter-without-time utc-tz)
                    (result-date-formatter pacific-tz)
                    [6 10 4 9 9 8 8 9 7 9]))

  (tu/with-jvm-tz pacific-tz
    (sad-toucan-incidents-with-bucketing :day pacific-tz)))

;;;;;;;;;;;;;;;;;;;;;;;;;;;;;;;;;;;;;;;;;;;;;;;;;;;;;;;;;;;;
;;
;; Grouping by day-of-week tests
;;
;;;;;;;;;;;;;;;;;;;;;;;;;;;;;;;;;;;;;;;;;;;;;;;;;;;;;;;;;;;;

(expect-with-non-timeseries-dbs
  (if (and (not (oracle-or-redshift? *engine*))
           (supports-report-timezone? *engine*))
    [[1 29] [2 36] [3 33] [4 29] [5 13] [6 38] [7 22]]
    [[1 28] [2 38] [3 29] [4 27] [5 24] [6 30] [7 24]])
  (sad-toucan-incidents-with-bucketing :day-of-week pacific-tz))

(expect-with-non-timeseries-dbs
  [[1 28] [2 38] [3 29] [4 27] [5 24] [6 30] [7 24]]
  (sad-toucan-incidents-with-bucketing :day-of-week utc-tz))

;;;;;;;;;;;;;;;;;;;;;;;;;;;;;;;;;;;;;;;;;;;;;;;;;;;;;;;;;;;;
;;
;; Grouping by day-of-month tests
;;
;;;;;;;;;;;;;;;;;;;;;;;;;;;;;;;;;;;;;;;;;;;;;;;;;;;;;;;;;;;;

(expect-with-non-timeseries-dbs
  (if (and (not (oracle-or-redshift? *engine*))
           (supports-report-timezone? *engine*))
    [[1 8] [2 9] [3 9] [4 4] [5 11] [6 8] [7 6] [8 10] [9 6] [10 10]]
    [[1 6] [2 10] [3 4] [4 9] [5  9] [6 8] [7 8] [8  9] [9 7] [10  9]])
  (sad-toucan-incidents-with-bucketing :day-of-month pacific-tz))

(expect-with-non-timeseries-dbs
  [[1 6] [2 10] [3 4] [4 9] [5  9] [6 8] [7 8] [8  9] [9 7] [10  9]]
  (sad-toucan-incidents-with-bucketing :day-of-month utc-tz))

;;;;;;;;;;;;;;;;;;;;;;;;;;;;;;;;;;;;;;;;;;;;;;;;;;;;;;;;;;;;
;;
;; Grouping by day-of-month tests
;;
;;;;;;;;;;;;;;;;;;;;;;;;;;;;;;;;;;;;;;;;;;;;;;;;;;;;;;;;;;;;

(expect-with-non-timeseries-dbs
  (if (and (not (oracle-or-redshift? *engine*))
           (supports-report-timezone? *engine*))
    [[152 8] [153 9] [154 9] [155 4] [156 11] [157 8] [158 6] [159 10] [160 6] [161 10]]
    [[152 6] [153 10] [154 4] [155 9] [156  9] [157  8] [158 8] [159  9] [160 7] [161  9]])
  (sad-toucan-incidents-with-bucketing :day-of-year pacific-tz))

(expect-with-non-timeseries-dbs
  [[152 6] [153 10] [154 4] [155 9] [156  9] [157  8] [158 8] [159  9] [160 7] [161  9]]
  (sad-toucan-incidents-with-bucketing :day-of-year utc-tz))

;;;;;;;;;;;;;;;;;;;;;;;;;;;;;;;;;;;;;;;;;;;;;;;;;;;;;;;;;;;;
;;
;; Grouping by week tests
;;
;;;;;;;;;;;;;;;;;;;;;;;;;;;;;;;;;;;;;;;;;;;;;;;;;;;;;;;;;;;;

(defn- results-by-week
  "Creates a sad toucan resultset using the given `SOURCE-FORMATTER`
  and `RESULT-FORMATTER`. Pairs the dates with the record counts
  supplied in `COUNTS`"
  [source-formatter result-formatter counts]
  (mapv vector
        (adjust-date source-formatter result-formatter ["2015-05-31"
                                                        "2015-06-07"
                                                        "2015-06-14"
                                                        "2015-06-21"
                                                        "2015-06-28"])
        counts))

(expect-with-non-timeseries-dbs
  (if (contains? #{:sqlite :crate} *engine*)
    (results-by-week date-formatter-without-time
                     date-formatter-without-time
                     [46 47 40 60 7])
    (results-by-week date-formatter-without-time
                     (result-date-formatter utc-tz)
                     [46 47 40 60 7]))

  (sad-toucan-incidents-with-bucketing :week utc-tz))

(defn- new-weekly-events-after-tz-shift
  "Finds the change in sad toucan events if the timezone is shifted to `TZ`"
  [date-str tz]
  (let [date-obj (tformat/parse (tformat/formatters :date) date-str)
        next-week (time/plus date-obj (time/days 7))
        unparse-utc #(tformat/unparse (result-date-formatter utc-tz) %)]
    (-
     ;; Once the time is shifted to `TZ`, how many new events will this add
     (find-events-in-range (unparse-utc next-week) (unparse-utc (offset-time tz next-week)))
     ;; Subtract the number of events that we will loose with the timezone shift
     (find-events-in-range (unparse-utc date-obj) (unparse-utc (offset-time tz date-obj))))))

;; This test helps in debugging why event counts change with a given
;; timezone. It queries only a UTC H2 datatabase to find how those
;; counts would change if time was in pacific time. The results of
;; this test are also in the UTC test above and pacific test below,
;; but this is still useful for debugging as it doesn't involve changing
;; timezones or database settings
(datasets/expect-with-engines #{:h2}
  [3 0 -1 -2 0]
  (map #(new-weekly-events-after-tz-shift % pacific-tz)
       ["2015-05-31" "2015-06-07" "2015-06-14" "2015-06-21" "2015-06-28"]))

;; Sad toucan incidents by week. Databases in UTC that don't support
;; report timezones will be the same as the UTC test above. Databases
;; that support report timezone will have different counts as the week
;; starts and ends 7 hours earlier
(expect-with-non-timeseries-dbs
  (cond
    (contains? #{:sqlite :crate} *engine*)
    (results-by-week date-formatter-without-time
                     date-formatter-without-time
                     [46 47 40 60 7])

    (oracle-or-redshift? *engine*)
    (results-by-week (tformat/with-zone date-formatter-without-time pacific-tz)
                     (result-date-formatter pacific-tz)
                     [46 47 40 60 7])

    (supports-report-timezone? *engine*)
    (results-by-week (tformat/with-zone date-formatter-without-time pacific-tz)
                     (result-date-formatter pacific-tz)
                     [49 47 39 58 7])

    :else
    (results-by-week date-formatter-without-time
                     (result-date-formatter utc-tz)
                     [46 47 40 60 7]))

  (sad-toucan-incidents-with-bucketing :week pacific-tz))

;; Similar to above this test finds the difference in event counts for
;; each week if we were in the eastern timezone
(datasets/expect-with-engines #{:h2}
  [1 1 -1 -1 0]
  (map #(new-weekly-events-after-tz-shift % eastern-tz)
       ["2015-05-31" "2015-06-07" "2015-06-14" "2015-06-21" "2015-06-28"]))

;; Tests eastern timezone grouping by week, UTC databases don't
;; change, databases with reporting timezones need to account for the
;; 4-5 hour difference
(expect-with-non-timeseries-dbs
  (cond
    (contains? #{:sqlite :crate} *engine*)
    (results-by-week date-formatter-without-time
                     date-formatter-without-time
                     [46 47 40 60 7])

    (oracle-or-redshift? *engine*)
    (results-by-week (tformat/with-zone date-formatter-without-time eastern-tz)
                     (result-date-formatter eastern-tz)
                     [46 47 40 60 7])

    (supports-report-timezone? *engine*)
    (results-by-week (tformat/with-zone date-formatter-without-time eastern-tz)
                     (result-date-formatter eastern-tz)
                     [47 48 39 59 7])

    :else
    (results-by-week date-formatter-without-time
                     (result-date-formatter utc-tz)
                     [46 47 40 60 7]))

  (sad-toucan-incidents-with-bucketing :week eastern-tz))

;; Setting the JVM timezone will change how the datetime results are
;; displayed but don't impact the calculation of the begin/end of the
;; week
;;
;; The exclusions here are databases that give incorrect answers when
;; the JVM timezone doesn't match the databases timezone
<<<<<<< HEAD
(expect-with-non-timeseries-dbs-except #{:h2 :sqlserver :redshift :mongo :teradata}
=======
(expect-with-non-timeseries-dbs-except #{:h2 :sqlserver :redshift :sparksql :mongo}
>>>>>>> 19b65663
  (cond
    (contains? #{:sqlite :crate} *engine*)
    (results-by-week date-formatter-without-time
                     date-formatter-without-time
                     [46 47 40 60 7])

    (oracle-or-redshift? *engine*)
    (results-by-week (tformat/with-zone date-formatter-without-time pacific-tz)
                     (result-date-formatter pacific-tz)
                     [46 47 40 60 7])

    (supports-report-timezone? *engine*)
    (results-by-week (tformat/with-zone date-formatter-without-time pacific-tz)
                     (result-date-formatter pacific-tz)
                     [49 47 39 58 7])

    :else
    (results-by-week date-formatter-without-time
                     (result-date-formatter pacific-tz)
                     [46 47 40 60 7]))
  (tu/with-jvm-tz pacific-tz
    (sad-toucan-incidents-with-bucketing :week pacific-tz)))

;;;;;;;;;;;;;;;;;;;;;;;;;;;;;;;;;;;;;;;;;;;;;;;;;;;;;;;;;;;;
;;
;; Grouping by week-of-year tests
;;
;;;;;;;;;;;;;;;;;;;;;;;;;;;;;;;;;;;;;;;;;;;;;;;;;;;;;;;;;;;;

(expect-with-non-timeseries-dbs
  ;; Not really sure why different drivers have different opinions on these </3
  (cond

<<<<<<< HEAD
    (contains? #{:sqlserver :sqlite :crate :oracle :teradata} *engine*)
=======
    (contains? #{:sqlserver :sqlite :crate :oracle :sparksql} *engine*)
>>>>>>> 19b65663
    [[23 54] [24 46] [25 39] [26 61]]

    (and (supports-report-timezone? *engine*)
         (not (= :redshift *engine*)))
    [[23 49] [24 47] [25 39] [26 58] [27 7]]

    :else
    [[23 46] [24 47] [25 40] [26 60] [27 7]])
  (sad-toucan-incidents-with-bucketing :week-of-year pacific-tz))

;;;;;;;;;;;;;;;;;;;;;;;;;;;;;;;;;;;;;;;;;;;;;;;;;;;;;;;;;;;;
;;
;; Grouping by month tests
;;
;;;;;;;;;;;;;;;;;;;;;;;;;;;;;;;;;;;;;;;;;;;;;;;;;;;;;;;;;;;;

;; All of the sad toucan events in the test data fit in June. The
;; results are the same on all databases and the only difference is
;; how the beginning of hte month is represented, since we always
;; return times with our dates
(expect-with-non-timeseries-dbs
  [[(cond
      (contains? #{:sqlite :crate} *engine*)
      "2015-06-01"

      (supports-report-timezone? *engine*)
      "2015-06-01T00:00:00.000-07:00"

      :else
      "2015-06-01T00:00:00.000Z")
    200]]
  (sad-toucan-incidents-with-bucketing :month pacific-tz))

(expect-with-non-timeseries-dbs
  [[(cond
      (contains? #{:sqlite :crate} *engine*)
      "2015-06-01"

      (supports-report-timezone? *engine*)
      "2015-06-01T00:00:00.000-04:00"

      :else
      "2015-06-01T00:00:00.000Z")
    200]]
  (sad-toucan-incidents-with-bucketing :month eastern-tz))

;;;;;;;;;;;;;;;;;;;;;;;;;;;;;;;;;;;;;;;;;;;;;;;;;;;;;;;;;;;;
;;
;; Grouping by month-of-year tests
;;
;;;;;;;;;;;;;;;;;;;;;;;;;;;;;;;;;;;;;;;;;;;;;;;;;;;;;;;;;;;;

(expect-with-non-timeseries-dbs
  [[6 200]]
  (sad-toucan-incidents-with-bucketing :month-of-year pacific-tz))

;;;;;;;;;;;;;;;;;;;;;;;;;;;;;;;;;;;;;;;;;;;;;;;;;;;;;;;;;;;;
;;
;; Grouping by quarter tests
;;
;;;;;;;;;;;;;;;;;;;;;;;;;;;;;;;;;;;;;;;;;;;;;;;;;;;;;;;;;;;;

(expect-with-non-timeseries-dbs
  [[(cond (contains? #{:sqlite :crate} *engine*)
          "2015-04-01"

          (supports-report-timezone? *engine*)
          "2015-04-01T00:00:00.000-07:00"

          :else
          "2015-04-01T00:00:00.000Z")
    200]]
  (sad-toucan-incidents-with-bucketing :quarter pacific-tz))

(expect-with-non-timeseries-dbs
  [[(cond (contains? #{:sqlite :crate} *engine*)
          "2015-04-01"

          (supports-report-timezone? *engine*)
          "2015-04-01T00:00:00.000-04:00"

          :else
          "2015-04-01T00:00:00.000Z")
    200]]
  (sad-toucan-incidents-with-bucketing :quarter eastern-tz))

;;;;;;;;;;;;;;;;;;;;;;;;;;;;;;;;;;;;;;;;;;;;;;;;;;;;;;;;;;;;
;;
;; Grouping by quarter-of-year tests
;;
;;;;;;;;;;;;;;;;;;;;;;;;;;;;;;;;;;;;;;;;;;;;;;;;;;;;;;;;;;;;

(expect-with-non-timeseries-dbs
  [[2 200]]
  (sad-toucan-incidents-with-bucketing :quarter-of-year pacific-tz))

;;;;;;;;;;;;;;;;;;;;;;;;;;;;;;;;;;;;;;;;;;;;;;;;;;;;;;;;;;;;
;;
;; Grouping by year tests
;;
;;;;;;;;;;;;;;;;;;;;;;;;;;;;;;;;;;;;;;;;;;;;;;;;;;;;;;;;;;;;

(expect-with-non-timeseries-dbs
  [[2015 200]]
  (sad-toucan-incidents-with-bucketing :year pacific-tz))

;;;;;;;;;;;;;;;;;;;;;;;;;;;;;;;;;;;;;;;;;;;;;;;;;;;;;;;;;;;;
;;
;; Relative date tests
;;
;;;;;;;;;;;;;;;;;;;;;;;;;;;;;;;;;;;;;;;;;;;;;;;;;;;;;;;;;;;;

;; RELATIVE DATES
(defn- database-def-with-timestamps [interval-seconds]
  (i/create-database-definition (str "a-checkin-every-" interval-seconds "-seconds")
    ["checkins"
     [{:field-name "timestamp"
       :base-type  :type/DateTime}]
     (vec (for [i (range -15 15)]
            ;; Create timestamps using relative dates (e.g. `DATEADD(second, -195, GETUTCDATE())` instead of
            ;; generating `java.sql.Timestamps` here so they'll be in the DB's native timezone. Some DBs refuse to use
            ;; the same timezone we're running the tests from *cough* SQL Server *cough*
            [(u/prog1 (driver/date-interval *driver* :second (* i interval-seconds))
               (assert <>))]))]))

(def ^:private checkins:4-per-minute (partial database-def-with-timestamps 15))
(def ^:private checkins:4-per-hour   (partial database-def-with-timestamps (* 60 15)))
(def ^:private checkins:1-per-day    (partial database-def-with-timestamps (* 60 60 24)))

(defn- count-of-grouping [db field-grouping & relative-datetime-args]
  (-> (data/with-temp-db [_ db]
        (data/run-query checkins
          (ql/aggregation (ql/count))
          (ql/filter (ql/= (ql/datetime-field $timestamp field-grouping)
                           (apply ql/relative-datetime relative-datetime-args)))))
      first-row first int))

;; HACK - Don't run these tests against BigQuery because the databases need to be loaded every time the tests are ran and loading data into BigQuery is mind-bogglingly slow.
;;        Don't worry, I promise these work though!

;; Don't run the minute tests against Oracle because the Oracle tests are kind of slow and case CI to fail randomly when it takes so long to load the data that the times are
;; no longer current (these tests pass locally if your machine isn't as slow as the CircleCI ones)
;; Teradata Hack - these tests run against the 15-seconds database because of an unknown identification problem
(expect-with-non-timeseries-dbs-except #{:bigquery :oracle} 4 (count-of-grouping (checkins:4-per-minute) :minute "current"))

(expect-with-non-timeseries-dbs-except #{:bigquery :oracle} 4 (count-of-grouping (checkins:4-per-minute) :minute -1 "minute"))
(expect-with-non-timeseries-dbs-except #{:bigquery :oracle} 4 (count-of-grouping (checkins:4-per-minute) :minute  1 "minute"))

(expect-with-non-timeseries-dbs-except #{:bigquery :teradata} 4 (count-of-grouping (checkins:4-per-hour) :hour "current"))
(expect-with-non-timeseries-dbs-except #{:bigquery :teradata} 4 (count-of-grouping (checkins:4-per-hour) :hour -1 "hour"))
(expect-with-non-timeseries-dbs-except #{:bigquery :teradata} 4 (count-of-grouping (checkins:4-per-hour) :hour  1 "hour"))

(expect-with-non-timeseries-dbs-except #{:bigquery :teradata} 1 (count-of-grouping (checkins:1-per-day) :day "current"))
(expect-with-non-timeseries-dbs-except #{:bigquery :teradata} 1 (count-of-grouping (checkins:1-per-day) :day -1 "day"))
(expect-with-non-timeseries-dbs-except #{:bigquery :teradata} 1 (count-of-grouping (checkins:1-per-day) :day  1 "day"))

(expect-with-non-timeseries-dbs-except #{:bigquery :teradata} 7 (count-of-grouping (checkins:1-per-day) :week "current"))

;; SYNTACTIC SUGAR
(expect-with-non-timeseries-dbs-except #{:bigquery :teradata}
  1
  (-> (data/with-temp-db [_ (checkins:1-per-day)]
        (data/run-query checkins
          (ql/aggregation (ql/count))
          (ql/filter (ql/time-interval $timestamp :current :day))))
      first-row first int))

(expect-with-non-timeseries-dbs-except #{:bigquery :teradata}
  7
  (-> (data/with-temp-db [_ (checkins:1-per-day)]
        (data/run-query checkins
          (ql/aggregation (ql/count))
          (ql/filter (ql/time-interval $timestamp :last :week))))
      first-row first int))

;; Make sure that when referencing the same field multiple times with different units we return the one
;; that actually reflects the units the results are in.
;; eg when we breakout by one unit and filter by another, make sure the results and the col info
;; use the unit used by breakout
(defn- date-bucketing-unit-when-you [& {:keys [breakout-by filter-by with-interval]
                                        :or   {with-interval :current}}]
  (let [results (data/with-temp-db [_ (checkins:1-per-day)]
                  (data/run-query checkins
                    (ql/aggregation (ql/count))
                    (ql/breakout (ql/datetime-field $timestamp breakout-by))
                    (ql/filter (ql/time-interval $timestamp with-interval filter-by))))]
    {:rows (or (-> results :row_count)
               (throw (ex-info "Query failed!" results)))
     :unit (-> results :data :cols first :unit)}))

(expect-with-non-timeseries-dbs-except #{:bigquery :teradata}
  {:rows 1, :unit :day}
  (date-bucketing-unit-when-you :breakout-by "day", :filter-by "day"))

(expect-with-non-timeseries-dbs-except #{:bigquery :teradata}
  {:rows 7, :unit :day}
  (date-bucketing-unit-when-you :breakout-by "day", :filter-by "week"))

(expect-with-non-timeseries-dbs-except #{:bigquery :teradata}
  {:rows 1, :unit :week}
  (date-bucketing-unit-when-you :breakout-by "week", :filter-by "day"))

(expect-with-non-timeseries-dbs-except #{:bigquery :teradata}
  {:rows 1, :unit :quarter}
  (date-bucketing-unit-when-you :breakout-by "quarter", :filter-by "day"))

(expect-with-non-timeseries-dbs-except #{:bigquery :teradata}
  {:rows 1, :unit :hour}
  (date-bucketing-unit-when-you :breakout-by "hour", :filter-by "day"))

;; make sure if you use a relative date bucket in the past (e.g. "past 2 months") you get the correct amount of rows (#3910)
(expect-with-non-timeseries-dbs-except #{:bigquery :teradata}
  {:rows 2, :unit :day}
  (date-bucketing-unit-when-you :breakout-by "day", :filter-by "day", :with-interval -2))

(expect-with-non-timeseries-dbs-except #{:bigquery :teradata}
  {:rows 2, :unit :day}
  (date-bucketing-unit-when-you :breakout-by "day", :filter-by "day", :with-interval 2))<|MERGE_RESOLUTION|>--- conflicted
+++ resolved
@@ -189,12 +189,7 @@
 ;;
 ;; The exclusions here are databases that give incorrect answers when
 ;; the JVM timezone doesn't match the databases timezone
-<<<<<<< HEAD
-;; TODO improve comment: session attributes like Timezone MUST NOT BE CHANGED according to spec 
-(expect-with-non-timeseries-dbs-except #{:h2 :sqlserver :redshift :mongo :teradata}
-=======
-(expect-with-non-timeseries-dbs-except #{:h2 :sqlserver :redshift :sparksql :mongo}
->>>>>>> 19b65663
+(expect-with-non-timeseries-dbs-except #{:h2 :sqlserver :redshift :sparksql :mongo :teradata}
   (cond
     (contains? #{:sqlite :crate} *engine*)
     (sad-toucan-result (source-date-formatter utc-tz) result-date-formatter-without-tz)
@@ -482,11 +477,7 @@
 ;;
 ;; The exclusions here are databases that give incorrect answers when
 ;; the JVM timezone doesn't match the databases timezone
-<<<<<<< HEAD
-(expect-with-non-timeseries-dbs-except #{:h2 :sqlserver :redshift :mongo :teradata}
-=======
-(expect-with-non-timeseries-dbs-except #{:h2 :sqlserver :redshift :sparksql :mongo}
->>>>>>> 19b65663
+(expect-with-non-timeseries-dbs-except #{:h2 :sqlserver :redshift :sparksql :mongo :teradata}
   (cond
     (contains? #{:sqlite :crate} *engine*)
     (results-by-day date-formatter-without-time
@@ -683,11 +674,7 @@
 ;;
 ;; The exclusions here are databases that give incorrect answers when
 ;; the JVM timezone doesn't match the databases timezone
-<<<<<<< HEAD
-(expect-with-non-timeseries-dbs-except #{:h2 :sqlserver :redshift :mongo :teradata}
-=======
-(expect-with-non-timeseries-dbs-except #{:h2 :sqlserver :redshift :sparksql :mongo}
->>>>>>> 19b65663
+(expect-with-non-timeseries-dbs-except #{:h2 :sqlserver :redshift :sparksql :mongo :teradata}
   (cond
     (contains? #{:sqlite :crate} *engine*)
     (results-by-week date-formatter-without-time
@@ -721,11 +708,7 @@
   ;; Not really sure why different drivers have different opinions on these </3
   (cond
 
-<<<<<<< HEAD
-    (contains? #{:sqlserver :sqlite :crate :oracle :teradata} *engine*)
-=======
-    (contains? #{:sqlserver :sqlite :crate :oracle :sparksql} *engine*)
->>>>>>> 19b65663
+    (contains? #{:sqlserver :sqlite :crate :oracle :sparksql :teradata} *engine*)
     [[23 54] [24 46] [25 39] [26 61]]
 
     (and (supports-report-timezone? *engine*)
