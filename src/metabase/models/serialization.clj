--- conflicted
+++ resolved
@@ -304,13 +304,8 @@
         pk       (models/primary-key model)
         id       (get local pk)]
     (log/tracef "Upserting %s %d: old %s new %s" model-name id (pr-str local) (pr-str ingested))
-<<<<<<< HEAD
     (t2/update! model id ingested)
-    (db/select-one model pk id)))
-=======
-    (db/update! model id ingested)
     (t2/select-one model pk id)))
->>>>>>> 952af410
 
 (defmulti load-insert!
   "Called by the default [[load-one!]] if there is no corresponding entity already in the appdb.
