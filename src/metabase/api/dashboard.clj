--- conflicted
+++ resolved
@@ -13,12 +13,7 @@
             [metabase.models.card :refer [Card]]
             [metabase.models.collection :as collection]
             [metabase.models.dashboard :as dashboard :refer [Dashboard]]
-<<<<<<< HEAD
             [metabase.models.dashboard-card :as dashboard-card :refer [DashboardCard]]
-=======
-            [metabase.models.dashboard-card :as dashboard-card :refer [DashboardCard delete-dashboard-card!]]
-            [metabase.models.dashboard-card-series :refer [DashboardCardSeries]]
->>>>>>> be0dc4e6
             [metabase.models.dashboard-favorite :refer [DashboardFavorite]]
             [metabase.models.field :refer [Field]]
             [metabase.models.interface :as mi]
@@ -28,11 +23,8 @@
             [metabase.models.query.permissions :as query.perms]
             [metabase.models.revision :as revision]
             [metabase.models.revision.last-edit :as last-edit]
-<<<<<<< HEAD
+            [metabase.models.table :refer [Table]]
             [metabase.query-processor.dashboard :as qp.dashboard]
-=======
-            [metabase.models.table :refer [Table]]
->>>>>>> be0dc4e6
             [metabase.query-processor.error-type :as qp.error-type]
             [metabase.query-processor.middleware.constraints :as constraints]
             [metabase.query-processor.pivot :as qp.pivot]
