--- conflicted
+++ resolved
@@ -12,11 +12,9 @@
 
 - `GET /api/util/bug_report_details` has been renamed to `GET /api/bug-reporting/details`.
 
-<<<<<<< HEAD
+- `POST /api/util/product-feedback` has been renamed to `POST /api/product-feedback`.
+
 - `POST /api/util/entity_id` has been renamed to `POST /api/eid-translation/translate`.
-=======
-- `POST /api/util/product-feedback` has been renamed to `POST /api/product-feedback`.
->>>>>>> 818bacef
 
 ## Metabase 0.54.0
 
