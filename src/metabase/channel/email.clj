(ns metabase.channel.email
  (:require
   [metabase.analytics.core :as analytics]
   [metabase.channel.settings :as channel.settings]
   [metabase.util.i18n :refer [tru]]
   [metabase.util.log :as log]
   [metabase.util.malli :as mu]
   [metabase.util.malli.schema :as ms]
   [metabase.util.retry :as retry]
   [postal.core :as postal]
   [postal.support :refer [make-props]]
   [throttle.core :as throttle])
  (:import
   (javax.mail Session)
   (throttle.core Throttler)))

(set! *warn-on-reflection* true)

;; https://github.com/metabase/metabase/issues/11879#issuecomment-713816386
(when-not *compile-files*
  (System/setProperty "mail.mime.splitlongparameters" "false"))

(defn- make-email-throttler
  [rate-limit]
  (throttle/make-throttler
   :email
   :attempt-ttl-ms     1000
   :initial-delay-ms   1000
   :attempts-threshold rate-limit))

(defonce ^:private email-throttler (when-let [rate-limit (channel.settings/email-max-recipients-per-second)]
                                     (make-email-throttler rate-limit)))

(defn check-email-throttle
  "Check if the email throttler is enabled and if so, throttle the email sending based on the total number of recipients.

  We will allow multi-recipient emails to broach the limit, as long as the limit has not been reached yet.

  We want two properties:
    1. All emails eventually get sent.
    2. Lowering the threshold must never cause more overflow."
  [email]
  (when email-throttler
    (when-let [recipients (not-empty (into #{} (mapcat email) [:to :bcc]))]
      (let [throttle-threshold (.attempts-threshold ^Throttler email-throttler)
            check-one!         #(throttle/check email-throttler true)]
        (check-one!)
        (try
          (dotimes [_ (dec (count recipients))]
            (throttle/check email-throttler true))
          (catch Exception _e
            (log/warn "Email throttling is enabled and the number of recipients exceeds the rate limit per second. Skip throttling."
                      {:email-subject  (:subject email)
                       :recipients     (count recipients)
                       :max-recipients throttle-threshold})))))))

;; ## PUBLIC INTERFACE

(defn send-email!
  "Internal function used to send messages. Should take 2 args - a map of SMTP credentials, and a map of email details.
  Provided so you can swap this out with an \"inbox\" for test purposes.

  If email-rate-limit-per-second is set, this function will throttle the email sending based on the total number of recipients."
  [smtp-credentials email-details]
  (check-email-throttle email-details)
  (postal/send-message smtp-credentials email-details))

(defn- add-ssl-settings [m ssl-setting]
  (merge
   m
   (case (keyword ssl-setting)
     :tls      {:tls true}
     :ssl      {:ssl true}
     :starttls {:starttls.enable   true
                :starttls.required true}
     {})))

(defn- smtp-settings []
  (-> {:host (channel.settings/email-smtp-host)
       :user (channel.settings/email-smtp-username)
       :pass (channel.settings/email-smtp-password)
       :port (channel.settings/email-smtp-port)}
      (add-ssl-settings (channel.settings/email-smtp-security))))

(def ^:private EmailMessage
  [:and
   [:map {:closed true}
    [:subject      :string]
    [:recipients   [:or [:sequential ms/Email] [:set ms/Email]]]
    [:message-type [:enum :text :html :attachments]]
    [:message      [:or :string [:sequential :map]]]
    [:bcc?         {:optional true} [:maybe :boolean]]]
   [:fn {:error/message (str "Bad message-type/message combo: message-type `:attachments` should have a sequence of maps as its message; "
                             "other types should have a String message.")}
    (fn [{:keys [message-type message]}]
      (if (= message-type :attachments)
        (and (sequential? message) (every? map? message))
        (string? message)))]])

;; TODO: this indirection is not needed, refactor to let all clients use the postal message directly
(defn email-message->postal-message
  "Converts a Metabase email message to a postal message. This is used internally by [[send-email!]] and
  [[send-message!]]."
  [{:keys [subject recipients message-type message bcc?] :as _email}]
  (let [to-type (if bcc? :bcc :to)]
    (merge
     {:from    (if-let [from-name (email-from-name)]
                 (str from-name " <" (email-from-address) ">")
                 (email-from-address))
      ;; FIXME: postal doesn't accept recipients if it's a set, need to fix this from upstream
      to-type  (seq recipients)
      :subject subject
      :body    (case message-type
                 :attachments message
                 :text        message
                 :html        [{:type    "text/html; charset=utf-8"
                                :content message}])}
     (when-let [reply-to (email-reply-to)]
       {:reply-to reply-to}))))

(defn send-message-or-throw!
  "Send an email to one or more `recipients`. Upon success, this returns the `message` that was just sent. This function
  does not catch and swallow thrown exceptions, it will bubble up. Should prefer to use [[send-email-retrying!]] unless
  the caller has its own retry logic."
  [email]
  (try
    (when-not (email-smtp-host)
      (throw (ex-info (tru "SMTP host is not set.") {:cause :smtp-host-not-set})))
    ;; Now send the email
    (send-email! (smtp-settings) (email-message->postal-message email))
    (catch Throwable e
      (analytics/inc! :metabase-email/message-errors)
      (when (not= :smtp-host-not-set (:cause (ex-data e)))
        (throw e)))
    (finally
      (analytics/inc! :metabase-email/messages))))

(defn send-postal-message-or-throw!
  "Like [[send-message-or-throw!]] but accept a post email instead of our internal email data strucuture.
  We should refactor all call sites to use this function to remove indirection."
  [email]
  (try
    (when-not (channel.settings/email-smtp-host)
      (throw (ex-info (tru "SMTP host is not set.") {:cause :smtp-host-not-set})))
    ;; Now send the email
<<<<<<< HEAD
    (send-email! (smtp-settings) email)
=======
    (let [to-type (if bcc? :bcc :to)]
      (send-email! (smtp-settings)
                   (merge
                    {:from    (if-let [from-name (channel.settings/email-from-name)]
                                (str from-name " <" (channel.settings/email-from-address) ">")
                                (channel.settings/email-from-address))
                     ;; FIXME: postal doesn't accept recipients if it's a set, need to fix this from upstream
                     to-type  (seq recipients)
                     :subject subject
                     :body    (case message-type
                                :attachments message
                                :text        message
                                :html        [{:type    "text/html; charset=utf-8"
                                               :content message}])}
                    (when-let [reply-to (channel.settings/email-reply-to)]
                      {:reply-to reply-to}))))
>>>>>>> e0f5809a
    (catch Throwable e
      (analytics/inc! :metabase-email/message-errors)
      (when (not= :smtp-host-not-set (:cause (ex-data e)))
        (throw e)))
    (finally
      (analytics/inc! :metabase-email/messages))))

(mu/defn send-email-retrying!
  "Like [[send-message-or-throw!]] but retries sending on errors according to the retry settings."
  [email :- EmailMessage]
  ((retry/decorate send-message-or-throw!) email))

(def ^:private SMTPStatus
  "Schema for the response returned by various functions in [[metabase.channel.email]]. Response will be a map with the key
  `:metabase.channel.email/error`, which will either be `nil` (indicating no error) or an instance of [[java.lang.Throwable]]
  with the error."
  [:map {:closed true}
   [::error [:maybe (ms/InstanceOfClass Throwable)]]])

(defn send-message!
  "Send an email to one or more `:recipients`. `:recipients` is a sequence of email addresses; `:message-type` must be
  either `:text` or `:html` or `:attachments`.

    (email/send-message!
     {:subject      \"[Metabase] Password Reset Request\"
      :recipients   [\"cam@metabase.com\"]
      :message-type :text
      :message      \"How are you today?\")}

  Upon success, this returns the `:message` that was just sent. (TODO -- confirm this.) This function will catch and
  log any exception, returning a [[SMTPStatus]]."
  [& {:as msg-args}]
  (try
    (send-email-retrying! msg-args)
    (catch Throwable e
      (log/warn e "Failed to send email")
      {::error e})))

(def ^:private SMTPSettings
  [:map {:closed true}
   [:host                         ms/NonBlankString]
   [:port                         ms/PositiveInt]
   ;; TODO -- not sure which of these other ones are actually required or not, and which are optional.
   [:user        {:optional true} [:maybe :string]]
   [:security    {:optional true} [:maybe [:enum :tls :ssl :none :starttls]]]
   [:pass        {:optional true} [:maybe :string]]
   [:sender      {:optional true} [:maybe :string]]
   [:sender-name {:optional true} [:maybe :string]]
   [:reply-to    {:optional true} [:maybe [:sequential ms/Email]]]])

(mu/defn- test-smtp-settings :- SMTPStatus
  "Tests an SMTP configuration by attempting to connect and authenticate if an authenticated method is passed
  in `:security`."
  [{:keys [host port user pass sender security], :as details} :- SMTPSettings]
  (try
    (let [ssl?    (= (keyword security) :ssl)
          proto   (if ssl? "smtps" "smtp")
          details (-> details
                      (assoc :proto proto
                             :connectiontimeout "1000"
                             :timeout "4000")
                      (add-ssl-settings security))
          session (doto (Session/getInstance (make-props sender details))
                    (.setDebug false))]
      (with-open [transport (.getTransport session proto)]
        (.connect transport host port user pass)))
    {::error nil}
    (catch Throwable e
      (log/error e "Error testing SMTP connection")
      {::error e})))

(def ^:private email-security-order [:tls :starttls :ssl])

(def ^:private ^Long retry-delay-ms
  "Amount of time to wait between retrying SMTP connections with different security options. This delay exists to keep
  us from getting banned on Outlook.com."
  500)

(mu/defn- guess-smtp-security :- [:maybe [:enum :tls :starttls :ssl]]
  "Attempts to use each of the security methods in security order with the same set of credentials. This is used only
  when the initial connection attempt fails, so it won't overwrite a functioning configuration. If this uses something
  other than the provided method, a warning gets printed on the config page.

  If unable to connect with any security method, returns `nil`. Otherwise returns the security method that we were
  able to connect successfully with."
  [details :- SMTPSettings]
  ;; make sure this is not lazy, or chunking can cause some servers to block requests
  (some
   (fn [security-type]
     (if-not (::error (test-smtp-settings (assoc details :security security-type)))
       security-type
       (do
         (Thread/sleep retry-delay-ms) ; Try not to get banned from outlook.com
         nil)))
   email-security-order))

(mu/defn test-smtp-connection :- [:or SMTPStatus SMTPSettings]
  "Test the connection to an SMTP server to determine if we can send emails. Takes in a dictionary of properties such
  as:

    {:host     \"localhost\"
     :port     587
     :user     \"bigbird\"
     :pass     \"luckyme\"
     :sender   \"foo@mycompany.com\"
     :security :tls}

  Attempts to connect with different `:security` options. If able to connect successfully, returns working
  [[SMTPSettings]]. If unable to connect with any `:security` options, returns an [[SMTPStatus]] with the `::error`."
  [details :- SMTPSettings]
  (let [initial-attempt (test-smtp-settings details)]
    (if-not (::error initial-attempt)
      details
      (if-let [working-security-type (guess-smtp-security details)]
        (assoc details :security working-security-type)
        initial-attempt))))<|MERGE_RESOLUTION|>--- conflicted
+++ resolved
@@ -104,9 +104,9 @@
   [{:keys [subject recipients message-type message bcc?] :as _email}]
   (let [to-type (if bcc? :bcc :to)]
     (merge
-     {:from    (if-let [from-name (email-from-name)]
-                 (str from-name " <" (email-from-address) ">")
-                 (email-from-address))
+     {:from    (if-let [from-name (channel.settings/email-from-name)]
+                 (str from-name " <" (channel.settings/email-from-address) ">")
+                 (channel.settings/email-from-address))
       ;; FIXME: postal doesn't accept recipients if it's a set, need to fix this from upstream
       to-type  (seq recipients)
       :subject subject
@@ -115,7 +115,7 @@
                  :text        message
                  :html        [{:type    "text/html; charset=utf-8"
                                 :content message}])}
-     (when-let [reply-to (email-reply-to)]
+     (when-let [reply-to (channel.settings/email-reply-to)]
        {:reply-to reply-to}))))
 
 (defn send-message-or-throw!
@@ -124,7 +124,7 @@
   the caller has its own retry logic."
   [email]
   (try
-    (when-not (email-smtp-host)
+    (when-not (channel.settings/email-smtp-host)
       (throw (ex-info (tru "SMTP host is not set.") {:cause :smtp-host-not-set})))
     ;; Now send the email
     (send-email! (smtp-settings) (email-message->postal-message email))
@@ -143,26 +143,7 @@
     (when-not (channel.settings/email-smtp-host)
       (throw (ex-info (tru "SMTP host is not set.") {:cause :smtp-host-not-set})))
     ;; Now send the email
-<<<<<<< HEAD
     (send-email! (smtp-settings) email)
-=======
-    (let [to-type (if bcc? :bcc :to)]
-      (send-email! (smtp-settings)
-                   (merge
-                    {:from    (if-let [from-name (channel.settings/email-from-name)]
-                                (str from-name " <" (channel.settings/email-from-address) ">")
-                                (channel.settings/email-from-address))
-                     ;; FIXME: postal doesn't accept recipients if it's a set, need to fix this from upstream
-                     to-type  (seq recipients)
-                     :subject subject
-                     :body    (case message-type
-                                :attachments message
-                                :text        message
-                                :html        [{:type    "text/html; charset=utf-8"
-                                               :content message}])}
-                    (when-let [reply-to (channel.settings/email-reply-to)]
-                      {:reply-to reply-to}))))
->>>>>>> e0f5809a
     (catch Throwable e
       (analytics/inc! :metabase-email/message-errors)
       (when (not= :smtp-host-not-set (:cause (ex-data e)))
