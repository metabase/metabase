--- conflicted
+++ resolved
@@ -1,12 +1,8 @@
 import { skipToken, useGetCardQuery, useSearchQuery } from "metabase/api";
 import { useSelector } from "metabase/lib/redux";
 import { PLUGIN_EMBEDDING } from "metabase/plugins";
-<<<<<<< HEAD
 import { getEntityTypes } from "metabase/selectors/embedding-data-picker";
-=======
-import { getEmbedOptions } from "metabase/selectors/embed";
 import { getMetadata } from "metabase/selectors/metadata";
->>>>>>> 63428a43
 import * as Lib from "metabase-lib";
 import { getQuestionIdFromVirtualTableId } from "metabase-lib/v1/metadata/utils/saved-questions";
 import type { TableId } from "metabase-types/api";
