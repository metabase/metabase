--- conflicted
+++ resolved
@@ -137,10 +137,7 @@
     (init-status/set-progress! 0.9))
 
   (ensure-audit-db-installed!)
-<<<<<<< HEAD
-=======
   (init-status/set-progress! 0.95)
->>>>>>> d6a97c5e
 
   ;; start scheduler at end of init!
   (task/start-scheduler!)
