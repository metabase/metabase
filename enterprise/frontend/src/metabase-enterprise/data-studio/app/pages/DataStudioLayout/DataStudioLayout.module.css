--- conflicted
+++ resolved
@@ -1,15 +1,5 @@
 .nav {
   border-right: 1px solid var(--mb-color-border);
-<<<<<<< HEAD
-  transition: width 200ms ease;
-  width: auto;
-  min-width: 250px;
-}
-
-.navCollapsed {
-  width: 60px;
-  min-width: 60px;
-=======
   overflow: auto;
 }
 
@@ -26,7 +16,6 @@
 
 .icon {
   color: var(--mb-color-text-secondary);
->>>>>>> 9e62f8c2
 }
 
 .tab {
@@ -56,7 +45,6 @@
   }
 }
 
-<<<<<<< HEAD
 .workspacesSection {
   border-top: 1px solid var(--mb-color-border);
   padding-top: 0.75rem;
@@ -144,15 +132,16 @@
     opacity: 0.5;
     cursor: not-allowed;
   }
-=======
-.hoverButton {
-  &:hover {
-    .showOnHover {
-      opacity: 1;
-    }
 
-    .hideOnHover {
-      opacity: 0;
+  .hoverButton {
+    &:hover {
+      .showOnHover {
+        opacity: 1;
+      }
+
+      .hideOnHover {
+        opacity: 0;
+      }
     }
   }
 }
@@ -173,5 +162,4 @@
 
 .disablePointer {
   cursor: default;
->>>>>>> 9e62f8c2
 }