--- conflicted
+++ resolved
@@ -1,5 +1,3 @@
-import _ from "underscore";
-
 import { NULL_DISPLAY_VALUE } from "metabase/lib/constants";
 import { formatValue } from "metabase/lib/formatting";
 import type { OptionsType } from "metabase/lib/formatting/types";
@@ -30,7 +28,6 @@
 } from "metabase/visualizations/shared/settings/series";
 import type {
   ComputedVisualizationSettings,
-  Formatter,
   RenderingContext,
 } from "metabase/visualizations/types";
 import type {
@@ -124,10 +121,6 @@
   cardsColumns: CartesianChartColumns[],
   hiddenSeries: string[],
   settings: ComputedVisualizationSettings,
-<<<<<<< HEAD
-  formatValue: Formatter,
-=======
->>>>>>> 1b28389c
 ) => {
   const hasMultipleCards = rawSeries.length > 1;
   return rawSeries.flatMap((cardDataset, index) => {
@@ -140,10 +133,6 @@
       hasMultipleCards,
       index === 0,
       settings,
-<<<<<<< HEAD
-      formatValue,
-=======
->>>>>>> 1b28389c
     );
   });
 };
@@ -165,10 +154,6 @@
   hasMultipleCards: boolean,
   isFirstCard: boolean,
   settings: ComputedVisualizationSettings,
-<<<<<<< HEAD
-  formatValue: Formatter,
-=======
->>>>>>> 1b28389c
 ): SeriesModel[] => {
   const cardId = card.id ?? null;
   const hasBreakout = "breakout" in columns;
@@ -233,17 +218,11 @@
     // which can be different based on a user's locale.
     const formattedBreakoutValue =
       breakoutValue != null && breakoutValue !== ""
-<<<<<<< HEAD
-        ? formatValue(breakoutValue, {
-            column: breakout.column,
-          })
-=======
         ? String(
             formatValue(breakoutValue, {
               column: breakout.column,
             }),
           )
->>>>>>> 1b28389c
         : NULL_DISPLAY_VALUE;
 
     const vizSettingsKey = getSeriesVizSettingsKey(
