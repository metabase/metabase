(ns metabase.driver
  "Metabase Drivers handle various things we need to do with connected data warehouse databases, including things like
  introspecting their schemas and processing and running MBQL queries. Drivers must implement some or all of the
  multimethods defined below, and register themselves with a call to [[metabase.driver/register!]].

  SQL-based drivers can use the `:sql` driver as a parent, and JDBC-based SQL drivers can use `:sql-jdbc`. Both of
  these drivers define additional multimethods that child drivers should implement; see [[metabase.driver.sql]] and
  [[metabase.driver.sql-jdbc]] for more details."
  (:require
   [clojure.set :as set]
   [clojure.string :as str]
   [java-time.api :as t]
   [metabase.auth-provider :as auth-provider]
   [metabase.driver.impl :as driver.impl]
   [metabase.models.setting :as setting :refer [defsetting]]
   [metabase.plugins.classloader :as classloader]
   [metabase.query-processor.error-type :as qp.error-type]
   [metabase.util :as u]
   [metabase.util.i18n :refer [deferred-tru tru]]
   [metabase.util.log :as log]
   [metabase.util.malli :as mu]
   [potemkin :as p]
   [toucan2.core :as t2]))

(set! *warn-on-reflection* true)

(declare notify-database-updated)

(defn- notify-all-databases-updated
  "Send notification that all Databases should immediately release cached resources (i.e., connection pools).

  Currently only used below by [[report-timezone]] setter (i.e., only used when report timezone changes). Reusing
  pooled connections with the old session timezone can have weird effects, especially if report timezone is changed to
  `nil` (meaning subsequent queries will not attempt to change the session timezone) or something considered invalid
  by a given Database (meaning subsequent queries will fail to change the session timezone)."
  []
  (doseq [{driver :engine, id :id, :as database} (t2/select 'Database)]
    (try
      (notify-database-updated driver database)
      (catch Throwable e
        (log/errorf e "Failed to notify %s Database %s updated" driver id)))))

(defn- short-timezone-name [timezone-id]
  (let [^java.time.ZoneId zone (if (seq timezone-id)
                                 (t/zone-id timezone-id)
                                 (t/zone-id))]
    (.getDisplayName
     zone
     java.time.format.TextStyle/SHORT
     (java.util.Locale/getDefault))))

(defn- long-timezone-name [timezone-id]
  (if (seq timezone-id)
    timezone-id
    (str (t/zone-id))))

;; TODO -- we really need to decouple this stuff and use an event for this

(defn- update-send-pulse-triggers-timezone!
  []
  ((requiring-resolve 'metabase.pulse.task.send-pulses/update-send-pulse-triggers-timezone!)))

(defn- update-send-notification-triggers-timezone!
  []
  ((requiring-resolve 'metabase.notification.core/update-send-notification-triggers-timezone!)))

(defsetting report-timezone
  (deferred-tru "Connection timezone to use when executing queries. Defaults to system timezone.")
  :encryption :no
  :visibility :settings-manager
  :export?    true
  :audit      :getter
  :setter
  (fn [new-value]
    (setting/set-value-of-type! :string :report-timezone new-value)
    (notify-all-databases-updated)
    (update-send-pulse-triggers-timezone!)
    (update-send-notification-triggers-timezone!)))

(defsetting report-timezone-short
  "Current report timezone abbreviation"
  :visibility :public
  :export?    true
  :setter     :none
  :getter     (fn [] (short-timezone-name (report-timezone)))
  :doc        false)

(defsetting report-timezone-long
  "Current report timezone string"
  :visibility :public
  :export?    true
  :setter     :none
  :getter     (fn [] (long-timezone-name (report-timezone)))
  :doc        false)

;;; +----------------------------------------------------------------------------------------------------------------+
;;; |                                                 Current Driver                                                 |
;;; +----------------------------------------------------------------------------------------------------------------+

(def ^:dynamic *driver*
  "Current driver (a keyword such as `:postgres`) in use by the Query Processor/tests/etc. Bind this with `with-driver`
  below. The QP binds the driver this way in the `bind-driver` middleware."
  nil)

(declare the-driver)

(defn do-with-driver
  "Impl for `with-driver`."
  [driver f]
  {:pre [(keyword? driver)]}
  (binding [*driver* (the-driver driver)]
    (f)))

(defmacro with-driver
  "Bind current driver to `driver` and execute `body`.

    (driver/with-driver :postgres
      ...)"
  {:style/indent 1}
  [driver & body]
  `(do-with-driver ~driver (fn [] ~@body)))

;;; +----------------------------------------------------------------------------------------------------------------+
;;; |                             Driver Registration / Hierarchy / Multimethod Dispatch                             |
;;; +----------------------------------------------------------------------------------------------------------------+

(p/import-vars [driver.impl hierarchy register! initialized?])

(add-watch
 #'hierarchy
 nil
 (fn [_key _ref _old-state _new-state]
   (when (not= hierarchy driver.impl/hierarchy)
     ;; this is a dev-facing error so no need to i18n it.
     (throw (Exception. (str "Don't alter #'metabase.driver/hierarchy directly, since it is imported from "
                             "metabase.driver.impl. Alter #'metabase.driver.impl/hierarchy instead if you need to "
                             "alter the var directly."))))))

(defn available?
  "Is this driver available for use? (i.e. should we show it as an option when adding a new database?) This is `true`
  for all registered, non-abstract drivers and false everything else.

  Note that an available driver is not necessarily initialized yet; for example lazy-loaded drivers are *registered*
  when Metabase starts up (meaning this will return `true` for them) and only initialized when first needed."
  [driver]
  ((every-pred driver.impl/registered? driver.impl/concrete?) driver))

(defn the-driver
  "Like [[clojure.core/the-ns]]. Converts argument to a keyword, then loads and registers the driver if not already done,
  throwing an Exception if it fails or is invalid. Returns keyword. Note that this does not neccessarily mean the
  driver is initialized (e.g., its full implementation and deps might not be loaded into memory) -- see also
  [[the-initialized-driver]].

  This is useful in several cases:

    ;; Ensuring a driver is loaded & registered
    (isa? driver/hierarchy (the-driver :postgres) (the-driver :sql-jdbc)

    ;; Accepting either strings or keywords (e.g., in API endpoints)
    (the-driver \"h2\") ; -> :h2

    ;; Ensuring a driver you are passed is valid
    (t2/insert! Database :engine (name (the-driver driver)))

    (the-driver :postgres) ; -> :postgres
    (the-driver :baby)     ; -> Exception"
  [driver]
  {:pre [((some-fn keyword? string?) driver)]}
  (classloader/the-classloader)
  (let [driver (keyword driver)]
    (driver.impl/load-driver-namespace-if-needed! driver)
    driver))

(defn add-parent!
  "Add a new parent to `driver`."
  [driver new-parent]
  (when-not *compile-files*
    (driver.impl/load-driver-namespace-if-needed! driver)
    (driver.impl/load-driver-namespace-if-needed! new-parent)
    (alter-var-root #'driver.impl/hierarchy derive driver new-parent)))

(defn- dispatch-on-uninitialized-driver
  "Dispatch function to use for driver multimethods. Dispatches on first arg, a driver keyword; loads that driver's
  namespace if not already done. DOES NOT INITIALIZE THE DRIVER.

  Driver multimethods for abstract drivers like `:sql` or `:sql-jdbc` should use [[dispatch-on-initialized-driver]] to
  ensure the driver is initialized (i.e., its method implementations will be loaded)."
  [driver & _]
  (the-driver driver))

(declare initialize!)

(defn the-initialized-driver
  "Like [[the-driver]], but also initializes the driver if not already initialized."
  [driver]
  (let [driver (keyword driver)]
    ;; Fastpath: an initialized driver `driver` is always already registered. Checking for `initialized?` is faster
    ;; than doing the `registered?` check inside `load-driver-namespace-if-needed!`.
    (when-not (driver.impl/initialized? driver)
      (driver.impl/load-driver-namespace-if-needed! driver)
      (driver.impl/initialize-if-needed! driver initialize!))
    driver))

(defn dispatch-on-initialized-driver
  "Like [[dispatch-on-uninitialized-driver]], but guarantees a driver is initialized before dispatch. Prefer
  [[the-driver]] for trivial methods that should do not require the driver to be initialized (e.g., ones that simply
  return information about the driver, but do not actually connect to any databases.)"
  [driver & _]
  (the-initialized-driver driver))

;;; +----------------------------------------------------------------------------------------------------------------+
;;; |                                       Interface (Multimethod Defintions)                                       |
;;; +----------------------------------------------------------------------------------------------------------------+

;; Methods a driver can implement. Not all of these are required; some have default implementations immediately below
;; them.
;;
;; SOME TIPS:
;;
;; To call the Clojure equivalent of the superclass implementation of a method, use `get-method` with the parent driver:
;;
;;    (driver/register-driver! :my-driver, :parent :sql-jdbc)
;;
;;    (defmethod driver/describe-table :my-driver [driver database table]
;;      (-> ((get-method driver/describe-table :sql-jdbc) driver databse table)
;;          (update :tables add-materialized-views)))
;;
;; Make sure to pass along the `driver` parameter-as when you call other methods, rather than hardcoding the name of
;; the current driver (e.g. `:my-driver` in the example above). This way if other drivers use your driver as a parent
;; in the future their implementations of any methods called by those methods will get used.

(defmulti initialize!
  "DO NOT CALL THIS METHOD DIRECTLY. Called automatically once and only once the first time a non-trivial driver method
  is called; implementers should do one-time initialization as needed (for example, registering JDBC drivers used
  internally by the driver.)

  'Trivial' methods include a tiny handful of ones like [[connection-properties]] that simply provide information
  about the driver, but do not connect to databases; these can be be supplied, for example, by a Metabase plugin
  manifest file (which is supplied for lazy-loaded drivers). Methods that require connecting to a database dispatch
  off of [[the-initialized-driver]], which will initialize a driver if not already done so.

  You will rarely need to write an implentation for this method yourself. A lazy-loaded driver (like most of the
  Metabase drivers in v1.0 and above) are automatiaclly given an implentation of this method that performs the
  `init-steps` specified in the plugin manifest (such as loading namespaces in question).

  If you do need to implement this method yourself, you do not need to call parent implementations. We'll take care of
  that for you."
  {:added "0.32.0" :arglists '([driver])}
  dispatch-on-uninitialized-driver)
  ;; VERY IMPORTANT: Unlike all other driver multimethods, we DO NOT use the driver hierarchy for dispatch here. Why?
  ;; We do not want a driver to inherit parent drivers' implementations and have those implementations end up getting
  ;; called multiple times. If a driver does not implement `initialize!`, *always* fall back to the default no-op
  ;; implementation.
  ;;
  ;; `initialize-if-needed!` takes care to make sure a driver's parent(s) are initialized before initializing a driver.

(defmethod initialize! :default [_]) ; no-op

(defmulti display-name
  "A nice name for the driver that we'll display to in the admin panel, e.g. \"PostgreSQL\" for `:postgres`. Default
  implementation capitializes the name of the driver, e.g. `:oracle` becomes \"Oracle\".

  When writing a driver that you plan to ship as a separate, lazy-loading plugin (including core drivers packaged this
  way, like SQLite), you do not need to implement this method; instead, specifiy it in your plugin manifest, and
  `lazy-loaded-driver` will create an implementation for you. Probably best if we only have one place where we set
  values for this."
  {:added "0.32.0" :arglists '([driver])}
  dispatch-on-uninitialized-driver
  :hierarchy #'hierarchy)

(defmethod display-name :default [driver]
  (str/capitalize (name driver)))

(defmulti contact-info
  "The contact information for the driver"
  {:changelog-test/ignore true :added "0.43.0" :arglists '([driver])}
  dispatch-on-uninitialized-driver
  :hierarchy #'hierarchy)

(defmethod contact-info :default
  [_]
  nil)

(defn dispatch-on-initialized-driver-safe-keys
  "Dispatch on initialized driver, except checks for `classname`,
  `subprotocol`, `connection-uri` in the details map in order to
  prevent a mismatch in spec type vs driver."
  [driver details-map]
  (let [invalid-keys #{"classname" "subprotocol" "connection-uri"}
        ks           (->> details-map keys
                          (map name)
                          (map u/lower-case-en) set)]
    (when (seq (set/intersection ks invalid-keys))
      (throw (ex-info "Cannot specify subname, protocol, or connection-uri in details map"
                      {:invalid-keys (set/intersection ks invalid-keys)})))
    (dispatch-on-initialized-driver driver)))

(defmulti can-connect?
  "Check whether we can connect to a `Database` with `details-map` and perform a simple query. For example, a SQL
  database might try running a query like `SELECT 1;`. This function should return truthy if a connection to the DB
  can be made successfully, otherwise it should return falsey or throw an appropriate Exception. Exceptions if a
  connection cannot be made. Throw an `ex-info` containing a truthy `::can-connect-message?` in `ex-data`
  in order to suppress logging expected driver validation messages during setup."
  {:added "0.32.0" :arglists '([driver details])}
  dispatch-on-initialized-driver-safe-keys
  :hierarchy #'hierarchy)

(defmulti dbms-version
  "Return a map containing information that describes the version of the DBMS. This typically includes a
  `:version` containing the (semantic) version of the DBMS as a string and potentially a `:flavor`
  specifying the flavor like `MySQL` or `MariaDB`."
  {:changelog-test/ignore true :added "0.46.0" :arglists '([driver database])}
  dispatch-on-initialized-driver
  :hierarchy #'hierarchy)

;; Some drivers like BigQuery or Snowflake cannot provide a meaningful stable version.
(defmethod dbms-version :default
  [_ _]
  nil)

(defmulti describe-database
  "Return a map containing information that describes all of the tables in a `database`, an instance of the `Database`
  model. It is expected that this function will be peformant and avoid draining meaningful resources of the database.
  Results should match the [[metabase.sync.interface/DatabaseMetadata]] schema."
  {:added "0.32.0" :arglists '([driver database])}
  dispatch-on-initialized-driver
  :hierarchy #'hierarchy)

(defmulti describe-table
  "Return a map containing a single field `:fields` that describes the fields in a `table`. `database` will be an
  instance of the `Database` model; and `table`, an instance of the `Table` model. It is expected that this function
  will be peformant and avoid draining meaningful resources of the database. The value of `:fields` should be a set of
  values matching the [[metabase.sync.interface/TableMetadataField]] schema."
  {:added "0.32.0" :arglists '([driver database table])}
  dispatch-on-initialized-driver
  :hierarchy #'hierarchy)

(defmulti describe-fields
  "Returns a reducible collection of maps, each containing information about fields. It includes which keys are
  primary keys, but not foreign keys. It does not include nested fields (e.g. fields within a JSON column).

  Takes keyword arguments to narrow down the results to a set of
  `schema-names` or `table-names`.

  Results match [[metabase.sync.interface/FieldMetadataEntry]].
  Results are optionally filtered by `schema-names` and `table-names` provided.
  Results are ordered by `table-schema`, `table-name`, and `database-position` in ascending order."
  {:added    "0.49.1"
   :arglists '([driver database & {:keys [schema-names table-names]}])}
  dispatch-on-initialized-driver
  :hierarchy #'hierarchy)

(defmulti describe-table-indexes
  "Returns a set of map containing information about the indexes of a table.
  Currently we only sync single column indexes or the first column of a composite index.
  Results should match the [[metabase.sync.interface/TableIndexMetadata]] schema."
  {:added "0.49.0" :arglists '([driver database table])}
  dispatch-on-initialized-driver
  :hierarchy #'hierarchy)

(defmulti describe-indexes
  "Returns a reducible collection of maps, each containing information about the indexes of a database.
  Currently we only sync single column indexes or the first column of a composite index. We currently only support
   indexes on unnested fields (i.e., where parent_id is null).

  Takes keyword arguments to narrow down the results to a set of
  `schema-names` or `table-names`.

  Results match [[metabase.sync.interface/FieldIndexMetadata]].
  Results are optionally filtered by `schema-names` and `table-names` provided."
  {:added "0.51.4" :arglists '([driver database & {:keys [schema-names table-names]}])}
  dispatch-on-initialized-driver
  :hierarchy #'hierarchy)

(defmulti escape-entity-name-for-metadata
  "escaping for when calling `.getColumns` or `.getTables` on table names or schema names. Useful for when a database
  driver has difference escaping rules for table or schema names when used from metadata.

  For example, oracle treats slashes differently when querying versus when used with `.getTables` or `.getColumns`"
  {:arglists '([driver entity-name]), :added "0.37.0"}
  dispatch-on-initialized-driver
  :hierarchy #'hierarchy)

(defmethod escape-entity-name-for-metadata :default [_driver table-name] table-name)

(defmulti describe-table-fks
  "Return information about the foreign keys in a `table`. Required for drivers that support :metadata/key-constraints
  but not :describe-fks. Results should match the [[metabase.sync.interface/FKMetadata]] schema."
  {:added "0.32.0" :deprecated "0.49.0" :arglists '([driver database table])}
  dispatch-on-initialized-driver
  :hierarchy #'hierarchy)

#_{:clj-kondo/ignore [:deprecated-var]}
(defmethod describe-table-fks ::driver [_ _ _]
  nil)

(defmulti describe-fks
  "Returns a reducible collection of maps, each containing information about foreign keys.
  Takes optional keyword arguments to narrow down the results to a set of `schema-names`
  and `table-names`.

  Results match [[metabase.sync.interface/FKMetadataEntry]].
  Results are optionally filtered by `schema-names` and `table-names` provided.
  Results are ordered by `fk-table-schema` and `fk-table-name` in ascending order.

  Required for drivers that support `:describe-fks`."
  {:added "0.49.0" :arglists '([driver database & {:keys [schema-names table-names]}])}
  dispatch-on-initialized-driver
  :hierarchy #'hierarchy)

(defmethod describe-fks ::driver [_ _]
  nil)

;;; this is no longer used but we can leave it around for not for documentation purposes. Maybe we can actually do
;;; something useful with it like write a test that validates that drivers return correct connection details?

#_(def ConnectionDetailsProperty
    "Schema for a map containing information about a connection property we should ask the user to supply when setting up
  a new database, as returned by an implementation of `connection-properties`."
    (s/constrained
     {;; The key that should be used to store this property in the `details` map.
      :name su/NonBlankString

      ;; Human-readable name that should be displayed to the User in UI for editing this field.
      :display-name su/NonBlankString

      ;; Human-readable text that gives context about a field's input.
      (s/optional-key :helper-text) s/Str

      ;; Type of this property. Defaults to `:string` if unspecified.
      ;; `:select` is a `String` in the backend.
      (s/optional-key :type) (s/enum :string :integer :boolean :password :select :text)

      ;; A default value for this field if the user hasn't set an explicit value. This is shown in the UI as a
      ;; placeholder.
      (s/optional-key :default) s/Any

      ;; Placeholder value to show in the UI if user hasn't set an explicit value. Similar to `:default`, but this value
      ;; is *not* saved to `:details` if no explicit value is set. Since `:default` values are also shown as
      ;; placeholders, you cannot specify both `:default` and `:placeholder`.
      (s/optional-key :placeholder) s/Any

      ;; Is this property required? Defaults to `false`.
      (s/optional-key :required?) s/Bool

      ;; Any options for `:select` types
      (s/optional-key :options) {s/Keyword s/Str}}

     (complement (every-pred #(contains? % :default) #(contains? % :placeholder)))
     "connection details that does not have both default and placeholder"))

(defmulti connection-properties
  "Return information about the connection properties that should be exposed to the user for databases that will use
  this driver. This information is used to build the UI for editing a Database `details` map, and for validating it on
  the backend. It should include things like `host`, `port`, and other driver-specific parameters. Each property must
  conform to the [[ConnectionDetailsProperty]] schema above.

  There are several definitions for common properties available in the [[metabase.driver.common]] namespace, such as
  `default-host-details` and `default-port-details`. Prefer using these if possible.

  Like `display-name`, lazy-loaded drivers should specify this in their plugin manifest; `lazy-loaded-driver` will
  automatically create an implementation for you."
  {:added "0.32.0" :arglists '([driver])}
  dispatch-on-uninitialized-driver
  :hierarchy #'hierarchy)

(defmulti execute-reducible-query
  "Execute a native query against that database and return rows that can be reduced using `transduce`/`reduce`.

  Pass metadata about the columns and the reducible object to `respond`, which has the signature

    (respond results-metadata rows)

  You can use [[metabase.query-processor.reducible/reducible-rows]] to create reducible, streaming results.

  `respond` MUST BE CALLED SYNCHRONOUSLY!!!

  Example impl:

    (defmethod reducible-query :my-driver
      [_ query context respond]
      (with-open [results (run-query! query)]
        (respond
         {:cols [{:name \"my_col\"}]}
         (qp.reducible/reducible-rows (get-row results) (context/canceled-chan context)))))"
  {:added "0.35.0", :arglists '([driver query context respond])}
  dispatch-on-initialized-driver
  :hierarchy #'hierarchy)

(defmulti query-result-metadata
  "Optional. Efficiently calculate metadata about the columns that would be returned if we were to run a
  `query` (hopefully without actually running), for example:

    (query-results-metadata
     :postgres
     {:lib/type :mbql/query
      :stages   [{:lib/type :mbql.stage/native
                  :native   \"SELECT * FROM venues WHERE id = ?\"
                  :args     [1]}]
      ...})
    =>
    [{:lib/type      :metadata/column
      :name          \"ID\"
      :database-type \"BIGINT\"
      :base-type     :type/BigInteger}
     {:lib/type      :metadata/column
      :name          \"NAME\"
      :database-type \"CHARACTER VARYING\"
      :base-type     :type/Text}
      ...]

  Metadata should be returned as a sequence of column maps matching the `:metabase.lib.schema.metadata/column` shape.

  This is needed in certain circumstances such as saving native queries before they have been run; metadata for
  MBQL-only queries can usually be determined by looking at the query itself without any driver involvement.

  If this method does need to be invoked, ideally it can calculate this information without actually having to run the
  query in question; it that is not possible, ideally we'd run a faster version of the query with the equivalent of
  `LIMIT 0` or `LIMIT 1`.

  A naive default implementation of this method lives in [[metabase.query-processor.metadata]] that runs the query in
  question with a `LIMIT 1` added to it. Drivers that can infer result metadata in a more performant way (i.e.,
  without actually running the query) should implement this method.

  The `:sql-jdbc` parent driver provides a default implementation for JDBC-based drivers
  in [[metabase.driver.sql-jdbc.metadata/query-result-metadata]], so you shouldn't need to implement this yourself if
  your driver derives from `:sql-jdbc`. For other drivers, please use this implementation as a reference when working
  on your own one.

  There is no guarantee that `query` is already fully compiled from MBQL to the appropriate native query
  language (e.g. SQL), so you should call [[metabase.query-processor.compile/compile]] to get a fully-compiled native
  query."
  {:added "0.51.0", :arglists '([driver query])}
  dispatch-on-initialized-driver
  :hierarchy #'hierarchy)

(def features
  "Set of all features a driver can support."
  #{;; Does this database track and enforce primary key and foreign key constraints in the schema?
    ;; Is the database capable of reporting columns as PK or FK? (Relevant during sync.)
    ;;
    ;; Not to be confused with Metabase's notion of foreign key columns. Those are user definable and power eg.
    ;; implicit joins.
    :metadata/key-constraints

    ;; Does this database support nested fields for any and every field except primary key (e.g. Mongo)?
    :nested-fields

    ;; Does this database support nested fields but only for certain field types (e.g. Postgres and JSON / JSONB columns)?
    :nested-field-columns

    ;; Does this driver support setting a timezone for the query?
    :set-timezone

    ;; Does the driver support *basic* aggregations like `:count` and `:sum`? (Currently, everything besides standard
    ;; deviation is considered \"basic\"; only GA doesn't support this).
    ;;
    ;; DEFAULTS TO TRUE.
    :basic-aggregations

    ;; Does this driver support standard deviation and variance aggregations? Note that if variance is not supported
    ;; directly, you can calculate it manually by taking the square of the standard deviation. See the MongoDB driver
    ;; for example.
    :standard-deviation-aggregations

    ;; Does this driver support expressions (e.g. adding the values of 2 columns together)?
    :expressions

    ;; Does this driver support parameter substitution in native queries, where parameter expressions are replaced
    ;; with a single value? e.g.
    ;;
    ;;    SELECT * FROM table WHERE field = {{param}}
    ;;    ->
    ;;    SELECT * FROM table WHERE field = 1
    :native-parameters

    ;; Does the driver support using expressions inside aggregations? e.g. something like \"sum(x) + count(y)\" or
    ;; \"avg(x + y)\"
    :expression-aggregations

    ;; Does the driver support expressions consisting of a single literal value like `1`, `\"hello\"`, and `false`.
    :expression-literals

    ;; Does the driver support using a query as the `:source-query` of another MBQL query? Examples are CTEs or
    ;; subselects in SQL queries.
    :nested-queries

    ;; Does this driver support native template tag parameters of type `:card`, e.g. in a native query like
    ;;
    ;;    SELECT * FROM {{card}}
    ;;
    ;; do we support substituting `{{card}}` with another compiled (nested) query?
    ;;
    ;; By default, this is true for drivers that support `:native-parameters` and `:nested-queries`, but drivers can opt
    ;; out if they do not support Card ID template tag parameters.
    :native-parameter-card-reference

    ;; Does the driver support persisting models
    :persist-models
    ;; Is persisting enabled?
    :persist-models-enabled

    ;; Does the driver support binning as specified by the `binning-strategy` clause?
    :binning

    ;; Does this driver not let you specify whether or not our string search filter clauses (`:contains`,
    ;; `:starts-with`, and `:ends-with`, collectively the equivalent of SQL `LIKE`) are case-senstive or not? This
    ;; informs whether we should present you with the 'Case Sensitive' checkbox in the UI. At the time of this writing
    ;; SQLite, SQLServer, and MySQL do not support this -- `LIKE` clauses are always case-insensitive.
    ;;
    ;; DEFAULTS TO TRUE.
    :case-sensitivity-string-filter-options

    ;; Implicit joins require :left-join (only) to work.
    :left-join
    :right-join
    :inner-join
    :full-join

    :regex

    ;; Does the driver support advanced math expressions such as log, power, ...
    :advanced-math-expressions

    ;; Does the driver support percentile calculations (including median)
    :percentile-aggregations

    ;; Does the driver support date extraction functions? (i.e get year component of a datetime column)
    ;; DEFAULTS TO TRUE
    :temporal-extract

    ;; Does the driver support doing math with datetime? (i.e Adding 1 year to a datetime column)
    ;; DEFAULTS TO TRUE
    :date-arithmetics

    ;; Does the driver support the :now function
    :now

    ;; Does the driver support converting timezone?
    ;; DEFAULTS TO FALSE
    :convert-timezone

    ;; Does the driver support :datetime-diff functions
    :datetime-diff

    ;; Does the driver support experimental "writeback" actions like "delete this row" or "insert a new row" from 44+?
    :actions

    ;; Does the driver support storing table privileges in the application database for the current user?
    :table-privileges

    ;; Does the driver support uploading files
    :uploads

    ;; Does the driver support schemas (aka namespaces) for tables
    ;; DEFAULTS TO TRUE
    :schemas

    ;; Does the driver support custom writeback actions. Drivers that support this must
    ;; implement [[execute-write-query!]]
    :actions/custom

    ;; Does changing the JVM timezone allow producing correct results? (See #27876 for details.)
    :test/jvm-timezone-setting

    ;; Does the driver support connection impersonation (i.e. overriding the role used for individual queries)?
    :connection-impersonation

    ;; Does the driver require specifying the default connection role for connection impersonation to work?
    :connection-impersonation-requires-role

    ;; Does the driver require specifying a collection (table) for native queries? (mongo)
    :native-requires-specified-collection

    ;; Does the driver support column(s) support storing index info
    :index-info

    ;; Does the driver support a faster `sync-fks` step by fetching all FK metadata in a single collection?
    ;; if so, `metabase.driver/describe-fks` must be implemented instead of `metabase.driver/describe-table-fks`
    :describe-fks

    ;; Does the driver support a faster `sync-fields` step by fetching all FK metadata in a single collection?
    ;; if so, `metabase.driver/describe-fields` must be implemented instead of `metabase.driver/describe-table`
    :describe-fields

    ;; Does the driver support a faster `sync-indexes` step by fetching all index metadata in a single collection?
    ;; If true, `metabase.driver/describe-indexes` must be implemented instead of `metabase.driver/describe-table-indexes`
    :describe-indexes

    ;; Does the driver support automatically adding a primary key column to a table for uploads?
    ;; If so, Metabase will add an auto-incrementing primary key column called `_mb_row_id` for any table created or
    ;; updated with CSV uploads, and ignore any `_mb_row_id` column in the CSV file.
    ;; DEFAULTS TO TRUE
    :upload-with-auto-pk

    ;; Does the driver support fingerprint the fields. Default is true
    :fingerprint

    ;; Does a connection to this driver correspond to a single database (false), or to multiple databases (true)?
    ;; Default is false; ie. a single database. This is common for classic relational DBs and some cloud databases.
    ;; Some have access to many databases from one connection; eg. Athena connects to an S3 bucket which might have
    ;; many databases in it.
    :connection/multiple-databases

    ;; Does the driver support identifiers for tables and columns that contain spaces. Defaults to `false`.
    :identifiers-with-spaces

    ;; Does this driver support UUID type
    :uuid-type

    ;; Does this driver support splitting strings and extracting a part?
    :split-part

    ;; True if this driver requires `:temporal-unit :default` on all temporal field refs, even if no temporal
    ;; bucketing was specified in the query.
    ;; Generally false, but a few time-series based analytics databases (eg. Druid) require it.
    :temporal/requires-default-unit

    ;; Does this driver support window functions like cumulative count and cumulative sum? (default: false)
    :window-functions/cumulative

    ;; Does this driver support the new `:offset` MBQL clause added in 50? (i.e. SQL `lag` and `lead` or equivalent
    ;; functions)
    :window-functions/offset

    ;; Does this driver support parameterized sql, eg. in prepared statements?
    :parameterized-sql

    ;; Does this driver support the :distinct-where function?
    :distinct-where

<<<<<<< HEAD
    ;; Does this driver support sandboxing with saved questions?
    :saved-question-sandboxing

    ;; Does this driver support casting text to integers? (`integer()` custom expression function)
=======
    ;; Does this driver support casting text and floats to integers? (`integer()` custom expression function)
>>>>>>> a7ff114f
    :expressions/integer

    ;; Does this driver support casting values to text? (`text()` custom expression function)
    :expressions/text

    ;; Does this driver support casting text to dates? (`date()` custom expression function)
    :expressions/date

    ;; Does this driver support casting text to floats? (`float()` custom expression function)
    :expressions/float

    ;; Whether the driver supports loading dynamic test datasets on each test run. Eg. datasets with names like
    ;; `checkins:4-per-minute` are created dynamically in each test run. This should be truthy for every driver we test
    ;; against except for Athena and Databricks which currently require test data to be loaded separately.
    :test/dynamic-dataset-loading

    ;; Some DBs allow you to connect to a DB that doesn't exist by creating it for you.
    ;; This is to allow such DBs to opt out of tests that rely on not being able to connect to non-existent DBs.
    :test/creates-db-on-connect

    ;; For some cloud DBs the test database is never created, and can't or shouldn't be destroyed.
    ;; This is to allow avoiding destroying the test DBs of such cloud DBs.
    :test/cannot-destroy-db})

(defmulti database-supports?
  "Does this driver and specific instance of a database support a certain `feature`?
  (A feature is a keyword, and can be any of the ones listed above in `driver-features`.
  Note that it's the same set of `driver-features` with respect to
  both database-supports? and [[supports?]])

  Database is guaranteed to be a Database instance.

  Most drivers can always return true or always return false for a given feature
  (e.g., :left-join is not supported by any version of Mongo DB).

  In some cases, a feature may only be supported by certain versions of the database engine.
  In this case, after implementing `[[dbms-version]]` for your driver
  you can determine whether a feature is supported for this particular database.

    (database-supports? :mongo :set-timezone mongo-db) ; -> true"
  {:arglists '([driver feature database]), :added "0.41.0"}
  (fn [driver feature _database]
    ;; only make sure unqualified keywords are explicitly defined in [[features]].
    (when (simple-keyword? feature)
      (when-not (features feature)
        (throw (ex-info (tru "Invalid driver feature: {0}" feature)
                        {:feature feature}))))
    [(dispatch-on-initialized-driver driver) feature])
  :hierarchy #'hierarchy)

(defmethod database-supports?
  :default [_driver _feature _] false)

(doseq [[feature supported?] {:convert-timezone                       false
                              :basic-aggregations                     true
                              :case-sensitivity-string-filter-options true
                              :date-arithmetics                       true
                              :parameterized-sql                      false
                              :temporal-extract                       true
                              :schemas                                true
                              :test/jvm-timezone-setting              true
                              :fingerprint                            true
                              :upload-with-auto-pk                    true
                              :saved-question-sandboxing              true
                              :test/dynamic-dataset-loading           true}]
  (defmethod database-supports? [::driver feature] [_driver _feature _db] supported?))

;;; By default a driver supports `:native-parameter-card-reference` if it supports `:native-parameters` AND
;;; `:nested-queries`.
(defmethod database-supports? [::driver :native-parameter-card-reference]
  [driver _feature database]
  (and (database-supports? driver :native-parameters database)
       (database-supports? driver :nested-queries database)))

(defmulti ^String escape-alias
  "Escape a `column-or-table-alias` string in a way that makes it valid for your database. This method is used for
  existing columns; aggregate functions and other expressions; joined tables; and joined subqueries; be sure to return
  the lowest common denominator amongst if your database has different requirements for different identifier types.

  These aliases can be dynamically generated in [[metabase.query-processor.util.add-alias-info]] or elsewhere
  (usually based on underlying table or column names) but can also be specified in the MBQL query itself for explicit
  joins. For `:sql` drivers, the aliases generated here will be quoted in the resulting SQL.

  The default impl of [[escape-alias]] calls [[metabase.driver.impl/truncate-alias]] and truncates the alias
  to [[metabase.driver.impl/default-alias-max-length-bytes]]. You can call this function with a different max length
  if you need to generate shorter aliases.

  That method is currently only used drivers that derive from `:sql` and for drivers that support joins. If your
  driver is/does neither, you do not need to implement this method at this time."
  {:added "0.42.0", :arglists '([driver column-or-table-alias])}
  dispatch-on-initialized-driver
  :hierarchy #'hierarchy)

(mu/defmethod escape-alias ::driver :- :string
  [_driver alias-name :- :string]
  (driver.impl/truncate-alias alias-name))

(defmulti humanize-connection-error-message
  "Return a humanized (user-facing) version of an connection error message.
  Generic error messages provided in [[metabase.driver.util/connection-error-messages]]; should be returned
  as keywords whenever possible. This provides for both unified error messages and categories which let us point
  users to the erroneous input fields.
  Error messages can also be strings, or localized strings, as returned by [[metabase.util.i18n/trs]] and
  `metabase.util.i18n/tru`."
  {:added "0.32.0" :arglists '([this message])}
  dispatch-on-initialized-driver
  :hierarchy #'hierarchy)

(defmethod humanize-connection-error-message ::driver [_ message]
  message)

(defmulti mbql->native
  "Transpile an MBQL query into the appropriate native query form. `query` will match the schema for an MBQL query in
  [[metabase.legacy-mbql.schema/Query]]; this function should return a native query that conforms to that schema.

  If the underlying query language supports remarks or comments, the driver should
  use [[metabase.query-processor.util/query->remark]] to generate an appropriate message and include that in an
  appropriate place; alternatively a driver might directly include the query's `:info` dictionary if the underlying
  language is JSON-based.

  The result of this function will be passed directly into calls to [[execute-reducible-query]].

  For example, a driver like Postgres would build a valid SQL expression and return a map such as:

    {:query \"-- Metabase card: 10 user: 5
              SELECT * FROM my_table\"}

  In 0.51.0 and above, drivers should look the value of [[*compile-with-inline-parameters*]] and output a query with
  all parameters inline when it is truthy."
  {:added "0.32.0", :arglists '([driver query])}
  dispatch-on-initialized-driver
  :hierarchy #'hierarchy)

(defmulti prettify-native-form
  "Pretty-format native form presumably coming from compiled query.
  Used eg. in the API endpoint `/dataset/native`, to present the user with a nicely formatted query.

  # How to use and extend this method?

  At the time of writing, this method acts as identity for nosql drivers. However, story with sql drivers is a bit
  different. To extend it for sql drivers, developers could use [[metabase.driver.sql.util/format-sql]]. Function
  in question is implemented in a way, that developers, implemnting this multimethod can:
  - Avoid implementing it completely, if their driver keyword representation corresponds to key in
    [[metabase.driver.sql.util/dialects]] (eg. `:postgres`).
  - Ignore implementing it, if it is sufficient to format their drivers native form with dialect corresponding
    to `:standardsql`'s value from the dialects map (eg `:h2`).
  - Use [[metabase.driver.sql.util/format-sql]] in this method's implementation, providing dialect keyword
    representation that corresponds to to their driver's formatting (eg. `:sqlserver` uses `:tsql`).
  - Completly reimplement this method with their special formatting code."
  {:added "0.47.0", :arglists '([driver native-form])}
  dispatch-on-initialized-driver
  :hierarchy #'hierarchy)

(defmethod prettify-native-form ::driver
  [_ native-form]
  native-form)

(def ^:dynamic ^{:added "0.51.0"} *compile-with-inline-parameters*
  "Whether to compile an MBQL query to native with parameters spliced inline (as opposed to using placeholders like `?`
  and passing the parameters separately.) Normally we want to pass parameters separately to protect against SQL
  injection and whatnot, but when converting an MBQL query to SQL it's nicer for people to see

    WHERE bird_type = 'cockatiel'

  instead of

    WHERE bird_type = ?

  so we bind this to `true`.

  Drivers that have some notion of parameterized queries (e.g. `:sql-jdbc`-based drivers) should look at the value of
  this dynamic variable in their implementation of [[metabase.driver/mbql->native]] and adjust query compilation
  behavior accordingly."
  false)

(defmulti splice-parameters-into-native-query
  "Deprecated and unused in 0.51.0+; multimethod declaration left here so drivers implementing it can still compile
  until we remove this method completely in 0.54.0 or later.

  Instead of implementing this method, you should instead look at the value
  of [[metabase.driver/*compile-with-inline-parameters*]] in your implementation of [[metabase.driver/mbql->native]]
  and adjust behavior accordingly."
  {:added "0.32.0", :arglists '([driver inner-query]), :deprecated "0.51.0"}
  dispatch-on-initialized-driver
  :hierarchy #'hierarchy)

#_{:clj-kondo/ignore [:deprecated-var]}
(defmethod splice-parameters-into-native-query ::driver
  [_driver _query]
  (throw (ex-info (str "metabase.driver/splice-parameters-into-native-query is deprecated, bind"
                       " metabase.driver/*compile-with-inline-parameters* during query compilation instead.")
                  {:type ::qp.error-type/driver})))

;; TODO -- shouldn't this be called `notify-database-updated!`, since the expectation is that it is done for side
;; effects? issue: https://github.com/metabase/metabase/issues/39367
(defmulti notify-database-updated
  "Notify the driver that the attributes of a `database` have changed, or that `database was deleted. This is
  specifically relevant in the event that the driver was doing some caching or connection pooling; the driver should
  release ALL related resources when this is called."
  {:added "0.32.0" :arglists '([driver database])}
  dispatch-on-initialized-driver
  :hierarchy #'hierarchy)

(defmethod notify-database-updated ::driver [_ _]
  nil) ; no-op

(defmulti sync-in-context
  "Drivers may provide this function if they need to do special setup before a sync operation such as
  `sync-database!`. The sync operation itself is encapsulated as the lambda `f`, which must be called with no arguments.

    (defn sync-in-context [driver database f]
      (with-connection [_ database]
        (f)))"
  {:added "0.32.0", :arglists '([driver database f])}
  dispatch-on-initialized-driver
  :hierarchy #'hierarchy)

(defmethod sync-in-context ::driver [_ _ f] (f))

(defmulti table-rows-seq
  "Return a sequence of *all* the rows in a given `table`, which is guaranteed to have at least `:name` and `:schema`
  keys. (It is guaranteed to satisfy the `DatabaseMetadataTable` schema in `metabase.sync.interface`.) Currently, this
  is only used for iterating over the values in a `_metabase_metadata` table. As such, the results are not expected to
  be returned lazily. There is no expectation that the results be returned in any given order.

  This method is currently only used by the H2 driver to load the Sample Database, so it is not neccesary for any other
  drivers to implement it at this time."
  {:added "0.32.0" :arglists '([driver database table])}
  dispatch-on-initialized-driver
  :hierarchy #'hierarchy)

(defmulti db-default-timezone
  "Return the *system* timezone ID name of this database, i.e. the timezone that local dates/times/datetimes are
  considered to be in by default. Ideally, this method should return a timezone ID like `America/Los_Angeles`, but an
  offset formatted like `-08:00` is acceptable in cases where the actual ID cannot be provided.

  This is currently used only when syncing the
  Database (see [[metabase.sync.sync-metadata.sync-timezone/sync-timezone!]]) -- the result of this method is stored
  in the `timezone` column of Database.

  *In theory* this method should probably not return `nil`, since every Database presumably assumes some timezone for
  LocalDate(Time)s types, but *in practice* implementations of this method return `nil` for some drivers. For example
  the default implementation for `:sql-jdbc` returns `nil` unless the driver in question
  implements [[metabase.driver.sql-jdbc.sync/db-default-timezone]]; the `:h2` driver does not for example. Why is
  this? Who knows, but it's something you should keep in mind.

  This method should return a [[String]], a [[java.time.ZoneId]], or a [[java.time.ZoneOffset]]."
  {:added "0.34.0", :arglists '([driver database])}
  dispatch-on-initialized-driver
  :hierarchy #'hierarchy)

(defmethod db-default-timezone ::driver
  [_driver _database]
  nil)

(defmulti substitute-native-parameters
  "For drivers that support `:native-parameters`. Substitute parameters in a normalized 'inner' native query.

    {:query \"SELECT count(*) FROM table WHERE id = {{param}}\"
     :template-tags {:param {:name \"param\", :display-name \"Param\", :type :number}}
     :parameters    [{:type   :number
                      :target [:variable [:template-tag \"param\"]]
                      :value  2}]}
    ->
    {:query \"SELECT count(*) FROM table WHERE id = 2\"}

  Much of the implementation for this method is shared across drivers and lives in the
  `metabase.driver.common.parameters.*` namespaces. See the `:sql` and `:mongo` drivers for sample implementations of
  this method.`Driver-agnostic end-to-end native parameter tests live in
  [[metabase.query-processor-test.parameters-test]] and other namespaces."
  {:added "0.34.0" :arglists '([driver inner-query])}
  dispatch-on-initialized-driver
  :hierarchy #'hierarchy)

(defmulti default-field-order
  "Return how fields should be sorted by default for this database."
  {:added "0.36.0" :arglists '([driver])}
  dispatch-on-initialized-driver
  :hierarchy #'hierarchy)

(defmethod default-field-order ::driver [_] :database)

;; TODO -- this can vary based on session variables or connection options
;; Issue: https://github.com/metabase/metabase/pull/39386
(defmulti db-start-of-week
  "Return the day that is considered to be the start of week by `driver`. Should return a keyword such as `:sunday`."
  {:added "0.37.0" :arglists '([driver])}
  dispatch-on-initialized-driver
  :hierarchy #'hierarchy)

(defmulti incorporate-ssh-tunnel-details
  "A multimethod for driver-specific behavior required to incorporate details for an opened SSH tunnel into the DB
  details. In most cases, this will simply involve updating the :host and :port (to point to the tunnel entry point,
  instead of the backing database server), but some drivers may have more specific behavior.

  WARNING! Implementations of this method may create new SSH tunnels, which need to be cleaned up. DO NOT USE THIS
  METHOD DIRECTLY UNLESS YOU ARE GOING TO BE CLEANING UP ANY CREATED TUNNELS! Instead, you probably want to
  use [[metabase.util.ssh/with-ssh-tunnel]]. See #24445 for more information."
  {:added "0.39.0" :arglists '([driver db-details])}
  dispatch-on-uninitialized-driver
  :hierarchy #'hierarchy)

(defmulti incorporate-auth-provider-details
  "A multimethod for driver specific behavior required to incorporate response of an auth-provider into the DB details.
   In most cases this means setting the :password and/or :username based on the auth-provider and its response."
  {:added "0.50.17" :arglists '([driver auth-provider auth-provider-response details])}
  dispatch-on-initialized-driver
  :hierarchy #'hierarchy)

(defmethod incorporate-auth-provider-details :default
  [_driver _auth-provider _auth-provider-response details]
  details)

(defmethod incorporate-auth-provider-details :sql-jdbc
  [_driver auth-provider auth-provider-response details]
  (case auth-provider
    (:oauth :azure-managed-identity)
    (let [{:keys [access_token expires_in]} auth-provider-response]
      (cond-> (assoc details :password access_token)
        expires_in (assoc :password-expiry-timestamp (+ (System/currentTimeMillis)
                                                        (* (- (parse-long expires_in)
                                                              auth-provider/azure-auth-token-renew-slack-seconds)
                                                           1000)))))

    (merge details auth-provider-response)))

;;; TODO:
;;;
;;; 1. We definitely should not be asking drivers to "update the value for `:details`". Drivers shouldn't touch the
;;;    application database.
;;; 2. Something that is done for side effects like updating the application DB NEEDS TO END IN AN EXCLAMATION MARK!
;;; Issue: https://github.com/metabase/metabase/issues/39392
(defmulti normalize-db-details
  "Normalizes db-details for the given driver. This is to handle migrations that are too difficult to perform via
  regular Liquibase queries. This multimethod will be called from a `:post-select` handler within the database model.
  The full `database` model object is passed as the 2nd parameter, and the multimethod implementation is expected to
  update the value for `:details`. The default implementation is essentially `identity` (i.e returns `database`
  unchanged). This multimethod will only be called if `:details` is actually present in the `database` map."
  {:added "0.41.0" :arglists '([driver database])}
  dispatch-on-initialized-driver
  :hierarchy #'hierarchy)

(defmethod normalize-db-details ::driver
  [_ database]
  ;; no normalization by default
  database)

(defmulti db-details-to-test-and-migrate
  "When `details` are in an ambiguous state, this should return a sequence of modified `details` of the
   possible, normalized, unambiguous states.

   The result of this function will be used to test each new `details`, in order,
   and the first one that succeeds will be saved in the database.

   If none of the details succeed, nothing will change.
   Returning `nil` will skip the test.

   This should, in practice, supersede `normalize-db-details`."
  {:added "0.52.12" :arglists '([driver details])}
  dispatch-on-initialized-driver-safe-keys
  :hierarchy #'hierarchy)

(defmethod db-details-to-test-and-migrate ::driver
  [_ _database]
  ;; nothing by default
  nil)

(defmulti superseded-by
  "Returns the driver that supersedes the given `driver`.  A non-nil return value means that the given `driver` is
  deprecated in Metabase and will eventually be replaced by the returned driver, in some future version (at which point
  any databases using it will be migrated to the new one).

  This is currently only used on the frontend for the purpose of showing/hiding deprecated drivers. A driver can make
  use of this facility by adding a top-level `superseded-by` key to its plugin manifest YAML file, or (less preferred)
  overriding this multimethod directly."
  {:added "0.41.0" :arglists '([driver])}
  dispatch-on-uninitialized-driver
  :hierarchy #'hierarchy)

(defmethod superseded-by :default
  [_]
  nil)

(defmulti execute-write-query!
  "Execute a writeback query e.g. one powering a custom `QueryAction` (see [[metabase.actions.models]]).
  Drivers that support `:actions/custom` must implement this method."
  {:changelog-test/ignore true, :added "0.44.0", :arglists '([driver query])}
  dispatch-on-initialized-driver
  :hierarchy #'hierarchy)

(defmulti table-rows-sample
  "Processes a sample of rows produced by `driver`, from the `table`'s `fields`
  using the query result processing function `rff`.
  The default implementation defined in [[metabase.db.metadata-queries]] runs a
  row sampling MBQL query using the regular query processor to produce the
  sample rows. This is good enough in most cases so this multimethod should not
  be implemented unless really necessary.
  `opts` is a map that may contain additional parameters:
  `:truncation-size`: size to truncate text fields to if the driver supports
  expressions."
  {:arglists '([driver table fields rff opts]), :added "0.46.0"}
  dispatch-on-initialized-driver
  :hierarchy #'hierarchy)

(defmulti set-role!
  "Sets the database role used on a connection. Called prior to query execution for drivers that support connection
  impersonation (an EE-only feature)."
  {:added "0.47.0" :arglists '([driver conn role])}
  dispatch-on-initialized-driver
  :hierarchy #'hierarchy)

;;; +----------------------------------------------------------------------------------------------------------------+
;;; |                                                    Upload                                                      |
;;; +----------------------------------------------------------------------------------------------------------------+

(def ^:dynamic *insert-chunk-rows*
  "The number of rows to insert at a time when uploading data to a database. This can be bound for testing purposes."
  nil)

(defmulti table-name-length-limit
  "Return the maximum number of bytes allowed in a table name, or `nil` if there is no limit."
  {:changelog-test/ignore true, :added "0.47.0", :arglists '([driver])}
  dispatch-on-initialized-driver
  :hierarchy #'hierarchy)

(defmulti column-name-length-limit
  "Return the maximum number of bytes allowed in a column name, or `nil` if there is no limit."
  {:changelog-test/ignore true, :added "0.49.19", :arglists '([driver])}
  dispatch-on-initialized-driver
  :hierarchy #'hierarchy)

(defmethod column-name-length-limit :default [driver]
  ;; For most databases, the same limit is used for all identifier types.
  (table-name-length-limit driver))

(defmulti create-table!
  "Create a table named `table-name`. If the table already exists it will throw an error.
  `args` is an optional map with an optional entry `primary-key`. The `primary-key` value is a vector of column names
  that make up the primary key."
  {:added "0.47.0", :arglists '([driver database-id table-name column-definitions & args])}
  dispatch-on-initialized-driver
  :hierarchy #'hierarchy)

(defmulti drop-table!
  "Drop a table named `table-name`. If the table doesn't exist it will not be dropped. `table-name` may be qualified
  by schema e.g.

    schema.table"
  {:added "0.47.0", :arglists '([driver db-id ^String table-name])}
  dispatch-on-initialized-driver
  :hierarchy #'hierarchy)

(defmulti truncate!
  "Delete the current contents of `table-name`.
  If something like a SQL TRUNCATE statement is supported, we use that, but may otherwise fall back to explicitly
  deleting rows, or dropping and recreating the table.
  Depending on the driver, the semantics can vary on whether triggers are fired, AUTO_INCREMENT is reset etc.
  The application assumes that the implementation can be rolled back if inside a transaction."
  {:added "0.50.0", :arglists '([driver db-id table-name])}
  dispatch-on-initialized-driver
  :hierarchy #'hierarchy)

(defmulti insert-into!
  "Insert `values` into a table named `table-name`. `values` is a lazy sequence of rows, where each row's order matches
   `column-names`.

  The types in `values` may include:
  - java.lang.String
  - java.lang.Double
  - java.math.BigInteger
  - java.lang.Boolean
  - java.time.LocalDate
  - java.time.LocalDateTime
  - java.time.OffsetDateTime"
  {:added "0.47.0", :arglists '([driver db-id table-name column-names values])}
  dispatch-on-initialized-driver
  :hierarchy #'hierarchy)

(defmulti add-columns!
  "Add columns given by `column-definitions` to a table named `table-name`. If the table doesn't exist it will throw an error.
  `args` is an optional map with an optional key `primary-key`. The `primary-key` value is a vector of column names
  that make up the primary key. Currently only a single primary key is supported."
  {:added "0.49.0", :arglists '([driver db-id table-name column-definitions & args])}
  dispatch-on-initialized-driver
  :hierarchy #'hierarchy)

(defmulti alter-columns!
  "Alter columns given by `column-definitions` to a table named `table-name`. If the table doesn't exist it will throw an error.
  Currently, we do not currently support changing the primary key, or take any guidance on how to coerce values."
  {:added "0.49.0"
   :arglists '([driver db-id table-name column-definitions])
   :deprecated "0.54.0"}
  dispatch-on-initialized-driver
  :hierarchy #'hierarchy)

(defmulti alter-table-columns!
  "Alter columns given by `column-definitions` to a table named `table-name`. If the table doesn't exist it will throw an error.
  Currently, we do not currently support changing the primary key.

  Used to change the types of columns when appending to or replacing uploads with a new .csv that infers a different type.

  `column-definitions` should be supplied as a map of column-name keyword to column type.
  e.g. `{:my-column [:varchar 255]}`

  Note: column types may be supplied as honeysql vectors (e.g. `[:varchar 255]`) or a raw string.
  Both should be handled by implementations.

  Options:

  - `:old-types`: a map of the existing column definitions, e.g `{:my-column [:bigint]}`
     Can be useful to infer an expression to convert old values to the new type
     where the database engine does not support it natively.
     Implementations are free to ignore this parameter if they cannot do anything with it.

  Replaces `alter-columns!` that was previously used for the same purpose in versions < `0.54.0`"
  {:added "0.54.0", :arglists '([driver db-id table-name column-definitions & opts])}
  dispatch-on-initialized-driver
  :hierarchy #'hierarchy)

;; used for compatibility with drivers only implementing alter-columns!
;; remove once alter-columns! is deleted (v0.57+)
#_{:clj-kondo/ignore [:deprecated-var]}
(defmethod alter-table-columns! ::driver
  [driver db-id table-name column-definitions & _opts]
  (alter-columns! driver db-id table-name column-definitions))

(defmulti syncable-schemas
  "Returns the set of syncable schemas in the database (as strings)."
  {:added "0.47.0", :arglists '([driver database])}
  dispatch-on-initialized-driver
  :hierarchy #'hierarchy)

(defmethod syncable-schemas ::driver [_ _] #{})

(defmulti upload-type->database-type
  "Returns the database type for a given `metabase.upload` type as a HoneySQL spec. This will be a vector, which allows
  for additional options. Sample values:

  - [:bigint]
  - [[:varchar 255]]
  - [:generated-always :as :identity]"
  {:changelog-test/ignore true, :added "0.47.0", :arglists '([driver upload-type])}
  dispatch-on-initialized-driver
  :hierarchy #'hierarchy)

(defmulti allowed-promotions
  "Returns a mapping of which types a column can be implicitly relaxed to, based on the content of appended values.
  In the context of uploads, this permits certain appends or replacements of an existing csv table
  to change column types with `alter-table-columns!`.

  e.g. `{:metabase.upload/int #{:metabase.upload/float}}` would allow int columns to be migrated to floats.
  If we require a relaxation which is not allowed here, we will reject the corresponding file.

  It is expected that the returned map is transitively closed.
  If type A can be relaxed to B, and B can be relaxed to C, then A must also explicitly list C as a valid relaxation.
  This is to avoid situations where promotions are reachable but require additional user effort,
  such as filtering and re-uploading csv files.

  e.g.

  Valid (transitively closed):
  {:metabase.upload/int #{:metabase.upload/float}
   :metabase.upload/boolean #{:metabase.upload/int, :metabase.upload/float}}
  Since boolean -> int and int -> float, we also include boolean -> float.

  Invalid (not transitively closed):
  {:metabase.upload/int #{:metabase.upload/float}
   :metabase.upload/boolean #{:metabase.upload/int}}
  This would reject a boolean -> float transition, despite boolean reaching float through int."
  {:added "0.54.0", :arglists '([driver])}
  dispatch-on-uninitialized-driver
  :hierarchy #'hierarchy)

(defmethod allowed-promotions ::driver [_]
  ;; for compatibility with older drivers, in which this promotion was assumed
  {:metabase.upload/int #{:metabase.upload/float}})

(defmulti create-auto-pk-with-append-csv?
  "Returns true if the driver should create an auto-incrementing primary key column when appending CSV data to an existing
  upload table. This is because we want to add auto-pk columns for drivers that supported uploads before auto-pk columns
  were introduced by metabase#36249. It should return false if the driver supported the uploads feature in version 48 or later."
  {:added "0.49.0" :arglists '([driver])}
  dispatch-on-initialized-driver
  :hierarchy #'hierarchy)

(defmethod create-auto-pk-with-append-csv? ::driver [_] false)

(defmulti current-user-table-privileges
  "Returns the rows of data as arrays needed to populate the table_privileges table
   with the DB connection's current user privileges.
   The data contains the privileges that the user has on the given `database`.
   The privileges include select, insert, update, and delete.

   The rows have the following keys and value types:
     - role            :- [:maybe :string]
     - schema          :- [:maybe :string]
     - table           :- :string
     - select          :- :boolean
     - update          :- :boolean
     - insert          :- :boolean
     - delete          :- :boolean

   Either:
   (1) role is null, corresponding to the privileges of the DB connection's current user
   (2) role is not null, corresponding to the privileges of the role"
  {:added "0.48.0", :arglists '([driver database & args])}
  dispatch-on-initialized-driver
  :hierarchy #'hierarchy)

(defmulti dynamic-database-types-lookup
  "Generate mapping of `database-types` to base types for dynamic database types (eg. defined by user; postgres enums).

  The `sql-jdbc.sync/database-type->base-type` is used as simple look-up, while this method is expected to do database
  calls when necessary. At the time it was added, its purpose was to check for postgres enum types. Its meant to
  be extended also for other dynamic types when necessary."
  {:added "0.53.0" :arglists '([driver database database-types])}
  dispatch-on-initialized-driver
  :hierarchy #'hierarchy)

(defmethod dynamic-database-types-lookup ::driver
  [_driver _database _database-types]
  nil)

(defmulti query-canceled?
  "Test if an exception is due to a query being canceled due to user action. For JDBC drivers this can
  happen when setting `.setQueryTimeout`."
  {:added "0.53.12" :arglists '([driver ^Throwable e])}
  dispatch-on-initialized-driver
  :hierarchy #'hierarchy)

(defmethod query-canceled? ::driver [_ _] false)<|MERGE_RESOLUTION|>--- conflicted
+++ resolved
@@ -729,14 +729,10 @@
     ;; Does this driver support the :distinct-where function?
     :distinct-where
 
-<<<<<<< HEAD
     ;; Does this driver support sandboxing with saved questions?
     :saved-question-sandboxing
 
-    ;; Does this driver support casting text to integers? (`integer()` custom expression function)
-=======
     ;; Does this driver support casting text and floats to integers? (`integer()` custom expression function)
->>>>>>> a7ff114f
     :expressions/integer
 
     ;; Does this driver support casting values to text? (`text()` custom expression function)
