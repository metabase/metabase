(ns metabase.driver.bigquery
  (:require [clojure
             [set :as set]
             [string :as str]
             [walk :as walk]]
            [clojure.tools.logging :as log]
            [honeysql
             [core :as hsql]
             [helpers :as h]]
            [metabase
             [config :as config]
             [driver :as driver]
             [util :as u]]
            [metabase.driver
             [generic-sql :as sql]
             [google :as google]]
            [metabase.driver.generic-sql.query-processor :as sqlqp]
            [metabase.driver.generic-sql.util.unprepare :as unprepare]
            [metabase.models
             [database :refer [Database]]
             [field :as field]
             [table :as table]]
            [metabase.query-processor.util :as qputil]
            [metabase.util.honeysql-extensions :as hx]
            [toucan.db :as db])
  (:import com.google.api.client.googleapis.auth.oauth2.GoogleCredential
           [com.google.api.services.bigquery Bigquery Bigquery$Builder BigqueryScopes]
           [com.google.api.services.bigquery.model QueryRequest QueryResponse Table TableCell TableFieldSchema
            TableList TableList$Tables TableReference TableRow TableSchema]
           [java.util Collections Date]
           [metabase.query_processor.interface DateTimeValue Value]))

(defrecord BigQueryDriver []
  clojure.lang.Named
  (getName [_] "BigQuery"))


;;; ----------------------------------------------------- Client -----------------------------------------------------

(defn- ^Bigquery credential->client [^GoogleCredential credential]
  (.build (doto (Bigquery$Builder. google/http-transport google/json-factory credential)
            (.setApplicationName google/application-name))))

(def ^:private ^{:arglists '([database])} ^GoogleCredential database->credential
  (partial google/database->credential (Collections/singleton BigqueryScopes/BIGQUERY)))

(def ^:private ^{:arglists '([database])} ^Bigquery database->client
  (comp credential->client database->credential))


;;; ------------------------------------------------------ Etc. ------------------------------------------------------

(defn- ^TableList list-tables
  "Fetch a page of Tables. By default, fetches the first page; page size is 50. For cases when more than 50 Tables are
  present, you may fetch subsequent pages by specifying the PAGE-TOKEN; the token for the next page is returned with a
  page when one exists."
  ([database]
   (list-tables database nil))

  ([{{:keys [project-id dataset-id]} :details, :as database}, ^String page-token-or-nil]
   (list-tables (database->client database) project-id dataset-id page-token-or-nil))

  ([^Bigquery client, ^String project-id, ^String dataset-id, ^String page-token-or-nil]
   {:pre [client (seq project-id) (seq dataset-id)]}
   (google/execute (u/prog1 (.list (.tables client) project-id dataset-id)
                     (.setPageToken <> page-token-or-nil)))))

(defn- describe-database [database]
  {:pre [(map? database)]}
  ;; first page through all the 50-table pages until we stop getting "next page tokens"
  (let [tables (loop [tables [], ^TableList table-list (list-tables database)]
                 (let [tables (concat tables (.getTables table-list))]
                   (if-let [next-page-token (.getNextPageToken table-list)]
                     (recur tables (list-tables database next-page-token))
                     tables)))]
    ;; after that convert the results to MB format
    {:tables (set (for [^TableList$Tables table tables
                        :let [^TableReference tableref (.getTableReference table)]]
                    {:schema nil, :name (.getTableId tableref)}))}))

(defn- can-connect? [details-map]
  {:pre [(map? details-map)]}
  ;; check whether we can connect by just fetching the first page of tables for the database. If that succeeds we're
  ;; g2g
  (boolean (list-tables {:details details-map})))


(defn- ^Table get-table
  ([{{:keys [project-id dataset-id]} :details, :as database} table-id]
   (get-table (database->client database) project-id dataset-id table-id))

  ([^Bigquery client, ^String project-id, ^String dataset-id, ^String table-id]
   {:pre [client (seq project-id) (seq dataset-id) (seq table-id)]}
   (google/execute (.get (.tables client) project-id dataset-id table-id))))

(defn- bigquery-type->base-type [field-type]
  (case field-type
    "BOOLEAN"   :type/Boolean
    "FLOAT"     :type/Float
    "INTEGER"   :type/Integer
    "RECORD"    :type/Dictionary ; RECORD -> field has a nested schema
    "STRING"    :type/Text
    "DATE"      :type/Date
    "DATETIME"  :type/DateTime
    "TIMESTAMP" :type/DateTime
    :type/*))

(defn- table-schema->metabase-field-info [^TableSchema schema]
  (for [^TableFieldSchema field (.getFields schema)]
    {:name          (.getName field)
     :database-type (.getType field)
     :base-type     (bigquery-type->base-type (.getType field))}))

(defn- describe-table [database {table-name :name}]
  {:schema nil
   :name   table-name
   :fields (set (table-schema->metabase-field-info (.getSchema (get-table database table-name))))})


(def ^:private ^:const ^Integer query-timeout-seconds 60)

(defn- ^QueryResponse execute-bigquery
  ([{{:keys [project-id]} :details, :as database} query-string]
   (execute-bigquery (database->client database) project-id query-string))

  ([^Bigquery client, ^String project-id, ^String query-string]
   {:pre [client (seq project-id) (seq query-string)]}
   (let [request (doto (QueryRequest.)
                   (.setTimeoutMs (* query-timeout-seconds 1000))
                   ;; if the query contains a `#standardSQL` directive then use Standard SQL instead of legacy SQL
                   (.setUseLegacySql (not (str/includes? (str/lower-case query-string) "#standardsql")))
                   (.setQuery query-string))]
     (google/execute (.query (.jobs client) project-id request)))))

(def ^:private ^java.util.TimeZone default-timezone
  (java.util.TimeZone/getDefault))

(defn- parse-timestamp-str [s]
  ;; Timestamp strings either come back as ISO-8601 strings or Unix timestamps in µs, e.g. "1.3963104E9"
  (or
   (u/->Timestamp s)
   ;; If parsing as ISO-8601 fails parse as a double then convert to ms. Add the appropriate number of milliseconds to
   ;; the number to convert it to the local timezone. We do this because the dates come back in UTC but we want the
   ;; grouping to match the local time (HUH?) This gives us the same results as the other
   ;; `has-questionable-timezone-support?` drivers. Not sure if this is actually desirable, but if it's not, it
   ;; probably means all of those other drivers are doing it wrong
   (u/->Timestamp (- (* (Double/parseDouble s) 1000)
                     (.getDSTSavings default-timezone)
                     (.getRawOffset  default-timezone)))))

(def ^:private type->parser
  "Functions that should be used to coerce string values in responses to the appropriate type for their column."
  {"BOOLEAN"   #(Boolean/parseBoolean %)
   "FLOAT"     #(Double/parseDouble %)
   "INTEGER"   #(Long/parseLong %)
   "RECORD"    identity
   "STRING"    identity
   "DATE"      parse-timestamp-str
   "DATETIME"  parse-timestamp-str
   "TIMESTAMP" parse-timestamp-str})

(defn- post-process-native
  ([^QueryResponse response]
   (post-process-native response query-timeout-seconds))
  ([^QueryResponse response, ^Integer timeout-seconds]
   (if-not (.getJobComplete response)
     ;; 99% of the time by the time this is called `.getJobComplete` will return `true`. On the off chance it doesn't,
     ;; wait a few seconds for the job to finish.
     (do
       (when (zero? timeout-seconds)
         (throw (ex-info "Query timed out." (into {} response))))
       (Thread/sleep 1000)
       (post-process-native response (dec timeout-seconds)))
     ;; Otherwise the job *is* complete
     (let [^TableSchema schema (.getSchema response)
           parsers             (for [^TableFieldSchema field (.getFields schema)]
                                 (type->parser (.getType field)))
           columns             (for [column (table-schema->metabase-field-info schema)]
                                 (set/rename-keys column {:base-type :base_type}))]
       {:columns (map :name columns)
        :cols    columns
        :rows    (for [^TableRow row (.getRows response)]
                   (for [[^TableCell cell, parser] (partition 2 (interleave (.getF row) parsers))]
                     (when-let [v (.getV cell)]
                       ;; There is a weird error where everything that *should* be NULL comes back as an Object.
                       ;; See https://jira.talendforge.org/browse/TBD-1592
                       ;; Everything else comes back as a String luckily so we can proceed normally.
                       (when-not (= (class v) Object)
                         (parser v)))))}))))

(defn- process-native* [database query-string]
  ;; automatically retry the query if it times out or otherwise fails. This is on top of the auto-retry added by
  ;; `execute` so operations going through `process-native*` may be retried up to 3 times.
  (u/auto-retry 1
    (post-process-native (execute-bigquery database query-string))))


;;; # Generic SQL Driver Methods

(defn- date-add [unit timestamp interval]
  (hsql/call :date_add timestamp interval (hx/literal unit)))

;; microseconds = unix timestamp in microseconds. Most BigQuery functions like strftime require timestamps in this
;; format

(def ^:private ->microseconds (partial hsql/call :timestamp_to_usec))

(defn- microseconds->str [format-str µs]
  (hsql/call :strftime_utc_usec µs (hx/literal format-str)))

(defn- trunc-with-format [format-str timestamp]
  (hx/->timestamp (microseconds->str format-str (->microseconds timestamp))))

(defn- date [unit expr]
  {:pre [expr]}
  (case unit
    :default         expr
    :minute          (trunc-with-format "%Y-%m-%d %H:%M:00" expr)
    :minute-of-hour  (hx/minute expr)
    :hour            (trunc-with-format "%Y-%m-%d %H:00:00" expr)
    :hour-of-day     (hx/hour expr)
    :day             (hx/->timestamp (hsql/call :date expr))
    :day-of-week     (hsql/call :dayofweek expr)
    :day-of-month    (hsql/call :day expr)
    :day-of-year     (hsql/call :dayofyear expr)
    :week            (date-add :day (date :day expr) (hx/- 1 (date :day-of-week expr)))
    :week-of-year    (hx/week expr)
    :month           (trunc-with-format "%Y-%m-01" expr)
    :month-of-year   (hx/month expr)
    :quarter         (date-add :month
                               (trunc-with-format "%Y-01-01" expr)
                               (hx/* (hx/dec (date :quarter-of-year expr))
                                     3))
    :quarter-of-year (hx/quarter expr)
    :year            (hx/year expr)))

(defn- unix-timestamp->timestamp [expr seconds-or-milliseconds]
  (case seconds-or-milliseconds
    :seconds      (hsql/call :sec_to_timestamp  expr)
    :milliseconds (hsql/call :msec_to_timestamp expr)))


;;; # Query Processing

(declare driver)

;; Make the dataset-id the "schema" of every field or table in the query because otherwise BigQuery can't figure out
;; where things is from
(defn- qualify-fields-and-tables-with-dataset-id [{{{:keys [dataset-id]} :details} :database, :as query}]
  (walk/postwalk (fn [x]
                   (cond
                     ;; TODO - it is inconvenient that we use different keys for `schema` across different classes. We
                     ;; should one day refactor to use the same key everywhere.
                     (instance? metabase.query_processor.interface.Field x)     (assoc x :schema-name dataset-id)
                     (instance? metabase.query_processor.interface.JoinTable x) (assoc x :schema      dataset-id)
                     :else                                                      x))
                 (assoc-in query [:query :source-table :schema] dataset-id)))

(defn- honeysql-form [outer-query]
  (sqlqp/build-honeysql-form driver (qualify-fields-and-tables-with-dataset-id outer-query)))

(defn- honeysql-form->sql ^String [honeysql-form]
  {:pre [(map? honeysql-form)]}
  ;; replace identifiers like [shakespeare].[word] with ones like [shakespeare.word] since that's hat BigQuery expects
  (let [[sql & args] (sql/honeysql-form->sql+args driver honeysql-form)
        sql          (str/replace (hx/unescape-dots sql) #"\]\.\[" ".")]
    (assert (empty? args)
      "BigQuery statements can't be parameterized!")
    sql))

(defn- post-process-mbql [dataset-id table-name {:keys [columns rows]}]
  ;; Since we don't alias column names the come back like "veryNiceDataset_shakepeare_corpus". Strip off the dataset
  ;; and table IDs
  (let [demangle-name (u/rpartial str/replace (re-pattern (str \^ dataset-id \_ table-name \_)) "")
        columns       (for [column columns]
                        (keyword (demangle-name column)))
        rows          (for [row rows]
                        (zipmap columns row))
        columns       (vec (keys (first rows)))]
    {:columns columns
     :rows    (for [row rows]
                (mapv row columns))}))

(defn- mbql->native [{{{:keys [dataset-id]} :details, :as database} :database, {{table-name :name} :source-table} :query, :as outer-query}]
  {:pre [(map? database) (seq dataset-id) (seq table-name)]}
  (binding [sqlqp/*query* outer-query]
    (let [honeysql-form (honeysql-form outer-query)
          sql           (honeysql-form->sql honeysql-form)]
      {:query      sql
       :table-name table-name
       :mbql?      true})))

(defn- execute-query [{{{:keys [dataset-id]} :details, :as database} :database, {sql :query, params :params, :keys [table-name mbql?]} :native, :as outer-query}]
  (let [sql     (str "-- " (qputil/query->remark outer-query) "\n" (if (seq params)
                                                                     (unprepare/unprepare (cons sql params))
                                                                     sql))
        results (process-native* database sql)
        results (if mbql?
                  (post-process-mbql dataset-id table-name results)
                  (update results :columns (partial map keyword)))]
    (assoc results :annotate? mbql?)))


;; These provide implementations of `->honeysql` that prevents HoneySQL from converting forms to prepared
;; statement parameters (`?`)
(defmethod sqlqp/->honeysql [BigQueryDriver String]
  [_ s]
  ;; TODO - what happens if `s` contains single-quotes? Shouldn't we be escaping them somehow?
  (hx/literal s))

(defmethod sqlqp/->honeysql [BigQueryDriver Boolean]
  [_ bool]
  (hsql/raw (if bool "TRUE" "FALSE")))

(defmethod sqlqp/->honeysql [BigQueryDriver Date]
  [_ date]
  (hsql/call :timestamp (hx/literal (u/date->iso-8601 date))))


(defn- field->alias [{:keys [^String schema-name, ^String field-name, ^String table-name, ^Integer index, field], :as this}]
  {:pre [(map? this) (or field
                         index
                         (and (seq schema-name) (seq field-name) (seq table-name))
                         (log/error "Don't know how to alias: " this))]}
  (cond
    field (recur field) ; type/DateTime
    index (name (let [{{aggregations :aggregation} :query} sqlqp/*query*
                      {ag-type :aggregation-type}          (nth aggregations index)]
                  (if (= ag-type :distinct)
                    :count
                    ag-type)))
    :else (str schema-name \. table-name \. field-name)))

;; TODO - Making 2 DB calls for each field to fetch its dataset is inefficient and makes me cry, but this method is
;; currently only used for SQL params so it's not a huge deal at this point
(defn- field->identifier [{table-id :table_id, :as field}]
  (let [db-id   (db/select-one-field :db_id 'Table :id table-id)
        dataset (:dataset-id (db/select-one-field :details Database, :id db-id))]
    (hsql/raw (apply format "[%s.%s.%s]" dataset (field/qualified-name-components field)))))

;; We have to override the default SQL implementations of breakout and order-by because BigQuery propogates casting
;; functions in SELECT
;; BAD:
;; SELECT msec_to_timestamp([sad_toucan_incidents.incidents.timestamp]) AS [sad_toucan_incidents.incidents.timestamp],
;;       count(*) AS [count]
;; FROM [sad_toucan_incidents.incidents]
;; GROUP BY msec_to_timestamp([sad_toucan_incidents.incidents.timestamp])
;; ORDER BY msec_to_timestamp([sad_toucan_incidents.incidents.timestamp]) ASC
;; LIMIT 10
;;
;; GOOD:
;; SELECT msec_to_timestamp([sad_toucan_incidents.incidents.timestamp]) AS [sad_toucan_incidents.incidents.timestamp],
;;        count(*) AS [count]
;; FROM [sad_toucan_incidents.incidents]
;; GROUP BY [sad_toucan_incidents.incidents.timestamp]
;; ORDER BY [sad_toucan_incidents.incidents.timestamp] ASC
;; LIMIT 10

<<<<<<< HEAD
=======
(defn- deduplicate-aliases
  "Given a sequence of aliases, return a sequence where duplicate aliases have been appropriately suffixed.

     (deduplicate-aliases [\"sum\" \"count\" \"sum\" \"avg\" \"sum\" \"min\"])
     ;; -> [\"sum\" \"count\" \"sum_2\" \"avg\" \"sum_3\" \"min\"]"
  [aliases]
  (loop [acc [], alias->use-count {}, [alias & more, :as aliases] aliases]
    (let [use-count (get alias->use-count alias)]
      (cond
        (empty? aliases) acc
        (not alias)      (recur (conj acc alias) alias->use-count more)
        (not use-count)  (recur (conj acc alias) (assoc alias->use-count alias 1) more)
        :else            (let [new-count (inc use-count)
                               new-alias (str alias "_" new-count)]
                           (recur (conj acc new-alias) (assoc alias->use-count alias new-count, new-alias 1) more))))))

(defn- select-subclauses->aliases
  "Return a vector of aliases used in HoneySQL SELECT-SUBCLAUSES.
   (For clauses that aren't aliased, `nil` is returned as a placeholder)."
  [select-subclauses]
  (for [subclause select-subclauses]
    (when (and (vector? subclause)
               (= 2 (count subclause)))
      (second subclause))))

(defn update-select-subclause-aliases
  "Given a vector of HoneySQL SELECT-SUBCLAUSES and a vector of equal length of NEW-ALIASES,
   return a new vector with combining the original `SELECT` subclauses with the new aliases.

   Subclauses that are not aliased are not modified; they are given a placeholder of `nil` in the NEW-ALIASES vector.

     (update-select-subclause-aliases [[:user_id \"user_id\"] :venue_id]
                                      [\"user_id_2\" nil])
     ;; -> [[:user_id \"user_id_2\"] :venue_id]"
  [select-subclauses new-aliases]
  (for [[subclause new-alias] (partition 2 (interleave select-subclauses new-aliases))]
    (if-not new-alias
      subclause
      [(first subclause) new-alias])))

(defn- deduplicate-select-aliases
  "Replace duplicate aliases in SELECT-SUBCLAUSES with appropriately suffixed aliases.

  BigQuery doesn't allow duplicate aliases in `SELECT` statements; a statement like `SELECT sum(x) AS sum, sum(y) AS
  sum` is invalid. (See #4089) To work around this, we'll modify the HoneySQL aliases to make sure the same one isn't
  used twice by suffixing duplicates appropriately.
  (We'll generate SQL like `SELECT sum(x) AS sum, sum(y) AS sum_2` instead.)"
  [select-subclauses]
  (let [aliases (select-subclauses->aliases select-subclauses)
        deduped (deduplicate-aliases aliases)]
    (update-select-subclause-aliases select-subclauses deduped)))

(defn- apply-aggregation
  "BigQuery's implementation of `apply-aggregation` just hands off to the normal Generic SQL implementation, but calls
  `deduplicate-select-aliases` on the results."
  [driver honeysql-form query]
  (-> (sqlqp/apply-aggregation driver honeysql-form query)
      (update :select deduplicate-select-aliases)))


>>>>>>> d199d81e
(defn- field->breakout-identifier [field]
  (hsql/raw (str \[ (field->alias field) \])))

(defn- apply-breakout [driver honeysql-form {breakout-fields :breakout, fields-fields :fields}]
  (-> honeysql-form
      ;; Group by all the breakout fields
      ((partial apply h/group)  (map field->breakout-identifier breakout-fields))
      ;; Add fields form only for fields that weren't specified in :fields clause -- we don't want to include it
      ;; twice, or HoneySQL will barf
      ((partial apply h/merge-select) (for [field breakout-fields
                                            :when (not (contains? (set fields-fields) field))]
                                        (sqlqp/as driver (sqlqp/->honeysql driver field) field)))))

(defn- apply-join-tables
  "Copy of the Generic SQL implementation of `apply-join-tables`, but prepends schema (dataset-id) to join-alias."
  [honeysql-form {join-tables :join-tables, {source-table-name :name, source-schema :schema} :source-table}]
  (loop [honeysql-form honeysql-form, [{:keys [table-name pk-field source-field schema join-alias]} & more] join-tables]
    (let [honeysql-form (h/merge-left-join honeysql-form
                          [(hx/qualify-and-escape-dots schema table-name) (hx/qualify-and-escape-dots schema join-alias)]
                          [:= (hx/qualify-and-escape-dots source-schema source-table-name (:field-name source-field))
                              (hx/qualify-and-escape-dots schema join-alias               (:field-name pk-field))])]
      (if (seq more)
        (recur honeysql-form more)
        honeysql-form))))

(defn- apply-order-by [honeysql-form {subclauses :order-by}]
  (loop [honeysql-form honeysql-form, [{:keys [field direction]} & more] subclauses]
    (let [honeysql-form (h/merge-order-by honeysql-form [(field->breakout-identifier field) (case direction
                                                                                              :ascending  :asc
                                                                                              :descending :desc)])]
      (if (seq more)
        (recur honeysql-form more)
        honeysql-form))))

(defn- string-length-fn [field-key]
  (hsql/call :length field-key))

;; From the dox: Fields must contain only letters, numbers, and underscores, start with a letter or underscore, and be
;; at most 128 characters long.
(defn- format-custom-field-name ^String [^String custom-field-name]
  (str/join (take 128 (-> (str/trim custom-field-name)
                        (str/replace #"[^\w\d_]" "_")
                        (str/replace #"(^\d)" "_$1")))))

(defn- date-interval [driver unit amount]
  (sqlqp/->honeysql driver (u/relative-date unit amount)))


;; BigQuery doesn't return a timezone with it's time strings as it's always UTC, JodaTime parsing also defaults to UTC
(def ^:private bigquery-date-formatter (driver/create-db-time-formatter "yyyy-MM-dd HH:mm:ss.SSSSSS"))
(def ^:private bigquery-db-time-query "select CAST(CURRENT_TIMESTAMP() AS STRING)")

(def ^:private driver (BigQueryDriver.))

(u/strict-extend BigQueryDriver
  sql/ISQLDriver
  (merge (sql/ISQLDriverDefaultsMixin)
<<<<<<< HEAD
         {:apply-aggregation         sqlqp/apply-aggregation-deduplicate-select-aliases
          :apply-breakout            (u/drop-first-arg apply-breakout)
=======
         {:apply-aggregation         apply-aggregation
          :apply-breakout            apply-breakout
          :apply-join-tables         (u/drop-first-arg apply-join-tables)
>>>>>>> d199d81e
          :apply-order-by            (u/drop-first-arg apply-order-by)
          ;; these two are actually not applicable since we don't use JDBC
          :column->base-type         (constantly nil)
          :connection-details->spec  (constantly nil)
          :current-datetime-fn       (constantly :%current_timestamp)
          :date                      (u/drop-first-arg date)
          :field->alias              (u/drop-first-arg field->alias)
          :field->identifier         (u/drop-first-arg field->identifier)
          ;; we want identifiers quoted [like].[this] initially (we have to convert them to [like.this] before
          ;; executing)
          :quote-style               (constantly :sqlserver)
          :string-length-fn          (u/drop-first-arg string-length-fn)
          :unix-timestamp->timestamp (u/drop-first-arg unix-timestamp->timestamp)})

  driver/IDriver
  (merge driver/IDriverDefaultsMixin
         {:can-connect?             (u/drop-first-arg can-connect?)
          :date-interval            date-interval
          :describe-database        (u/drop-first-arg describe-database)
          :describe-table           (u/drop-first-arg describe-table)
          :details-fields           (constantly [{:name         "project-id"
                                                  :display-name "Project ID"
                                                  :placeholder  "praxis-beacon-120871"
                                                  :required     true}
                                                 {:name         "dataset-id"
                                                  :display-name "Dataset ID"
                                                  :placeholder  "toucanSightings"
                                                  :required     true}
                                                 {:name         "client-id"
                                                  :display-name "Client ID"
                                                  :placeholder  "1201327674725-y6ferb0feo1hfssr7t40o4aikqll46d4.apps.googleusercontent.com"
                                                  :required     true}
                                                 {:name         "client-secret"
                                                  :display-name "Client Secret"
                                                  :placeholder  "dJNi4utWgMzyIFo2JbnsK6Np"
                                                  :required     true}
                                                 {:name         "auth-code"
                                                  :display-name "Auth Code"
                                                  :placeholder  "4/HSk-KtxkSzTt61j5zcbee2Rmm5JHkRFbL5gD5lgkXek"
                                                  :required     true}])
          :execute-query            (u/drop-first-arg execute-query)
          ;; Don't enable foreign keys when testing because BigQuery *doesn't* have a notion of foreign keys. Joins
          ;; are still allowed, which puts us in a weird position, however; people can manually specifiy "foreign key"
          ;; relationships in admin and everything should work correctly. Since we can't infer any "FK" relationships
          ;; during sync our normal FK tests are not appropriate for BigQuery, so they're disabled for the time being.
          ;; TODO - either write BigQuery-speciifc tests for FK functionality or add additional code to manually set
          ;; up these FK relationships for FK tables
          :features                 (constantly (set/union #{:basic-aggregations
                                                             :standard-deviation-aggregations
                                                             :native-parameters
                                                             :expression-aggregations
                                                             :binning}
                                                           (when-not config/is-test?
                                                             ;; during unit tests don't treat bigquery as having FK
                                                             ;; support
                                                             #{:foreign-keys})))
          :format-custom-field-name (u/drop-first-arg format-custom-field-name)
          :mbql->native             (u/drop-first-arg mbql->native)
          :current-db-time          (driver/make-current-db-time-fn bigquery-date-formatter bigquery-db-time-query)}))

(defn -init-driver
  "Register the BigQuery driver"
  []
  (driver/register-driver! :bigquery driver))<|MERGE_RESOLUTION|>--- conflicted
+++ resolved
@@ -356,8 +356,6 @@
 ;; ORDER BY [sad_toucan_incidents.incidents.timestamp] ASC
 ;; LIMIT 10
 
-<<<<<<< HEAD
-=======
 (defn- deduplicate-aliases
   "Given a sequence of aliases, return a sequence where duplicate aliases have been appropriately suffixed.
 
@@ -418,7 +416,6 @@
       (update :select deduplicate-select-aliases)))
 
 
->>>>>>> d199d81e
 (defn- field->breakout-identifier [field]
   (hsql/raw (str \[ (field->alias field) \])))
 
@@ -476,14 +473,9 @@
 (u/strict-extend BigQueryDriver
   sql/ISQLDriver
   (merge (sql/ISQLDriverDefaultsMixin)
-<<<<<<< HEAD
-         {:apply-aggregation         sqlqp/apply-aggregation-deduplicate-select-aliases
-          :apply-breakout            (u/drop-first-arg apply-breakout)
-=======
          {:apply-aggregation         apply-aggregation
           :apply-breakout            apply-breakout
           :apply-join-tables         (u/drop-first-arg apply-join-tables)
->>>>>>> d199d81e
           :apply-order-by            (u/drop-first-arg apply-order-by)
           ;; these two are actually not applicable since we don't use JDBC
           :column->base-type         (constantly nil)
