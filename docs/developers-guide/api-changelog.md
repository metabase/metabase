--- conflicted
+++ resolved
@@ -10,11 +10,9 @@
 
 - `GET /api/util/stats` has been renamed to `GET /api/analytics/anonymous-stats`.
 
-<<<<<<< HEAD
+- `GET /api/util/bug_report_details` has been renamed to `GET /api/bug-reporting/details`.
+
 - `POST /api/util/entity_id` has been renamed to `POST /api/eid-translation/translate`.
-=======
-- `GET /api/util/bug_report_details` has been renamed to `GET /api/bug-reporting/details`.
->>>>>>> bc50403d
 
 ## Metabase 0.54.0
 
