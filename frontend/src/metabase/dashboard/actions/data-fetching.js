--- conflicted
+++ resolved
@@ -116,163 +116,6 @@
   },
 );
 
-<<<<<<< HEAD
-=======
-let fetchDashboardCancellation;
-
-export const fetchDashboard = createAsyncThunk(
-  "metabase/dashboard/FETCH_DASHBOARD",
-  async (
-    {
-      dashId,
-      queryParams,
-      options: { preserveParameters = false, clearCache = true } = {},
-    },
-    { getState, dispatch, rejectWithValue },
-  ) => {
-    if (fetchDashboardCancellation) {
-      fetchDashboardCancellation.resolve();
-    }
-    fetchDashboardCancellation = defer();
-
-    try {
-      let entities;
-      let result;
-
-      const dashboardType = getDashboardType(dashId);
-      const loadedDashboard = getDashboardById(getState(), dashId);
-
-      if (!clearCache && loadedDashboard) {
-        entities = {
-          dashboard: { [dashId]: loadedDashboard },
-          dashcard: Object.fromEntries(
-            loadedDashboard.dashcards.map(id => [
-              id,
-              getDashCardById(getState(), id),
-            ]),
-          ),
-        };
-        result = denormalize(dashId, dashboard, entities);
-      } else if (dashboardType === "public") {
-        result = await PublicApi.dashboard(
-          { uuid: dashId },
-          { cancelled: fetchDashboardCancellation.promise },
-        );
-        result = {
-          ...result,
-          id: dashId,
-          dashcards: result.dashcards.map(dc => ({
-            ...dc,
-            dashboard_id: dashId,
-          })),
-        };
-      } else if (dashboardType === "embed") {
-        result = await EmbedApi.dashboard(
-          { token: dashId },
-          { cancelled: fetchDashboardCancellation.promise },
-        );
-        result = {
-          ...result,
-          id: dashId,
-          dashcards: result.dashcards.map(dc => ({
-            ...dc,
-            dashboard_id: dashId,
-          })),
-        };
-      } else if (dashboardType === "transient") {
-        const subPath = dashId.split("/").slice(3).join("/");
-        result = await AutoApi.dashboard(
-          { subPath },
-          { cancelled: fetchDashboardCancellation.promise },
-        );
-        result = {
-          ...result,
-          id: dashId,
-          dashcards: result.dashcards.map(dc => ({
-            ...dc,
-            dashboard_id: dashId,
-          })),
-        };
-      } else if (dashboardType === "inline") {
-        // HACK: this is horrible but the easiest way to get "inline" dashboards up and running
-        // pass the dashboard in as dashboardId, and replace the id with [object Object] because
-        // that's what it will be when cast to a string
-        result = expandInlineDashboard(dashId);
-        dashId = result.id = String(dashId);
-      } else {
-        result = await DashboardApi.get(
-          { dashId: dashId },
-          { cancelled: fetchDashboardCancellation.promise },
-        );
-      }
-
-      fetchDashboardCancellation = null;
-
-      if (dashboardType === "normal" || dashboardType === "transient") {
-        const selectedTabId = getSelectedTabId(getState());
-
-        const cards =
-          selectedTabId === undefined
-            ? result.dashcards
-            : result.dashcards.filter(
-                c => c.dashboard_tab_id === selectedTabId,
-              );
-
-        await dispatch(loadMetadataForDashboard(cards));
-      }
-
-      const isUsingCachedResults = entities != null;
-      if (!isUsingCachedResults) {
-        // copy over any virtual cards from the dashcard to the underlying card/question
-        result.dashcards.forEach(card => {
-          if (card.visualization_settings.virtual_card) {
-            card.card = Object.assign(
-              card.card || {},
-              card.visualization_settings.virtual_card,
-            );
-          }
-        });
-      }
-
-      if (result.param_values) {
-        dispatch(addParamValues(result.param_values));
-      }
-      if (result.param_fields) {
-        dispatch(addFields(result.param_fields));
-      }
-
-      const metadata = getMetadata(getState());
-      const questions = getQuestions(getState());
-      const parameters = getDashboardUiParameters(
-        result.dashcards,
-        result.parameters,
-        metadata,
-        questions,
-      );
-
-      const parameterValuesById = preserveParameters
-        ? getParameterValues(getState())
-        : getParameterValuesByIdFromQueryParams(parameters, queryParams);
-
-      entities = entities ?? normalize(result, dashboard).entities;
-
-      return {
-        entities,
-        dashboard: result,
-        dashboardId: result.id,
-        parameterValues: parameterValuesById,
-        preserveParameters,
-      };
-    } catch (error) {
-      if (!error.isCancelled) {
-        console.error(error);
-      }
-      return rejectWithValue(error);
-    }
-  },
-);
-
->>>>>>> 2b9e8167
 export const fetchCardData = createThunkAction(
   FETCH_CARD_DATA,
   function (card, dashcard, { reload, clearCache, ignoreCache } = {}) {
@@ -463,7 +306,7 @@
 );
 
 export const fetchDashboardCardData =
-  async ({ isRefreshing = false, reload = true, clearCache = false } = {}) =>
+  ({ isRefreshing, reload = false, clearCache = false } = {}) =>
   (dispatch, getState) => {
     const dashboard = getDashboardComplete(getState());
     const selectedTabId = getSelectedTabId(getState());
