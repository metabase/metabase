type Model = "root" | "database" | "collection" | "dashboard" | "question";

export type StrategyType =
  | "nocache"
<<<<<<< HEAD
  | "ttl" // aka Adaptive
  | "duration"
=======
  | "ttl"
  | "duration"
  | "schedule"
>>>>>>> b829cb7d
  | "inherit";

interface StrategyBase {
  type: StrategyType;
}

export enum DurationUnit {
  Hours = "hours",
  Minutes = "minutes",
  Seconds = "seconds",
  Days = "days",
}

export interface AdaptiveStrategy extends StrategyBase {
  type: "ttl";
  multiplier: number;
  min_duration_ms: number;
  min_duration_seconds?: number;
}

export interface DoNotCacheStrategy extends StrategyBase {
  type: "nocache";
}

export interface DurationStrategy extends StrategyBase {
  type: "duration";
  duration: number;
  unit: DurationUnit;
}

export interface InheritStrategy extends StrategyBase {
  type: "inherit";
}

export interface ScheduleStrategy extends StrategyBase {
  type: "schedule";
  schedule: string;
}

/** Cache invalidation strategy */
export type Strategy =
  | DoNotCacheStrategy
  | AdaptiveStrategy
  | DurationStrategy
  | InheritStrategy
  | ScheduleStrategy;

/** Cache invalidation configuration */
export interface Config {
  /** The type of cacheable object this configuration concerns */
  model: Model;
  model_id: number;
  /** Cache invalidation strategy */
  strategy: Strategy;
}

export type CacheConfigAPIResponse = {
  data: Config[];
};<|MERGE_RESOLUTION|>--- conflicted
+++ resolved
@@ -2,14 +2,9 @@
 
 export type StrategyType =
   | "nocache"
-<<<<<<< HEAD
   | "ttl" // aka Adaptive
   | "duration"
-=======
-  | "ttl"
-  | "duration"
   | "schedule"
->>>>>>> b829cb7d
   | "inherit";
 
 interface StrategyBase {
