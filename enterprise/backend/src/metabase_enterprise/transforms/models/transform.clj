(ns metabase-enterprise.transforms.models.transform
  (:require
   [clojure.set :as set]
   [medley.core :as m]
   [metabase-enterprise.transforms.models.transform-run :as transform-run]
   [metabase.models.interface :as mi]
   [metabase.models.serialization :as serdes]
<<<<<<< HEAD
=======
   [metabase.util :as u]
>>>>>>> 1ed050b0
   [methodical.core :as methodical]
   [toucan2.core :as t2]))

(set! *warn-on-reflection* true)

(methodical/defmethod t2/table-name :model/Transform [_model] :transform)

(doseq [trait [:metabase/model :hook/entity-id :hook/timestamped? :hook/remote-sync-protected]]
  (derive :model/Transform trait))

(t2/deftransforms :model/Transform
  {:source mi/transform-json
   :target mi/transform-json
   :run_trigger mi/transform-keyword})

(mi/define-batched-hydration-method with-transform
  :transform
  "Add transform to a TransformRun"
  [runs]
  (if-not (seq runs)
    runs
    (let [transform-ids (into #{} (map :transform_id) runs)
          id->transform (t2/select-pk->fn identity [:model/Transform :id :name] :id [:in transform-ids])]
      (for [run runs]
        (assoc run :transform (get id->transform (:transform_id run)))))))

(mi/define-batched-hydration-method with-last-run
  :last_run
  "Add last_run to a transform"
  [transforms]
  (if-not (seq transforms)
    transforms
    (let [transform-ids (into #{} (map :id) transforms)
          last-runs (m/index-by :transform_id (transform-run/latest-runs transform-ids))]
      (for [transform transforms]
        (assoc transform :last_run (get last-runs (:id transform)))))))

(mi/define-batched-hydration-method transform-tag-ids
  :transform_tag_ids
  "Add tag_ids to a transform, preserving the order defined by position"
  [transforms]
  (if-not (seq transforms)
    transforms
    (let [transform-ids (into #{} (map :id) transforms)
          tag-associations (when (seq transform-ids)
                             (t2/select [:model/TransformTransformTag :transform_id :tag_id :position]
                                        :transform_id [:in transform-ids]
                                        {:order-by [[:position :asc]]}))
          transform-id->tag-ids (reduce (fn [acc {:keys [transform_id tag_id]}]
                                          (update acc transform_id (fnil conj []) tag_id))
                                        {}
                                        tag-associations)]
      (for [transform transforms]
        (assoc transform :tag_ids (vec (get transform-id->tag-ids (:id transform) [])))))))

(defn update-transform-tags!
  "Update the tags associated with a transform using smart diff logic.
   Only modifies what has changed: deletes removed tags, updates positions for moved tags,
   and inserts new tags. Duplicate tag IDs are automatically deduplicated."
  [transform-id tag-ids]
  (when transform-id
    (t2/with-transaction [_conn]
      (let [;; Deduplicate while preserving order of first occurrence
            deduped-tag-ids (vec (distinct tag-ids))
            ;; Get current associations
            current-associations (t2/select [:model/TransformTransformTag :tag_id :position]
                                            :transform_id transform-id
                                            {:order-by [[:position :asc]]})
            current-tag-ids (mapv :tag_id current-associations)
            ;; Validate that new tag IDs exist
            valid-tag-ids (when (seq deduped-tag-ids)
                            (into #{} (t2/select-fn-set :id :model/TransformTag
                                                        :id [:in deduped-tag-ids])))
            ;; Filter to only valid tags, preserving order
            new-tag-ids (if valid-tag-ids
                          (filterv valid-tag-ids deduped-tag-ids)
                          [])
            ;; Calculate what needs to change
            current-set (set current-tag-ids)
            new-set (set new-tag-ids)
            to-delete (set/difference current-set new-set)
            to-insert (set/difference new-set current-set)
            ;; Build position map for new ordering
            new-positions (zipmap new-tag-ids (range))]

        ;; Delete removed associations
        (when (seq to-delete)
          (t2/delete! :model/TransformTransformTag
                      :transform_id transform-id
                      :tag_id [:in to-delete]))

        ;; Update positions for existing tags that moved
        (doseq [tag-id (filter current-set new-tag-ids)]
          (let [new-pos (get new-positions tag-id)]
            (t2/update! :model/TransformTransformTag
                        {:transform_id transform-id :tag_id tag-id}
                        {:position new-pos})))

        ;; Insert new associations with correct positions
        (when (seq to-insert)
          (t2/insert! :model/TransformTransformTag
                      (for [tag-id to-insert]
                        {:transform_id transform-id
<<<<<<< HEAD
                         :tag_id tag-id
                         :position (get new-positions tag-id)})))))))

;;; ------------------------------------------------- Serialization --------------------------------------------------
=======
                         :tag_id       tag-id
                         :position     (get new-positions tag-id)})))))))

;;; ------------------------------------------------- Serialization ------------------------------------------------

(mi/define-batched-hydration-method tags
  :tags
  "Fetch tags"
  [transforms]
  (when (seq transforms)
    (let [transform-ids (into #{} (map u/the-id) transforms)
          tag-mappings  (group-by :transform_id
                                  (t2/select :model/TransformTransformTag
                                             :transform_id [:in transform-ids]
                                             {:order-by [[:position :asc]]}))]
      (for [transform transforms]
        (assoc transform :tags (get tag-mappings (u/the-id transform) []))))))
>>>>>>> 1ed050b0

(defmethod serdes/hash-fields :model/Transform
  [_transform]
  [:name :created_at])

<<<<<<< HEAD
(defn- transform-target-export
  "Transform target JSON for export, replacing database IDs with portable names."
  [target]
  (when target
    (let [export-db-fk (:export (serdes/fk :model/Database :name))]
      (cond-> target
        (:database target) (update :database export-db-fk)
        (:databases target) (update :databases #(mapv export-db-fk %))))))

(defn- transform-target-import
  "Transform target JSON for import, replacing portable names with database IDs."
  [target]
  (when target
    (let [import-db-fk (:import (serdes/fk :model/Database :name))]
      (cond-> target
        (:database target) (update :database import-db-fk)
        (:databases target) (update :databases #(mapv import-db-fk %))))))

(defmethod serdes/make-spec "Transform"
  [_model-name opts]
  {:copy [:name :description :entity_id]
   :skip [:synced_to_source_of_truth]
   :transform
   {:created_at (serdes/date)
    :updated_at (serdes/date)
    :source {:export serdes/export-mbql :import serdes/import-mbql}
    :target {:export transform-target-export
             :import transform-target-import}
    :tag_associations (serdes/nested :model/TransformTransformTag :transform_id opts)}})

(defmethod serdes/dependencies "Transform"
  [{:keys [source _target]}]
  (set (serdes/mbql-deps source)))

(defmethod serdes/descendants "Transform"
  [_model-name id]
  ;; Include the junction table records that link this transform to its tags
  (into {} (for [junction-id (t2/select-pks-set :model/TransformTransformTag :transform_id id)]
             {["TransformTransformTag" junction-id] {"Transform" id}})))
=======
(defmethod serdes/make-spec "Transform"
  [_model-name opts]
  {:copy [:name :description :entity_id]
   :skip []
   :transform {:created_at (serdes/date)
               :updated_at (serdes/date)
               :source {:export serdes/export-mbql :import serdes/import-mbql}
               :target {:export serdes/export-mbql :import serdes/import-mbql}
               :tags (serdes/nested :model/TransformTransformTag :transform_id opts)}})

(defmethod serdes/dependencies "Transform"
  [{:keys [source tags]}]
  (set
   (concat
    (for [{tag-id :tag_id} tags]
      [{:model "TransformTag" :id tag-id}])
    (serdes/mbql-deps source))))

(defmethod serdes/storage-path "Transform" [transform _ctx]
  (let [{:keys [id label]} (-> transform serdes/path last)]
    ["transforms" (serdes/storage-leaf-file-name id label)]))
>>>>>>> 1ed050b0
<|MERGE_RESOLUTION|>--- conflicted
+++ resolved
@@ -5,10 +5,7 @@
    [metabase-enterprise.transforms.models.transform-run :as transform-run]
    [metabase.models.interface :as mi]
    [metabase.models.serialization :as serdes]
-<<<<<<< HEAD
-=======
    [metabase.util :as u]
->>>>>>> 1ed050b0
    [methodical.core :as methodical]
    [toucan2.core :as t2]))
 
@@ -112,12 +109,6 @@
           (t2/insert! :model/TransformTransformTag
                       (for [tag-id to-insert]
                         {:transform_id transform-id
-<<<<<<< HEAD
-                         :tag_id tag-id
-                         :position (get new-positions tag-id)})))))))
-
-;;; ------------------------------------------------- Serialization --------------------------------------------------
-=======
                          :tag_id       tag-id
                          :position     (get new-positions tag-id)})))))))
 
@@ -135,53 +126,11 @@
                                              {:order-by [[:position :asc]]}))]
       (for [transform transforms]
         (assoc transform :tags (get tag-mappings (u/the-id transform) []))))))
->>>>>>> 1ed050b0
 
 (defmethod serdes/hash-fields :model/Transform
   [_transform]
   [:name :created_at])
 
-<<<<<<< HEAD
-(defn- transform-target-export
-  "Transform target JSON for export, replacing database IDs with portable names."
-  [target]
-  (when target
-    (let [export-db-fk (:export (serdes/fk :model/Database :name))]
-      (cond-> target
-        (:database target) (update :database export-db-fk)
-        (:databases target) (update :databases #(mapv export-db-fk %))))))
-
-(defn- transform-target-import
-  "Transform target JSON for import, replacing portable names with database IDs."
-  [target]
-  (when target
-    (let [import-db-fk (:import (serdes/fk :model/Database :name))]
-      (cond-> target
-        (:database target) (update :database import-db-fk)
-        (:databases target) (update :databases #(mapv import-db-fk %))))))
-
-(defmethod serdes/make-spec "Transform"
-  [_model-name opts]
-  {:copy [:name :description :entity_id]
-   :skip [:synced_to_source_of_truth]
-   :transform
-   {:created_at (serdes/date)
-    :updated_at (serdes/date)
-    :source {:export serdes/export-mbql :import serdes/import-mbql}
-    :target {:export transform-target-export
-             :import transform-target-import}
-    :tag_associations (serdes/nested :model/TransformTransformTag :transform_id opts)}})
-
-(defmethod serdes/dependencies "Transform"
-  [{:keys [source _target]}]
-  (set (serdes/mbql-deps source)))
-
-(defmethod serdes/descendants "Transform"
-  [_model-name id]
-  ;; Include the junction table records that link this transform to its tags
-  (into {} (for [junction-id (t2/select-pks-set :model/TransformTransformTag :transform_id id)]
-             {["TransformTransformTag" junction-id] {"Transform" id}})))
-=======
 (defmethod serdes/make-spec "Transform"
   [_model-name opts]
   {:copy [:name :description :entity_id]
@@ -202,5 +151,4 @@
 
 (defmethod serdes/storage-path "Transform" [transform _ctx]
   (let [{:keys [id label]} (-> transform serdes/path last)]
-    ["transforms" (serdes/storage-leaf-file-name id label)]))
->>>>>>> 1ed050b0
+    ["transforms" (serdes/storage-leaf-file-name id label)]))