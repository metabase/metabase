--- conflicted
+++ resolved
@@ -190,15 +190,7 @@
     const isResultDirty = getIsResultDirty(getState());
     const cleanQuery = Lib.dropStageIfEmpty(question.query(), -1);
     const questionToCreate = questionWithVizSettings
-<<<<<<< HEAD
-      .setLegacyQuery(
-        question
-          .legacyQuery({ useStructuredQuery: true })
-          .clean({ skipFilters: true }),
-      )
-=======
       .setQuery(cleanQuery)
->>>>>>> 0031c090
       .setResultsMetadata(isResultDirty ? null : resultsMetadata);
     const createdQuestion = await reduxCreateQuestion(
       questionToCreate,
@@ -261,19 +253,7 @@
 
     const cleanQuery = Lib.dropStageIfEmpty(question.query(), -1);
     const questionToUpdate = questionWithVizSettings
-<<<<<<< HEAD
-      // Before we clean the query, we make sure question is not treated as a dataset
-      // as calling table() method down the line would bring unwanted consequences
-      // such as dropping joins (as joins are treated differently between pure questions and datasets)
-      .setLegacyQuery(
-        question
-          .setDataset(false)
-          .legacyQuery({ useStructuredQuery: true })
-          .clean({ skipFilters: true }),
-      )
-=======
       .setQuery(cleanQuery)
->>>>>>> 0031c090
       .setResultsMetadata(isResultDirty ? null : resultsMetadata);
 
     // When viewing a dataset, its dataset_query is swapped with a clean query using the dataset as a source table
