--- conflicted
+++ resolved
@@ -50,34 +50,15 @@
   "This will blow away any search indexes, re-create, and re-populate them."
   []
   (api/check-superuser)
-<<<<<<< HEAD
-  (cond
-    (not (public-settings/experimental-fulltext-search-enabled))
-    (throw (ex-info "Search index is not enabled." {:status-code 501}))
-
-    (search/supports-index?)
+  (if (search/supports-index?)
     {:message (search/init-index! {:force-reset? true})}
-
-    :else
-=======
-  (if (search.core/supports-index?)
-    {:message (search.core/init-index! {:force-reset? true})}
->>>>>>> 2e73064e
     (throw (ex-info "Search index is not supported for this installation." {:status-code 501}))))
 
 (api/defendpoint POST "/force-reindex"
   "This will trigger an immediate reindexing, if we are using search index."
   []
   (api/check-superuser)
-<<<<<<< HEAD
-  (cond
-    (not (public-settings/experimental-fulltext-search-enabled))
-    (throw (ex-info "Search index is not enabled." {:status-code 501}))
-
-    (search/supports-index?)
-=======
-  (if  (search.core/supports-index?)
->>>>>>> 2e73064e
+  (if  (search/supports-index?)
     ;; The job appears to wait on the main thread when run from tests, so, unfortunately, testing this branch is hard.
     (if (and (task/job-exists? task.search-index/reindex-job-key) (not config/is-test?))
       (do (task/trigger-now! task.search-index/reindex-job-key) {:message "task triggered"})
