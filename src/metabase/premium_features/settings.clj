(ns metabase.premium-features.settings
  "Impls for settings that need to fetch token status live in [[metabase.premium-features.token-check]]."
  (:require
   [metabase.config.core :as config]
   [metabase.settings.core :as setting :refer [defsetting]]
   [metabase.util.i18n :refer [deferred-tru]]))

(defsetting site-uuid-for-premium-features-token-checks
  "In the interest of respecting everyone's privacy and keeping things as anonymous as possible we have a *different*
  site-wide UUID that we use for the EE/premium features token feature check API calls. It works in fundamentally the
  same way as [[site-uuid]] but should only be used by the token check logic
  in [[metabase.premium-features.core/fetch-token-status]]. (`site-uuid` is used for anonymous
  analytics aka stats and if we sent it along with the premium features token check API request it would no longer be
  anonymous.)"
  :encryption :when-encryption-key-set
  :visibility :internal
  :base       setting/uuid-nonce-base
  :doc        false)

(defsetting active-users-count
  (deferred-tru "Number of active users")
  :visibility :admin
  :type       :integer
  :audit      :never
  :setter     :none
  :default    0
  :export?    false
  :getter     (fn []
                ((requiring-resolve 'metabase.premium-features.token-check/-active-users-count))))

(defsetting token-status
  (deferred-tru "Cached token status for premium features. This is to avoid an API request on the the first page load.")
  :visibility :admin
  :type       :json
  :audit      :never
  :setter     :none
  :getter     (fn []
                ((requiring-resolve 'metabase.premium-features.token-check/-token-status))))

;;; TODO - rename this to premium-features-token?
(defsetting premium-embedding-token
  (deferred-tru "Token for premium features. Go to the MetaStore to get yours!")
  :audit :never
  :sensitive? true
  :setter (fn [new-value]
            ((requiring-resolve 'metabase.premium-features.token-check/-set-premium-embedding-token!) new-value)))

(defsetting airgap-enabled
  "Returns true if the current instance is airgapped."
  :type       :boolean
  :visibility :public
  :setter     :none
  :audit      :never
  :export?    false
  :getter     (fn []
                ((requiring-resolve 'metabase.premium-features.token-check/-airgap-enabled))))

(defn- has-feature? [feature]
  ((requiring-resolve 'metabase.premium-features.token-check/has-feature?) feature))

(defsetting is-hosted?
  "Is the Metabase instance running in the cloud?"
  :type       :boolean
  :visibility :public
  :setter     :none
  :audit      :never
  :getter     (fn [] (boolean
                      (and
                       (has-feature? :hosting)
                       (not (airgap-enabled)))))
  :doc        false)

(def ^:private premium-features
  "Set of defined premium feature keywords."
  (atom #{}))

(defn- default-premium-feature-getter [feature]
  (fn []
    (and config/ee-available?
         (has-feature? feature))))

(defmacro define-premium-feature
  "Convenience for generating a [[metabase.settings.models.setting/defsetting]] form for a premium token feature. (The Settings
  definitions for Premium token features all look more or less the same, so this prevents a lot of code duplication.)"
  [setting-name docstring feature & {:as options}]
  (let [options (merge {:type       :boolean
                        :visibility :public
                        :setter     :none
                        :audit      :never
                        :getter     `(default-premium-feature-getter ~(some-> feature name))}
                       options)]
    `(do
       (swap! premium-features conj ~feature)
       (defsetting ~setting-name
         ~docstring
         ~@(mapcat identity options)))))

(define-premium-feature hide-embed-branding?
  "Logo Removal and Full App Embedding. Should we hide the 'Powered by Metabase' attribution on the embedding pages?
   `true` if we have a valid premium embedding token."
  :embedding
  :export? true
  ;; This specific feature DOES NOT require the EE code to be present in order for it to return truthy, unlike
  ;; everything else.
  :getter #(has-feature? :embedding))

(define-premium-feature enable-embedding-sdk-origins?
  "Should we allow users embed the SDK in sites other than localhost?"
  :embedding-sdk)

(define-premium-feature enable-whitelabeling?
  "Should we allow full whitelabel embedding (reskinning the entire interface?)"
  :whitelabel
  :export? true)

(define-premium-feature enable-audit-app?
  "Should we enable the Audit Logs interface in the Admin UI?"
  :audit-app)

(define-premium-feature ^{:added "0.41.0"} enable-email-allow-list?
  "Should we enable restrict email domains for subscription recipients?"
  :email-allow-list)

(define-premium-feature ^{:added "0.41.0"} enable-cache-granular-controls?
  "Should we enable granular controls for cache TTL at the database, dashboard, and card level?"
  :cache-granular-controls)

(define-premium-feature ^{:added "1.53.0"} enable-preemptive-caching?
  "Should we enable preemptive caching; i.e., auto-refresh of cached results?"
  :cache-preemptive)

(define-premium-feature ^{:added "0.41.0"} enable-config-text-file?
  "Should we enable initialization on launch from a config file?"
  :config-text-file)

(define-premium-feature enable-sandboxes?
  "Should we enable data sandboxes (row-level permissions)?"
  :sandboxes
  :export? true)

(define-premium-feature enable-sso-jwt?
  "Should we enable JWT-based authentication?"
  :sso-jwt)

(define-premium-feature enable-sso-saml?
  "Should we enable SAML-based authentication?"
  :sso-saml)

(define-premium-feature enable-sso-ldap?
  "Should we enable advanced configuration for LDAP authentication?"
  :sso-ldap)

(define-premium-feature enable-sso-google?
  "Should we enable advanced configuration for Google Sign-In authentication?"
  :sso-google)

(define-premium-feature enable-scim?
  "Should we enable user/group provisioning via SCIM?"
  :scim)

(defn enable-any-sso?
  "Should we enable any SSO-based authentication?"
  []
  (or (enable-sso-jwt?)
      (enable-sso-saml?)
      (enable-sso-ldap?)
      (enable-sso-google?)))

(define-premium-feature enable-session-timeout-config?
  "Should we enable configuring session timeouts?"
  :session-timeout-config)

(define-premium-feature can-disable-password-login?
  "Can we disable login by password?"
  :disable-password-login)

(define-premium-feature ^{:added "0.41.0"} enable-dashboard-subscription-filters?
  "Should we enable filters for dashboard subscriptions?"
  :dashboard-subscription-filters)

(define-premium-feature ^{:added "0.41.0"} enable-advanced-permissions?
  "Should we enable extra knobs around permissions (block access, connection impersonation, etc.)?"
  :advanced-permissions)

(define-premium-feature ^{:added "0.56.0"} enable-content-translation?
  "Should we enable translation of user-generated content, like question names?"
  :content-translation)

(define-premium-feature ^{:added "0.41.0"} enable-content-verification?
  "Should we enable verified content, like verified questions and models (and more in the future, like actions)?"
  :content-verification)

(define-premium-feature ^{:added "0.41.0"} enable-official-collections?
  "Should we enable Official Collections?"
  :official-collections)

(define-premium-feature ^{:added "0.41.0"} enable-snippet-collections?
  "Should we enable SQL snippet folders?"
  :snippet-collections)

(define-premium-feature ^{:added "0.45.0"} enable-serialization?
  "Enable the v2 SerDes functionality"
  :serialization)

(define-premium-feature ^{:added "0.47.0"} enable-email-restrict-recipients?
  "Enable restrict email recipients?"
  :email-restrict-recipients)

(define-premium-feature ^{:added "0.50.0"} enable-llm-autodescription?
  "Enable automatic descriptions of questions and dashboards by LLMs?"
  :llm-autodescription)

(define-premium-feature ^{:added "0.51.0"} enable-query-reference-validation?
  "Enable the Query Validator Tool?"
  :query-reference-validation)

(define-premium-feature enable-upload-management?
  "Should we allow admins to clean up tables created from uploads?"
  :upload-management)

(define-premium-feature has-attached-dwh?
  "Does the Metabase Cloud instance have an internal data warehouse attached?"
  :attached-dwh)

(define-premium-feature ^{:added "0.51.0"} enable-collection-cleanup?
  "Should we enable Collection Cleanup?"
  :collection-cleanup)

(define-premium-feature ^{:added "0.51.0"} enable-database-auth-providers?
  "Should we enable database auth-providers?"
  :database-auth-providers)

(define-premium-feature ^{:added "0.54.0"} enable-database-routing?
  "Should we enable database routing?"
  :database-routing)

(define-premium-feature ^{:added "0.55.0"} development-mode?
  "Is this a development instance that should have watermarks?"
  :development-mode)

(define-premium-feature ^{:added "0.52.0"} enable-metabot-v3?
  "Enable the newest LLM-based MetaBot? (The one that lives in [[metabase-enterprise.metabot-v3.core]].)"
  :metabot-v3)

(define-premium-feature ^{:added "0.54.0"} enable-ai-sql-fixer?
  "Should Metabase suggest SQL fixes?"
  :ai-sql-fixer)

(define-premium-feature ^{:added "0.54.0"} enable-ai-sql-generation?
  "Should Metabase generate SQL queries?"
  :ai-sql-generation)

; the "-feature" suffix avoids name collision with the setting getter
(define-premium-feature ^{:added "0.55.0"} enable-embedding-simple-feature?
  "Should we enable Embedded Analytics JS?"
  :embedding-simple)

(define-premium-feature ^{:added "0.57.0"} enable-embedding-hub?
  "Should we enable the embedding hub?"
  :embedding-hub)

(define-premium-feature ^{:added "0.55.0"} enable-ai-entity-analysis?
  "Should Metabase do AI analysis on entities?"
  :ai-entity-analysis)

(define-premium-feature ^{:added "0.55.0"} offer-metabase-ai-trial?
  "Should we offer a trial of the Metabase AI add-on?"
  :offer-metabase-ai)

(define-premium-feature ^{:added "0.56.0"} offer-metabase-ai-paid?
  "Should we offer the paid Metabase AI add-on?"
  :offer-metabase-ai-tiered)

(define-premium-feature ^{:added "0.56.0"} cloud-custom-smtp?
  "Can Metabase have a custom smtp details separate from the default Cloud details."
  :cloud-custom-smtp)

(define-premium-feature ^{:added "0.56.0"} enable-etl-connections?
  "Does the Metabase Cloud instance have ETL connections?"
  :etl-connections)

(define-premium-feature ^{:added "0.56.0"} enable-etl-connections-pg?
  "Does the Metabase Cloud instance have ETL connections with PG?"
  :etl-connections-pg)

(define-premium-feature ^{:added "0.56.0"} enable-semantic-search?
  "Should we enable the semantic search backend?"
  :semantic-search)

(define-premium-feature ^{:added "0.57.0"} table-data-editing?
  "Should we allow users to edit the data within tables?"
  :table-data-editing)

(define-premium-feature ^{:added "0.57.0"} enable-documents?
  "Does this instance support the new document entity."
  :documents)

(define-premium-feature ^{:added "0.57.0"} enable-remote-sync?
  "Does this instance support remote syncing collections."
  :remote-sync)

(define-premium-feature ^{:added "0.57.0"} enable-transforms?
  "Should we allow users to use transforms?"
  :transforms)

(define-premium-feature ^{:added "0.57.0"} enable-python-transforms?
  "Should we allow users to use Python transforms?"
  :transforms-python)

(define-premium-feature ^{:added "0.57.0"} enable-dependencies?
  "Should we allow users to use dependency tracking?"
  :dependencies)

<<<<<<< HEAD
(define-premium-feature ^{:added "0.58.0"} enable-data-studio?
  "Should we enable the Data Studio?"
  :data-studio)
=======
(define-premium-feature ^{:added "0.57.1"} enable-support-users?
  "Should users be allowed to enable support users in-app?"
  :support-users)
>>>>>>> 28b5fb79

(defn- -token-features []
  {:advanced_permissions           (enable-advanced-permissions?)
   :ai_sql_fixer                   (enable-ai-sql-fixer?)
   :ai_sql_generation              (enable-ai-sql-generation?)
   :ai_entity_analysis             (enable-ai-entity-analysis?)
   :attached_dwh                   (has-attached-dwh?)
   :audit_app                      (enable-audit-app?)
   :cache_granular_controls        (enable-cache-granular-controls?)
   :cache_preemptive               (enable-preemptive-caching?)
   :cloud_custom_smtp              (cloud-custom-smtp?)
   :collection_cleanup             (enable-collection-cleanup?)
   :config_text_file               (enable-config-text-file?)
   :content_translation            (enable-content-translation?)
   :content_verification           (enable-content-verification?)
   :dashboard_subscription_filters (enable-dashboard-subscription-filters?)
   :database_auth_providers        (enable-database-auth-providers?)
   :database_routing               (enable-database-routing?)
   :data_studio                    (enable-data-studio?)
   :dependencies                   (enable-dependencies?)
   :development_mode               (development-mode?)
   :disable_password_login         (can-disable-password-login?)
   :documents                      (enable-documents?)
   :email_allow_list               (enable-email-allow-list?)
   :email_restrict_recipients      (enable-email-restrict-recipients?)
   :embedding                      (hide-embed-branding?)
   :embedding_sdk                  (enable-embedding-sdk-origins?)
   :embedding_simple               (enable-embedding-simple-feature?)
   :etl_connections                (enable-etl-connections?)
   :etl_connections_pg             (enable-etl-connections-pg?)
   :hosting                        (is-hosted?)
   :llm_autodescription            (enable-llm-autodescription?)
   :metabot_v3                     (enable-metabot-v3?)
   :offer_metabase_ai              (offer-metabase-ai-trial?)
   :offer_metabase_ai_tiered       (offer-metabase-ai-paid?)
   :official_collections           (enable-official-collections?)
   :query_reference_validation     (enable-query-reference-validation?)
   :remote_sync                    (enable-remote-sync?)
   :sandboxes                      (enable-sandboxes?)
   :scim                           (enable-scim?)
   :semantic_search                (enable-semantic-search?)
   :serialization                  (enable-serialization?)
   :session_timeout_config         (enable-session-timeout-config?)
   :snippet_collections            (enable-snippet-collections?)
   :sso_google                     (enable-sso-google?)
   :sso_jwt                        (enable-sso-jwt?)
   :sso_ldap                       (enable-sso-ldap?)
   :sso_saml                       (enable-sso-saml?)
   :support-users                  (enable-support-users?)
   :table_data_editing             (table-data-editing?)
   :transforms                     (enable-transforms?)
   :transforms-python              (enable-python-transforms?)
   :upload_management              (enable-upload-management?)
   :whitelabel                     (enable-whitelabeling?)})

(defsetting token-features
  "Features registered for this instance's token"
  :visibility :public
  :setter     :none
  :getter     -token-features
  :doc        false)<|MERGE_RESOLUTION|>--- conflicted
+++ resolved
@@ -311,15 +311,13 @@
   "Should we allow users to use dependency tracking?"
   :dependencies)
 
-<<<<<<< HEAD
+(define-premium-feature ^{:added "0.57.1"} enable-support-users?
+  "Should users be allowed to enable support users in-app?"
+  :support-users)
+
 (define-premium-feature ^{:added "0.58.0"} enable-data-studio?
   "Should we enable the Data Studio?"
   :data-studio)
-=======
-(define-premium-feature ^{:added "0.57.1"} enable-support-users?
-  "Should users be allowed to enable support users in-app?"
-  :support-users)
->>>>>>> 28b5fb79
 
 (defn- -token-features []
   {:advanced_permissions           (enable-advanced-permissions?)
