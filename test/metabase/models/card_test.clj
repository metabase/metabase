(ns metabase.models.card-test
<<<<<<< HEAD
  (:require [cheshire.core :as json]
            [clojure.test :refer :all]
            [metabase.models :refer [Card Collection Dashboard DashboardCard]]
            [metabase.models.card :as card]
            [metabase.models.serialization.base :as serdes.base]
            [metabase.models.serialization.hash :as serdes.hash]
            [metabase.query-processor :as qp]
            [metabase.test :as mt]
            [metabase.test.util :as tu]
            [metabase.util :as u]
            [toucan.db :as db]
            [toucan.util.test :as tt])
  (:import java.time.LocalDateTime))
=======
  (:require
   [cheshire.core :as json]
   [clojure.test :refer :all]
   [metabase.models
    :refer [Action Card Collection Dashboard DashboardCard QueryAction]]
   [metabase.models.card :as card]
   [metabase.models.serialization.base :as serdes.base]
   [metabase.models.serialization.hash :as serdes.hash]
   [metabase.query-processor :as qp]
   [metabase.test :as mt]
   [metabase.test.util :as tu]
   [metabase.util :as u]
   [toucan.db :as db]
   [toucan.util.test :as tt])
  (:import
   (java.time LocalDateTime)))
>>>>>>> 1f809593

(deftest dashboard-count-test
  (testing "Check that the :dashboard_count delay returns the correct count of Dashboards a Card is in"
    (tt/with-temp* [Card      [{card-id :id}]
                    Dashboard [dash-1]
                    Dashboard [dash-2]]
      (letfn [(add-card-to-dash! [dash]
                (db/insert! DashboardCard :card_id card-id, :dashboard_id (u/the-id dash)))
              (get-dashboard-count []
                (card/dashboard-count (db/select-one Card :id card-id)))]
        (is (= 0
               (get-dashboard-count)))
        (testing "add to a Dashboard"
          (add-card-to-dash! dash-1)
          (is (= 1
                 (get-dashboard-count))))
        (testing "add to a second Dashboard"
          (add-card-to-dash! dash-2)
          (is (= 2
                 (get-dashboard-count))))))))

(deftest remove-from-dashboards-when-archiving-test
  (testing "Test that when somebody archives a Card, it is removed from any Dashboards it belongs to"
    (tt/with-temp* [Dashboard     [dashboard]
                    Card          [card]
                    DashboardCard [_dashcard {:dashboard_id (u/the-id dashboard), :card_id (u/the-id card)}]]
      (db/update! Card (u/the-id card) :archived true)
      (is (= 0
             (db/count DashboardCard :dashboard_id (u/the-id dashboard)))))))

(deftest public-sharing-test
  (testing "test that a Card's :public_uuid comes back if public sharing is enabled..."
    (tu/with-temporary-setting-values [enable-public-sharing true]
      (tt/with-temp Card [card {:public_uuid (str (java.util.UUID/randomUUID))}]
        (is (schema= u/uuid-regex
                     (:public_uuid card)))))

    (testing "...but if public sharing is *disabled* it should come back as `nil`"
      (tu/with-temporary-setting-values [enable-public-sharing false]
        (tt/with-temp Card [card {:public_uuid (str (java.util.UUID/randomUUID))}]
          (is (= nil
                 (:public_uuid card))))))))

(defn- dummy-dataset-query [database-id]
  {:database database-id
   :type     :native
   :native   {:query "SELECT count(*) FROM toucan_sightings;"}})

(deftest database-id-test
  (tt/with-temp Card [{:keys [id]} {:name          "some name"
                                    :dataset_query (dummy-dataset-query (mt/id))
                                    :database_id   (mt/id)}]
    (testing "before update"
      (is (= {:name "some name", :database_id (mt/id)}
             (into {} (db/select-one [Card :name :database_id] :id id)))))
    (db/update! Card id {:name          "another name"
                         :dataset_query (dummy-dataset-query (mt/id))})
    (testing "after update"
      (is (= {:name "another name" :database_id (mt/id)}
             (into {} (db/select-one [Card :name :database_id] :id id)))))))


;;; ------------------------------------------ Circular Reference Detection ------------------------------------------

(defn- card-with-source-table
  "Generate values for a Card with `source-table` for use with `with-temp`."
  {:style/indent 1}
  [source-table & {:as kvs}]
  (merge {:dataset_query {:database (mt/id)
                          :type     :query
                          :query    {:source-table source-table}}}
         kvs))

(deftest circular-reference-test
  (testing "Should throw an Exception if saving a Card that references itself"
    (tt/with-temp Card [card (card-with-source-table (mt/id :venues))]
      ;; now try to make the Card reference itself. Should throw Exception
      (is (thrown?
           Exception
           (db/update! Card (u/the-id card)
             (card-with-source-table (str "card__" (u/the-id card))))))))

  (testing "Do the same stuff with circular reference between two Cards... (A -> B -> A)"
    (tt/with-temp* [Card [card-a (card-with-source-table (mt/id :venues))]
                    Card [card-b (card-with-source-table (str "card__" (u/the-id card-a)))]]
      (is (thrown?
           Exception
           (db/update! Card (u/the-id card-a)
             (card-with-source-table (str "card__" (u/the-id card-b))))))))

  (testing "ok now try it with A -> C -> B -> A"
    (tt/with-temp* [Card [card-a (card-with-source-table (mt/id :venues))]
                    Card [card-b (card-with-source-table (str "card__" (u/the-id card-a)))]
                    Card [card-c (card-with-source-table (str "card__" (u/the-id card-b)))]]
      (is (thrown?
           Exception
           (db/update! Card (u/the-id card-a)
             (card-with-source-table (str "card__" (u/the-id card-c)))))))))

(deftest validate-collection-namespace-test
  (mt/with-temp Collection [{collection-id :id} {:namespace "currency"}]
    (testing "Shouldn't be able to create a Card in a non-normal Collection"
      (let [card-name (mt/random-name)]
        (try
          (is (thrown-with-msg?
               clojure.lang.ExceptionInfo
               #"A Card can only go in Collections in the \"default\" namespace"
               (db/insert! Card (assoc (tt/with-temp-defaults Card) :collection_id collection-id, :name card-name))))
          (finally
            (db/delete! Card :name card-name)))))

    (testing "Shouldn't be able to move a Card to a non-normal Collection"
      (mt/with-temp Card [{card-id :id}]
        (is (thrown-with-msg?
             clojure.lang.ExceptionInfo
             #"A Card can only go in Collections in the \"default\" namespace"
             (db/update! Card card-id {:collection_id collection-id})))))))

(deftest normalize-result-metadata-test
  (testing "Should normalize result metadata keys when fetching a Card from the DB"
    (let [metadata (qp/query->expected-cols (mt/mbql-query venues))]
      (mt/with-temp Card [{card-id :id} {:dataset_query   (mt/mbql-query venues)
                                         :result_metadata metadata}]
        (is (= (mt/derecordize metadata)
               (mt/derecordize (db/select-one-field :result_metadata Card :id card-id))))))))

(deftest populate-result-metadata-if-needed-test
  (doseq [[creating-or-updating f]
          {"creating" (fn [properties f]
                        (mt/with-temp Card [{card-id :id} properties]
                          (f (db/select-one-field :result_metadata Card :id card-id))))
           "updating" (fn [changes f]
                        (mt/with-temp Card [{card-id :id} {:dataset_query   (mt/mbql-query checkins)
                                                           :result_metadata (qp/query->expected-cols (mt/mbql-query checkins))}]
                          (db/update! Card card-id changes)
                          (f (db/select-one-field :result_metadata Card :id card-id))))}]
    (testing (format "When %s a Card\n" creating-or-updating)
      (testing "If result_metadata is empty, we should attempt to populate it"
        (f {:dataset_query (mt/mbql-query venues)}
           (fn [metadata]
             (is (= (map :name (qp/query->expected-cols (mt/mbql-query venues)))
                    (map :name metadata))))))
      (testing "Don't overwrite result_metadata that was passed in"
        (let [metadata (take 1 (qp/query->expected-cols (mt/mbql-query venues)))]
          (f {:dataset_query   (mt/mbql-query venues)
              :result_metadata metadata}
             (fn [new-metadata]
               (is (= (mt/derecordize metadata)
                      (mt/derecordize new-metadata)))))))
      (testing "Shouldn't barf if query can't be run (e.g. if query is a SQL query); set metadata to nil"
        (f {:dataset_query (mt/native-query {:native "SELECT * FROM VENUES"})}
           (fn [metadata]
             (is (= nil
                    metadata))))))))

;; this is a separate function so we can use the same tests for DashboardCards as well
(defn test-visualization-settings-normalization [f]
  (testing "visualization settings should get normalized to use modern MBQL syntax"
    (testing "Field references in column settings"
      (doseq [[original expected] {[:ref [:field-literal "foo" :type/Float]]
                                   [:ref [:field "foo" {:base-type :type/Float}]]

                                   [:ref [:field-id 1]]
                                   [:ref [:field 1 nil]]

                                   [:ref [:expression "wow"]]
                                   [:ref [:expression "wow"]]}
              ;; also check that normalization of already-normalized refs is idempotent
              original [original expected]
              ;; frontend uses JSON-serialized versions of the MBQL clauses as keys
              :let     [original (json/generate-string original)
                        expected (json/generate-string expected)]]
        (testing (format "Viz settings field ref key %s should get normalized to %s"
                         (pr-str original)
                         (pr-str expected))
          (f
           {:column_settings {original {:currency "BTC"}}}
           {:column_settings {expected {:currency "BTC"}}}))))

    (testing "Other MBQL field clauses"
      (let [original {:map.type                 "region"
                      :map.region               "us_states"
                      :pivot_table.column_split {:rows    [["datetime-field" ["field-id" 807] "year"]]
                                                 :columns [["fk->" ["field-id" 805] ["field-id" 808]]]
                                                 :values  [["aggregation" 0]]}}
            expected {:map.type                 "region"
                      :map.region               "us_states"
                      :pivot_table.column_split {:rows    [[:field 807 {:temporal-unit :year}]]
                                                 :columns [[:field 808 {:source-field 805}]]
                                                 :values  [[:aggregation 0]]}}]
        (f original expected)))

    (testing "Don't normalize non-MBQL arrays"
      (let [original {:graph.show_goal  true
                      :graph.goal_value 5.9
                      :graph.dimensions ["the_day"]
                      :graph.metrics    ["total_per_day"]}]
        (f original original)))

    (testing "Don't normalize key-value pairs in maps that could be interpreted as MBQL clauses"
      (let [original {:field-id 1}]
        (f original original)))

    (testing "Don't normalize array in graph.metrics that could be interpreted as MBQL clauses"
      (let [original {:graph.metrics ["expression" "sum" "count"]}]
        (f original original)))))

(deftest normalize-visualization-settings-test
  (test-visualization-settings-normalization
   (fn [original expected]
     (mt/with-temp Card [card {:visualization_settings original}]
       (is (= expected
              (db/select-one-field :visualization_settings Card :id (u/the-id card))))))))

(deftest validate-template-tag-field-ids-test
  (testing "Disallow saving a Card with native query Field filter template tags referencing a different Database (#14145)"
    (let [test-data-db-id      (mt/id)
          sample-dataset-db-id (mt/dataset sample-dataset (mt/id))
          card-data            (fn [database-id]
                                 {:database_id   database-id
                                  :dataset_query {:database database-id
                                                  :type     :native
                                                  :native   {:query         "SELECT COUNT(*) FROM PRODUCTS WHERE {{FILTER}}"
                                                             :template-tags {"FILTER" {:id           "_FILTER_"
                                                                                       :name         "FILTER"
                                                                                       :display-name "Filter"
                                                                                       :type         :dimension
                                                                                       :dimension    [:field (mt/id :venues :name) nil]
                                                                                       :widget-type  :string/=
                                                                                       :default      nil}}}}})
          good-card-data       (card-data test-data-db-id)
          bad-card-data        (card-data sample-dataset-db-id)]
      (testing "Should not be able to create new Card with a filter with the wrong Database ID"
        (is (thrown-with-msg?
             clojure.lang.ExceptionInfo
             #"Invalid Field Filter: Field \d+ \"VENUES\"\.\"NAME\" belongs to Database \d+ \"test-data\", but the query is against Database \d+ \"sample-dataset\""
             (mt/with-temp Card [_ bad-card-data]))))
      (testing "Should not be able to update a Card to have a filter with the wrong Database ID"
        (mt/with-temp Card [{card-id :id} good-card-data]
          (is (thrown-with-msg?
               clojure.lang.ExceptionInfo
               #"Invalid Field Filter: Field \d+ \"VENUES\"\.\"NAME\" belongs to Database \d+ \"test-data\", but the query is against Database \d+ \"sample-dataset\""
               (db/update! Card card-id bad-card-data))))))))

;;; ------------------------------------------ Parameters tests ------------------------------------------

(deftest validate-parameters-test
  (testing "Should validate Card :parameters when"
    (testing "creating"
      (is (thrown-with-msg?
           clojure.lang.ExceptionInfo
           #":parameters must be a sequence of maps with :id and :type keys"
           (mt/with-temp Card [_ {:parameters {:a :b}}])))

     (mt/with-temp Card [card {:parameters [{:id   "valid-id"
                                             :type "id"}]}]
       (is (some? card))))

    (testing "updating"
      (mt/with-temp Card [{:keys [id]} {:parameters []}]
        (is (thrown-with-msg?
             clojure.lang.ExceptionInfo
             #":parameters must be a sequence of maps with :id and :type keys"
             (db/update! Card id :parameters [{:id 100}])))
        (is (some? (db/update! Card id :parameters [{:id   "new-valid-id"
                                                     :type "id"}])))))))

(deftest normalize-parameters-test
  (testing ":parameters should get normalized when coming out of the DB"
    (doseq [[target expected] {[:dimension [:field-id 1000]] [:dimension [:field 1000 nil]]
                               [:field-id 1000]              [:field 1000 nil]}]
      (testing (format "target = %s" (pr-str target))
        (mt/with-temp Card [{card-id :id} {:parameter_mappings [{:parameter_id     "_CATEGORY_NAME_"
                                                                 :target target}]}]

          (is (= [{:parameter_id     "_CATEGORY_NAME_"
                   :target expected}]
                 (db/select-one-field :parameter_mappings Card :id card-id))))))))

(deftest validate-parameter-mappings-test
  (testing "Should validate Card :parameter_mappings when"
    (testing "creating"
      (is (thrown-with-msg?
           clojure.lang.ExceptionInfo
           #":parameter_mappings must be a sequence of maps with :parameter_id and :type keys"
           (mt/with-temp Card [_ {:parameter_mappings {:a :b}}])))

     (mt/with-temp Card [card {:parameter_mappings [{:parameter_id "valid-id"
                                                     :target       [:field 1000 nil]}]}]
       (is (some? card))))

    (testing "updating"
      (mt/with-temp Card [{:keys [id]} {:parameter_mappings []}]
        (is (thrown-with-msg?
             clojure.lang.ExceptionInfo
             #":parameter_mappings must be a sequence of maps with :parameter_id and :type keys"
             (db/update! Card id :parameter_mappings [{:parameter_id 100}])))

        (is (some? (db/update! Card id :parameter_mappings [{:parameter_id "new-valid-id"
                                                             :target       [:field 1000 nil]}])))))))

(deftest normalize-parameter-mappings-test
  (testing ":parameter_mappings should get normalized when coming out of the DB"
    (mt/with-temp Card [{card-id :id} {:parameter_mappings [{:parameter_id "22486e00"
                                                             :card_id      1
                                                             :target       [:dimension [:field-id 1]]}]}]
      (is (= [{:parameter_id "22486e00",
               :card_id      1,
               :target       [:dimension [:field 1 nil]]}]
             (db/select-one-field :parameter_mappings Card :id card-id))))))

(deftest identity-hash-test
  (testing "Card hashes are composed of the name and the collection's hash"
    (let [now (LocalDateTime/of 2022 9 1 12 34 56)]
      (mt/with-temp* [Collection  [coll  {:name "field-db" :location "/" :created_at now}]
                      Card        [card  {:name "the card" :collection_id (:id coll) :created_at now}]]
        (is (= "5199edf0"
               (serdes.hash/raw-hash ["the card" (serdes.hash/identity-hash coll) now])
               (serdes.hash/identity-hash card)))))))

(deftest serdes-descendants-test
  (testing "regular cards don't depend on anything"
    (mt/with-temp* [Card [card {:name "some card"}]]
      (is (empty? (serdes.base/serdes-descendants "Card" (:id card))))))

  (testing "cards which have another card as the source depend on that card"
    (mt/with-temp* [Card [card1 {:name "base card"}]
                    Card [card2 {:name "derived card"
                                 :dataset_query {:query {:source-table (str "card__" (:id card1))}}}]]
      (is (empty? (serdes.base/serdes-descendants "Card" (:id card1))))
      (is (= #{["Card" (:id card1)]}
             (serdes.base/serdes-descendants "Card" (:id card2)))))))


;;; ------------------------------------------ Viz Settings Tests  ------------------------------------------

(deftest upgrade-to-v2-db-test
  (testing ":visualization_settings v. 1 should be upgraded to v. 2 on select"
    (mt/with-temp Card [{card-id :id} {:visualization_settings {:pie.show_legend true}}]
        (is (= {:version 2
                :pie.show_legend true
                :pie.percent_visibility "inside"}
               (db/select-one-field :visualization_settings Card :id card-id)))))
  (testing ":visualization_settings v. 1 should be upgraded to v. 2 and persisted on update"
    (mt/with-temp Card [{card-id :id} {:visualization_settings {:pie.show_legend true}}]
      (db/update! Card card-id :name "Favorite Toucan Foods")
      (is (= {:version 2
              :pie.show_legend true
              :pie.percent_visibility "inside"}
             (:visualization_settings (db/simple-select-one Card {:where [:= :id card-id]})))))))<|MERGE_RESOLUTION|>--- conflicted
+++ resolved
@@ -1,24 +1,9 @@
 (ns metabase.models.card-test
-<<<<<<< HEAD
-  (:require [cheshire.core :as json]
-            [clojure.test :refer :all]
-            [metabase.models :refer [Card Collection Dashboard DashboardCard]]
-            [metabase.models.card :as card]
-            [metabase.models.serialization.base :as serdes.base]
-            [metabase.models.serialization.hash :as serdes.hash]
-            [metabase.query-processor :as qp]
-            [metabase.test :as mt]
-            [metabase.test.util :as tu]
-            [metabase.util :as u]
-            [toucan.db :as db]
-            [toucan.util.test :as tt])
-  (:import java.time.LocalDateTime))
-=======
   (:require
    [cheshire.core :as json]
    [clojure.test :refer :all]
    [metabase.models
-    :refer [Action Card Collection Dashboard DashboardCard QueryAction]]
+    :refer [Card Collection Dashboard DashboardCard]]
    [metabase.models.card :as card]
    [metabase.models.serialization.base :as serdes.base]
    [metabase.models.serialization.hash :as serdes.hash]
@@ -30,7 +15,6 @@
    [toucan.util.test :as tt])
   (:import
    (java.time LocalDateTime)))
->>>>>>> 1f809593
 
 (deftest dashboard-count-test
   (testing "Check that the :dashboard_count delay returns the correct count of Dashboards a Card is in"
