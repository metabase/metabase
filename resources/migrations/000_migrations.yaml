databaseChangeLog:
  - property:
      name: timestamp_type
      value: timestamp with time zone
      dbms: postgresql,h2
  - property:
      name: timestamp_type
      value: timestamp(6)
      dbms: mysql,mariadb
  - property:
      name: blob.type
      value: blob
      dbms: mysql,h2,mariadb
  - property:
      name: blob.type
      value: bytea
      dbms: postgresql
  # In MySQL, use LONGTEXT instead of TEXT (#7006)
  - property:
      name: text.type
      value: text
      dbms: postgresql,h2
  - property:
      name: text.type
      value: longtext
      dbms: mysql,mariadb
  # databasechangelog is uppercase in MySQL and H2 but lower-case in Postgres for reasons
  - property:
      name: databasechangelog.name
      value: DATABASECHANGELOG
      dbms: h2,mysql,mariadb
  - property:
      name: databasechangelog.name
      value: databasechangelog
      dbms: postgresql

  - objectQuotingStrategy: QUOTE_ALL_OBJECTS

  - changeSet:
      id: '1'
      author: agilliland
      validCheckSum: ANY
      changes:
      - createTable:
          columns:
          - column:
              autoIncrement: true
              constraints:
                nullable: false
                primaryKey: true
              name: id
              type: int
          - column:
              constraints:
                nullable: false
                unique: true
              name: slug
              type: varchar(254)
          - column:
              constraints:
                nullable: false
              name: name
              type: varchar(254)
          - column:
              name: description
              type: text
          - column:
              name: logo_url
              type: varchar(254)
          - column:
              constraints:
                nullable: false
              name: inherits
              type: boolean
          tableName: core_organization
      - createTable:
          columns:
          - column:
              autoIncrement: true
              constraints:
                nullable: false
                primaryKey: true
              name: id
              type: int
          - column:
              constraints:
                nullable: false
                unique: true
              name: email
              type: varchar(254)
          - column:
              constraints:
                nullable: false
              name: first_name
              type: varchar(254)
          - column:
              constraints:
                nullable: false
              name: last_name
              type: varchar(254)
          - column:
              constraints:
                nullable: false
              name: password
              type: varchar(254)
          - column:
              constraints:
                nullable: false
              defaultValue: default
              name: password_salt
              type: varchar(254)
          - column:
              constraints:
                nullable: false
              name: date_joined
              type: DATETIME
          - column:
              constraints:
                nullable: true
              name: last_login
              type: DATETIME
          - column:
              constraints:
                nullable: false
              name: is_staff
              type: boolean
          - column:
              constraints:
                nullable: false
              name: is_superuser
              type: boolean
          - column:
              constraints:
                nullable: false
              name: is_active
              type: boolean
          - column:
              name: reset_token
              type: varchar(254)
          - column:
              name: reset_triggered
              type: BIGINT
          tableName: core_user
      - createTable:
          columns:
          - column:
              autoIncrement: true
              constraints:
                nullable: false
                primaryKey: true
              name: id
              type: int
          - column:
              constraints:
                nullable: false
              name: admin
              type: boolean
          - column:
              constraints:
                deferrable: false
                foreignKeyName: fk_userorgperm_ref_user_id
                initiallyDeferred: false
                nullable: false
                referencedTableName: core_user
                referencedColumnNames: id
              name: user_id
              type: int
          - column:
              constraints:
                deferrable: false
                foreignKeyName: fk_userorgperm_ref_organization_id
                initiallyDeferred: false
                nullable: false
                referencedTableName: core_organization
                referencedColumnNames: id
              name: organization_id
              type: int
          tableName: core_userorgperm
      - addUniqueConstraint:
          columnNames: user_id, organization_id
          constraintName: idx_unique_user_id_organization_id
          tableName: core_userorgperm
      - createIndex:
          columns:
          - column:
              name: user_id
              type: int
          indexName: idx_userorgperm_user_id
          tableName: core_userorgperm
      - createIndex:
          columns:
          - column:
              name: organization_id
              type: int
          indexName: idx_userorgperm_organization_id
          tableName: core_userorgperm
      - createTable:
          columns:
          - column:
              autoIncrement: true
              constraints:
                nullable: false
                primaryKey: true
              name: id
              type: int
          - column:
              constraints:
                nullable: false
              name: url
              type: varchar(254)
          - column:
              constraints:
                nullable: false
              name: timestamp
              type: DATETIME
          - column:
              constraints:
                deferrable: false
                foreignKeyName: fk_permissionviolation_ref_user_id
                initiallyDeferred: false
                nullable: false
                referencedTableName: core_user
                referencedColumnNames: id
              name: user_id
              type: int
          tableName: core_permissionsviolation
      - createIndex:
          columns:
          - column:
              name: user_id
              type: int
          indexName: idx_permissionsviolation_user_id
          tableName: core_permissionsviolation
      - createTable:
          columns:
          - column:
              autoIncrement: true
              constraints:
                nullable: false
                primaryKey: true
              name: id
              type: int
          - column:
              constraints:
                nullable: false
              name: created_at
              type: DATETIME
          - column:
              constraints:
                nullable: false
              name: updated_at
              type: DATETIME
          - column:
              constraints:
                nullable: false
              name: name
              type: varchar(254)
          - column:
              name: description
              type: text
          - column:
              constraints:
                deferrable: false
                foreignKeyName: fk_database_ref_organization_id
                initiallyDeferred: false
                nullable: false
                referencedTableName: core_organization
                referencedColumnNames: id
              name: organization_id
              type: int
          - column:
              name: details
              type: text
          - column:
              constraints:
                nullable: false
              name: engine
              type: varchar(254)
          tableName: metabase_database
      - createIndex:
          columns:
          - column:
              name: organization_id
          indexName: idx_database_organization_id
          tableName: metabase_database
      - createTable:
          columns:
          - column:
              autoIncrement: true
              constraints:
                nullable: false
                primaryKey: true
              name: id
              type: int
          - column:
              constraints:
                nullable: false
              name: created_at
              type: DATETIME
          - column:
              constraints:
                nullable: false
              name: updated_at
              type: DATETIME
          - column:
              constraints:
                nullable: false
              name: name
              type: varchar(254)
          - column:
              name: rows
              type: int
          - column:
              name: description
              type: text
          - column:
              name: entity_name
              type: varchar(254)
          - column:
              name: entity_type
              type: varchar(254)
          - column:
              constraints:
                nullable: false
              name: active
              type: boolean
          - column:
              constraints:
                deferrable: false
                foreignKeyName: fk_table_ref_database_id
                initiallyDeferred: false
                nullable: false
                referencedTableName: metabase_database
                referencedColumnNames: id
              name: db_id
              type: int
          tableName: metabase_table
      - createIndex:
          columns:
          - column:
              name: db_id
          indexName: idx_table_db_id
          tableName: metabase_table
      - createTable:
          columns:
          - column:
              autoIncrement: true
              constraints:
                nullable: false
                primaryKey: true
              name: id
              type: int
          - column:
              constraints:
                nullable: false
              name: created_at
              type: DATETIME
          - column:
              constraints:
                nullable: false
              name: updated_at
              type: DATETIME
          - column:
              constraints:
                nullable: false
              name: name
              type: varchar(254)
          - column:
              constraints:
                nullable: false
              name: base_type
              type: varchar(255)
          - column:
              name: special_type
              type: varchar(255)
          - column:
              constraints:
                nullable: false
              name: active
              type: boolean
          - column:
              name: description
              type: text
          - column:
              constraints:
                nullable: false
              name: preview_display
              type: boolean
          - column:
              constraints:
                nullable: false
              name: position
              type: int
          - column:
              constraints:
                deferrable: false
                foreignKeyName: fk_field_ref_table_id
                initiallyDeferred: false
                nullable: false
                referencedTableName: metabase_table
                referencedColumnNames: id
              name: table_id
              type: int
          - column:
              constraints:
                nullable: false
              name: field_type
              type: varchar(254)
          tableName: metabase_field
      - createIndex:
          columns:
          - column:
              name: table_id
          indexName: idx_field_table_id
          tableName: metabase_field
      - createTable:
          columns:
          - column:
              autoIncrement: true
              constraints:
                nullable: false
                primaryKey: true
              name: id
              type: int
          - column:
              constraints:
                nullable: false
              name: created_at
              type: DATETIME
          - column:
              constraints:
                nullable: false
              name: updated_at
              type: DATETIME
          - column:
              constraints:
                nullable: false
              name: relationship
              type: varchar(254)
          - column:
              constraints:
                deferrable: false
                foreignKeyName: fk_foreignkey_dest_ref_field_id
                initiallyDeferred: false
                nullable: false
                referencedTableName: metabase_field
                referencedColumnNames: id
              name: destination_id
              type: int
          - column:
              constraints:
                deferrable: false
                foreignKeyName: fk_foreignkey_origin_ref_field_id
                initiallyDeferred: false
                nullable: false
                referencedTableName: metabase_field
                referencedColumnNames: id
              name: origin_id
              type: int
          tableName: metabase_foreignkey
      - createIndex:
          columns:
          - column:
              name: destination_id
          indexName: idx_foreignkey_destination_id
          tableName: metabase_foreignkey
      - createIndex:
          columns:
          - column:
              name: origin_id
          indexName: idx_foreignkey_origin_id
          tableName: metabase_foreignkey
      - createTable:
          columns:
          - column:
              autoIncrement: true
              constraints:
                nullable: false
                primaryKey: true
              name: id
              type: int
          - column:
              constraints:
                nullable: false
              name: created_at
              type: DATETIME
          - column:
              constraints:
                nullable: false
              name: updated_at
              type: DATETIME
          - column:
              name: values
              type: text
          - column:
              name: human_readable_values
              type: text
          - column:
              constraints:
                deferrable: false
                foreignKeyName: fk_fieldvalues_ref_field_id
                initiallyDeferred: false
                nullable: false
                referencedTableName: metabase_field
                referencedColumnNames: id
              name: field_id
              type: int
          tableName: metabase_fieldvalues
      - createIndex:
          columns:
          - column:
              name: field_id
          indexName: idx_fieldvalues_field_id
          tableName: metabase_fieldvalues
      - createTable:
          columns:
          - column:
              autoIncrement: true
              constraints:
                nullable: false
                primaryKey: true
              name: id
              type: int
          - column:
              constraints:
                nullable: false
              name: created_at
              type: DATETIME
          - column:
              constraints:
                nullable: false
              name: updated_at
              type: DATETIME
          - column:
              constraints:
                nullable: false
              name: name
              type: varchar(254)
          - column:
              constraints:
                deferrable: false
                foreignKeyName: fk_tablesegment_ref_table_id
                initiallyDeferred: false
                nullable: false
                referencedTableName: metabase_table
                referencedColumnNames: id
              name: table_id
              type: int
          - column:
              constraints:
                nullable: false
              name: filter_clause
              type: text
          tableName: metabase_tablesegment
      - createIndex:
          columns:
          - column:
              name: table_id
          indexName: idx_tablesegment_table_id
          tableName: metabase_tablesegment
      - createTable:
          columns:
          - column:
              autoIncrement: true
              constraints:
                nullable: false
                primaryKey: true
              name: id
              type: int
          - column:
              constraints:
                nullable: false
              name: created_at
              type: DATETIME
          - column:
              constraints:
                nullable: false
              name: updated_at
              type: DATETIME
          - column:
              constraints:
                nullable: false
              name: name
              type: varchar(254)
          - column:
              constraints:
                nullable: false
              name: type
              type: varchar(254)
          - column:
              constraints:
                nullable: false
              name: details
              type: text
          - column:
              constraints:
                nullable: false
              name: version
              type: int
          - column:
              constraints:
                nullable: false
              name: public_perms
              type: int
          - column:
              constraints:
                deferrable: false
                foreignKeyName: fk_query_ref_user_id
                initiallyDeferred: false
                nullable: false
                referencedTableName: core_user
                referencedColumnNames: id
              name: creator_id
              type: int
          - column:
              constraints:
                deferrable: false
                foreignKeyName: fk_query_ref_database_id
                initiallyDeferred: false
                nullable: false
                referencedTableName: metabase_database
                referencedColumnNames: id
              name: database_id
              type: int
          tableName: query_query
      - createIndex:
          columns:
          - column:
              name: creator_id
          indexName: idx_query_creator_id
          tableName: query_query
      - createIndex:
          columns:
          - column:
              name: database_id
          indexName: idx_query_database_id
          tableName: query_query
      - createTable:
          columns:
          - column:
              autoIncrement: true
              constraints:
                nullable: false
                primaryKey: true
              name: id
              type: int
          - column:
              constraints:
                nullable: false
                unique: true
              name: uuid
              type: varchar(254)
          - column:
              constraints:
                nullable: false
              name: version
              type: int
          - column:
              constraints:
                nullable: false
              name: json_query
              type: text
          - column:
              constraints:
                nullable: false
              name: raw_query
              type: text
          - column:
              constraints:
                nullable: false
              name: status
              type: varchar(254)
          - column:
              constraints:
                nullable: false
              name: started_at
              type: DATETIME
          - column:
              name: finished_at
              type: DATETIME
          - column:
              constraints:
                nullable: false
              name: running_time
              type: int
          - column:
              constraints:
                nullable: false
              name: error
              type: text
          - column:
              constraints:
                nullable: false
              name: result_file
              type: varchar(254)
          - column:
              constraints:
                nullable: false
              name: result_rows
              type: int
          - column:
              constraints:
                nullable: false
              name: result_data
              type: text
          - column:
              constraints:
                deferrable: false
                foreignKeyName: fk_queryexecution_ref_query_id
                initiallyDeferred: false
                nullable: true
                referencedTableName: query_query
                referencedColumnNames: id
              name: query_id
              type: int
          - column:
              constraints:
                nullable: false
              name: additional_info
              type: text
          - column:
              constraints:
                deferrable: false
                foreignKeyName: fk_queryexecution_ref_user_id
                initiallyDeferred: false
                nullable: false
                referencedTableName: core_user
                referencedColumnNames: id
              name: executor_id
              type: int
          tableName: query_queryexecution
      - createIndex:
          columns:
          - column:
              name: query_id
          indexName: idx_queryexecution_query_id
          tableName: query_queryexecution
      - createIndex:
          columns:
          - column:
              name: executor_id
          indexName: idx_queryexecution_executor_id
          tableName: query_queryexecution
      - createTable:
          columns:
          - column:
              autoIncrement: true
              constraints:
                nullable: false
                primaryKey: true
              name: id
              type: int
          - column:
              constraints:
                nullable: false
              name: created_at
              type: DATETIME
          - column:
              constraints:
                nullable: false
              name: updated_at
              type: DATETIME
          - column:
              constraints:
                nullable: false
              name: name
              type: varchar(254)
          - column:
              name: description
              type: text
          - column:
              constraints:
                nullable: false
              name: display
              type: varchar(254)
          - column:
              constraints:
                nullable: false
              name: public_perms
              type: int
          - column:
              constraints:
                nullable: false
              name: dataset_query
              type: text
          - column:
              constraints:
                nullable: false
              name: visualization_settings
              type: text
          - column:
              constraints:
                deferrable: false
                foreignKeyName: fk_card_ref_user_id
                initiallyDeferred: false
                nullable: false
                referencedTableName: core_user
                referencedColumnNames: id
              name: creator_id
              type: int
          - column:
              constraints:
                deferrable: false
                foreignKeyName: fk_card_ref_organization_id
                initiallyDeferred: false
                nullable: false
                referencedTableName: core_organization
                referencedColumnNames: id
              name: organization_id
              type: int
          tableName: report_card
      - createIndex:
          columns:
          - column:
              name: creator_id
          indexName: idx_card_creator_id
          tableName: report_card
      - createIndex:
          columns:
          - column:
              name: organization_id
          indexName: idx_card_organization_id
          tableName: report_card
      - createTable:
          columns:
          - column:
              autoIncrement: true
              constraints:
                nullable: false
                primaryKey: true
              name: id
              type: int
          - column:
              constraints:
                nullable: false
              name: created_at
              type: DATETIME
          - column:
              constraints:
                nullable: false
              name: updated_at
              type: DATETIME
          - column:
              constraints:
                deferrable: false
                foreignKeyName: fk_cardfavorite_ref_card_id
                initiallyDeferred: false
                nullable: false
                referencedTableName: report_card
                referencedColumnNames: id
              name: card_id
              type: int
          - column:
              constraints:
                deferrable: false
                foreignKeyName: fk_cardfavorite_ref_user_id
                initiallyDeferred: false
                nullable: false
                referencedTableName: core_user
                referencedColumnNames: id
              name: owner_id
              type: int
          tableName: report_cardfavorite
      - addUniqueConstraint:
          columnNames: card_id, owner_id
          constraintName: idx_unique_cardfavorite_card_id_owner_id
          tableName: report_cardfavorite
      - createIndex:
          columns:
          - column:
              name: card_id
          indexName: idx_cardfavorite_card_id
          tableName: report_cardfavorite
      - createIndex:
          columns:
          - column:
              name: owner_id
          indexName: idx_cardfavorite_owner_id
          tableName: report_cardfavorite
      - createTable:
          columns:
          - column:
              autoIncrement: true
              constraints:
                nullable: false
                primaryKey: true
              name: id
              type: int
          - column:
              constraints:
                nullable: false
              name: created_at
              type: DATETIME
          - column:
              constraints:
                nullable: false
              name: updated_at
              type: DATETIME
          - column:
              constraints:
                nullable: false
              name: name
              type: varchar(254)
          - column:
              name: description
              type: text
          - column:
              constraints:
                nullable: false
              name: public_perms
              type: int
          - column:
              constraints:
                deferrable: false
                foreignKeyName: fk_dashboard_ref_user_id
                initiallyDeferred: false
                nullable: false
                referencedTableName: core_user
                referencedColumnNames: id
              name: creator_id
              type: int
          - column:
              constraints:
                deferrable: false
                foreignKeyName: fk_dashboard_ref_organization_id
                initiallyDeferred: false
                nullable: false
                referencedTableName: core_organization
                referencedColumnNames: id
              name: organization_id
              type: int
          tableName: report_dashboard
      - createIndex:
          columns:
          - column:
              name: creator_id
          indexName: idx_dashboard_creator_id
          tableName: report_dashboard
      - createIndex:
          columns:
          - column:
              name: organization_id
          indexName: idx_dashboard_organization_id
          tableName: report_dashboard
      - createTable:
          columns:
          - column:
              autoIncrement: true
              constraints:
                nullable: false
                primaryKey: true
              name: id
              type: int
          - column:
              constraints:
                nullable: false
              name: created_at
              type: DATETIME
          - column:
              constraints:
                nullable: false
              name: updated_at
              type: DATETIME
          - column:
              constraints:
                nullable: false
              name: sizeX
              type: int
          - column:
              constraints:
                nullable: false
              name: sizeY
              type: int
          - column:
              name: row
              type: int
          - column:
              name: col
              type: int
          - column:
              constraints:
                deferrable: false
                foreignKeyName: fk_dashboardcard_ref_card_id
                initiallyDeferred: false
                nullable: false
                referencedTableName: report_card
                referencedColumnNames: id
              name: card_id
              type: int
          - column:
              constraints:
                deferrable: false
                foreignKeyName: fk_dashboardcard_ref_dashboard_id
                initiallyDeferred: false
                nullable: false
                referencedTableName: report_dashboard
                referencedColumnNames: id
              name: dashboard_id
              type: int
          tableName: report_dashboardcard
      - createIndex:
          columns:
          - column:
              name: card_id
          indexName: idx_dashboardcard_card_id
          tableName: report_dashboardcard
      - createIndex:
          columns:
          - column:
              name: dashboard_id
          indexName: idx_dashboardcard_dashboard_id
          tableName: report_dashboardcard
      - createTable:
          columns:
          - column:
              autoIncrement: true
              constraints:
                nullable: false
                primaryKey: true
              name: id
              type: int
          - column:
              constraints:
                deferrable: false
                foreignKeyName: fk_dashboardsubscription_ref_dashboard_id
                initiallyDeferred: false
                nullable: false
                referencedTableName: report_dashboard
                referencedColumnNames: id
              name: dashboard_id
              type: int
          - column:
              constraints:
                deferrable: false
                foreignKeyName: fk_dashboardsubscription_ref_user_id
                initiallyDeferred: false
                nullable: false
                referencedTableName: core_user
                referencedColumnNames: id
              name: user_id
              type: int
          tableName: report_dashboardsubscription
      - addUniqueConstraint:
          columnNames: dashboard_id, user_id
          constraintName: idx_uniq_dashsubscrip_dashboard_id_user_id
          tableName: report_dashboardsubscription
      - createIndex:
          columns:
          - column:
              name: dashboard_id
          indexName: idx_dashboardsubscription_dashboard_id
          tableName: report_dashboardsubscription
      - createIndex:
          columns:
          - column:
              name: user_id
          indexName: idx_dashboardsubscription_user_id
          tableName: report_dashboardsubscription
      - createTable:
          columns:
          - column:
              autoIncrement: true
              constraints:
                nullable: false
                primaryKey: true
              name: id
              type: int
          - column:
              constraints:
                nullable: false
              name: created_at
              type: DATETIME
          - column:
              constraints:
                nullable: false
              name: updated_at
              type: DATETIME
          - column:
              constraints:
                nullable: false
              name: name
              type: varchar(254)
          - column:
              name: description
              type: text
          - column:
              constraints:
                nullable: false
              name: public_perms
              type: int
          - column:
              constraints:
                nullable: false
              name: mode
              type: int
          - column:
              constraints:
                nullable: false
              name: version
              type: int
          - column:
              constraints:
                nullable: false
              name: dataset_query
              type: text
          - column:
              name: email_addresses
              type: text
          - column:
              constraints:
                deferrable: false
                foreignKeyName: fk_emailreport_ref_user_id
                initiallyDeferred: false
                nullable: false
                referencedTableName: core_user
                referencedColumnNames: id
              name: creator_id
              type: int
          - column:
              constraints:
                deferrable: false
                foreignKeyName: fk_emailreport_ref_organization_id
                initiallyDeferred: false
                nullable: false
                referencedTableName: core_organization
                referencedColumnNames: id
              name: organization_id
              type: int
          - column:
              constraints:
                nullable: false
              name: schedule
              type: text
          tableName: report_emailreport
      - createIndex:
          columns:
          - column:
              name: creator_id
          indexName: idx_emailreport_creator_id
          tableName: report_emailreport
      - createIndex:
          columns:
          - column:
              name: organization_id
          indexName: idx_emailreport_organization_id
          tableName: report_emailreport
      - createTable:
          columns:
          - column:
              autoIncrement: true
              constraints:
                nullable: false
                primaryKey: true
              name: id
              type: int
          - column:
              constraints:
                deferrable: false
                foreignKeyName: fk_emailreport_recipients_ref_emailreport_id
                initiallyDeferred: false
                nullable: false
                referencedTableName: report_emailreport
                referencedColumnNames: id
              name: emailreport_id
              type: int
          - column:
              constraints:
                deferrable: false
                foreignKeyName: fk_emailreport_recipients_ref_user_id
                initiallyDeferred: false
                nullable: false
                referencedTableName: core_user
                referencedColumnNames: id
              name: user_id
              type: int
          tableName: report_emailreport_recipients
      - addUniqueConstraint:
          columnNames: emailreport_id, user_id
          constraintName: idx_uniq_emailreportrecip_emailreport_id_user_id
          tableName: report_emailreport_recipients
      - createIndex:
          columns:
          - column:
              name: emailreport_id
          indexName: idx_emailreport_recipients_emailreport_id
          tableName: report_emailreport_recipients
      - createIndex:
          columns:
          - column:
              name: user_id
          indexName: idx_emailreport_recipients_user_id
          tableName: report_emailreport_recipients
      - createTable:
          columns:
          - column:
              autoIncrement: true
              constraints:
                nullable: false
                primaryKey: true
              name: id
              type: int
          - column:
              constraints:
                nullable: false
              name: details
              type: text
          - column:
              constraints:
                nullable: false
              name: status
              type: varchar(254)
          - column:
              constraints:
                nullable: false
              name: created_at
              type: DATETIME
          - column:
              name: started_at
              type: DATETIME
          - column:
              name: finished_at
              type: DATETIME
          - column:
              constraints:
                nullable: false
              name: error
              type: text
          - column:
              constraints:
                nullable: false
              name: sent_email
              type: text
          - column:
              constraints:
                deferrable: false
                foreignKeyName: fk_emailreportexecutions_ref_organization_id
                initiallyDeferred: false
                nullable: false
                referencedTableName: core_organization
                referencedColumnNames: id
              name: organization_id
              type: int
          - column:
              constraints:
                deferrable: false
                foreignKeyName: fk_emailreportexecutions_ref_report_id
                initiallyDeferred: false
                nullable: true
                referencedTableName: report_emailreport
                referencedColumnNames: id
              name: report_id
              type: int
          tableName: report_emailreportexecutions
      - createIndex:
          columns:
          - column:
              name: organization_id
          indexName: idx_emailreportexecutions_organization_id
          tableName: report_emailreportexecutions
      - createIndex:
          columns:
          - column:
              name: report_id
          indexName: idx_emailreportexecutions_report_id
          tableName: report_emailreportexecutions
      - createTable:
          columns:
          - column:
              autoIncrement: true
              constraints:
                nullable: false
                primaryKey: true
              name: id
              type: int
          - column:
              constraints:
                nullable: false
              name: created_at
              type: DATETIME
          - column:
              constraints:
                nullable: false
              name: updated_at
              type: DATETIME
          - column:
              constraints:
                nullable: false
              name: start
              type: DATETIME
          - column:
              constraints:
                nullable: false
              name: end
              type: DATETIME
          - column:
              name: title
              type: TEXT
          - column:
              constraints:
                nullable: false
              name: body
              type: TEXT
          - column:
              constraints:
                nullable: false
              name: annotation_type
              type: int
          - column:
              constraints:
                nullable: false
              name: edit_count
              type: int
          - column:
              constraints:
                nullable: false
              name: object_type_id
              type: int
          - column:
              constraints:
                nullable: false
              name: object_id
              type: int
          - column:
              constraints:
                deferrable: false
                foreignKeyName: fk_annotation_ref_user_id
                initiallyDeferred: false
                nullable: false
                referencedTableName: core_user
                referencedColumnNames: id
              name: author_id
              type: int
          - column:
              constraints:
                deferrable: false
                foreignKeyName: fk_annotation_ref_organization_id
                initiallyDeferred: false
                nullable: false
                referencedTableName: core_organization
                referencedColumnNames: id
              name: organization_id
              type: int
          tableName: annotation_annotation
      - createIndex:
          columns:
          - column:
              name: author_id
          indexName: idx_annotation_author_id
          tableName: annotation_annotation
      - createIndex:
          columns:
          - column:
              name: organization_id
          indexName: idx_annotation_organization_id
          tableName: annotation_annotation
      - createIndex:
          columns:
          - column:
              name: object_type_id
          indexName: idx_annotation_object_type_id
          tableName: annotation_annotation
      - createIndex:
          columns:
          - column:
              name: object_id
          indexName: idx_annotation_object_id
          tableName: annotation_annotation
      - modifySql:
          dbms: postgresql
          replace:
            replace: WITHOUT
            with: WITH
  - changeSet:
      id: '2'
      author: agilliland
      validCheckSum: ANY
      changes:
      - createTable:
          columns:
          - column:
              constraints:
                nullable: false
                primaryKey: true
              name: id
              type: varchar(254)
          - column:
              constraints:
                deferrable: false
                foreignKeyName: fk_session_ref_user_id
                initiallyDeferred: false
                nullable: false
                referencedTableName: core_user
                referencedColumnNames: id
              name: user_id
              type: int
          - column:
              constraints:
                nullable: false
              name: created_at
              type: DATETIME
          tableName: core_session
      - modifySql:
          dbms: postgresql
          replace:
            replace: WITHOUT
            with: WITH
  - changeSet:
      id: '4'
      author: cammsaul
      changes:
      - createTable:
          columns:
          - column:
              constraints:
                nullable: false
                primaryKey: true
              name: key
              type: varchar(254)
          - column:
              constraints:
                nullable: false
              name: value
              type: varchar(254)
          tableName: setting
  - changeSet:
      id: '5'
      author: agilliland
      changes:
      - addColumn:
          columns:
          - column:
              name: report_timezone
              type: varchar(254)
          tableName: core_organization
  - changeSet:
      id: '6'
      author: agilliland
      changes:
      - dropNotNullConstraint:
          columnDataType: int
          columnName: organization_id
          tableName: metabase_database
      - dropForeignKeyConstraint:
          baseTableName: metabase_database
          constraintName: fk_database_ref_organization_id
      - dropNotNullConstraint:
          columnDataType: int
          columnName: organization_id
          tableName: report_card
      - dropForeignKeyConstraint:
          baseTableName: report_card
          constraintName: fk_card_ref_organization_id
      - dropNotNullConstraint:
          columnDataType: int
          columnName: organization_id
          tableName: report_dashboard
      - dropForeignKeyConstraint:
          baseTableName: report_dashboard
          constraintName: fk_dashboard_ref_organization_id
      - dropNotNullConstraint:
          columnDataType: int
          columnName: organization_id
          tableName: report_emailreport
      - dropForeignKeyConstraint:
          baseTableName: report_emailreport
          constraintName: fk_emailreport_ref_organization_id
      - dropNotNullConstraint:
          columnDataType: int
          columnName: organization_id
          tableName: report_emailreportexecutions
      - dropForeignKeyConstraint:
          baseTableName: report_emailreportexecutions
          constraintName: fk_emailreportexecutions_ref_organization_id
      - dropNotNullConstraint:
          columnDataType: int
          columnName: organization_id
          tableName: annotation_annotation
      - dropForeignKeyConstraint:
          baseTableName: annotation_annotation
          constraintName: fk_annotation_ref_organization_id
  - changeSet:
      id: '7'
      author: cammsaul
      validCheckSum: ANY
      changes:
      - addColumn:
          columns:
          - column:
              constraints:
                foreignKeyName: fk_field_parent_ref_field_id
                nullable: true
                referencedTableName: metabase_field
                referencedColumnNames: id
              name: parent_id
              type: int
          tableName: metabase_field
  - changeSet:
      id: '8'
      author: tlrobinson
      changes:
      - addColumn:
          columns:
          - column:
              name: display_name
              type: varchar(254)
          tableName: metabase_table
      - addColumn:
          columns:
          - column:
              name: display_name
              type: varchar(254)
          tableName: metabase_field
  - changeSet:
      id: '9'
      author: tlrobinson
      changes:
      - addColumn:
          columns:
          - column:
              name: visibility_type
              type: varchar(254)
          tableName: metabase_table
  - changeSet:
      id: 10
      author: cammsaul
      validCheckSum: ANY
      changes:
        - createTable:
            tableName: revision
            columns:
              - column:
                  name: id
                  type: int
                  autoIncrement: true
                  constraints:
                    primaryKey: true
                    nullable: false
              - column:
                  name: model
                  type: varchar(16)
                  constraints:
                    nullable: false
              - column:
                  name: model_id
                  type: int
                  constraints:
                    nullable: false
              - column:
                  name: user_id
                  type: int
                  constraints:
                    nullable: false
                    referencedTableName: core_user
                    referencedColumnNames: id
                    foreignKeyName: fk_revision_ref_user_id
                    deferrable: false
                    initiallyDeferred: false
              - column:
                  name: timestamp
                  type: DATETIME
                  constraints:
                    nullable: false
              - column:
                  name: object
                  type: ${text.type}
                  constraints:
                    nullable: false
              - column:
                  name: is_reversion
                  type: boolean
                  defaultValueBoolean: false
                  constraints:
                    nullable: false
        - createIndex:
            tableName: revision
            indexName: idx_revision_model_model_id
            columns:
              - column:
                  name: model
              - column:
                  name: model_id
        - modifySql:
            dbms: postgresql
            replace:
              replace: WITHOUT
              with: WITH
        - modifySql:
            dbms: mysql,mariadb
            replace:
              replace: object VARCHAR
              with: object TEXT
  - changeSet:
      id: 11
      author: agilliland
      changes:
        - sql:
            sql: update report_dashboard set public_perms = 2 where public_perms = 1
  - changeSet:
      id: 12
      author: agilliland
      validCheckSum: ANY
      changes:
        - addColumn:
            tableName: report_card
            columns:
              - column:
                  name: database_id
                  type: int
                  constraints:
                    nullable: true
                    referencedTableName: metabase_database
                    referencedColumnNames: id
                    foreignKeyName: fk_report_card_ref_database_id
                    deferrable: false
                    initiallyDeferred: false
        - addColumn:
            tableName: report_card
            columns:
              - column:
                  name: table_id
                  type: int
                  constraints:
                    nullable: true
                    referencedTableName: metabase_table
                    referencedColumnNames: id
                    foreignKeyName: fk_report_card_ref_table_id
                    deferrable: false
                    initiallyDeferred: false
        - addColumn:
            tableName: report_card
            columns:
              - column:
                  name: query_type
                  type: varchar(16)
                  constraints:
                    nullable: true
  - changeSet:
      id: 13
      author: agilliland
      validCheckSum: ANY
      changes:
        - createTable:
            tableName: activity
            columns:
              - column:
                  name: id
                  type: int
                  autoIncrement: true
                  constraints:
                    primaryKey: true
                    nullable: false
              - column:
                  name: topic
                  type: varchar(32)
                  constraints:
                    nullable: false
              - column:
                  name: timestamp
                  type: DATETIME
                  constraints:
                    nullable: false
              - column:
                  name: user_id
                  type: int
                  constraints:
                    nullable: true
                    referencedTableName: core_user
                    referencedColumnNames: id
                    foreignKeyName: fk_activity_ref_user_id
                    deferrable: false
                    initiallyDeferred: false
              - column:
                  name: model
                  type: varchar(16)
                  constraints:
                    nullable: true
              - column:
                  name: model_id
                  type: int
                  constraints:
                    nullable: true
              - column:
                  name: database_id
                  type: int
                  constraints:
                    nullable: true
              - column:
                  name: table_id
                  type: int
                  constraints:
                    nullable: true
              - column:
                  name: custom_id
                  type: varchar(48)
                  constraints:
                    nullable: true
              - column:
                  name: details
                  type: ${text.type}
                  constraints:
                    nullable: false
        - createIndex:
            tableName: activity
            indexName: idx_activity_timestamp
            columns:
              column:
                name: timestamp
        - createIndex:
            tableName: activity
            indexName: idx_activity_user_id
            columns:
              column:
                name: user_id
        - createIndex:
            tableName: activity
            indexName: idx_activity_custom_id
            columns:
              column:
                name: custom_id
        - modifySql:
            dbms: postgresql
            replace:
              replace: WITHOUT
              with: WITH
        - modifySql:
            dbms: mysql,mariadb
            replace:
              replace: details VARCHAR
              with: details TEXT
  - changeSet:
      id: 14
      author: agilliland
      validCheckSum: ANY
      changes:
        - createTable:
            tableName: view_log
            columns:
              - column:
                  name: id
                  type: int
                  autoIncrement: true
                  constraints:
                    primaryKey: true
                    nullable: false
              - column:
                  name: user_id
                  type: int
                  constraints:
                    nullable: true
                    referencedTableName: core_user
                    referencedColumnNames: id
                    foreignKeyName: fk_view_log_ref_user_id
                    deferrable: false
                    initiallyDeferred: false
              - column:
                  name: model
                  type: varchar(16)
                  constraints:
                    nullable: false
              - column:
                  name: model_id
                  type: int
                  constraints:
                    nullable: false
              - column:
                  name: timestamp
                  type: DATETIME
                  constraints:
                    nullable: false
        - createIndex:
            tableName: view_log
            indexName: idx_view_log_user_id
            columns:
              column:
                name: user_id
        - createIndex:
            tableName: view_log
            indexName: idx_view_log_timestamp
            columns:
              column:
                name: model_id
        - modifySql:
            dbms: postgresql
            replace:
              replace: WITHOUT
              with: WITH
  - changeSet:
      id: 15
      author: agilliland
      changes:
        - addColumn:
            tableName: revision
            columns:
              - column:
                  name: is_creation
                  type: boolean
                  defaultValueBoolean: false
                  constraints:
                    nullable: false
  - changeSet:
      id: 16
      author: agilliland
      changes:
        - dropNotNullConstraint:
            tableName: core_user
            columnName: last_login
            columnDataType: DATETIME
        - modifySql:
            dbms: postgresql
            replace:
              replace: WITHOUT
              with: WITH
  - changeSet:
      id: 17
      author: agilliland
      changes:
        - addColumn:
            tableName: metabase_database
            columns:
              - column:
                  name: is_sample
                  type: boolean
                  defaultValueBoolean: false
                  constraints:
                    nullable: false
        - sql:
            sql: update metabase_database set is_sample = true where name = 'Sample Dataset'
  - changeSet:
      id: 18
      author: camsaul
      validCheckSum: ANY
      changes:
        - createTable:
            tableName: data_migrations
            columns:
              - column:
                  name: id
                  type: VARCHAR(254)
                  constraints:
                    primaryKey: true
                    nullable: false
              - column:
                  name: timestamp
                  type: DATETIME
                  constraints:
                    nullable: false
        - createIndex:
            tableName: data_migrations
            indexName: idx_data_migrations_id
            columns:
              column:
                name: id
  - changeSet:
      id: 19
      author: camsaul
      changes:
        - addColumn:
            tableName: metabase_table
            columns:
              - column:
                  name: schema
                  type: VARCHAR(256)
  - changeSet:
      id: 20
      author: agilliland
      validCheckSum: ANY
      changes:
        - createTable:
            tableName: pulse
            columns:
              - column:
                  name: id
                  type: int
                  autoIncrement: true
                  constraints:
                    primaryKey: true
                    nullable: false
              - column:
                  name: creator_id
                  type: int
                  constraints:
                    nullable: false
                    referencedTableName: core_user
                    referencedColumnNames: id
                    foreignKeyName: fk_pulse_ref_creator_id
                    deferrable: false
                    initiallyDeferred: false
              - column:
                  name: name
                  type: varchar(254)
                  constraints:
                    nullable: false
              - column:
                  name: public_perms
                  type: int
                  constraints:
                    nullable: false
              - column:
                  name: created_at
                  type: DATETIME
                  constraints:
                    nullable: false
              - column:
                  name: updated_at
                  type: DATETIME
                  constraints:
                    nullable: false
        - createIndex:
            tableName: pulse
            indexName: idx_pulse_creator_id
            columns:
              column:
                name: creator_id
        - createTable:
            tableName: pulse_card
            columns:
              - column:
                  name: id
                  type: int
                  autoIncrement: true
                  constraints:
                    primaryKey: true
                    nullable: false
              - column:
                  name: pulse_id
                  type: int
                  constraints:
                    nullable: false
                    referencedTableName: pulse
                    referencedColumnNames: id
                    foreignKeyName: fk_pulse_card_ref_pulse_id
                    deferrable: false
                    initiallyDeferred: false
              - column:
                  name: card_id
                  type: int
                  constraints:
                    nullable: false
                    referencedTableName: report_card
                    referencedColumnNames: id
                    foreignKeyName: fk_pulse_card_ref_card_id
                    deferrable: false
                    initiallyDeferred: false
              - column:
                  name: position
                  type: int
                  constraints:
                    nullable: false
        - createIndex:
            tableName: pulse_card
            indexName: idx_pulse_card_pulse_id
            columns:
              column:
                name: pulse_id
        - createIndex:
            tableName: pulse_card
            indexName: idx_pulse_card_card_id
            columns:
              column:
                name: card_id
        - createTable:
            tableName: pulse_channel
            columns:
              - column:
                  name: id
                  type: int
                  autoIncrement: true
                  constraints:
                    primaryKey: true
                    nullable: false
              - column:
                  name: pulse_id
                  type: int
                  constraints:
                    nullable: false
                    referencedTableName: pulse
                    referencedColumnNames: id
                    foreignKeyName: fk_pulse_channel_ref_pulse_id
                    deferrable: false
                    initiallyDeferred: false
              - column:
                  name: channel_type
                  type: varchar(32)
                  constraints:
                    nullable: false
              - column:
                  name: details
                  type: text
                  constraints:
                    nullable: false
              - column:
                  name: schedule_type
                  type: varchar(32)
                  constraints:
                    nullable: false
              - column:
                  name: schedule_hour
                  type: int
                  constraints:
                    nullable: true
              - column:
                  name: schedule_day
                  type: varchar(64)
                  constraints:
                    nullable: true
              - column:
                  name: created_at
                  type: DATETIME
                  constraints:
                    nullable: false
              - column:
                  name: updated_at
                  type: DATETIME
                  constraints:
                    nullable: false
        - createIndex:
            tableName: pulse_channel
            indexName: idx_pulse_channel_pulse_id
            columns:
              column:
                name: pulse_id
        - createIndex:
            tableName: pulse_channel
            indexName: idx_pulse_channel_schedule_type
            columns:
              column:
                name: schedule_type
        - createTable:
            tableName: pulse_channel_recipient
            columns:
              - column:
                  name: id
                  type: int
                  autoIncrement: true
                  constraints:
                    primaryKey: true
                    nullable: false
              - column:
                  name: pulse_channel_id
                  type: int
                  constraints:
                    nullable: false
                    referencedTableName: pulse_channel
                    referencedColumnNames: id
                    foreignKeyName: fk_pulse_channel_recipient_ref_pulse_channel_id
                    deferrable: false
                    initiallyDeferred: false
              - column:
                  name: user_id
                  type: int
                  constraints:
                    nullable: false
                    referencedTableName: core_user
                    referencedColumnNames: id
                    foreignKeyName: fk_pulse_channel_recipient_ref_user_id
                    deferrable: false
                    initiallyDeferred: false
        - modifySql:
            dbms: postgresql
            replace:
              replace: WITHOUT
              with: WITH
  - changeSet:
      id: 21
      author: agilliland
      validCheckSum: ANY
      changes:
        - createTable:
            tableName: segment
            columns:
              - column:
                  name: id
                  type: int
                  autoIncrement: true
                  constraints:
                    primaryKey: true
                    nullable: false
              - column:
                  name: table_id
                  type: int
                  constraints:
                    nullable: false
                    referencedTableName: metabase_table
                    referencedColumnNames: id
                    foreignKeyName: fk_segment_ref_table_id
                    deferrable: false
                    initiallyDeferred: false
              - column:
                  name: creator_id
                  type: int
                  constraints:
                    nullable: false
                    referencedTableName: core_user
                    referencedColumnNames: id
                    foreignKeyName: fk_segment_ref_creator_id
                    deferrable: false
                    initiallyDeferred: false
              - column:
                  name: name
                  type: varchar(254)
                  constraints:
                    nullable: false
              - column:
                  name: description
                  type: text
                  constraints:
                    nullable: true
              - column:
                  name: is_active
                  type: boolean
                  defaultValueBoolean: true
                  constraints:
                    nullable: false
              - column:
                  name: definition
                  type: text
                  constraints:
                    nullable: false
              - column:
                  name: created_at
                  type: DATETIME
                  constraints:
                    nullable: false
              - column:
                  name: updated_at
                  type: DATETIME
                  constraints:
                    nullable: false
        - createIndex:
            tableName: segment
            indexName: idx_segment_creator_id
            columns:
              column:
                name: creator_id
        - createIndex:
            tableName: segment
            indexName: idx_segment_table_id
            columns:
              column:
                name: table_id
        - modifySql:
            dbms: postgresql
            replace:
              replace: WITHOUT
              with: WITH
  - changeSet:
      id: 22
      author: agilliland
      changes:
        - addColumn:
            tableName: revision
            columns:
              - column:
                  name: message
                  type: text
                  constraints:
                    nullable: true
  - changeSet:
      id: 23
      author: agilliland
      changes:
        - modifyDataType:
            tableName: metabase_table
            columnName: rows
            newDataType: BIGINT
  - changeSet:
      id: 24
      author: agilliland
      changes:
        - createTable:
            tableName: dependency
            columns:
              - column:
                  name: id
                  type: int
                  autoIncrement: true
                  constraints:
                    primaryKey: true
                    nullable: false
              - column:
                  name: model
                  type: varchar(32)
                  constraints:
                    nullable: false
              - column:
                  name: model_id
                  type: int
                  constraints:
                    nullable: false
              - column:
                  name: dependent_on_model
                  type: varchar(32)
                  constraints:
                    nullable: false
              - column:
                  name: dependent_on_id
                  type: int
                  constraints:
                    nullable: false
              - column:
                  name: created_at
                  type: DATETIME
                  constraints:
                    nullable: false
        - createIndex:
            tableName: dependency
            indexName: idx_dependency_model
            columns:
              column:
                name: model
        - createIndex:
            tableName: dependency
            indexName: idx_dependency_model_id
            columns:
              column:
                name: model_id
        - createIndex:
            tableName: dependency
            indexName: idx_dependency_dependent_on_model
            columns:
              column:
                name: dependent_on_model
        - createIndex:
            tableName: dependency
            indexName: idx_dependency_dependent_on_id
            columns:
              column:
                name: dependent_on_id
        - modifySql:
            dbms: postgresql
            replace:
              replace: WITHOUT
              with: WITH
  - changeSet:
      id: 25
      author: agilliland
      validCheckSum: ANY
      changes:
        - createTable:
            tableName: metric
            columns:
              - column:
                  name: id
                  type: int
                  autoIncrement: true
                  constraints:
                    primaryKey: true
                    nullable: false
              - column:
                  name: table_id
                  type: int
                  constraints:
                    nullable: false
                    referencedTableName: metabase_table
                    referencedColumnNames: id
                    foreignKeyName: fk_metric_ref_table_id
                    deferrable: false
                    initiallyDeferred: false
              - column:
                  name: creator_id
                  type: int
                  constraints:
                    nullable: false
                    referencedTableName: core_user
                    referencedColumnNames: id
                    foreignKeyName: fk_metric_ref_creator_id
                    deferrable: false
                    initiallyDeferred: false
              - column:
                  name: name
                  type: varchar(254)
                  constraints:
                    nullable: false
              - column:
                  name: description
                  type: text
                  constraints:
                    nullable: true
              - column:
                  name: is_active
                  type: boolean
                  defaultValueBoolean: true
                  constraints:
                    nullable: false
              - column:
                  name: definition
                  type: text
                  constraints:
                    nullable: false
              - column:
                  name: created_at
                  type: DATETIME
                  constraints:
                    nullable: false
              - column:
                  name: updated_at
                  type: DATETIME
                  constraints:
                    nullable: false
        - createIndex:
            tableName: metric
            indexName: idx_metric_creator_id
            columns:
              column:
                name: creator_id
        - createIndex:
            tableName: metric
            indexName: idx_metric_table_id
            columns:
              column:
                name: table_id
        - modifySql:
            dbms: postgresql
            replace:
              replace: WITHOUT
              with: WITH
  - changeSet:
      id: 26
      author: agilliland
      changes:
        - addColumn:
            tableName: metabase_database
            columns:
              - column:
                  name: is_full_sync
                  type: boolean
                  defaultValueBoolean: true
                  constraints:
                    nullable: false
        - sql:
            sql: update metabase_database set is_full_sync = true
  - changeSet:
      id: 27
      author: agilliland
      validCheckSum: ANY
      changes:
        - createTable:
            tableName: dashboardcard_series
            columns:
              - column:
                  name: id
                  type: int
                  autoIncrement: true
                  constraints:
                    primaryKey: true
                    nullable: false
              - column:
                  name: dashboardcard_id
                  type: int
                  constraints:
                    nullable: false
                    referencedTableName: report_dashboardcard
                    referencedColumnNames: id
                    foreignKeyName: fk_dashboardcard_series_ref_dashboardcard_id
                    deferrable: false
                    initiallyDeferred: false
              - column:
                  name: card_id
                  type: int
                  constraints:
                    nullable: false
                    referencedTableName: report_card
                    referencedColumnNames: id
                    foreignKeyName: fk_dashboardcard_series_ref_card_id
                    deferrable: false
                    initiallyDeferred: false
              - column:
                  name: position
                  type: int
                  constraints:
                    nullable: false
        - createIndex:
            tableName: dashboardcard_series
            indexName: idx_dashboardcard_series_dashboardcard_id
            columns:
              column:
                name: dashboardcard_id
        - createIndex:
            tableName: dashboardcard_series
            indexName: idx_dashboardcard_series_card_id
            columns:
              column:
                name: card_id
        - modifySql:
            dbms: postgresql
            replace:
              replace: WITHOUT
              with: WITH
  - changeSet:
      id: 28
      author: agilliland
      changes:
        - addColumn:
            tableName: core_user
            columns:
              - column:
                  name: is_qbnewb
                  type: boolean
                  defaultValueBoolean: true
                  constraints:
                    nullable: false
  - changeSet:
      id: 29
      author: agilliland
      changes:
        - addColumn:
            tableName: pulse_channel
            columns:
              - column:
                  name: schedule_frame
                  type: varchar(32)
                  constraints:
                    nullable: true
  - changeSet:
      id: 30
      author: agilliland
      changes:
        - addColumn:
            tableName: metabase_field
            columns:
              - column:
                  name: visibility_type
                  type: varchar(32)
                  constraints:
                    nullable: true
                    deferrable: false
                    initiallyDeferred: false
        - addNotNullConstraint:
            columnDataType: varchar(32)
            columnName: visibility_type
            defaultNullValue: unset
            tableName: metabase_field

  - changeSet:
      id: 31
      author: agilliland
      changes:
        - addColumn:
            tableName: metabase_field
            columns:
              - column:
                  name: fk_target_field_id
                  type: int
                  constraints:
                    nullable: true
                    deferrable: false
                    initiallyDeferred: false
  - changeSet:
      id: 32
      author: camsaul
      validCheckSum: ANY
      changes:
        ######################################## label table ########################################
        - createTable:
            tableName: label
            columns:
              - column:
                  name: id
                  type: int
                  autoIncrement: true
                  constraints:
                    primaryKey: true
                    nullable: false
              - column:
                  name: name
                  type: VARCHAR(254)
                  constraints:
                    nullable: false
              - column:
                  name: slug
                  type: VARCHAR(254)
                  constraints:
                    nullable: false
                    unique: true
              - column:
                  name: icon
                  type: VARCHAR(128)
        - createIndex:
            tableName: label
            indexName: idx_label_slug
            columns:
              column:
                name: slug
        ######################################## card_label table ########################################
        - createTable:
            tableName: card_label
            columns:
              - column:
                  name: id
                  type: int
                  autoIncrement: true
                  constraints:
                    primaryKey: true
                    nullable: false
              - column:
                  name: card_id
                  type: int
                  constraints:
                    nullable: false
                    referencedTableName: report_card
                    referencedColumnNames: id
                    foreignKeyName: fk_card_label_ref_card_id
                    deferrable: false
                    initiallyDeferred: false
              - column:
                  name: label_id
                  type: int
                  constraints:
                    nullable: false
                    referencedTableName: label
                    referencedColumnNames: id
                    foreignKeyName: fk_card_label_ref_label_id
                    deferrable: false
                    initiallyDeferred: false
        - addUniqueConstraint:
            tableName: card_label
            columnNames: card_id, label_id
            constraintName: unique_card_label_card_id_label_id
        - createIndex:
            tableName: card_label
            indexName: idx_card_label_card_id
            columns:
              column:
                name: card_id
        - createIndex:
            tableName: card_label
            indexName: idx_card_label_label_id
            columns:
              column:
                name: label_id
        ######################################## add archived column to report_card ########################################
        - addColumn:
            tableName: report_card
            columns:
              - column:
                  name: archived
                  type: boolean
                  defaultValueBoolean: false
                  constraints:
                    nullable: false
  - changeSet:
      id: 32
      author: agilliland
      validCheckSum: ANY
      changes:
        - createTable:
            tableName: raw_table
            columns:
              - column:
                  name: id
                  type: int
                  autoIncrement: true
                  constraints:
                    primaryKey: true
                    nullable: false
              - column:
                  name: database_id
                  type: int
                  constraints:
                    nullable: false
                    referencedTableName: metabase_database
                    referencedColumnNames: id
                    foreignKeyName: fk_rawtable_ref_database
                    deferrable: false
                    initiallyDeferred: false
              - column:
                  name: active
                  type: boolean
                  constraints:
                    nullable: false
              - column:
                  name: schema
                  type: varchar(255)
                  constraints:
                    nullable: true
              - column:
                  name: name
                  type: varchar(255)
                  constraints:
                    nullable: false
              - column:
                  name: details
                  type: text
                  constraints:
                    nullable: false
              - column:
                  name: created_at
                  type: DATETIME
                  constraints:
                    nullable: false
              - column:
                  name: updated_at
                  type: DATETIME
                  constraints:
                    nullable: false
        - createIndex:
            tableName: raw_table
            indexName: idx_rawtable_database_id
            columns:
              column:
                name: database_id
        - addUniqueConstraint:
            tableName: raw_table
            columnNames: database_id, schema, name
            constraintName: uniq_raw_table_db_schema_name
        - createTable:
            tableName: raw_column
            columns:
              - column:
                  name: id
                  type: int
                  autoIncrement: true
                  constraints:
                    primaryKey: true
                    nullable: false
              - column:
                  name: raw_table_id
                  type: int
                  constraints:
                    nullable: false
                    referencedTableName: raw_table
                    referencedColumnNames: id
                    foreignKeyName: fk_rawcolumn_tableid_ref_rawtable
                    deferrable: false
                    initiallyDeferred: false
              - column:
                  name: active
                  type: boolean
                  constraints:
                    nullable: false
              - column:
                  name: name
                  type: varchar(255)
                  constraints:
                    nullable: false
              - column:
                  name: column_type
                  type: varchar(128)
                  constraints:
                    nullable: true
              - column:
                  name: is_pk
                  type: boolean
                  constraints:
                    nullable: false
              - column:
                  name: fk_target_column_id
                  type: int
                  constraints:
                    nullable: true
                    referencedTableName: raw_column
                    referencedColumnNames: id
                    foreignKeyName: fk_rawcolumn_fktarget_ref_rawcolumn
                    deferrable: false
                    initiallyDeferred: false
              - column:
                  name: details
                  type: text
                  constraints:
                    nullable: false
              - column:
                  name: created_at
                  type: DATETIME
                  constraints:
                    nullable: false
              - column:
                  name: updated_at
                  type: DATETIME
                  constraints:
                    nullable: false
        - createIndex:
            tableName: raw_column
            indexName: idx_rawcolumn_raw_table_id
            columns:
              column:
                name: raw_table_id
        - addUniqueConstraint:
            tableName: raw_column
            columnNames: raw_table_id, name
            constraintName: uniq_raw_column_table_name
        - addColumn:
            tableName: metabase_table
            columns:
              - column:
                  name: raw_table_id
                  type: int
                  constraints:
                    nullable: true
                    deferrable: false
                    initiallyDeferred: false
        - addColumn:
            tableName: metabase_field
            columns:
              - column:
                  name: raw_column_id
                  type: int
                  constraints:
                    nullable: true
                    deferrable: false
                    initiallyDeferred: false
        - addColumn:
            tableName: metabase_field
            columns:
              - column:
                  name: last_analyzed
                  type: DATETIME
                  constraints:
                    nullable: true
                    deferrable: false
                    initiallyDeferred: false
        - modifySql:
            dbms: postgresql
            replace:
              replace: WITHOUT
              with: WITH
  - changeSet:
      id: 34
      author: tlrobinson
      changes:
        ######################################## add enabled column to pulse_channel ########################################
        - addColumn:
            tableName: pulse_channel
            columns:
              - column:
                  name: enabled
                  type: boolean
                  defaultValueBoolean: true
                  constraints:
                    nullable: false
  - changeSet:
      id: 35
      author: agilliland
      changes:
        - modifyDataType:
            tableName: setting
            columnName: value
            newDataType: TEXT
        - addNotNullContstraint:
            tableName: setting
            columnNames: value
  - changeSet:
      id: 36
      author: agilliland
      changes:
        - addColumn:
            tableName: report_dashboard
            columns:
              - column:
                  name: parameters
                  type: text
                  constraints:
                    nullable: true
                    deferrable: false
                    initiallyDeferred: false
        - addNotNullConstraint:
            columnDataType: text
            columnName: parameters
            defaultNullValue: '[]'
            tableName: report_dashboard
        - addColumn:
            tableName: report_dashboardcard
            columns:
              - column:
                  name: parameter_mappings
                  type: text
                  constraints:
                    nullable: true
                    deferrable: false
                    initiallyDeferred: false
        - addNotNullConstraint:
            columnDataType: text
            columnName: parameter_mappings
            defaultNullValue: '[]'
            tableName: report_dashboardcard
  - changeSet:
      id: 37
      author: tlrobinson
      changes:
        - addColumn:
            tableName: query_queryexecution
            columns:
              - column:
                  name: query_hash
                  type: int
                  constraints:
                    nullable: true
        - addNotNullConstraint:
            tableName: query_queryexecution
            columnName: query_hash
            columnDataType: int
            defaultNullValue: 0
        - createIndex:
            tableName: query_queryexecution
            indexName: idx_query_queryexecution_query_hash
            columns:
              column:
                name: query_hash
        - createIndex:
            tableName: query_queryexecution
            indexName: idx_query_queryexecution_started_at
            columns:
              column:
                name: started_at
  - changeSet:
      id: 38
      author: camsaul
      validCheckSum: ANY
      changes:
        ######################################## Add "points_of_interest" metadata column to various models ########################################
        - addColumn:
            tableName: metabase_database
            columns:
              - column:
                  name: points_of_interest
                  type: text
        - addColumn:
            tableName: metabase_table
            columns:
              - column:
                  name: points_of_interest
                  type: text
        - addColumn:
            tableName: metabase_field
            columns:
              - column:
                  name: points_of_interest
                  type: text
        - addColumn:
            tableName: report_dashboard
            columns:
              - column:
                  name: points_of_interest
                  type: text
        - addColumn:
            tableName: metric
            columns:
              - column:
                  name: points_of_interest
                  type: text
        - addColumn:
            tableName: segment
            columns:
              - column:
                  name: points_of_interest
                  type: text
        ######################################## Add "caveats" metadata column to various models ########################################
        - addColumn:
            tableName: metabase_database
            columns:
              - column:
                  name: caveats
                  type: text
        - addColumn:
            tableName: metabase_table
            columns:
              - column:
                  name: caveats
                  type: text
        - addColumn:
            tableName: metabase_field
            columns:
              - column:
                  name: caveats
                  type: text
        - addColumn:
            tableName: report_dashboard
            columns:
              - column:
                  name: caveats
                  type: text
        - addColumn:
            tableName: metric
            columns:
              - column:
                  name: caveats
                  type: text
        - addColumn:
            tableName: segment
            columns:
              - column:
                  name: caveats
                  type: text
        ######################################## Add "how_is_this_calculated" to metric ########################################
        - addColumn:
            tableName: metric
            columns:
              - column:
                  name: how_is_this_calculated
                  type: text
        ######################################## Add "most important dashboard" (0 or 1 dashboards) ########################################
        - addColumn:
            tableName: report_dashboard
            columns:
              - column:
                  name: show_in_getting_started
                  type: boolean
                  defaultValueBoolean: false
                  constraints:
                    nullable: false
        - createIndex:
            tableName: report_dashboard
            indexName: idx_report_dashboard_show_in_getting_started
            columns:
              column:
                name: show_in_getting_started
        ######################################## Add "most important metrics" (0+ metrics) ########################################
        - addColumn:
            tableName: metric
            columns:
              - column:
                  name: show_in_getting_started
                  type: boolean
                  defaultValueBoolean: false
                  constraints:
                    nullable: false
        - createIndex:
            tableName: metric
            indexName: idx_metric_show_in_getting_started
            columns:
              column:
                name: show_in_getting_started
        ######################################## Add "most important tables (0+ tables) ########################################
        - addColumn:
            tableName: metabase_table
            columns:
              - column:
                  name: show_in_getting_started
                  type: boolean
                  defaultValueBoolean: false
                  constraints:
                    nullable: false
        - createIndex:
            tableName: metabase_table
            indexName: idx_metabase_table_show_in_getting_started
            columns:
              column:
                name: show_in_getting_started
        ######################################## Add "most important segments" (0+ segments) ########################################
        - addColumn:
            tableName: segment
            columns:
              - column:
                  name: show_in_getting_started
                  type: boolean
                  defaultValueBoolean: false
                  constraints:
                    nullable: false
        - createIndex:
            tableName: segment
            indexName: idx_segment_show_in_getting_started
            columns:
              column:
                name: show_in_getting_started
        ######################################## Add "metric_important_field" table ########################################
        - createTable:
            tableName: metric_important_field
            columns:
              - column:
                  name: id
                  type: int
                  autoIncrement: true
                  constraints:
                    primaryKey: true
                    nullable: false
              - column:
                  name: metric_id
                  type: int
                  constraints:
                    nullable: false
                    referencedTableName: metric
                    referencedColumnNames: id
                    foreignKeyName: fk_metric_important_field_metric_id
              - column:
                  name: field_id
                  type: int
                  constraints:
                    nullable: false
                    referencedTableName: metabase_field
                    referencedColumnNames: id
                    foreignKeyName: fk_metric_important_field_metabase_field_id
        - addUniqueConstraint:
            tableName: metric_important_field
            columnNames: metric_id, field_id
            constraintName: unique_metric_important_field_metric_id_field_id
        - createIndex:
            tableName: metric_important_field
            indexName: idx_metric_important_field_metric_id
            columns:
              column:
                name: metric_id
        - createIndex:
            tableName: metric_important_field
            indexName: idx_metric_important_field_field_id
            columns:
              column:
                name: field_id
  - changeSet:
      id: 39
      author: camsaul
      changes:
        - addColumn:
            tableName: core_user
            columns:
              - column:
                  name: google_auth
                  type: boolean
                  defaultValueBoolean: false
                  constraints:
                    nullable: false
  - changeSet:
      id: 40
      author: camsaul
      validCheckSum: ANY
      changes:
        ############################################################ add PermissionsGroup table ############################################################
        - createTable:
            tableName: permissions_group
            columns:
              - column:
                  name: id
                  type: int
                  autoIncrement: true
                  constraints:
                    primaryKey: true
                    nullable: false
              # TODO - it would be nice to make this a case-insensitive unique constraint / index?
              - column:
                  name: name
                  type: varchar(255)
                  constraints:
                    nullable: false
                    unique: true
                    uniqueConstraintName: unique_permissions_group_name
        - createIndex:
            tableName: permissions_group
            indexName: idx_permissions_group_name
            columns:
              column:
                name: name
        ############################################################ add PermissionsGroupMembership table ############################################################
        - createTable:
            tableName: permissions_group_membership
            columns:
              - column:
                  name: id
                  type: int
                  autoIncrement: true
                  constraints:
                    primaryKey: true
                    nullable: false
              - column:
                  name: user_id
                  type: int
                  constraints:
                    nullable: false
                    referencedTableName: core_user
                    referencedColumnNames: id
                    foreignKeyName: fk_permissions_group_membership_user_id
              - column:
                  name: group_id
                  type: int
                  constraints:
                    nullable: false
                    referencedTableName: permissions_group
                    referencedColumnNames: id
                    foreignKeyName: fk_permissions_group_group_id
        - addUniqueConstraint:
            tableName: permissions_group_membership
            columnNames: user_id, group_id
            constraintName: unique_permissions_group_membership_user_id_group_id
        # for things like all users in a given group
        - createIndex:
            tableName: permissions_group_membership
            indexName: idx_permissions_group_membership_group_id
            columns:
              column:
                name: group_id
        # for things like all groups a user belongs to
        - createIndex:
            tableName: permissions_group_membership
            indexName: idx_permissions_group_membership_user_id
            columns:
              column:
                name: user_id
        # for things like is given user a member of a given group (TODO - not sure we need this)
        - createIndex:
            tableName: permissions_group_membership
            indexName: idx_permissions_group_membership_group_id_user_id
            columns:
              - column:
                  name: group_id
              - column:
                  name: user_id
        ############################################################ add Permissions table ############################################################
        - createTable:
            tableName: permissions
            columns:
              - column:
                  name: id
                  type: int
                  autoIncrement: true
                  constraints:
                    primaryKey: true
                    nullable: false
              - column:
                  name: object
                  type: varchar(254)
                  constraints:
                    nullable: false
              - column:
                  name: group_id
                  type: int
                  constraints:
                    nullable: false
                    referencedTableName: permissions_group
                    referencedColumnNames: id
                    foreignKeyName: fk_permissions_group_id
        - createIndex:
            tableName: permissions
            indexName: idx_permissions_group_id
            columns:
              column:
                name: group_id
        - createIndex:
            tableName: permissions
            indexName: idx_permissions_object
            columns:
              column:
                name: object
        - createIndex:
            tableName: permissions
            indexName: idx_permissions_group_id_object
            columns:
              - column:
                  name: group_id
              - column:
                  name: object
        - addUniqueConstraint:
            tableName: permissions
            columnNames: group_id, object
        ############################################################ Tweaks to metabase_table ############################################################
        # Modify the length of metabase_table.schema from 256 -> 254
        # It turns out MySQL InnoDB indices have to be 767 bytes or less (at least for older versions of MySQL)
        # and 'utf8' text columns can use up to 3 bytes per character in MySQL -- see http://stackoverflow.com/a/22515986/1198455
        # So 256 * 3 = 768 bytes (too large to index / add unique constraints)
        # Drop this to 254; 254 * 3 = 762, which should give us room to index it along with a 4-byte integer as well if need be
        # Hoping this doesn't break anyone's existing databases. Hopefully there aren't any schemas that are 255 or 256 bytes long out there; any longer
        # and it would have already broke; any shorter and there's not problem.
        # Anyway, better to break it now than to leave it as-is and have and break permissions where the columns have to be 254 characters wide
        - modifyDataType:
            tableName: metabase_table
            columnName: schema
            newDataType: varchar(254)
        # Add index: this is for doing things like getting all the tables that belong to a given schema
        - createIndex:
            tableName: metabase_table
            indexName: idx_metabase_table_db_id_schema
            columns:
              - column:
                  name: db_id
              - column:
                  name: schema
  - changeSet:
      id: 41
      author: camsaul
      changes:
        - dropColumn:
            tableName: metabase_field
            columnName: field_type
        - addDefaultValue:
            tableName: metabase_field
            columnName: active
            defaultValueBoolean: true
        - addDefaultValue:
            tableName: metabase_field
            columnName: preview_display
            defaultValueBoolean: true
        - addDefaultValue:
            tableName: metabase_field
            columnName: position
            defaultValueNumeric: 0
        - addDefaultValue:
            tableName: metabase_field
            columnName: visibility_type
            defaultValue: "normal"
  - changeSet:
      id: 42
      author: camsaul
      changes:
        - dropForeignKeyConstraint:
            baseTableName: query_queryexecution
            constraintName: fk_queryexecution_ref_query_id
        - dropColumn:
            tableName: query_queryexecution
            columnName: query_id
        - dropColumn:
            tableName: core_user
            columnName: is_staff
        - dropColumn:
            tableName: metabase_database
            columnName: organization_id
        - dropColumn:
            tableName: report_card
            columnName: organization_id
        - dropColumn:
            tableName: report_dashboard
            columnName: organization_id
        - dropTable:
            tableName: annotation_annotation
        - dropTable:
            tableName: core_permissionsviolation
        - dropTable:
            tableName: core_userorgperm
        - dropTable:
            tableName: core_organization
        - dropTable:
            tableName: metabase_foreignkey
        - dropTable:
            tableName: metabase_tablesegment
        - dropTable:
            tableName: query_query
        - dropTable:
            tableName: report_dashboardsubscription
        - dropTable:
            tableName: report_emailreport_recipients
        - dropTable:
            tableName: report_emailreportexecutions
        - dropTable:
            tableName: report_emailreport
  - changeSet:
      id: 43
      author: camsaul
      validCheckSum: ANY
      changes:
        - createTable:
            tableName: permissions_revision
            remarks: 'Used to keep track of changes made to permissions.'
            columns:
              - column:
                  name: id
                  type: int
                  autoIncrement: true
                  constraints:
                    primaryKey: true
                    nullable: false
              - column:
                  name: before
                  type: text
                  remarks: 'Serialized JSON of the permissions before the changes.'
                  constraints:
                    nullable: false
              - column:
                  name: after
                  type: text
                  remarks: 'Serialized JSON of the permissions after the changes.'
                  constraints:
                    nullable: false
              - column:
                  name: user_id
                  type: int
                  remarks: 'The ID of the admin who made this set of changes.'
                  constraints:
                    nullable: false
                    referencedTableName: core_user
                    referencedColumnNames: id
                    foreignKeyName: fk_permissions_revision_user_id
              - column:
                  name: created_at
                  type: datetime
                  remarks: 'The timestamp of when these changes were made.'
                  constraints:
                    nullable: false
              - column:
                  name: remark
                  type: text
                  remarks: 'Optional remarks explaining why these changes were made.'
  - changeSet:
      id: 44
      author: camsaul
      changes:
        - dropColumn:
            tableName: report_card
            columnName: public_perms
        - dropColumn:
            tableName: report_dashboard
            columnName: public_perms
        - dropColumn:
            tableName: pulse
            columnName: public_perms
  - changeSet:
      id: 45
      author: tlrobinson
      changes:
        - addColumn:
            tableName: report_dashboardcard
            columns:
              - column:
                  name: visualization_settings
                  type: text
        - addNotNullConstraint:
            tableName: report_dashboardcard
            columnName: visualization_settings
            columnDataType: text
            defaultNullValue: '{}'
  - changeSet:
      id: 46
      author: camsaul
      changes:
        - addNotNullConstraint:
            tableName: report_dashboardcard
            columnName: row
            columnDataType: integer
            defaultNullValue: 0
        - addNotNullConstraint:
            tableName: report_dashboardcard
            columnName: col
            columnDataType: integer
            defaultNullValue: 0
        - addDefaultValue:
            tableName: report_dashboardcard
            columnName: row
            defaultValueNumeric: 0
        - addDefaultValue:
            tableName: report_dashboardcard
            columnName: col
            defaultValueNumeric: 0
  - changeSet:
      id: 47
      author: camsaul
      validCheckSum: ANY
      changes:
        ######################################## collection table ########################################
        - createTable:
            tableName: collection
            remarks: 'Collections are an optional way to organize Cards and handle permissions for them.'
            columns:
              - column:
                  name: id
                  type: int
                  autoIncrement: true
                  constraints:
                    primaryKey: true
                    nullable: false
              - column:
                  name: name
                  type: text
                  remarks: 'The unique, user-facing name of this Collection.'
                  constraints:
                    nullable: false
              - column:
                  name: slug
                  type: varchar(254)
                  remarks: 'URL-friendly, sluggified, indexed version of name.'
                  constraints:
                    nullable: false
                    unique: true
              - column:
                  name: description
                  type: text
                  remarks: 'Optional description for this Collection.'
              - column:
                  name: color
                  type: char(7)
                  remarks: 'Seven-character hex color for this Collection, including the preceding hash sign.'
                  constraints:
                    nullable: false
              - column:
                  name: archived
                  type: boolean
                  remarks: 'Whether this Collection has been archived and should be hidden from users.'
                  defaultValueBoolean: false
                  constraints:
                    nullable: false
        - createIndex:
            tableName: collection
            indexName: idx_collection_slug
            columns:
              column:
                name: slug
        ######################################## add collection_id to report_card ########################################
        - addColumn:
            tableName: report_card
            columns:
              - column:
                  name: collection_id
                  type: int
                  remarks: 'Optional ID of Collection this Card belongs to.'
                  constraints:
                    referencedTableName: collection
                    referencedColumnNames: id
                    foreignKeyName: fk_card_collection_id
        - createIndex:
            tableName: report_card
            indexName: idx_card_collection_id
            columns:
              column:
                name: collection_id
  - changeSet:
      id: 48
      author: camsaul
      validCheckSum: ANY
      changes:
        - createTable:
            tableName: collection_revision
            remarks: 'Used to keep track of changes made to collections.'
            columns:
              - column:
                  name: id
                  type: int
                  autoIncrement: true
                  constraints:
                    primaryKey: true
                    nullable: false
              - column:
                  name: before
                  type: text
                  remarks: 'Serialized JSON of the collections graph before the changes.'
                  constraints:
                    nullable: false
              - column:
                  name: after
                  type: text
                  remarks: 'Serialized JSON of the collections graph after the changes.'
                  constraints:
                    nullable: false
              - column:
                  name: user_id
                  type: int
                  remarks: 'The ID of the admin who made this set of changes.'
                  constraints:
                    nullable: false
                    referencedTableName: core_user
                    referencedColumnNames: id
                    foreignKeyName: fk_collection_revision_user_id
              - column:
                  name: created_at
                  type: datetime
                  remarks: 'The timestamp of when these changes were made.'
                  constraints:
                    nullable: false
              - column:
                  name: remark
                  type: text
                  remarks: 'Optional remarks explaining why these changes were made.'
  - changeSet:
      id: 49
      author: camsaul
      validCheckSum: ANY
      changes:
        ######################################## Card public_uuid & indices ########################################
        - addColumn:
            tableName: report_card
            columns:
              - column:
                  name: public_uuid
                  type: char(36)
                  remarks: 'Unique UUID used to in publically-accessible links to this Card.'
                  constraints:
                    unique: true
        - addColumn:
            tableName: report_card
            columns:
              - column:
                  name: made_public_by_id
                  type: int
                  remarks: 'The ID of the User who first publically shared this Card.'
                  constraints:
                    referencedTableName: core_user
                    referencedColumnNames: id
                    foreignKeyName: fk_card_made_public_by_id
        - createIndex:
            tableName: report_card
            indexName: idx_card_public_uuid
            columns:
              column:
                name: public_uuid
        ######################################## Dashboard public_uuid & indices ########################################
        - addColumn:
            tableName: report_dashboard
            columns:
              - column:
                  name: public_uuid
                  type: char(36)
                  remarks: 'Unique UUID used to in publically-accessible links to this Dashboard.'
                  constraints:
                    unique: true
        - addColumn:
            tableName: report_dashboard
            columns:
              - column:
                  name: made_public_by_id
                  type: int
                  remarks: 'The ID of the User who first publically shared this Dashboard.'
                  constraints:
                    referencedTableName: core_user
                    referencedColumnNames: id
                    foreignKeyName: fk_dashboard_made_public_by_id
        - createIndex:
            tableName: report_dashboard
            indexName: idx_dashboard_public_uuid
            columns:
              column:
                name: public_uuid
        ######################################## make query_queryexecution.executor_id nullable ########################################
        - dropNotNullConstraint:
            tableName: query_queryexecution
            columnName: executor_id
            columnDataType: int
  - changeSet:
      id: 50
      author: camsaul
      validCheckSum: ANY
      changes:
        ######################################## new Card columns ########################################
        - addColumn:
            tableName: report_card
            columns:
              - column:
                  name: enable_embedding
                  type: boolean
                  remarks: 'Is this Card allowed to be embedded in different websites (using a signed JWT)?'
                  defaultValueBoolean: false
                  constraints:
                    nullable: false
        - addColumn:
            tableName: report_card
            columns:
              - column:
                  name: embedding_params
                  type: text
                  remarks: 'Serialized JSON containing information about required parameters that must be supplied when embedding this Card.'
          ######################################## new Card columns ########################################
        - addColumn:
            tableName: report_dashboard
            columns:
              - column:
                  name: enable_embedding
                  type: boolean
                  remarks: 'Is this Dashboard allowed to be embedded in different websites (using a signed JWT)?'
                  defaultValueBoolean: false
                  constraints:
                    nullable: false
        - addColumn:
            tableName: report_dashboard
            columns:
              - column:
                  name: embedding_params
                  type: text
                  remarks: 'Serialized JSON containing information about required parameters that must be supplied when embedding this Dashboard.'
  - changeSet:
      id: 51
      author: camsaul
      validCheckSum: ANY
      changes:
        - createTable:
            tableName: query_execution
            remarks: 'A log of executed queries, used for calculating historic execution times, auditing, and other purposes.'
            columns:
              - column:
                  name: id
                  type: int
                  autoIncrement: true
                  constraints:
                    primaryKey: true
                    nullable: false
              - column:
                  name: hash
                  type: binary(32)
                  remarks: 'The hash of the query dictionary. This is a 256-bit SHA3 hash of the query.'
                  constraints:
                    nullable: false
              - column:
                  name: started_at
                  type: datetime
                  remarks: 'Timestamp of when this query started running.'
                  constraints:
                    nullable: false
              - column:
                  name: running_time
                  type: integer
                  remarks: 'The time, in milliseconds, this query took to complete.'
                  constraints:
                    nullable: false
              - column:
                  name: result_rows
                  type: integer
                  remarks: 'Number of rows in the query results.'
                  constraints:
                    nullable: false
              - column:
                  name: native
                  type: boolean
                  remarks: 'Whether the query was a native query, as opposed to an MBQL one (e.g., created with the GUI).'
                  constraints:
                    nullable: false
              - column:
                  name: context
                  type: varchar(32)
                  remarks: 'Short string specifying how this query was executed, e.g. in a Dashboard or Pulse.'
              - column:
                  name: error
                  type: text
                  remarks: 'Error message returned by failed query, if any.'
              # The following columns are foreign keys, but we don't keep FK constraints on them for a few reasons:
              # - We don't want to keep indexes on these columns since they wouldn't be generally useful and for size and performance reasons
              # - If a related object (e.g. a Dashboard) is deleted, we don't want to delete the related entries in the QueryExecution log.
              #   We could do something like make the constraint ON DELETE SET NULL, but that would require a full table scan to handle;
              #   If the QueryExecution log became tens of millions of rows large it would take a very long time to scan and update records
              - column:
                  name: executor_id
                  type: integer
                  remarks: 'The ID of the User who triggered this query execution, if any.'
              - column:
                  name: card_id
                  type: integer
                  remarks: 'The ID of the Card (Question) associated with this query execution, if any.'
              - column:
                  name: dashboard_id
                  type: integer
                  remarks: 'The ID of the Dashboard associated with this query execution, if any.'
              - column:
                  name: pulse_id
                  type: integer
                  remarks: 'The ID of the Pulse associated with this query execution, if any.'
        # For things like auditing recently executed queries
        - createIndex:
            tableName: query_execution
            indexName: idx_query_execution_started_at
            columns:
              column:
                name: started_at
        # For things like seeing the 10 most recent executions of a certain query
        - createIndex:
            tableName: query_execution
            indexName: idx_query_execution_query_hash_started_at
            columns:
              - column:
                  name: hash
              - column:
                  name: started_at
  - changeSet:
      id: 52
      author: camsaul
      changes:
        - createTable:
            tableName: query_cache
            remarks: 'Cached results of queries are stored here when using the DB-based query cache.'
            columns:
              - column:
                  name: query_hash
                  type: binary(32)
                  remarks: 'The hash of the query dictionary. (This is a 256-bit SHA3 hash of the query dict).'
                  constraints:
                    primaryKey: true
                    nullable: false
              - column:
                  name: updated_at
                  type: datetime
                  remarks: 'The timestamp of when these query results were last refreshed.'
                  constraints:
                    nullable: false
              - column:
                  name: results
                  type: ${blob.type}
                  remarks: 'Cached, compressed results of running the query with the given hash.'
                  constraints:
                    nullable: false
        - createIndex:
            tableName: query_cache
            indexName: idx_query_cache_updated_at
            columns:
              column:
                name: updated_at
        - addColumn:
            tableName: report_card
            columns:
              - column:
                  name: cache_ttl
                  type: int
                  remarks: 'The maximum time, in seconds, to return cached results for this Card rather than running a new query.'
  - changeSet:
      id: 53
      author: camsaul
      changes:
        - createTable:
            tableName: query
            remarks: 'Information (such as average execution time) for different queries that have been previously ran.'
            columns:
              - column:
                  name: query_hash
                  type: binary(32)
                  remarks: 'The hash of the query dictionary. (This is a 256-bit SHA3 hash of the query dict.)'
                  constraints:
                    primaryKey: true
                    nullable: false
              - column:
                  name: average_execution_time
                  type: int
                  remarks: 'Average execution time for the query, round to nearest number of milliseconds. This is updated as a rolling average.'
                  constraints:
                    nullable: false
  - changeSet:
      id: 54
      author: tlrobinson
      validCheckSum: ANY
      changes:
        - addColumn:
            tableName: pulse
            columns:
              - column:
                  name: skip_if_empty
                  type: boolean
                  remarks: 'Skip a scheduled Pulse if none of its questions have any results'
                  defaultValueBoolean: false
                  constraints:
                    nullable: false
  - changeSet:
      id: 55
      author: camsaul
      validCheckSum: ANY
      changes:
        - addColumn:
            tableName: report_dashboard
            columns:
              - column:
                  name: archived
                  type: boolean
                  remarks: 'Is this Dashboard archived (effectively treated as deleted?)'
                  defaultValueBoolean: false
                  constraints:
                    nullable: false
        - addColumn:
            tableName: report_dashboard
            columns:
              - column:
                  name: position
                  type: integer
                  remarks: 'The position this Dashboard should appear in the Dashboards list, lower-numbered positions appearing before higher numbered ones.'
        - createTable:
            tableName: dashboard_favorite
            remarks: 'Presence of a row here indicates a given User has favorited a given Dashboard.'
            columns:
              - column:
                  name: id
                  type: int
                  autoIncrement: true
                  constraints:
                    primaryKey: true
                    nullable: false
              - column:
                  name: user_id
                  type: int
                  remarks: 'ID of the User who favorited the Dashboard.'
                  constraints:
                    nullable: false
                    referencedTableName: core_user
                    referencedColumnNames: id
                    foreignKeyName: fk_dashboard_favorite_user_id
                    deleteCascade: true
              - column:
                  name: dashboard_id
                  type: int
                  remarks: 'ID of the Dashboard favorited by the User.'
                  constraints:
                    nullable: false
                    referencedTableName: report_dashboard
                    referencedColumnNames: id
                    foreignKeyName: fk_dashboard_favorite_dashboard_id
                    deleteCascade: true
        - addUniqueConstraint:
            tableName: dashboard_favorite
            columnNames: user_id, dashboard_id
            constraintName: unique_dashboard_favorite_user_id_dashboard_id
        - createIndex:
            tableName: dashboard_favorite
            indexName: idx_dashboard_favorite_user_id
            columns:
              - column:
                  name: user_id
        - createIndex:
            tableName: dashboard_favorite
            indexName: idx_dashboard_favorite_dashboard_id
            columns:
              - column:
                  name: dashboard_id
  - changeSet:
      id: 56
      author: wwwiiilll
      comment: 'Added 0.25.0'
      changes:
        - addColumn:
            tableName: core_user
            columns:
              - column:
                  name: ldap_auth
                  type: boolean
                  defaultValueBoolean: false
                  constraints:
                    nullable: false
  - changeSet:
      id: 57
      author: camsaul
      comment: 'Added 0.25.0'
      changes:
        - addColumn:
            tableName: report_card
            columns:
              - column:
                  name: result_metadata
                  type: text
                  remarks: 'Serialized JSON containing metadata about the result columns from running the query.'
  - changeSet:
      id: 58
      author: senior
      validCheckSum: ANY
      comment: 'Added 0.25.0'
      changes:
        - createTable:
            tableName: dimension
            remarks: 'Stores references to alternate views of existing fields, such as remapping an integer to a description, like an enum'
            columns:
              - column:
                  name: id
                  type: int
                  autoIncrement: true
                  constraints:
                    primaryKey: true
                    nullable: false
              - column:
                  name: field_id
                  type: int
                  remarks: 'ID of the field this dimension row applies to'
                  constraints:
                    deferrable: false
                    foreignKeyName: fk_dimension_ref_field_id
                    initiallyDeferred: false
                    nullable: false
                    referencedTableName: metabase_field
                    referencedColumnNames: id
                    deleteCascade: true
              - column:
                  name: name
                  type: VARCHAR(254)
                  remarks: 'Short description used as the display name of this new column'
                  constraints:
                    nullable: false
              - column:
                  name: type
                  type: varchar(254)
                  remarks: 'Either internal for a user defined remapping or external for a foreign key based remapping'
                  constraints:
                    nullable: false
              - column:
                  name: human_readable_field_id
                  type: int
                  remarks: 'Only used with external type remappings. Indicates which field on the FK related table to use for display'
                  constraints:
                    deferrable: false
                    foreignKeyName: fk_dimension_displayfk_ref_field_id
                    initiallyDeferred: false
                    nullable: true
                    referencedTableName: metabase_field
                    referencedColumnNames: id
                    deleteCascade: true
              - column:
                  name: created_at
                  type: DATETIME
                  remarks: 'The timestamp of when the dimension was created.'
                  constraints:
                    nullable: false
              - column:
                  name: updated_at
                  type: DATETIME
                  remarks: 'The timestamp of when these dimension was last updated.'
                  constraints:
                    nullable: false
        - addUniqueConstraint:
            tableName: dimension
            columnNames: field_id, name
            constraintName: unique_dimension_field_id_name
        - createIndex:
            tableName: dimension
            indexName: idx_dimension_field_id
            columns:
              - column:
                  name: field_id
  - changeSet:
      id: 59
      author: camsaul
      comment: 'Added 0.26.0'
      changes:
        - addColumn:
            tableName: metabase_field
            columns:
              - column:
                  name: fingerprint
                  type: text
                  remarks: 'Serialized JSON containing non-identifying information about this Field, such as min, max, and percent JSON. Used for classification.'
  - changeSet:
      id: 60
      author: camsaul
      validCheckSum: ANY
      comment: 'Added 0.26.0'
      changes:
        - addColumn:
            tableName: metabase_database
            columns:
              - column:
                  name: metadata_sync_schedule
                  type: varchar(254)
                  remarks: 'The cron schedule string for when this database should undergo the metadata sync process (and analysis for new fields).'
                  defaultValue: '0 50 * * * ? *' # run at the end of every hour
                  constraints:
                    nullable: false
        - addColumn:
            tableName: metabase_database
            columns:
              - column:
                  name: cache_field_values_schedule
                  type: varchar(254)
                  remarks: 'The cron schedule string for when FieldValues for eligible Fields should be updated.'
                  defaultValue: '0 50 0 * * ? *' # run at 12:50 AM
                  constraints:
                    nullable: false
  - changeSet:
      id: 61
      author: camsaul
      comment: 'Added 0.26.0'
      changes:
        - addColumn:
            tableName: metabase_field
            columns:
              - column:
                  name: fingerprint_version
                  type: int
                  remarks: 'The version of the fingerprint for this Field. Used so we can keep track of which Fields need to be analyzed again when new things are added to fingerprints.'
                  defaultValue: 0
                  constraints:
                    nullable: false
  - changeSet:
      id: 62
      author: senior
      comment: 'Added 0.26.0'
      changes:
        - addColumn:
            tableName: metabase_database
            columns:
              - column:
                  name: timezone
                  type: VARCHAR(254)
                  remarks: 'Timezone identifier for the database, set by the sync process'
  - changeSet:
      id: 63
      author: camsaul
      comment: 'Added 0.26.0'
      changes:
        - addColumn:
            tableName: metabase_database
            columns:
              - column:
                  name: is_on_demand
                  type: boolean
                  remarks: 'Whether we should do On-Demand caching of FieldValues for this DB. This means FieldValues are updated when their Field is used in a Dashboard or Card param.'
                  defaultValue: false
                  constraints:
                    nullable: false
  - changeSet:
      id: 64
      author: senior
      comment: 'Added 0.26.0'
      changes:
      - dropForeignKeyConstraint:
          baseTableName: raw_table
          constraintName: fk_rawtable_ref_database
          remarks: 'This FK prevents deleting databases even though RAW_TABLE is no longer used. The table is still around to support downgrades, but the FK reference is no longer needed.'
# Changeset 65 was accidentally released in 0.26.0.RC2. The changeset has been removed from the migrations list so that
# users that haven't ran the migration (i.e. they didn't run 0.26.0.RC2) won't waste time running it just to have it
# reversed. For 0.26.0.RC2 users, the below changeset will remove those tables if they are present
  - changeSet:
      id: 66
      author: senior
      comment: 'Added 0.26.0'
      validCheckSum: ANY
      changes:
        - sql:
            sql: drop table if exists computation_job_result cascade
        - sql:
            sql: drop table if exists computation_job cascade
# NOTE Atte Keinänen 9/28/17: This was originally in changeset 65 as explained above
  - changeSet:
      id: 67
      author: attekei
      validCheckSum: ANY
      comment: 'Added 0.27.0'
      changes:
        - createTable:
            tableName: computation_job
            remarks: 'Stores submitted async computation jobs.'
            columns:
              - column:
                  name: id
                  type: int
                  autoIncrement: true
                  constraints:
                    primaryKey: true
                    nullable: false
              - column:
                  constraints:
                    deferrable: false
                    foreignKeyName: fk_computation_job_ref_user_id
                    initiallyDeferred: false
                    referencedTableName: core_user
                    referencedColumnNames: id
                  name: creator_id
                  type: int
              - column:
                  name: created_at
                  type: DATETIME
                  constraints:
                    nullable: false
              - column:
                  name: updated_at
                  type: DATETIME
                  constraints:
                    nullable: false
              - column:
                  name: type
                  type: varchar(254)
                  constraints:
                    nullable: false
              - column:
                  name: status
                  type: varchar(254)
                  constraints:
                    nullable: false
        - createTable:
            tableName: computation_job_result
            remarks: 'Stores results of async computation jobs.'
            columns:
              - column:
                  name: id
                  type: int
                  autoIncrement: true
                  constraints:
                    primaryKey: true
                    nullable: false
              - column:
                  constraints:
                    deferrable: false
                    foreignKeyName: fk_computation_result_ref_job_id
                    initiallyDeferred: false
                    nullable: false
                    referencedTableName: computation_job
                    referencedColumnNames: id
                  name: job_id
                  type: int
              - column:
                  name: created_at
                  type: DATETIME
                  constraints:
                    nullable: false
              - column:
                  name: updated_at
                  type: DATETIME
                  constraints:
                    nullable: false
              - column:
                  name: permanence
                  type: varchar(254)
                  constraints:
                    nullable: false
              - column:
                  name: payload
                  type: text
                  constraints:
                    nullable: false
  - changeSet:
      id: 68
      author: sbelak
      comment: 'Added 0.27.0'
      validCheckSum: ANY
      changes:
        - addColumn:
            tableName: computation_job
            columns:
              - column:
                  name: context
                  type: text
        - addColumn:
            tableName: computation_job
            columns:
              - column:
                  name: ended_at
                  type: DATETIME
  - changeSet:
      id: 69
      author: senior
      validCheckSum: ANY
      comment: 'Added 0.27.0'
      remarks: 'Add columns to the pulse table for alerts'
      changes:
        - addColumn:
            tableName: pulse
            columns:
              - column:
                  name: alert_condition
                  type: varchar(254)
                  remarks: 'Condition (i.e. "rows" or "goal") used as a guard for alerts'
        - addColumn:
            tableName: pulse
            columns:
              - column:
                  name: alert_first_only
                  type: boolean
                  remarks: 'True if the alert should be disabled after the first notification'
        - addColumn:
            tableName: pulse
            columns:
              - column:
                  name: alert_above_goal
                  type: boolean
                  remarks: 'For a goal condition, alert when above the goal'
        # There is no name for an alert, so this column is only required for pulses
        - dropNotNullConstraint:
            tableName: pulse
            columnName: name
            columnDataType: varchar(254)
  - changeSet:
      id: 70
      author: camsaul
      comment: 'Added 0.28.0'
      changes:
        - addColumn:
            tableName: metabase_field
            columns:
              - column:
                  name: database_type
                  type: varchar(255)
                  remarks: 'The actual type of this column in the database. e.g. VARCHAR or TEXT.'
        # We want to enforce NOT NULL right away for all columns going forward so just put some sort of
        # placeholder in place for existing columns.
        - addNotNullConstraint:
            tableName: metabase_field
            columnName: database_type
            columnDataType: varchar(255)
            defaultNullValue: '?'
  - changeSet:
      id: 71
      author: camsaul
      comment: 'Added 0.28.0'
      changes:
        # drop the NOT NULL constraint on DashboardCard.card_id since we're now letting you add things other than Cards
        # to Dashboards, for example static text cards
        - dropNotNullConstraint:
            tableName: report_dashboardcard
            columnName: card_id
            columnDataType: int
  - changeSet:
      id: 72
      author: senior
      validCheckSum: ANY
      comment: 'Added 0.28.0'
      changes:
        - addColumn:
            tableName: pulse_card
            columns:
              - column:
                  name: include_csv
                  type: boolean
                  defaultValueBoolean: false
                  remarks: 'True if a CSV of the data should be included for this pulse card'
                  constraints:
                    nullable: false
        - addColumn:
            tableName: pulse_card
            columns:
              - column:
                  name: include_xls
                  type: boolean
                  defaultValueBoolean: false
                  remarks: 'True if a XLS of the data should be included for this pulse card'
                  constraints:
                    nullable: false
  - changeSet:
      id: 73
      author: camsaul
      comment: 'Added 0.29.0'
      changes:
        # add a new 'options' (serialized JSON) column to Database to store things like whether we should default to
        # making string searches case-insensitive
        - addColumn:
            tableName: metabase_database
            columns:
              - column:
                  name: options
                  type: text
                  remarks: 'Serialized JSON containing various options like QB behavior.'
  - changeSet:
      id: 74
      author: camsaul
      comment: 'Added 0.29.0'
      changes:
        - addColumn:
            tableName: metabase_field
            columns:
              - column:
                  name: has_field_values
                  type: text
                  remarks: 'Whether we have FieldValues ("list"), should ad-hoc search ("search"), disable entirely ("none"), or infer dynamically (null)"'
  - changeSet:
      id: 75
      author: camsaul
      comment: 'Added 0.28.2'
      changes:
        - addColumn:
            tableName: report_card
            columns:
              - column:
                  name: read_permissions
                  type: text
                  remarks: 'Permissions required to view this Card and run its query.'
  - changeSet:
      id: 76
      author: senior
      comment: 'Added 0.30.0'
      changes:
        - addColumn:
            tableName: metabase_table
            columns:
              - column:
                  name: fields_hash
                  type: text
                  remarks: 'Computed hash of all of the fields associated to this table'
  - changeSet:
      id: 77
      author: senior
      comment: 'Added 0.30.0'
      changes:
        - addColumn:
            tableName: core_user
            columns:
              - column:
                  name: login_attributes
                  type: text
                  remarks: 'JSON serialized map with attributes used for row level permissions'
  - changeSet:
      id: 78
      author: camsaul
      validCheckSum: ANY
      comment: 'Added 0.30.0'
      changes:
        - createTable:
            tableName: group_table_access_policy
            remarks: 'Records that a given Card (Question) should automatically replace a given Table as query source for a given a Perms Group.'
            columns:
              - column:
                  name: id
                  type: int
                  autoIncrement: true
                  constraints:
                    primaryKey: true
                    nullable: false
              - column:
                  name: group_id
                  type: int
                  remarks: 'ID of the Permissions Group this policy affects.'
                  constraints:
                    nullable: false
                    referencedTableName: permissions_group
                    referencedColumnNames: id
                    foreignKeyName: fk_gtap_group_id
                    deleteCascade: true
              - column:
                  name: table_id
                  type: int
                  remarks: 'ID of the Table that should get automatically replaced as query source for the Permissions Group.'
                  constraints:
                    nullable: false
                    referencedTableName: metabase_table
                    referencedColumnNames: id
                    foreignKeyName: fk_gtap_table_id
                    deleteCascade: true
              - column:
                  name: card_id
                  type: int
                  remarks: 'ID of the Card (Question) to be used to replace the Table.'
                  constraints:
                    nullable: false
                    referencedTableName: report_card
                    referencedColumnNames: id
                    foreignKeyName: fk_gtap_card_id
              - column:
                  name: attribute_remappings
                  type: text
                  remarks: 'JSON-encoded map of user attribute identifier to the param name used in the Card.'
              # TODO - do we also want to include `created_at` and `updated_at` columns here? We can add them later if needed
        # Add an index on table_id + group_id since that is what the Query Processor is going to be looking up 99% of
        # the time in order to get the corresponding Card ID for query-rewriting purposes
        #
        # TODO - do we want indexes on any of the other FKs? Are we going to be looking up all the GTAPs for a given
        # Table or for a given Group with enough regularity we would want to put indexes on those columns?
        - createIndex:
            indexName: idx_gtap_table_id_group_id
            tableName: group_table_access_policy
            columns:
              - column:
                  name: table_id
              - column:
                  name: group_id
        # There should only ever be one GTAP entry for a give Group + Table combination.
        - addUniqueConstraint:
            tableName: group_table_access_policy
            columnNames: table_id, group_id
            constraintName: unique_gtap_table_id_group_id
  - changeSet:
      id: 79
      author: camsaul
      validCheckSum: ANY
      comment: 'Added 0.30.0'
      changes:
        - addColumn:
            tableName: report_dashboard
            columns:
              - column:
                  name: collection_id
                  type: int
                  remarks: 'Optional ID of Collection this Dashboard belongs to.'
                  constraints:
                    referencedTableName: collection
                    referencedColumnNames: id
                    foreignKeyName: fk_dashboard_collection_id
              # TODO - if someone deletes a collection, what should happen to the Dashboards that are in it? Should they
              # get deleted as well? Or should collection_id be cleared, effectively putting them in the so-called
              # "root" collection?
        - createIndex:
            tableName: report_dashboard
            indexName: idx_dashboard_collection_id
            columns:
              - column:
                  name: collection_id
        - addColumn:
            tableName: pulse
            columns:
              - column:
                  name: collection_id
                  type: int
                  remarks: 'Options ID of Collection this Pulse belongs to.'
                  constraints:
                    referencedTableName: collection
                    referencedColumnNames: id
                    foreignKeyName: fk_pulse_collection_id
        - createIndex:
            tableName: pulse
            indexName: idx_pulse_collection_id
            columns:
              - column:
                  name: collection_id
  - changeSet:
      id: 80
      author: camsaul
      changes:
        - addColumn:
            tableName: collection
            columns:
              - column:
                  name: location
                  type: varchar(254)
                  remarks: 'Directory-structure path of ancestor Collections. e.g. "/1/2/" means our Parent is Collection 2, and their parent is Collection 1.'
                  constraints:
                    nullable: false
                  defaultValue: "/"
        - createIndex:
            tableName: collection
            indexName: idx_collection_location
            columns:
              - column:
                  name: location
  - changeSet:
      id: 81
      author: camsaul
      comment: 'Added 0.30.0'
      changes:
        - addColumn:
            tableName: report_dashboard
            columns:
              - column:
                  name: collection_position
                  type: smallint
                  remarks: 'Optional pinned position for this item in its Collection. NULL means item is not pinned.'
        - addColumn:
            tableName: report_card
            columns:
              - column:
                  name: collection_position
                  type: smallint
                  remarks: 'Optional pinned position for this item in its Collection. NULL means item is not pinned.'
        - addColumn:
            tableName: pulse
            columns:
              - column:
                  name: collection_position
                  type: smallint
                  remarks: 'Optional pinned position for this item in its Collection. NULL means item is not pinned.'
  - changeSet:
      id: 82
      author: senior
      comment: 'Added 0.30.0'
      changes:
        - addColumn:
            tableName: core_user
            columns:
              - column:
                  name: updated_at
                  type: datetime
                  remarks: 'When was this User last updated?'
        - sql:
            sql: update core_user set updated_at=date_joined
# Remove the GTAP card_id constraint. When not included, will default to querying against the GTAP table_id.
  - changeSet:
      id: 83
      author: senior
      comment: 'Added 0.30.0'
      changes:
        - dropNotNullConstraint:
            tableName: group_table_access_policy
            columnName: card_id
            columnDataType: int
# Switch the logic for metric/segment archiving to be more consistent with other entities in the model.
# Similarly, add the archived flag to pulses which doesn't have one.
  - changeSet:
      id: 84
      author: senior
      comment: 'Added 0.30.0'
      changes:
        - renameColumn:
            tableName: metric
            columnDataType: boolean
            newColumnName: archived
            oldColumnName: is_active
        - addDefaultValue:
            tableName: metric
            columnDataType: boolean
            columnName: archived
            defaultValueBoolean: false
        - renameColumn:
            tableName: segment
            columnDataType: boolean
            newColumnName: archived
            oldColumnName: is_active
        - addDefaultValue:
            tableName: segment
            columnDataType: boolean
            columnName: archived
            defaultValueBoolean: false
        - addColumn:
            tableName: pulse
            columns:
              - column:
                  name: archived
                  type: boolean
                  remarks: 'Has this pulse been archived?'
                  defaultValueBoolean: false
        # Before this change, metrics/segments had opposite logic, rather than marking something as archived
        # it was marked as active. Since the column is now an archived column, flip the boolean value
        #
        # As you may have noticed, we're not flipping the value for Metric here. @senior originally intended to do so,
        # but the YAML was off slightly. We have corrected this issue at a later date -- see migration #100
        - sql:
            sql: update segment set archived = not(archived)
  # Personal Collections, and removing Collection's unique constraint and index on slug
  - changeSet:
      id: 85
      author: camsaul
      validCheckSum: ANY
      comment: 'Added 0.30.0'
      changes:
        - addColumn:
            tableName: collection
            columns:
              - column:
                  name: personal_owner_id
                  type: int
                  remarks: 'If set, this Collection is a personal Collection, for exclusive use of the User with this ID.'
                  constraints:
                    referencedTableName: core_user
                    referencedColumnNames: id
                    foreignKeyName: fk_collection_personal_owner_id
                    unique: true
                    uniqueConstraintName: unique_collection_personal_owner_id
                    deleteCascade: true
        # Needed so we can efficiently look up the Collection belonging to a User, and so we can efficiently enforce the
        # unique constraint
        - createIndex:
            tableName: collection
            indexName: idx_collection_personal_owner_id
            columns:
              - column:
                  name: personal_owner_id
        # We're no longer enforcing unique constraints on Collection slugs or using them directly in the URLs, so let's
        # go ahead and remove stuff related to that...
        #
        # It's easier to just copy the value of slug to a new column and drop the old one than to try to deduce what the
        # unique constraint is named locally across all of our different DBMSes
        # (For example see https://stackoverflow.com/questions/10008476/dropping-unique-constraint-for-column-in-h2)
        #
        # Here's the plan: add new column _slug; copy values of slug into _slug; remove slug; rename _slug to slug
        - addColumn:
            tableName: collection
            columns:
              - column:
                  name: _slug
                  type: varchar(254)
                  remarks: 'Sluggified version of the Collection name. Used only for display purposes in URL; not unique or indexed.'
        # I don't know of an easy way to copy existing values of slug to _slug with Liquibase as we create the column so
        # just have to do it this way instead
        - sql:
            sql: UPDATE collection SET _slug = slug
        - addNotNullConstraint:
            tableName: collection
            columnName: _slug
            columnDataType: varchar(254)
        - dropColumn:
            tableName: collection
            columnName: slug
        - renameColumn:
            tableName: collection
            oldColumnName: _slug
            newColumnName: slug
            columnDataType: varchar(254)
        # Let's try to make sure the comments on the name column of Collection actually reflect reality
        - sql:
            dbms: postgresql,h2
            sql: "COMMENT ON COLUMN collection.name IS 'The user-facing name of this Collection.'"
        - sql:
            dbms: mysql,mariadb
            sql: "ALTER TABLE `collection` CHANGE `name` `name` TEXT NOT NULL COMMENT 'The user-facing name of this Collection.'"

# In 0.30.0 we finally removed the long-deprecated native read permissions. Since they're no longer considered valid by
# our permissions code, remove any entries for them so they don't cause problems.
  - changeSet:
      id: 86
      author: camsaul
      comment: 'Added 0.30.0'
      changes:
        - sql:
            sql: DELETE FROM permissions WHERE object LIKE '%/native/read/'

# Time to finally get rid of the RawTable and RawColumn tables. Bye Felicia!
  - changeSet:
      id: 87
      author: camsaul
      comment: 'Added 0.30.0'
      changes:
        - dropTable:
            tableName: raw_column
        - dropTable:
            tableName: raw_table
  - changeSet:
      id: 88
      author: senior
      comment: 'Added 0.30.0'
      changes:
        - addColumn:
            tableName: core_user
            columns:
              - column:
                  name: saml_auth
                  type: boolean
                  defaultValueBoolean: false
                  constraints:
                    nullable: false
                  remarks: 'Boolean to indicate if this user is authenticated via SAML'

# The Quartz Task Scheduler can use a DB to 'cluster' tasks and make sure they are only ran by a single instance where
# using a multi-instance Metabase setup.

# Quartz identifiers are upper-case in MySQL and H2 but lower-case in PostgreSQL for reasons... so we'll have to
# define properties for EVERYTHING and use the correct identifiers

  - property: {name: quartz.blob_data.name,                         dbms: "postgresql",       value: blob_data}
  - property: {name: quartz.blob_data.name,                         dbms: "mysql,mariadb,h2", value: BLOB_DATA}
  - property: {name: quartz.bool_prop_1.name,                       dbms: "postgresql",       value: bool_prop_1}
  - property: {name: quartz.bool_prop_1.name,                       dbms: "mysql,mariadb,h2", value: BOOL_PROP_1}
  - property: {name: quartz.bool_prop_2.name,                       dbms: "postgresql",       value: bool_prop_2}
  - property: {name: quartz.bool_prop_2.name,                       dbms: "mysql,mariadb,h2", value: BOOL_PROP_2}
  - property: {name: quartz.calendar.name,                          dbms: "postgresql",       value: calendar}
  - property: {name: quartz.calendar.name,                          dbms: "mysql,mariadb,h2", value: CALENDAR}
  - property: {name: quartz.calendar_name.name,                     dbms: "postgresql",       value: calendar_name}
  - property: {name: quartz.calendar_name.name,                     dbms: "mysql,mariadb,h2", value: CALENDAR_NAME}
  - property: {name: quartz.checkin_interval.name,                  dbms: "postgresql",       value: checkin_interval}
  - property: {name: quartz.checkin_interval.name,                  dbms: "mysql,mariadb,h2", value: CHECKIN_INTERVAL}
  - property: {name: quartz.cron_expression.name,                   dbms: "postgresql",       value: cron_expression}
  - property: {name: quartz.cron_expression.name,                   dbms: "mysql,mariadb,h2", value: CRON_EXPRESSION}
  - property: {name: quartz.dec_prop_1.name,                        dbms: "postgresql",       value: dec_prop_1}
  - property: {name: quartz.dec_prop_1.name,                        dbms: "mysql,mariadb,h2", value: DEC_PROP_1}
  - property: {name: quartz.dec_prop_2.name,                        dbms: "postgresql",       value: dec_prop_2}
  - property: {name: quartz.dec_prop_2.name,                        dbms: "mysql,mariadb,h2", value: DEC_PROP_2}
  - property: {name: quartz.description.name,                       dbms: "postgresql",       value: description}
  - property: {name: quartz.description.name,                       dbms: "mysql,mariadb,h2", value: DESCRIPTION}
  - property: {name: quartz.end_time.name,                          dbms: "postgresql",       value: end_time}
  - property: {name: quartz.end_time.name,                          dbms: "mysql,mariadb,h2", value: END_TIME}
  - property: {name: quartz.entry_id.name,                          dbms: "postgresql",       value: entry_id}
  - property: {name: quartz.entry_id.name,                          dbms: "mysql,mariadb,h2", value: ENTRY_ID}
  - property: {name: quartz.fired_time.name,                        dbms: "postgresql",       value: fired_time}
  - property: {name: quartz.fired_time.name,                        dbms: "mysql,mariadb,h2", value: FIRED_TIME}
  - property: {name: quartz.fk_qrtz_blob_triggers_triggers.name,    dbms: "postgresql",       value: fk_qrtz_blob_triggers_triggers}
  - property: {name: quartz.fk_qrtz_blob_triggers_triggers.name,    dbms: "mysql,mariadb,h2", value: FK_QRTZ_BLOB_TRIGGERS_TRIGGERS}
  - property: {name: quartz.fk_qrtz_cron_triggers_triggers.name,    dbms: "postgresql",       value: fk_qrtz_cron_triggers_triggers}
  - property: {name: quartz.fk_qrtz_cron_triggers_triggers.name,    dbms: "mysql,mariadb,h2", value: FK_QRTZ_CRON_TRIGGERS_TRIGGERS}
  - property: {name: quartz.fk_qrtz_simple_triggers_triggers.name,  dbms: "postgresql",       value: fk_qrtz_simple_triggers_triggers}
  - property: {name: quartz.fk_qrtz_simple_triggers_triggers.name,  dbms: "mysql,mariadb,h2", value: FK_QRTZ_SIMPLE_TRIGGERS_TRIGGERS}
  - property: {name: quartz.fk_qrtz_simprop_triggers_triggers.name, dbms: "postgresql",       value: fk_qrtz_simprop_triggers_triggers}
  - property: {name: quartz.fk_qrtz_simprop_triggers_triggers.name, dbms: "mysql,mariadb,h2", value: FK_QRTZ_SIMPROP_TRIGGERS_TRIGGERS}
  - property: {name: quartz.fk_qrtz_triggers_job_details.name,      dbms: "postgresql",       value: fk_qrtz_triggers_job_details}
  - property: {name: quartz.fk_qrtz_triggers_job_details.name,      dbms: "mysql,mariadb,h2", value: FK_QRTZ_TRIGGERS_JOB_DETAILS}
  - property: {name: quartz.idx_qrtz_ft_inst_job_req_rcvry.name,    dbms: "postgresql",       value: idx_qrtz_ft_inst_job_req_rcvry}
  - property: {name: quartz.idx_qrtz_ft_inst_job_req_rcvry.name,    dbms: "mysql,mariadb,h2", value: IDX_QRTZ_FT_INST_JOB_REQ_RCVRY}
  - property: {name: quartz.idx_qrtz_ft_jg.name,                    dbms: "postgresql",       value: idx_qrtz_ft_jg}
  - property: {name: quartz.idx_qrtz_ft_jg.name,                    dbms: "mysql,mariadb,h2", value: IDX_QRTZ_FT_JG}
  - property: {name: quartz.idx_qrtz_ft_j_g.name,                   dbms: "postgresql",       value: idx_qrtz_ft_j_g}
  - property: {name: quartz.idx_qrtz_ft_j_g.name,                   dbms: "mysql,mariadb,h2", value: IDX_QRTZ_FT_J_G}
  - property: {name: quartz.idx_qrtz_ft_tg.name,                    dbms: "postgresql",       value: idx_qrtz_ft_tg}
  - property: {name: quartz.idx_qrtz_ft_tg.name,                    dbms: "mysql,mariadb,h2", value: IDX_QRTZ_FT_TG}
  - property: {name: quartz.idx_qrtz_ft_trig_inst_name.name,        dbms: "postgresql",       value: idx_qrtz_ft_trig_inst_name}
  - property: {name: quartz.idx_qrtz_ft_trig_inst_name.name,        dbms: "mysql,mariadb,h2", value: IDX_QRTZ_FT_TRIG_INST_NAME}
  - property: {name: quartz.idx_qrtz_ft_t_g.name,                   dbms: "postgresql",       value: idx_qrtz_ft_t_g}
  - property: {name: quartz.idx_qrtz_ft_t_g.name,                   dbms: "mysql,mariadb,h2", value: IDX_QRTZ_FT_T_G}
  - property: {name: quartz.idx_qrtz_j_grp.name,                    dbms: "postgresql",       value: idx_qrtz_j_grp}
  - property: {name: quartz.idx_qrtz_j_grp.name,                    dbms: "mysql,mariadb,h2", value: IDX_QRTZ_J_GRP}
  - property: {name: quartz.idx_qrtz_j_req_recovery.name,           dbms: "postgresql",       value: idx_qrtz_j_req_recovery}
  - property: {name: quartz.idx_qrtz_j_req_recovery.name,           dbms: "mysql,mariadb,h2", value: IDX_QRTZ_J_REQ_RECOVERY}
  - property: {name: quartz.idx_qrtz_t_c.name,                      dbms: "postgresql",       value: idx_qrtz_t_c}
  - property: {name: quartz.idx_qrtz_t_c.name,                      dbms: "mysql,mariadb,h2", value: IDX_QRTZ_T_C}
  - property: {name: quartz.idx_qrtz_t_g.name,                      dbms: "postgresql",       value: idx_qrtz_t_g}
  - property: {name: quartz.idx_qrtz_t_g.name,                      dbms: "mysql,mariadb,h2", value: IDX_QRTZ_T_G}
  - property: {name: quartz.idx_qrtz_t_j.name,                      dbms: "postgresql",       value: idx_qrtz_t_j}
  - property: {name: quartz.idx_qrtz_t_j.name,                      dbms: "mysql,mariadb,h2", value: IDX_QRTZ_T_J}
  - property: {name: quartz.idx_qrtz_t_jg.name,                     dbms: "postgresql",       value: idx_qrtz_t_jg}
  - property: {name: quartz.idx_qrtz_t_jg.name,                     dbms: "mysql,mariadb,h2", value: IDX_QRTZ_T_JG}
  - property: {name: quartz.idx_qrtz_t_next_fire_time.name,         dbms: "postgresql",       value: idx_qrtz_t_next_fire_time}
  - property: {name: quartz.idx_qrtz_t_next_fire_time.name,         dbms: "mysql,mariadb,h2", value: IDX_QRTZ_T_NEXT_FIRE_TIME}
  - property: {name: quartz.idx_qrtz_t_nft_misfire.name,            dbms: "postgresql",       value: idx_qrtz_t_nft_misfire}
  - property: {name: quartz.idx_qrtz_t_nft_misfire.name,            dbms: "mysql,mariadb,h2", value: IDX_QRTZ_T_NFT_MISFIRE}
  - property: {name: quartz.idx_qrtz_t_nft_st.name,                 dbms: "postgresql",       value: idx_qrtz_t_nft_st}
  - property: {name: quartz.idx_qrtz_t_nft_st.name,                 dbms: "mysql,mariadb,h2", value: IDX_QRTZ_T_NFT_ST}
  - property: {name: quartz.idx_qrtz_t_nft_st_misfire.name,         dbms: "postgresql",       value: idx_qrtz_t_nft_st_misfire}
  - property: {name: quartz.idx_qrtz_t_nft_st_misfire.name,         dbms: "mysql,mariadb,h2", value: IDX_QRTZ_T_NFT_ST_MISFIRE}
  - property: {name: quartz.idx_qrtz_t_nft_st_misfire_grp.name,     dbms: "postgresql",       value: idx_qrtz_t_nft_st_misfire_grp}
  - property: {name: quartz.idx_qrtz_t_nft_st_misfire_grp.name,     dbms: "mysql,mariadb,h2", value: IDX_QRTZ_T_NFT_ST_MISFIRE_GRP}
  - property: {name: quartz.idx_qrtz_t_n_g_state.name,              dbms: "postgresql",       value: idx_qrtz_t_n_g_state}
  - property: {name: quartz.idx_qrtz_t_n_g_state.name,              dbms: "mysql,mariadb,h2", value: IDX_QRTZ_T_N_G_STATE}
  - property: {name: quartz.idx_qrtz_t_n_state.name,                dbms: "postgresql",       value: idx_qrtz_t_n_state}
  - property: {name: quartz.idx_qrtz_t_n_state.name,                dbms: "mysql,mariadb,h2", value: IDX_QRTZ_T_N_STATE}
  - property: {name: quartz.idx_qrtz_t_state.name,                  dbms: "postgresql",       value: idx_qrtz_t_state}
  - property: {name: quartz.idx_qrtz_t_state.name,                  dbms: "mysql,mariadb,h2", value: IDX_QRTZ_T_STATE}
  - property: {name: quartz.instance_name.name,                     dbms: "postgresql",       value: instance_name}
  - property: {name: quartz.instance_name.name,                     dbms: "mysql,mariadb,h2", value: INSTANCE_NAME}
  - property: {name: quartz.int_prop_1.name,                        dbms: "postgresql",       value: int_prop_1}
  - property: {name: quartz.int_prop_1.name,                        dbms: "mysql,mariadb,h2", value: INT_PROP_1}
  - property: {name: quartz.int_prop_2.name,                        dbms: "postgresql",       value: int_prop_2}
  - property: {name: quartz.int_prop_2.name,                        dbms: "mysql,mariadb,h2", value: INT_PROP_2}
  - property: {name: quartz.is_durable.name,                        dbms: "postgresql",       value: is_durable}
  - property: {name: quartz.is_durable.name,                        dbms: "mysql,mariadb,h2", value: IS_DURABLE}
  - property: {name: quartz.is_nonconcurrent.name,                  dbms: "postgresql",       value: is_nonconcurrent}
  - property: {name: quartz.is_nonconcurrent.name,                  dbms: "mysql,mariadb,h2", value: IS_NONCONCURRENT}
  - property: {name: quartz.is_update_data.name,                    dbms: "postgresql",       value: is_update_data}
  - property: {name: quartz.is_update_data.name,                    dbms: "mysql,mariadb,h2", value: IS_UPDATE_DATA}
  - property: {name: quartz.job_class_name.name,                    dbms: "postgresql",       value: job_class_name}
  - property: {name: quartz.job_class_name.name,                    dbms: "mysql,mariadb,h2", value: JOB_CLASS_NAME}
  - property: {name: quartz.job_data.name,                          dbms: "postgresql",       value: job_data}
  - property: {name: quartz.job_data.name,                          dbms: "mysql,mariadb,h2", value: JOB_DATA}
  - property: {name: quartz.job_group.name,                         dbms: "postgresql",       value: job_group}
  - property: {name: quartz.job_group.name,                         dbms: "mysql,mariadb,h2", value: JOB_GROUP}
  - property: {name: quartz.job_name.name,                          dbms: "postgresql",       value: job_name}
  - property: {name: quartz.job_name.name,                          dbms: "mysql,mariadb,h2", value: JOB_NAME}
  - property: {name: quartz.last_checkin_time.name,                 dbms: "postgresql",       value: last_checkin_time}
  - property: {name: quartz.last_checkin_time.name,                 dbms: "mysql,mariadb,h2", value: LAST_CHECKIN_TIME}
  - property: {name: quartz.lock_name.name,                         dbms: "postgresql",       value: lock_name}
  - property: {name: quartz.lock_name.name,                         dbms: "mysql,mariadb,h2", value: LOCK_NAME}
  - property: {name: quartz.long_prop_1.name,                       dbms: "postgresql",       value: long_prop_1}
  - property: {name: quartz.long_prop_1.name,                       dbms: "mysql,mariadb,h2", value: LONG_PROP_1}
  - property: {name: quartz.long_prop_2.name,                       dbms: "postgresql",       value: long_prop_2}
  - property: {name: quartz.long_prop_2.name,                       dbms: "mysql,mariadb,h2", value: LONG_PROP_2}
  - property: {name: quartz.misfire_instr.name,                     dbms: "postgresql",       value: misfire_instr}
  - property: {name: quartz.misfire_instr.name,                     dbms: "mysql,mariadb,h2", value: MISFIRE_INSTR}
  - property: {name: quartz.next_fire_time.name,                    dbms: "postgresql",       value: next_fire_time}
  - property: {name: quartz.next_fire_time.name,                    dbms: "mysql,mariadb,h2", value: NEXT_FIRE_TIME}
  - property: {name: quartz.pk_qrtz_blob_triggers.name,             dbms: "postgresql",       value: pk_qrtz_blob_triggers}
  - property: {name: quartz.pk_qrtz_blob_triggers.name,             dbms: "mysql,mariadb,h2", value: PK_QRTZ_BLOB_TRIGGERS}
  - property: {name: quartz.pk_qrtz_calendars.name,                 dbms: "postgresql",       value: pk_qrtz_calendars}
  - property: {name: quartz.pk_qrtz_calendars.name,                 dbms: "mysql,mariadb,h2", value: PK_QRTZ_CALENDARS}
  - property: {name: quartz.pk_qrtz_cron_triggers.name,             dbms: "postgresql",       value: pk_qrtz_cron_triggers}
  - property: {name: quartz.pk_qrtz_cron_triggers.name,             dbms: "mysql,mariadb,h2", value: PK_QRTZ_CRON_TRIGGERS}
  - property: {name: quartz.pk_qrtz_fired_triggers.name,            dbms: "postgresql",       value: pk_qrtz_fired_triggers}
  - property: {name: quartz.pk_qrtz_fired_triggers.name,            dbms: "mysql,mariadb,h2", value: PK_QRTZ_FIRED_TRIGGERS}
  - property: {name: quartz.pk_qrtz_job_details.name,               dbms: "postgresql",       value: pk_qrtz_job_details}
  - property: {name: quartz.pk_qrtz_job_details.name,               dbms: "mysql,mariadb,h2", value: PK_QRTZ_JOB_DETAILS}
  - property: {name: quartz.pk_qrtz_locks.name,                     dbms: "postgresql",       value: pk_qrtz_locks}
  - property: {name: quartz.pk_qrtz_locks.name,                     dbms: "mysql,mariadb,h2", value: PK_QRTZ_LOCKS}
  - property: {name: quartz.pk_qrtz_scheduler_state.name,           dbms: "postgresql",       value: pk_qrtz_scheduler_state}
  - property: {name: quartz.pk_qrtz_scheduler_state.name,           dbms: "mysql,mariadb,h2", value: PK_QRTZ_SCHEDULER_STATE}
  - property: {name: quartz.pk_qrtz_simple_triggers.name,           dbms: "postgresql",       value: pk_qrtz_simple_triggers}
  - property: {name: quartz.pk_qrtz_simple_triggers.name,           dbms: "mysql,mariadb,h2", value: PK_QRTZ_SIMPLE_TRIGGERS}
  - property: {name: quartz.pk_qrtz_simprop_triggers.name,          dbms: "postgresql",       value: pk_qrtz_simprop_triggers}
  - property: {name: quartz.pk_qrtz_simprop_triggers.name,          dbms: "mysql,mariadb,h2", value: PK_QRTZ_SIMPROP_TRIGGERS}
  - property: {name: quartz.pk_qrtz_triggers.name,                  dbms: "postgresql",       value: pk_qrtz_triggers}
  - property: {name: quartz.pk_qrtz_triggers.name,                  dbms: "mysql,mariadb,h2", value: PK_QRTZ_TRIGGERS}
  - property: {name: quartz.pk_sched_name.name,                     dbms: "postgresql",       value: pk_sched_name}
  - property: {name: quartz.pk_sched_name.name,                     dbms: "mysql,mariadb,h2", value: PK_SCHED_NAME}
  - property: {name: quartz.prev_fire_time.name,                    dbms: "postgresql",       value: prev_fire_time}
  - property: {name: quartz.prev_fire_time.name,                    dbms: "mysql,mariadb,h2", value: PREV_FIRE_TIME}
  - property: {name: quartz.priority.name,                          dbms: "postgresql",       value: priority}
  - property: {name: quartz.priority.name,                          dbms: "mysql,mariadb,h2", value: PRIORITY}
  - property: {name: quartz.qrtz_blob_triggers.name,                dbms: "postgresql",       value: qrtz_blob_triggers}
  - property: {name: quartz.qrtz_blob_triggers.name,                dbms: "mysql,mariadb,h2", value: QRTZ_BLOB_TRIGGERS}
  - property: {name: quartz.qrtz_calendars.name,                    dbms: "postgresql",       value: qrtz_calendars}
  - property: {name: quartz.qrtz_calendars.name,                    dbms: "mysql,mariadb,h2", value: QRTZ_CALENDARS}
  - property: {name: quartz.qrtz_cron_triggers.name,                dbms: "postgresql",       value: qrtz_cron_triggers}
  - property: {name: quartz.qrtz_cron_triggers.name,                dbms: "mysql,mariadb,h2", value: QRTZ_CRON_TRIGGERS}
  - property: {name: quartz.qrtz_fired_triggers.name,               dbms: "postgresql",       value: qrtz_fired_triggers}
  - property: {name: quartz.qrtz_fired_triggers.name,               dbms: "mysql,mariadb,h2", value: QRTZ_FIRED_TRIGGERS}
  - property: {name: quartz.qrtz_job_details.name,                  dbms: "postgresql",       value: qrtz_job_details}
  - property: {name: quartz.qrtz_job_details.name,                  dbms: "mysql,mariadb,h2", value: QRTZ_JOB_DETAILS}
  - property: {name: quartz.qrtz_locks.name,                        dbms: "postgresql",       value: qrtz_locks}
  - property: {name: quartz.qrtz_locks.name,                        dbms: "mysql,mariadb,h2", value: QRTZ_LOCKS}
  - property: {name: quartz.qrtz_paused_trigger_grps.name,          dbms: "postgresql",       value: qrtz_paused_trigger_grps}
  - property: {name: quartz.qrtz_paused_trigger_grps.name,          dbms: "mysql,mariadb,h2", value: QRTZ_PAUSED_TRIGGER_GRPS}
  - property: {name: quartz.qrtz_scheduler_state.name,              dbms: "postgresql",       value: qrtz_scheduler_state}
  - property: {name: quartz.qrtz_scheduler_state.name,              dbms: "mysql,mariadb,h2", value: QRTZ_SCHEDULER_STATE}
  - property: {name: quartz.qrtz_simple_triggers.name,              dbms: "postgresql",       value: qrtz_simple_triggers}
  - property: {name: quartz.qrtz_simple_triggers.name,              dbms: "mysql,mariadb,h2", value: QRTZ_SIMPLE_TRIGGERS}
  - property: {name: quartz.qrtz_simprop_triggers.name,             dbms: "postgresql",       value: qrtz_simprop_triggers}
  - property: {name: quartz.qrtz_simprop_triggers.name,             dbms: "mysql,mariadb,h2", value: QRTZ_SIMPROP_TRIGGERS}
  - property: {name: quartz.qrtz_triggers.name,                     dbms: "postgresql",       value: qrtz_triggers}
  - property: {name: quartz.qrtz_triggers.name,                     dbms: "mysql,mariadb,h2", value: QRTZ_TRIGGERS}
  - property: {name: quartz.repeat_count.name,                      dbms: "postgresql",       value: repeat_count}
  - property: {name: quartz.repeat_count.name,                      dbms: "mysql,mariadb,h2", value: REPEAT_COUNT}
  - property: {name: quartz.repeat_interval.name,                   dbms: "postgresql",       value: repeat_interval}
  - property: {name: quartz.repeat_interval.name,                   dbms: "mysql,mariadb,h2", value: REPEAT_INTERVAL}
  - property: {name: quartz.requests_recovery.name,                 dbms: "postgresql",       value: requests_recovery}
  - property: {name: quartz.requests_recovery.name,                 dbms: "mysql,mariadb,h2", value: REQUESTS_RECOVERY}
  - property: {name: quartz.sched_name.name,                        dbms: "postgresql",       value: sched_name}
  - property: {name: quartz.sched_name.name,                        dbms: "mysql,mariadb,h2", value: SCHED_NAME}
  - property: {name: quartz.sched_time.name,                        dbms: "postgresql",       value: sched_time}
  - property: {name: quartz.sched_time.name,                        dbms: "mysql,mariadb,h2", value: SCHED_TIME}
  - property: {name: quartz.start_time.name,                        dbms: "postgresql",       value: start_time}
  - property: {name: quartz.start_time.name,                        dbms: "mysql,mariadb,h2", value: START_TIME}
  - property: {name: quartz.state.name,                             dbms: "postgresql",       value: state}
  - property: {name: quartz.state.name,                             dbms: "mysql,mariadb,h2", value: STATE}
  - property: {name: quartz.str_prop_1.name,                        dbms: "postgresql",       value: str_prop_1}
  - property: {name: quartz.str_prop_1.name,                        dbms: "mysql,mariadb,h2", value: STR_PROP_1}
  - property: {name: quartz.str_prop_2.name,                        dbms: "postgresql",       value: str_prop_2}
  - property: {name: quartz.str_prop_2.name,                        dbms: "mysql,mariadb,h2", value: STR_PROP_2}
  - property: {name: quartz.str_prop_3.name,                        dbms: "postgresql",       value: str_prop_3}
  - property: {name: quartz.str_prop_3.name,                        dbms: "mysql,mariadb,h2", value: STR_PROP_3}
  - property: {name: quartz.times_triggered.name,                   dbms: "postgresql",       value: times_triggered}
  - property: {name: quartz.times_triggered.name,                   dbms: "mysql,mariadb,h2", value: TIMES_TRIGGERED}
  - property: {name: quartz.time_zone_id.name,                      dbms: "postgresql",       value: time_zone_id}
  - property: {name: quartz.time_zone_id.name,                      dbms: "mysql,mariadb,h2", value: TIME_ZONE_ID}
  - property: {name: quartz.trigger_group.name,                     dbms: "postgresql",       value: trigger_group}
  - property: {name: quartz.trigger_group.name,                     dbms: "mysql,mariadb,h2", value: TRIGGER_GROUP}
  - property: {name: quartz.trigger_name.name,                      dbms: "postgresql",       value: trigger_name}
  - property: {name: quartz.trigger_name.name,                      dbms: "mysql,mariadb,h2", value: TRIGGER_NAME}
  - property: {name: quartz.trigger_state.name,                     dbms: "postgresql",       value: trigger_state}
  - property: {name: quartz.trigger_state.name,                     dbms: "mysql,mariadb,h2", value: TRIGGER_STATE}
  - property: {name: quartz.trigger_type.name,                      dbms: "postgresql",       value: trigger_type}
  - property: {name: quartz.trigger_type.name,                      dbms: "mysql,mariadb,h2", value: TRIGGER_TYPE}

  - changeSet:
      id: 89
      author: camsaul
      comment: Added 0.30.0
      validCheckSum: ANY
      changes:
        - createTable:
            tableName: ${quartz.qrtz_job_details.name}
            remarks: Used for Quartz scheduler.
            columns:
              - column:
                  name: ${quartz.sched_name.name}
                  type: varchar(120)
                  constraints:
                    nullable: false
              - column:
                  name: ${quartz.job_name.name}
                  type: varchar(200)
                  constraints:
                    nullable: false
              - column:
                  name: ${quartz.job_group.name}
                  type: varchar(200)
                  constraints:
                    nullable: false
              - column:
                  name: ${quartz.description.name}
                  type: varchar(250)
              - column:
                  name: ${quartz.job_class_name.name}
                  type: varchar(250)
                  constraints:
                    nullable: false
              - column:
                  name: ${quartz.is_durable.name}
                  type: bool
                  constraints:
                    nullable: false
              - column:
                  name: ${quartz.is_nonconcurrent.name}
                  type: bool
                  constraints:
                    nullable: false
              - column:
                  name: ${quartz.is_update_data.name}
                  type: bool
                  constraints:
                    nullable: false
              - column:
                  name: ${quartz.requests_recovery.name}
                  type: bool
                  constraints:
                    nullable: false
              - column:
                  name: ${quartz.job_data.name}
                  type: ${blob.type}
        - addPrimaryKey:
            tableName: ${quartz.qrtz_job_details.name}
            columnNames: ${quartz.sched_name.name}, ${quartz.job_name.name}, ${quartz.job_group.name}
            constraintName: ${quartz.pk_qrtz_job_details.name}
        - createTable:
            tableName: ${quartz.qrtz_triggers.name}
            remarks: Used for Quartz scheduler.
            columns:
              - column:
                  name: ${quartz.sched_name.name}
                  type: varchar(120)
                  constraints:
                    nullable: false
              - column:
                  name: ${quartz.trigger_name.name}
                  type: varchar(200)
                  constraints:
                    nullable: false
              - column:
                  name: ${quartz.trigger_group.name}
                  type: varchar(200)
                  constraints:
                    nullable: false
              - column:
                  name: ${quartz.job_name.name}
                  type: varchar(200)
                  constraints:
                    nullable: false
              - column:
                  name: ${quartz.job_group.name}
                  type: varchar(200)
                  constraints:
                    nullable: false
              - column:
                  name: ${quartz.description.name}
                  type: varchar(250)
              - column:
                  name: ${quartz.next_fire_time.name}
                  type: bigint
              - column:
                  name: ${quartz.prev_fire_time.name}
                  type: bigint
              - column:
                  name: ${quartz.priority.name}
                  type: integer
              - column:
                  name: ${quartz.trigger_state.name}
                  type: varchar(16)
                  constraints:
                    nullable: false
              - column:
                  name: ${quartz.trigger_type.name}
                  type: varchar(8)
                  constraints:
                    nullable: false
              - column:
                  name: ${quartz.start_time.name}
                  type: bigint
                  constraints:
                    nullable: false
              - column:
                  name: ${quartz.end_time.name}
                  type: bigint
              - column:
                  name: ${quartz.calendar_name.name}
                  type: varchar(200)
              - column:
                  name: ${quartz.misfire_instr.name}
                  type: smallint
              - column:
                  name: ${quartz.job_data.name}
                  type: ${blob.type}
        - addPrimaryKey:
            tableName: ${quartz.qrtz_triggers.name}
            columnNames: ${quartz.sched_name.name}, ${quartz.trigger_name.name}, ${quartz.trigger_group.name}
            constraintName: ${quartz.pk_qrtz_triggers.name}
        - addForeignKeyConstraint:
            baseTableName: ${quartz.qrtz_triggers.name}
            baseColumnNames: ${quartz.sched_name.name}, ${quartz.job_name.name}, ${quartz.job_group.name}
            referencedTableName: ${quartz.qrtz_job_details.name}
            referencedColumnNames: ${quartz.sched_name.name}, ${quartz.job_name.name}, ${quartz.job_group.name}
            constraintName: ${quartz.fk_qrtz_triggers_job_details.name}
        - createTable:
            tableName: ${quartz.qrtz_simple_triggers.name}
            remarks: Used for Quartz scheduler.
            columns:
              - column:
                  name: ${quartz.sched_name.name}
                  type: varchar(120)
                  constraints:
                    nullable: false
              - column:
                  name: ${quartz.trigger_name.name}
                  type: varchar(200)
                  constraints:
                    nullable: false
              - column:
                  name: ${quartz.trigger_group.name}
                  type: varchar(200)
                  constraints:
                    nullable: false
              - column:
                  name: ${quartz.repeat_count.name}
                  type: bigint
                  constraints:
                    nullable: false
              - column:
                  name: ${quartz.repeat_interval.name}
                  type: bigint
                  constraints:
                    nullable: false
              - column:
                  name: ${quartz.times_triggered.name}
                  type: bigint
                  constraints:
                    nullable: false
        - addPrimaryKey:
            tableName: ${quartz.qrtz_simple_triggers.name}
            columnNames: ${quartz.sched_name.name}, ${quartz.trigger_name.name}, ${quartz.trigger_group.name}
            constraintName: ${quartz.pk_qrtz_simple_triggers.name}
        - addForeignKeyConstraint:
            baseTableName: ${quartz.qrtz_simple_triggers.name}
            baseColumnNames: ${quartz.sched_name.name}, ${quartz.trigger_name.name}, ${quartz.trigger_group.name}
            referencedTableName: ${quartz.qrtz_triggers.name}
            referencedColumnNames: ${quartz.sched_name.name}, ${quartz.trigger_name.name}, ${quartz.trigger_group.name}
            constraintName: ${quartz.fk_qrtz_simple_triggers_triggers.name}
        - createTable:
            tableName: ${quartz.qrtz_cron_triggers.name}
            remarks: Used for Quartz scheduler.
            columns:
              - column:
                  name: ${quartz.sched_name.name}
                  type: varchar(120)
                  constraints:
                    nullable: false
              - column:
                  name: ${quartz.trigger_name.name}
                  type: varchar(200)
                  constraints:
                    nullable: false
              - column:
                  name: ${quartz.trigger_group.name}
                  type: varchar(200)
                  constraints:
                    nullable: false
              - column:
                  name: ${quartz.cron_expression.name}
                  type: varchar(120)
                  constraints:
                    nullable: false
              - column:
                  name: ${quartz.time_zone_id.name}
                  type: varchar(80)
        - addPrimaryKey:
            tableName: ${quartz.qrtz_cron_triggers.name}
            columnNames: ${quartz.sched_name.name}, ${quartz.trigger_name.name}, ${quartz.trigger_group.name}
            constraintName: ${quartz.pk_qrtz_cron_triggers.name}
        - addForeignKeyConstraint:
            baseTableName: ${quartz.qrtz_cron_triggers.name}
            baseColumnNames: ${quartz.sched_name.name}, ${quartz.trigger_name.name}, ${quartz.trigger_group.name}
            referencedTableName: ${quartz.qrtz_triggers.name}
            referencedColumnNames: ${quartz.sched_name.name}, ${quartz.trigger_name.name}, ${quartz.trigger_group.name}
            constraintName: ${quartz.fk_qrtz_cron_triggers_triggers.name}
        - createTable:
            tableName: ${quartz.qrtz_simprop_triggers.name}
            remarks: Used for Quartz scheduler.
            columns:
              - column:
                  name: ${quartz.sched_name.name}
                  type: varchar(120)
                  constraints:
                    nullable: false
              - column:
                  name: ${quartz.trigger_name.name}
                  type: varchar(200)
                  constraints:
                    nullable: false
              - column:
                  name: ${quartz.trigger_group.name}
                  type: varchar(200)
                  constraints:
                    nullable: false
              - column:
                  name: ${quartz.str_prop_1.name}
                  type: varchar(512)
              - column:
                  name: ${quartz.str_prop_2.name}
                  type: varchar(512)
              - column:
                  name: ${quartz.str_prop_3.name}
                  type: varchar(512)
              - column:
                  name: ${quartz.int_prop_1.name}
                  type: int
              - column:
                  name: ${quartz.int_prop_2.name}
                  type: int
              - column:
                  name: ${quartz.long_prop_1.name}
                  type: bigint
              - column:
                  name: ${quartz.long_prop_2.name}
                  type: bigint
              - column:
                  name: ${quartz.dec_prop_1.name}
                  type: numeric(13,4)
              - column:
                  name: ${quartz.dec_prop_2.name}
                  type: numeric(13,4)
              - column:
                  name: ${quartz.bool_prop_1.name}
                  type: bool
              - column:
                  name: ${quartz.bool_prop_2.name}
                  type: bool
        - addPrimaryKey:
            tableName: ${quartz.qrtz_simprop_triggers.name}
            columnNames: ${quartz.sched_name.name}, ${quartz.trigger_name.name}, ${quartz.trigger_group.name}
            constraintName: ${quartz.pk_qrtz_simprop_triggers.name}
        - addForeignKeyConstraint:
            baseTableName: ${quartz.qrtz_simprop_triggers.name}
            baseColumnNames: ${quartz.sched_name.name}, ${quartz.trigger_name.name}, ${quartz.trigger_group.name}
            referencedTableName: ${quartz.qrtz_triggers.name}
            referencedColumnNames: ${quartz.sched_name.name}, ${quartz.trigger_name.name}, ${quartz.trigger_group.name}
            constraintName: ${quartz.fk_qrtz_simprop_triggers_triggers.name}
        - createTable:
            tableName: ${quartz.qrtz_blob_triggers.name}
            remarks: Used for Quartz scheduler.
            columns:
              - column:
                  name: ${quartz.sched_name.name}
                  type: varchar(120)
                  constraints:
                    nullable: false
              - column:
                  name: ${quartz.trigger_name.name}
                  type: varchar(200)
                  constraints:
                    nullable: false
              - column:
                  name: ${quartz.trigger_group.name}
                  type: varchar(200)
                  constraints:
                    nullable: false
              - column:
                  name: ${quartz.blob_data.name}
                  type: ${blob.type}
        - addPrimaryKey:
            tableName: ${quartz.qrtz_blob_triggers.name}
            columnNames: ${quartz.sched_name.name}, ${quartz.trigger_name.name}, ${quartz.trigger_group.name}
            constraintName: ${quartz.pk_qrtz_blob_triggers.name}
        - addForeignKeyConstraint:
            baseTableName: ${quartz.qrtz_blob_triggers.name}
            baseColumnNames: ${quartz.sched_name.name}, ${quartz.trigger_name.name}, ${quartz.trigger_group.name}
            referencedTableName: ${quartz.qrtz_triggers.name}
            referencedColumnNames: ${quartz.sched_name.name}, ${quartz.trigger_name.name}, ${quartz.trigger_group.name}
            constraintName: ${quartz.fk_qrtz_blob_triggers_triggers.name}
        - createTable:
            tableName: ${quartz.qrtz_calendars.name}
            remarks: Used for Quartz scheduler.
            columns:
              - column:
                  name: ${quartz.sched_name.name}
                  type: varchar(120)
                  constraints:
                    nullable: false
              - column:
                  name: ${quartz.calendar_name.name}
                  type: varchar(200)
                  constraints:
                    nullable: false
              - column:
                  name: ${quartz.calendar.name}
                  type: ${blob.type}
                  constraints:
                    nullable: false
        - addPrimaryKey:
            tableName: ${quartz.qrtz_calendars.name}
            columnNames: ${quartz.sched_name.name}, ${quartz.calendar_name.name}
            constraintName: ${quartz.pk_qrtz_calendars.name}
        - createTable:
            tableName: ${quartz.qrtz_paused_trigger_grps.name}
            remarks: Used for Quartz scheduler.
            columns:
              - column:
                  name: ${quartz.sched_name.name}
                  type: varchar(120)
                  constraints:
                    nullable: false
              - column:
                  name: ${quartz.trigger_group.name}
                  type: varchar(200)
                  constraints:
                    nullable: false
        - addPrimaryKey:
            tableName: ${quartz.qrtz_paused_trigger_grps.name}
            columnNames: ${quartz.sched_name.name}, ${quartz.trigger_group.name}
            constraintName: ${quartz.pk_sched_name.name}
        - createTable:
            tableName: ${quartz.qrtz_fired_triggers.name}
            remarks: Used for Quartz scheduler.
            columns:
              - column:
                  name: ${quartz.sched_name.name}
                  type: varchar(120)
                  constraints:
                    nullable: false
              - column:
                  name: ${quartz.entry_id.name}
                  type: varchar(95)
                  constraints:
                    nullable: false
              - column:
                  name: ${quartz.trigger_name.name}
                  type: varchar(200)
                  constraints:
                    nullable: false
              - column:
                  name: ${quartz.trigger_group.name}
                  type: varchar(200)
                  constraints:
                    nullable: false
              - column:
                  name: ${quartz.instance_name.name}
                  type: varchar(200)
                  constraints:
                    nullable: false
              - column:
                  name: ${quartz.fired_time.name}
                  type: bigint
                  constraints:
                    nullable: false
# Note: this column is not used on Quartz 2.1.x; it is used in 2.2.x, which recommends making it NOT NULL. I've made it
# nullable since at the time of this migration we're still using 2.1.7; including it gives us an easy upgrade path in
# the future.
              - column:
                  name: ${quartz.sched_time.name}
                  type: bigint
              - column:
                  name: ${quartz.priority.name}
                  type: integer
                  constraints:
                    nullable: false
              - column:
                  name: ${quartz.state.name}
                  type: varchar(16)
                  constraints:
                    nullable: false
              - column:
                  name: ${quartz.job_name.name}
                  type: varchar(200)
              - column:
                  name: ${quartz.job_group.name}
                  type: varchar(200)
              - column:
                  name: ${quartz.is_nonconcurrent.name}
                  type: bool
              - column:
                  name: ${quartz.requests_recovery.name}
                  type: bool
        - addPrimaryKey:
            tableName: ${quartz.qrtz_fired_triggers.name}
            columnNames: ${quartz.sched_name.name}, ${quartz.entry_id.name}
            constraintName: ${quartz.pk_qrtz_fired_triggers.name}
        - createTable:
            tableName: ${quartz.qrtz_scheduler_state.name}
            remarks: Used for Quartz scheduler.
            columns:
              - column:
                  name: ${quartz.sched_name.name}
                  type: varchar(120)
                  constraints:
                    nullable: false
              - column:
                  name: ${quartz.instance_name.name}
                  type: varchar(200)
                  constraints:
                    nullable: false
              - column:
                  name: ${quartz.last_checkin_time.name}
                  type: bigint
                  constraints:
                    nullable: false
              - column:
                  name: ${quartz.checkin_interval.name}
                  type: bigint
                  constraints:
                    nullable: false
        - addPrimaryKey:
            tableName: ${quartz.qrtz_scheduler_state.name}
            columnNames: ${quartz.sched_name.name}, ${quartz.instance_name.name}
            constraintName: ${quartz.pk_qrtz_scheduler_state.name}
        - createTable:
            tableName: ${quartz.qrtz_locks.name}
            remarks: Used for Quartz scheduler.
            columns:
              - column:
                  name: ${quartz.sched_name.name}
                  type: varchar(120)
                  constraints:
                    nullable: false
              - column:
                  name: ${quartz.lock_name.name}
                  type: varchar(40)
                  constraints:
                    nullable: false
        - addPrimaryKey:
            tableName: ${quartz.qrtz_locks.name}
            columnNames: ${quartz.sched_name.name}, ${quartz.lock_name.name}
            constraintName: ${quartz.pk_qrtz_locks.name}
        - createIndex:
            indexName: ${quartz.idx_qrtz_j_req_recovery.name}
            tableName: ${quartz.qrtz_job_details.name}
            columns:
              - column:
                  name: ${quartz.sched_name.name}
              - column:
                  name: ${quartz.requests_recovery.name}
        - createIndex:
            indexName: ${quartz.idx_qrtz_j_grp.name}
            tableName: ${quartz.qrtz_job_details.name}
            columns:
              - column:
                  name: ${quartz.sched_name.name}
              - column:
                  name: ${quartz.job_group.name}
        - createIndex:
            indexName: ${quartz.idx_qrtz_t_j.name}
            tableName: ${quartz.qrtz_triggers.name}
            columns:
              - column:
                  name: ${quartz.sched_name.name}
              - column:
                  name: ${quartz.job_name.name}
              - column:
                  name: ${quartz.job_group.name}
        - createIndex:
            indexName: ${quartz.idx_qrtz_t_jg.name}
            tableName: ${quartz.qrtz_triggers.name}
            columns:
              - column:
                  name: ${quartz.sched_name.name}
              - column:
                  name: ${quartz.job_group.name}
        - createIndex:
            indexName: ${quartz.idx_qrtz_t_c.name}
            tableName: ${quartz.qrtz_triggers.name}
            columns:
              - column:
                  name: ${quartz.sched_name.name}
              - column:
                  name: ${quartz.calendar_name.name}
        - createIndex:
            indexName: ${quartz.idx_qrtz_t_g.name}
            tableName: ${quartz.qrtz_triggers.name}
            columns:
              - column:
                  name: ${quartz.sched_name.name}
              - column:
                  name: ${quartz.trigger_group.name}
        - createIndex:
            indexName: ${quartz.idx_qrtz_t_state.name}
            tableName: ${quartz.qrtz_triggers.name}
            columns:
              - column:
                  name: ${quartz.sched_name.name}
              - column:
                  name: ${quartz.trigger_state.name}
        - createIndex:
            indexName: ${quartz.idx_qrtz_t_n_state.name}
            tableName: ${quartz.qrtz_triggers.name}
            columns:
              - column:
                  name: ${quartz.sched_name.name}
              - column:
                  name: ${quartz.trigger_name.name}
              - column:
                  name: ${quartz.trigger_group.name}
              - column:
                  name: ${quartz.trigger_state.name}
        - createIndex:
            indexName: ${quartz.idx_qrtz_t_n_g_state.name}
            tableName: ${quartz.qrtz_triggers.name}
            columns:
              - column:
                  name: ${quartz.sched_name.name}
              - column:
                  name: ${quartz.trigger_group.name}
              - column:
                  name: ${quartz.trigger_state.name}
        - createIndex:
            indexName: ${quartz.idx_qrtz_t_next_fire_time.name}
            tableName: ${quartz.qrtz_triggers.name}
            columns:
              - column:
                  name: ${quartz.sched_name.name}
              - column:
                  name: ${quartz.next_fire_time.name}
        - createIndex:
            indexName: ${quartz.idx_qrtz_t_nft_st.name}
            tableName: ${quartz.qrtz_triggers.name}
            columns:
              - column:
                  name: ${quartz.sched_name.name}
              - column:
                  name: ${quartz.trigger_state.name}
              - column:
                  name: ${quartz.next_fire_time.name}
        - createIndex:
            indexName: ${quartz.idx_qrtz_t_nft_misfire.name}
            tableName: ${quartz.qrtz_triggers.name}
            columns:
              - column:
                  name: ${quartz.sched_name.name}
              - column:
                  name: ${quartz.misfire_instr.name}
              - column:
                  name: ${quartz.next_fire_time.name}
        - createIndex:
            indexName: ${quartz.idx_qrtz_t_nft_st_misfire.name}
            tableName: ${quartz.qrtz_triggers.name}
            columns:
              - column:
                  name: ${quartz.sched_name.name}
              - column:
                  name: ${quartz.misfire_instr.name}
              - column:
                  name: ${quartz.next_fire_time.name}
              - column:
                  name: ${quartz.trigger_state.name}
        - createIndex:
            indexName: ${quartz.idx_qrtz_t_nft_st_misfire_grp.name}
            tableName: ${quartz.qrtz_triggers.name}
            columns:
              - column:
                  name: ${quartz.sched_name.name}
              - column:
                  name: ${quartz.misfire_instr.name}
              - column:
                  name: ${quartz.next_fire_time.name}
              - column:
                  name: ${quartz.trigger_group.name}
              - column:
                  name: ${quartz.trigger_state.name}
        - createIndex:
            indexName: ${quartz.idx_qrtz_ft_trig_inst_name.name}
            tableName: ${quartz.qrtz_fired_triggers.name}
            columns:
              - column:
                  name: ${quartz.sched_name.name}
              - column:
                  name: ${quartz.instance_name.name}
        - createIndex:
            indexName: ${quartz.idx_qrtz_ft_inst_job_req_rcvry.name}
            tableName: ${quartz.qrtz_fired_triggers.name}
            columns:
              - column:
                  name: ${quartz.sched_name.name}
              - column:
                  name: ${quartz.instance_name.name}
              - column:
                  name: ${quartz.requests_recovery.name}
        - createIndex:
            indexName: ${quartz.idx_qrtz_ft_j_g.name}
            tableName: ${quartz.qrtz_fired_triggers.name}
            columns:
              - column:
                  name: ${quartz.sched_name.name}
              - column:
                  name: ${quartz.job_name.name}
              - column:
                  name: ${quartz.job_group.name}
        - createIndex:
            indexName: ${quartz.idx_qrtz_ft_jg.name}
            tableName: ${quartz.qrtz_fired_triggers.name}
            columns:
              - column:
                  name: ${quartz.sched_name.name}
              - column:
                  name: ${quartz.job_group.name}
        - createIndex:
            indexName: ${quartz.idx_qrtz_ft_t_g.name}
            tableName: ${quartz.qrtz_fired_triggers.name}
            columns:
              - column:
                  name: ${quartz.sched_name.name}
              - column:
                  name: ${quartz.trigger_name.name}
              - column:
                  name: ${quartz.trigger_group.name}
        - createIndex:
            indexName: ${quartz.idx_qrtz_ft_tg.name}
            tableName: ${quartz.qrtz_fired_triggers.name}
            columns:
              - column:
                  name: ${quartz.sched_name.name}
              - column:
                  name: ${quartz.trigger_group.name}

  - changeSet:
      id: 90
      author: senior
      comment: 'Added 0.30.0'
      changes:
        - addColumn:
            tableName: core_user
            columns:
              - column:
                  name: sso_source
                  type: varchar(254)
                  remarks: 'String to indicate the SSO backend the user is from'
        - sql:
            sql: update core_user set sso_source='saml' where saml_auth=true
        - dropColumn:
            tableName: core_user
            columnName: saml_auth

# Forgot to get rid of the raw_table_id and raw_column_id columns when we dropped the tables they referenced in migration 87.

  - changeSet:
      id: 91
      author: camsaul
      comment: 'Added 0.30.0'
      changes:
        - dropColumn:
            tableName: metabase_table
            columnName: raw_table_id
        - dropColumn:
            tableName: metabase_field
            columnName: raw_column_id

# Add database_id column to query_execution

  - changeSet:
      id: 92
      author: camsaul
      comment: 'Added 0.31.0'
      validCheckSum: ANY
      changes:
        - addColumn:
            tableName: query_execution
            columns:
              - column:
                  name: database_id
                  type: integer
                  remarks: 'ID of the database this query was ran against.'

# Start recording the actual query dictionary that's been executed

  - changeSet:
      id: 93
      author: camsaul
      comment: 'Added 0.31.0'
      changes:
        - addColumn:
            tableName: query
            columns:
              - column:
                  name: query
                  type: text
                  remarks: 'The actual "query dictionary" for this query.'

# Create the TaskHistory table, intended to provide debugging info on our background/quartz processes
  - changeSet:
      id: 94
      author: senior
      comment: 'Added 0.31.0'
      changes:
        - createTable:
            tableName: task_history
            remarks: 'Timing and metadata info about background/quartz processes'
            columns:
              - column:
                  name: id
                  type: int
                  autoIncrement: true
                  constraints:
                    primaryKey: true
                    nullable: false
              - column:
                  name: task
                  type: VARCHAR(254)
                  remarks: 'Name of the task'
                  constraints:
                    nullable: false
              # The sync tasks all have a db_id, but there are others that won't, such as the pulses
              # task or task history cleanup. The way around this is to create a join table between
              # TASK_HISTORY and METABASE_DATABASE, but that doesn't seem worth it right now.
              - column:
                  name: db_id
                  type: integer
              - column:
                  name: started_at
                  type: datetime
                  constraints:
                    nullable: false
              - column:
                  name: ended_at
                  type: datetime
                  constraints:
                    nullable: false
              - column:
                  name: duration
                  type: int
                  constraints:
                    nullable: false
              - column:
                  name: task_details
                  remarks: 'JSON string with additional info on the task'
                  type: text
        - createIndex:
            indexName: idx_task_history_end_time
            tableName: task_history
            columns:
              - column:
                  name: ended_at
        - createIndex:
            indexName: idx_task_history_db_id
            tableName: task_history
            columns:
              - column:
                  name: db_id
# Before this changeset, the databasechangelog table didn't include any uniqueness constraing for the databasechangelog
# table. Not having anything that uniquely identifies a row can cause issues for database replication. In earlier
# versions of Liquibase the uniquenes constraint was (ID, AUTHOR, FILENAME) but that was dropped
# (https://liquibase.jira.com/browse/CORE-1909) as some as the combination of the three columns caused issues on some
# databases. We only support PostgreSQL, MySQL and H2 which doesn't have that issue. This changeset puts back that
# uniqueness constraint since the issue shouldn't affect us and it will allow replication without the user needed to
# add their own constraint.
  - changeSet:
      id: 95
      author: senior
      comment: 'Added 0.31.0'
      validCheckSum: ANY
      # Don't add the constraint if there are already duplicates in the database change log! Migrations will fail!
      # See #8909
      preConditions:
        - onFail: MARK_RAN
        # If we're dumping the migration as a SQL file or trying to force-migrate we can't check the preconditions
        # so just go ahead and skip the entire thing. This is a non-critical migration
        - onUpdateSQL: IGNORE
        - sqlCheck:
            expectedResult: 0
            sql: SELECT count(*) FROM (SELECT count(*) FROM DATABASECHANGELOG GROUP BY ID, AUTHOR, FILENAME HAVING count(*) > 1) t1
      changes:
        - addUniqueConstraint:
            columnNames: id, author, filename
            constraintName: idx_databasechangelog_id_author_filename
            tableName: ${databasechangelog.name}
#
# ADD Field.settings COLUMN
#
  - changeSet:
      id: 96
      author: camsaul
      comment: 'Added 0.31.0'
      changes:
        - addColumn:
            tableName: metabase_field
            columns:
              - column:
                  name: settings
                  type: text
                  remarks: 'Serialized JSON FE-specific settings like formatting, etc. Scope of what is stored here may increase in future.'
#
# Change MySQL/Maria's blob type to LONGBLOB to more closely match what H2 and PostgreSQL support for size limits
#
  - changeSet:
      id: 97
      author: senior
      comment: 'Added 0.32.0'
      preConditions:
        - onFail: MARK_RAN
        - dbms:
            type: mysql,mariadb
      changes:
        - modifyDataType:
            tableName: query_cache
            columnName: results
            newDataType: longblob

#
# Add unique constraints for (Field name + table_id + parent_id) and for (Table name + schema + db_id) unless for one
# reason or another those would-be constraints are already violated. This is to fix issue where sometimes the same Field
# or Table is synced more than once (see #669, #8950, #9048)
#
# Note that the SQL standard says unique constraints should not apply to columns with NULL values. Consider the following:
#
# INSERT INTO metabase_table (db_id, schema, name) VALUES (1, 'PUBLIC', 'my_table');
# INSERT INTO metabase_table (db_id, schema, name) VALUES (1, 'PUBLIC', 'my_table'); -- fails: violates UNIQUE constraint
#
# INSERT INTO metabase_table (db_id, schema, name) VALUES (1, NULL, 'my_table');
# INSERT INTO metabase_table (db_id, schema, name) VALUES (1, NULL, 'my_table'); -- succeeds: because schema is NULL constraint does not apply
#
# Thus these constraints won't work if the data warehouse DB in question doesn't use schemas (e.g. MySQL or MongoDB). It
# will work for other data warehouse types.
#
# Luckily Postgres (but not H2 or MySQL) supports constraints that only apply to columns matching conditions, so we can
# add additional constraints to properly handle those cases.
  - changeSet:
      id: 98
      author: camsaul
      comment: 'Added 0.32.0'
      preConditions:
        - onFail: MARK_RAN
        - onUpdateSQL: IGNORE
        - or:
            - and:
                - dbms:
                    type: mysql,mariadb
                - sqlCheck:
                    expectedResult: 0
                    sql: SELECT count(*) FROM (SELECT count(*) FROM `metabase_table` GROUP BY `db_id`, `schema`, `name` HAVING count(*) > 1) t1
            - and:
                - dbms:
                    type: h2,postgresql
                - sqlCheck:
                    expectedResult: 0
                    sql: SELECT count(*) FROM (SELECT count(*) FROM METABASE_TABLE GROUP BY DB_ID, SCHEMA, NAME HAVING count(*) > 1) t1
      changes:
        - addUniqueConstraint:
            tableName: metabase_table
            columnNames: db_id, schema, name
            constraintName: idx_uniq_table_db_id_schema_name
        # For Postgres, add additional constraint to apply if schema is NULL
        - sql:
            dbms: postgresql
            sql: CREATE UNIQUE INDEX idx_uniq_table_db_id_schema_name_2col ON "metabase_table" ("db_id", "name") WHERE "schema" IS NULL

  - changeSet:
      id: 99
      author: camsaul
      comment: 'Added 0.32.0'
      preConditions:
        - onFail: MARK_RAN
        - onUpdateSQL: IGNORE
        - or:
            - and:
                - dbms:
                    type: mysql,mariadb
                - sqlCheck:
                    expectedResult: 0
                    sql: SELECT count(*) FROM (SELECT count(*) FROM `metabase_field` GROUP BY `table_id`, `parent_id`, `name` HAVING count(*) > 1) t1
            - and:
                - dbms:
                    type: h2,postgresql
                - sqlCheck:
                    expectedResult: 0
                    sql: SELECT count(*) FROM (SELECT count(*) FROM METABASE_FIELD GROUP BY TABLE_ID, PARENT_ID, NAME HAVING count(*) > 1) t1
      changes:
        - addUniqueConstraint:
            tableName: metabase_field
            columnNames: table_id, parent_id, name
            constraintName: idx_uniq_field_table_id_parent_id_name
        # For Postgres, add additional constraint to apply if schema is NULL
        - sql:
            dbms: postgresql
            sql: CREATE UNIQUE INDEX idx_uniq_field_table_id_parent_id_name_2col ON "metabase_field" ("table_id", "name") WHERE "parent_id" IS NULL

#
# Migration 84 was written slightly incorrectly and did not correctly migrate the values of is_active -> archived for
# METRICS. If you look at the migration you will notice the raw SQL part is a `sql` map with 2 `sql` keys. The first key
# is ignored, and that statement was never ran.
#
# To fix this we will migrate any metrics that haven't been updated since that migration ran and fix their archived
# status
  - changeSet:
      id: 100
      author: camsaul
      comment: 'Added 0.32.0'
      validCheckSum: ANY
      changes:
        # databasechangelog is upper-case in MySQL and MariaDB (and H2 for that matter, but H2 will upper-case the
        # unquoted identifier)
        - sql:
            dbms: postgresql,h2
            sql: >-
              UPDATE metric
              SET archived = NOT archived
              WHERE EXISTS (
                SELECT *
                FROM databasechangelog dbcl
                WHERE dbcl.id = '84'
                  AND metric.updated_at < dbcl.dateexecuted
              )
        - sql:
            dbms: mysql,mariadb
            sql: >-
              UPDATE metric
              SET archived = NOT archived
              WHERE EXISTS (
                SELECT *
                FROM `DATABASECHANGELOG` dbcl
                WHERE dbcl.id = '84'
                  AND metric.updated_at < dbcl.dateexecuted
              )

# Very helpful for performance reasons. See #9519
  - changeSet:
      id: 101
      author: camsaul
      comment: 'Added 0.32.0'
      changes:
        - createIndex:
            indexName: idx_field_parent_id
            tableName: metabase_field
            columns:
              - column:
                  name: parent_id

# A per-Database setting for the new Query Builder 3.0.
  - changeSet:
      id: 103
      author: camsaul
      comment: 'Added 0.32.10'
      changes:
        - addColumn:
            tableName: metabase_database
            columns:
              - column:
                  name: auto_run_queries
                  remarks: 'Whether to automatically run queries when doing simple filtering and summarizing in the Query Builder.'
                  type: boolean
                  constraints:
                    nullable: false
                  defaultValueBoolean: true


  # To fix EE full-app embedding without compromising security. Full-app embed sessions cannot have `SameSite` attributes in their cookies.
  - changeSet:
      id: 104
      author: camsaul
      comment: 'Added EE 1.1.6/CE 0.33.0'
      changes:
        - addColumn:
            tableName: core_session
            columns:
              - column:
                  name: anti_csrf_token
                  type: text
                  remarks: 'Anti-CSRF token for full-app embed sessions.'

#
# Change `metabase_field.database_type` to `text` to accomodate more exotic field types (enums in Clickhouse, rows in Presto, ...)
#
  - changeSet:
      id: 106
      author: sb
      comment: 'Added 0.33.5'
      changes:
        - modifyDataType:
            tableName: metabase_field
            columnName: database_type
            newDataType: text

#
#  Migrations 107-160 are used to convert a MySQL or MariaDB database to utf8mb4 on launch -- see #11753 for a detailed explanation of these migrations
#

  - changeSet:
        id: 107
        author: camsaul
        comment: Added 0.34.2
        # If this migration fails for any reason continue with the next migration; do not fail the entire process if this one fails
        failOnError: false
        preConditions:
          # If preconditions fail (i.e., dbms is not mysql or mariadb) then mark this migration as 'ran'
          - onFail: MARK_RAN
          # If we're generating SQL output for migrations instead of running via liquibase, fail the preconditions which means these migrations will be skipped
          - onSqlOutput: FAIL
          - or:
              - dbms:
                    type: mysql
              - dbms:
                    type: mariadb
        changes:
          - sql:
                sql: ALTER DATABASE CHARACTER SET = utf8mb4 COLLATE = utf8mb4_unicode_ci;
  - changeSet:
        id: 108
        author: camsaul
        comment: Added 0.34.2
        failOnError: false
        preConditions:
          - onFail: MARK_RAN
          - onSqlOutput: FAIL
          - or:
              - dbms:
                    type: mysql
              - dbms:
                    type: mariadb
        changes:
          - sql:
                sql: ALTER TABLE `DATABASECHANGELOG` CONVERT TO CHARACTER SET utf8mb4 COLLATE utf8mb4_unicode_ci;
  - changeSet:
        id: 109
        author: camsaul
        comment: Added 0.34.2
        failOnError: false
        preConditions:
          - onFail: MARK_RAN
          - onSqlOutput: FAIL
          - or:
              - dbms:
                    type: mysql
              - dbms:
                    type: mariadb
        changes:
          - sql:
                sql: ALTER TABLE `DATABASECHANGELOGLOCK` CONVERT TO CHARACTER SET utf8mb4 COLLATE utf8mb4_unicode_ci;
  - changeSet:
        id: 110
        author: camsaul
        comment: Added 0.34.2
        failOnError: false
        preConditions:
          - onFail: MARK_RAN
          - onSqlOutput: FAIL
          - or:
              - dbms:
                    type: mysql
              - dbms:
                    type: mariadb
        changes:
          - sql:
                sql: ALTER TABLE `QRTZ_CALENDARS` CONVERT TO CHARACTER SET utf8mb4 COLLATE utf8mb4_unicode_ci;
  - changeSet:
        id: 111
        author: camsaul
        comment: Added 0.34.2
        failOnError: false
        preConditions:
          - onFail: MARK_RAN
          - onSqlOutput: FAIL
          - or:
              - dbms:
                    type: mysql
              - dbms:
                    type: mariadb
        changes:
          - sql:
                sql: ALTER TABLE `QRTZ_FIRED_TRIGGERS` CONVERT TO CHARACTER SET utf8mb4 COLLATE utf8mb4_unicode_ci;
  - changeSet:
        id: 112
        author: camsaul
        comment: Added 0.34.2
        failOnError: false
        preConditions:
          - onFail: MARK_RAN
          - onSqlOutput: FAIL
          - or:
              - dbms:
                    type: mysql
              - dbms:
                    type: mariadb
        changes:
          - sql:
                sql: ALTER TABLE `QRTZ_JOB_DETAILS` CONVERT TO CHARACTER SET utf8mb4 COLLATE utf8mb4_unicode_ci;
  - changeSet:
        id: 113
        author: camsaul
        comment: Added 0.34.2
        failOnError: false
        preConditions:
          - onFail: MARK_RAN
          - onSqlOutput: FAIL
          - or:
              - dbms:
                    type: mysql
              - dbms:
                    type: mariadb
        changes:
          - sql:
                sql: ALTER TABLE `QRTZ_LOCKS` CONVERT TO CHARACTER SET utf8mb4 COLLATE utf8mb4_unicode_ci;
  - changeSet:
        id: 114
        author: camsaul
        comment: Added 0.34.2
        failOnError: false
        preConditions:
          - onFail: MARK_RAN
          - onSqlOutput: FAIL
          - or:
              - dbms:
                    type: mysql
              - dbms:
                    type: mariadb
        changes:
          - sql:
                sql: ALTER TABLE `QRTZ_PAUSED_TRIGGER_GRPS` CONVERT TO CHARACTER SET utf8mb4 COLLATE utf8mb4_unicode_ci;
  - changeSet:
        id: 115
        author: camsaul
        comment: Added 0.34.2
        failOnError: false
        preConditions:
          - onFail: MARK_RAN
          - onSqlOutput: FAIL
          - or:
              - dbms:
                    type: mysql
              - dbms:
                    type: mariadb
        changes:
          - sql:
                sql: ALTER TABLE `QRTZ_SCHEDULER_STATE` CONVERT TO CHARACTER SET utf8mb4 COLLATE utf8mb4_unicode_ci;
  - changeSet:
        id: 116
        author: camsaul
        comment: Added 0.34.2
        failOnError: false
        preConditions:
          - onFail: MARK_RAN
          - onSqlOutput: FAIL
          - or:
              - dbms:
                    type: mysql
              - dbms:
                    type: mariadb
        changes:
          - sql:
                sql: ALTER TABLE `core_user` CONVERT TO CHARACTER SET utf8mb4 COLLATE utf8mb4_unicode_ci;
  - changeSet:
        id: 117
        author: camsaul
        comment: Added 0.34.2
        failOnError: false
        preConditions:
          - onFail: MARK_RAN
          - onSqlOutput: FAIL
          - or:
              - dbms:
                    type: mysql
              - dbms:
                    type: mariadb
        changes:
          - sql:
                sql: ALTER TABLE `data_migrations` CONVERT TO CHARACTER SET utf8mb4 COLLATE utf8mb4_unicode_ci;
  - changeSet:
        id: 118
        author: camsaul
        comment: Added 0.34.2
        failOnError: false
        preConditions:
          - onFail: MARK_RAN
          - onSqlOutput: FAIL
          - or:
              - dbms:
                    type: mysql
              - dbms:
                    type: mariadb
        changes:
          - sql:
                sql: ALTER TABLE `dependency` CONVERT TO CHARACTER SET utf8mb4 COLLATE utf8mb4_unicode_ci;
  - changeSet:
        id: 119
        author: camsaul
        comment: Added 0.34.2
        failOnError: false
        preConditions:
          - onFail: MARK_RAN
          - onSqlOutput: FAIL
          - or:
              - dbms:
                    type: mysql
              - dbms:
                    type: mariadb
        changes:
          - sql:
                sql: ALTER TABLE `label` CONVERT TO CHARACTER SET utf8mb4 COLLATE utf8mb4_unicode_ci;
  - changeSet:
        id: 120
        author: camsaul
        comment: Added 0.34.2
        failOnError: false
        preConditions:
          - onFail: MARK_RAN
          - onSqlOutput: FAIL
          - or:
              - dbms:
                    type: mysql
              - dbms:
                    type: mariadb
        changes:
          - sql:
                sql: ALTER TABLE `metabase_database` CONVERT TO CHARACTER SET utf8mb4 COLLATE utf8mb4_unicode_ci;
  - changeSet:
        id: 121
        author: camsaul
        comment: Added 0.34.2
        failOnError: false
        preConditions:
          - onFail: MARK_RAN
          - onSqlOutput: FAIL
          - or:
              - dbms:
                    type: mysql
              - dbms:
                    type: mariadb
        changes:
          - sql:
                sql: ALTER TABLE `permissions_group` CONVERT TO CHARACTER SET utf8mb4 COLLATE utf8mb4_unicode_ci;
  - changeSet:
        id: 122
        author: camsaul
        comment: Added 0.34.2
        failOnError: false
        preConditions:
          - onFail: MARK_RAN
          - onSqlOutput: FAIL
          - or:
              - dbms:
                    type: mysql
              - dbms:
                    type: mariadb
        changes:
          - sql:
                sql: ALTER TABLE `query` CONVERT TO CHARACTER SET utf8mb4 COLLATE utf8mb4_unicode_ci;
  - changeSet:
        id: 123
        author: camsaul
        comment: Added 0.34.2
        failOnError: false
        preConditions:
          - onFail: MARK_RAN
          - onSqlOutput: FAIL
          - or:
              - dbms:
                    type: mysql
              - dbms:
                    type: mariadb
        changes:
          - sql:
                sql: ALTER TABLE `query_cache` CONVERT TO CHARACTER SET utf8mb4 COLLATE utf8mb4_unicode_ci;
  - changeSet:
        id: 124
        author: camsaul
        comment: Added 0.34.2
        failOnError: false
        preConditions:
          - onFail: MARK_RAN
          - onSqlOutput: FAIL
          - or:
              - dbms:
                    type: mysql
              - dbms:
                    type: mariadb
        changes:
          - sql:
                sql: ALTER TABLE `query_execution` CONVERT TO CHARACTER SET utf8mb4 COLLATE utf8mb4_unicode_ci;
  - changeSet:
        id: 125
        author: camsaul
        comment: Added 0.34.2
        failOnError: false
        preConditions:
          - onFail: MARK_RAN
          - onSqlOutput: FAIL
          - or:
              - dbms:
                    type: mysql
              - dbms:
                    type: mariadb
        changes:
          - sql:
                sql: ALTER TABLE `setting` CONVERT TO CHARACTER SET utf8mb4 COLLATE utf8mb4_unicode_ci;
  - changeSet:
        id: 126
        author: camsaul
        comment: Added 0.34.2
        failOnError: false
        preConditions:
          - onFail: MARK_RAN
          - onSqlOutput: FAIL
          - or:
              - dbms:
                    type: mysql
              - dbms:
                    type: mariadb
        changes:
          - sql:
                sql: ALTER TABLE `task_history` CONVERT TO CHARACTER SET utf8mb4 COLLATE utf8mb4_unicode_ci;
  - changeSet:
        id: 127
        author: camsaul
        comment: Added 0.34.2
        failOnError: false
        preConditions:
          - onFail: MARK_RAN
          - onSqlOutput: FAIL
          - or:
              - dbms:
                    type: mysql
              - dbms:
                    type: mariadb
        changes:
          - sql:
                sql: ALTER TABLE `QRTZ_TRIGGERS` CONVERT TO CHARACTER SET utf8mb4 COLLATE utf8mb4_unicode_ci;
  - changeSet:
        id: 128
        author: camsaul
        comment: Added 0.34.2
        failOnError: false
        preConditions:
          - onFail: MARK_RAN
          - onSqlOutput: FAIL
          - or:
              - dbms:
                    type: mysql
              - dbms:
                    type: mariadb
        changes:
          - sql:
                sql: ALTER TABLE `activity` CONVERT TO CHARACTER SET utf8mb4 COLLATE utf8mb4_unicode_ci;
  - changeSet:
        id: 129
        author: camsaul
        comment: Added 0.34.2
        failOnError: false
        preConditions:
          - onFail: MARK_RAN
          - onSqlOutput: FAIL
          - or:
              - dbms:
                    type: mysql
              - dbms:
                    type: mariadb
        changes:
          - sql:
                sql: ALTER TABLE `collection` CONVERT TO CHARACTER SET utf8mb4 COLLATE utf8mb4_unicode_ci;
  - changeSet:
        id: 130
        author: camsaul
        comment: Added 0.34.2
        failOnError: false
        preConditions:
          - onFail: MARK_RAN
          - onSqlOutput: FAIL
          - or:
              - dbms:
                    type: mysql
              - dbms:
                    type: mariadb
        changes:
          - sql:
                sql: ALTER TABLE `collection_revision` CONVERT TO CHARACTER SET utf8mb4 COLLATE utf8mb4_unicode_ci;
  - changeSet:
        id: 131
        author: camsaul
        comment: Added 0.34.2
        failOnError: false
        preConditions:
          - onFail: MARK_RAN
          - onSqlOutput: FAIL
          - or:
              - dbms:
                    type: mysql
              - dbms:
                    type: mariadb
        changes:
          - sql:
                sql: ALTER TABLE `computation_job` CONVERT TO CHARACTER SET utf8mb4 COLLATE utf8mb4_unicode_ci;
  - changeSet:
        id: 132
        author: camsaul
        comment: Added 0.34.2
        failOnError: false
        preConditions:
          - onFail: MARK_RAN
          - onSqlOutput: FAIL
          - or:
              - dbms:
                    type: mysql
              - dbms:
                    type: mariadb
        changes:
          - sql:
                sql: ALTER TABLE `core_session` CONVERT TO CHARACTER SET utf8mb4 COLLATE utf8mb4_unicode_ci;
  - changeSet:
        id: 133
        author: camsaul
        comment: Added 0.34.2
        failOnError: false
        preConditions:
          - onFail: MARK_RAN
          - onSqlOutput: FAIL
          - or:
              - dbms:
                    type: mysql
              - dbms:
                    type: mariadb
        changes:
          - sql:
                sql: ALTER TABLE `metabase_table` CONVERT TO CHARACTER SET utf8mb4 COLLATE utf8mb4_unicode_ci;
  - changeSet:
        id: 134
        author: camsaul
        comment: Added 0.34.2
        failOnError: false
        preConditions:
          - onFail: MARK_RAN
          - onSqlOutput: FAIL
          - or:
              - dbms:
                    type: mysql
              - dbms:
                    type: mariadb
        changes:
          - sql:
                sql: ALTER TABLE `permissions` CONVERT TO CHARACTER SET utf8mb4 COLLATE utf8mb4_unicode_ci;
  - changeSet:
        id: 135
        author: camsaul
        comment: Added 0.34.2
        failOnError: false
        preConditions:
          - onFail: MARK_RAN
          - onSqlOutput: FAIL
          - or:
              - dbms:
                    type: mysql
              - dbms:
                    type: mariadb
        changes:
          - sql:
                sql: ALTER TABLE `permissions_revision` CONVERT TO CHARACTER SET utf8mb4 COLLATE utf8mb4_unicode_ci;
  - changeSet:
        id: 136
        author: camsaul
        comment: Added 0.34.2
        failOnError: false
        preConditions:
          - onFail: MARK_RAN
          - onSqlOutput: FAIL
          - or:
              - dbms:
                    type: mysql
              - dbms:
                    type: mariadb
        changes:
          - sql:
                sql: ALTER TABLE `revision` CONVERT TO CHARACTER SET utf8mb4 COLLATE utf8mb4_unicode_ci;
  - changeSet:
        id: 137
        author: camsaul
        comment: Added 0.34.2
        failOnError: false
        preConditions:
          - onFail: MARK_RAN
          - onSqlOutput: FAIL
          - or:
              - dbms:
                    type: mysql
              - dbms:
                    type: mariadb
        changes:
          - sql:
                sql: ALTER TABLE `view_log` CONVERT TO CHARACTER SET utf8mb4 COLLATE utf8mb4_unicode_ci;
  - changeSet:
        id: 138
        author: camsaul
        comment: Added 0.34.2
        failOnError: false
        preConditions:
          - onFail: MARK_RAN
          - onSqlOutput: FAIL
          - or:
              - dbms:
                    type: mysql
              - dbms:
                    type: mariadb
        changes:
          - sql:
                sql: ALTER TABLE `QRTZ_BLOB_TRIGGERS` CONVERT TO CHARACTER SET utf8mb4 COLLATE utf8mb4_unicode_ci;
  - changeSet:
        id: 139
        author: camsaul
        comment: Added 0.34.2
        failOnError: false
        preConditions:
          - onFail: MARK_RAN
          - onSqlOutput: FAIL
          - or:
              - dbms:
                    type: mysql
              - dbms:
                    type: mariadb
        changes:
          - sql:
                sql: ALTER TABLE `QRTZ_CRON_TRIGGERS` CONVERT TO CHARACTER SET utf8mb4 COLLATE utf8mb4_unicode_ci;
  - changeSet:
        id: 140
        author: camsaul
        comment: Added 0.34.2
        failOnError: false
        preConditions:
          - onFail: MARK_RAN
          - onSqlOutput: FAIL
          - or:
              - dbms:
                    type: mysql
              - dbms:
                    type: mariadb
        changes:
          - sql:
                sql: ALTER TABLE `QRTZ_SIMPLE_TRIGGERS` CONVERT TO CHARACTER SET utf8mb4 COLLATE utf8mb4_unicode_ci;
  - changeSet:
        id: 141
        author: camsaul
        comment: Added 0.34.2
        failOnError: false
        preConditions:
          - onFail: MARK_RAN
          - onSqlOutput: FAIL
          - or:
              - dbms:
                    type: mysql
              - dbms:
                    type: mariadb
        changes:
          - sql:
                sql: ALTER TABLE `QRTZ_SIMPROP_TRIGGERS` CONVERT TO CHARACTER SET utf8mb4 COLLATE utf8mb4_unicode_ci;
  - changeSet:
        id: 142
        author: camsaul
        comment: Added 0.34.2
        failOnError: false
        preConditions:
          - onFail: MARK_RAN
          - onSqlOutput: FAIL
          - or:
              - dbms:
                    type: mysql
              - dbms:
                    type: mariadb
        changes:
          - sql:
                sql: ALTER TABLE `computation_job_result` CONVERT TO CHARACTER SET utf8mb4 COLLATE utf8mb4_unicode_ci;
  - changeSet:
        id: 143
        author: camsaul
        comment: Added 0.34.2
        failOnError: false
        preConditions:
          - onFail: MARK_RAN
          - onSqlOutput: FAIL
          - or:
              - dbms:
                    type: mysql
              - dbms:
                    type: mariadb
        changes:
          - sql:
                sql: ALTER TABLE `metabase_field` CONVERT TO CHARACTER SET utf8mb4 COLLATE utf8mb4_unicode_ci;
  - changeSet:
        id: 144
        author: camsaul
        comment: Added 0.34.2
        failOnError: false
        preConditions:
          - onFail: MARK_RAN
          - onSqlOutput: FAIL
          - or:
              - dbms:
                    type: mysql
              - dbms:
                    type: mariadb
        changes:
          - sql:
                sql: ALTER TABLE `permissions_group_membership` CONVERT TO CHARACTER SET utf8mb4 COLLATE utf8mb4_unicode_ci;
  - changeSet:
        id: 145
        author: camsaul
        comment: Added 0.34.2
        failOnError: false
        preConditions:
          - onFail: MARK_RAN
          - onSqlOutput: FAIL
          - or:
              - dbms:
                    type: mysql
              - dbms:
                    type: mariadb
        changes:
          - sql:
                sql: ALTER TABLE `pulse` CONVERT TO CHARACTER SET utf8mb4 COLLATE utf8mb4_unicode_ci;
  - changeSet:
        id: 146
        author: camsaul
        comment: Added 0.34.2
        failOnError: false
        preConditions:
          - onFail: MARK_RAN
          - onSqlOutput: FAIL
          - or:
              - dbms:
                    type: mysql
              - dbms:
                    type: mariadb
        changes:
          - sql:
                sql: ALTER TABLE `report_dashboard` CONVERT TO CHARACTER SET utf8mb4 COLLATE utf8mb4_unicode_ci;
  - changeSet:
        id: 147
        author: camsaul
        comment: Added 0.34.2
        failOnError: false
        preConditions:
          - onFail: MARK_RAN
          - onSqlOutput: FAIL
          - or:
              - dbms:
                    type: mysql
              - dbms:
                    type: mariadb
        changes:
          - sql:
                sql: ALTER TABLE `dashboard_favorite` CONVERT TO CHARACTER SET utf8mb4 COLLATE utf8mb4_unicode_ci;
  - changeSet:
        id: 148
        author: camsaul
        comment: Added 0.34.2
        failOnError: false
        preConditions:
          - onFail: MARK_RAN
          - onSqlOutput: FAIL
          - or:
              - dbms:
                    type: mysql
              - dbms:
                    type: mariadb
        changes:
          - sql:
                sql: ALTER TABLE `dimension` CONVERT TO CHARACTER SET utf8mb4 COLLATE utf8mb4_unicode_ci;
  - changeSet:
        id: 149
        author: camsaul
        comment: Added 0.34.2
        failOnError: false
        preConditions:
          - onFail: MARK_RAN
          - onSqlOutput: FAIL
          - or:
              - dbms:
                    type: mysql
              - dbms:
                    type: mariadb
        changes:
          - sql:
                sql: ALTER TABLE `metabase_fieldvalues` CONVERT TO CHARACTER SET utf8mb4 COLLATE utf8mb4_unicode_ci;
  - changeSet:
        id: 150
        author: camsaul
        comment: Added 0.34.2
        failOnError: false
        preConditions:
          - onFail: MARK_RAN
          - onSqlOutput: FAIL
          - or:
              - dbms:
                    type: mysql
              - dbms:
                    type: mariadb
        changes:
          - sql:
                sql: ALTER TABLE `metric` CONVERT TO CHARACTER SET utf8mb4 COLLATE utf8mb4_unicode_ci;
  - changeSet:
        id: 151
        author: camsaul
        comment: Added 0.34.2
        failOnError: false
        preConditions:
          - onFail: MARK_RAN
          - onSqlOutput: FAIL
          - or:
              - dbms:
                    type: mysql
              - dbms:
                    type: mariadb
        changes:
          - sql:
                sql: ALTER TABLE `pulse_channel` CONVERT TO CHARACTER SET utf8mb4 COLLATE utf8mb4_unicode_ci;
  - changeSet:
        id: 152
        author: camsaul
        comment: Added 0.34.2
        failOnError: false
        preConditions:
          - onFail: MARK_RAN
          - onSqlOutput: FAIL
          - or:
              - dbms:
                    type: mysql
              - dbms:
                    type: mariadb
        changes:
          - sql:
                sql: ALTER TABLE `segment` CONVERT TO CHARACTER SET utf8mb4 COLLATE utf8mb4_unicode_ci;
  - changeSet:
        id: 153
        author: camsaul
        comment: Added 0.34.2
        failOnError: false
        preConditions:
          - onFail: MARK_RAN
          - onSqlOutput: FAIL
          - or:
              - dbms:
                    type: mysql
              - dbms:
                    type: mariadb
        changes:
          - sql:
                sql: ALTER TABLE `pulse_channel_recipient` CONVERT TO CHARACTER SET utf8mb4 COLLATE utf8mb4_unicode_ci;
  - changeSet:
        id: 154
        author: camsaul
        comment: Added 0.34.2
        failOnError: false
        preConditions:
          - onFail: MARK_RAN
          - onSqlOutput: FAIL
          - or:
              - dbms:
                    type: mysql
              - dbms:
                    type: mariadb
        changes:
          - sql:
                sql: ALTER TABLE `report_card` CONVERT TO CHARACTER SET utf8mb4 COLLATE utf8mb4_unicode_ci;
  - changeSet:
        id: 155
        author: camsaul
        comment: Added 0.34.2
        failOnError: false
        preConditions:
          - onFail: MARK_RAN
          - onSqlOutput: FAIL
          - or:
              - dbms:
                    type: mysql
              - dbms:
                    type: mariadb
        changes:
          - sql:
                sql: ALTER TABLE `metric_important_field` CONVERT TO CHARACTER SET utf8mb4 COLLATE utf8mb4_unicode_ci;
  - changeSet:
        id: 156
        author: camsaul
        comment: Added 0.34.2
        failOnError: false
        preConditions:
          - onFail: MARK_RAN
          - onSqlOutput: FAIL
          - or:
              - dbms:
                    type: mysql
              - dbms:
                    type: mariadb
        changes:
          - sql:
                sql: ALTER TABLE `report_cardfavorite` CONVERT TO CHARACTER SET utf8mb4 COLLATE utf8mb4_unicode_ci;
  - changeSet:
        id: 157
        author: camsaul
        comment: Added 0.34.2
        failOnError: false
        preConditions:
          - onFail: MARK_RAN
          - onSqlOutput: FAIL
          - or:
              - dbms:
                    type: mysql
              - dbms:
                    type: mariadb
        changes:
          - sql:
                sql: ALTER TABLE `card_label` CONVERT TO CHARACTER SET utf8mb4 COLLATE utf8mb4_unicode_ci;
  - changeSet:
        id: 158
        author: camsaul
        comment: Added 0.34.2
        failOnError: false
        preConditions:
          - onFail: MARK_RAN
          - onSqlOutput: FAIL
          - or:
              - dbms:
                    type: mysql
              - dbms:
                    type: mariadb
        changes:
          - sql:
                sql: ALTER TABLE `pulse_card` CONVERT TO CHARACTER SET utf8mb4 COLLATE utf8mb4_unicode_ci;
  - changeSet:
        id: 159
        author: camsaul
        comment: Added 0.34.2
        failOnError: false
        preConditions:
          - onFail: MARK_RAN
          - onSqlOutput: FAIL
          - or:
              - dbms:
                    type: mysql
              - dbms:
                    type: mariadb
        changes:
          - sql:
                sql: ALTER TABLE `report_dashboardcard` CONVERT TO CHARACTER SET utf8mb4 COLLATE utf8mb4_unicode_ci;
  - changeSet:
        id: 160
        author: camsaul
        comment: Added 0.34.2
        failOnError: false
        preConditions:
          - onFail: MARK_RAN
          - onSqlOutput: FAIL
          - or:
              - dbms:
                    type: mysql
              - dbms:
                    type: mariadb
        changes:
          - sql:
                sql: ALTER TABLE `dashboardcard_series` CONVERT TO CHARACTER SET utf8mb4 COLLATE utf8mb4_unicode_ci;

# [161 has been removed. Superceded by 166]

# Drop the old query_queryexecution table if present. This was replaced by query_execution in 0.23.0. This was
# formerly a data migration but was converted to a Liquibase migration so people running migrations manually will
# still have the Table dropped.

  - changeSet:
      id: 162
      author: camsaul
      comment: 'Added 0.23.0 as a data migration; converted to Liquibase migration in 0.35.0'
      preConditions:
        - onFail: MARK_RAN
        - tableExists:
            tableName: query_queryexecution
      changes:
        - dropTable:
            tableName: query_queryexecution

# Drop Card.read_permissions. Prior to 0.30.0 Card permissions were always based on the Database/Table(s) being
# queried (i.e., the permissions model we use for ad-hoc queries). These permissions were calculated and stored in
# `read_permissions` for performance reasons. In 0.30.0, we switched to having Card permissions always be inherited
# from their parent Collection, and the column hasn't been used since then. Time to let it go.

  - changeSet:
      id: 163
      author: camsaul
      comment: 'Added 0.35.0'
      changes:
        - dropColumn:
            tableName: report_card
            columnName: read_permissions

# Add User `locale` -- when set, this User will see the Metabase in this Locale rather than the system default Locale
# (the `site-locale` Setting).

  - changeSet:
      id: 164
      author: camsaul
      comment: 'Added 0.35.0'
      changes:
        - addColumn:
            tableName: core_user
            columns:
              - column:
                  name: locale
                  remarks: 'Preferred ISO locale (language/country) code, e.g "en" or "en-US", for this User. Overrides site default.'
                  type: varchar(5)

# Add Field `database_position` to keep the order in which fields are ordered in the DB, `custom_position` for custom
# position; and Table `field_order` setting.

  - changeSet:
      id: 165
      author: sb
      comment: 'Added field_order to Table and database_position to Field'
      validCheckSum: ANY
      changes:
        - addColumn:
            tableName: metabase_field
            columns:
              - column:
                  name: database_position
                  type: int
                  defaultValueNumeric: 0
                  constraints:
                    nullable: false
        - addColumn:
            tableName: metabase_field
            columns:
              - column:
                  name: custom_position
                  type: int
                  defaultValueNumeric: 0
                  constraints:
                    nullable: false
        - addColumn:
            tableName: metabase_table
            columns:
              - column:
                  name: field_order
                  type: varchar(254)
                  defaultValue: database
                  constraints:
                    nullable: false
        - sql:
            sql: update metabase_field set database_position = id

# Change field_values.updated_at and query_cache.updated_at from datetime to timestamp [with time zone] to get >
# second resolution on MySQL.
#
# query_cache.updated_at was originally converted to a timestamp in 161, but we used `timestamp` instead of
# `timestamp(6)`. It is converted correctly here.

  - changeSet:
      id: 166
      author: camsaul
      comment: Added 0.36.0/1.35.4
      changes:
        - modifyDataType:
            tableName: metabase_fieldvalues
            columnName: updated_at
            newDataType: ${timestamp_type}
        - modifyDataType:
            tableName: query_cache
            columnName: updated_at
            newDataType: ${timestamp_type}

# Create the native query snippets table, intended to store snippets and their metadata
  - changeSet:
      id: 167
      author: walterl, camsaul
      validCheckSum: ANY
      comment: 'Added 0.36.0'
      changes:
        # If an older version of this Table was created locally (during dev) drop it, we have an updated definition
        - sql:
            sql: drop table if exists native_query_snippet
        - createTable:
            tableName: native_query_snippet
            remarks: 'Query snippets (raw text) to be substituted in native queries'
            columns:
              - column:
                  name: id
                  type: int
                  autoIncrement: true
                  constraints:
                    primaryKey: true
                    nullable: false
              - column:
                  name: name
                  type: VARCHAR(254)
                  remarks: 'Name of the query snippet'
                  constraints:
                    nullable: false
                    unique: true
              - column:
                  name: description
                  type: text
              - column:
                  name: content
                  type: text
                  remarks: 'Raw query snippet'
                  constraints:
                    nullable: false
              - column:
                  name: creator_id
                  type: int
                  constraints:
                    nullable: false
                    referencedTableName: core_user
                    referencedColumnNames: id
                    foreignKeyName: fk_snippet_creator_id
                    # This primarily affects tests because under normal
                    # circumstances we don't delete Users, we just archive them
                    deleteCascade: true
              - column:
                  name: archived
                  type: boolean
                  defaultValueBoolean: false
                  constraints:
                    nullable: false
              - column:
                  name: created_at
                  type: ${timestamp_type}
                  # it seems like defaultValueComputed actaully just ends
                  # getting ignored anyway -- see
                  # https://stackoverflow.com/questions/58816496/force-liquibase-to-current-timestamp-instead-of-now
                  # We set a custom value for MySQL/MariaDB in MetabaseMySqlCreateTableSqlGenerator.java
                  defaultValueComputed: current_timestamp
                  constraints:
                    nullable: false
              - column:
                  name: updated_at
                  type: ${timestamp_type}
                  defaultValueComputed: current_timestamp
                  constraints:
                    nullable: false
        # Needed to efficiently enforce the unique constraint on name and so we can lookup by name as well.
        - createIndex:
            tableName: native_query_snippet
            indexName: idx_snippet_name
            columns:
              - column:
                  name: name

# Convert query execution from DATETIME to TIMESTAMP(6) so have normalize TZ
# offset and so MySQL/MariaDB has better than second precision

  - changeSet:
      id: 168
      author: camsaul
      comment: Added 0.36.0
      changes:
        - modifyDataType:
            tableName: query_execution
            columnName: started_at
            newDataType: ${timestamp_type}

# Remove `Table.rows`, which hasn't been used for years now. Older versions of Metabase used to store the row count in
# this column but we disabled it a long time ago for performance reasons. Now it's time to remove it entirely.

  - changeSet:
      id: 169
      author: camsaul
      comment: Added 0.36.0
      changes:
        - dropColumn:
            tableName: metabase_table
            columnName: rows

# Remove fields_hash from Table model, as we no longer skip sync steps if metadata
# hash hasn't changed.

  - changeSet:
      id: 170
      author: sb
      comment: Added 0.36.0
      changes:
        - dropColumn:
            tableName: metabase_table
            columnName: fields_hash

# In EE, NativeQuerySnippets have a permissions system based on "snippet folders" which are Collections under the
# hood. However, these Collections live in a separate "namespace" -- a completely separate hierarchy of Collections.

  - changeSet:
      id: 171
      author: camsaul
      validCheckSum: ANY
      comment: Added 0.36.0
      changes:
        - addColumn:
            tableName: native_query_snippet
            columns:
              - column:
                  name: collection_id
                  type: int
                  remarks: 'ID of the Snippet Folder (Collection) this Snippet is in, if any'
                  constraints:
                    nullable: true
                    referencedTableName: collection
                    referencedColumnNames: id
                    foreignKeyName: fk_snippet_collection_id
        - createIndex:
            tableName: native_query_snippet
            indexName: idx_snippet_collection_id
            columns:
              - column:
                  name: collection_id

  - changeSet:
      id: 172
      author: camsaul
      comment: Added 0.36.0
      changes:
        - addColumn:
            tableName: collection
            columns:
              - column:
                  name: namespace
                  type: varchar(254)
                  remarks: 'The namespace (hierachy) this Collection belongs to. NULL means the Collection is in the default namespace.'
                  constraints:
                    nullable: true

# These migrations convert various FK constraints in the DB to ones with ON DELETE CASCADE so the DB can handle this
# instead of relying on Toucan pre-delete methods to do it, which are subject to race conditions.

  # activity.user_id -> core_user.id
  - changeSet:
      id: 173
      author: camsaul
      comment: Added 0.36.0
      changes:
        - dropForeignKeyConstraint:
            baseTableName: activity
            constraintName: fk_activity_ref_user_id

  - changeSet:
      id: 174
      author: camsaul
      comment: Added 0.36.0
      changes:
        - addForeignKeyConstraint:
            baseTableName: activity
            baseColumnNames: user_id
            referencedTableName: core_user
            referencedColumnNames: id
            constraintName: fk_activity_ref_user_id
            onDelete: CASCADE

  # card_label.card_id -> report_card.id
  - changeSet:
      id: 175
      author: camsaul
      comment: Added 0.36.0
      changes:
        - dropForeignKeyConstraint:
            baseTableName: card_label
            constraintName: fk_card_label_ref_card_id

  - changeSet:
      id: 176
      author: camsaul
      comment: Added 0.36.0
      changes:
        - addForeignKeyConstraint:
            baseTableName: card_label
            baseColumnNames: card_id
            referencedTableName: report_card
            referencedColumnNames: id
            constraintName: fk_card_label_ref_card_id
            onDelete: CASCADE

  # card_label.label_id -> label.id
  - changeSet:
      id: 177
      author: camsaul
      comment: Added 0.36.0
      changes:
        - dropForeignKeyConstraint:
            baseTableName: card_label
            constraintName: fk_card_label_ref_label_id

  - changeSet:
      id: 178
      author: camsaul
      comment: Added 0.36.0
      changes:
        - addForeignKeyConstraint:
            baseTableName: card_label
            baseColumnNames: label_id
            referencedTableName: label
            referencedColumnNames: id
            constraintName: fk_card_label_ref_label_id
            onDelete: CASCADE

  # collection.personal_owner_id -> core_user.id
  - changeSet:
      id: 179
      author: camsaul
      comment: Added 0.36.0
      changes:
        - dropForeignKeyConstraint:
            baseTableName: collection
            constraintName: fk_collection_personal_owner_id

  - changeSet:
      id: 180
      author: camsaul
      comment: Added 0.36.0
      changes:
        - addForeignKeyConstraint:
            baseTableName: collection
            baseColumnNames: personal_owner_id
            referencedTableName: core_user
            referencedColumnNames: id
            constraintName: fk_collection_personal_owner_id
            onDelete: CASCADE

  # collection_revision.user_id -> core_user.id
  - changeSet:
      id: 181
      author: camsaul
      comment: Added 0.36.0
      changes:
        - dropForeignKeyConstraint:
            baseTableName: collection_revision
            constraintName: fk_collection_revision_user_id

  - changeSet:
      id: 182
      author: camsaul
      comment: Added 0.36.0
      changes:
        - addForeignKeyConstraint:
            baseTableName: collection_revision
            baseColumnNames: user_id
            referencedTableName: core_user
            referencedColumnNames: id
            constraintName: fk_collection_revision_user_id
            onDelete: CASCADE

  # computation_job.creator_id -> core_user.id
  - changeSet:
      id: 183
      author: camsaul
      comment: Added 0.36.0
      changes:
        - dropForeignKeyConstraint:
            baseTableName: computation_job
            constraintName: fk_computation_job_ref_user_id

  - changeSet:
      id: 184
      author: camsaul
      comment: Added 0.36.0
      changes:
        - addForeignKeyConstraint:
            baseTableName: computation_job
            baseColumnNames: creator_id
            referencedTableName: core_user
            referencedColumnNames: id
            constraintName: fk_computation_job_ref_user_id
            onDelete: CASCADE

  # computation_job_result.job_id -> computation_job.id
  - changeSet:
      id: 185
      author: camsaul
      comment: Added 0.36.0
      changes:
        - dropForeignKeyConstraint:
            baseTableName: computation_job_result
            constraintName: fk_computation_result_ref_job_id

  - changeSet:
      id: 186
      author: camsaul
      comment: Added 0.36.0
      changes:
        - addForeignKeyConstraint:
            baseTableName: computation_job_result
            baseColumnNames: job_id
            referencedTableName: computation_job
            referencedColumnNames: id
            constraintName: fk_computation_result_ref_job_id
            onDelete: CASCADE

  # core_session.user_id -> core_user.id
  - changeSet:
      id: 187
      author: camsaul
      comment: Added 0.36.0
      changes:
        - dropForeignKeyConstraint:
            baseTableName: core_session
            constraintName: fk_session_ref_user_id

  - changeSet:
      id: 188
      author: camsaul
      comment: Added 0.36.0
      changes:
        - addForeignKeyConstraint:
            baseTableName: core_session
            baseColumnNames: user_id
            referencedTableName: core_user
            referencedColumnNames: id
            constraintName: fk_session_ref_user_id
            onDelete: CASCADE

  # dashboardcard_series.card_id -> report_card.id
  - changeSet:
      id: 189
      author: camsaul
      comment: Added 0.36.0
      changes:
        - dropForeignKeyConstraint:
            baseTableName: dashboardcard_series
            constraintName: fk_dashboardcard_series_ref_card_id

  - changeSet:
      id: 190
      author: camsaul
      comment: Added 0.36.0
      changes:
        - addForeignKeyConstraint:
            baseTableName: dashboardcard_series
            baseColumnNames: card_id
            referencedTableName: report_card
            referencedColumnNames: id
            constraintName: fk_dashboardcard_series_ref_card_id
            onDelete: CASCADE

  # dashboardcard_series.dashboardcard_id -> report_dashboardcard.id
  - changeSet:
      id: 191
      author: camsaul
      comment: Added 0.36.0
      changes:
        - dropForeignKeyConstraint:
            baseTableName: dashboardcard_series
            constraintName: fk_dashboardcard_series_ref_dashboardcard_id

  - changeSet:
      id: 192
      author: camsaul
      comment: Added 0.36.0
      changes:
        - addForeignKeyConstraint:
            baseTableName: dashboardcard_series
            baseColumnNames: dashboardcard_id
            referencedTableName: report_dashboardcard
            referencedColumnNames: id
            constraintName: fk_dashboardcard_series_ref_dashboardcard_id
            onDelete: CASCADE

  # group_table_access_policy.card_id -> report_card.id
  - changeSet:
      id: 193
      author: camsaul
      comment: Added 0.36.0
      changes:
        - dropForeignKeyConstraint:
            baseTableName: group_table_access_policy
            constraintName: fk_gtap_card_id

  - changeSet:
      id: 194
      author: camsaul
      comment: Added 0.36.0
      changes:
        - addForeignKeyConstraint:
            baseTableName: group_table_access_policy
            baseColumnNames: card_id
            referencedTableName: report_card
            referencedColumnNames: id
            constraintName: fk_gtap_card_id
            onDelete: CASCADE

  # metabase_field.parent_id -> metabase_field.id
  - changeSet:
      id: 195
      author: camsaul
      comment: Added 0.36.0
      changes:
        - dropForeignKeyConstraint:
            baseTableName: metabase_field
            constraintName: fk_field_parent_ref_field_id

  - changeSet:
      id: 196
      author: camsaul
      comment: Added 0.36.0
      changes:
        - addForeignKeyConstraint:
            baseTableName: metabase_field
            baseColumnNames: parent_id
            referencedTableName: metabase_field
            referencedColumnNames: id
            constraintName: fk_field_parent_ref_field_id
            onDelete: CASCADE

  # metabase_field.table_id -> metabase_table.id
  - changeSet:
      id: 197
      author: camsaul
      comment: Added 0.36.0
      changes:
        - dropForeignKeyConstraint:
            baseTableName: metabase_field
            constraintName: fk_field_ref_table_id

  - changeSet:
      id: 198
      author: camsaul
      comment: Added 0.36.0
      changes:
        - addForeignKeyConstraint:
            baseTableName: metabase_field
            baseColumnNames: table_id
            referencedTableName: metabase_table
            referencedColumnNames: id
            constraintName: fk_field_ref_table_id
            onDelete: CASCADE

  # metabase_fieldvalues.field_id -> metabase_field.id
  - changeSet:
      id: 199
      author: camsaul
      comment: Added 0.36.0
      changes:
        - dropForeignKeyConstraint:
            baseTableName: metabase_fieldvalues
            constraintName: fk_fieldvalues_ref_field_id

  - changeSet:
      id: 200
      author: camsaul
      comment: Added 0.36.0
      changes:
        - addForeignKeyConstraint:
            baseTableName: metabase_fieldvalues
            baseColumnNames: field_id
            referencedTableName: metabase_field
            referencedColumnNames: id
            constraintName: fk_fieldvalues_ref_field_id
            onDelete: CASCADE

  # metabase_table.db_id -> metabase_database.id
  - changeSet:
      id: 201
      author: camsaul
      comment: Added 0.36.0
      changes:
        - dropForeignKeyConstraint:
            baseTableName: metabase_table
            constraintName: fk_table_ref_database_id

  - changeSet:
      id: 202
      author: camsaul
      comment: Added 0.36.0
      changes:
        - addForeignKeyConstraint:
            baseTableName: metabase_table
            baseColumnNames: db_id
            referencedTableName: metabase_database
            referencedColumnNames: id
            constraintName: fk_table_ref_database_id
            onDelete: CASCADE

  # metric.creator_id -> core_user.id
  - changeSet:
      id: 203
      author: camsaul
      comment: Added 0.36.0
      changes:
        - dropForeignKeyConstraint:
            baseTableName: metric
            constraintName: fk_metric_ref_creator_id

  - changeSet:
      id: 204
      author: camsaul
      comment: Added 0.36.0
      changes:
        - addForeignKeyConstraint:
            baseTableName: metric
            baseColumnNames: creator_id
            referencedTableName: core_user
            referencedColumnNames: id
            constraintName: fk_metric_ref_creator_id
            onDelete: CASCADE

  # metric.table_id -> metabase_table.id
  - changeSet:
      id: 205
      author: camsaul
      comment: Added 0.36.0
      changes:
        - dropForeignKeyConstraint:
            baseTableName: metric
            constraintName: fk_metric_ref_table_id

  - changeSet:
      id: 206
      author: camsaul
      comment: Added 0.36.0
      changes:
        - addForeignKeyConstraint:
            baseTableName: metric
            baseColumnNames: table_id
            referencedTableName: metabase_table
            referencedColumnNames: id
            constraintName: fk_metric_ref_table_id
            onDelete: CASCADE

  # metric_important_field.field_id -> metabase_field.id
  - changeSet:
      id: 207
      author: camsaul
      comment: Added 0.36.0
      changes:
        - dropForeignKeyConstraint:
            baseTableName: metric_important_field
            constraintName: fk_metric_important_field_metabase_field_id

  - changeSet:
      id: 208
      author: camsaul
      comment: Added 0.36.0
      changes:
        - addForeignKeyConstraint:
            baseTableName: metric_important_field
            baseColumnNames: field_id
            referencedTableName: metabase_field
            referencedColumnNames: id
            constraintName: fk_metric_important_field_metabase_field_id
            onDelete: CASCADE

  # metric_important_field.metric_id -> metric.id
  - changeSet:
      id: 209
      author: camsaul
      comment: Added 0.36.0
      changes:
        - dropForeignKeyConstraint:
            baseTableName: metric_important_field
            constraintName: fk_metric_important_field_metric_id

  - changeSet:
      id: 210
      author: camsaul
      comment: Added 0.36.0
      changes:
        - addForeignKeyConstraint:
            baseTableName: metric_important_field
            baseColumnNames: metric_id
            referencedTableName: metric
            referencedColumnNames: id
            constraintName: fk_metric_important_field_metric_id
            onDelete: CASCADE

  # native_query_snippet.collection_id -> collection.id
  - changeSet:
      id: 211
      author: camsaul
      comment: Added 0.36.0
      changes:
        - dropForeignKeyConstraint:
            baseTableName: native_query_snippet
            constraintName: fk_snippet_collection_id

  - changeSet:
      id: 212
      author: camsaul
      comment: Added 0.36.0
      changes:
        - addForeignKeyConstraint:
            baseTableName: native_query_snippet
            baseColumnNames: collection_id
            referencedTableName: collection
            referencedColumnNames: id
            constraintName: fk_snippet_collection_id
            onDelete: SET NULL

  # permissions.group_id -> permissions_group.id
  - changeSet:
      id: 213
      author: camsaul
      comment: Added 0.36.0
      changes:
        - dropForeignKeyConstraint:
            baseTableName: permissions
            constraintName: fk_permissions_group_id

  - changeSet:
      id: 214
      author: camsaul
      comment: Added 0.36.0
      changes:
        - addForeignKeyConstraint:
            baseTableName: permissions
            baseColumnNames: group_id
            referencedTableName: permissions_group
            referencedColumnNames: id
            constraintName: fk_permissions_group_id
            onDelete: CASCADE

  # permissions_group_membership.group_id -> permissions_group.id
  - changeSet:
      id: 215
      author: camsaul
      comment: Added 0.36.0
      changes:
        - dropForeignKeyConstraint:
            baseTableName: permissions_group_membership
            constraintName: fk_permissions_group_group_id

  - changeSet:
      id: 216
      author: camsaul
      comment: Added 0.36.0
      changes:
        - addForeignKeyConstraint:
            baseTableName: permissions_group_membership
            baseColumnNames: group_id
            referencedTableName: permissions_group
            referencedColumnNames: id
            constraintName: fk_permissions_group_group_id
            onDelete: CASCADE

  # permissions_group_membership.user_id -> core_user.id
  - changeSet:
      id: 217
      author: camsaul
      comment: Added 0.36.0
      changes:
        - dropForeignKeyConstraint:
            baseTableName: permissions_group_membership
            constraintName: fk_permissions_group_membership_user_id

  - changeSet:
      id: 218
      author: camsaul
      comment: Added 0.36.0
      changes:
        - addForeignKeyConstraint:
            baseTableName: permissions_group_membership
            baseColumnNames: user_id
            referencedTableName: core_user
            referencedColumnNames: id
            constraintName: fk_permissions_group_membership_user_id
            onDelete: CASCADE

  # permissions_revision.user_id -> core_user.id
  - changeSet:
      id: 219
      author: camsaul
      comment: Added 0.36.0
      changes:
        - dropForeignKeyConstraint:
            baseTableName: permissions_revision
            constraintName: fk_permissions_revision_user_id

  - changeSet:
      id: 220
      author: camsaul
      comment: Added 0.36.0
      changes:
        - addForeignKeyConstraint:
            baseTableName: permissions_revision
            baseColumnNames: user_id
            referencedTableName: core_user
            referencedColumnNames: id
            constraintName: fk_permissions_revision_user_id
            onDelete: CASCADE

  # pulse.collection_id -> collection.id
  - changeSet:
      id: 221
      author: camsaul
      comment: Added 0.36.0
      changes:
        - dropForeignKeyConstraint:
            baseTableName: pulse
            constraintName: fk_pulse_collection_id

  - changeSet:
      id: 222
      author: camsaul
      comment: Added 0.36.0
      changes:
        - addForeignKeyConstraint:
            baseTableName: pulse
            baseColumnNames: collection_id
            referencedTableName: collection
            referencedColumnNames: id
            constraintName: fk_pulse_collection_id
            onDelete: SET NULL

  # pulse.creator_id -> core_user.id
  - changeSet:
      id: 223
      author: camsaul
      comment: Added 0.36.0
      changes:
        - dropForeignKeyConstraint:
            baseTableName: pulse
            constraintName: fk_pulse_ref_creator_id

  - changeSet:
      id: 224
      author: camsaul
      comment: Added 0.36.0
      changes:
        - addForeignKeyConstraint:
            baseTableName: pulse
            baseColumnNames: creator_id
            referencedTableName: core_user
            referencedColumnNames: id
            constraintName: fk_pulse_ref_creator_id
            onDelete: CASCADE

  # pulse_card.card_id -> report_card.id
  - changeSet:
      id: 225
      author: camsaul
      comment: Added 0.36.0
      changes:
        - dropForeignKeyConstraint:
            baseTableName: pulse_card
            constraintName: fk_pulse_card_ref_card_id

  - changeSet:
      id: 226
      author: camsaul
      comment: Added 0.36.0
      changes:
        - addForeignKeyConstraint:
            baseTableName: pulse_card
            baseColumnNames: card_id
            referencedTableName: report_card
            referencedColumnNames: id
            constraintName: fk_pulse_card_ref_card_id
            onDelete: CASCADE

  # pulse_card.pulse_id -> pulse.id
  - changeSet:
      id: 227
      author: camsaul
      comment: Added 0.36.0
      changes:
        - dropForeignKeyConstraint:
            baseTableName: pulse_card
            constraintName: fk_pulse_card_ref_pulse_id

  - changeSet:
      id: 228
      author: camsaul
      comment: Added 0.36.0
      changes:
        - addForeignKeyConstraint:
            baseTableName: pulse_card
            baseColumnNames: pulse_id
            referencedTableName: pulse
            referencedColumnNames: id
            constraintName: fk_pulse_card_ref_pulse_id
            onDelete: CASCADE

  # pulse_channel.pulse_id -> pulse.id
  - changeSet:
      id: 229
      author: camsaul
      comment: Added 0.36.0
      changes:
        - dropForeignKeyConstraint:
            baseTableName: pulse_channel
            constraintName: fk_pulse_channel_ref_pulse_id

  - changeSet:
      id: 230
      author: camsaul
      comment: Added 0.36.0
      changes:
        - addForeignKeyConstraint:
            baseTableName: pulse_channel
            baseColumnNames: pulse_id
            referencedTableName: pulse
            referencedColumnNames: id
            constraintName: fk_pulse_channel_ref_pulse_id
            onDelete: CASCADE

  # pulse_channel_recipient.pulse_channel_id -> pulse_channel.id
  - changeSet:
      id: 231
      author: camsaul
      comment: Added 0.36.0
      changes:
        - dropForeignKeyConstraint:
            baseTableName: pulse_channel_recipient
            constraintName: fk_pulse_channel_recipient_ref_pulse_channel_id

  - changeSet:
      id: 232
      author: camsaul
      comment: Added 0.36.0
      changes:
        - addForeignKeyConstraint:
            baseTableName: pulse_channel_recipient
            baseColumnNames: pulse_channel_id
            referencedTableName: pulse_channel
            referencedColumnNames: id
            constraintName: fk_pulse_channel_recipient_ref_pulse_channel_id
            onDelete: CASCADE

  # pulse_channel_recipient.user_id -> core_user.id
  - changeSet:
      id: 233
      author: camsaul
      comment: Added 0.36.0
      changes:
        - dropForeignKeyConstraint:
            baseTableName: pulse_channel_recipient
            constraintName: fk_pulse_channel_recipient_ref_user_id

  - changeSet:
      id: 234
      author: camsaul
      comment: Added 0.36.0
      changes:
        - addForeignKeyConstraint:
            baseTableName: pulse_channel_recipient
            baseColumnNames: user_id
            referencedTableName: core_user
            referencedColumnNames: id
            constraintName: fk_pulse_channel_recipient_ref_user_id
            onDelete: CASCADE

  # report_card.collection_id -> collection.id
  - changeSet:
      id: 235
      author: camsaul
      comment: Added 0.36.0
      changes:
        - dropForeignKeyConstraint:
            baseTableName: report_card
            constraintName: fk_card_collection_id

  - changeSet:
      id: 236
      author: camsaul
      comment: Added 0.36.0
      changes:
        - addForeignKeyConstraint:
            baseTableName: report_card
            baseColumnNames: collection_id
            referencedTableName: collection
            referencedColumnNames: id
            constraintName: fk_card_collection_id
            onDelete: SET NULL

  # report_card.made_public_by_id -> core_user.id
  - changeSet:
      id: 237
      author: camsaul
      comment: Added 0.36.0
      changes:
        - dropForeignKeyConstraint:
            baseTableName: report_card
            constraintName: fk_card_made_public_by_id

  - changeSet:
      id: 238
      author: camsaul
      comment: Added 0.36.0
      changes:
        - addForeignKeyConstraint:
            baseTableName: report_card
            baseColumnNames: made_public_by_id
            referencedTableName: core_user
            referencedColumnNames: id
            constraintName: fk_card_made_public_by_id
            onDelete: CASCADE

  # report_card.creator_id -> core_user.id
  - changeSet:
      id: 239
      author: camsaul
      comment: Added 0.36.0
      changes:
        - dropForeignKeyConstraint:
            baseTableName: report_card
            constraintName: fk_card_ref_user_id

  - changeSet:
      id: 240
      author: camsaul
      comment: Added 0.36.0
      changes:
        - addForeignKeyConstraint:
            baseTableName: report_card
            baseColumnNames: creator_id
            referencedTableName: core_user
            referencedColumnNames: id
            constraintName: fk_card_ref_user_id
            onDelete: CASCADE

  # report_card.database_id -> metabase_database.id
  - changeSet:
      id: 241
      author: camsaul
      comment: Added 0.36.0
      changes:
        - dropForeignKeyConstraint:
            baseTableName: report_card
            constraintName: fk_report_card_ref_database_id

  - changeSet:
      id: 242
      author: camsaul
      comment: Added 0.36.0
      changes:
        - addForeignKeyConstraint:
            baseTableName: report_card
            baseColumnNames: database_id
            referencedTableName: metabase_database
            referencedColumnNames: id
            constraintName: fk_report_card_ref_database_id
            onDelete: CASCADE

  # report_card.table_id -> metabase_table.id
  - changeSet:
      id: 243
      author: camsaul
      comment: Added 0.36.0
      changes:
        - dropForeignKeyConstraint:
            baseTableName: report_card
            constraintName: fk_report_card_ref_table_id

  - changeSet:
      id: 244
      author: camsaul
      comment: Added 0.36.0
      changes:
        - addForeignKeyConstraint:
            baseTableName: report_card
            baseColumnNames: table_id
            referencedTableName: metabase_table
            referencedColumnNames: id
            constraintName: fk_report_card_ref_table_id
            onDelete: CASCADE

  # report_cardfavorite.card_id -> report_card.id
  - changeSet:
      id: 245
      author: camsaul
      comment: Added 0.36.0
      changes:
        - dropForeignKeyConstraint:
            baseTableName: report_cardfavorite
            constraintName: fk_cardfavorite_ref_card_id

  - changeSet:
      id: 246
      author: camsaul
      comment: Added 0.36.0
      changes:
        - addForeignKeyConstraint:
            baseTableName: report_cardfavorite
            baseColumnNames: card_id
            referencedTableName: report_card
            referencedColumnNames: id
            constraintName: fk_cardfavorite_ref_card_id
            onDelete: CASCADE

  # report_cardfavorite.owner_id -> core_user.id
  - changeSet:
      id: 247
      author: camsaul
      comment: Added 0.36.0
      changes:
        - dropForeignKeyConstraint:
            baseTableName: report_cardfavorite
            constraintName: fk_cardfavorite_ref_user_id

  - changeSet:
      id: 248
      author: camsaul
      comment: Added 0.36.0
      changes:
        - addForeignKeyConstraint:
            baseTableName: report_cardfavorite
            baseColumnNames: owner_id
            referencedTableName: core_user
            referencedColumnNames: id
            constraintName: fk_cardfavorite_ref_user_id
            onDelete: CASCADE

  # report_dashboard.collection_id -> collection.id
  - changeSet:
      id: 249
      author: camsaul
      comment: Added 0.36.0
      changes:
        - dropForeignKeyConstraint:
            baseTableName: report_dashboard
            constraintName: fk_dashboard_collection_id

  - changeSet:
      id: 250
      author: camsaul
      comment: Added 0.36.0
      changes:
        - addForeignKeyConstraint:
            baseTableName: report_dashboard
            baseColumnNames: collection_id
            referencedTableName: collection
            referencedColumnNames: id
            constraintName: fk_dashboard_collection_id
            onDelete: SET NULL

  # report_dashboard.made_public_by_id -> core_user.id
  - changeSet:
      id: 251
      author: camsaul
      comment: Added 0.36.0
      changes:
        - dropForeignKeyConstraint:
            baseTableName: report_dashboard
            constraintName: fk_dashboard_made_public_by_id

  - changeSet:
      id: 252
      author: camsaul
      comment: Added 0.36.0
      changes:
        - addForeignKeyConstraint:
            baseTableName: report_dashboard
            baseColumnNames: made_public_by_id
            referencedTableName: core_user
            referencedColumnNames: id
            constraintName: fk_dashboard_made_public_by_id
            onDelete: CASCADE

  # report_dashboard.creator_id -> core_user.id
  - changeSet:
      id: 253
      author: camsaul
      comment: Added 0.36.0
      changes:
        - dropForeignKeyConstraint:
            baseTableName: report_dashboard
            constraintName: fk_dashboard_ref_user_id

  - changeSet:
      id: 254
      author: camsaul
      comment: Added 0.36.0
      changes:
        - addForeignKeyConstraint:
            baseTableName: report_dashboard
            baseColumnNames: creator_id
            referencedTableName: core_user
            referencedColumnNames: id
            constraintName: fk_dashboard_ref_user_id
            onDelete: CASCADE

  # report_dashboardcard.card_id -> report_card.id
  - changeSet:
      id: 255
      author: camsaul
      comment: Added 0.36.0
      changes:
        - dropForeignKeyConstraint:
            baseTableName: report_dashboardcard
            constraintName: fk_dashboardcard_ref_card_id

  - changeSet:
      id: 256
      author: camsaul
      comment: Added 0.36.0
      changes:
        - addForeignKeyConstraint:
            baseTableName: report_dashboardcard
            baseColumnNames: card_id
            referencedTableName: report_card
            referencedColumnNames: id
            constraintName: fk_dashboardcard_ref_card_id
            onDelete: CASCADE

  # report_dashboardcard.dashboard_id -> report_dashboard.id
  - changeSet:
      id: 257
      author: camsaul
      comment: Added 0.36.0
      changes:
        - dropForeignKeyConstraint:
            baseTableName: report_dashboardcard
            constraintName: fk_dashboardcard_ref_dashboard_id

  - changeSet:
      id: 258
      author: camsaul
      comment: Added 0.36.0
      changes:
        - addForeignKeyConstraint:
            baseTableName: report_dashboardcard
            baseColumnNames: dashboard_id
            referencedTableName: report_dashboard
            referencedColumnNames: id
            constraintName: fk_dashboardcard_ref_dashboard_id
            onDelete: CASCADE

  # revision.user_id -> core_user.id
  - changeSet:
      id: 259
      author: camsaul
      comment: Added 0.36.0
      changes:
        - dropForeignKeyConstraint:
            baseTableName: revision
            constraintName: fk_revision_ref_user_id

  - changeSet:
      id: 260
      author: camsaul
      comment: Added 0.36.0
      changes:
        - addForeignKeyConstraint:
            baseTableName: revision
            baseColumnNames: user_id
            referencedTableName: core_user
            referencedColumnNames: id
            constraintName: fk_revision_ref_user_id
            onDelete: CASCADE

  # segment.creator_id -> core_user.id
  - changeSet:
      id: 261
      author: camsaul
      comment: Added 0.36.0
      changes:
        - dropForeignKeyConstraint:
            baseTableName: segment
            constraintName: fk_segment_ref_creator_id

  - changeSet:
      id: 262
      author: camsaul
      comment: Added 0.36.0
      changes:
        - addForeignKeyConstraint:
            baseTableName: segment
            baseColumnNames: creator_id
            referencedTableName: core_user
            referencedColumnNames: id
            constraintName: fk_segment_ref_creator_id
            onDelete: CASCADE

  # segment.table_id -> metabase_table.id
  - changeSet:
      id: 263
      author: camsaul
      comment: Added 0.36.0
      changes:
        - dropForeignKeyConstraint:
            baseTableName: segment
            constraintName: fk_segment_ref_table_id

  - changeSet:
      id: 264
      author: camsaul
      comment: Added 0.36.0
      changes:
        - addForeignKeyConstraint:
            baseTableName: segment
            baseColumnNames: table_id
            referencedTableName: metabase_table
            referencedColumnNames: id
            constraintName: fk_segment_ref_table_id
            onDelete: CASCADE

  # view_log.user_id -> core_user.id
  - changeSet:
      id: 265
      author: camsaul
      comment: Added 0.36.0
      changes:
        - dropForeignKeyConstraint:
            baseTableName: view_log
            constraintName: fk_view_log_ref_user_id

  - changeSet:
      id: 266
      author: camsaul
      comment: Added 0.36.0
      changes:
        - addForeignKeyConstraint:
            baseTableName: view_log
            baseColumnNames: user_id
            referencedTableName: core_user
            referencedColumnNames: id
            constraintName: fk_view_log_ref_user_id
            onDelete: CASCADE

# changesets 268-272 allow for handling user account emails in lowercase (GH issue 3047)
  - changeSet:
      id: 268
      author: rlotun
      comment: Added 0.37.0  # create index on lower(email), for performance reasons (not availble on h2 and only on more recent versions of mysql)
      failOnError: false
      preConditions:
        - onFail: MARK_RAN
        - and:
            - dbms:
                type: postgresql
      # This has maybe never succeeded in creating the index because (at least with the current DB versions)
      # the syntax was wrong on all requested databases (postgresql, mysql and mariadb). Since this change is
      # not critical it's OK to ignore it.
      validCheckSum: 8:9da2f706a7cd42b5101601e0106fa929
      changes:
        - createIndex:
            columns:
             - column:
                 name: lower(email)
                 computed: true
                 type: varchar(254)
            tableName: core_user
            indexName: idx_lower_email
  - changeSet:
      id: 269
      author: rlotun
      comment: Added 0.37.0  # set email values to lower(email) but do so defensively and in a way that works on postgres and mysql - skip over those that would introduce duplicates (e.g. Reza@email.com and reza@email.com)
      changes:
        - sql :
            sql : UPDATE core_user SET email = lower(email) WHERE lower(email) NOT IN (SELECT * FROM (SELECT lower(email) FROM core_user GROUP BY lower(email) HAVING count(email) > 1) as e)
  - changeSet:
      id: 270
      author: rlotun
      comment: Added 0.37.0 # try to install citext extension on posgres (user requires privileges on postgres)
      failOnError: false
      preConditions:
        - onFail: MARK_RAN
        - or:
            - dbms:
                type: postgresql
      changes:
        - sql :
            sql : CREATE EXTENSION IF NOT EXISTS citext
  - changeSet:
      id: 271
      author: rlotun
      comment: Added 0.37.0 # try to convert email column to citext on postgres, if citext extension installed
      failOnError: false
      preConditions:
        - onFail: MARK_RAN
        - and:
            - dbms:
                type: postgresql
            - sqlCheck:
                expectedResult: 1
                sql: SELECT count(*) FROM pg_extension WHERE extname = 'citext'
      changes:
        - modifyDataType:
            tableName: core_user
            columnName: email
            newDataType: citext
  - changeSet:
      id: 272
      author: rlotun
      comment: Added 0.37.0 # for H2 convert column to VARCHAR_IGNORECASE
      failOnError: false
      preConditions:
         - onFail: MARK_RAN
         - or:
             - dbms:
                   type: h2
      changes:
        - modifyDataType:
            tableName: core_user
            columnName: email
            newDataType: varchar_ignorecase(254)

  - changeSet:
      id: 273
      author: camsaul
      comment: Added 0.37.1
      changes:
        - addDefaultValue:
            tableName: core_user
            columnName: is_superuser
            columnDataType: boolean
            defaultValueBoolean: false

  - changeSet:
      id: 274
      author: camsaul
      comment: Added 0.37.1
      changes:
        - addDefaultValue:
            tableName: core_user
            columnName: is_active
            columnDataType: boolean
            defaultValueBoolean: true

 # Add refingerprint to database to mark if fingerprinting or
 # not. Nullable in first pass so can be opt in and then in a
 # subsequent pass can be globally turned on where null, respecting
 # people who turned it on and then off.

  - changeSet:
      id: 275
      author: dpsutton
      comment: 'Added 0.38.0 refingerprint to Database'
      validCheckSum: ANY
      changes:
        - addColumn:
            tableName: metabase_database
            columns:
              - column:
                  name: refingerprint
                  type: boolean
                  remarks: 'Whether or not to enable periodic refingerprinting for this Database.'
                  constraints:
                    nullable: true
  - changeSet:
      id: 276
      author: robroland
      comment: Added 0.38.0 - Dashboard subscriptions
      validCheckSum: ANY
      changes:
        - addColumn:
            tableName: pulse_card
            columns:
            - column:
                name: dashboard_card_id
                type: int
                remarks: 'If this Pulse is a Dashboard subscription, the ID of the DashboardCard that corresponds to this PulseCard.'
                constraints:
                  nullable: true
                  referencedTableName: report_dashboardcard
                  referencedColumnNames: id
                  foreignKeyName: fk_pulse_card_ref_pulse_card_id
                  deferrable: false
                  initiallyDeferred: false

  - changeSet:
      id: 277
      author: tsmacdonald
      comment: Added 0.38.0 - Dashboard subscriptions
      changes:
        - dropForeignKeyConstraint:
            baseTableName: pulse_card
            constraintName: fk_pulse_card_ref_pulse_card_id

  - changeSet:
      id: 278
      author: tsmacdonald
      comment: Added 0.38.0 - Dashboard subscrptions
      changes:
        - addForeignKeyConstraint:
            baseTableName: pulse_card
            baseColumnNames: dashboard_card_id
            referencedTableName: report_dashboardcard
            referencedColumnNames: id
            constraintName: fk_pulse_card_ref_pulse_card_id
            onDelete: CASCADE

  - changeSet:
      id: 279
      author: camsaul
      comment: Added 0.38.0 - Dashboard subscriptions
      changes:
        - addColumn:
            tableName: pulse
            columns:
              - column:
                  name: dashboard_id
                  type: int
                  remarks: 'ID of the Dashboard if this Pulse is a Dashboard Subscription.'

  # FK constraint is added separately because deleteCascade doesn't work in addColumn -- see #14321
  - changeSet:
      id: 280
      author: camsaul
      comment: Added 0.38.0 - Dashboard subscriptions
      changes:
        - addForeignKeyConstraint:
            baseTableName: pulse
            baseColumnNames: dashboard_id
            referencedTableName: report_dashboard
            referencedColumnNames: id
            constraintName: fk_pulse_ref_dashboard_id
            onDelete: CASCADE

  - changeSet:
      id: 281
      author: dpsutton
      comment: Added 0.39 - Semantic type system - rename special_type
      changes:
        - renameColumn:
            tableName: metabase_field
            oldColumnName: special_type
            newColumnName: semantic_type
            columnDataType: varchar(255)

  # Change the TaskHistory timestamp columns to higher-resolution columns: on MySQL, they previously only had *second*
  # resolution, which caused annoying test failures and made it hard to correctly sort tasks that happened in quick
  # succession.
  #
  # We have to give these columns default values as well, or MySQL is going to be very fussy about having two
  # NOT NULL timestamp columns without default values at the same time.
  #
  # This is done in raw SQL because AFAIK there's no way in Liquibase to change a column type and give it a default
  # value in a single statement, which we have to do to make MySQL happy.
  - changeSet:
      id: 282
      author: camsaul
      comment: Added 0.39.0
      changes:
        - sql:
            dbms: h2
            sql: |
              ALTER TABLE task_history
              ALTER COLUMN started_at timestamp with time zone DEFAULT current_timestamp NOT NULL;
        - sql:
            dbms: postgresql
            sql: |
              ALTER TABLE task_history
              ALTER COLUMN started_at TYPE timestamp with time zone,
              ALTER COLUMN started_at SET DEFAULT current_timestamp;
        - sql:
            dbms: mysql,mariadb
            sql: |
              ALTER TABLE task_history
              MODIFY started_at timestamp(6) DEFAULT current_timestamp(6) NOT NULL;

  - changeSet:
      id: 283
      author: camsaul
      comment: Added 0.39.0
      changes:
        - sql:
            dbms: h2
            sql: |
              ALTER TABLE task_history
              ALTER COLUMN ended_at timestamp with time zone DEFAULT current_timestamp NOT NULL;
        - sql:
            dbms: postgresql
            sql: |
              ALTER TABLE task_history
              ALTER COLUMN ended_at TYPE timestamp with time zone,
              ALTER COLUMN ended_at SET DEFAULT current_timestamp;
        - sql:
            dbms: mysql,mariadb
            sql: |
              ALTER TABLE task_history
              MODIFY ended_at timestamp(6) DEFAULT current_timestamp(6) NOT NULL;
  - changeSet:
      id: 284
      author: dpsutton
      comment: Added 0.39 - Semantic type system - add effective type
      changes:
        - addColumn:
            tableName: metabase_field
            columns:
              - column:
                  name: effective_type
                  type: varchar(255)
                  remarks: 'The effective type of the field after any coercions.'
  - changeSet:
      id: 285
      author: dpsutton
      comment: Added 0.39 - Semantic type system - add coercion column
      changes:
        - addColumn:
            tableName: metabase_field
            columns:
              - column:
                  name: coercion_strategy
                  type: varchar(255)
                  remarks: 'A strategy to coerce the base_type into the effective_type.'
  - changeSet:
      id: 286
      author: dpsutton
      comment: Added 0.39 - Semantic type system - set effective_type default
      changes:
        - sql:
            sql: UPDATE metabase_field set effective_type = base_type
  - changeSet:
      id: 287
      author: dpsutton
      comment: Added 0.39 - Semantic type system - migrate ISO8601 strings
      validCheckSum: ANY
      changes:
        - sql:
            sql: >-
              UPDATE metabase_field
              SET effective_type    = (CASE semantic_type
                                         WHEN 'type/ISO8601DateTimeString' THEN 'type/DateTime'
                                         WHEN 'type/ISO8601TimeString'     THEN 'type/Time'
                                         WHEN 'type/ISO8601DateString'     THEN 'type/Date'
                                       END),
                  coercion_strategy = (CASE semantic_type
                                        WHEN 'type/ISO8601DateTimeString' THEN 'Coercion/ISO8601->DateTime'
                                        WHEN 'type/ISO8601TimeString'     THEN 'Coercion/ISO8601->Time'
                                        WHEN 'type/ISO8601DateString'     THEN 'Coercion/ISO8601->Date'
                                       END)
              WHERE semantic_type IN ('type/ISO8601DateTimeString',
                                      'type/ISO8601TimeString',
                                      'type/ISO8601DateString');
  ## This includes values 'timestamp_milliseconds' and 'timestamp_seconds'. These are old "special_types" that were
  ## migrated in a data migration for version 0.20. But these migrations occur after all liquibase migrations so
  ## it would be possible for another type/UNIXTimestampSeconds to pop up after this migration that supposedly
  ## got rid of them all
  - changeSet:
      id: 288
      author: dpsutton
      comment: Added 0.39 - Semantic type system - migrate unix timestamps
      validCheckSum: ANY
      changes:
        - sql:
              sql: >-
                UPDATE metabase_field
                set effective_type    = 'type/Instant',
                    coercion_strategy = (case semantic_type
                                          WHEN 'type/UNIXTimestampSeconds'      THEN 'Coercion/UNIXSeconds->DateTime'
                                          WHEN 'timestamp_seconds'              THEN 'Coercion/UNIXSeconds->DateTime'
                                          WHEN 'type/UNIXTimestampMilliSeconds' THEN 'Coercion/UNIXMilliSeconds->DateTime'
                                          WHEN 'timestamp_milliseconds'         THEN 'Coercion/UNIXMilliSeconds->DateTime'
                                          WHEN 'type/UNIXTimestampMicroSeconds' THEN 'Coercion/UNIXMicroSeconds->DateTime'
                                         END)
                WHERE semantic_type IN ('type/UNIXTimestampSeconds',
                                        'type/UNIXTimestampMilliSeconds',
                                        'type/UNIXTimestampMicroSeconds',
                                        'timestamp_seconds',
                                        'timestamp_milliseconds');

  - changeSet:
      id: 289
      author: dpsutton
      comment: Added 0.39 - Semantic type system - migrate unix timestamps (corrects typo- seconds was migrated correctly, not millis and micros)
      validCheckSum: ANY
      changes:
        - sql:
              sql: >-
                UPDATE metabase_field
                set effective_type    = 'type/Instant',
                    coercion_strategy = (case semantic_type
                                          WHEN 'type/UNIXTimestampMilliseconds' THEN 'Coercion/UNIXMilliSeconds->DateTime'
                                          WHEN 'type/UNIXTimestampMicroseconds' THEN 'Coercion/UNIXMicroSeconds->DateTime'
                                         END)
                WHERE semantic_type IN ('type/UNIXTimestampMilliseconds',
                                        'type/UNIXTimestampMicroseconds')

  - changeSet:
      id: 290
      author: dpsutton
      comment: Added 0.39 - Semantic type system - Clobber semantic_type where there was a coercion
      changes:
        - sql:
              sql: UPDATE metabase_field set semantic_type = null where coercion_strategy is not null

# 291-297 create the new login history Table

  - changeSet:
      id: 291
      author: camsaul
      validCheckSum: ANY
      comment: Added 0.39.0
      changes:
        - createTable:
            tableName: login_history
            remarks: "Keeps track of various logins for different users and additional info such as location and device"
            columns:
              - column:
                  name: id
                  type: int
                  autoIncrement: true
                  constraints:
                    primaryKey: true
                    nullable: false
              - column:
                  name: timestamp
                  type: ${timestamp_type}
                  remarks: "When this login occurred."
                  defaultValueComputed: current_timestamp
                  constraints:
                    nullable: false
              - column:
                  name: user_id
                  type: int
                  remarks: "ID of the User that logged in."
                  constraints:
                    foreignKeyName: fk_login_history_user_id
                    referencedTableName: core_user
                    referencedColumnNames: id
                    nullable: false
                    deleteCascade: true
              # FK constraint is created later, because we can't create it inline with ON DELETE SET NULL
              - column:
                  name: session_id
                  type: varchar(254)
                  remarks: "ID of the Session created by this login if one is currently active. NULL if Session is no longer active."
              - column:
                  name: device_id
                  type: char(36)
                  remarks: "Cookie-based unique identifier for the device/browser the user logged in from."
                  constraints:
                    nullable: false
              - column:
                  name: device_description
                  type: text
                  remarks: "Description of the device that login happened from, for example a user-agent string, but this might be something different if we support alternative auth mechanisms in the future."
                  constraints:
                    nullable: false
              - column:
                  name: ip_address
                  type: text
                  remarks: "IP address of the device that login happened from, so we can geocode it and determine approximate location."
                  constraints:
                    nullable: false

  - changeSet:
      id: 292
      author: camsaul
      comment: Added 0.39.0
      changes:
        - createIndex:
            tableName: login_history
            indexName: idx_user_id
            columns:
              - column:
                  name: user_id

  - changeSet:
      id: 293
      author: camsaul
      comment: Added 0.39.0
      changes:
        - addForeignKeyConstraint:
            baseTableName: login_history
            baseColumnNames: session_id
            referencedTableName: core_session
            referencedColumnNames: id
            constraintName: fk_login_history_session_id
            onDelete: SET NULL

  - changeSet:
      id: 294
      author: camsaul
      comment: Added 0.39.0
      changes:
        - createIndex:
            tableName: login_history
            indexName: idx_session_id
            columns:
              - column:
                  name: session_id

  # index on login history timestamp -- so admin can see *all* recent logins, or we can delete login history after a certain age
  - changeSet:
      id: 295
      author: camsaul
      comment: Added 0.39.0
      changes:
        - createIndex:
            tableName: login_history
            indexName: idx_timestamp
            columns:
              - column:
                  name: timestamp

  # index on login history user_id + device_id -- so we can easily see if this is the first time a device is used
  - changeSet:
      id: 296
      author: camsaul
      comment: Added 0.39.0
      changes:
        - createIndex:
            tableName: login_history
            indexName: idx_user_id_device_id
            columns:
              - column:
                  name: session_id
              - column:
                  name: device_id

  # index on login history user_id + timestamp -- so we can easily see recent logins for a user
  - changeSet:
      id: 297
      author: camsaul
      comment: Added 0.39.0
      changes:
        - createIndex:
            tableName: login_history
            indexName: idx_user_id_timestamp
            columns:
              - column:
                  name: user_id
              - column:
                  name: timestamp

  # Add parameter columns to pulses so that dashboard subscriptions can have their own filters
  - changeSet:
      id: 298
      author: tsmacdonald
      comment: Added 0.39.0
      changes:
        - addColumn:
            tableName: pulse
            columns:
              - column:
                  name: parameters
                  type: text
                  remarks: "Let dashboard subscriptions have their own filters"
                  constraints:
                    nullable: true
                    deferrable: false
                    initiallyDeferred: false
  - changeSet:
      id: 299
      author: tsmacdonald
      comment: Added 0.39.0
      changes:
        - addNotNullConstraint:
            columnDataType: text
            columnName: parameters
            defaultNullValue: '[]'
            tableName: pulse
  - changeSet:
      id: 300
      author: dpsutton
      comment: Added 0.40.0
      changes:
        - renameTable:
            oldTableName: collection_revision
            newTableName: collection_permission_graph_revision
  - changeSet:
      id: 301
      author: dpsutton
      comment: Added 0.40.0 renaming collection_revision to collection_permission_graph_revision
      failOnError: false # mysql and h2 don't have this sequence
      preConditions:
        - onFail: MARK_RAN
        - dbms:
            type: postgresql
      changes:
        - sql:
            - sql: ALTER SEQUENCE collection_revision_id_seq RENAME TO collection_permission_graph_revision_id_seq

  - changeSet:
      id: 303
      author: tsmacdonald
      comment: Added 0.40.0
      changes:
        - createTable:
            tableName: moderation_review
            remarks: "Reviews (from moderators) for a given question/dashboard (BUCM)"
            columns:
              - column:
                  name: id
                  type: int
                  autoIncrement: true
                  constraints:
                    primaryKey: true
                    nullable: false
              - column:
                  name: updated_at
                  type: ${timestamp_type}
                  defaultValueComputed: current_timestamp
                  remarks: "most recent modification time"
                  constraints:
                    nullable: false
              - column:
                  name: created_at
                  type: ${timestamp_type}
                  defaultValueComputed: current_timestamp
                  remarks: "creation time"
                  constraints:
                    nullable: false
              - column:
                  name: status
                  type: varchar(255)
                  remarks: "verified, misleading, confusing, not_misleading, pending"
              - column:
                  name: text
                  type: text
                  remarks: "Explanation of the review"
                  # I don't think it needs to be non-nullable
              - column:
                  name: moderated_item_id
                  type: int
                  remarks: "either a document or question ID; the item that needs review"
                  constraints:
                    nullable: false
              - column:
                  name: moderated_item_type
                  type: varchar(255)
                  remarks: "whether it's a question or dashboard"
                  constraints:
                    nullable: false
              - column:
                  name: moderator_id
                  type: int
                  remarks: "ID of the user who did the review"
                  constraints:
                    nullable: false
              - column:
                  name: most_recent
                  type: boolean
                  remarks: "tag for most recent review"
                  constraints:
                    nullable: false

  - changeSet:
      id: 304
      author: camsaul
      comment: Added 0.40.0 (replaces a data migration dating back to 0.20.0)
      changes:
        - sql:
              sql: >-
                UPDATE metabase_field
                SET semantic_type = (CASE semantic_type
                                      WHEN 'avatar'    THEN 'type/AvatarURL'
                                      WHEN 'category'  THEN 'type/Category'
                                      WHEN 'city'      THEN 'type/City'
                                      WHEN 'country'   THEN 'type/Country'
                                      WHEN 'desc'      THEN 'type/Description'
                                      WHEN 'fk'        THEN 'type/FK'
                                      WHEN 'id'        THEN 'type/PK'
                                      WHEN 'image'     THEN 'type/ImageURL'
                                      WHEN 'json'      THEN 'type/SerializedJSON'
                                      WHEN 'latitude'  THEN 'type/Latitude'
                                      WHEN 'longitude' THEN 'type/Longitude'
                                      WHEN 'name'      THEN 'type/Name'
                                      WHEN 'number'    THEN 'type/Number'
                                      WHEN 'state'     THEN 'type/State'
                                      WHEN 'url'       THEN 'type/URL'
                                      WHEN 'zip_code'  THEN 'type/ZipCode'
                                     END)
                WHERE semantic_type IN ('avatar', 'category', 'city', 'country', 'desc', 'fk', 'id', 'image',
                                        'json', 'latitude', 'longitude', 'name', 'number', 'state', 'url',
                                        'zip_code');

  - changeSet:
      id: 305
      author: camsaul
      comment: Added 0.40.0 (replaces a data migration dating back to 0.20.0)
      changes:
        - sql:
            sql: >-
              UPDATE metabase_field
              SET base_type = (CASE base_type
                                WHEN 'ArrayField'      THEN 'type/Array'
                                WHEN 'BigIntegerField' THEN 'type/BigInteger'
                                WHEN 'BooleanField'    THEN 'type/Boolean'
                                WHEN 'CharField'       THEN 'type/Text'
                                WHEN 'DateField'       THEN 'type/Date'
                                WHEN 'DateTimeField'   THEN 'type/DateTime'
                                WHEN 'DecimalField'    THEN 'type/Decimal'
                                WHEN 'DictionaryField' THEN 'type/Dictionary'
                                WHEN 'FloatField'      THEN 'type/Float'
                                WHEN 'IntegerField'    THEN 'type/Integer'
                                WHEN 'TextField'       THEN 'type/Text'
                                WHEN 'TimeField'       THEN 'type/Time'
                                WHEN 'UUIDField'       THEN 'type/UUID'
                                WHEN 'UnknownField'    THEN 'type/*'
                               END)
              WHERE base_type IN ('ArrayField', 'BigIntegerField', 'BooleanField', 'CharField', 'DateField',
                                  'DateTimeField', 'DecimalField', 'DictionaryField', 'FloatField', 'IntegerField',
                                  'TextField', 'TimeField', 'UUIDField', 'UnknownField');
  - changeSet:
      id: 308
      author: howonlee
      comment: Added 0.40.0 Track cache hits in query_execution table
      changes:
        - addColumn:
            tableName: query_execution
            columns:
              - column:
                  name: cache_hit
                  type: boolean
                  remarks: "Cache hit on query execution"
                  constraints:
                    nullable: true


  - changeSet:
      id: 309
      author: dpsutton
      comment: 'Added 0.40.0 - Add type to collections'
      changes:
        - addColumn:
            tableName: collection
            columns:
              - column:
                  name: authority_level
                  type: varchar(255)
                  remarks: 'Nullable column to incidate collection''s authority level. Initially values are "official" and nil.'
                  constraints:
                    nullable: true


  - changeSet:
      id: 311
      author: howonlee
      comment: Added 0.40.0 Migrate friendly field names, not noop
      validCheckSum: ANY # Quoting changes for H2.
      changes:
        - sql:
            dbms: mariadb,mysql
            sql: |
                UPDATE setting SET value='simple' WHERE `key`='humanization-strategy'
                AND value='advanced'
        - sql:
            dbms: postgresql
            sql: |
                UPDATE setting SET value='simple' WHERE key='humanization-strategy'
                AND value='advanced'
        - sql:
            dbms: h2
            sql: |
                UPDATE setting SET "VALUE"='simple' WHERE "KEY"='humanization-strategy'
                AND "VALUE"='advanced'

  - changeSet:
      id: 312
      author: noahmoss
      comment: Added 0.41.0 Backfill collection_id for dashboard subscriptions
      changes:
        - sql:
            dbms: mariadb,mysql
            sql: >-
              UPDATE pulse p
              INNER JOIN report_dashboard d
              ON p.dashboard_id = d.id
              SET p.collection_id = d.collection_id;
        - sql:
            dbms: postgresql
            sql: >-
              UPDATE pulse p
              SET collection_id = d.collection_id
              FROM report_dashboard d
              WHERE p.dashboard_id = d.id
              AND p.dashboard_id IS NOT NULL;
        - sql:
            dbms: h2
            sql: >-
              UPDATE pulse p
              SET collection_id = (
                SELECT d.collection_id
                FROM report_dashboard d
                WHERE d.id = p.dashboard_id
              )
              WHERE dashboard_id IS NOT NULL;

  - changeSet:
      id: 313
      author: jeff303
      comment: Added 0.42.0 - Secret domain object.
      validCheckSum: ANY
      changes:
        - createTable:
            tableName: secret
            remarks: Storage for managed secrets (passwords, binary data, etc.)
            columns:
              - column:
                  autoIncrement: true
                  constraints:
                    nullable: false
                    primaryKey: true
                  name: id
                  remarks: Part of composite primary key for secret; this is the uniquely generted ID column
                  type: int
              - column:
                  constraints:
                    nullable: false
                    primaryKey: true
                  name: version
                  defaultValue: 1
                  remarks: Part of composite primary key for secret; this is the version column
                  type: int
              - column:
                  constraints:
                    deferrable: false
                    foreignKeyName: fk_secret_ref_user_id
                    initiallyDeferred: false
                    nullable: true
                    referencedTableName: core_user
                    referencedColumnNames: id
                  name: creator_id
                  remarks: User ID who created this secret instance
                  type: int
              - column:
                  constraints:
                    nullable: false
                  name: created_at
                  remarks: Timestamp for when this secret instance was created
                  type: ${timestamp_type}
              - column:
                  constraints:
                    nullable: true
                  name: updated_at
                  remarks: >-
                    Timestamp for when this secret record was updated. Only relevant when non-value field changes
                    since a value change will result in a new version being inserted.
                  type: ${timestamp_type}
              - column:
                  constraints:
                    nullable: false
                  name: name
                  remarks: The name of this secret record.
                  type: varchar(254)
              - column:
                  constraints:
                    # TODO: do we want to constrain this field or leave open for extension? or separate table with FK?
                    nullable: false
                  name: kind
                  remarks: >-
                    The kind of secret this record represents; the value is interpreted as a Clojure keyword with a
                    hierarchy. Ex: 'bytes' means generic binary data, 'jks-keystore' extends 'bytes' but has a specific
                    meaning.
                  type: varchar(254)
              - column:
                  constraints:
                    # TODO: similar question to above?
                    nullable: true
                  name: source
                  remarks: >-
                    The source of secret record, which controls how Metabase interprets the value (ex: 'file-path'
                    means the 'simple_value' is not the real value, but a pointer to a file that contains the value).
                  type: varchar(254)
              - column:
                  constraints:
                    nullable: false
                  name: value
                  remarks: The base64 encoded binary value of this secret record. If encryption is enabled, this will
                    be the output of the encryption procedure on the plaintext. If not, it will be the base64 encoded
                    plaintext.
                  type: ${blob.type}

  - changeSet:
      id: 314
      author: howonlee
      comment: Added 0.41.0 Fine grained caching controls
      changes:
        - addColumn:
            tableName: metabase_database
            columns:
              - column:
                  name: cache_ttl
                  type: integer
                  remarks: "Granular cache TTL for specific database."
                  constraints:
                    nullable: true

  - changeSet:
      id: 315
      author: howonlee
      comment: Added 0.41.0 Fine grained caching controls, pt 2
      changes:
        - addColumn:
            tableName: report_dashboard
            columns:
              - column:
                  name: cache_ttl
                  type: integer
                  remarks: "Granular cache TTL for specific dashboard."
                  constraints:
                    nullable: true

  - changeSet:
      id: 316
      author: howonlee
      comment: Added 0.41.0 Fine grained caching controls, pt 3
      changes:
        - addColumn:
            tableName: view_log
            columns:
              - column:
                  name: metadata
                  type: text
                  remarks: "Serialized JSON corresponding to metadata for view."
                  constraints:
                    nullable: true

  - changeSet:
      id: 381
      author: camsaul
      comment: Added 0.41.2 Add index to QueryExecution card_id to fix performance issues (#18759)
      changes:
        - createIndex:
            tableName: query_execution
            indexName: idx_query_execution_card_id
            columns:
              - column:
                  name: card_id

  - changeSet:
      id: 382
      author: camsaul
      comment: Added 0.41.2 Add index to ModerationReview moderated_item_type + moderated_item_id to fix performance issues (#18759)
      changes:
        - createIndex:
            tableName: moderation_review
            indexName: idx_moderation_review_item_type_item_id
            columns:
              - column:
                  name: moderated_item_type
              - column:
                  name: moderated_item_id

  - changeSet:
      id: 383
      author: camsaul
      comment: Added 0.41.3 -- Add index to QueryExecution card_id + started_at to fix performance issue #19053
      changes:
        - createIndex:
            tableName: query_execution
            indexName: idx_query_execution_card_id_started_at
            columns:
              - column:
                  name: card_id
              - column:
                  name: started_at

  - changeSet:
      id: v42.00-000
      author: camsaul
      comment: Added 0.42.0 Remove unused column (#5240)
      # this migration was previously numbered 317 and merged into master before we adopted the 0.42.0+ migration ID
      # numbering scheme. See #18821 for more info.
      preConditions:
        - onFail: MARK_RAN
        - or:
            # For some insane reason databasechangelog is upper-case in MySQL and MariaDB.
            - and:
                - dbms:
                    type: postgresql,h2
                - sqlCheck:
                    expectedResult: 0
                    sql: SELECT count(*) FROM databasechangelog WHERE id = '317';
            - and:
                - dbms:
                    type: mysql,mariadb
                - sqlCheck:
                    expectedResult: 0
                    sql: SELECT count(*) FROM `DATABASECHANGELOG` WHERE id = '317';

      changes:
        - dropColumn:
            tableName: metabase_table
            columnName: entity_name


  - changeSet:
      id: v42.00-001
      author: camsaul
      comment: Added 0.42.0 Attempt to add Card.database_id (by parsing query) to rows that are missing it (#5999)
      # If this migration fails for any reason continue with the next migration; do not fail the entire process if this one fails
      failOnError: false
      # Don't run for H2 -- the version of H2 we're using doesn't support JSON stuff.
      preConditions:
        - onFail: MARK_RAN
        - dbms:
            type: postgresql,mysql,mariadb
      # The basic idea below is to parse the `database_id` from the JSON string query dictionary and use it to set the
      # database_id column as needed. We do an INNER JOIN against the Database table to make sure that Database
      # actually exists (so we don't attempt to set an invalid database_id)
      changes:
        - sql:
            dbms: postgresql
            sql: >-
              WITH c2 AS (
                SELECT *, (dataset_query::json->>'database')::integer AS query_database_id
                FROM report_card
              )
              UPDATE report_card c
              SET database_id = c2.query_database_id
              FROM c2
              INNER JOIN metabase_database db
                ON db.id = c2.query_database_id
              WHERE c.database_id IS NULL
                AND c.id = c2.id
                AND c2.query_database_id IS NOT NULL;
        # MySQL and MariaDB are exactly the same other than different function names: json_value (for MariaDB) vs
        # json_extract (for MySQL)
        - sql:
            dbms: mariadb
            sql: >-
              UPDATE report_card c
              JOIN (
                SELECT *, cast(json_value(dataset_query, '$.database') AS signed) AS query_database_id
                FROM report_card
                ) c2
                ON c.id = c2.id
              INNER JOIN metabase_database db ON c2.query_database_id = db.id
              SET c.database_id = c2.query_database_id
              WHERE c.database_id IS NULL
                AND c2.query_database_id IS NOT NULL;
        - sql:
            dbms: mysql
            sql: >-
              UPDATE report_card c
              JOIN (
                SELECT *, cast(json_extract(dataset_query, '$.database') AS signed) AS query_database_id
                FROM report_card
                ) c2
                ON c.id = c2.id
              INNER JOIN metabase_database db ON c2.query_database_id = db.id
              SET c.database_id = c2.query_database_id
              WHERE c.database_id IS NULL
                AND c2.query_database_id IS NOT NULL;

  - changeSet:
      id: v42.00-002
      author: camsaul
      comment: Added 0.42.0 Added constraint we should have had all along (#5999)
      preConditions:
        - onFail: MARK_RAN
        # If we're dumping the migration as a SQL file or trying to force-migrate we can't check the preconditions
        # so just go ahead and skip the entire thing. This is a non-critical migration
        - onUpdateSQL: IGNORE
        - sqlCheck:
            expectedResult: 0
            sql: SELECT count(*) FROM report_card WHERE database_id IS NULL
      changes:
        - addNotNullConstraint:
            columnDataType: int
            tableName: report_card
            columnName: database_id

  - changeSet:
      id: v42.00-003
      author: dpsutton
      comment: Added 0.42.0 Initial support for datasets based on questions
      # this migration was previously numbered 320 and merged into master before we adopted the 0.42.0+ migration ID
      # numbering scheme. See #18821 for more info.
      preConditions:
        - onFail: MARK_RAN
        - or:
            - and:
                - dbms:
                    type: postgresql,h2
                - sqlCheck:
                    expectedResult: 0
                    sql: SELECT count(*) FROM databasechangelog WHERE id = '320';
            - and:
                - dbms:
                    type: mysql,mariadb
                - sqlCheck:
                    expectedResult: 0
                    sql: SELECT count(*) FROM `DATABASECHANGELOG` WHERE id = '320';
      changes:
        - addColumn:
            tableName: report_card
            columns:
              - column:
                  name: dataset
                  type: boolean
                  remarks: "Indicate whether question is a dataset"
                  constraints:
                    nullable: false
                  defaultValue: false

  - changeSet:    # this one is run unconditionally so unify the type to ${text.type} across ALL dbs
      id: v42.00-004 # this differentiation was first done under changeSet 13 above
      author: jeff303
      comment: >-
        Added 0.42.0 - modify type of activity.details from text to ${text.type}
      changes:
        - modifyDataType:
            tableName: activity
            columnName: details
            newDataType: ${text.type}

  - changeSet:
      id: v42.00-005
      author: jeff303
      comment: >-
        Added 0.42.0 - modify type of collection.description from text to ${text.type}
        on mysql,mariadb
      changes:
        - modifyDataType:
            tableName: collection
            columnName: description
            newDataType: ${text.type}
      preConditions:
        - onFail: MARK_RAN
        - dbms:
            type: mysql,mariadb

  - changeSet:
      id: v42.00-006
      author: jeff303
      comment: >-
        Added 0.42.0 - modify type of collection.name from text to ${text.type}
        on mysql,mariadb
      changes:
        - modifyDataType:
            tableName: collection
            columnName: name
            newDataType: ${text.type}
      preConditions:
        - onFail: MARK_RAN
        - dbms:
            type: mysql,mariadb

  - changeSet:
      id: v42.00-007
      author: jeff303
      comment: >-
        Added 0.42.0 - modify type of computation_job.context from text to ${text.type}
        on mysql,mariadb
      changes:
        - modifyDataType:
            tableName: computation_job
            columnName: context
            newDataType: ${text.type}
      preConditions:
        - onFail: MARK_RAN
        - dbms:
            type: mysql,mariadb

  - changeSet:
      id: v42.00-008
      author: jeff303
      comment: >-
        Added 0.42.0 - modify type of computation_job_result.payload from text
        to ${text.type} on mysql,mariadb
      changes:
        - modifyDataType:
            tableName: computation_job_result
            columnName: payload
            newDataType: ${text.type}
      preConditions:
        - onFail: MARK_RAN
        - dbms:
            type: mysql,mariadb

  - changeSet:
      id: v42.00-009
      author: jeff303
      comment: >-
        Added 0.42.0 - modify type of core_session.anti_csrf_token from text
        to ${text.type} on mysql,mariadb
      changes:
        - modifyDataType:
            tableName: core_session
            columnName: anti_csrf_token
            newDataType: ${text.type}
      preConditions:
        - onFail: MARK_RAN
        - dbms:
            type: mysql,mariadb

  - changeSet:
      id: v42.00-010
      author: jeff303
      comment: >-
        Added 0.42.0 - modify type of core_user.login_attributes from text to
        ${text.type} on mysql,mariadb
      changes:
        - modifyDataType:
            tableName: core_user
            columnName: login_attributes
            newDataType: ${text.type}
      preConditions:
        - onFail: MARK_RAN
        - dbms:
            type: mysql,mariadb

  - changeSet:
      id: v42.00-011
      author: jeff303
      comment: >-
        Added 0.42.0 - modify type of group_table_access_policy.attribute_remappings
        from text to ${text.type} on mysql,mariadb
      changes:
        - modifyDataType:
            tableName: group_table_access_policy
            columnName: attribute_remappings
            newDataType: ${text.type}
      preConditions:
        - onFail: MARK_RAN
        - dbms:
            type: mysql,mariadb

  - changeSet:
      id: v42.00-012
      author: jeff303
      comment: >-
        Added 0.42.0 - modify type of login_history.device_description from text
        to ${text.type} on mysql,mariadb
      changes:
        - modifyDataType:
            tableName: login_history
            columnName: device_description
            newDataType: ${text.type}
      preConditions:
        - onFail: MARK_RAN
        - dbms:
            type: mysql,mariadb

  - changeSet:
      id: v42.00-013
      author: jeff303
      comment: >-
        Added 0.42.0 - modify type of login_history.ip_address from text to ${text.type}
        on mysql,mariadb
      changes:
        - modifyDataType:
            tableName: login_history
            columnName: ip_address
            newDataType: ${text.type}
      preConditions:
        - onFail: MARK_RAN
        - dbms:
            type: mysql,mariadb

  - changeSet:
      id: v42.00-014
      author: jeff303
      comment: >-
        Added 0.42.0 - modify type of metabase_database.caveats from text to
        ${text.type} on mysql,mariadb
      changes:
        - modifyDataType:
            tableName: metabase_database
            columnName: caveats
            newDataType: ${text.type}
      preConditions:
        - onFail: MARK_RAN
        - dbms:
            type: mysql,mariadb

  - changeSet:
      id: v42.00-015
      author: jeff303
      comment: >-
        Added 0.42.0 - modify type of metabase_database.description from text
        to ${text.type} on mysql,mariadb
      changes:
        - modifyDataType:
            tableName: metabase_database
            columnName: description
            newDataType: ${text.type}
      preConditions:
        - onFail: MARK_RAN
        - dbms:
            type: mysql,mariadb

  - changeSet:
      id: v42.00-016
      author: jeff303
      comment: >-
        Added 0.42.0 - modify type of metabase_database.details from text to
        ${text.type} on mysql,mariadb
      changes:
        - modifyDataType:
            tableName: metabase_database
            columnName: details
            newDataType: ${text.type}
      preConditions:
        - onFail: MARK_RAN
        - dbms:
            type: mysql,mariadb

  - changeSet:
      id: v42.00-017
      author: jeff303
      comment: >-
        Added 0.42.0 - modify type of metabase_database.options from text to
        ${text.type} on mysql,mariadb
      changes:
        - modifyDataType:
            tableName: metabase_database
            columnName: options
            newDataType: ${text.type}
      preConditions:
        - onFail: MARK_RAN
        - dbms:
            type: mysql,mariadb

  - changeSet:
      id: v42.00-018
      author: jeff303
      comment: >-
        Added 0.42.0 - modify type of metabase_database.points_of_interest from
        text to ${text.type} on mysql,mariadb
      changes:
        - modifyDataType:
            tableName: metabase_database
            columnName: points_of_interest
            newDataType: ${text.type}
      preConditions:
        - onFail: MARK_RAN
        - dbms:
            type: mysql,mariadb

  - changeSet:
      id: v42.00-019
      author: jeff303
      comment: >-
        Added 0.42.0 - modify type of metabase_field.caveats from text to ${text.type}
        on mysql,mariadb
      changes:
        - modifyDataType:
            tableName: metabase_field
            columnName: caveats
            newDataType: ${text.type}
      preConditions:
        - onFail: MARK_RAN
        - dbms:
            type: mysql,mariadb

  - changeSet:
      id: v42.00-020
      author: jeff303
      comment: >-
        Added 0.42.0 - modify type of metabase_field.database_type from text
        to ${text.type} on mysql,mariadb
      changes:
        - modifyDataType:
            tableName: metabase_field
            columnName: database_type
            newDataType: ${text.type}
      preConditions:
        - onFail: MARK_RAN
        - dbms:
            type: mysql,mariadb

  - changeSet:
      id: v42.00-021
      author: jeff303
      comment: >-
        Added 0.42.0 - modify type of metabase_field.description from text to
        ${text.type} on mysql,mariadb
      changes:
        - modifyDataType:
            tableName: metabase_field
            columnName: description
            newDataType: ${text.type}
      preConditions:
        - onFail: MARK_RAN
        - dbms:
            type: mysql,mariadb

  - changeSet:
      id: v42.00-022
      author: jeff303
      comment: >-
        Added 0.42.0 - modify type of metabase_field.fingerprint from text to
        ${text.type} on mysql,mariadb
      changes:
        - modifyDataType:
            tableName: metabase_field
            columnName: fingerprint
            newDataType: ${text.type}
      preConditions:
        - onFail: MARK_RAN
        - dbms:
            type: mysql,mariadb

  - changeSet:
      id: v42.00-023
      author: jeff303
      comment: >-
        Added 0.42.0 - modify type of metabase_field.has_field_values from text
        to ${text.type} on mysql,mariadb
      changes:
        - modifyDataType:
            tableName: metabase_field
            columnName: has_field_values
            newDataType: ${text.type}
      preConditions:
        - onFail: MARK_RAN
        - dbms:
            type: mysql,mariadb

  - changeSet:
      id: v42.00-024
      author: jeff303
      comment: >-
        Added 0.42.0 - modify type of metabase_field.points_of_interest from
        text to ${text.type} on mysql,mariadb
      changes:
        - modifyDataType:
            tableName: metabase_field
            columnName: points_of_interest
            newDataType: ${text.type}
      preConditions:
        - onFail: MARK_RAN
        - dbms:
            type: mysql,mariadb

  - changeSet:
      id: v42.00-025
      author: jeff303
      comment: >-
        Added 0.42.0 - modify type of metabase_field.settings from text to ${text.type}
        on mysql,mariadb
      changes:
        - modifyDataType:
            tableName: metabase_field
            columnName: settings
            newDataType: ${text.type}
      preConditions:
        - onFail: MARK_RAN
        - dbms:
            type: mysql,mariadb

  - changeSet:
      id: v42.00-026
      author: jeff303
      comment: >-
        Added 0.42.0 - modify type of metabase_fieldvalues.human_readable_values
        from text to ${text.type} on mysql,mariadb
      changes:
        - modifyDataType:
            tableName: metabase_fieldvalues
            columnName: human_readable_values
            newDataType: ${text.type}
      preConditions:
        - onFail: MARK_RAN
        - dbms:
            type: mysql,mariadb

  - changeSet:
      id: v42.00-027
      author: jeff303
      comment: >-
        Added 0.42.0 - modify type of metabase_fieldvalues.values from text to
        ${text.type} on mysql,mariadb
      changes:
        - modifyDataType:
            tableName: metabase_fieldvalues
            columnName: values
            newDataType: ${text.type}
      preConditions:
        - onFail: MARK_RAN
        - dbms:
            type: mysql,mariadb

  - changeSet:
      id: v42.00-028
      author: jeff303
      comment: >-
        Added 0.42.0 - modify type of metabase_table.caveats from text to ${text.type}
        on mysql,mariadb
      changes:
        - modifyDataType:
            tableName: metabase_table
            columnName: caveats
            newDataType: ${text.type}
      preConditions:
        - onFail: MARK_RAN
        - dbms:
            type: mysql,mariadb

  - changeSet:
      id: v42.00-029
      author: jeff303
      comment: >-
        Added 0.42.0 - modify type of metabase_table.description from text to
        ${text.type} on mysql,mariadb
      changes:
        - modifyDataType:
            tableName: metabase_table
            columnName: description
            newDataType: ${text.type}
      preConditions:
        - onFail: MARK_RAN
        - dbms:
            type: mysql,mariadb

  - changeSet:
      id: v42.00-030
      author: jeff303
      comment: >-
        Added 0.42.0 - modify type of metabase_table.points_of_interest from
        text to ${text.type} on mysql,mariadb
      changes:
        - modifyDataType:
            tableName: metabase_table
            columnName: points_of_interest
            newDataType: ${text.type}
      preConditions:
        - onFail: MARK_RAN
        - dbms:
            type: mysql,mariadb

  - changeSet:
      id: v42.00-031
      author: jeff303
      comment: >-
        Added 0.42.0 - modify type of metric.caveats from text to ${text.type}
        on mysql,mariadb
      changes:
        - modifyDataType:
            tableName: metric
            columnName: caveats
            newDataType: ${text.type}
      preConditions:
        - onFail: MARK_RAN
        - dbms:
            type: mysql,mariadb

  - changeSet:
      id: v42.00-032
      author: jeff303
      comment: >-
        Added 0.42.0 - modify type of metric.definition from text to ${text.type}
        on mysql,mariadb
      changes:
        - modifyDataType:
            tableName: metric
            columnName: definition
            newDataType: ${text.type}
      preConditions:
        - onFail: MARK_RAN
        - dbms:
            type: mysql,mariadb

  - changeSet:
      id: v42.00-033
      author: jeff303
      comment: >-
        Added 0.42.0 - modify type of metric.description from text to ${text.type}
        on mysql,mariadb
      changes:
        - modifyDataType:
            tableName: metric
            columnName: description
            newDataType: ${text.type}
      preConditions:
        - onFail: MARK_RAN
        - dbms:
            type: mysql,mariadb

  - changeSet:
      id: v42.00-034
      author: jeff303
      comment: >-
        Added 0.42.0 - modify type of metric.how_is_this_calculated from text
        to ${text.type} on mysql,mariadb
      changes:
        - modifyDataType:
            tableName: metric
            columnName: how_is_this_calculated
            newDataType: ${text.type}
      preConditions:
        - onFail: MARK_RAN
        - dbms:
            type: mysql,mariadb

  - changeSet:
      id: v42.00-035
      author: jeff303
      comment: >-
        Added 0.42.0 - modify type of metric.points_of_interest from text to
        ${text.type} on mysql,mariadb
      changes:
        - modifyDataType:
            tableName: metric
            columnName: points_of_interest
            newDataType: ${text.type}
      preConditions:
        - onFail: MARK_RAN
        - dbms:
            type: mysql,mariadb

  - changeSet:
      id: v42.00-036
      author: jeff303
      comment: >-
        Added 0.42.0 - modify type of moderation_review.text from text to ${text.type}
        on mysql,mariadb
      changes:
        - modifyDataType:
            tableName: moderation_review
            columnName: text
            newDataType: ${text.type}
      preConditions:
        - onFail: MARK_RAN
        - dbms:
            type: mysql,mariadb

  - changeSet:
      id: v42.00-037
      author: jeff303
      comment: >-
        Added 0.42.0 - modify type of native_query_snippet.content from text
        to ${text.type} on mysql,mariadb
      changes:
        - modifyDataType:
            tableName: native_query_snippet
            columnName: content
            newDataType: ${text.type}
      preConditions:
        - onFail: MARK_RAN
        - dbms:
            type: mysql,mariadb

  - changeSet:
      id: v42.00-038
      author: jeff303
      comment: >-
        Added 0.42.0 - modify type of native_query_snippet.description from text
        to ${text.type} on mysql,mariadb
      changes:
        - modifyDataType:
            tableName: native_query_snippet
            columnName: description
            newDataType: ${text.type}
      preConditions:
        - onFail: MARK_RAN
        - dbms:
            type: mysql,mariadb

  - changeSet:
      id: v42.00-039
      author: jeff303
      comment: >-
        Added 0.42.0 - modify type of pulse.parameters from text to ${text.type}
        on mysql,mariadb
      changes:
        - modifyDataType:
            tableName: pulse
            columnName: parameters
            newDataType: ${text.type}
      preConditions:
        - onFail: MARK_RAN
        - dbms:
            type: mysql,mariadb

  - changeSet:
      id: v42.00-040
      author: jeff303
      comment: >-
        Added 0.42.0 - modify type of pulse_channel.details from text to ${text.type}
        on mysql,mariadb
      changes:
        - modifyDataType:
            tableName: pulse_channel
            columnName: details
            newDataType: ${text.type}
      preConditions:
        - onFail: MARK_RAN
        - dbms:
            type: mysql,mariadb

  - changeSet:
      id: v42.00-041
      author: jeff303
      comment: >-
        Added 0.42.0 - modify type of query.query from text to ${text.type} on
        mysql,mariadb
      changes:
        - modifyDataType:
            tableName: query
            columnName: query
            newDataType: ${text.type}
      preConditions:
        - onFail: MARK_RAN
        - dbms:
            type: mysql,mariadb

  - changeSet:
      id: v42.00-042
      author: jeff303
      comment: >-
        Added 0.42.0 - modify type of query_execution.error from text to ${text.type}
        on mysql,mariadb
      changes:
        - modifyDataType:
            tableName: query_execution
            columnName: error
            newDataType: ${text.type}
      preConditions:
        - onFail: MARK_RAN
        - dbms:
            type: mysql,mariadb

  - changeSet:
      id: v42.00-043
      author: jeff303
      comment: >-
        Added 0.42.0 - modify type of report_card.dataset_query from text to
        ${text.type} on mysql,mariadb
      changes:
        - modifyDataType:
            tableName: report_card
            columnName: dataset_query
            newDataType: ${text.type}
      preConditions:
        - onFail: MARK_RAN
        - dbms:
            type: mysql,mariadb

  - changeSet:
      id: v42.00-044
      author: jeff303
      comment: >-
        Added 0.42.0 - modify type of report_card.description from text to ${text.type}
        on mysql,mariadb
      changes:
        - modifyDataType:
            tableName: report_card
            columnName: description
            newDataType: ${text.type}
      preConditions:
        - onFail: MARK_RAN
        - dbms:
            type: mysql,mariadb

  - changeSet:
      id: v42.00-045
      author: jeff303
      comment: >-
        Added 0.42.0 - modify type of report_card.embedding_params from text
        to ${text.type} on mysql,mariadb
      changes:
        - modifyDataType:
            tableName: report_card
            columnName: embedding_params
            newDataType: ${text.type}
      preConditions:
        - onFail: MARK_RAN
        - dbms:
            type: mysql,mariadb

  - changeSet:
      id: v42.00-046
      author: jeff303
      comment: >-
        Added 0.42.0 - modify type of report_card.result_metadata from text to
        ${text.type} on mysql,mariadb
      changes:
        - modifyDataType:
            tableName: report_card
            columnName: result_metadata
            newDataType: ${text.type}
      preConditions:
        - onFail: MARK_RAN
        - dbms:
            type: mysql,mariadb

  - changeSet:
      id: v42.00-047
      author: jeff303
      comment: >-
        Added 0.42.0 - modify type of report_card.visualization_settings from
        text to ${text.type} on mysql,mariadb
      changes:
        - modifyDataType:
            tableName: report_card
            columnName: visualization_settings
            newDataType: ${text.type}
      preConditions:
        - onFail: MARK_RAN
        - dbms:
            type: mysql,mariadb

  - changeSet:
      id: v42.00-048
      author: jeff303
      comment: >-
        Added 0.42.0 - modify type of report_dashboard.caveats from text to ${text.type}
        on mysql,mariadb
      changes:
        - modifyDataType:
            tableName: report_dashboard
            columnName: caveats
            newDataType: ${text.type}
      preConditions:
        - onFail: MARK_RAN
        - dbms:
            type: mysql,mariadb

  - changeSet:
      id: v42.00-049
      author: jeff303
      comment: >-
        Added 0.42.0 - modify type of report_dashboard.description from text
        to ${text.type} on mysql,mariadb
      changes:
        - modifyDataType:
            tableName: report_dashboard
            columnName: description
            newDataType: ${text.type}
      preConditions:
        - onFail: MARK_RAN
        - dbms:
            type: mysql,mariadb

  - changeSet:
      id: v42.00-050
      author: jeff303
      comment: >-
        Added 0.42.0 - modify type of report_dashboard.embedding_params from
        text to ${text.type} on mysql,mariadb
      changes:
        - modifyDataType:
            tableName: report_dashboard
            columnName: embedding_params
            newDataType: ${text.type}
      preConditions:
        - onFail: MARK_RAN
        - dbms:
            type: mysql,mariadb

  - changeSet:
      id: v42.00-051
      author: jeff303
      comment: >-
        Added 0.42.0 - modify type of report_dashboard.parameters from text to
        ${text.type} on mysql,mariadb
      changes:
        - modifyDataType:
            tableName: report_dashboard
            columnName: parameters
            newDataType: ${text.type}
      preConditions:
        - onFail: MARK_RAN
        - dbms:
            type: mysql,mariadb

  - changeSet:
      id: v42.00-052
      author: jeff303
      comment: >-
        Added 0.42.0 - modify type of report_dashboard.points_of_interest from
        text to ${text.type} on mysql,mariadb
      changes:
        - modifyDataType:
            tableName: report_dashboard
            columnName: points_of_interest
            newDataType: ${text.type}
      preConditions:
        - onFail: MARK_RAN
        - dbms:
            type: mysql,mariadb

  - changeSet:
      id: v42.00-053
      author: jeff303
      comment: >-
        Added 0.42.0 - modify type of report_dashboardcard.parameter_mappings
        from text to ${text.type} on mysql,mariadb
      changes:
        - modifyDataType:
            tableName: report_dashboardcard
            columnName: parameter_mappings
            newDataType: ${text.type}
      preConditions:
        - onFail: MARK_RAN
        - dbms:
            type: mysql,mariadb

  - changeSet:
      id: v42.00-054
      author: jeff303
      comment: >-
        Added 0.42.0 - modify type of report_dashboardcard.visualization_settings
        from text to ${text.type} on mysql,mariadb
      changes:
        - modifyDataType:
            tableName: report_dashboardcard
            columnName: visualization_settings
            newDataType: ${text.type}
      preConditions:
        - onFail: MARK_RAN
        - dbms:
            type: mysql,mariadb

  - changeSet:
      id: v42.00-055
      author: jeff303
      comment: >-
        Added 0.42.0 - modify type of revision.message from text to ${text.type}
        on mysql,mariadb
      changes:
        - modifyDataType:
            tableName: revision
            columnName: message
            newDataType: ${text.type}
      preConditions:
        - onFail: MARK_RAN
        - dbms:
            type: mysql,mariadb

  - changeSet:    # this one is run unconditionally so unify the type to ${text.type} across ALL dbs
      id: v42.00-056 # this differentiation was first done under changeSet 10 above
      author: jeff303
      comment: >-
        Added 0.42.0 - modify type of revision.object from text to ${text.type}
      changes:
        - modifyDataType:
            tableName: revision
            columnName: object
            newDataType: ${text.type}

  - changeSet:
      id: v42.00-057
      author: jeff303
      comment: >-
        Added 0.42.0 - modify type of segment.caveats from text to ${text.type}
        on mysql,mariadb
      changes:
        - modifyDataType:
            tableName: segment
            columnName: caveats
            newDataType: ${text.type}
      preConditions:
        - onFail: MARK_RAN
        - dbms:
            type: mysql,mariadb

  - changeSet:
      id: v42.00-058
      author: jeff303
      comment: >-
        Added 0.42.0 - modify type of segment.definition from text to ${text.type}
        on mysql,mariadb
      changes:
        - modifyDataType:
            tableName: segment
            columnName: definition
            newDataType: ${text.type}
      preConditions:
        - onFail: MARK_RAN
        - dbms:
            type: mysql,mariadb

  - changeSet:
      id: v42.00-059
      author: jeff303
      comment: >-
        Added 0.42.0 - modify type of segment.description from text to ${text.type}
        on mysql,mariadb
      changes:
        - modifyDataType:
            tableName: segment
            columnName: description
            newDataType: ${text.type}
      preConditions:
        - onFail: MARK_RAN
        - dbms:
            type: mysql,mariadb

  - changeSet:
      id: v42.00-060
      author: jeff303
      comment: >-
        Added 0.42.0 - modify type of segment.points_of_interest from text to
        ${text.type} on mysql,mariadb
      changes:
        - modifyDataType:
            tableName: segment
            columnName: points_of_interest
            newDataType: ${text.type}
      preConditions:
        - onFail: MARK_RAN
        - dbms:
            type: mysql,mariadb

  - changeSet:
      id: v42.00-061
      author: jeff303
      comment: >-
        Added 0.42.0 - modify type of setting.value from text to ${text.type}
        on mysql,mariadb
      changes:
        - modifyDataType:
            tableName: setting
            columnName: value
            newDataType: ${text.type}
      preConditions:
        - onFail: MARK_RAN
        - dbms:
            type: mysql,mariadb

  - changeSet:
      id: v42.00-062
      author: jeff303
      comment: >-
        Added 0.42.0 - modify type of task_history.task_details from text to
        ${text.type} on mysql,mariadb
      changes:
        - modifyDataType:
            tableName: task_history
            columnName: task_details
            newDataType: ${text.type}
      preConditions:
        - onFail: MARK_RAN
        - dbms:
            type: mysql,mariadb

  - changeSet:
      id: v42.00-063
      author: jeff303
      comment: >-
        Added 0.42.0 - modify type of view_log.metadata from text to ${text.type}
        on mysql,mariadb
      changes:
        - modifyDataType:
            tableName: view_log
            columnName: metadata
            newDataType: ${text.type}
      preConditions:
        - onFail: MARK_RAN
        - dbms:
            type: mysql,mariadb

  - changeSet:
      id: v42.00-064
      author: jeff303
      comment: "Added 0.42.0 - fix type of query_cache.results on upgrade (in case changeSet 97 was run before #16095)"
      preConditions:
        - onFail: MARK_RAN
        - dbms:
            type: mysql,mariadb
      changes:
        - modifyDataType:
            tableName: query_cache
            columnName: results
            newDataType: longblob

  - changeSet:
      id: v42.00-065
      author: dpsutton
      comment: >-
        Added 0.42.0 - Another modal dismissed state on user. Retaining the same suffix and boolean style to ease an
        eventual migration.
      changes:
        - addColumn:
            tableName: core_user
            columns:
              - column:
                  name: is_datasetnewb
                  type: boolean
                  remarks: "Boolean flag to indicate if the dataset info modal has been dismissed."
                  defaultValueBoolean: true
                  constraints:
                    nullable: false

  - changeSet:
      id: v42.00-066
      author: noahmoss
      comment: >-
        Added 0.42.0 - new columns for initial DB sync progress UX. Indicates whether a database has succesfully synced
        at least one time.
      changes:
        - addColumn:
            tableName: metabase_database
            columns:
              - column:
                  name: initial_sync_status
                  type: varchar(32)
                  remarks: "String indicating whether a database has completed its initial sync and is ready to use"
                  defaultValue: "complete"
                  constraints:
                    nullable: false

  - changeSet:
      id: v42.00-067
      author: noahmoss
      comment: >-
        Added 0.42.0 - new columns for initial DB sync progress UX. Indicates whether a table has succesfully synced
        at least one time.
      changes:
        - addColumn:
            tableName: metabase_table
            columns:
              - column:
                  name: initial_sync_status
                  type: varchar(32)
                  remarks: "String indicating whether a table has completed its initial sync and is ready to use"
                  defaultValue: "complete"
                  constraints:
                    nullable: false

  - changeSet:
      id: v42.00-068
      author: noahmoss
      comment: >-
        Added 0.42.0 - new columns for initial DB sync progress UX. Records the ID of the admin who added a database.
        May be null for the sample dataset, or for databases added prior to 0.42.0.
      changes:
        - addColumn:
            tableName: metabase_database
            columns:
              - column:
                  name: creator_id
                  type: int
                  remarks: "ID of the admin who added the database"
                  constraints:
                    nullable: true

  - changeSet:
      id: v42.00-069
      author: noahmoss
      comment: >-
        Added 0.42.0 - adds FK constraint for creator_id column, containing the ID of the admin who added a database.
      changes:
        - addForeignKeyConstraint:
            baseTableName: metabase_database
            baseColumnNames: creator_id
            referencedTableName: core_user
            referencedColumnNames: id
            constraintName: fk_database_creator_id
            onDelete: SET NULL

  - changeSet:
      id: v42.00-070
      author: camsaul
      comment: >-
        Added 0.42.0 - add Database.settings column to implement Database-local Settings
      # This migration was originally misnumbered, so now that it has a correct number it may get triggered a second
      # time. That's fine
      preConditions:
        - onFail: MARK_RAN
        - not:
            - columnExists:
                tableName: metabase_database
                columnName: settings
      changes:
        - addColumn:
            tableName: metabase_database
            columns:
              - column:
                  name: settings
                  type: ${text.type}
                  remarks: "Serialized JSON containing Database-local Settings for this Database"

  - changeSet:
      id: v42.00-071
      author: noahmoss
      comment: >-
        Added 0.42.0 - migrates the Sample Dataset to the name "Sample Database"
      changes:
        - sql:
            sql: UPDATE metabase_database SET name='Sample Database' WHERE is_sample=true

  - changeSet:
      id: v43.00-001
      author: jeff303
      comment: >-
        Added 0.43.0 - migrates any Database using the old bigquery driver to bigquery-cloud-sdk instead
      changes:
        - sql:
            sql: UPDATE metabase_database SET engine = 'bigquery-cloud-sdk' WHERE engine = 'bigquery'


  #
  # The next few migrations replace metabase.db.data-migrations/add-users-to-default-permissions-groups from 0.20.0
  #

  # Create the magic Permissions Groups if they don't already exist.

  # [add-users-to-default-permissions-groups 1 of 4]
  - changeSet:
      id: v43.00-002
      author: camsaul
      comment: >-
        Added 0.43.0. Create magic 'All Users' Permissions Group if it does not already exist.
      preConditions:
        - onFail: MARK_RAN
        - sqlCheck:
            expectedResult: 0
            sql: >-
              SELECT count(*) FROM permissions_group WHERE name = 'All Users';
      changes:
        - sql:
            sql: >-
              INSERT INTO permissions_group (name)
              VALUES
              ('All Users')

  # [add-users-to-default-permissions-groups 2 of 4]
  - changeSet:
      id: v43.00-003
      author: camsaul
      comment: >-
        Added 0.43.0. Create magic 'Administrators' Permissions Group if it does not already exist.
      preConditions:
        - onFail: MARK_RAN
        - sqlCheck:
            expectedResult: 0
            sql: >-
              SELECT count(*) FROM permissions_group WHERE name = 'Administrators';
      changes:
        - sql:
            sql: >-
              INSERT INTO permissions_group (name)
              VALUES
              ('Administrators')

  # Add existing Users to the magic Permissions Groups if needed.

  # [add-users-to-default-permissions-groups 3 of 4]
  - changeSet:
      id: v43.00-004
      author: camsaul
      comment: >-
        Added 0.43.0. Add existing Users to 'All Users' magic Permissions Group if needed.
      changes:
        - sql:
            sql: >-
              INSERT INTO permissions_group_membership (user_id, group_id)
              SELECT
                u.id AS user_id,
                all_users_group.id AS group_id
                FROM core_user u
                LEFT JOIN (
                  SELECT *
                  FROM permissions_group
                  WHERE name = 'All Users'
                ) all_users_group
                  ON true
                LEFT JOIN permissions_group_membership pgm
                       ON u.id = pgm.user_id
                      AND all_users_group.id = pgm.group_id
                WHERE pgm.id IS NULL;

  # [add-users-to-default-permissions-groups 4 of 4]
  - changeSet:
      id: v43.00-005
      author: camsaul
      comment: >-
        Added 0.43.0. Add existing Users with 'is_superuser' flag to 'Administrators' magic Permissions Group if needed.
      changes:
        - sql:
            sql: >-
              INSERT INTO permissions_group_membership (user_id, group_id)
              SELECT
                u.id AS user_id,
                admin_group.id AS group_id
                FROM core_user u
                LEFT JOIN (
                  SELECT *
                  FROM permissions_group
                  WHERE name = 'Administrators'
                ) admin_group
                  ON true
                LEFT JOIN permissions_group_membership pgm
                       ON u.id = pgm.user_id
                      AND admin_group.id = pgm.group_id
                WHERE u.is_superuser = true
                  AND pgm.id IS NULL;

  #
  # This migration replaces metabase.db.data-migrations/add-admin-group-root-entry, added 0.20.0
  #
  # Create root permissions entry for admin magic Permissions Group. Admin Group has a single entry that lets it
  # access to everything
  - changeSet:
      id: v43.00-006
      author: camsaul
      comment: >-
        Added 0.43.0. Create root '/' permissions entry for the 'Administrators' magic Permissions Group if needed.
      changes:
        - sql:
            sql: >-
              INSERT INTO permissions (group_id, object)
              SELECT
                admin_group.id AS group_id,
                '/' AS object
              FROM (
                SELECT id
                FROM permissions_group
                WHERE name = 'Administrators'
              ) admin_group
              LEFT JOIN permissions p
                     ON admin_group.id = p.group_id
                    AND p.object = '/'
              WHERE p.object IS NULL;

  #
  # The following migration replaces metabase.db.data-migrations/add-databases-to-magic-permissions-groups, added 0.20.0
  #

  # Add permissions entries for 'All Users' for all Databases created BEFORE we created the 'All Users' Permissions
  # Group. This replaces the old 'add-databases-to-magic-permissions-groups' Clojure-land data migration. Only run
  # this migration if that one hasn't been run yet.
  - changeSet:
      id: v43.00-007
      author: camsaul
      comment: >-
        Added 0.43.0. Grant permissions for existing Databases to 'All Users' permissions group.
      preConditions:
        - onFail: MARK_RAN
        - sqlCheck:
            expectedResult: 0
            sql: >-
              SELECT count(*)
              FROM data_migrations
              WHERE id = 'add-databases-to-magic-permissions-groups';
      changes:
        - sql:
            sql: >-
              INSERT INTO permissions (object, group_id)
              SELECT db.object, all_users.id AS group_id
              FROM (
                SELECT concat('/db/', id, '/') AS object
                FROM metabase_database
              ) db
              LEFT JOIN (
                SELECT id
                FROM permissions_group
                WHERE name = 'All Users'
              ) all_users
                ON true
              LEFT JOIN permissions p
                     ON p.group_id = all_users.id
                    AND db.object = p.object
              WHERE p.object IS NULL;

  #
  # The following migration replaces metabase.db.migrations/copy-site-url-setting-and-remove-trailing-slashes, added 0.23.0
  #
  # Copy the value of the old setting `-site-url` to the new `site-url` if applicable. (`site-url` used to be stored
  # internally as `-site-url`; this was confusing, see #4188 for details.) Make sure `site-url` has no trailing slashes
  # originally fixed in #4123.
  - changeSet:
      id: v43.00-008
      author: camsaul
      comment: >-
        Added 0.43.0. Migrate legacy '-site-url' Setting to 'site-url'. Trim trailing slashes.
      validCheckSum: ANY # Quoting changes in H2 don't need to be re-run
      preConditions:
        - onFail: MARK_RAN
        - or:
            - and:
                - dbms:
                    type: postgresql
                - sqlCheck:
                    expectedResult: 0
                    sql: SELECT count(*) FROM setting WHERE key = 'site-url';
            - and:
                - dbms:
                    type: h2
                - sqlCheck:
                    expectedResult: 0
                    sql: SELECT count(*) FROM setting WHERE "KEY" = 'site-url';
            - and:
                - dbms:
                    type: mysql,mariadb
                - sqlCheck:
                    expectedResult: 0
                    sql: SELECT count(*) FROM setting WHERE `key` = 'site-url';
      changes:
        - sql:
            dbms: h2
            sql: >-
              INSERT INTO setting ("KEY", "VALUE")
              SELECT
                'site-url' AS "KEY",
                regexp_replace("VALUE", '/$', '') AS "VALUE"
              FROM setting
              WHERE "KEY" = '-site-url';
        - sql:
            dbms: postgresql
            sql: >-
              INSERT INTO setting (key, value)
              SELECT
                'site-url' AS key,
                regexp_replace(value, '/$', '') AS value
              FROM setting
              WHERE key = '-site-url';
        - sql:
            dbms: mysql,mariadb
            # MySQL 5.7 doesn't support regexp_replace :(
            # 'key' has to be quoted in MySQL
            sql: >-
              INSERT INTO setting (`key`, value)
              SELECT
                'site-url' AS `key`,
                CASE
                  WHEN value LIKE '%/'
                    THEN substring(value, 1, length(value) - 1)
                  ELSE
                    value
                  END
                AS value
              FROM setting
              WHERE `key` = '-site-url';

  #
  # The following migration replaces metabase.db.migrations/ensure-protocol-specified-in-site-url, added in 0.25.1
  #
  # There's a window on in the 0.23.0 and 0.23.1 releases that the site-url could be persisted without a protocol
  # specified. Other areas of the application expect that site-url will always include http/https. This migration
  # ensures that if we have a site-url stored it has the current defaulting logic applied to it
  - changeSet:
      id: v43.00-009
      author: camsaul
      comment: >-
        Added 0.43.0. Make sure 'site-url' Setting includes protocol.
      validCheckSum: ANY # Quoting changes in H2 don't need to be re-run
      changes:
        - sql:
            dbms: postgresql
            sql: >-
              UPDATE setting
              SET value = concat('http://', value)
              WHERE key = 'site-url'
                AND value NOT LIKE 'http%';
        - sql:
            dbms: h2
            sql: >-
              UPDATE setting
              SET "VALUE" = concat('http://', "VALUE")
              WHERE "KEY" = 'site-url'
                AND "VALUE" NOT LIKE 'http%';
        - sql:
            dbms: mysql,mariadb
            sql: >-
              UPDATE setting
              SET value = concat('http://', value)
              WHERE `key` = 'site-url'
                AND value NOT LIKE 'http%';

  #
  # The following migrations replace metabase.db.migrations/migrate-humanization-setting, added in 0.28.0
  #
  # Prior to version 0.28.0 humanization was configured using the boolean setting `enable-advanced-humanization`.
  # `true` meant "use advanced humanization", while `false` meant "use simple humanization". In 0.28.0, this Setting
  # was replaced by the `humanization-strategy` Setting, which (at the time of this writing) allows for a choice
  # between three options: advanced, simple, or none. Migrate any values of the old Setting, if set, to the new one.

  # [migrate-humanization-setting part 1 of 2]
  - changeSet:
      id: v43.00-010
      author: camsaul
      comment: >-
        Added 0.43.0. Migrates value of legacy enable-advanced-humanization Setting to humanization-strategy Setting added in 0.28.0.
      validCheckSum: ANY # Quoting changes in H2 don't need to be re-run
      preConditions:
        - onFail: MARK_RAN
        - or:
            - and:
                - dbms:
                    type: postgresql
                - sqlCheck:
                    expectedResult: 0
                    sql: SELECT count(*) FROM setting WHERE key = 'humanization-strategy';
            - and:
                - dbms:
                    type: h2
                - sqlCheck:
                    expectedResult: 0
                    sql: SELECT count(*) FROM setting WHERE "KEY" = 'humanization-strategy';
            - and:
                - dbms:
                    type: mysql,mariadb
                - sqlCheck:
                    expectedResult: 0
                    sql: SELECT count(*) FROM setting WHERE `key` = 'humanization-strategy';
      changes:
        - sql:
            dbms: postgresql
            sql: >-
              INSERT INTO setting (key, value)
              SELECT
                'humanization-strategy'                                      AS key,
                (CASE WHEN value = 'true' THEN 'advanced' ELSE 'simple' END) AS value
              FROM setting
              WHERE key = 'enable-advanced-humanization';
        # key and value have to be quoted in H2
        - sql:
            dbms: h2
            sql: >-
              INSERT INTO setting ("KEY", "VALUE")
              SELECT
                'humanization-strategy'                                      AS "KEY",
                (CASE WHEN "VALUE" = 'true' THEN 'advanced' ELSE 'simple' END) AS "VALUE"
              FROM setting
              WHERE "KEY" = 'enable-advanced-humanization';
        # key has to be quoted in MySQL/MariaDB
        - sql:
            dbms: mysql,mariadb
            sql: >-
              INSERT INTO setting (`key`, value)
              SELECT
                'humanization-strategy'                                      AS `key`,
                (CASE WHEN value = 'true' THEN 'advanced' ELSE 'simple' END) AS value
              FROM setting
              WHERE `key` = 'enable-advanced-humanization';

  # [migrate-humanization-setting part 2 of 2]
  - changeSet:
      id: v43.00-011
      author: camsaul
      comment: >-
        Added 0.43.0. Remove legacy enable-advanced-humanization Setting.
      validCheckSum: ANY # Quoting changes in H2 don't need to be re-run
      changes:
        - sql:
            dbms: postgresql
            sql: >-
              DELETE FROM setting WHERE key = 'enable-advanced-humanization';
        # key has to be quoted in H2
        - sql:
            dbms: h2
            sql: >-
              DELETE FROM setting WHERE "KEY" = 'enable-advanced-humanization';
        # key has to be quoted in MySQL/MariaDB
        - sql:
            dbms: mysql,mariadb
            sql: >-
              DELETE FROM setting WHERE `key` = 'enable-advanced-humanization';

  #
  # The following migration replaces metabase.db.migrations/mark-category-fields-as-list, added in 0.29.0
  #
  # Starting in version 0.29.0 we switched the way we decide which Fields should get FieldValues. Prior to 29, Fields
  # would be marked as special type Category if they should have FieldValues. In 29+, the Category special type no
  # longer has any meaning as far as the backend is concerned. Instead, we use the new `has_field_values` column to
  # keep track of these things. Fields whose value for `has_field_values` is `list` is the equiavalent of the old
  # meaning of the Category special type.
  #
  # Note that in 0.39.0 special type was renamed to semantic type
  - changeSet:
      id: v43.00-012
      author: camsaul
      comment: >-
        Added 0.43.0. Set Field.has_field_values to 'list' if semantic_type derives from :type/Category.
      preConditions:
        - onFail: MARK_RAN
        - sqlCheck:
            expectedResult: 0
            sql: >-
              SELECT count(*)
              FROM data_migrations
              WHERE id = 'mark-category-fields-as-list';
      changes:
        - sql:
            # This is a snapshot of all the descendants of `:type/Category` at the time this migration was written. We
            # don't need to worry about new types being added in the future, since the purpose of this migration is
            # only to update old columns.
            sql: >-
              UPDATE metabase_field
              SET has_field_values = 'list'
              WHERE has_field_values IS NULL
                AND active = true
                AND semantic_type IN (
                  'type/Category',
                  'type/City',
                  'type/Company',
                  'type/Country',
                  'type/Name',
                  'type/Product',
                  'type/Source',
                  'type/State',
                  'type/Subscription',
                  'type/Title'
                );

  #
  # The following migrations replace metabase.db.migrations/add-migrated-collections, added in 0.30.0
  #
  # In 0.30 dashboards and pulses will be saved in collections rather than on separate list pages. Additionally, there
  # will no longer be any notion of saved questions existing outside of a collection (i.e. in the weird "Everything
  # Else" area where they can currently be saved).
  #
  # Consequently we'll need to move existing dashboards, pulses, and questions-not-in-a-collection to a new location
  # when users upgrade their instance to 0.30 from a previous version.
  #
  # The user feedback we've received points to a UX that would do the following:
  #
  # 1. Set permissions to the Root Collection to readwrite perms access for *all* Groups.
  #
  # 2. Create three new collections within the root collection: "Migrated dashboards," "Migrated pulses," and "Migrated
  #    questions."
  #
  # 3. The permissions settings for these new collections should be set to No Access for all user groups except
  #    Administrators.
  #
  # 4. Existing Dashboards, Pulses, and Questions from the "Everything Else" area should now be present within these
  #    new collections.

  # [add-migrated-collections part 1 of 7] Create 'Migrated Dashboards' Collection if needed
  - changeSet:
      id: v43.00-014
      author: camsaul
      comment: >-
        Added 0.43.0. Add 'Migrated Dashboards' Collection if needed and there are any Dashboards not in a Collection.
      preConditions:
        - onFail: MARK_RAN
        - and:
            - sqlCheck:
                expectedResult: 0
                sql: >-
                  SELECT count(*)
                  FROM data_migrations
                  WHERE id = 'add-migrated-collections';
            - sqlCheck:
                expectedResult: 0
                sql: >-
                  SELECT count(*)
                  FROM collection
                  WHERE name = 'Migrated Dashboards';
            - not:
                - sqlCheck:
                    expectedResult: 0
                    sql: >-
                      SELECT count(*)
                      FROM report_dashboard
                      WHERE collection_id IS NULL;
      changes:
        - sql:
            # #509ee3 is the MB brand color
            sql: >-
              INSERT INTO collection (name, color, slug)
              VALUES
              ('Migrated Dashboards', '#509ee3', 'migrated_dashboards');

  # [add-migrated-collections part 2 of 7] Create 'Migrated Pulses' Collection if needed
  - changeSet:
      id: v43.00-015
      author: camsaul
      comment: >-
        Added 0.43.0. Add 'Migrated Pulses' Collection if needed and there are any Pulses not in a Collection.
      preConditions:
        - onFail: MARK_RAN
        - and:
            - sqlCheck:
                expectedResult: 0
                sql: >-
                  SELECT count(*)
                  FROM data_migrations
                  WHERE id = 'add-migrated-collections';
            - sqlCheck:
                expectedResult: 0
                sql: >-
                  SELECT count(*)
                  FROM collection
                  WHERE name = 'Migrated Pulses';
            - not:
                - sqlCheck:
                    expectedResult: 0
                    sql: >-
                      SELECT count(*)
                      FROM pulse
                      WHERE collection_id IS NULL;
      changes:
        - sql:
            # #509ee3 is the MB brand color
            sql: >-
              INSERT INTO collection (name, color, slug)
              VALUES
              ('Migrated Pulses', '#509ee3', 'migrated_pulses');

  # [add-migrated-collections part 3 of 7] Create 'Migrated Questions' Collection if needed
  - changeSet:
      id: v43.00-016
      author: camsaul
      comment: >-
        Added 0.43.0. Add 'Migrated Questions' Collection if needed and there are any Cards not in a Collection.
      preConditions:
        - onFail: MARK_RAN
        - and:
            - sqlCheck:
                expectedResult: 0
                sql: >-
                  SELECT count(*)
                  FROM data_migrations
                  WHERE id = 'add-migrated-collections';
            - sqlCheck:
                expectedResult: 0
                sql: >-
                  SELECT count(*)
                  FROM collection
                  WHERE name = 'Migrated Questions';
            - not:
                - sqlCheck:
                    expectedResult: 0
                    sql: >-
                      SELECT count(*)
                      FROM report_card
                      WHERE collection_id IS NULL;
      changes:
        - sql:
            # #509ee3 is the MB brand color
            sql: >-
              INSERT INTO collection (name, color, slug)
              VALUES
              ('Migrated Questions', '#509ee3', 'migrated_questions');

  # [add-migrated-collections part 4 of 7] Move Dashboards not in a Collection to 'Migrated Dashboards'
  - changeSet:
      id: v43.00-017
      author: camsaul
      comment: >-
        Added 0.43.0. Move Dashboards not in a Collection to 'Migrated Dashboards'.
      preConditions:
        - onFail: MARK_RAN
        - sqlCheck:
            expectedResult: 0
            sql: >-
              SELECT count(*)
              FROM data_migrations
              WHERE id = 'add-migrated-collections';
      changes:
        - sql:
            sql: >-
              UPDATE report_dashboard
              SET collection_id = (SELECT id FROM collection WHERE name = 'Migrated Dashboards')
              WHERE collection_id IS NULL;


  # [add-migrated-collections part 5 of 7] Move Pulses not in a Collection to 'Migrated Pulses'
  - changeSet:
      id: v43.00-018
      author: camsaul
      comment: >-
        Added 0.43.0. Move Pulses not in a Collection to 'Migrated Pulses'.
      preConditions:
        - onFail: MARK_RAN
        - sqlCheck:
            expectedResult: 0
            sql: >-
              SELECT count(*)
              FROM data_migrations
              WHERE id = 'add-migrated-collections';
      changes:
        - sql:
            sql: >-
              UPDATE pulse
              SET collection_id = (SELECT id FROM collection WHERE name = 'Migrated Pulses')
              WHERE collection_id IS NULL;

  # [add-migrated-collections part 6 of 7] Move Cards not in a Collection to 'Migrated Questions'
  - changeSet:
      id: v43.00-019
      author: camsaul
      comment: >-
        Added 0.43.0. Move Cards not in a Collection to 'Migrated Questions'.
      preConditions:
        - onFail: MARK_RAN
        - sqlCheck:
            expectedResult: 0
            sql: >-
              SELECT count(*)
              FROM data_migrations
              WHERE id = 'add-migrated-collections';
      changes:
        - sql:
            sql: >-
              UPDATE report_card
              SET collection_id = (SELECT id FROM collection WHERE name = 'Migrated Questions')
              WHERE collection_id IS NULL;

  # [add-migrated-collections part 7 of 7] Grant All Users readwrite perms for the Root Collection.
  - changeSet:
      id: v43.00-020
      author: camsaul
      comment: >-
        Added 0.43.0. Grant the 'All Users' Permissions Group readwrite perms for the Root Collection.
      preConditions:
        - onFail: MARK_RAN
        - and:
            - sqlCheck:
                expectedResult: 0
                sql: >-
                  SELECT count(*)
                  FROM data_migrations
                  WHERE id = 'add-migrated-collections';
      changes:
        - sql:
            sql: >-
              INSERT INTO permissions (group_id, object)
              SELECT
                all_users_group.id AS group_id,
                '/collection/root/' AS object
              FROM (
                SELECT id
                FROM permissions_group
                WHERE name = 'All Users'
              ) all_users_group
              LEFT JOIN permissions p
                     ON all_users_group.id = p.group_id
                    AND p.object = '/collection/root/'
              WHERE p.object IS NULL;

  - changeSet:
      id: v43.00-021
      author: adam-james
      comment: Added 0.43.0 - Timeline table for Events
      changes:
        - createTable:
            tableName: timeline
            remarks: Timeline table to organize events
            columns:
              - column:
                  name: id
                  type: int
                  autoIncrement: true
                  constraints:
                    nullable: false
                    primaryKey: true
              - column:
                  remarks: Name of the timeline
                  name: name
                  type: varchar(255)
                  constraints:
                    nullable: false
              - column:
                  remarks: Optional description of the timeline
                  name: description
                  type: varchar(255)
                  constraints:
                    nullable: true
              - column:
                  name: icon
                  type: varchar(128)
                  constraints:
                    nullable: true
                  remarks: the icon to use when displaying the event
              - column:
                  remarks: ID of the collection containing the timeline
                  name: collection_id
                  type: int
                  constraints:
                    nullable: true
                    references: collection(id)
                    foreignKeyName: fk_timeline_collection_id
                    deleteCascade: true
              - column:
                  remarks: Whether or not the timeline has been archived
                  name: archived
                  type: boolean
                  defaultValueBoolean: false
                  constraints:
                    nullable: false
              - column:
                  remarks: ID of the user who created the timeline
                  name: creator_id
                  type: int
                  constraints:
                    nullable: false
                    references: core_user(id)
                    foreignKeyName: fk_timeline_creator_id
                    deleteCascade: true
              - column:
                  remarks: The timestamp of when the timeline was created
                  name: created_at
                  type: ${timestamp_type}
                  defaultValueComputed: current_timestamp
                  constraints:
                    nullable: false
              - column:
                  remarks: The timestamp of when the timeline was updated
                  name: updated_at
                  type: ${timestamp_type}
                  defaultValueComputed: current_timestamp
                  constraints:
                    nullable: false

  - changeSet:
      id: v43.00-022
      author: adam-james
      comment: Added 0.43.0 - Events table
      changes:
        - createTable:
            tableName: timeline_event
            remarks: Events table
            columns:
              - column:
                  name: id
                  type: int
                  autoIncrement: true
                  constraints:
                    nullable: false
                    primaryKey: true
              - column:
                  remarks: ID of the timeline containing the event
                  name: timeline_id
                  type: int
                  constraints:
                    nullable: false
                    references: timeline(id)
                    foreignKeyName: fk_events_timeline_id
                    deleteCascade: true
              - column:
                  remarks: Name of the event
                  name: name
                  type: varchar(255)
                  constraints:
                    nullable: false
              - column:
                  remarks: Optional markdown description of the event
                  name: description
                  type: varchar(255)
                  constraints:
                    nullable: true
              - column:
                  name: timestamp
                  type: ${timestamp_type}
                  constraints:
                    nullable: false
                  remarks: When the event happened
              - column:
                  name: time_matters
                  type: boolean
                  constraints:
                    nullable: false
                  remarks: >-
                     Indicate whether the time component matters or if the timestamp should just serve to indicate the
                     day of the event without any time associated to it.
              - column:
                  name: timezone
                  constraints:
                    nullable: false
                  type: varchar(255)
                  remarks: Timezone to display the underlying UTC timestamp in for the client
              - column:
                  name: icon
                  type: varchar(128)
                  constraints:
                    nullable: true
                  remarks: the icon to use when displaying the event
              - column:
                  remarks: Whether or not the event has been archived
                  name: archived
                  type: boolean
                  defaultValueBoolean: false
                  constraints:
                    nullable: false
              - column:
                  remarks: ID of the user who created the event
                  name: creator_id
                  type: int
                  constraints:
                    nullable: false
                    references: core_user(id)
                    foreignKeyName: fk_event_creator_id
                    deleteCascade: true
              - column:
                  remarks: The timestamp of when the event was created
                  name: created_at
                  type: ${timestamp_type}
                  defaultValueComputed: current_timestamp
                  constraints:
                    nullable: false
              - column:
                  remarks: The timestamp of when the event was modified
                  name: updated_at
                  type: ${timestamp_type}
                  defaultValueComputed: current_timestamp
                  constraints:
                    nullable: false

  - changeSet:
      id: v43.00-023
      author: dpsutton
      comment: Added 0.43.0 - Index on timeline collection_id
      changes:
        - createIndex:
            tableName: timeline
            indexName: idx_timeline_collection_id
            columns:
              - column:
                  name: collection_id

  - changeSet:
      id: v43.00-024
      author: dpsutton
      comment: Added 0.43.0 - Index on timeline_event timeline_id
      changes:
        - createIndex:
            tableName: timeline_event
            indexName: idx_timeline_event_timeline_id
            columns:
              - column:
                  name: timeline_id

  - changeSet:
      id: v43.00-025
      author: dpsutton
      comment: Added 0.43.0 - Index on timeline timestamp
      changes:
        - createIndex:
            tableName: timeline_event
            indexName: idx_timeline_event_timeline_id_timestamp
            columns:
              - column:
                  name: timeline_id
              - column:
                  name: timestamp

  - changeSet:
      id: v43.00-026
      author: noahmoss
      comment: >-
        Added 0.43.0 - adds User.settings column to implement User-local Settings
      changes:
        - addColumn:
            tableName: core_user
            columns:
              - column:
                  name: settings
                  type: ${text.type}
                  remarks: "Serialized JSON containing User-local Settings for this User"

  - changeSet:
      id: v43.00-027
      author: camsaul
      comment: Added 0.43.0. Drop NOT NULL constraint for core_user.password
      changes:
        - dropNotNullConstraint:
            tableName: core_user
            columnName: password
            columnDataType: varchar(254)

  - changeSet:
      id: v43.00-028
      author: camsaul
      comment: Added 0.43.0. Drop NOT NULL constraint for core_user.password_salt
      changes:
        - dropNotNullConstraint:
            tableName: core_user
            columnName: password_salt
            columnDataType: varchar(254)

  #
  # The following migration replaces metabase.db.data-migrations/clear-ldap-user-local-passwords, added 0.30.0
  #
  # Before 0.30.0, we were storing the LDAP user's password in the core_user table (though it wasn't used). This
  # migration clears those passwords out, disabling password-based login.
  - changeSet:
      id: v43.00-029
      author: camsaul
      comment: Added 0.43.0. Clear local password for Users using LDAP auth.
      changes:
        - sql:
            sql: >-
              UPDATE core_user
              SET
                password = NULL,
                password_salt = NULL
              WHERE ldap_auth IS TRUE;

  - changeSet:
      id: v43.00-030
      author: dpsutton
      comment: Added 0.43.0 - Dashboard bookmarks table
      changes:
        - createTable:
            tableName: dashboard_bookmark
            remarks: Table holding bookmarks on dashboards
            columns:
              - column:
                  name: id
                  type: int
                  autoIncrement: true
                  constraints:
                    primaryKey: true
                    nullable: false
              - column:
                  name: user_id
                  type: int
                  remarks: 'ID of the User who bookmarked the Dashboard'
                  constraints:
                    nullable: false
                    references: core_user(id)
                    foreignKeyName: fk_dashboard_bookmark_user_id
                    deleteCascade: true
              - column:
                  name: dashboard_id
                  type: int
                  remarks: 'ID of the Dashboard bookmarked by the user'
                  constraints:
                    nullable: false
                    references: report_dashboard(id)
                    foreignKeyName: fk_dashboard_bookmark_dashboard_id
                    deleteCascade: true
              - column:
                  remarks: The timestamp of when the bookmark was created
                  name: created_at
                  type: ${timestamp_type}
                  defaultValueComputed: current_timestamp
                  constraints:
                    nullable: false
  - changeSet:
      id: v43.00-031
      author: dpsutton
      comment: Added 0.43.0 - Dashboard bookmarks table unique constraint
      changes:
        - addUniqueConstraint:
            tableName: dashboard_bookmark
            columnNames: user_id, dashboard_id
            constraintName: unique_dashboard_bookmark_user_id_dashboard_id
  - changeSet:
      id: v43.00-032
      author: dpsutton
      comment: Added 0.43.0 - Dashboard bookmarks table index on user_id
      changes:
        - createIndex:
            tableName: dashboard_bookmark
            columns:
              - column:
                  name: user_id
            indexName: idx_dashboard_bookmark_user_id
  - changeSet:
      id: v43.00-033
      author: dpsutton
      comment: Added 0.43.0 - Dashboard bookmarks table index on dashboard_id
      changes:
        - createIndex:
            tableName: dashboard_bookmark
            columns:
              - column:
                  name: dashboard_id
            indexName: idx_dashboard_bookmark_dashboard_id

  - changeSet:
      id: v43.00-034
      author: dpsutton
      comment: Added 0.43.0 - Card bookmarks table
      changes:
        - createTable:
            tableName: card_bookmark
            remarks: Table holding bookmarks on cards
            columns:
              - column:
                  name: id
                  type: int
                  autoIncrement: true
                  constraints:
                    primaryKey: true
                    nullable: false
              - column:
                  name: user_id
                  type: int
                  remarks: 'ID of the User who bookmarked the Card'
                  constraints:
                    nullable: false
                    references: core_user(id)
                    foreignKeyName: fk_card_bookmark_user_id
                    deleteCascade: true
              - column:
                  name: card_id
                  type: int
                  remarks: 'ID of the Card bookmarked by the user'
                  constraints:
                    nullable: false
                    references: report_card(id)
                    foreignKeyName: fk_card_bookmark_dashboard_id
                    deleteCascade: true
              - column:
                  remarks: The timestamp of when the bookmark was created
                  name: created_at
                  type: ${timestamp_type}
                  defaultValueComputed: current_timestamp
                  constraints:
                    nullable: false
  - changeSet:
      id: v43.00-035
      author: dpsutton
      comment: Added 0.43.0 - Card bookmarks table unique constraint
      changes:
        - addUniqueConstraint:
            tableName: card_bookmark
            columnNames: user_id, card_id
            constraintName: unique_card_bookmark_user_id_card_id
  - changeSet:
      id: v43.00-036
      author: dpsutton
      comment: Added 0.43.0 - Card bookmarks table index on user_id
      changes:
        - createIndex:
            tableName: card_bookmark
            columns:
              - column:
                  name: user_id
            indexName: idx_card_bookmark_user_id
  - changeSet:
      id: v43.00-037
      author: dpsutton
      comment: Added 0.43.0 - Card bookmarks table index on card_id
      changes:
        - createIndex:
            tableName: card_bookmark
            columns:
              - column:
                  name: card_id
            indexName: idx_card_bookmark_card_id

  - changeSet:
      id: v43.00-038
      author: dpsutton
      comment: Added 0.43.0 - Collection bookmarks table
      changes:
        - createTable:
            tableName: collection_bookmark
            remarks: Table holding bookmarks on collections
            columns:
              - column:
                  name: id
                  type: int
                  autoIncrement: true
                  constraints:
                    primaryKey: true
                    nullable: false
              - column:
                  name: user_id
                  type: int
                  remarks: 'ID of the User who bookmarked the Collection'
                  constraints:
                    nullable: false
                    references: core_user(id)
                    foreignKeyName: fk_collection_bookmark_user_id
                    deleteCascade: true
              - column:
                  name: collection_id
                  type: int
                  remarks: 'ID of the Card bookmarked by the user'
                  constraints:
                    nullable: false
                    references: collection(id)
                    foreignKeyName: fk_collection_bookmark_collection_id
                    deleteCascade: true
              - column:
                  remarks: The timestamp of when the bookmark was created
                  name: created_at
                  type: ${timestamp_type}
                  defaultValueComputed: current_timestamp
                  constraints:
                    nullable: false
  - changeSet:
      id: v43.00-039
      author: dpsutton
      comment: Added 0.43.0 - Collection bookmarks table unique constraint
      changes:
        - addUniqueConstraint:
            tableName: collection_bookmark
            columnNames: user_id, collection_id
            constraintName: unique_collection_bookmark_user_id_collection_id
  - changeSet:
      id: v43.00-040
      author: dpsutton
      comment: Added 0.43.0 - Collection bookmarks table index on user_id
      changes:
        - createIndex:
            tableName: collection_bookmark
            columns:
              - column:
                  name: user_id
            indexName: idx_collection_bookmark_user_id
  - changeSet:
      id: v43.00-041
      author: dpsutton
      comment: Added 0.43.0 - Collection bookmarks table index on collection_id
      changes:
        - createIndex:
            tableName: collection_bookmark
            columns:
              - column:
                  name: collection_id
            indexName: idx_collection_bookmark_collection_id

  - changeSet:
      id: v43.00-042
      author: noahmoss
      comment: >-
        Added 0.43.0. Grant download permissions for existing Databases to 'All Users' permissions group
      changes:
        - sql:
            sql: >-
              INSERT INTO permissions (object, group_id)
              SELECT db.object, all_users.id AS group_id
              FROM (
                SELECT concat('/download/db/', id, '/') AS object
                FROM metabase_database
              ) db
              LEFT JOIN (
                SELECT id
                FROM permissions_group
                WHERE name = 'All Users'
              ) all_users
                ON true
              LEFT JOIN permissions p
                     ON p.group_id = all_users.id
                    AND db.object = p.object
              WHERE p.object IS NULL;

  - changeSet:
      id: v43.00-043
      author: howonlee
      comment: Added 0.43.0 - Nested field columns in fields
      changes:
        - addColumn:
            columns:
            - column:
                remarks: Nested field column paths, flattened
                name: nfc_path
                type: varchar(254)
                constraints:
                  nullable: true
            tableName: metabase_field

  - changeSet:
      id: v43.00-044
      author: noahmoss
      comment: Added 0.43.0 - Removes MetaBot permissions group
      changes:
        - sql:
            sql: DELETE FROM permissions_group WHERE name = 'MetaBot'

  - changeSet:
      id: v43.00-046
      author: qnkhuat
      comment: Added 0.43.0 - create General Permission Revision table
      changes:
        - createTable:
            tableName: general_permissions_revision
            remarks: 'Used to keep track of changes made to general permissions.'
            columns:
              - column:
                  name: id
                  type: int
                  autoIncrement: true
                  constraints:
                    primaryKey: true
                    nullable: false
              - column:
                  name: before
                  type: ${text.type}
                  remarks: 'Serialized JSON of the permission graph before the changes.'
                  constraints:
                    nullable: false
              - column:
                  name: after
                  type: ${text.type}
                  remarks: 'Serialized JSON of the changes in permission graph.'
                  constraints:
                    nullable: false
              - column:
                  name: user_id
                  type: int
                  remarks: 'The ID of the admin who made this set of changes.'
                  constraints:
                    nullable: false
                    referencedTableName: core_user
                    referencedColumnNames: id
                    foreignKeyName: fk_general_permissions_revision_user_id
              - column:
                  name: created_at
                  type: datetime
                  remarks: 'The timestamp of when these changes were made.'
                  constraints:
                    nullable: false
              - column:
                  name: remark
                  type: ${text.type}
                  remarks: 'Optional remarks explaining why these changes were made.'

  - changeSet:
      id: v43.00-047
      author: qnkhuat
      comment: Added 0.43.0. Grant the 'All Users' Group permissions to create/edit subscriptions and alerts
      changes:
        - sql:
            sql: >-
              INSERT INTO permissions (group_id, object)
              SELECT
                all_users_group.id AS group_id,
                '/general/subscription/' AS object
              FROM (
                SELECT id
                FROM permissions_group
                WHERE name = 'All Users'
              ) all_users_group
              LEFT JOIN permissions p
                ON all_users_group.id = p.group_id
                AND p.object = '/general/subscription/'
              WHERE p.object IS NULL;

  - changeSet:
      id: v43.00-049
      author: dpsutton
      comment: Added 0.43.0 - Unify datatype with query_execution.started_at so comparable (see 168).
      changes:
        - modifyDataType:
            tableName: view_log
            columnName: timestamp
            newDataType: ${timestamp_type}

  - changeSet:
        id: v43.00-050
        author: qnkhuat
        comment: Added 0.43.0. Add permissions_group_membership.is_group_manager
        changes:
          - addColumn:
              columns:
              - column:
                  remarks: Boolean flag to indicate whether user is a group's manager.
                  name: is_group_manager
                  type: boolean
                  constraints:
                    nullable: false
                  defaultValue: false
              tableName: permissions_group_membership

  - changeSet:
      id: v43.00-051
      author: adam-james
      comment: Added 0.43.0 - default boolean on timelines to indicate default timeline for a collection
      changes:
        - addColumn:
            columns:
            - column:
                remarks: Boolean value indicating if the timeline is the default one for the containing Collection
                name: default
                type: boolean
                defaultValue: false
                constraints:
                  nullable: false
            tableName: timeline

  - changeSet:
      id: v43.00-052
      author: snoe
      comment: Added 0.43.0 - bookmark ordering
      changes:
        - createTable:
            tableName: bookmark_ordering
            remarks: Table holding ordering information for various bookmark tables
            columns:
              - column:
                  name: id
                  type: int
                  autoIncrement: true
                  constraints:
                    primaryKey: true
                    nullable: false
              - column:
                  name: user_id
                  type: int
                  remarks: 'ID of the User who ordered bookmarks'
                  constraints:
                    nullable: false
                    references: core_user(id)
                    foreignKeyName: fk_bookmark_ordering_user_id
                    deleteCascade: true
              - column:
                  name: type
                  type: varchar(255)
                  remarks: 'type of the Bookmark'
                  constraints:
                    nullable: false
              - column:
                  name: item_id
                  type: int
                  remarks: 'id of the item being bookmarked (Card, Collection, Dashboard, ...) no FK, so may no longer exist'
                  constraints:
                    nullable: false
              - column:
                  name: ordering
                  type: int
                  remarks: 'order of bookmark for user'
                  constraints:
                    nullable: false
  - changeSet:
      id: v43.00-053
      author: snoe
      comment: Added 0.43.0 - bookmark ordering
      changes:
        - addUniqueConstraint:
            tableName: bookmark_ordering
            columnNames: user_id, type, item_id
            constraintName: unique_bookmark_user_id_type_item_id
  - changeSet:
      id: v43.00-054
      author: snoe
      comment: Added 0.43.0 - bookmark ordering
      changes:
        - addUniqueConstraint:
            tableName: bookmark_ordering
            columnNames: user_id, ordering
            constraintName: unique_bookmark_user_id_ordering
  - changeSet:
      id: v43.00-055
      author: snoe
      comment: Added 0.43.0 - bookmark ordering
      changes:
        - createIndex:
            tableName: bookmark_ordering
            columns:
              - column:
                  name: user_id
            indexName: idx_bookmark_ordering_user_id

  - changeSet:
      id: v43.00-056
      author: qnkhuat
      comment: >-
        Added 0.43.0 - Rename general permission revision table
        It's safe to rename this table without breaking downgrades compatibility because this table was also added in 0.43.0.
      changes:
        - renameTable:
            oldTableName: general_permissions_revision
            newTableName: application_permissions_revision

  - changeSet:
      id: v43.00-057
      author: qnkhuat
      comment: Added 0.43.0 - Rename general_permissions_revision_id_seq
      failOnError: false # mysql and h2 don't have this sequence
      preConditions:
        - onFail: MARK_RAN
        - dbms:
            type: postgresql
      changes:
        - sql:
            - sql: ALTER SEQUENCE general_permissions_revision_id_seq RENAME TO application_permissions_revision_id_seq;

  - changeSet:
      id: v43.00-058
      author: qnkhuat
      comment: Added 0.43.0 - Rename general permissios to application permissions
      changes:
        - sql:
            sql: >-
              UPDATE permissions
              SET object = REPLACE(object, '/general/', '/application/')
              WHERE object LIKE '/general/%';

  - changeSet:
      id: v43.00-059
      author: adam-james
      comment: Added 0.43.0 - disallow nil timeline icons
      changes:
        - addNotNullConstraint:
            columnDataType: varchar(128)
            tableName: timeline
            columnName: icon
            defaultNullValue: "star"
  - changeSet:
      id: v43.00-060
      author: adam-james
      comment: Added 0.43.0 - disallow nil timeline event icons
      changes:
        - addNotNullConstraint:
            columnDataType: varchar(128)
            tableName: timeline_event
            columnName: icon
            defaultNullValue: "star"

  - changeSet:
      id: v43.00-062
      author: snoe
      comment: Added 0.43.0 - Unify datatype with revision.timestamp for timezone info (see 17829).
      changes:
        - modifyDataType:
            tableName: revision
            columnName: timestamp
            newDataType: ${timestamp_type}

  - changeSet:
      id: v44.00-000
      author: dpsutton
      comment: Added 0.44.0 - Persisted Info for models
      changes:
        - createTable:
            tableName: persisted_info
            remarks: Table holding information about persisted models
            columns:
              - column:
                  name: id
                  type: int
                  autoIncrement: true
                  constraints:
                    primaryKey: true
                    nullable: false
              - column:
                  name: database_id
                  type: int
                  remarks: 'ID of the database associated to the persisted card'
                  constraints:
                    nullable: false
                    referencedTableName: metabase_database
                    referencedColumnNames: id
                    foreignKeyName: fk_persisted_info_database_id
                    deleteCascade: true
              - column:
                  name: card_id
                  type: int
                  remarks: 'ID of the Card model persisted'
                  constraints:
                    nullable: false
                    unique: true
                    referencedTableName: report_card
                    referencedColumnNames: id
                    foreignKeyName: fk_persisted_info_card_id
                    deleteCascade: true
              - column:
                  remarks: Slug of the card which will form the persisted table name
                  name: question_slug
                  type: ${text.type}
                  constraints:
                    nullable: false
              - column:
                  remarks: Name of the table persisted
                  name: table_name
                  type: ${text.type}
                  constraints:
                    nullable: false
              - column:
                  remarks: JSON object that captures the state of the table when we persisted
                  name: definition
                  type: ${text.type}
                  constraints:
                    nullable: true
              - column:
                  remarks: Hash of the query persisted
                  name: query_hash
                  type: ${text.type}
                  constraints:
                    nullable: true
              - column:
                  remarks: Indicating whether the persisted table is active and can be swapped
                  name: active
                  type: boolean
                  defaultValueBoolean: false
                  constraints:
                    nullable: false
              - column:
                  remarks: Persisted table state (creating, persisted, refreshing, deleted)
                  name: state
                  type: ${text.type}
                  constraints:
                    nullable: false
              - column:
                  remarks: The timestamp of when the most recent refresh was started
                  name: refresh_begin
                  type: ${timestamp_type}
                  constraints:
                    nullable: false
              - column:
                  remarks: The timestamp of when the most recent refresh ended
                  name: refresh_end
                  type: ${timestamp_type}
                  constraints:
                    nullable: true
              - column:
                  remarks: The timestamp of when the most recent state changed
                  name: state_change_at
                  type: ${timestamp_type}
                  constraints:
                    nullable: true
              - column:
                  remarks: Error message from persisting if applicable
                  name: error
                  type: ${text.type}
                  constraints:
                    nullable: true
              - column:
                  remarks: The timestamp of when the model was first persisted
                  name: created_at
                  type: ${timestamp_type}
                  defaultValueComputed: current_timestamp
                  constraints:
                    nullable: false
              - column:
                  name: creator_id
                  type: int
                  remarks: The person who persisted a model
                  constraints:
                    nullable: false
                    referencedTableName: core_user
                    referencedColumnNames: id
                    foreignKeyName: fk_persisted_info_ref_creator_id
                    deferrable: false
                    initiallyDeferred: false
  - changeSet:
      id: v44.00-001
      author: snoe
      comment: Added 0.44.0 - Remove not null constraint from persisted_info.creator_id
      changes:
        - dropNotNullConstraint:
            tableName: persisted_info
            columnName: creator_id
            columnDataType: int

  # v44.00-002 through -011 add entity_id columns to several internal entities.
  # These are fixed-width string fields populated with a random 21-character
  # NanoID value, and used by the serialization system to de-duplicate entities
  # in a portable way. See the serialization design doc in the design repo.
  - changeSet:
      id: v44.00-002
      author: braden
      comment: Added 0.44.0 - add entity_id column to all internal entities
      changes:
        - addColumn:
            columns:
            - column:
                remarks: Random NanoID tag for unique identity.
                name: entity_id
                type: char(21)
                constraints:
                  nullable: true
                  unique: true
            tableName: metric
  - changeSet:
      id: v44.00-003
      author: braden
      comment: Added 0.44.0 - add entity_id column to all internal entities
      changes:
        - addColumn:
            columns:
            - column:
                remarks: Random NanoID tag for unique identity.
                name: entity_id
                type: char(21)
                constraints:
                  nullable: true
                  unique: true
            tableName: segment
  - changeSet:
      id: v44.00-004
      author: braden
      comment: Added 0.44.0 - add entity_id column to all internal entities
      changes:
        - addColumn:
            columns:
            - column:
                remarks: Random NanoID tag for unique identity.
                name: entity_id
                type: char(21)
                constraints:
                  nullable: true
                  unique: true
            tableName: collection
  - changeSet:
      id: v44.00-005
      author: braden
      comment: Added 0.44.0 - add entity_id column to all internal entities
      changes:
        - addColumn:
            columns:
            - column:
                remarks: Random NanoID tag for unique identity.
                name: entity_id
                type: char(21)
                constraints:
                  nullable: true
                  unique: true
            tableName: report_dashboard
  - changeSet:
      id: v44.00-006
      author: braden
      comment: Added 0.44.0 - add entity_id column to all internal entities
      changes:
        - addColumn:
            columns:
            - column:
                remarks: Random NanoID tag for unique identity.
                name: entity_id
                type: char(21)
                constraints:
                  nullable: true
                  unique: true
            tableName: dimension
  - changeSet:
      id: v44.00-007
      author: braden
      comment: Added 0.44.0 - add entity_id column to all internal entities
      changes:
        - addColumn:
            columns:
            - column:
                remarks: Random NanoID tag for unique identity.
                name: entity_id
                type: char(21)
                constraints:
                  nullable: true
                  unique: true
            tableName: pulse
  - changeSet:
      id: v44.00-008
      author: braden
      comment: Added 0.44.0 - add entity_id column to all internal entities
      changes:
        - addColumn:
            columns:
            - column:
                remarks: Random NanoID tag for unique identity.
                name: entity_id
                type: char(21)
                constraints:
                  nullable: true
                  unique: true
            tableName: report_card
  - changeSet:
      id: v44.00-009
      author: braden
      comment: Added 0.44.0 - add entity_id column to all internal entities
      changes:
        - addColumn:
            columns:
            - column:
                remarks: Random NanoID tag for unique identity.
                name: entity_id
                type: char(21)
                constraints:
                  nullable: true
                  unique: true
            tableName: native_query_snippet
  - changeSet:
      id: v44.00-010
      author: braden
      comment: Added 0.44.0 - add entity_id column to all internal entities
      changes:
        - addColumn:
            columns:
            - column:
                remarks: Random NanoID tag for unique identity.
                name: entity_id
                type: char(21)
                constraints:
                  nullable: true
                  unique: true
            tableName: timeline
  - changeSet:
      id: v44.00-011
      author: braden
      comment: Added 0.44.0 - add entity_id column to all internal entities
      changes:
        - addColumn:
            columns:
            - column:
                remarks: Random NanoID tag for unique identity.
                name: entity_id
                type: char(21)
                constraints:
                  nullable: true
                  unique: true
            tableName: report_dashboardcard

# Migrations v44.00-012 thru v44.00-022 have been moved to v45.00-001 thru v45.00-011

  - changeSet:
      id: v44.00-023
      author: qnkhuat
      comment: Added 0.44.0 - Add parameters to report_card
      validCheckSum: ANY
      changes:
        - addColumn:
            tableName: report_card
            columns:
              - column:
                  name: parameters
                  type: ${text.type}
                  remarks: List of parameter associated to a card
                  constraints:
                    nullable: true
  - changeSet:
      id: v44.00-025
      author: qnkhuat
      comment: Added 0.44.0 - Add parameter_mappings to report_card
      validCheckSum: ANY
      changes:
        - addColumn:
            tableName: report_card
            columns:
              - column:
                  name: parameter_mappings
                  type: ${text.type}
                  remarks: List of parameter associated to a card
                  constraints:
                    nullable: true
  - changeSet:
      id: v44.00-027
      author: adam-james
      comment: Added 0.44.0. Drop NOT NULL constraint for core_user.first_name
      changes:
        - dropNotNullConstraint:
            tableName: core_user
            columnName: first_name
            columnDataType: varchar(254)
  - changeSet:
      id: v44.00-028
      author: adam-james
      comment: Added 0.44.0. Drop NOT NULL constraint for core_user.last_name
      changes:
        - dropNotNullConstraint:
            tableName: core_user
            columnName: last_name
            columnDataType: varchar(254)
  - changeSet:
      id: v44.00-029
      author: qnkhuat
      comment: Added 0.44.0 - Add has_more_values to metabase_fieldvalues
      changes:
        - addColumn:
            tableName: metabase_fieldvalues
            columns:
              - column:
                  name: has_more_values
                  type: boolean
                  remarks: true if the stored values list is a subset of all possible values
                  defaultValueBoolean: false

  - changeSet:
      id: v44.00-030
      author: snoe
      comment: Added 0.44.0 - Add database_required to metabase_field
      changes:
        - addColumn:
            tableName: metabase_field
            columns:
              - column:
                  name: database_required
                  type: boolean
                  remarks: Indicates this field is required by the database for new records. Usually not null and without a default.
                  defaultValueBoolean: false
                  constraints:
                    nullable: false

# Migrations v44.00-031 and v44.00-032 were moved to v45.00-012 and v45.00-013 respectively

  - changeSet:
      id: v44.00-033
      author: qnkhuat
      comment: >-
        Added 0.43.0. Grant the 'All Users' Permissions Group readwrite perms for the Root Snippets Collection.
      preConditions:
        - onFail: MARK_RAN
          # HACK: only run this on new instances (#21940)
        - sqlCheck:
            expectedResult: 0
            sql: >-
              SELECT count(*) AS user_count FROM core_user
      changes:
        - sql:
            sql: >-
              INSERT INTO permissions (group_id, object)
              SELECT
                all_users_group.id AS group_id,
                '/collection/namespace/snippets/root/' AS object
              FROM (
                SELECT id
                FROM permissions_group
                WHERE name = 'All Users'
              ) all_users_group
              LEFT JOIN permissions p
                      ON all_users_group.id = p.group_id
                    AND p.object = '/collection/namespace/snippets/root/'
              WHERE p.object IS NULL;

  - changeSet:
      id: v44.00-035
      author: qnkhuat
      comment: Added 0.44.0. Add type to fieldvalues
      validCheckSum: ANY
      changes:
        - addColumn:
            tableName: metabase_fieldvalues
            columns:
              - column:
                  name: type
                  type: varchar(32)
                  defaultValue: 'full'
                  remarks: Type of FieldValues
                  constraints:
                    nullable: false
  - changeSet:
      id: v44.00-037
      author: qnkhuat
      comment: Added 0.44.0. Add type to fieldvalues
      changes:
        - addColumn:
            tableName: metabase_fieldvalues
            columns:
              - column:
                  name: hash_key
                  type: ${text.type}
                  remarks: Hash key for a cached fieldvalues
                  constraints:
                    nullable: true

  - changeSet:
      id: v44.00-038
      author: metamben
      comment: Added 0.44.0 - Add collection_preview to report_card
      changes:
        - addColumn:
            tableName: report_card
            columns:
              - column:
                  name: collection_preview
                  type: boolean
                  remarks: Indicating whether the card should be visualized in the collection preview
                  defaultValueBoolean: true
                  constraints:
                    nullable: false

  - changeSet:
      id: v44.00-039
      author: qnkhuat
      comment: Added 0.44.0 - Add template_tags to native_query_snippet
      changes:
        - addColumn:
            tableName: native_query_snippet
            columns:
              - column:
                  name: template_tags
                  type: ${text.type}
                  remarks: Template tags for a snippet
                  constraints:
                    nullable: true

  - changeSet:
      id: v44.00-041
      author: braden
      comment: Added 0.44.0 - add entity_id column to PulseCard, PulseChannel
      changes:
        - addColumn:
            columns:
            - column:
                remarks: Random NanoID tag for unique identity.
                name: entity_id
                type: char(21)
                constraints:
                  nullable: true
                  unique: true
            tableName: pulse_card

  - changeSet:
      id: v44.00-042
      author: braden
      comment: Added 0.44.0 - add entity_id column to PulseCard, PulseChannel
      changes:
        - addColumn:
            columns:
            - column:
                remarks: Random NanoID tag for unique identity.
                name: entity_id
                type: char(21)
                constraints:
                  nullable: true
                  unique: true
            tableName: pulse_channel

  - changeSet:
      id: v44.00-044
      author: qnkhuat
      comment: Added 0.44.0 - drop native_query_snippet.template_tags added in v44.00-039
      changes:
        - dropColumn:
            tableName: native_query_snippet
            columnName: template_tags

##
## Metabase 45
##

# Note on rollback: migrations for v45 onwards should always include a rollback key unless they are supported
# by Liquibase Auto Rollback. Most common changes are supported. See docs here:
#
#  https://docs.liquibase.com/workflows/liquibase-community/liquibase-auto-rollback.html

  - changeSet:
      id: v45.00-001
      author: snoe
      comment: Added 0.44.0 - writeback
      # This migration was previously numbered v44.00-012 but ultimately was not shipped with 44.
      preConditions:
        - onFail: MARK_RAN
        - or:
            # For some insane reason databasechangelog is upper-case in MySQL and MariaDB.
            - and:
                - dbms:
                    type: postgresql,h2
                - sqlCheck:
                    expectedResult: 0
                    sql: SELECT count(*) FROM databasechangelog WHERE id = 'v44.00-012';
            - and:
                - dbms:
                    type: mysql,mariadb
                - sqlCheck:
                    expectedResult: 0
                    sql: SELECT count(*) FROM `DATABASECHANGELOG` WHERE id = 'v44.00-012';
      changes:
        - createTable:
            tableName: action
            remarks: An action is something you can do, such as run a readwrite query
            columns:
              - column:
                  name: id
                  type: int
                  autoIncrement: true
                  constraints:
                    primaryKey: true
                    nullable: false
              - column:
                  remarks: The timestamp of when the action was created
                  name: created_at
                  type: ${timestamp_type}
                  defaultValueComputed: current_timestamp
                  constraints:
                    nullable: false
              - column:
                  remarks: The timestamp of when the action was updated
                  name: updated_at
                  type: ${timestamp_type}
                  defaultValueComputed: current_timestamp
                  constraints:
                    nullable: false
              - column:
                  remarks: Type of action
                  name: type
                  type: ${text.type}
                  constraints:
                    nullable: false

  - changeSet:
      id: v45.00-002
      author: snoe
      comment: Added 0.44.0 - writeback
      # This migration was previously numbered v44.00-013 but ultimately was not shipped with 44.
      preConditions:
        - onFail: MARK_RAN
        - or:
            # For some insane reason databasechangelog is upper-case in MySQL and MariaDB.
            - and:
                - dbms:
                    type: postgresql,h2
                - sqlCheck:
                    expectedResult: 0
                    sql: SELECT count(*) FROM databasechangelog WHERE id = 'v44.00-013';
            - and:
                - dbms:
                    type: mysql,mariadb
                - sqlCheck:
                    expectedResult: 0
                    sql: SELECT count(*) FROM `DATABASECHANGELOG` WHERE id = 'v44.00-013';
      changes:
        - createTable:
            tableName: query_action
            remarks: A readwrite query type of action
            columns:
              - column:
                  name: action_id
                  type: int
                  remarks: The related action
                  constraints:
                    nullable: false
                    referencedTableName: action
                    referencedColumnNames: id
                    foreignKeyName: fk_query_action_ref_action_id
                    deleteCascade: true
              - column:
                  name: card_id
                  type: int
                  remarks: The related card
                  constraints:
                    nullable: false
                    referencedTableName: report_card
                    referencedColumnNames: id
                    foreignKeyName: fk_query_action_ref_card_id
                    deleteCascade: true

  - changeSet:
      id: v45.00-003
      author: snoe
      comment: Added 0.44.0 - writeback
      # This migration was previously numbered v44.00-014 but ultimately was not shipped with 44.
      preConditions:
        - onFail: MARK_RAN
        - or:
            # For some insane reason databasechangelog is upper-case in MySQL and MariaDB.
            - and:
                - dbms:
                    type: postgresql,h2
                - sqlCheck:
                    expectedResult: 0
                    sql: SELECT count(*) FROM databasechangelog WHERE id = 'v44.00-014';
            - and:
                - dbms:
                    type: mysql,mariadb
                - sqlCheck:
                    expectedResult: 0
                    sql: SELECT count(*) FROM `DATABASECHANGELOG` WHERE id = 'v44.00-014';
      changes:
        - addPrimaryKey:
            tableName: query_action
            columnNames: action_id, card_id
            constraintName: pk_query_action
      rollback: # will be deleted when table is deleted

  # note: some migrations which only added and deleted tables within v45 were removed, hence an ID gap here

  - changeSet:
      id: v45.00-011
      author: snoe
      comment: Added 0.44.0 - writeback
      # This migration was previously numbered v44.00-022 but ultimately was not shipped with 44.
      preConditions:
        - onFail: MARK_RAN
        - or:
            # For some insane reason databasechangelog is upper-case in MySQL and MariaDB.
            - and:
                - dbms:
                    type: postgresql,h2
                - sqlCheck:
                    expectedResult: 0
                    sql: SELECT count(*) FROM databasechangelog WHERE id = 'v44.00-022';
            - and:
                - dbms:
                    type: mysql,mariadb
                - sqlCheck:
                    expectedResult: 0
                    sql: SELECT count(*) FROM `DATABASECHANGELOG` WHERE id = 'v44.00-022';
      changes:
        - addColumn:
            columns:
              - column:
                  name: is_write
                  type: boolean
                  defaultValueBoolean: false
                  remarks: Indicates that this query will perform writes to a db
                  constraints:
                    nullable: false
            tableName: report_card

  - changeSet:
      id: v45.00-012
      author: snoe
      comment: Added 0.44.0 - writeback
      # This migration was previously numbered v44.00-031 but ultimately was not shipped with 44.
      preConditions:
        - onFail: MARK_RAN
        - or:
            # For some insane reason databasechangelog is upper-case in MySQL and MariaDB.
            - and:
                - dbms:
                    type: postgresql,h2
                - sqlCheck:
                    expectedResult: 0
                    sql: SELECT count(*) FROM databasechangelog WHERE id = 'v44.00-031';
            - and:
                - dbms:
                    type: mysql,mariadb
                - sqlCheck:
                    expectedResult: 0
                    sql: SELECT count(*) FROM `DATABASECHANGELOG` WHERE id = 'v44.00-031';
      changes:
        - createTable:
            tableName: http_action
            remarks: An http api call type of action
            columns:
              - column:
                  name: action_id
                  type: int
                  remarks: The related action
                  constraints:
                    nullable: false
                    referencedTableName: action
                    referencedColumnNames: id
                    foreignKeyName: fk_http_action_ref_action_id
                    deleteCascade: true
              - column:
                  name: name
                  type: varchar(254)
                  remarks: The name of this action
                  constraints:
                    nullable: false
              - column:
                  name: description
                  type: ${text.type}
                  remarks: An optional description for this action
              - column:
                  name: template
                  type: ${text.type}
                  remarks: A template that defines method,url,body,headers required to make an api call
                  constraints:
                    nullable: false
              - column:
                  name: response_handle
                  type: ${text.type}
                  remarks: A program to take an api response and transform to an appropriate response for emitters
              - column:
                  name: error_handle
                  type: ${text.type}
                  remarks: A program to take an api response to determine if an error occurred

  - changeSet:
      id: v45.00-013
      author: snoe
      comment: Added 0.44.0 - writeback
      # This migration was previously numbered v44.00-032 but ultimately was not shipped with 44.
      preConditions:
        - onFail: MARK_RAN
        - or:
            # For some insane reason databasechangelog is upper-case in MySQL and MariaDB.
            - and:
                - dbms:
                    type: postgresql,h2
                - sqlCheck:
                    expectedResult: 0
                    sql: SELECT count(*) FROM databasechangelog WHERE id = 'v44.00-032';
            - and:
                - dbms:
                    type: mysql,mariadb
                - sqlCheck:
                    expectedResult: 0
                    sql: SELECT count(*) FROM `DATABASECHANGELOG` WHERE id = 'v44.00-032';
      changes:
        - addPrimaryKey:
            tableName: http_action
            columnNames: action_id
            constraintName: pk_http_action
      rollback: # no rollback needed, will be deleted with table


  # note: some migrations which only added and deleted tables within v45 were removed, hence an ID gap here

  - changeSet:
      id: v45.00-022
      author: snoe
      comment: Added 0.45.0 - add app container
      changes:
        - createTable:
            tableName: app
            remarks: Defines top level concerns for App
            columns:
              - column:
                  name: id
                  type: int
                  autoIncrement: true
                  constraints:
                    primaryKey: true
                    nullable: false
              - column:
                  name: entity_id
                  type: char(21)
                  remarks: Random NanoID tag for unique identity.
                  constraints:
                    nullable: false
                    unique: true
              - column:
                  name: collection_id
                  type: int
                  remarks: The associated collection
                  constraints:
                    nullable: false
                    referencedTableName: collection
                    referencedColumnNames: id
                    foreignKeyName: fk_app_ref_collection_id
                    deleteCascade: true
                    unique: true
              - column:
                  name: dashboard_id
                  type: int
                  remarks: The homepage of the app
              - column:
                  remarks: JSON for the navigation items of the app
                  name: nav_items
                  type: ${text.type}
              - column:
                  remarks: JSON for frontend related additions, such as styling
                  name: options
                  type: ${text.type}
              - column:
                  remarks: The timestamp of when the app was created
                  name: created_at
                  type: ${timestamp_type}
                  defaultValueComputed: current_timestamp
                  constraints:
                    nullable: false
              - column:
                  remarks: The timestamp of when the app was updated
                  name: updated_at
                  type: ${timestamp_type}
                  defaultValueComputed: current_timestamp
                  constraints:
                    nullable: false

  - changeSet:
      id: v45.00-023
      author: snoe
      comment: Added 0.45.0 - add app container
      changes:
        - addForeignKeyConstraint:
            baseTableName: app
            baseColumnNames: dashboard_id
            referencedTableName: report_dashboard
            referencedColumnNames: id
            constraintName: fk_app_ref_dashboard_id
            onDelete: SET NULL

  - changeSet:
      id: v45.00-025
      author: metamben
      comment: Added 0.45.0 - mark app pages
      changes:
        - addColumn:
            columns:
              - column:
                  name: is_app_page
                  type: boolean
                  defaultValueBoolean: false
                  remarks: Indicates that this dashboard serves as a page of an app
                  constraints:
                    nullable: false
            tableName: report_dashboard

  - changeSet:
      id: v45.00-026
      author: snoe
      comment: Added 0.45.0 - apps add action_id to report_dashboardcard
      changes:
        - addColumn:
            columns:
              - column:
                  name: action_id
                  type: int
                  remarks: The related action
            tableName: report_dashboardcard

  # FK constraint is added separately because deleteCascade doesn't work in addColumn -- see #14321
  - changeSet:
      id: v45.00-027
      author: snoe
      comment: Added 0.45.0 - apps add fk for action_id to report_dashboardcard
      changes:
        - addForeignKeyConstraint:
            baseTableName: report_dashboardcard
            baseColumnNames: action_id
            referencedTableName: action
            referencedColumnNames: id
            constraintName: fk_report_dashboardcard_ref_action_id
            onDelete: CASCADE

  - changeSet:
      id: v45.00-028
      author: camsaul
      comment: Added 0.45.0 -- rename DashboardCard sizeX to size_x. See https://github.com/metabase/metabase/issues/16344
      changes:
        - renameColumn:
            tableName: report_dashboardcard
            columnDataType: int
            oldColumnName: sizeX
            newColumnName: size_x

  - changeSet:
      id: v45.00-029
      author: camsaul
      comment: Added 0.45.0 -- rename DashboardCard size_y to size_y. See https://github.com/metabase/metabase/issues/16344
      changes:
        - renameColumn:
            tableName: report_dashboardcard
            columnDataType: int
            oldColumnName: sizeY
            newColumnName: size_y

  - changeSet:
      id: v45.00-030
      author: camsaul
      comment: Added 0.45.0 -- add default value to DashboardCard size_x -- this was previously done by Toucan
      changes:
        - addDefaultValue:
            tableName: report_dashboardcard
            columnName: size_x
            defaultValue: 2

  - changeSet:
      id: v45.00-031
      author: camsaul
      comment: Added 0.45.0 -- add default value to DashboardCard size_y -- this was previously done by Toucan
      changes:
        - addDefaultValue:
            tableName: report_dashboardcard
            columnName: size_y
            defaultValue: 2

  - changeSet:
      id: v45.00-032
      author: camsaul
      comment: Added 0.45.0 -- add default value for DashboardCard created_at (Postgres/H2)
      preConditions:
        - onFail: MARK_RAN
        - dbms:
            type: postgresql,h2
      changes:
        - addDefaultValue:
            tableName: report_dashboardcard
            columnName: created_at
            columnDataType: ${timestamp_type}
            defaultValueComputed: current_timestamp

    # addDefaultValue with defaultValueComputed doesn't work for MySQL/MariaDB so we have to do this the hard way.
  - changeSet:
      id: v45.00-033
      author: camsaul
      comment: Added 0.45.0 -- add default value for DashboardCard created_at (MySQL/MariaDB)
      preConditions:
        - onFail: MARK_RAN
        - dbms:
            type: mysql,mariadb
      changes:
        - sql:
            sql: >-
              ALTER TABLE report_dashboardcard
              CHANGE created_at
              created_at timestamp(6) NOT NULL DEFAULT current_timestamp(6);
      rollback: # nothing to do, but required for sql

  - changeSet:
      id: v45.00-034
      author: camsaul
      comment: Added 0.45.0 -- add default value for DashboardCard updated_at (Postgres/H2)
      preConditions:
        - onFail: MARK_RAN
        - dbms:
            type: postgresql,h2
      changes:
        - addDefaultValue:
            tableName: report_dashboardcard
            columnName: updated_at
            columnDataType: ${timestamp_type}
            defaultValueComputed: current_timestamp

  - changeSet:
      id: v45.00-035
      author: camsaul
      comment: Added 0.45.0 -- add default value for DashboardCard updated_at (MySQL/MariaDB)
      preConditions:
        - onFail: MARK_RAN
        - dbms:
            type: mysql,mariadb
      changes:
        - sql:
            sql: >-
              ALTER TABLE report_dashboardcard
              CHANGE updated_at
              updated_at timestamp(6) NOT NULL DEFAULT current_timestamp(6);
      rollback: # nothing to do

  - changeSet:
      id: v45.00-036
      author: snoe
      comment: Added 0.45.0 - add model action table
      changes:
        - createTable:
            tableName: model_action
            remarks: Ties actions to models
            columns:
              - column:
                  name: id
                  type: int
                  autoIncrement: true
                  constraints:
                    primaryKey: true
                    nullable: false
              - column:
                  name: entity_id
                  type: char(21)
                  remarks: Random NanoID tag for unique identity.
                  constraints:
                    nullable: false
                    unique: true
              - column:
                  name: slug
                  type: varchar(254)
                  remarks: The referenceable name for this action
                  constraints:
                    nullable: false
              - column:
                  name: card_id
                  type: int
                  remarks: The associated model
                  constraints:
                    nullable: false
                    referencedTableName: report_card
                    referencedColumnNames: id
                    foreignKeyName: fk_model_action_ref_card_id
                    deleteCascade: true
              - column:
                  name: action_id
                  type: int
                  remarks: The associated action
                  constraints:
                    nullable: true
                    referencedTableName: action
                    referencedColumnNames: id
                    foreignKeyName: fk_model_action_ref_action_id
                    deleteCascade: true
              - column:
                  name: requires_pk
                  remarks: Indicates that the primary key(s) need to be passed in as parameters
                  type: boolean
                  defaultValueBoolean: false
                  constraints:
                    nullable: false
              - column:
                  name: parameter_mappings
                  type: ${text.type}
                  remarks: Mappings for primary keys to action parameters
              - column:
                  name: visualization_settings
                  type: ${text.type}
                  remarks: Settings for rendering the action
  - changeSet:
      id: v45.00-037
      author: snoe
      comment: Added 0.45.0 - model action
      changes:
        - addUniqueConstraint:
            tableName: model_action
            columnNames: card_id, slug
            constraintName: unique_model_action_card_id_slug
      rollback: # will be deleted with table

  # The next 4 values add default values for Database `created_at` and `updated_at`; previously this was handled by
  # Toucan but it's more convenient to do this at the application database level instead -- it facilitates stuff like
  # schema migration tests that don't use Toucan, or other manual scripting
  - changeSet:
      id: v45.00-038
      author: camsaul
      comment: Added 0.45.0 -- add default value for Database created_at (Postgres/H2)
      preConditions:
        - onFail: MARK_RAN
        - dbms:
            type: postgresql,h2
      changes:
        - addDefaultValue:
            tableName: metabase_database
            columnName: created_at
            columnDataType: ${timestamp_type}
            defaultValueComputed: current_timestamp

    # addDefaultValue with defaultValueComputed doesn't work for MySQL/MariaDB so we have to do this the hard way.
  - changeSet:
      id: v45.00-039
      author: camsaul
      comment: Added 0.45.0 -- add default value for Database created_at (MySQL/MariaDB)
      preConditions:
        - onFail: MARK_RAN
        - dbms:
            type: mysql,mariadb
      changes:
        - sql:
            sql: >-
              ALTER TABLE metabase_database
              CHANGE created_at
              created_at timestamp(6) NOT NULL DEFAULT current_timestamp(6);
      rollback: # nothing to do

  - changeSet:
      id: v45.00-040
      author: camsaul
      comment: Added 0.45.0 -- add default value for Database updated_at (Postgres/H2)
      preConditions:
        - onFail: MARK_RAN
        - dbms:
            type: postgresql,h2
      changes:
        - addDefaultValue:
            tableName: metabase_database
            columnName: updated_at
            columnDataType: ${timestamp_type}
            defaultValueComputed: current_timestamp

  - changeSet:
      id: v45.00-041
      author: camsaul
      comment: Added 0.45.0 -- add default value for Database updated_at (MySQL/MariaDB)
      preConditions:
        - onFail: MARK_RAN
        - dbms:
            type: mysql,mariadb
      changes:
        - sql:
            sql: >-
              ALTER TABLE metabase_database
              CHANGE updated_at
              updated_at timestamp(6) NOT NULL DEFAULT current_timestamp(6);
      rollback: # nothing to do

  # It was probably an oversight, but while we validated Database `details` in the API layer it was not a required/NOT
  # NULL column in the application Database itself. No problem; let's add it now that we've noticed it.
  #
  # MySQL (at least 5.7) won't let us have nice things:
  #
  # https://dev.mysql.com/doc/refman/5.7/en/data-type-defaults.html
  #
  # The BLOB, TEXT, GEOMETRY, and JSON data types cannot be assigned a default value.
  #
  # Because of this restriction we will just have to update existing NULL values in SQL and then add a NOT NULL
  # restriction separately; we can use Toucan `pre-insert` to set defaults values when saving things.
  - changeSet:
      id: v45.00-042
      author: camsaul
      comment: Added 0.45.0 -- add default value for Database with NULL details
      changes:
        - sql:
            sql: >-
              UPDATE metabase_database SET details = '{}' WHERE details IS NULL;
      rollback: # nothing to do, since a '{}' is okay for v44

  - changeSet:
      id: v45.00-043
      author: camsaul
      comment: Added 0.45.0 -- make Database details NOT NULL
      changes:
        - addNotNullConstraint:
            columnDataType: ${text.type}
            tableName: metabase_database
            columnName: details

  - changeSet:
      id: v45.00-044
      author: metamben
      comment: Added 0.45.0 -- create app permission graph revision table
      changes:
        - createTable:
            tableName: app_permission_graph_revision
            remarks: 'Used to keep track of changes made to app permissions.'
            columns:
              - column:
                  name: id
                  type: int
                  autoIncrement: true
                  constraints:
                    primaryKey: true
                    nullable: false
              - column:
                  name: before
                  type: ${text.type}
                  remarks: 'Serialized JSON of the apps graph before the changes.'
                  constraints:
                    nullable: false
              - column:
                  name: after
                  type: ${text.type}
                  remarks: 'Serialized JSON of the apps graph after the changes.'
                  constraints:
                    nullable: false
              - column:
                  name: user_id
                  type: int
                  remarks: 'The ID of the admin who made this set of changes.'
                  constraints:
                    nullable: false
                    referencedTableName: core_user
                    referencedColumnNames: id
                    foreignKeyName: fk_app_permission_graph_revision_user_id
              - column:
                  name: created_at
                  type: ${timestamp_type}
                  remarks: 'The timestamp of when these changes were made.'
                  defaultValueComputed: current_timestamp
                  constraints:
                    nullable: false
              - column:
                  name: remark
                  type: ${text.type}
                  remarks: 'Optional remarks explaining why these changes were made.'

  # note: some migrations which only added and deleted tables within v45 were removed, hence an ID gap here

  # Add created_at to Collection
  - changeSet:
      id: v45.00-048
      author: camsaul
      comment: Added 0.45.0 -- add created_at to Collection
      changes:
        - addColumn:
            tableName: collection
            columns:
              - column:
                  name: created_at
                  type: ${timestamp_type}
                  remarks: Timestamp of when this Collection was created.
                  constraints:
                    nullable: false
                  defaultValueComputed: current_timestamp

  # Seed Collection created_at for Personal Collections with the date_joined of the User that owns them.
  - changeSet:
      id: v45.00-049
      author: camsaul
      comment: Added 0.45.0 -- set Collection.created_at to User.date_joined for Personal Collections
      changes:
        - sql:
            dbms: postgresql
            sql: >-
              UPDATE collection c
              SET created_at = u.date_joined
              FROM core_user u
              WHERE c.personal_owner_id = u.id;
        - sql:
            dbms: mysql,mariadb
            sql: >-
              UPDATE collection c
              INNER JOIN core_user u
              ON c.personal_owner_id = u.id
              SET c.created_at = u.date_joined;
        - sql:
            dbms: h2
            sql: >-
              UPDATE collection c
              SET created_at = (
                SELECT u.date_joined
                FROM core_user u
                WHERE c.personal_owner_id = u.id
              )
              WHERE c.personal_owner_id IS NOT NULL;
      rollback: # nothing to roll back, but required for sql change types

  # seed Collection created_at based on the max created at of child objects
  #
  # At the time of this writing, the following Models can appear in a Collection:
  #
  # - App
  # - Card
  # - Dashboard
  # - Pulse
  # - Timeline
  # - NativeQuerySnippet
  - changeSet:
      id: v45.00-050
      author: camsaul
      validCheckSum: ANY
      comment: Added 0.45.0 -- seed Collection.created_at with value of oldest item for non-Personal Collections
      changes:
        - sql:
            dbms: postgresql
            sql: >-
              UPDATE collection c
              SET created_at = created_ats.created_at
              FROM (
                SELECT min(created_at) AS created_at, collection_id
                FROM (
                  SELECT created_at, collection_id FROM app                  UNION ALL
                  SELECT created_at, collection_id FROM report_card          UNION ALL
                  SELECT created_at, collection_id FROM report_dashboard     UNION ALL
                  SELECT created_at, collection_id FROM pulse                UNION ALL
                  SELECT created_at, collection_id FROM timeline             UNION ALL
                  SELECT created_at, collection_id FROM native_query_snippet
                ) created_ats
                GROUP BY collection_id
              ) created_ats
              WHERE c.id = created_ats.collection_id
                AND c.personal_owner_id IS NULL;
        - sql:
            dbms: mysql,mariadb
            sql: >-
              UPDATE collection c
              LEFT JOIN (
                SELECT min(created_at) AS created_at, collection_id
                FROM (
                  SELECT created_at, collection_id FROM app                  UNION ALL
                  SELECT created_at, collection_id FROM report_card          UNION ALL
                  SELECT created_at, collection_id FROM report_dashboard     UNION ALL
                  SELECT created_at, collection_id FROM pulse                UNION ALL
                  SELECT created_at, collection_id FROM timeline             UNION ALL
                  SELECT created_at, collection_id FROM native_query_snippet
                ) created_ats
                GROUP BY collection_id
              ) created_ats
              ON c.id = created_ats.collection_id
              SET c.created_at = created_ats.created_at
              WHERE c.personal_owner_id IS NULL
                AND created_ats.created_at IS NOT NULL;
        - sql:
            dbms: h2
            # I would have preferred using MERGE ... USING instead of WHERE EXISTS ... but it's broken in 1.4.197
            # because of https://github.com/h2database/h2database/issues/1034, which is fixed in 1.4.198. So this will
            # have to do for now, even if it's a little ugly.
            sql: >-
              WITH created_ats AS (
                SELECT min(created_at) AS created_at, collection_id
                FROM (
                  SELECT created_at, collection_id FROM app                  UNION ALL
                  SELECT created_at, collection_id FROM report_card          UNION ALL
                  SELECT created_at, collection_id FROM report_dashboard     UNION ALL
                  SELECT created_at, collection_id FROM pulse                UNION ALL
                  SELECT created_at, collection_id FROM timeline             UNION ALL
                  SELECT created_at, collection_id FROM native_query_snippet
                ) created_ats
                GROUP BY collection_id
              )
              UPDATE collection c
              SET created_at = (
                SELECT created_ats.created_at
                FROM created_ats
                WHERE created_ats.collection_id = c.id
              )
              WHERE EXISTS (
                SELECT created_ats.collection_id
                FROM created_ats
                WHERE c.id = created_ats.collection_id
                  AND c.personal_owner_id IS NULL
              );
      rollback: # rollback is a no-op for most seed migrations, but required for sql change type

  - changeSet:
      id: v45.00-051
      author: qnkhuat
      comment: >-
        Added 0.45.0 - modify type of collection_permission_graph_revision.after from text to ${text.type}
        on mysql,mariadb
      changes:
        - modifyDataType:
            tableName: collection_permission_graph_revision
            columnName: after
            newDataType: ${text.type}
      rollback:
        - modifyDataType:
            tableName: collection_permission_graph_revision
            columnName: after
            newDataType: text
      preConditions:
        - onFail: MARK_RAN
        - dbms:
            type: mysql,mariadb

  - changeSet:
      id: v45.00-052
      author: qnkhuat
      comment: >-
        Added 0.45.0 - modify type of collection_permission_graph_revision.before from text to ${text.type}
        on mysql,mariadb
      changes:
        - modifyDataType:
            tableName: collection_permission_graph_revision
            columnName: before
            newDataType: ${text.type}
      rollback:
        - modifyDataType:
            tableName: collection_permission_graph_revision
            columnName: before
            newDataType: text
      preConditions:
        - onFail: MARK_RAN
        - dbms:
            type: mysql,mariadb

  - changeSet:
      id: v45.00-053
      author: qnkhuat
      comment: >-
        Added 0.45.0 - modify type of collection_permission_graph_revision.remark from text to ${text.type}
        on mysql,mariadb
      changes:
        - modifyDataType:
            tableName: collection_permission_graph_revision
            columnName: remark
            newDataType: ${text.type}
      rollback:
        - modifyDataType:
            tableName: collection_permission_graph_revision
            columnName: remark
            newDataType: text
      preConditions:
        - onFail: MARK_RAN
        - dbms:
            type: mysql,mariadb

  - changeSet:
      id: v45.00-054
      author: qnkhuat
      comment: >-
        Added 0.45.0 - modify type of permissions_revision.after from text to ${text.type}
        on mysql,mariadb
      changes:
        - modifyDataType:
            tableName: permissions_revision
            columnName: after
            newDataType: ${text.type}
      rollback:
        - modifyDataType:
            tableName: permissions_revision
            columnName: after
            newDataType: text
      preConditions:
        - onFail: MARK_RAN
        - dbms:
            type: mysql,mariadb

  - changeSet:
      id: v45.00-055
      author: qnkhuat
      comment: >-
        Added 0.45.0 - modify type of permissions_revision.before from text to ${text.type}
        on mysql,mariadb
      changes:
        - modifyDataType:
            tableName: permissions_revision
            columnName: before
            newDataType: ${text.type}
      rollback:
        - modifyDataType:
            tableName: permissions_revision
            columnName: before
            newDataType: text
      preConditions:
        - onFail: MARK_RAN
        - dbms:
            type: mysql,mariadb

  - changeSet:
      id: v45.00-056
      author: qnkhuat
      comment: >-
        Added 0.45.0 - modify type of permissions_revision.remark from text to ${text.type}
        on mysql,mariadb
      changes:
        - modifyDataType:
            tableName: permissions_revision
            columnName: remark
            newDataType: ${text.type}
      rollback:
        - modifyDataType:
            tableName: permissions_revision
            columnName: remark
            newDataType: text
      preConditions:
        - onFail: MARK_RAN
        - dbms:
            type: mysql,mariadb

  - changeSet:
      id: v45.00-057
      author: qnkhuat
      comment: >-
        Added 0.45.0 - modify type of secret.value from blob to longblob
        on mysql,mariadb
      changes:
        - modifyDataType:
            tableName: secret
            columnName: value
            newDataType: longblob
      rollback:
        - modifyDataType:
            tableName: secret
            columnName: value
            newDataType: ${blob.type}
      preConditions:
        - onFail: MARK_RAN
        - dbms:
            type: mysql,mariadb

  - changeSet:
      id: v46.00-000
      author: snoe
      comment: Added 0.46.0 - Unify action representation
      changes:
        - createTable:
            tableName: implicit_action
            remarks: An action with dynamic parameters based on the underlying model
            columns:
              - column:
                  name: action_id
                  type: int
                  remarks: The associated action
                  constraints:
                    nullable: false
                    referencedTableName: action
                    referencedColumnNames: id
                    foreignKeyName: fk_implicit_action_action_id
                    deleteCascade: true
              - column:
                  name: kind
                  type: ${text.type}
                  remarks: The kind of implicit action create/update/delete
                  constraints:
                    nullable: false

  - changeSet:
      id: v46.00-001
      author: snoe
      comment: Added 0.46.0 - Unify action representation
      changes:
        - addColumn:
            tableName: action
            columns:
              - column:
                  name: model_id
                  remarks: The associated model
                  type: int

  - changeSet:
      id: v46.00-002
      author: snoe
      comment: Added 0.46.0 - Unify action representation
      changes:
        - addColumn:
            tableName: action
            columns:
              - column:
                  name: name
                  remarks: The name of the action
                  type: varchar(254)

  - changeSet:
      id: v46.00-003
      author: snoe
      comment: Added 0.46.0 - Unify action representation
      changes:
        - addColumn:
            tableName: action
            columns:
              - column:
                  name: description
                  remarks: The description of the action
                  type: ${text.type}

  - changeSet:
      id: v46.00-004
      author: snoe
      comment: Added 0.46.0 - Unify action representation
      changes:
        - addColumn:
            tableName: action
            columns:
              - column:
                  name: parameters
                  remarks: The saved parameters for this action
                  type: ${text.type}

  - changeSet:
      id: v46.00-005
      author: snoe
      comment: Added 0.46.0 - Unify action representation
      changes:
        - addColumn:
            tableName: action
            columns:
              - column:
                  name: parameter_mappings
                  remarks: The saved parameter mappings for this action
                  type: ${text.type}
  - changeSet:
      id: v46.00-006
      author: snoe
      comment: Added 0.46.0 - Unify action representation
      changes:
        - addColumn:
            tableName: action
            columns:
              - column:
                  name: visualization_settings
                  remarks: The UI visualization_settings for this action
                  type: ${text.type}

  - changeSet:
      id: v46.00-007
      author: snoe
      comment: Added 0.46.0 - Unify action representation
      changes:
        - addForeignKeyConstraint:
            baseTableName: action
            baseColumnNames: model_id
            referencedTableName: report_card
            referencedColumnNames: id
            constraintName: fk_action_model_id

  - changeSet:
      id: v46.00-008
      author: snoe
      comment: Added 0.46.0 - Unify action representation
      changes:
        - addColumn:
            tableName: query_action
            columns:
              - column:
                  name: database_id
                  remarks: The associated database
                  type: int

  - changeSet:
      id: v46.00-009
      author: snoe
      comment: Added 0.46.0 - Unify action representation
      changes:
        - addColumn:
            tableName: query_action
            columns:
              - column:
                  name: dataset_query
                  remarks: The MBQL writeback query
                  type: ${text.type}

  - changeSet:
      id: v46.00-010
      author: snoe
      comment: Added 0.46.0 - Unify action representation
      changes:
        - addForeignKeyConstraint:
            baseTableName: query_action
            baseColumnNames: database_id
            referencedTableName: metabase_database
            referencedColumnNames: id
            constraintName: fk_query_action_database_id
            onDelete: CASCADE

  - changeSet:
      id: v46.00-011
      author: snoe
      validCheckSum: ANY
      comment: Added 0.46.0 - Unify action representation
      changes:
        - sql:
            dbms: mysql,mariadb
            sql: >-
              ALTER TABLE query_action DROP PRIMARY KEY, ADD PRIMARY KEY pk_query_action (action_id);
        - sql:
            dbms: h2
            sql: >-
              ALTER TABLE query_action DROP PRIMARY KEY;
              ALTER TABLE query_action ADD CONSTRAINT pk_query_action PRIMARY KEY (action_id);
        - sql:
            dbms: postgresql
            sql: >-
              ALTER TABLE query_action DROP CONSTRAINT pk_query_action;
              ALTER TABLE query_action ADD CONSTRAINT pk_query_action PRIMARY KEY (action_id);
      rollback:
        - sql:
            dbms: mysql,mariadb
            sql: >-
              ALTER TABLE query_action DROP PRIMARY KEY, ADD PRIMARY KEY pk_query_action (action_id, card_id);
        - sql:
            dbms: h2
            sql: >-
              ALTER TABLE query_action DROP CONSTRAINT fk_query_action_ref_action_id;
              ALTER TABLE query_action DROP PRIMARY KEY;
              ALTER TABLE query_action ADD CONSTRAINT fk_query_action_ref_action_id FOREIGN KEY (action_id) REFERENCES action(id) ON DELETE CASCADE;
              ALTER TABLE query_action ADD CONSTRAINT pk_query_action PRIMARY KEY (action_id, card_id);
        - sql:
            dbms: postgresql
            sql: >-
              ALTER TABLE query_action DROP CONSTRAINT pk_query_action;
              ALTER TABLE query_action ADD CONSTRAINT pk_query_action PRIMARY KEY (action_id, card_id);

  - changeSet:
      id: v46.00-012
      author: snoe
      comment: Added 0.46.0 - Unify action representation
      changes:
        - dropNotNullConstraint:
            tableName: query_action
            columnDataType: int
            columnName: card_id

  # migration for developers and internal use of actions created in 45 during a short period.
  - changeSet:
      id: v46.00-013
      author: snoe
      comment: Added 0.46.0 - Unify action representation
      validCheckSum: ANY
      changes:
        - sql:
            sql: >-
              INSERT INTO action (type, model_id, name)
              SELECT 'implicit', card_id, slug
              FROM model_action
              WHERE action_id is null AND slug in ('insert','update','delete');

              INSERT INTO implicit_action (action_id, kind)
              SELECT
                id,
                case name
                  when 'insert' then 'row/create'
                  when 'update' then 'row/update'
                  when 'delete' then 'row/delete'
                end
              FROM action
              WHERE type = 'implicit';

              UPDATE action
              SET model_id = (SELECT card_id
                              FROM model_action
                              WHERE model_action.action_id = action.id)
              WHERE model_id is null;

              DELETE FROM action WHERE model_id is null;

              UPDATE report_dashboardcard
              SET action_id = (SELECT action.id
                               FROM action
                               LEFT JOIN implicit_action ON implicit_action.action_id = action.id
                               WHERE action.model_id = report_dashboardcard.card_id
                               AND coalesce((
                                  CASE implicit_action.kind
                                     WHEN 'row/create' THEN 'insert'
                                     WHEN 'row/delete' THEN 'delete'
                                     WHEN 'row/update' THEN 'update'
                                  END), ('action_' || action.id)) =
                                  substring(report_dashboardcard.visualization_settings,
                                    position('"action_slug":"' in report_dashboardcard.visualization_settings)+15,
                                    position('"' in
                                      substring(report_dashboardcard.visualization_settings,
                                        position('"action_slug":"' in visualization_settings)+15)) - 1))
              WHERE report_dashboardcard.visualization_settings like '%action_slug%';

              UPDATE query_action SET
                dataset_query = (select dataset_query from report_card where report_card.id = query_action.card_id),
                database_id = (select database_id from report_card where report_card.id = query_action.card_id);

              UPDATE action SET
                name = (
                  select name
                  from query_action
                  inner join report_card on report_card.id = query_action.card_id
                  where query_action.action_id = action.id),
                description = (
                  select description
                  from query_action
                  inner join report_card on report_card.id = query_action.card_id
                  where query_action.action_id = action.id),
                parameters = (
                  select parameters
                  from query_action
                  inner join report_card on report_card.id = query_action.card_id
                  where query_action.action_id = action.id),
                parameter_mappings = (
                  select parameter_mappings
                  from query_action
                  inner join report_card on report_card.id = query_action.card_id
                  where query_action.action_id = action.id),
                visualization_settings = (
                  select visualization_settings
                  from query_action
                  inner join report_card on report_card.id = query_action.card_id
                  where query_action.action_id = action.id)
              WHERE type = 'query';
      rollback: # no-op, we do not care to preserve actions from 46->45

  - changeSet:
      id: v46.00-014
      author: snoe
      comment: Added 0.46.0 - Unify action representation
      changes:
        - dropForeignKeyConstraint:
            baseTableName: query_action
            constraintName: fk_query_action_ref_card_id
      rollback:

  - changeSet:
      id: v46.00-015
      author: snoe
      comment: Added 0.46.0 - Unify action representation
      changes:
        - dropColumn:
            tableName: query_action
            columnName: card_id

      rollback:
        - addColumn:
            tableName: query_action
            columns:
              - column:
                  name: card_id
                  type: int
                  remarks: The related card
                  constraints:
                    nullable: false
                    referencedTableName: report_card
                    referencedColumnNames: id
                    foreignKeyName: fk_query_action_ref_card_id
                    deleteCascade: true

  - changeSet:
      id: v46.00-016
      author: snoe
      comment: Added 0.46.0 - Unify action representation
      changes:
        - sql:
            sql: >-
              DELETE FROM report_card
              WHERE is_write = true;

              DELETE FROM model_action;
      rollback: # we do not care to preserve actions from 46->45
        - sql:
            sql: >-
              DELETE FROM report_dashboardcard WHERE action_id is not null;
              DELETE FROM action;

  - changeSet:
      id: v46.00-017
      author: snoe
      comment: Added 0.46.0 - Unify action representation
      changes:
        - dropColumn:
            tableName: http_action
            columnName: name
      rollback:
        - addColumn:
            tableName: http_action
            columns:
              - column:
                  name: name
                  type: varchar(254)
                  remarks: The name of this action
                  constraints:
                    nullable: false

  - changeSet:
      id: v46.00-018
      author: snoe
      comment: Added 0.46.0 - Unify action representation
      changes:
        - dropColumn:
            tableName: http_action
            columnName: description
      rollback:
        - addColumn:
            tableName: http_action
            columns:
              - column:
                  name: description
                  type: ${text.type}
                  remarks: An optional description for this action

  - changeSet:
      id: v46.00-019
      author: snoe
      comment: Added 0.46.0 - Unify action representation
      changes:
        - dropColumn:
            tableName: report_card
            columnName: is_write
      rollback:
        - addColumn:
            columns:
              - column:
                  name: is_write
                  type: boolean
                  defaultValueBoolean: false
                  remarks: Indicates that this query will perform writes to a db
                  constraints:
                    nullable: false
            tableName: report_card

  - changeSet:
      id: v46.00-020
      author: snoe
      comment: Added 0.46.0 - Unify action representation
      changes:
        - addNotNullConstraint:
            tableName: query_action
            columnName: database_id
            columnDataType: int

  - changeSet:
      id: v46.00-021
      author: snoe
      comment: Added 0.46.0 - Unify action representation
      changes:
        - addNotNullConstraint:
            tableName: query_action
            columnName: dataset_query
            columnDataType: ${text.type}

  - changeSet:
      id: v46.00-022
      author: snoe
      comment: Added 0.46.0 - Unify action representation
      changes:
        - addNotNullConstraint:
            tableName: query_action
            columnName: dataset_query
            columnDataType: ${text.type}

  - changeSet:
      id: v46.00-023
      author: snoe
      comment: Added 0.46.0 - Unify action representation
      changes:
        - addNotNullConstraint:
            tableName: action
            columnName: model_id
            columnDataType: int

  - changeSet:
      id: v46.00-024
      author: snoe
      comment: Added 0.46.0 - Unify action representation
      changes:
        - addNotNullConstraint:
            tableName: action
            columnName: name
            columnDataType: varchar(254)

  - changeSet:
      id: v46.00-025
      author: snoe
      comment: Added 0.46.0 - Unify action representation
      changes:
        - dropTable:
            tableName: model_action
      rollback:
        - createTable:
            tableName: model_action
            remarks: Ties actions to models
            columns:
              - column:
                  name: id
                  type: int
                  autoIncrement: true
                  constraints:
                    primaryKey: true
                    nullable: false
              - column:
                  name: entity_id
                  type: char(21)
                  remarks: Random NanoID tag for unique identity.
                  constraints:
                    nullable: false
                    unique: true
              - column:
                  name: slug
                  type: varchar(254)
                  remarks: The referenceable name for this action
                  constraints:
                    nullable: false
              - column:
                  name: card_id
                  type: int
                  remarks: The associated model
                  constraints:
                    nullable: false
                    referencedTableName: report_card
                    referencedColumnNames: id
                    foreignKeyName: fk_model_action_ref_card_id
                    deleteCascade: true
              - column:
                  name: action_id
                  type: int
                  remarks: The associated action
                  constraints:
                    nullable: true
                    referencedTableName: action
                    referencedColumnNames: id
                    foreignKeyName: fk_model_action_ref_action_id
                    deleteCascade: true
              - column:
                  name: requires_pk
                  remarks: Indicates that the primary key(s) need to be passed in as parameters
                  type: boolean
                  defaultValueBoolean: false
                  constraints:
                    nullable: false
              - column:
                  name: parameter_mappings
                  type: ${text.type}
                  remarks: Mappings for primary keys to action parameters
              - column:
                  name: visualization_settings
                  type: ${text.type}
                  remarks: Settings for rendering the action

  - changeSet:
      id: v46.00-026
      author: metamben
      comment: Added 0.46.0 -- add field for tracking DBMS versions
      changes:
        - addColumn:
            tableName: metabase_database
            columns:
              - column:
                  name: dbms_version
                  type: ${text.type}
                  remarks: 'A JSON object describing the flavor and version of the DBMS.'

  - changeSet:
      id: v46.00-027
      author: snoe
      comment: Added 0.46.0 -- add last_used_at to FieldValues
      changes:
        - addColumn:
            tableName: metabase_fieldvalues
            columns:
              - column:
                  name: last_used_at
                  type: ${timestamp_type}
                  remarks: Timestamp of when these FieldValues were last used.
                  constraints:
                    nullable: false
                  defaultValueComputed: current_timestamp

  - changeSet:
      id: v46.00-028
      author: tsmacdonald
      comment: Added 0.46.0 -- Join table connecting cards to dashboards/cards's parameters that need custom filter values from the card
      changes:
        - createTable:
            tableName: parameter_card
            remarks: "Join table connecting cards to entities (dashboards, other cards, etc.) that use the values generated by the card for filter values"
            columns:
              - column:
                  name: id
                  type: int
                  autoIncrement: true
                  constraints:
                    primaryKey: true
                    nullable: false
              - column:
                  name: updated_at
                  type: ${timestamp_type}
                  defaultValueComputed: current_timestamp
                  remarks: "most recent modification time"
                  constraints:
                    nullable: false
              - column:
                  name: created_at
                  type: ${timestamp_type}
                  defaultValueComputed: current_timestamp
                  remarks: "creation time"
                  constraints:
                    nullable: false
              - column:
                  name: card_id
                  type: int
                  remarks: "ID of the card generating the values"
                  constraints:
                    nullable: false
              - column:
                  name: parameterized_object_type
                  type: varchar(32)
                  remarks: "Type of the entity consuming the values (dashboard, card, etc.)"
                  constraints:
                    nullable: false
              - column:
                  name: parameterized_object_id
                  type: int
                  remarks: "ID of the entity consuming the values"
                  constraints:
                    nullable: false
              - column:
                  name: parameter_id
                  type: varchar(32)
                  remarks: "The parameter ID"
                  constraints:
                    nullable: false

  # Make Dimension <=> Field a 1t1 relationship. Replace unique field_id + name with unique field_id.
  # See issue #27054.
  - changeSet:
      id: v46.00-029
      author: camsaul
      comment: Make Dimension <=> Field a 1t1 relationship. Drop unique constraint on field_id + name. (1/3)
      changes:
        - dropUniqueConstraint:
            tableName: dimension
            constraintName: unique_dimension_field_id_name
      rollback:
        - addUniqueConstraint:
            tableName: dimension
            constraintName: unique_dimension_field_id_name
            columnNames: field_id, name

  - changeSet:
      id: v46.00-030
      author: camsaul
      comment: Make Dimension <=> Field a 1t1 relationship. Delete duplicate entries. (2/3)
      changes:
        - sql:
            # Which rows to keep is not 100% clear. I decided to keep newer entries, by ID. I considered keeping new
            # entries by `updated_at` but the SQL for doing that across the three databases was such a hairball and
            # having duplicates in the first place was such an edge case I decided this approach is fine for now. The
            # `row_number()` window function would have made this easier to do but we haven't merged H2 v2 yet.
            #
            # Writing the query with these unnecessary subselects is stupid, but MySQL 5.7 doesn't work without them.
            # See https://metaboat.slack.com/archives/CKZEMT1MJ/p1670624514320419 for more info
            sql: >-
              DELETE FROM dimension
              WHERE field_id IN (
                SELECT field_id
                FROM (
                  SELECT field_id
                  FROM dimension
                  GROUP BY field_id
                  HAVING COUNT(*) > 1
                ) duplicates
              )
              AND id NOT IN (
                SELECT id FROM (
                  SELECT max(id) AS id
                  FROM dimension
                  GROUP BY field_id
                ) most_recents
              );
      rollback: # don't need to roll back anything, deleting duplicate entries doesn't need to be reversed.

  - changeSet:
      id: v46.00-031
      author: camsaul
      comment: Make Dimension <=> Field a 1t1 relationship. Add unique constraint on field_id. (3/3)
      changes:
        - addUniqueConstraint:
            tableName: dimension
            columnNames: field_id
            constraintName: unique_dimension_field_id
        # this change can roll back automatically.

  - changeSet:
      id: v46.00-032
      author: tsmacdonald
      comment: Added 0.46.0 -- Unique parameter_card
      changes:
        - addUniqueConstraint:
            tableName: parameter_card
            columnNames: parameterized_object_id, parameterized_object_type, parameter_id
            constraintName: unique_parameterized_object_card_parameter

  - changeSet:
      id: v46.00-033
      author: tsmacdonald
      comment: Added 0.46.0 -- parameter_card index on connected object
      changes:
        - createIndex:
            tableName: parameter_card
            columns:
              - column:
                  name: parameterized_object_id
            indexName: idx_parameter_card_parameterized_object_id

  - changeSet:
      id: v46.00-034
      author: tsmacdonald
      comment: Added 0.46.0 -- parameter_card index on connected card
      changes:
        - createIndex:
            tableName: parameter_card
            columns:
              - column:
                  name: card_id
            indexName: idx_parameter_card_card_id

  - changeSet:
      id: v46.00-035
      author: tsmacdonald
      comment: Added 0.46.0 - parameter_card.card_id foreign key
      changes:
        - addForeignKeyConstraint:
            baseTableName: parameter_card
            baseColumnNames: card_id
            referencedTableName: report_card
            referencedColumnNames: id
            constraintName: fk_parameter_card_ref_card_id
            onDelete: CASCADE

  - changeSet:
      id: v46.00-036
      author: metamben
      comment: App containers are removed in 0.46.0
      changes:
        - dropTable:
            tableName: app_permission_graph_revision
      rollback:
        - createTable:
            tableName: app_permission_graph_revision
            remarks: 'Used to keep track of changes made to app permissions.'
            columns:
              - column:
                  name: id
                  type: int
                  autoIncrement: true
                  constraints:
                    primaryKey: true
                    nullable: false
              - column:
                  name: before
                  type: ${text.type}
                  remarks: 'Serialized JSON of the apps graph before the changes.'
                  constraints:
                    nullable: false
              - column:
                  name: after
                  type: ${text.type}
                  remarks: 'Serialized JSON of the apps graph after the changes.'
                  constraints:
                    nullable: false
              - column:
                  name: user_id
                  type: int
                  remarks: 'The ID of the admin who made this set of changes.'
                  constraints:
                    nullable: false
                    referencedTableName: core_user
                    referencedColumnNames: id
                    foreignKeyName: fk_app_permission_graph_revision_user_id
              - column:
                  name: created_at
                  type: ${timestamp_type}
                  remarks: 'The timestamp of when these changes were made.'
                  defaultValueComputed: current_timestamp
                  constraints:
                    nullable: false
              - column:
                  name: remark
                  type: ${text.type}
                  remarks: 'Optional remarks explaining why these changes were made.'

  - changeSet:
      id: v46.00-037
      author: metamben
      comment: App pages are removed in 0.46.0
      changes:
        - dropColumn:
            tableName: report_dashboard
            columnName: is_app_page
      rollback:
        - addColumn:
            columns:
              - column:
                  name: is_app_page
                  type: boolean
                  defaultValueBoolean: false
                  remarks: Indicates that this dashboard serves as a page of an app
                  constraints:
                    nullable: false
            tableName: report_dashboard

  - changeSet:
      id: v46.00-038
      author: metamben
      comment: App containers are removed in 0.46.0
      changes:
        - dropTable:
            tableName: app
      rollback:
        - createTable:
            tableName: app
            remarks: Defines top level concerns for App
            columns:
              - column:
                  name: id
                  type: int
                  autoIncrement: true
                  constraints:
                    primaryKey: true
                    nullable: false
              - column:
                  name: entity_id
                  type: char(21)
                  remarks: Random NanoID tag for unique identity.
                  constraints:
                    nullable: false
                    unique: true
              - column:
                  name: collection_id
                  type: int
                  remarks: The associated collection
                  constraints:
                    nullable: false
                    referencedTableName: collection
                    referencedColumnNames: id
                    foreignKeyName: fk_app_ref_collection_id
                    deleteCascade: true
                    unique: true
              - column:
                  name: dashboard_id
                  type: int
                  remarks: The homepage of the app
              - column:
                  remarks: JSON for the navigation items of the app
                  name: nav_items
                  type: ${text.type}
              - column:
                  remarks: JSON for frontend related additions, such as styling
                  name: options
                  type: ${text.type}
              - column:
                  remarks: The timestamp of when the app was created
                  name: created_at
                  type: ${timestamp_type}
                  defaultValueComputed: current_timestamp
                  constraints:
                    nullable: false
              - column:
                  remarks: The timestamp of when the app was updated
                  name: updated_at
                  type: ${timestamp_type}
                  defaultValueComputed: current_timestamp
                  constraints:
                    nullable: false
        - addForeignKeyConstraint:
            baseTableName: app
            baseColumnNames: dashboard_id
            referencedTableName: report_dashboard
            referencedColumnNames: id
            constraintName: fk_app_ref_dashboard_id
            onDelete: SET NULL

  - changeSet:
      id: v46.00-040
      author: tsmacdonald
      comment: Added 0.46.0 -- Bump default dashcard size to 4x4
      changes:
        - addDefaultValue:
            tableName: report_dashboardcard
            columnName: size_x
            defaultValue: 4

  - changeSet:
      id: v46.00-041
      author: tsmacdonald
      comment: Added 0.46.0 -- Bump default dashcard size to 4x4
      changes:
        - addDefaultValue:
            tableName: report_dashboardcard
            columnName: size_y
            defaultValue: 4

  - changeSet:
      id: v46.00-042
      author: tsmacdonald
      comment: Added 0.46.0 -- index query_execution.executor_id
      changes:
        - createIndex:
            tableName: query_execution
            columns:
              - column:
                  name: executor_id
            indexName: idx_query_execution_executor_id

  - changeSet:
      id: v46.00-043
      author: tsmacdonald
      comment: Added 0.46.0 -- index query_execution.context
      changes:
        - createIndex:
            tableName: query_execution
            columns:
              - column:
                  name: context
            indexName: idx_query_execution_context

  - changeSet:
<<<<<<< HEAD
      id: v46.00-051
      author: calherries
      comment: Added 0.46.0 -- drop defaults for dashcard's position and size
      changes:
        - dropDefaultValue:
            tableName: report_dashboardcard
            columnName: row
      rollback:
        - addDefaultValue:
            tableName: report_dashboardcard
            columnName: row
            defaultValueNumeric: 4

  - changeSet:
      id: v46.00-052
      author: calherries
      comment: Added 0.46.0 -- drop defaults for dashcard's position and size
      changes:
        - dropDefaultValue:
            tableName: report_dashboardcard
            columnName: col
      rollback:
        - addDefaultValue:
            tableName: report_dashboardcard
            columnName: col
            defaultValueNumeric: 4

  - changeSet:
      id: v46.00-053
      author: calherries
      comment: Added 0.46.0 -- drop defaults for dashcard's position and size
      changes:
        - dropDefaultValue:
            tableName: report_dashboardcard
            columnName: size_x
      rollback:
        - addDefaultValue:
            tableName: report_dashboardcard
            columnName: size_x
            defaultValueNumeric: 4

  - changeSet:
      id: v46.00-054
      author: calherries
      comment: Added 0.46.0 -- drop defaults for dashcard's position and size
      changes:
        - dropDefaultValue:
            tableName: report_dashboardcard
            columnName: size_y
      rollback:
        - addDefaultValue:
            tableName: report_dashboardcard
            columnName: size_y
            defaultValueNumeric: 4

=======
      id: v46.00-057
      author: dpsutton
      comment: Added 0.46.0 -- parameter_card.parameter_id long enough to hold a uuid
      changes:
        - modifyDataType:
            tableName: parameter_card
            columnName: parameter_id
            newDataType: varchar(36)
      rollback: #nothing to do, char(32) or char(36) are equivalent
>>>>>>> 15107d36

# >>>>>>>>>> DO NOT ADD NEW MIGRATIONS BELOW THIS LINE! ADD THEM ABOVE <<<<<<<<<<

########################################################################################################################
#
# ADVICE:
#
# 1) Run ./bin/lint-migrations-file.sh to run core.spec checks against any changes you make here. Liquibase is pretty
#    forgiving and won't complain if you accidentally mix up things like deleteCascade and onDelete: CASCADE. CI runs
#    this check but it's nicer to know now instead of waiting for CI.
#
#   1a) Ensure your changes are compatible with Liquibase rollback. See comments starting with
#       0.45 migrations for more notes. Rollback to 0.44 and forwards to the latest migration is tested
#       automatically and the migrations linter will check for the presence of rollback where required as
#       much as possible.
#
# 2) Please post a message in the Metabase Slack #migrations channel to let others know you are creating a new
#    migration so someone else doesn't steal your ID number
#
# 3) Migrations IDs should follow the format
#
#    vMM.mm-NNN
#
#    where
#
#    M = major version
#    m = minor version
#    N = migration number relative to that major+minor version
#
#   e.g. the first migration added to 0.42.0 should be numbered v42.00-000 and the second migration should be numbered
#   v42.00-001. The first migration for 0.42.1 should be numbered v42.01-000, and so forth.
#
#   This numbering scheme was adopted beginning with version 0.42.0 so that we could go back and add migrations to patch
#   releases without the ID sequence getting wildly out of order. See PR #18821 for more information.
#
# PLEASE KEEP THIS MESSAGE AT THE BOTTOM OF THIS FILE!!!!! Add new migrations above the message.
#
########################################################################################################################<|MERGE_RESOLUTION|>--- conflicted
+++ resolved
@@ -13934,7 +13934,6 @@
             indexName: idx_query_execution_context
 
   - changeSet:
-<<<<<<< HEAD
       id: v46.00-051
       author: calherries
       comment: Added 0.46.0 -- drop defaults for dashcard's position and size
@@ -13990,7 +13989,7 @@
             columnName: size_y
             defaultValueNumeric: 4
 
-=======
+  - changeSet:
       id: v46.00-057
       author: dpsutton
       comment: Added 0.46.0 -- parameter_card.parameter_id long enough to hold a uuid
@@ -14000,7 +13999,7 @@
             columnName: parameter_id
             newDataType: varchar(36)
       rollback: #nothing to do, char(32) or char(36) are equivalent
->>>>>>> 15107d36
+
 
 # >>>>>>>>>> DO NOT ADD NEW MIGRATIONS BELOW THIS LINE! ADD THEM ABOVE <<<<<<<<<<
 
