--- conflicted
+++ resolved
@@ -31,7 +31,7 @@
 export function ModelHeader({ card, actions, className }: ModelHeaderProps) {
   return (
     <PaneHeader
-<<<<<<< HEAD
+      icon="model"
       title={
         card.can_write ? (
           <ModelNameInput card={card} />
@@ -40,11 +40,6 @@
         )
       }
       tabs={<ModelTabs card={card} />}
-=======
-      icon="model"
-      title={<ModelNameInput card={card} />}
-      tabs={card != null && <ModelTabs card={card} />}
->>>>>>> 066a466f
       actions={actions}
       className={className}
       p="xl"
