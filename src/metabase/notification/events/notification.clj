--- conflicted
+++ resolved
@@ -2,12 +2,7 @@
   (:require
    [malli.core :as mc]
    [malli.transform :as mtx]
-<<<<<<< HEAD
-   [metabase.events :as events]
-=======
    [metabase.events.core :as events]
-   [metabase.notification.core :as notification]
->>>>>>> c1763bd9
    [metabase.notification.models :as models.notification]
    [metabase.notification.send :as notification.send]
    [metabase.task-history.core :as task-history]
