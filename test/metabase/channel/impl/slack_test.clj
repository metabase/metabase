(ns metabase.channel.impl.slack-test
  (:require
   [clojure.test :refer :all]
   [metabase.channel.core :as channel]
   [metabase.channel.impl.slack :as channel.slack]
   [metabase.channel.slack :as slack]
<<<<<<< HEAD
   [metabase.test.util :as mt]))
=======
   [metabase.config :as config]
   [metabase.test :as mt]
   [metabase.util :as u]))
>>>>>>> 7a7e0916

(set! *warn-on-reflection* true)

(deftest slack-post-receives-at-most-50-blocks-test
  (let [block-inputs (atom [])]
    (with-redefs [slack/post-chat-message! (fn [message-content] (swap! block-inputs conj (:blocks message-content)))]
      (channel/send!
       {:type    :channel/slack}
       {:channel "#not-a-channel"
        :blocks  (repeat 423 {:type "section", :text {:type "plain_text", :text ""}})})
      (is (== (Math/ceil (/ 423 50)) (count @block-inputs)))
      (is (every? #(<= 1 (count %) 50) @block-inputs))
      (is (= 423 (reduce + (map count @block-inputs)))))))

(deftest mkdwn-link-escaping-test
  (let [parts [{:type :card
                :card {:id   1
                       :name "&amp;a"}}
               {:type :card
                :card {:id   1
                       :name "> click <https://c.com|here>"}}]
        processed   (with-redefs [slack/upload-file! (fn [_ _]
                                                       {:id "uploaded"})]
                      (mt/with-temporary-setting-values [site-url "a.com"]
                        (mapv #'channel.slack/part->sections! parts)))]
    (is (= [[{:type "section", :text {:type "mrkdwn", :text "<http://a.com/question/1|&amp;amp;a>"}}
             {:type "section", :text {:type "plain_text", :text "No results"}}]
            [{:type "section",
              :text
              {:type "mrkdwn", :text "<http://a.com/question/1|&gt; click &lt;https://c.com|here&gt;>"}}
             {:type "section", :text {:type "plain_text", :text "No results"}}]]
           processed))))

(deftest link-truncation-test
  (let [render-image-link
        (fn [label card-id char-limit]
          (let [part        [{:type :card
                              :card {:id   card-id
                                     :name label}}]
                processed   (with-redefs [channel.slack/block-text-length-limit char-limit
                                          slack/upload-file!                    (fn [_ _]
                                                                                  {:id "uploaded"})]
                              (mt/with-temporary-setting-values [site-url "a.com"]
                                (mapv #'channel.slack/part->sections! part)))]
            (-> processed first first :text :text)))]
    (are [label card-id mkdwn]
         (= mkdwn (render-image-link label card-id 36))
      "a"    1 "<http://a.com/question/1|a>"
      "abcd" 123456 "(URL exceeds slack limits) abcd")))

(deftest dashboard-header-truncation-test
  (let [render-dashboard-header
        (fn [dashboard-name char-limit]
          (let [notification {:payload_type :notification/dashboard
                              :payload      {:dashboard       {:id 42, :name dashboard-name}
                                             :parameters      {}
                                             :dashboard_parts []}
                              :creator      {:common_name "a"}}
                recipient    {:type    :notification-recipient/raw-value
                              :details {:value "#foo"}}
                processed    (with-redefs [channel.slack/header-text-limit char-limit]
                               (channel/render-notification :channel/slack :notification/dashboard notification nil [recipient]))]
            (-> processed first :blocks first :text :text)))]
    (are [dashboard-name rendered-text]
         (= rendered-text (render-dashboard-header dashboard-name 5))
      "abc"    "abc"
      "abcde"  "abcde"
<<<<<<< HEAD
      "abcdef" "abcd…")))
=======
      "abcdef" "abcd…")))

(deftest card-header-truncation-test
  (let [render-card-header
        (fn [card-name char-limit]
          (let [notification {:payload_type :notification/card
                              :payload      {:card {:name card-name}
                                             :card_part {:type :text, :text "foo"}}}
                recipient    {:type    :notification-recipient/raw-value
                              :details {:value "#foo"}}
                processed    (with-redefs [channel.slack/header-text-limit char-limit
                                           slack/upload-file!              (constantly {:url "a.com", :id "id"})]
                               (channel/render-notification :channel/slack notification nil [recipient]))]
            (-> processed first :attachments first :blocks first :text :text)))]
    (are [card-name rendered-text]
         (= rendered-text (render-card-header card-name 8))
      ;; note java String .length counts UTF-16 characters, so (count "🔔") == 2. This may lead to overestimation of lengths (depending on how slack measures 'characters')
      "abc"    "🔔 abc"
      "abcde"  "🔔 abcde"
      "abcdef" "🔔 abcd…")))

(deftest dashboard-header-branding-test
  (letfn [(render-dashboard-links [whitelabeling?]
            (mt/with-premium-features (if whitelabeling? #{:whitelabel} #{})
              (mt/with-temporary-setting-values [:site-url "https://www.example.com"]
                (let [notification {:payload_type :notification/dashboard
                                    :payload      {:dashboard       {:id 42, :name "Test Dashboard"}
                                                   :parameters      {}
                                                   :dashboard_parts []}
                                    :creator      {:common_name "Test User"}}
                      recipient    {:type    :notification-recipient/raw-value
                                    :details {:value "#foo"}}
                      processed    (with-redefs [slack/upload-file! (constantly {:url "a.com", :id "id"})]
                                     (channel/render-notification :channel/slack notification nil [recipient]))]
                  (->> processed first :attachments first :blocks last :fields
                       (map :text))))))
          (markdown-link? [s]
            (is (string? s))
            (let [[_whole url label] (re-find #"\<(.*)\|(.*)\>" s)]
              (is (string? label))
              (is (u/url? url))))]
    (when config/ee-available?
      (testing "When whitelabeling is enabled, branding link should not be included"
        (let [links (render-dashboard-links true)]
          (is (every? markdown-link? links))
          (is (= 1 (count links))))))
    (testing "When whitelabeling is disabled, branding link should be included"
      (let [links (render-dashboard-links false)]
        (is (every? markdown-link? links))
        (is (= 2 (count links)))))))
>>>>>>> 7a7e0916
<|MERGE_RESOLUTION|>--- conflicted
+++ resolved
@@ -4,13 +4,9 @@
    [metabase.channel.core :as channel]
    [metabase.channel.impl.slack :as channel.slack]
    [metabase.channel.slack :as slack]
-<<<<<<< HEAD
-   [metabase.test.util :as mt]))
-=======
    [metabase.config :as config]
    [metabase.test :as mt]
    [metabase.util :as u]))
->>>>>>> 7a7e0916
 
 (set! *warn-on-reflection* true)
 
@@ -78,29 +74,7 @@
          (= rendered-text (render-dashboard-header dashboard-name 5))
       "abc"    "abc"
       "abcde"  "abcde"
-<<<<<<< HEAD
       "abcdef" "abcd…")))
-=======
-      "abcdef" "abcd…")))
-
-(deftest card-header-truncation-test
-  (let [render-card-header
-        (fn [card-name char-limit]
-          (let [notification {:payload_type :notification/card
-                              :payload      {:card {:name card-name}
-                                             :card_part {:type :text, :text "foo"}}}
-                recipient    {:type    :notification-recipient/raw-value
-                              :details {:value "#foo"}}
-                processed    (with-redefs [channel.slack/header-text-limit char-limit
-                                           slack/upload-file!              (constantly {:url "a.com", :id "id"})]
-                               (channel/render-notification :channel/slack notification nil [recipient]))]
-            (-> processed first :attachments first :blocks first :text :text)))]
-    (are [card-name rendered-text]
-         (= rendered-text (render-card-header card-name 8))
-      ;; note java String .length counts UTF-16 characters, so (count "🔔") == 2. This may lead to overestimation of lengths (depending on how slack measures 'characters')
-      "abc"    "🔔 abc"
-      "abcde"  "🔔 abcde"
-      "abcdef" "🔔 abcd…")))
 
 (deftest dashboard-header-branding-test
   (letfn [(render-dashboard-links [whitelabeling?]
@@ -114,9 +88,8 @@
                       recipient    {:type    :notification-recipient/raw-value
                                     :details {:value "#foo"}}
                       processed    (with-redefs [slack/upload-file! (constantly {:url "a.com", :id "id"})]
-                                     (channel/render-notification :channel/slack notification nil [recipient]))]
-                  (->> processed first :attachments first :blocks last :fields
-                       (map :text))))))
+                                     (channel/render-notification :channel/slack :notification/dashboard notification nil [recipient]))]
+                  (->> processed first :blocks second :fields (map :text))))))
           (markdown-link? [s]
             (is (string? s))
             (let [[_whole url label] (re-find #"\<(.*)\|(.*)\>" s)]
@@ -130,5 +103,4 @@
     (testing "When whitelabeling is disabled, branding link should be included"
       (let [links (render-dashboard-links false)]
         (is (every? markdown-link? links))
-        (is (= 2 (count links)))))))
->>>>>>> 7a7e0916
+        (is (= 2 (count links)))))))