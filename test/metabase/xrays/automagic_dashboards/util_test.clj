(ns metabase.xrays.automagic-dashboards.util-test
  (:require
   [clojure.test :refer :all]
   [metabase.test :as mt]
   [metabase.xrays.automagic-dashboards.core :as magic]
   [metabase.xrays.automagic-dashboards.util :as magic.util]
   [toucan2.core :as t2]))

(deftest ^:parallel ->field-test
  (testing "Demonstrate the stated methods in which ->fields works"
    (mt/with-test-user :crowberto
      (mt/dataset test-data
        (testing "->field checks for a table-based context"
          (let [table (t2/select-one :model/Table :id (mt/id :orders))
                root  (#'magic/->root table)]
            (testing "Looking up the field by name does not work"
              (is (nil? (magic.util/->field root "DISCOUNT"))))
            (testing "Looking up the field by id or id-field ref works."
              (is (=? {:id (mt/id :orders :discount)}
                      (magic.util/->field root (mt/id :orders :discount))))
              (is (=? {:id (mt/id :orders :discount)}
                      (magic.util/->field root [:field (mt/id :orders :discount) nil]))))))))))

(deftest ^:parallel ->field-test-2
  (testing "Demonstrate the stated methods in which ->fields works"
    (mt/with-test-user :rasta
      (mt/dataset test-data
        (testing "->field checks for a model-based context"
          (let [query (mt/native-query {:query "select * from orders"})]
<<<<<<< HEAD
            (mt/with-temp [Card card (mt/card-with-source-metadata-for-query query)]
=======
            (t2.with-temp/with-temp [:model/Card card (mt/card-with-source-metadata-for-query query)]
>>>>>>> 8d23fd74
              (let [root (#'magic/->root card)]
                (testing "Looking up the field by id or id-field ref works"
                  (is (=? {:id (mt/id :orders :discount)}
                          (magic.util/->field root (mt/id :orders :discount))))
                  (is (=? {:id (mt/id :orders :discount)}
                          (magic.util/->field root [:field (mt/id :orders :discount) nil]))))
                (testing "Looking up the field by name or named field ref works,
                          returning the metadata description of the field."
                  (is (=? {:name      "DISCOUNT"
                           :field_ref [:field "DISCOUNT" {:base-type :type/Float}]}
                          (magic.util/->field root "DISCOUNT"))))
                (is (=? {:name      "DISCOUNT"
                         :field_ref [:field "DISCOUNT" {:base-type :type/Float}]}
                        (magic.util/->field root [:field "DISCOUNT" {:base-type :type/Float}])))))))))))<|MERGE_RESOLUTION|>--- conflicted
+++ resolved
@@ -4,7 +4,8 @@
    [metabase.test :as mt]
    [metabase.xrays.automagic-dashboards.core :as magic]
    [metabase.xrays.automagic-dashboards.util :as magic.util]
-   [toucan2.core :as t2]))
+   [toucan2.core :as t2]
+   [toucan2.tools.with-temp :as t2.with-temp]))
 
 (deftest ^:parallel ->field-test
   (testing "Demonstrate the stated methods in which ->fields works"
@@ -27,11 +28,7 @@
       (mt/dataset test-data
         (testing "->field checks for a model-based context"
           (let [query (mt/native-query {:query "select * from orders"})]
-<<<<<<< HEAD
-            (mt/with-temp [Card card (mt/card-with-source-metadata-for-query query)]
-=======
             (t2.with-temp/with-temp [:model/Card card (mt/card-with-source-metadata-for-query query)]
->>>>>>> 8d23fd74
               (let [root (#'magic/->root card)]
                 (testing "Looking up the field by id or id-field ref works"
                   (is (=? {:id (mt/id :orders :discount)}
