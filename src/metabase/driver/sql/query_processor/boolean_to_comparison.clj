(ns metabase.driver.sql.query-processor.boolean-to-comparison
  "In SQL Server and some other databases, boolean literals cannot appear in the top-level of WHERE clauses or
  expressions like AND, OR, NOT, and CASE. These instead require a comparison operator, so boolean constants like 0
  and 1 must be replaced with equivalent expressions like 1 = 1 or 0 = 1.

  Drivers can call boolean->comparison to convert boolean literals and refs into comparison expressions. See the
  sqlserver or oracle drivers for examples."
  (:require
   [metabase.driver-api.core :as driver-api]
   [metabase.driver.sql.query-processor :as sql.qp]))

;; Oracle and SQLServer (and maybe others) use 0 and 1 for boolean constants, but, for example, none of the following
;; queries are valid in such databases:
;;
;; - SELECT 1 WHERE 1
;; - SELECT 1 WHERE 1 AND 1
;; - SELECT CASE WHEN 1 THEN 1 ELSE 0 END
;;
;; But these are:
;;
;; - SELECT 1 WHERE (1 = 1)
;; - SELECT 1 WHERE (1 = 1) AND (1 = 1)
;; - SELECT CASE WHEN (1 = 1) THEN 1 ELSE 0 END
;;
;; https://learn.microsoft.com/en-us/sql/t-sql/data-types/constants-transact-sql#boolean-constants
;; https://learn.microsoft.com/en-us/sql/t-sql/language-elements/comparison-operators-transact-sql#boolean-data-type
;; https://learn.microsoft.com/en-us/sql/t-sql/language-elements/and-transact-sql
;;
;; Oracle 23+ supports booleans in conditional expressions. Once Oracle 21c and 19c are no longer supported, we can
;; drop the boolean->comparison conversions in the Oracle driver.
;;
;; https://docs.oracle.com/en/database/oracle/oracle-database/21/sqlrf/About-SQL-Conditions.html#GUID-E9EC8434-CD48-4C01-B01B-85E5359D8DD7
;; https://docs.oracle.com/en/database/oracle/oracle-database/21/sqlrf/Data-Types.html#GUID-285FFCA8-390D-4FA9-9A51-47B84EF5F83A
;; https://docs.oracle.com/en/database/oracle/oracle-database/21/sqlrf/Logical-Conditions.html

(def ^:private default-boolean-types #{:type/Boolean})

(defn- some-isa? [child parents]
  (some #(isa? child %) parents))

(defn- boolean-typed?
  ([m]
   (boolean-typed? m default-boolean-types))
  ([m boolean-types]
   (and (map? m)
        (some-isa? ((some-fn :base-type :effective-type)
<<<<<<< HEAD
                    (update-keys m mbql.u/normalize-token))
=======
                    ;; :value clauses have snake keys like :base_type, but field metadata is a snake-hating-map and
                    ;; will throw if you try to access snake keys, so normalize them first.
                    (update-keys m driver-api/normalize-token))
>>>>>>> 427982c9
                   boolean-types))))

(defn- boolean-typed-clause? [[_tag _x options]]
  (boolean-typed? options))

(defn- boolean-field-clause? [clause boolean-types]
  (and (driver-api/is-clause? :field clause)
       (let [[_ id-or-name options] clause
             has-some-type? (some-fn :base-type :base_type :effective-type :effective_type)]
         (or (boolean-typed? options boolean-types)
             ;; If :base-type is not present in the options, try looking it up in the metadata provider.
             (and (integer? id-or-name)
                  (not (has-some-type? options))
                  (boolean-typed? (driver-api/field (driver-api/metadata-provider) id-or-name)
                                  boolean-types))))))

(defn- boolean-value-clause? [clause]
  (and (driver-api/is-clause? :value clause)
       (or (boolean? (second clause))
           (boolean-typed-clause? clause))))

(defn boolean-expression-clause?
  "Is `clause` an :expression clause with :type/Boolean or a literal boolean :value?

  This function expects to be called in a context where sql.qp/*inner-query* is bound, so that it can lookup
  expression refs by name, if necessary, to determine whether their value is a boolean literal."
  [clause]
  (and (driver-api/is-clause? :expression clause)
       (or (boolean-typed-clause? clause)
           (boolean-value-clause? (driver-api/expression-with-name sql.qp/*inner-query* (second clause))))))

(defn boolean->comparison
  "Convert boolean field refs or expression literals to equivalent boolean comparison expressions.

  This function expects to be called in a context where sql.qp/*inner-query* is bound, so that it can lookup
  expression refs by name, if necessary, to determine whether their value is a boolean literal.

  Both the input `clause` and the output are MBQL.

  If `boolean-field-types` is provided, it will override the set of types that are considered boolean for a :field
  ref. This is useful for drivers that do not have a separately distinguishable boolean type (for example Oracle uses
  a numeric type)."
  ([clause]
   (boolean->comparison clause default-boolean-types))
  ([clause boolean-field-types]
   (if (or (boolean? clause)
           (boolean-value-clause? clause)
           (boolean-field-clause? clause boolean-field-types)
           (boolean-expression-clause? clause))
     [:= clause true]
     clause)))

(defn case-boolean->comparison
  "Replace booleans with comparisons in a CASE clause."
  ([clause]
   (case-boolean->comparison clause default-boolean-types))
  ([[_ cond-cases :as clause] boolean-field-types]
   (->> cond-cases
        (mapv (fn [[e1 e2]]
                [(boolean->comparison e1 boolean-field-types) e2]))
        (assoc clause 1))))<|MERGE_RESOLUTION|>--- conflicted
+++ resolved
@@ -44,13 +44,9 @@
   ([m boolean-types]
    (and (map? m)
         (some-isa? ((some-fn :base-type :effective-type)
-<<<<<<< HEAD
-                    (update-keys m mbql.u/normalize-token))
-=======
                     ;; :value clauses have snake keys like :base_type, but field metadata is a snake-hating-map and
                     ;; will throw if you try to access snake keys, so normalize them first.
                     (update-keys m driver-api/normalize-token))
->>>>>>> 427982c9
                    boolean-types))))
 
 (defn- boolean-typed-clause? [[_tag _x options]]
