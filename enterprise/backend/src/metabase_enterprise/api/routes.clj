--- conflicted
+++ resolved
@@ -19,58 +19,36 @@
    :serialization              (deferred-tru "Serialization")
    :upload-management          (deferred-tru "Upload Management")})
 
-<<<<<<< HEAD
-(defn- lazy-handler [routes-symb required-feature]
-  (->> (handlers/lazy-handler routes-symb)
-       (ee.api.common/+require-premium-feature required-feature (required-feature->message required-feature))))
-
-(defn- lazy-ns-handler [ns-symb required-feature]
-  (->> (handlers/lazy-ns-handler ns-symb)
-       (ee.api.common/+require-premium-feature required-feature (required-feature->message required-feature))))
-=======
 (defn- premium-handler [handler required-feature]
   (let [handler (cond-> handler
-                  (simple-symbol? handler) api.macros/ns-handler)]
+                  (simple-symbol? handler)     handlers/lazy-ns-handler
+                  (qualified-keyword? handler) handlers/lazy-handler)]
     (->> handler
          (ee.api.common/+require-premium-feature required-feature (required-feature->message required-feature)))))
->>>>>>> 66f30354
 
 (def ^:private naughty-routes-map
   "The following routes are NAUGHTY and do not follow the naming convention (i.e., they do not start with
   `/ee/<feature>/`).
 
   TODO -- Please fix them! See #22687"
-  {"/moderation-review" (handlers/lazy-handler 'metabase-enterprise.content-verification.api.routes/routes)
-   "/mt"                (handlers/lazy-handler 'metabase-enterprise.sandbox.api.routes/sandbox-routes)
-   "/table"             (handlers/lazy-handler 'metabase-enterprise.sandbox.api.routes/sandbox-table-routes)})
+  {"/moderation-review" 'metabase-enterprise.content-verification.api.routes/routes
+   "/mt"                'metabase-enterprise.sandbox.api.routes/sandbox-routes
+   "/table"             'metabase-enterprise.sandbox.api.routes/sandbox-table-routes})
 
 ;;; ↓↓↓ KEEP THIS SORTED OR ELSE! ↓↓↓
 (def ^:private ee-routes-map
   "/api/ee routes. The following routes are NICE and do follow the `/ee/<feature>/` naming convention. Please add new
   routes here and follow the convention."
-<<<<<<< HEAD
-  {"/advanced-permissions"       (lazy-handler 'metabase-enterprise.advanced-permissions.api.routes/routes :advanced-permissions)
-   "/audit-app"                  (lazy-handler 'metabase-enterprise.audit-app.api.routes/routes :audit-app)
-   "/autodescribe"               (lazy-ns-handler 'metabase-enterprise.llm.api :llm-autodescription)
-   "/billing"                    (handlers/lazy-handler 'metabase-enterprise.billing.api.routes/routes)
-   "/logs"                       (lazy-ns-handler 'metabase-enterprise.advanced-config.api.logs :audit-app)
-   "/query-reference-validation" (lazy-handler 'metabase-enterprise.query-reference-validation.api/routes :query-reference-validation)
-   "/scim"                       (lazy-handler 'metabase-enterprise.scim.routes/routes :scim)
-   "/serialization"              (lazy-handler 'metabase-enterprise.serialization.api/routes :serialization)
-   "/stale"                      (lazy-handler 'metabase-enterprise.stale.routes/routes :collection-cleanup)
-   "/upload-management"          (lazy-handler 'metabase-enterprise.upload-management.api/routes :upload-management)})
-=======
-  {"/advanced-permissions"       (premium-handler metabase-enterprise.advanced-permissions.api.routes/routes :advanced-permissions)
-   "/audit-app"                  (premium-handler metabase-enterprise.audit-app.api.routes/routes :audit-app)
+  {"/advanced-permissions"       (premium-handler 'metabase-enterprise.advanced-permissions.api.routes/routes :advanced-permissions)
+   "/audit-app"                  (premium-handler 'metabase-enterprise.audit-app.api.routes/routes :audit-app)
    "/autodescribe"               (premium-handler 'metabase-enterprise.llm.api :llm-autodescription)
-   "/billing"                    metabase-enterprise.billing.api.routes/routes
+   "/billing"                    'metabase-enterprise.billing.api.routes/routes
    "/logs"                       (premium-handler 'metabase-enterprise.advanced-config.api.logs :audit-app)
-   "/query-reference-validation" (premium-handler metabase-enterprise.query-reference-validation.api/routes :query-reference-validation)
-   "/scim"                       (premium-handler metabase-enterprise.scim.routes/routes :scim)
-   "/serialization"              (premium-handler metabase-enterprise.serialization.api/routes :serialization)
-   "/stale"                      (premium-handler metabase-enterprise.stale.routes/routes :collection-cleanup)
-   "/upload-management"          (premium-handler metabase-enterprise.upload-management.api/routes :upload-management)})
->>>>>>> 66f30354
+   "/query-reference-validation" (premium-handler 'metabase-enterprise.query-reference-validation.api/routes :query-reference-validation)
+   "/scim"                       (premium-handler 'metabase-enterprise.scim.routes/routes :scim)
+   "/serialization"              (premium-handler 'metabase-enterprise.serialization.api/routes :serialization)
+   "/stale"                      (premium-handler 'metabase-enterprise.stale.routes/routes :collection-cleanup)
+   "/upload-management"          (premium-handler 'metabase-enterprise.upload-management.api/routes :upload-management)})
 ;;; ↑↑↑ KEEP THIS SORTED OR ELSE ↑↑↑
 
 (def ^:private routes-map
