databaseChangeLog:
# The quoting strategy decides when things like column names should be quoted.
# This is in place to deal with Liquibase not knowing about all of the new
# reserved words in MySQL 8+. Using a column name that is a reserved word
# causes a failure. Quoting all objects breaks H2 support though as it will
# quote table names but not quote that same table name in a foreign key reference
# which will cause a failure when trying to initially setup the database.
  - property:
      name: quote_strategy
      value: QUOTE_ALL_OBJECTS
      dbms: mysql,mariadb
  - property:
      name: quote_strategy
      value: LEGACY
      dbms: postgresql,h2
  - changeSet:
      id: '1'
      author: agilliland
      objectQuotingStrategy: ${quote_strategy}
      changes:
      - createTable:
          columns:
          - column:
              autoIncrement: true
              constraints:
                nullable: false
                primaryKey: true
              name: id
              type: int
          - column:
              constraints:
                nullable: false
                unique: true
              name: slug
              type: varchar(254)
          - column:
              constraints:
                nullable: false
              name: name
              type: varchar(254)
          - column:
              name: description
              type: text
          - column:
              name: logo_url
              type: varchar(254)
          - column:
              constraints:
                nullable: false
              name: inherits
              type: boolean
          tableName: core_organization
      - createTable:
          columns:
          - column:
              autoIncrement: true
              constraints:
                nullable: false
                primaryKey: true
              name: id
              type: int
          - column:
              constraints:
                nullable: false
                unique: true
              name: email
              type: varchar(254)
          - column:
              constraints:
                nullable: false
              name: first_name
              type: varchar(254)
          - column:
              constraints:
                nullable: false
              name: last_name
              type: varchar(254)
          - column:
              constraints:
                nullable: false
              name: password
              type: varchar(254)
          - column:
              constraints:
                nullable: false
              defaultValue: default
              name: password_salt
              type: varchar(254)
          - column:
              constraints:
                nullable: false
              name: date_joined
              type: DATETIME
          - column:
              constraints:
                nullable: true
              name: last_login
              type: DATETIME
          - column:
              constraints:
                nullable: false
              name: is_staff
              type: boolean
          - column:
              constraints:
                nullable: false
              name: is_superuser
              type: boolean
          - column:
              constraints:
                nullable: false
              name: is_active
              type: boolean
          - column:
              name: reset_token
              type: varchar(254)
          - column:
              name: reset_triggered
              type: BIGINT
          tableName: core_user
      - createTable:
          columns:
          - column:
              autoIncrement: true
              constraints:
                nullable: false
                primaryKey: true
              name: id
              type: int
          - column:
              constraints:
                nullable: false
              name: admin
              type: boolean
          - column:
              constraints:
                deferrable: false
                foreignKeyName: fk_userorgperm_ref_user_id
                initiallyDeferred: false
                nullable: false
                references: core_user(id)
              name: user_id
              type: int
          - column:
              constraints:
                deferrable: false
                foreignKeyName: fk_userorgperm_ref_organization_id
                initiallyDeferred: false
                nullable: false
                references: core_organization(id)
              name: organization_id
              type: int
          tableName: core_userorgperm
      - addUniqueConstraint:
          columnNames: user_id, organization_id
          constraintName: idx_unique_user_id_organization_id
          tableName: core_userorgperm
      - createIndex:
          columns:
          - column:
              name: user_id
              type: int
          indexName: idx_userorgperm_user_id
          tableName: core_userorgperm
      - createIndex:
          columns:
          - column:
              name: organization_id
              type: int
          indexName: idx_userorgperm_organization_id
          tableName: core_userorgperm
      - createTable:
          columns:
          - column:
              autoIncrement: true
              constraints:
                nullable: false
                primaryKey: true
              name: id
              type: int
          - column:
              constraints:
                nullable: false
              name: url
              type: varchar(254)
          - column:
              constraints:
                nullable: false
              name: timestamp
              type: DATETIME
          - column:
              constraints:
                deferrable: false
                foreignKeyName: fk_permissionviolation_ref_user_id
                initiallyDeferred: false
                nullable: false
                references: core_user(id)
              name: user_id
              type: int
          tableName: core_permissionsviolation
      - createIndex:
          columns:
          - column:
              name: user_id
              type: int
          indexName: idx_permissionsviolation_user_id
          tableName: core_permissionsviolation
      - createTable:
          columns:
          - column:
              autoIncrement: true
              constraints:
                nullable: false
                primaryKey: true
              name: id
              type: int
          - column:
              constraints:
                nullable: false
              name: created_at
              type: DATETIME
          - column:
              constraints:
                nullable: false
              name: updated_at
              type: DATETIME
          - column:
              constraints:
                nullable: false
              name: name
              type: varchar(254)
          - column:
              name: description
              type: text
          - column:
              constraints:
                deferrable: false
                foreignKeyName: fk_database_ref_organization_id
                initiallyDeferred: false
                nullable: false
                references: core_organization(id)
              name: organization_id
              type: int
          - column:
              name: details
              type: text
          - column:
              constraints:
                nullable: false
              name: engine
              type: varchar(254)
          tableName: metabase_database
      - createIndex:
          columns:
          - column:
              name: organization_id
          indexName: idx_database_organization_id
          tableName: metabase_database
      - createTable:
          columns:
          - column:
              autoIncrement: true
              constraints:
                nullable: false
                primaryKey: true
              name: id
              type: int
          - column:
              constraints:
                nullable: false
              name: created_at
              type: DATETIME
          - column:
              constraints:
                nullable: false
              name: updated_at
              type: DATETIME
          - column:
              constraints:
                nullable: false
              name: name
              type: varchar(254)
          - column:
              name: rows
              type: int
          - column:
              name: description
              type: text
          - column:
              name: entity_name
              type: varchar(254)
          - column:
              name: entity_type
              type: varchar(254)
          - column:
              constraints:
                nullable: false
              name: active
              type: boolean
          - column:
              constraints:
                deferrable: false
                foreignKeyName: fk_table_ref_database_id
                initiallyDeferred: false
                nullable: false
                references: metabase_database(id)
              name: db_id
              type: int
          tableName: metabase_table
      - createIndex:
          columns:
          - column:
              name: db_id
          indexName: idx_table_db_id
          tableName: metabase_table
      - createTable:
          columns:
          - column:
              autoIncrement: true
              constraints:
                nullable: false
                primaryKey: true
              name: id
              type: int
          - column:
              constraints:
                nullable: false
              name: created_at
              type: DATETIME
          - column:
              constraints:
                nullable: false
              name: updated_at
              type: DATETIME
          - column:
              constraints:
                nullable: false
              name: name
              type: varchar(254)
          - column:
              constraints:
                nullable: false
              name: base_type
              type: varchar(255)
          - column:
              name: special_type
              type: varchar(255)
          - column:
              constraints:
                nullable: false
              name: active
              type: boolean
          - column:
              name: description
              type: text
          - column:
              constraints:
                nullable: false
              name: preview_display
              type: boolean
          - column:
              constraints:
                nullable: false
              name: position
              type: int
          - column:
              constraints:
                deferrable: false
                foreignKeyName: fk_field_ref_table_id
                initiallyDeferred: false
                nullable: false
                references: metabase_table(id)
              name: table_id
              type: int
          - column:
              constraints:
                nullable: false
              name: field_type
              type: varchar(254)
          tableName: metabase_field
      - createIndex:
          columns:
          - column:
              name: table_id
          indexName: idx_field_table_id
          tableName: metabase_field
      - createTable:
          columns:
          - column:
              autoIncrement: true
              constraints:
                nullable: false
                primaryKey: true
              name: id
              type: int
          - column:
              constraints:
                nullable: false
              name: created_at
              type: DATETIME
          - column:
              constraints:
                nullable: false
              name: updated_at
              type: DATETIME
          - column:
              constraints:
                nullable: false
              name: relationship
              type: varchar(254)
          - column:
              constraints:
                deferrable: false
                foreignKeyName: fk_foreignkey_dest_ref_field_id
                initiallyDeferred: false
                nullable: false
                references: metabase_field(id)
              name: destination_id
              type: int
          - column:
              constraints:
                deferrable: false
                foreignKeyName: fk_foreignkey_origin_ref_field_id
                initiallyDeferred: false
                nullable: false
                references: metabase_field(id)
              name: origin_id
              type: int
          tableName: metabase_foreignkey
      - createIndex:
          columns:
          - column:
              name: destination_id
          indexName: idx_foreignkey_destination_id
          tableName: metabase_foreignkey
      - createIndex:
          columns:
          - column:
              name: origin_id
          indexName: idx_foreignkey_origin_id
          tableName: metabase_foreignkey
      - createTable:
          columns:
          - column:
              autoIncrement: true
              constraints:
                nullable: false
                primaryKey: true
              name: id
              type: int
          - column:
              constraints:
                nullable: false
              name: created_at
              type: DATETIME
          - column:
              constraints:
                nullable: false
              name: updated_at
              type: DATETIME
          - column:
              name: values
              type: text
          - column:
              name: human_readable_values
              type: text
          - column:
              constraints:
                deferrable: false
                foreignKeyName: fk_fieldvalues_ref_field_id
                initiallyDeferred: false
                nullable: false
                references: metabase_field(id)
              name: field_id
              type: int
          tableName: metabase_fieldvalues
      - createIndex:
          columns:
          - column:
              name: field_id
          indexName: idx_fieldvalues_field_id
          tableName: metabase_fieldvalues
      - createTable:
          columns:
          - column:
              autoIncrement: true
              constraints:
                nullable: false
                primaryKey: true
              name: id
              type: int
          - column:
              constraints:
                nullable: false
              name: created_at
              type: DATETIME
          - column:
              constraints:
                nullable: false
              name: updated_at
              type: DATETIME
          - column:
              constraints:
                nullable: false
              name: name
              type: varchar(254)
          - column:
              constraints:
                deferrable: false
                foreignKeyName: fk_tablesegment_ref_table_id
                initiallyDeferred: false
                nullable: false
                references: metabase_table(id)
              name: table_id
              type: int
          - column:
              constraints:
                nullable: false
              name: filter_clause
              type: text
          tableName: metabase_tablesegment
      - createIndex:
          columns:
          - column:
              name: table_id
          indexName: idx_tablesegment_table_id
          tableName: metabase_tablesegment
      - createTable:
          columns:
          - column:
              autoIncrement: true
              constraints:
                nullable: false
                primaryKey: true
              name: id
              type: int
          - column:
              constraints:
                nullable: false
              name: created_at
              type: DATETIME
          - column:
              constraints:
                nullable: false
              name: updated_at
              type: DATETIME
          - column:
              constraints:
                nullable: false
              name: name
              type: varchar(254)
          - column:
              constraints:
                nullable: false
              name: type
              type: varchar(254)
          - column:
              constraints:
                nullable: false
              name: details
              type: text
          - column:
              constraints:
                nullable: false
              name: version
              type: int
          - column:
              constraints:
                nullable: false
              name: public_perms
              type: int
          - column:
              constraints:
                deferrable: false
                foreignKeyName: fk_query_ref_user_id
                initiallyDeferred: false
                nullable: false
                references: core_user(id)
              name: creator_id
              type: int
          - column:
              constraints:
                deferrable: false
                foreignKeyName: fk_query_ref_database_id
                initiallyDeferred: false
                nullable: false
                references: metabase_database(id)
              name: database_id
              type: int
          tableName: query_query
      - createIndex:
          columns:
          - column:
              name: creator_id
          indexName: idx_query_creator_id
          tableName: query_query
      - createIndex:
          columns:
          - column:
              name: database_id
          indexName: idx_query_database_id
          tableName: query_query
      - createTable:
          columns:
          - column:
              autoIncrement: true
              constraints:
                nullable: false
                primaryKey: true
              name: id
              type: int
          - column:
              constraints:
                nullable: false
                unique: true
              name: uuid
              type: varchar(254)
          - column:
              constraints:
                nullable: false
              name: version
              type: int
          - column:
              constraints:
                nullable: false
              name: json_query
              type: text
          - column:
              constraints:
                nullable: false
              name: raw_query
              type: text
          - column:
              constraints:
                nullable: false
              name: status
              type: varchar(254)
          - column:
              constraints:
                nullable: false
              name: started_at
              type: DATETIME
          - column:
              name: finished_at
              type: DATETIME
          - column:
              constraints:
                nullable: false
              name: running_time
              type: int
          - column:
              constraints:
                nullable: false
              name: error
              type: text
          - column:
              constraints:
                nullable: false
              name: result_file
              type: varchar(254)
          - column:
              constraints:
                nullable: false
              name: result_rows
              type: int
          - column:
              constraints:
                nullable: false
              name: result_data
              type: text
          - column:
              constraints:
                deferrable: false
                foreignKeyName: fk_queryexecution_ref_query_id
                initiallyDeferred: false
                nullable: true
                references: query_query(id)
              name: query_id
              type: int
          - column:
              constraints:
                nullable: false
              name: additional_info
              type: text
          - column:
              constraints:
                deferrable: false
                foreignKeyName: fk_queryexecution_ref_user_id
                initiallyDeferred: false
                nullable: false
                references: core_user(id)
              name: executor_id
              type: int
          tableName: query_queryexecution
      - createIndex:
          columns:
          - column:
              name: query_id
          indexName: idx_queryexecution_query_id
          tableName: query_queryexecution
      - createIndex:
          columns:
          - column:
              name: executor_id
          indexName: idx_queryexecution_executor_id
          tableName: query_queryexecution
      - createTable:
          columns:
          - column:
              autoIncrement: true
              constraints:
                nullable: false
                primaryKey: true
              name: id
              type: int
          - column:
              constraints:
                nullable: false
              name: created_at
              type: DATETIME
          - column:
              constraints:
                nullable: false
              name: updated_at
              type: DATETIME
          - column:
              constraints:
                nullable: false
              name: name
              type: varchar(254)
          - column:
              name: description
              type: text
          - column:
              constraints:
                nullable: false
              name: display
              type: varchar(254)
          - column:
              constraints:
                nullable: false
              name: public_perms
              type: int
          - column:
              constraints:
                nullable: false
              name: dataset_query
              type: text
          - column:
              constraints:
                nullable: false
              name: visualization_settings
              type: text
          - column:
              constraints:
                deferrable: false
                foreignKeyName: fk_card_ref_user_id
                initiallyDeferred: false
                nullable: false
                references: core_user(id)
              name: creator_id
              type: int
          - column:
              constraints:
                deferrable: false
                foreignKeyName: fk_card_ref_organization_id
                initiallyDeferred: false
                nullable: false
                references: core_organization(id)
              name: organization_id
              type: int
          tableName: report_card
      - createIndex:
          columns:
          - column:
              name: creator_id
          indexName: idx_card_creator_id
          tableName: report_card
      - createIndex:
          columns:
          - column:
              name: organization_id
          indexName: idx_card_organization_id
          tableName: report_card
      - createTable:
          columns:
          - column:
              autoIncrement: true
              constraints:
                nullable: false
                primaryKey: true
              name: id
              type: int
          - column:
              constraints:
                nullable: false
              name: created_at
              type: DATETIME
          - column:
              constraints:
                nullable: false
              name: updated_at
              type: DATETIME
          - column:
              constraints:
                deferrable: false
                foreignKeyName: fk_cardfavorite_ref_card_id
                initiallyDeferred: false
                nullable: false
                references: report_card(id)
              name: card_id
              type: int
          - column:
              constraints:
                deferrable: false
                foreignKeyName: fk_cardfavorite_ref_user_id
                initiallyDeferred: false
                nullable: false
                references: core_user(id)
              name: owner_id
              type: int
          tableName: report_cardfavorite
      - addUniqueConstraint:
          columnNames: card_id, owner_id
          constraintName: idx_unique_cardfavorite_card_id_owner_id
          tableName: report_cardfavorite
      - createIndex:
          columns:
          - column:
              name: card_id
          indexName: idx_cardfavorite_card_id
          tableName: report_cardfavorite
      - createIndex:
          columns:
          - column:
              name: owner_id
          indexName: idx_cardfavorite_owner_id
          tableName: report_cardfavorite
      - createTable:
          columns:
          - column:
              autoIncrement: true
              constraints:
                nullable: false
                primaryKey: true
              name: id
              type: int
          - column:
              constraints:
                nullable: false
              name: created_at
              type: DATETIME
          - column:
              constraints:
                nullable: false
              name: updated_at
              type: DATETIME
          - column:
              constraints:
                nullable: false
              name: name
              type: varchar(254)
          - column:
              name: description
              type: text
          - column:
              constraints:
                nullable: false
              name: public_perms
              type: int
          - column:
              constraints:
                deferrable: false
                foreignKeyName: fk_dashboard_ref_user_id
                initiallyDeferred: false
                nullable: false
                references: core_user(id)
              name: creator_id
              type: int
          - column:
              constraints:
                deferrable: false
                foreignKeyName: fk_dashboard_ref_organization_id
                initiallyDeferred: false
                nullable: false
                references: core_organization(id)
              name: organization_id
              type: int
          tableName: report_dashboard
      - createIndex:
          columns:
          - column:
              name: creator_id
          indexName: idx_dashboard_creator_id
          tableName: report_dashboard
      - createIndex:
          columns:
          - column:
              name: organization_id
          indexName: idx_dashboard_organization_id
          tableName: report_dashboard
      - createTable:
          columns:
          - column:
              autoIncrement: true
              constraints:
                nullable: false
                primaryKey: true
              name: id
              type: int
          - column:
              constraints:
                nullable: false
              name: created_at
              type: DATETIME
          - column:
              constraints:
                nullable: false
              name: updated_at
              type: DATETIME
          - column:
              constraints:
                nullable: false
              name: sizeX
              type: int
          - column:
              constraints:
                nullable: false
              name: sizeY
              type: int
          - column:
              name: row
              type: int
          - column:
              name: col
              type: int
          - column:
              constraints:
                deferrable: false
                foreignKeyName: fk_dashboardcard_ref_card_id
                initiallyDeferred: false
                nullable: false
                references: report_card(id)
              name: card_id
              type: int
          - column:
              constraints:
                deferrable: false
                foreignKeyName: fk_dashboardcard_ref_dashboard_id
                initiallyDeferred: false
                nullable: false
                references: report_dashboard(id)
              name: dashboard_id
              type: int
          tableName: report_dashboardcard
      - createIndex:
          columns:
          - column:
              name: card_id
          indexName: idx_dashboardcard_card_id
          tableName: report_dashboardcard
      - createIndex:
          columns:
          - column:
              name: dashboard_id
          indexName: idx_dashboardcard_dashboard_id
          tableName: report_dashboardcard
      - createTable:
          columns:
          - column:
              autoIncrement: true
              constraints:
                nullable: false
                primaryKey: true
              name: id
              type: int
          - column:
              constraints:
                deferrable: false
                foreignKeyName: fk_dashboardsubscription_ref_dashboard_id
                initiallyDeferred: false
                nullable: false
                references: report_dashboard(id)
              name: dashboard_id
              type: int
          - column:
              constraints:
                deferrable: false
                foreignKeyName: fk_dashboardsubscription_ref_user_id
                initiallyDeferred: false
                nullable: false
                references: core_user(id)
              name: user_id
              type: int
          tableName: report_dashboardsubscription
      - addUniqueConstraint:
          columnNames: dashboard_id, user_id
          constraintName: idx_uniq_dashsubscrip_dashboard_id_user_id
          tableName: report_dashboardsubscription
      - createIndex:
          columns:
          - column:
              name: dashboard_id
          indexName: idx_dashboardsubscription_dashboard_id
          tableName: report_dashboardsubscription
      - createIndex:
          columns:
          - column:
              name: user_id
          indexName: idx_dashboardsubscription_user_id
          tableName: report_dashboardsubscription
      - createTable:
          columns:
          - column:
              autoIncrement: true
              constraints:
                nullable: false
                primaryKey: true
              name: id
              type: int
          - column:
              constraints:
                nullable: false
              name: created_at
              type: DATETIME
          - column:
              constraints:
                nullable: false
              name: updated_at
              type: DATETIME
          - column:
              constraints:
                nullable: false
              name: name
              type: varchar(254)
          - column:
              name: description
              type: text
          - column:
              constraints:
                nullable: false
              name: public_perms
              type: int
          - column:
              constraints:
                nullable: false
              name: mode
              type: int
          - column:
              constraints:
                nullable: false
              name: version
              type: int
          - column:
              constraints:
                nullable: false
              name: dataset_query
              type: text
          - column:
              name: email_addresses
              type: text
          - column:
              constraints:
                deferrable: false
                foreignKeyName: fk_emailreport_ref_user_id
                initiallyDeferred: false
                nullable: false
                references: core_user(id)
              name: creator_id
              type: int
          - column:
              constraints:
                deferrable: false
                foreignKeyName: fk_emailreport_ref_organization_id
                initiallyDeferred: false
                nullable: false
                references: core_organization(id)
              name: organization_id
              type: int
          - column:
              constraints:
                nullable: false
              name: schedule
              type: text
          tableName: report_emailreport
      - createIndex:
          columns:
          - column:
              name: creator_id
          indexName: idx_emailreport_creator_id
          tableName: report_emailreport
      - createIndex:
          columns:
          - column:
              name: organization_id
          indexName: idx_emailreport_organization_id
          tableName: report_emailreport
      - createTable:
          columns:
          - column:
              autoIncrement: true
              constraints:
                nullable: false
                primaryKey: true
              name: id
              type: int
          - column:
              constraints:
                deferrable: false
                foreignKeyName: fk_emailreport_recipients_ref_emailreport_id
                initiallyDeferred: false
                nullable: false
                references: report_emailreport(id)
              name: emailreport_id
              type: int
          - column:
              constraints:
                deferrable: false
                foreignKeyName: fk_emailreport_recipients_ref_user_id
                initiallyDeferred: false
                nullable: false
                references: core_user(id)
              name: user_id
              type: int
          tableName: report_emailreport_recipients
      - addUniqueConstraint:
          columnNames: emailreport_id, user_id
          constraintName: idx_uniq_emailreportrecip_emailreport_id_user_id
          tableName: report_emailreport_recipients
      - createIndex:
          columns:
          - column:
              name: emailreport_id
          indexName: idx_emailreport_recipients_emailreport_id
          tableName: report_emailreport_recipients
      - createIndex:
          columns:
          - column:
              name: user_id
          indexName: idx_emailreport_recipients_user_id
          tableName: report_emailreport_recipients
      - createTable:
          columns:
          - column:
              autoIncrement: true
              constraints:
                nullable: false
                primaryKey: true
              name: id
              type: int
          - column:
              constraints:
                nullable: false
              name: details
              type: text
          - column:
              constraints:
                nullable: false
              name: status
              type: varchar(254)
          - column:
              constraints:
                nullable: false
              name: created_at
              type: DATETIME
          - column:
              name: started_at
              type: DATETIME
          - column:
              name: finished_at
              type: DATETIME
          - column:
              constraints:
                nullable: false
              name: error
              type: text
          - column:
              constraints:
                nullable: false
              name: sent_email
              type: text
          - column:
              constraints:
                deferrable: false
                foreignKeyName: fk_emailreportexecutions_ref_organization_id
                initiallyDeferred: false
                nullable: false
                references: core_organization(id)
              name: organization_id
              type: int
          - column:
              constraints:
                deferrable: false
                foreignKeyName: fk_emailreportexecutions_ref_report_id
                initiallyDeferred: false
                nullable: true
                references: report_emailreport(id)
              name: report_id
              type: int
          tableName: report_emailreportexecutions
      - createIndex:
          columns:
          - column:
              name: organization_id
          indexName: idx_emailreportexecutions_organization_id
          tableName: report_emailreportexecutions
      - createIndex:
          columns:
          - column:
              name: report_id
          indexName: idx_emailreportexecutions_report_id
          tableName: report_emailreportexecutions
      - createTable:
          columns:
          - column:
              autoIncrement: true
              constraints:
                nullable: false
                primaryKey: true
              name: id
              type: int
          - column:
              constraints:
                nullable: false
              name: created_at
              type: DATETIME
          - column:
              constraints:
                nullable: false
              name: updated_at
              type: DATETIME
          - column:
              constraints:
                nullable: false
              name: start
              type: DATETIME
          - column:
              constraints:
                nullable: false
              name: end
              type: DATETIME
          - column:
              name: title
              type: TEXT
          - column:
              constraints:
                nullable: false
              name: body
              type: TEXT
          - column:
              constraints:
                nullable: false
              name: annotation_type
              type: int
          - column:
              constraints:
                nullable: false
              name: edit_count
              type: int
          - column:
              constraints:
                nullable: false
              name: object_type_id
              type: int
          - column:
              constraints:
                nullable: false
              name: object_id
              type: int
          - column:
              constraints:
                deferrable: false
                foreignKeyName: fk_annotation_ref_user_id
                initiallyDeferred: false
                nullable: false
                references: core_user(id)
              name: author_id
              type: int
          - column:
              constraints:
                deferrable: false
                foreignKeyName: fk_annotation_ref_organization_id
                initiallyDeferred: false
                nullable: false
                references: core_organization(id)
              name: organization_id
              type: int
          tableName: annotation_annotation
      - createIndex:
          columns:
          - column:
              name: author_id
          indexName: idx_annotation_author_id
          tableName: annotation_annotation
      - createIndex:
          columns:
          - column:
              name: organization_id
          indexName: idx_annotation_organization_id
          tableName: annotation_annotation
      - createIndex:
          columns:
          - column:
              name: object_type_id
          indexName: idx_annotation_object_type_id
          tableName: annotation_annotation
      - createIndex:
          columns:
          - column:
              name: object_id
          indexName: idx_annotation_object_id
          tableName: annotation_annotation
      - modifySql:
          dbms: postgresql
          replace:
            replace: WITHOUT
            with: WITH
  - changeSet:
      id: '2'
      author: agilliland
      changes:
      - createTable:
          columns:
          - column:
              constraints:
                nullable: false
                primaryKey: true
              name: id
              type: varchar(254)
          - column:
              constraints:
                deferrable: false
                foreignKeyName: fk_session_ref_user_id
                initiallyDeferred: false
                nullable: false
                references: core_user(id)
              name: user_id
              type: int
          - column:
              constraints:
                nullable: false
              name: created_at
              type: DATETIME
          tableName: core_session
      - modifySql:
          dbms: postgresql
          replace:
            replace: WITHOUT
            with: WITH
  - changeSet:
      id: '4'
      author: cammsaul
      changes:
      - createTable:
          columns:
          - column:
              constraints:
                nullable: false
                primaryKey: true
              name: key
              type: varchar(254)
          - column:
              constraints:
                nullable: false
              name: value
              type: varchar(254)
          tableName: setting
  - changeSet:
      id: '5'
      author: agilliland
      changes:
      - addColumn:
          columns:
          - column:
              name: report_timezone
              type: varchar(254)
          tableName: core_organization
  - changeSet:
      id: '6'
      author: agilliland
      changes:
      - dropNotNullConstraint:
          columnDataType: int
          columnName: organization_id
          tableName: metabase_database
      - dropForeignKeyConstraint:
          baseTableName: metabase_database
          constraintName: fk_database_ref_organization_id
      - dropNotNullConstraint:
          columnDataType: int
          columnName: organization_id
          tableName: report_card
      - dropForeignKeyConstraint:
          baseTableName: report_card
          constraintName: fk_card_ref_organization_id
      - dropNotNullConstraint:
          columnDataType: int
          columnName: organization_id
          tableName: report_dashboard
      - dropForeignKeyConstraint:
          baseTableName: report_dashboard
          constraintName: fk_dashboard_ref_organization_id
      - dropNotNullConstraint:
          columnDataType: int
          columnName: organization_id
          tableName: report_emailreport
      - dropForeignKeyConstraint:
          baseTableName: report_emailreport
          constraintName: fk_emailreport_ref_organization_id
      - dropNotNullConstraint:
          columnDataType: int
          columnName: organization_id
          tableName: report_emailreportexecutions
      - dropForeignKeyConstraint:
          baseTableName: report_emailreportexecutions
          constraintName: fk_emailreportexecutions_ref_organization_id
      - dropNotNullConstraint:
          columnDataType: int
          columnName: organization_id
          tableName: annotation_annotation
      - dropForeignKeyConstraint:
          baseTableName: annotation_annotation
          constraintName: fk_annotation_ref_organization_id
  - changeSet:
      id: '7'
      author: cammsaul
      changes:
      - addColumn:
          columns:
          - column:
              constraints:
                foreignKeyName: fk_field_parent_ref_field_id
                nullable: true
                references: metabase_field(id)
              name: parent_id
              type: int
          tableName: metabase_field
  - changeSet:
      id: '8'
      author: tlrobinson
      changes:
      - addColumn:
          columns:
          - column:
              name: display_name
              type: varchar(254)
          tableName: metabase_table
      - addColumn:
          columns:
          - column:
              name: display_name
              type: varchar(254)
          tableName: metabase_field
  - changeSet:
      id: '9'
      author: tlrobinson
      changes:
      - addColumn:
          columns:
          - column:
              name: visibility_type
              type: varchar(254)
          tableName: metabase_table
  - changeSet:
      id: 10
      author: cammsaul
      validCheckSum:
        - 7:3b90e2fe0ac8e617a1f30ef95d39319b
        - 7:97fec69516d0dfe424ea7365f51bb87e
        - 8:2e03a495932b4a9aebb9d58a6ad87ca9
        - 8:431360d062cb82d8b27960b3a0abb98c
        - 8:5297214d1788d964675d8c6336ac9b6d
        - 8:532075ff1717d4a16bb9f27c606db46b
        - 8:96e54d9100db3f9cdcc00eaeccc200a3
        - 8:9f03a236be31f54e8e5c894fe5fc7f00
      changes:
        - createTable:
            tableName: revision
            columns:
              - column:
                  name: id
                  type: int
                  autoIncrement: true
                  constraints:
                    primaryKey: true
                    nullable: false
              - column:
                  name: model
                  type: varchar(16)
                  constraints:
                    nullable: false
              - column:
                  name: model_id
                  type: int
                  constraints:
                    nullable: false
              - column:
                  name: user_id
                  type: int
                  constraints:
                    nullable: false
                    references: core_user(id)
                    foreignKeyName: fk_revision_ref_user_id
                    deferrable: false
                    initiallyDeferred: false
              - column:
                  name: timestamp
                  type: DATETIME
                  constraints:
                    nullable: false
              - column:
                  name: object
                  type: varchar
                  constraints:
                    nullable: false
              - column:
                  name: is_reversion
                  type: boolean
                  defaultValueBoolean: false
                  constraints:
                    nullable: false
        - createIndex:
            tableName: revision
            indexName: idx_revision_model_model_id
            columns:
              - column:
                  name: model
              - column:
                  name: model_id
        - modifySql:
            dbms: postgresql
            replace:
              replace: WITHOUT
              with: WITH
        - modifySql:
            dbms: mysql,mariadb
            replace:
              replace: object VARCHAR
              with: object TEXT
  - changeSet:
      id: 11
      author: agilliland
      changes:
        - sql:
            sql: update report_dashboard set public_perms = 2 where public_perms = 1
  - changeSet:
      id: 12
      author: agilliland
      changes:
        - addColumn:
            tableName: report_card
            columns:
              - column:
                  name: database_id
                  type: int
                  constraints:
                    nullable: true
                    references: metabase_database(id)
                    foreignKeyName: fk_report_card_ref_database_id
                    deferrable: false
                    initiallyDeferred: false
              - column:
                  name: table_id
                  type: int
                  constraints:
                    nullable: true
                    references: metabase_table(id)
                    foreignKeyName: fk_report_card_ref_table_id
                    deferrable: false
                    initiallyDeferred: false
              - column:
                  name: query_type
                  type: varchar(16)
                  constraints:
                    nullable: true
  - changeSet:
      id: 13
      author: agilliland
      validCheckSum:
        - 7:f27286894439bef33ff93761f9b32bc4
        - 7:1bc8ccc9b1803cda5651f144029be40c
      changes:
        - createTable:
            tableName: activity
            columns:
              - column:
                  name: id
                  type: int
                  autoIncrement: true
                  constraints:
                    primaryKey: true
                    nullable: false
              - column:
                  name: topic
                  type: varchar(32)
                  constraints:
                    nullable: false
              - column:
                  name: timestamp
                  type: DATETIME
                  constraints:
                    nullable: false
              - column:
                  name: user_id
                  type: int
                  constraints:
                    nullable: true
                    references: core_user(id)
                    foreignKeyName: fk_activity_ref_user_id
                    deferrable: false
                    initiallyDeferred: false
              - column:
                  name: model
                  type: varchar(16)
                  constraints:
                    nullable: true
              - column:
                  name: model_id
                  type: int
                  constraints:
                    nullable: true
              - column:
                  name: database_id
                  type: int
                  constraints:
                    nullable: true
              - column:
                  name: table_id
                  type: int
                  constraints:
                    nullable: true
              - column:
                  name: custom_id
                  type: varchar(48)
                  constraints:
                    nullable: true
              - column:
                  name: details
                  type: varchar
                  constraints:
                    nullable: false
        - createIndex:
            tableName: activity
            indexName: idx_activity_timestamp
            columns:
              column:
                name: timestamp
        - createIndex:
            tableName: activity
            indexName: idx_activity_user_id
            columns:
              column:
                name: user_id
        - createIndex:
            tableName: activity
            indexName: idx_activity_custom_id
            columns:
              column:
                name: custom_id
        - modifySql:
            dbms: postgresql
            replace:
              replace: WITHOUT
              with: WITH
        - modifySql:
            dbms: mysql,mariadb
            replace:
              replace: details VARCHAR
              with: details TEXT
  - changeSet:
      id: 14
      author: agilliland
      changes:
        - createTable:
            tableName: view_log
            columns:
              - column:
                  name: id
                  type: int
                  autoIncrement: true
                  constraints:
                    primaryKey: true
                    nullable: false
              - column:
                  name: user_id
                  type: int
                  constraints:
                    nullable: true
                    references: core_user(id)
                    foreignKeyName: fk_view_log_ref_user_id
                    deferrable: false
                    initiallyDeferred: false
              - column:
                  name: model
                  type: varchar(16)
                  constraints:
                    nullable: false
              - column:
                  name: model_id
                  type: int
                  constraints:
                    nullable: false
              - column:
                  name: timestamp
                  type: DATETIME
                  constraints:
                    nullable: false
        - createIndex:
            tableName: view_log
            indexName: idx_view_log_user_id
            columns:
              column:
                name: user_id
        - createIndex:
            tableName: view_log
            indexName: idx_view_log_timestamp
            columns:
              column:
                name: model_id
        - modifySql:
            dbms: postgresql
            replace:
              replace: WITHOUT
              with: WITH
  - changeSet:
      id: 15
      author: agilliland
      objectQuotingStrategy: ${quote_strategy}
      changes:
        - addColumn:
            tableName: revision
            columns:
              - column:
                  name: is_creation
                  type: boolean
                  defaultValueBoolean: false
                  constraints:
                    nullable: false
  - changeSet:
      id: 16
      author: agilliland
      changes:
        - dropNotNullConstraint:
            tableName: core_user
            columnName: last_login
            columnDataType: DATETIME
        - modifySql:
            dbms: postgresql
            replace:
              replace: WITHOUT
              with: WITH
  - changeSet:
      id: 17
      author: agilliland
      changes:
        - addColumn:
            tableName: metabase_database
            columns:
              - column:
                  name: is_sample
                  type: boolean
                  defaultValueBoolean: false
                  constraints:
                    nullable: false
        - sql:
            sql: update metabase_database set is_sample = true where name = 'Sample Dataset'
  - changeSet:
      id: 18
      author: camsaul
      validCheckSum:
        - 7:07d501a6e52c14691f7f895d137e565f
        - 7:329d897d44ba9893fdafc9ce7e876d73
      changes:
        - createTable:
            tableName: data_migrations
            columns:
              - column:
                  name: id
                  type: VARCHAR(254)
                  constraints:
                    primaryKey: true
                    nullable: false
              - column:
                  name: timestamp
                  type: DATETIME
                  constraints:
                    nullable: false
        - createIndex:
            tableName: data_migrations
            indexName: idx_data_migrations_id
            columns:
              column:
                name: id
  - changeSet:
      id: 19
      author: camsaul
      changes:
        - addColumn:
            tableName: metabase_table
            columns:
              - column:
                  name: schema
                  type: VARCHAR(256)
  - changeSet:
      id: 20
      author: agilliland
      changes:
        - createTable:
            tableName: pulse
            columns:
              - column:
                  name: id
                  type: int
                  autoIncrement: true
                  constraints:
                    primaryKey: true
                    nullable: false
              - column:
                  name: creator_id
                  type: int
                  constraints:
                    nullable: false
                    references: core_user(id)
                    foreignKeyName: fk_pulse_ref_creator_id
                    deferrable: false
                    initiallyDeferred: false
              - column:
                  name: name
                  type: varchar(254)
                  constraints:
                    nullable: false
              - column:
                  name: public_perms
                  type: int
                  constraints:
                    nullable: false
              - column:
                  name: created_at
                  type: DATETIME
                  constraints:
                    nullable: false
              - column:
                  name: updated_at
                  type: DATETIME
                  constraints:
                    nullable: false
        - createIndex:
            tableName: pulse
            indexName: idx_pulse_creator_id
            columns:
              column:
                name: creator_id
        - createTable:
            tableName: pulse_card
            columns:
              - column:
                  name: id
                  type: int
                  autoIncrement: true
                  constraints:
                    primaryKey: true
                    nullable: false
              - column:
                  name: pulse_id
                  type: int
                  constraints:
                    nullable: false
                    references: pulse(id)
                    foreignKeyName: fk_pulse_card_ref_pulse_id
                    deferrable: false
                    initiallyDeferred: false
              - column:
                  name: card_id
                  type: int
                  constraints:
                    nullable: false
                    references: report_card(id)
                    foreignKeyName: fk_pulse_card_ref_card_id
                    deferrable: false
                    initiallyDeferred: false
              - column:
                  name: position
                  type: int
                  constraints:
                    nullable: false
        - createIndex:
            tableName: pulse_card
            indexName: idx_pulse_card_pulse_id
            columns:
              column:
                name: pulse_id
        - createIndex:
            tableName: pulse_card
            indexName: idx_pulse_card_card_id
            columns:
              column:
                name: card_id
        - createTable:
            tableName: pulse_channel
            columns:
              - column:
                  name: id
                  type: int
                  autoIncrement: true
                  constraints:
                    primaryKey: true
                    nullable: false
              - column:
                  name: pulse_id
                  type: int
                  constraints:
                    nullable: false
                    references: pulse(id)
                    foreignKeyName: fk_pulse_channel_ref_pulse_id
                    deferrable: false
                    initiallyDeferred: false
              - column:
                  name: channel_type
                  type: varchar(32)
                  constraints:
                    nullable: false
              - column:
                  name: details
                  type: text
                  constraints:
                    nullable: false
              - column:
                  name: schedule_type
                  type: varchar(32)
                  constraints:
                    nullable: false
              - column:
                  name: schedule_hour
                  type: int
                  constraints:
                    nullable: true
              - column:
                  name: schedule_day
                  type: varchar(64)
                  constraints:
                    nullable: true
              - column:
                  name: created_at
                  type: DATETIME
                  constraints:
                    nullable: false
              - column:
                  name: updated_at
                  type: DATETIME
                  constraints:
                    nullable: false
        - createIndex:
            tableName: pulse_channel
            indexName: idx_pulse_channel_pulse_id
            columns:
              column:
                name: pulse_id
        - createIndex:
            tableName: pulse_channel
            indexName: idx_pulse_channel_schedule_type
            columns:
              column:
                name: schedule_type
        - createTable:
            tableName: pulse_channel_recipient
            columns:
              - column:
                  name: id
                  type: int
                  autoIncrement: true
                  constraints:
                    primaryKey: true
                    nullable: false
              - column:
                  name: pulse_channel_id
                  type: int
                  constraints:
                    nullable: false
                    references: pulse_channel(id)
                    foreignKeyName: fk_pulse_channel_recipient_ref_pulse_channel_id
                    deferrable: false
                    initiallyDeferred: false
              - column:
                  name: user_id
                  type: int
                  constraints:
                    nullable: false
                    references: core_user(id)
                    foreignKeyName: fk_pulse_channel_recipient_ref_user_id
                    deferrable: false
                    initiallyDeferred: false
        - modifySql:
            dbms: postgresql
            replace:
              replace: WITHOUT
              with: WITH
  - changeSet:
      id: 21
      author: agilliland
      changes:
        - createTable:
            tableName: segment
            columns:
              - column:
                  name: id
                  type: int
                  autoIncrement: true
                  constraints:
                    primaryKey: true
                    nullable: false
              - column:
                  name: table_id
                  type: int
                  constraints:
                    nullable: false
                    references: metabase_table(id)
                    foreignKeyName: fk_segment_ref_table_id
                    deferrable: false
                    initiallyDeferred: false
              - column:
                  name: creator_id
                  type: int
                  constraints:
                    nullable: false
                    references: core_user(id)
                    foreignKeyName: fk_segment_ref_creator_id
                    deferrable: false
                    initiallyDeferred: false
              - column:
                  name: name
                  type: varchar(254)
                  constraints:
                    nullable: false
              - column:
                  name: description
                  type: text
                  constraints:
                    nullable: true
              - column:
                  name: is_active
                  type: boolean
                  defaultValueBoolean: true
                  constraints:
                    nullable: false
              - column:
                  name: definition
                  type: text
                  constraints:
                    nullable: false
              - column:
                  name: created_at
                  type: DATETIME
                  constraints:
                    nullable: false
              - column:
                  name: updated_at
                  type: DATETIME
                  constraints:
                    nullable: false
        - createIndex:
            tableName: segment
            indexName: idx_segment_creator_id
            columns:
              column:
                name: creator_id
        - createIndex:
            tableName: segment
            indexName: idx_segment_table_id
            columns:
              column:
                name: table_id
        - modifySql:
            dbms: postgresql
            replace:
              replace: WITHOUT
              with: WITH
  - changeSet:
      id: 22
      author: agilliland
      changes:
        - addColumn:
            tableName: revision
            columns:
              - column:
                  name: message
                  type: text
                  constraints:
                    nullable: true
  - changeSet:
      id: 23
      author: agilliland
      objectQuotingStrategy: ${quote_strategy}
      changes:
        - modifyDataType:
            tableName: metabase_table
            columnName: rows
            newDataType: BIGINT
  - changeSet:
      id: 24
      author: agilliland
      changes:
        - createTable:
            tableName: dependency
            columns:
              - column:
                  name: id
                  type: int
                  autoIncrement: true
                  constraints:
                    primaryKey: true
                    nullable: false
              - column:
                  name: model
                  type: varchar(32)
                  constraints:
                    nullable: false
              - column:
                  name: model_id
                  type: int
                  constraints:
                    nullable: false
              - column:
                  name: dependent_on_model
                  type: varchar(32)
                  constraints:
                    nullable: false
              - column:
                  name: dependent_on_id
                  type: int
                  constraints:
                    nullable: false
              - column:
                  name: created_at
                  type: DATETIME
                  constraints:
                    nullable: false
        - createIndex:
            tableName: dependency
            indexName: idx_dependency_model
            columns:
              column:
                name: model
        - createIndex:
            tableName: dependency
            indexName: idx_dependency_model_id
            columns:
              column:
                name: model_id
        - createIndex:
            tableName: dependency
            indexName: idx_dependency_dependent_on_model
            columns:
              column:
                name: dependent_on_model
        - createIndex:
            tableName: dependency
            indexName: idx_dependency_dependent_on_id
            columns:
              column:
                name: dependent_on_id
        - modifySql:
            dbms: postgresql
            replace:
              replace: WITHOUT
              with: WITH
  - changeSet:
      id: 25
      author: agilliland
      changes:
        - createTable:
            tableName: metric
            columns:
              - column:
                  name: id
                  type: int
                  autoIncrement: true
                  constraints:
                    primaryKey: true
                    nullable: false
              - column:
                  name: table_id
                  type: int
                  constraints:
                    nullable: false
                    references: metabase_table(id)
                    foreignKeyName: fk_metric_ref_table_id
                    deferrable: false
                    initiallyDeferred: false
              - column:
                  name: creator_id
                  type: int
                  constraints:
                    nullable: false
                    references: core_user(id)
                    foreignKeyName: fk_metric_ref_creator_id
                    deferrable: false
                    initiallyDeferred: false
              - column:
                  name: name
                  type: varchar(254)
                  constraints:
                    nullable: false
              - column:
                  name: description
                  type: text
                  constraints:
                    nullable: true
              - column:
                  name: is_active
                  type: boolean
                  defaultValueBoolean: true
                  constraints:
                    nullable: false
              - column:
                  name: definition
                  type: text
                  constraints:
                    nullable: false
              - column:
                  name: created_at
                  type: DATETIME
                  constraints:
                    nullable: false
              - column:
                  name: updated_at
                  type: DATETIME
                  constraints:
                    nullable: false
        - createIndex:
            tableName: metric
            indexName: idx_metric_creator_id
            columns:
              column:
                name: creator_id
        - createIndex:
            tableName: metric
            indexName: idx_metric_table_id
            columns:
              column:
                name: table_id
        - modifySql:
            dbms: postgresql
            replace:
              replace: WITHOUT
              with: WITH
  - changeSet:
      id: 26
      author: agilliland
      changes:
        - addColumn:
            tableName: metabase_database
            columns:
              - column:
                  name: is_full_sync
                  type: boolean
                  defaultValueBoolean: true
                  constraints:
                    nullable: false
        - sql:
            sql: update metabase_database set is_full_sync = true
  - changeSet:
      id: 27
      author: agilliland
      changes:
        - createTable:
            tableName: dashboardcard_series
            columns:
              - column:
                  name: id
                  type: int
                  autoIncrement: true
                  constraints:
                    primaryKey: true
                    nullable: false
              - column:
                  name: dashboardcard_id
                  type: int
                  constraints:
                    nullable: false
                    references: report_dashboardcard(id)
                    foreignKeyName: fk_dashboardcard_series_ref_dashboardcard_id
                    deferrable: false
                    initiallyDeferred: false
              - column:
                  name: card_id
                  type: int
                  constraints:
                    nullable: false
                    references: report_card(id)
                    foreignKeyName: fk_dashboardcard_series_ref_card_id
                    deferrable: false
                    initiallyDeferred: false
              - column:
                  name: position
                  type: int
                  constraints:
                    nullable: false
        - createIndex:
            tableName: dashboardcard_series
            indexName: idx_dashboardcard_series_dashboardcard_id
            columns:
              column:
                name: dashboardcard_id
        - createIndex:
            tableName: dashboardcard_series
            indexName: idx_dashboardcard_series_card_id
            columns:
              column:
                name: card_id
        - modifySql:
            dbms: postgresql
            replace:
              replace: WITHOUT
              with: WITH
  - changeSet:
      id: 28
      author: agilliland
      changes:
        - addColumn:
            tableName: core_user
            columns:
              - column:
                  name: is_qbnewb
                  type: boolean
                  defaultValueBoolean: true
                  constraints:
                    nullable: false
  - changeSet:
      id: 29
      author: agilliland
      changes:
        - addColumn:
            tableName: pulse_channel
            columns:
              - column:
                  name: schedule_frame
                  type: varchar(32)
                  constraints:
                    nullable: true
  - changeSet:
      id: 30
      author: agilliland
      changes:
        - addColumn:
            tableName: metabase_field
            columns:
              - column:
                  name: visibility_type
                  type: varchar(32)
                  constraints:
                    nullable: true
                    deferrable: false
                    initiallyDeferred: false
        - addNotNullConstraint:
            columnDataType: varchar(32)
            columnName: visibility_type
            defaultNullValue: unset
            tableName: metabase_field
  - changeSet:
      id: 31
      author: agilliland
      changes:
        - addColumn:
            tableName: metabase_field
            columns:
              - column:
                  name: fk_target_field_id
                  type: int
                  constraints:
                    nullable: true
                    deferrable: false
                    initiallyDeferred: false
  - changeSet:
      id: 32
      author: camsaul
      changes:
        ######################################## label table ########################################
        - createTable:
            tableName: label
            columns:
              - column:
                  name: id
                  type: int
                  autoIncrement: true
                  constraints:
                    primaryKey: true
                    nullable: false
              - column:
                  name: name
                  type: VARCHAR(254)
                  constraints:
                    nullable: false
              - column:
                  name: slug
                  type: VARCHAR(254)
                  constraints:
                    nullable: false
                    unique: true
              - column:
                  name: icon
                  type: VARCHAR(128)
        - createIndex:
            tableName: label
            indexName: idx_label_slug
            columns:
              column:
                name: slug
        ######################################## card_label table ########################################
        - createTable:
            tableName: card_label
            columns:
              - column:
                  name: id
                  type: int
                  autoIncrement: true
                  constraints:
                    primaryKey: true
                    nullable: false
              - column:
                  name: card_id
                  type: int
                  constraints:
                    nullable: false
                    references: report_card(id)
                    foreignKeyName: fk_card_label_ref_card_id
                    deferrable: false
                    initiallyDeferred: false
              - column:
                  name: label_id
                  type: int
                  constraints:
                    nullable: false
                    references: label(id)
                    foreignKeyName: fk_card_label_ref_label_id
                    deferrable: false
                    initiallyDeferred: false
        - addUniqueConstraint:
            tableName: card_label
            columnNames: card_id, label_id
            constraintName: unique_card_label_card_id_label_id
        - createIndex:
            tableName: card_label
            indexName: idx_card_label_card_id
            columns:
              column:
                name: card_id
        - createIndex:
            tableName: card_label
            indexName: idx_card_label_label_id
            columns:
              column:
                name: label_id
        ######################################## add archived column to report_card ########################################
        - addColumn:
            tableName: report_card
            columns:
              - column:
                  name: archived
                  type: boolean
                  defaultValueBoolean: false
                  constraints:
                    nullable: false
  - changeSet:
      id: 32
      author: agilliland
      changes:
        - createTable:
            tableName: raw_table
            columns:
              - column:
                  name: id
                  type: int
                  autoIncrement: true
                  constraints:
                    primaryKey: true
                    nullable: false
              - column:
                  name: database_id
                  type: int
                  constraints:
                    nullable: false
                    references: metabase_database(id)
                    foreignKeyName: fk_rawtable_ref_database
                    deferrable: false
                    initiallyDeferred: false
              - column:
                  name: active
                  type: boolean
                  constraints:
                    nullable: false
              - column:
                  name: schema
                  type: varchar(255)
                  constraints:
                    nullable: true
              - column:
                  name: name
                  type: varchar(255)
                  constraints:
                    nullable: false
              - column:
                  name: details
                  type: text
                  constraints:
                    nullable: false
              - column:
                  name: created_at
                  type: DATETIME
                  constraints:
                    nullable: false
              - column:
                  name: updated_at
                  type: DATETIME
                  constraints:
                    nullable: false
        - createIndex:
            tableName: raw_table
            indexName: idx_rawtable_database_id
            columns:
              column:
                name: database_id
        - addUniqueConstraint:
            tableName: raw_table
            columnNames: database_id, schema, name
            constraintName: uniq_raw_table_db_schema_name
        - createTable:
            tableName: raw_column
            columns:
              - column:
                  name: id
                  type: int
                  autoIncrement: true
                  constraints:
                    primaryKey: true
                    nullable: false
              - column:
                  name: raw_table_id
                  type: int
                  constraints:
                    nullable: false
                    references: raw_table(id)
                    foreignKeyName: fk_rawcolumn_tableid_ref_rawtable
                    deferrable: false
                    initiallyDeferred: false
              - column:
                  name: active
                  type: boolean
                  constraints:
                    nullable: false
              - column:
                  name: name
                  type: varchar(255)
                  constraints:
                    nullable: false
              - column:
                  name: column_type
                  type: varchar(128)
                  constraints:
                    nullable: true
              - column:
                  name: is_pk
                  type: boolean
                  constraints:
                    nullable: false
              - column:
                  name: fk_target_column_id
                  type: int
                  constraints:
                    nullable: true
                    references: raw_column(id)
                    foreignKeyName: fk_rawcolumn_fktarget_ref_rawcolumn
                    deferrable: false
                    initiallyDeferred: false
              - column:
                  name: details
                  type: text
                  constraints:
                    nullable: false
              - column:
                  name: created_at
                  type: DATETIME
                  constraints:
                    nullable: false
              - column:
                  name: updated_at
                  type: DATETIME
                  constraints:
                    nullable: false
        - createIndex:
            tableName: raw_column
            indexName: idx_rawcolumn_raw_table_id
            columns:
              column:
                name: raw_table_id
        - addUniqueConstraint:
            tableName: raw_column
            columnNames: raw_table_id, name
            constraintName: uniq_raw_column_table_name
        - addColumn:
            tableName: metabase_table
            columns:
              - column:
                  name: raw_table_id
                  type: int
                  constraints:
                    nullable: true
                    deferrable: false
                    initiallyDeferred: false
        - addColumn:
            tableName: metabase_field
            columns:
              - column:
                  name: raw_column_id
                  type: int
                  constraints:
                    nullable: true
                    deferrable: false
                    initiallyDeferred: false
        - addColumn:
            tableName: metabase_field
            columns:
              - column:
                  name: last_analyzed
                  type: DATETIME
                  constraints:
                    nullable: true
                    deferrable: false
                    initiallyDeferred: false
        - modifySql:
            dbms: postgresql
            replace:
              replace: WITHOUT
              with: WITH
  - changeSet:
      id: 34
      author: tlrobinson
      changes:
        ######################################## add enabled column to pulse_channel ########################################
        - addColumn:
            tableName: pulse_channel
            columns:
              - column:
                  name: enabled
                  type: boolean
                  defaultValueBoolean: true
                  constraints:
                    nullable: false
  - changeSet:
      id: 35
      author: agilliland
      changes:
        - modifyDataType:
            tableName: setting
            columnName: value
            newDataType: TEXT
        - addNotNullContstraint:
            tableName: setting
            columnNames: value
  - changeSet:
      id: 36
      author: agilliland
      changes:
        - addColumn:
            tableName: report_dashboard
            columns:
              - column:
                  name: parameters
                  type: text
                  constraints:
                    nullable: true
                    deferrable: false
                    initiallyDeferred: false
        - addNotNullConstraint:
            columnDataType: text
            columnName: parameters
            defaultNullValue: '[]'
            tableName: report_dashboard
        - addColumn:
            tableName: report_dashboardcard
            columns:
              - column:
                  name: parameter_mappings
                  type: text
                  constraints:
                    nullable: true
                    deferrable: false
                    initiallyDeferred: false
        - addNotNullConstraint:
            columnDataType: text
            columnName: parameter_mappings
            defaultNullValue: '[]'
            tableName: report_dashboardcard
  - changeSet:
      id: 37
      author: tlrobinson
      changes:
        - addColumn:
            tableName: query_queryexecution
            columns:
              - column:
                  name: query_hash
                  type: int
                  constraints:
                    nullable: true
        - addNotNullConstraint:
            tableName: query_queryexecution
            columnName: query_hash
            columnDataType: int
            defaultNullValue: 0
        - createIndex:
            tableName: query_queryexecution
            indexName: idx_query_queryexecution_query_hash
            columns:
              column:
                name: query_hash
        - createIndex:
            tableName: query_queryexecution
            indexName: idx_query_queryexecution_started_at
            columns:
              column:
                name: started_at
  - changeSet:
      id: 38
      author: camsaul
      changes:
        ######################################## Add "points_of_interest" metadata column to various models ########################################
        - addColumn:
            tableName: metabase_database
            columns:
              - column:
                  name: points_of_interest
                  type: text
        - addColumn:
            tableName: metabase_table
            columns:
              - column:
                  name: points_of_interest
                  type: text
        - addColumn:
            tableName: metabase_field
            columns:
              - column:
                  name: points_of_interest
                  type: text
        - addColumn:
            tableName: report_dashboard
            columns:
              - column:
                  name: points_of_interest
                  type: text
        - addColumn:
            tableName: metric
            columns:
              - column:
                  name: points_of_interest
                  type: text
        - addColumn:
            tableName: segment
            columns:
              - column:
                  name: points_of_interest
                  type: text
        ######################################## Add "caveats" metadata column to various models ########################################
        - addColumn:
            tableName: metabase_database
            columns:
              - column:
                  name: caveats
                  type: text
        - addColumn:
            tableName: metabase_table
            columns:
              - column:
                  name: caveats
                  type: text
        - addColumn:
            tableName: metabase_field
            columns:
              - column:
                  name: caveats
                  type: text
        - addColumn:
            tableName: report_dashboard
            columns:
              - column:
                  name: caveats
                  type: text
        - addColumn:
            tableName: metric
            columns:
              - column:
                  name: caveats
                  type: text
        - addColumn:
            tableName: segment
            columns:
              - column:
                  name: caveats
                  type: text
        ######################################## Add "how_is_this_calculated" to metric ########################################
        - addColumn:
            tableName: metric
            columns:
              - column:
                  name: how_is_this_calculated
                  type: text
        ######################################## Add "most important dashboard" (0 or 1 dashboards) ########################################
        - addColumn:
            tableName: report_dashboard
            columns:
              - column:
                  name: show_in_getting_started
                  type: boolean
                  defaultValueBoolean: false
                  constraints:
                    nullable: false
        - createIndex:
            tableName: report_dashboard
            indexName: idx_report_dashboard_show_in_getting_started
            columns:
              column:
                name: show_in_getting_started
        ######################################## Add "most important metrics" (0+ metrics) ########################################
        - addColumn:
            tableName: metric
            columns:
              - column:
                  name: show_in_getting_started
                  type: boolean
                  defaultValueBoolean: false
                  constraints:
                    nullable: false
        - createIndex:
            tableName: metric
            indexName: idx_metric_show_in_getting_started
            columns:
              column:
                name: show_in_getting_started
        ######################################## Add "most important tables (0+ tables) ########################################
        - addColumn:
            tableName: metabase_table
            columns:
              - column:
                  name: show_in_getting_started
                  type: boolean
                  defaultValueBoolean: false
                  constraints:
                    nullable: false
        - createIndex:
            tableName: metabase_table
            indexName: idx_metabase_table_show_in_getting_started
            columns:
              column:
                name: show_in_getting_started
        ######################################## Add "most important segments" (0+ segments) ########################################
        - addColumn:
            tableName: segment
            columns:
              - column:
                  name: show_in_getting_started
                  type: boolean
                  defaultValueBoolean: false
                  constraints:
                    nullable: false
        - createIndex:
            tableName: segment
            indexName: idx_segment_show_in_getting_started
            columns:
              column:
                name: show_in_getting_started
        ######################################## Add "metric_important_field" table ########################################
        - createTable:
            tableName: metric_important_field
            columns:
              - column:
                  name: id
                  type: int
                  autoIncrement: true
                  constraints:
                    primaryKey: true
                    nullable: false
              - column:
                  name: metric_id
                  type: int
                  constraints:
                    nullable: false
                    references: metric(id)
                    foreignKeyName: fk_metric_important_field_metric_id
              - column:
                  name: field_id
                  type: int
                  constraints:
                    nullable: false
                    references: metabase_field(id)
                    foreignKeyName: fk_metric_important_field_metabase_field_id
        - addUniqueConstraint:
            tableName: metric_important_field
            columnNames: metric_id, field_id
            constraintName: unique_metric_important_field_metric_id_field_id
        - createIndex:
            tableName: metric_important_field
            indexName: idx_metric_important_field_metric_id
            columns:
              column:
                name: metric_id
        - createIndex:
            tableName: metric_important_field
            indexName: idx_metric_important_field_field_id
            columns:
              column:
                name: field_id
  - changeSet:
      id: 39
      author: camsaul
      changes:
        - addColumn:
            tableName: core_user
            columns:
              - column:
                  name: google_auth
                  type: boolean
                  defaultValueBoolean: false
                  constraints:
                    nullable: false
  - changeSet:
      id: 40
      author: camsaul
      validCheckSum:
        - 8:231d66cf27fc4b4bc066172b435439b5
        - 8:ee7f50a264d6cf8d891bd01241eebd2c
      changes:
        ############################################################ add PermissionsGroup table ############################################################
        - createTable:
            tableName: permissions_group
            columns:
              - column:
                  name: id
                  type: int
                  autoIncrement: true
                  constraints:
                    primaryKey: true
                    nullable: false
              # TODO - it would be nice to make this a case-insensitive unique constraint / index?
              - column:
                  name: name
                  type: varchar(255)
                  constraints:
                    nullable: false
                    unique: true
                    uniqueConstraintName: unique_permissions_group_name
        - createIndex:
            tableName: permissions_group
            indexName: idx_permissions_group_name
            columns:
              column:
                name: name
        ############################################################ add PermissionsGroupMembership table ############################################################
        - createTable:
            tableName: permissions_group_membership
            columns:
              - column:
                  name: id
                  type: int
                  autoIncrement: true
                  constraints:
                    primaryKey: true
                    nullable: false
              - column:
                  name: user_id
                  type: int
                  constraints:
                    nullable: false
                    references: core_user(id)
                    foreignKeyName: fk_permissions_group_membership_user_id
              - column:
                  name: group_id
                  type: int
                  constraints:
                    nullable: false
                    references: permissions_group(id)
                    foreignKeyName: fk_permissions_group_group_id
        - addUniqueConstraint:
            tableName: permissions_group_membership
            columnNames: user_id, group_id
            constraintName: unique_permissions_group_membership_user_id_group_id
        # for things like all users in a given group
        - createIndex:
            tableName: permissions_group_membership
            indexName: idx_permissions_group_membership_group_id
            columns:
              column:
                name: group_id
        # for things like all groups a user belongs to
        - createIndex:
            tableName: permissions_group_membership
            indexName: idx_permissions_group_membership_user_id
            columns:
              column:
                name: user_id
        # for things like is given user a member of a given group (TODO - not sure we need this)
        - createIndex:
            tableName: permissions_group_membership
            indexName: idx_permissions_group_membership_group_id_user_id
            columns:
              - column:
                  name: group_id
              - column:
                  name: user_id
        ############################################################ add Permissions table ############################################################
        - createTable:
            tableName: permissions
            columns:
              - column:
                  name: id
                  type: int
                  autoIncrement: true
                  constraints:
                    primaryKey: true
                    nullable: false
              - column:
                  name: object
                  type: varchar(254)
                  constraints:
                    nullable: false
              - column:
                  name: group_id
                  type: int
                  constraints:
                    nullable: false
                    references: permissions_group(id)
                    foreignKeyName: fk_permissions_group_id
        - createIndex:
            tableName: permissions
            indexName: idx_permissions_group_id
            columns:
              column:
                name: group_id
        - createIndex:
            tableName: permissions
            indexName: idx_permissions_object
            columns:
              column:
                name: object
        - createIndex:
            tableName: permissions
            indexName: idx_permissions_group_id_object
            columns:
              - column:
                  name: group_id
              - column:
                  name: object
        - addUniqueConstraint:
            tableName: permissions
            columnNames: group_id, object
        ############################################################ Tweaks to metabase_table ############################################################
        # Modify the length of metabase_table.schema from 256 -> 254
        # It turns out MySQL InnoDB indices have to be 767 bytes or less (at least for older versions of MySQL)
        # and 'utf8' text columns can use up to 3 bytes per character in MySQL -- see http://stackoverflow.com/a/22515986/1198455
        # So 256 * 3 = 768 bytes (too large to index / add unique constraints)
        # Drop this to 254; 254 * 3 = 762, which should give us room to index it along with a 4-byte integer as well if need be
        # Hoping this doesn't break anyone's existing databases. Hopefully there aren't any schemas that are 255 or 256 bytes long out there; any longer
        # and it would have already broke; any shorter and there's not problem.
        # Anyway, better to break it now than to leave it as-is and have and break permissions where the columns have to be 254 characters wide
        - modifyDataType:
            tableName: metabase_table
            columnName: schema
            newDataType: varchar(254)
        # Add index: this is for doing things like getting all the tables that belong to a given schema
        - createIndex:
            tableName: metabase_table
            indexName: idx_metabase_table_db_id_schema
            columns:
              - column:
                  name: db_id
              - column:
                  name: schema
  - changeSet:
      id: 41
      author: camsaul
      changes:
        - dropColumn:
            tableName: metabase_field
            columnName: field_type
        - addDefaultValue:
            tableName: metabase_field
            columnName: active
            defaultValueBoolean: true
        - addDefaultValue:
            tableName: metabase_field
            columnName: preview_display
            defaultValueBoolean: true
        - addDefaultValue:
            tableName: metabase_field
            columnName: position
            defaultValueNumeric: 0
        - addDefaultValue:
            tableName: metabase_field
            columnName: visibility_type
            defaultValue: "normal"
  - changeSet:
      id: 42
      author: camsaul
      changes:
        - dropForeignKeyConstraint:
            baseTableName: query_queryexecution
            constraintName: fk_queryexecution_ref_query_id
        - dropColumn:
            tableName: query_queryexecution
            columnName: query_id
        - dropColumn:
            tableName: core_user
            columnName: is_staff
        - dropColumn:
            tableName: metabase_database
            columnName: organization_id
        - dropColumn:
            tableName: report_card
            columnName: organization_id
        - dropColumn:
            tableName: report_dashboard
            columnName: organization_id
        - dropTable:
            tableName: annotation_annotation
        - dropTable:
            tableName: core_permissionsviolation
        - dropTable:
            tableName: core_userorgperm
        - dropTable:
            tableName: core_organization
        - dropTable:
            tableName: metabase_foreignkey
        - dropTable:
            tableName: metabase_tablesegment
        - dropTable:
            tableName: query_query
        - dropTable:
            tableName: report_dashboardsubscription
        - dropTable:
            tableName: report_emailreport_recipients
        - dropTable:
            tableName: report_emailreportexecutions
        - dropTable:
            tableName: report_emailreport
  - changeSet:
      id: 43
      author: camsaul
      validCheckSum:
        - 7:b20750a949504e93efced32877a4488f
        - 7:dbc18c8ca697fc335869f0ed0eb5f4cb
      changes:
        - createTable:
            tableName: permissions_revision
            remarks: 'Used to keep track of changes made to permissions.'
            columns:
              - column:
                  name: id
                  type: int
                  autoIncrement: true
                  constraints:
                    primaryKey: true
                    nullable: false
              - column:
                  name: before
                  type: text
                  remarks: 'Serialized JSON of the permissions before the changes.'
                  constraints:
                    nullable: false
              - column:
                  name: after
                  type: text
                  remarks: 'Serialized JSON of the permissions after the changes.'
                  constraints:
                    nullable: false
              - column:
                  name: user_id
                  type: int
                  remarks: 'The ID of the admin who made this set of changes.'
                  constraints:
                    nullable: false
                    references: core_user(id)
                    foreignKeyName: fk_permissions_revision_user_id
              - column:
                  name: created_at
                  type: datetime
                  remarks: 'The timestamp of when these changes were made.'
                  constraints:
                    nullable: false
              - column:
                  name: remark
                  type: text
                  remarks: 'Optional remarks explaining why these changes were made.'
  - changeSet:
      id: 44
      author: camsaul
      changes:
        - dropColumn:
            tableName: report_card
            columnName: public_perms
        - dropColumn:
            tableName: report_dashboard
            columnName: public_perms
        - dropColumn:
            tableName: pulse
            columnName: public_perms
  - changeSet:
      id: 45
      author: tlrobinson
      changes:
        - addColumn:
            tableName: report_dashboardcard
            columns:
              - column:
                  name: visualization_settings
                  type: text
        - addNotNullConstraint:
            tableName: report_dashboardcard
            columnName: visualization_settings
            columnDataType: text
            defaultNullValue: '{}'
  - changeSet:
      id: 46
      author: camsaul
      objectQuotingStrategy: ${quote_strategy}
      changes:
        - addNotNullConstraint:
            tableName: report_dashboardcard
            columnName: row
            columnDataType: integer
            defaultNullValue: 0
        - addNotNullConstraint:
            tableName: report_dashboardcard
            columnName: col
            columnDataType: integer
            defaultNullValue: 0
        - addDefaultValue:
            tableName: report_dashboardcard
            columnName: row
            defaultValueNumeric: 0
        - addDefaultValue:
            tableName: report_dashboardcard
            columnName: col
            defaultValueNumeric: 0
  - changeSet:
      id: 47
      author: camsaul
      changes:
        ######################################## collection table ########################################
        - createTable:
            tableName: collection
            remarks: 'Collections are an optional way to organize Cards and handle permissions for them.'
            columns:
              - column:
                  name: id
                  type: int
                  autoIncrement: true
                  constraints:
                    primaryKey: true
                    nullable: false
              - column:
                  name: name
                  type: text
                  remarks: 'The unique, user-facing name of this Collection.'
                  constraints:
                    nullable: false
              - column:
                  name: slug
                  type: varchar(254)
                  remarks: 'URL-friendly, sluggified, indexed version of name.'
                  constraints:
                    nullable: false
                    unique: true
              - column:
                  name: description
                  type: text
                  remarks: 'Optional description for this Collection.'
              - column:
                  name: color
                  type: char(7)
                  remarks: 'Seven-character hex color for this Collection, including the preceding hash sign.'
                  constraints:
                    nullable: false
              - column:
                  name: archived
                  type: boolean
                  remarks: 'Whether this Collection has been archived and should be hidden from users.'
                  defaultValueBoolean: false
                  constraints:
                    nullable: false
        - createIndex:
            tableName: collection
            indexName: idx_collection_slug
            columns:
              column:
                name: slug
        ######################################## add collection_id to report_card ########################################
        - addColumn:
            tableName: report_card
            columns:
              - column:
                  name: collection_id
                  type: int
                  remarks: 'Optional ID of Collection this Card belongs to.'
                  constraints:
                    references: collection(id)
                    foreignKeyName: fk_card_collection_id
        - createIndex:
            tableName: report_card
            indexName: idx_card_collection_id
            columns:
              column:
                name: collection_id
  - changeSet:
      id: 48
      author: camsaul
      changes:
        - createTable:
            tableName: collection_revision
            remarks: 'Used to keep track of changes made to collections.'
            columns:
              - column:
                  name: id
                  type: int
                  autoIncrement: true
                  constraints:
                    primaryKey: true
                    nullable: false
              - column:
                  name: before
                  type: text
                  remarks: 'Serialized JSON of the collections graph before the changes.'
                  constraints:
                    nullable: false
              - column:
                  name: after
                  type: text
                  remarks: 'Serialized JSON of the collections graph after the changes.'
                  constraints:
                    nullable: false
              - column:
                  name: user_id
                  type: int
                  remarks: 'The ID of the admin who made this set of changes.'
                  constraints:
                    nullable: false
                    references: core_user(id)
                    foreignKeyName: fk_collection_revision_user_id
              - column:
                  name: created_at
                  type: datetime
                  remarks: 'The timestamp of when these changes were made.'
                  constraints:
                    nullable: false
              - column:
                  name: remark
                  type: text
                  remarks: 'Optional remarks explaining why these changes were made.'
  - changeSet:
      id: 49
      author: camsaul
      changes:
        ######################################## Card public_uuid & indices ########################################
        - addColumn:
            tableName: report_card
            columns:
              - column:
                  name: public_uuid
                  type: char(36)
                  remarks: 'Unique UUID used to in publically-accessible links to this Card.'
                  constraints:
                    unique: true
              - column:
                  name: made_public_by_id
                  type: int
                  remarks: 'The ID of the User who first publically shared this Card.'
                  constraints:
                    references: core_user(id)
                    foreignKeyName: fk_card_made_public_by_id
        - createIndex:
            tableName: report_card
            indexName: idx_card_public_uuid
            columns:
              column:
                name: public_uuid
        ######################################## Dashboard public_uuid & indices ########################################
        - addColumn:
            tableName: report_dashboard
            columns:
              - column:
                  name: public_uuid
                  type: char(36)
                  remarks: 'Unique UUID used to in publically-accessible links to this Dashboard.'
                  constraints:
                    unique: true
              - column:
                  name: made_public_by_id
                  type: int
                  remarks: 'The ID of the User who first publically shared this Dashboard.'
                  constraints:
                    references: core_user(id)
                    foreignKeyName: fk_dashboard_made_public_by_id
        - createIndex:
            tableName: report_dashboard
            indexName: idx_dashboard_public_uuid
            columns:
              column:
                name: public_uuid
        ######################################## make query_queryexecution.executor_id nullable ########################################
        - dropNotNullConstraint:
            tableName: query_queryexecution
            columnName: executor_id
            columnDataType: int
  - changeSet:
      id: 50
      author: camsaul
      changes:
        ######################################## new Card columns ########################################
        - addColumn:
            tableName: report_card
            columns:
              - column:
                  name: enable_embedding
                  type: boolean
                  remarks: 'Is this Card allowed to be embedded in different websites (using a signed JWT)?'
                  defaultValueBoolean: false
                  constraints:
                    nullable: false
              - column:
                  name: embedding_params
                  type: text
                  remarks: 'Serialized JSON containing information about required parameters that must be supplied when embedding this Card.'
          ######################################## new Card columns ########################################
        - addColumn:
            tableName: report_dashboard
            columns:
              - column:
                  name: enable_embedding
                  type: boolean
                  remarks: 'Is this Dashboard allowed to be embedded in different websites (using a signed JWT)?'
                  defaultValueBoolean: false
                  constraints:
                    nullable: false
              - column:
                  name: embedding_params
                  type: text
                  remarks: 'Serialized JSON containing information about required parameters that must be supplied when embedding this Dashboard.'
  - changeSet:
      id: 51
      author: camsaul
      validCheckSum:
        - 8:8491a72bd30aac2565c97daf8b84e515
        - 8:676d3f95358dcd572ccce47c950e8ed9
      changes:
        - createTable:
            tableName: query_execution
            remarks: 'A log of executed queries, used for calculating historic execution times, auditing, and other purposes.'
            columns:
              - column:
                  name: id
                  type: int
                  autoIncrement: true
                  constraints:
                    primaryKey: true
                    nullable: false
              - column:
                  name: hash
                  type: binary(32)
                  remarks: 'The hash of the query dictionary. This is a 256-bit SHA3 hash of the query.'
                  constraints:
                    nullable: false
              - column:
                  name: started_at
                  type: datetime
                  remarks: 'Timestamp of when this query started running.'
                  constraints:
                    nullable: false
              - column:
                  name: running_time
                  type: integer
                  remarks: 'The time, in milliseconds, this query took to complete.'
                  constraints:
                    nullable: false
              - column:
                  name: result_rows
                  type: integer
                  remarks: 'Number of rows in the query results.'
                  constraints:
                    nullable: false
              - column:
                  name: native
                  type: boolean
                  remarks: 'Whether the query was a native query, as opposed to an MBQL one (e.g., created with the GUI).'
                  constraints:
                    nullable: false
              - column:
                  name: context
                  type: varchar(32)
                  remarks: 'Short string specifying how this query was executed, e.g. in a Dashboard or Pulse.'
              - column:
                  name: error
                  type: text
                  remarks: 'Error message returned by failed query, if any.'
              # The following columns are foreign keys, but we don't keep FK constraints on them for a few reasons:
              # - We don't want to keep indexes on these columns since they wouldn't be generally useful and for size and performance reasons
              # - If a related object (e.g. a Dashboard) is deleted, we don't want to delete the related entries in the QueryExecution log.
              #   We could do something like make the constraint ON DELETE SET NULL, but that would require a full table scan to handle;
              #   If the QueryExecution log became tens of millions of rows large it would take a very long time to scan and update records
              - column:
                  name: executor_id
                  type: integer
                  remarks: 'The ID of the User who triggered this query execution, if any.'
              - column:
                  name: card_id
                  type: integer
                  remarks: 'The ID of the Card (Question) associated with this query execution, if any.'
              - column:
                  name: dashboard_id
                  type: integer
                  remarks: 'The ID of the Dashboard associated with this query execution, if any.'
              - column:
                  name: pulse_id
                  type: integer
                  remarks: 'The ID of the Pulse associated with this query execution, if any.'
        # For things like auditing recently executed queries
        - createIndex:
            tableName: query_execution
            indexName: idx_query_execution_started_at
            columns:
              column:
                name: started_at
        # For things like seeing the 10 most recent executions of a certain query
        - createIndex:
            tableName: query_execution
            indexName: idx_query_execution_query_hash_started_at
            columns:
              - column:
                  name: hash
              - column:
                  name: started_at
  - property:
        name: blob.type
        value: blob
        dbms: mysql,h2,mariadb
  - property:
      name: blob.type
      value: bytea
      dbms: postgresql
  - changeSet:
      id: 52
      author: camsaul
      changes:
        - createTable:
            tableName: query_cache
            remarks: 'Cached results of queries are stored here when using the DB-based query cache.'
            columns:
              - column:
                  name: query_hash
                  type: binary(32)
                  remarks: 'The hash of the query dictionary. (This is a 256-bit SHA3 hash of the query dict).'
                  constraints:
                    primaryKey: true
                    nullable: false
              - column:
                  name: updated_at
                  type: datetime
                  remarks: 'The timestamp of when these query results were last refreshed.'
                  constraints:
                    nullable: false
              - column:
                  name: results
                  type: ${blob.type}
                  remarks: 'Cached, compressed results of running the query with the given hash.'
                  constraints:
                    nullable: false
        - createIndex:
            tableName: query_cache
            indexName: idx_query_cache_updated_at
            columns:
              column:
                name: updated_at
        - addColumn:
            tableName: report_card
            columns:
              - column:
                  name: cache_ttl
                  type: int
                  remarks: 'The maximum time, in seconds, to return cached results for this Card rather than running a new query.'
  - changeSet:
      id: 53
      author: camsaul
      changes:
        - createTable:
            tableName: query
            remarks: 'Information (such as average execution time) for different queries that have been previously ran.'
            columns:
              - column:
                  name: query_hash
                  type: binary(32)
                  remarks: 'The hash of the query dictionary. (This is a 256-bit SHA3 hash of the query dict.)'
                  constraints:
                    primaryKey: true
                    nullable: false
              - column:
                  name: average_execution_time
                  type: int
                  remarks: 'Average execution time for the query, round to nearest number of milliseconds. This is updated as a rolling average.'
                  constraints:
                    nullable: false
  - changeSet:
      id: 54
      author: tlrobinson
      validCheckSum:
        - 7:695b12a78e897c62c21d41bfb04ab44b
        - 7:0857800db71a4757e7202aad4eaed48d
      changes:
        - addColumn:
            tableName: pulse
            columns:
              - column:
                  name: skip_if_empty
                  type: boolean
                  remarks: 'Skip a scheduled Pulse if none of its questions have any results'
                  defaultValueBoolean: false
                  constraints:
                    nullable: false
  - changeSet:
      id: 55
      author: camsaul
      changes:
        - addColumn:
            tableName: report_dashboard
            columns:
              - column:
                  name: archived
                  type: boolean
                  remarks: 'Is this Dashboard archived (effectively treated as deleted?)'
                  defaultValueBoolean: false
                  constraints:
                    nullable: false
              - column:
                  name: position
                  type: integer
                  remarks: 'The position this Dashboard should appear in the Dashboards list, lower-numbered positions appearing before higher numbered ones.'
        - createTable:
            tableName: dashboard_favorite
            remarks: 'Presence of a row here indicates a given User has favorited a given Dashboard.'
            columns:
              - column:
                  name: id
                  type: int
                  autoIncrement: true
                  constraints:
                    primaryKey: true
                    nullable: false
              - column:
                  name: user_id
                  type: int
                  remarks: 'ID of the User who favorited the Dashboard.'
                  constraints:
                    nullable: false
                    references: core_user(id)
                    foreignKeyName: fk_dashboard_favorite_user_id
                    deleteCascade: true
              - column:
                  name: dashboard_id
                  type: int
                  remarks: 'ID of the Dashboard favorited by the User.'
                  constraints:
                    nullable: false
                    references: report_dashboard(id)
                    foreignKeyName: fk_dashboard_favorite_dashboard_id
                    deleteCascade: true
        - addUniqueConstraint:
            tableName: dashboard_favorite
            columnNames: user_id, dashboard_id
            constraintName: unique_dashboard_favorite_user_id_dashboard_id
        - createIndex:
            tableName: dashboard_favorite
            indexName: idx_dashboard_favorite_user_id
            columns:
              - column:
                  name: user_id
        - createIndex:
            tableName: dashboard_favorite
            indexName: idx_dashboard_favorite_dashboard_id
            columns:
              - column:
                  name: dashboard_id
  - changeSet:
      id: 56
      author: wwwiiilll
      comment: 'Added 0.25.0'
      changes:
        - addColumn:
            tableName: core_user
            columns:
              - column:
                  name: ldap_auth
                  type: boolean
                  defaultValueBoolean: false
                  constraints:
                    nullable: false
  - changeSet:
      id: 57
      author: camsaul
      comment: 'Added 0.25.0'
      changes:
        - addColumn:
            tableName: report_card
            columns:
              - column:
                  name: result_metadata
                  type: text
                  remarks: 'Serialized JSON containing metadata about the result columns from running the query.'
  - changeSet:
      id: 58
      author: senior
      comment: 'Added 0.25.0'
      changes:
        - createTable:
            tableName: dimension
            remarks: 'Stores references to alternate views of existing fields, such as remapping an integer to a description, like an enum'
            columns:
              - column:
                  name: id
                  type: int
                  autoIncrement: true
                  constraints:
                    primaryKey: true
                    nullable: false
              - column:
                  name: field_id
                  type: int
                  remarks: 'ID of the field this dimension row applies to'
                  constraints:
                    deferrable: false
                    foreignKeyName: fk_dimension_ref_field_id
                    initiallyDeferred: false
                    nullable: false
                    references: metabase_field(id)
                    deleteCascade: true
              - column:
                  name: name
                  type: VARCHAR(254)
                  remarks: 'Short description used as the display name of this new column'
                  constraints:
                    nullable: false
              - column:
                  name: type
                  type: varchar(254)
                  remarks: 'Either internal for a user defined remapping or external for a foreign key based remapping'
                  constraints:
                    nullable: false
              - column:
                  name: human_readable_field_id
                  type: int
                  remarks: 'Only used with external type remappings. Indicates which field on the FK related table to use for display'
                  constraints:
                    deferrable: false
                    foreignKeyName: fk_dimension_displayfk_ref_field_id
                    initiallyDeferred: false
                    nullable: true
                    references: metabase_field(id)
                    deleteCascade: true
              - column:
                  name: created_at
                  type: DATETIME
                  remarks: 'The timestamp of when the dimension was created.'
                  constraints:
                    nullable: false
              - column:
                  name: updated_at
                  type: DATETIME
                  remarks: 'The timestamp of when these dimension was last updated.'
                  constraints:
                    nullable: false
        - addUniqueConstraint:
            tableName: dimension
            columnNames: field_id, name
            constraintName: unique_dimension_field_id_name
        - createIndex:
            tableName: dimension
            indexName: idx_dimension_field_id
            columns:
              - column:
                  name: field_id
  - changeSet:
      id: 59
      author: camsaul
      comment: 'Added 0.26.0'
      changes:
        - addColumn:
            tableName: metabase_field
            columns:
              - column:
                  name: fingerprint
                  type: text
                  remarks: 'Serialized JSON containing non-identifying information about this Field, such as min, max, and percent JSON. Used for classification.'
  - changeSet:
      id: 60
      author: camsaul
      comment: 'Added 0.26.0'
      changes:
        - addColumn:
            tableName: metabase_database
            columns:
              - column:
                  name: metadata_sync_schedule
                  type: varchar(254)
                  remarks: 'The cron schedule string for when this database should undergo the metadata sync process (and analysis for new fields).'
                  defaultValue: '0 50 * * * ? *' # run at the end of every hour
                  constraints:
                    nullable: false
              - column:
                  name: cache_field_values_schedule
                  type: varchar(254)
                  remarks: 'The cron schedule string for when FieldValues for eligible Fields should be updated.'
                  defaultValue: '0 50 0 * * ? *' # run at 12:50 AM
                  constraints:
                    nullable: false
  - changeSet:
      id: 61
      author: camsaul
      comment: 'Added 0.26.0'
      changes:
        - addColumn:
            tableName: metabase_field
            columns:
              - column:
                  name: fingerprint_version
                  type: int
                  remarks: 'The version of the fingerprint for this Field. Used so we can keep track of which Fields need to be analyzed again when new things are added to fingerprints.'
                  defaultValue: 0
                  constraints:
                    nullable: false
  - changeSet:
      id: 62
      author: senior
      comment: 'Added 0.26.0'
      changes:
        - addColumn:
            tableName: metabase_database
            columns:
              - column:
                  name: timezone
                  type: VARCHAR(254)
                  remarks: 'Timezone identifier for the database, set by the sync process'
  - changeSet:
      id: 63
      author: camsaul
      comment: 'Added 0.26.0'
      changes:
        - addColumn:
            tableName: metabase_database
            columns:
              - column:
                  name: is_on_demand
                  type: boolean
                  remarks: 'Whether we should do On-Demand caching of FieldValues for this DB. This means FieldValues are updated when their Field is used in a Dashboard or Card param.'
                  defaultValue: false
                  constraints:
                    nullable: false
  - changeSet:
      id: 64
      author: senior
      comment: 'Added 0.26.0'
      changes:
      - dropForeignKeyConstraint:
          baseTableName: raw_table
          constraintName: fk_rawtable_ref_database
          remarks: 'This FK prevents deleting databases even though RAW_TABLE is no longer used. The table is still around to support downgrades, but the FK reference is no longer needed.'
# Changeset 65 was accidentally released in 0.26.0.RC2. The changeset has been removed from the migrations list so that
# users that haven't ran the migration (i.e. they didn't run 0.26.0.RC2) won't waste time running it just to have it
# reversed. For 0.26.0.RC2 users, the below changeset will remove those tables if they are present
  - changeSet:
      id: 66
      author: senior
      comment: 'Added 0.26.0'
      validCheckSum:
        - 7:e494c2c90fe5c377526da7a6e5ad63a2
        - 7:76d06b44a544105c2a613603b8bdf25f
      changes:
        - sql:
            sql: drop table if exists computation_job_result cascade
        - sql:
            sql: drop table if exists computation_job cascade
# NOTE Atte Keinänen 9/28/17: This was originally in changeset 65 as explained above
  - changeSet:
      id: 67
      author: attekei
      comment: 'Added 0.27.0'
      changes:
        - createTable:
            tableName: computation_job
            remarks: 'Stores submitted async computation jobs.'
            columns:
              - column:
                  name: id
                  type: int
                  autoIncrement: true
                  constraints:
                    primaryKey: true
                    nullable: false
              - column:
                  constraints:
                    deferrable: false
                    foreignKeyName: fk_computation_job_ref_user_id
                    initiallyDeferred: false
                    references: core_user(id)
                  name: creator_id
                  type: int
              - column:
                  name: created_at
                  type: DATETIME
                  constraints:
                    nullable: false
              - column:
                  name: updated_at
                  type: DATETIME
                  constraints:
                    nullable: false
              - column:
                  name: type
                  type: varchar(254)
                  constraints:
                    nullable: false
              - column:
                  name: status
                  type: varchar(254)
                  constraints:
                    nullable: false
        - createTable:
            tableName: computation_job_result
            remarks: 'Stores results of async computation jobs.'
            columns:
              - column:
                  name: id
                  type: int
                  autoIncrement: true
                  constraints:
                    primaryKey: true
                    nullable: false
              - column:
                  constraints:
                    deferrable: false
                    foreignKeyName: fk_computation_result_ref_job_id
                    initiallyDeferred: false
                    nullable: false
                    references: computation_job(id)
                  name: job_id
                  type: int
              - column:
                  name: created_at
                  type: DATETIME
                  constraints:
                    nullable: false
              - column:
                  name: updated_at
                  type: DATETIME
                  constraints:
                    nullable: false
              - column:
                  name: permanence
                  type: varchar(254)
                  constraints:
                    nullable: false
              - column:
                  name: payload
                  type: text
                  constraints:
                    nullable: false
  - changeSet:
    - id: 68
    - author: sbelak
    - comment: 'Added 0.27.0'
    - changes:
      - addColumn:
            tableName: computation_job
            columns:
              - column:
                  name: context
                  type: text
              - column:
                  name: ended_at
                  type: DATETIME
  - changeSet:
      id: 69
      author: senior
      comment: 'Added 0.27.0'
      remarks: 'Add columns to the pulse table for alerts'
      changes:
        - addColumn:
            tableName: pulse
            columns:
              - column:
                  name: alert_condition
                  type: varchar(254)
                  remarks: 'Condition (i.e. "rows" or "goal") used as a guard for alerts'
              - column:
                  name: alert_first_only
                  type: boolean
                  remarks: 'True if the alert should be disabled after the first notification'
              - column:
                  name: alert_above_goal
                  type: boolean
                  remarks: 'For a goal condition, alert when above the goal'
        # There is no name for an alert, so this column is only required for pulses
        - dropNotNullConstraint:
            tableName: pulse
            columnName: name
            columnDataType: varchar(254)
  - changeSet:
      id: 70
      author: camsaul
      comment: 'Added 0.28.0'
      changes:
        - addColumn:
            tableName: metabase_field
            columns:
              - column:
                  name: database_type
                  type: varchar(255)
                  remarks: 'The actual type of this column in the database. e.g. VARCHAR or TEXT.'
        # We want to enforce NOT NULL right away for all columns going forward so just put some sort of
        # placeholder in place for existing columns.
        - addNotNullConstraint:
            tableName: metabase_field
            columnName: database_type
            columnDataType: varchar(255)
            defaultNullValue: '?'
  - changeSet:
      id: 71
      author: camsaul
      comment: 'Added 0.28.0'
      changes:
        # drop the NOT NULL constraint on DashboardCard.card_id since we're now letting you add things other than Cards
        # to Dashboards, for example static text cards
        - dropNotNullConstraint:
            tableName: report_dashboardcard
            columnName: card_id
            columnDataType: int
  - changeSet:
      id: 72
      author: senior
      comment: 'Added 0.28.0'
      changes:
        - addColumn:
            tableName: pulse_card
            columns:
              - column:
                  name: include_csv
                  type: boolean
                  defaultValueBoolean: false
                  remarks: 'True if a CSV of the data should be included for this pulse card'
                  constraints:
                    nullable: false
              - column:
                  name: include_xls
                  type: boolean
                  defaultValueBoolean: false
                  remarks: 'True if a XLS of the data should be included for this pulse card'
                  constraints:
                    nullable: false
  - changeSet:
      id: 73
      author: camsaul
      comment: 'Added 0.29.0'
      changes:
        # add a new 'options' (serialized JSON) column to Database to store things like whether we should default to
        # making string searches case-insensitive
        - addColumn:
            tableName: metabase_database
            columns:
              - column:
                  name: options
                  type: text
                  remarks: 'Serialized JSON containing various options like QB behavior.'
  - changeSet:
      id: 74
      author: camsaul
      comment: 'Added 0.29.0'
      changes:
        - addColumn:
            tableName: metabase_field
            columns:
              - column:
                  name: has_field_values
                  type: text
                  remarks: 'Whether we have FieldValues ("list"), should ad-hoc search ("search"), disable entirely ("none"), or infer dynamically (null)"'
  - changeSet:
      id: 75
      author: camsaul
      comment: 'Added 0.28.2'
      changes:
        - addColumn:
            tableName: report_card
            columns:
              name: read_permissions
              type: text
              remarks: 'Permissions required to view this Card and run its query.'
  - changeSet:
      id: 76
      author: senior
      comment: 'Added 0.30.0'
      changes:
        - addColumn:
            tableName: metabase_table
            columns:
              name: fields_hash
              type: text
              remarks: 'Computed hash of all of the fields associated to this table'
  - changeSet:
      id: 77
      author: senior
      comment: 'Added 0.30.0'
      changes:
        - addColumn:
            tableName: core_user
            columns:
              name: login_attributes
              type: text
              remarks: 'JSON serialized map with attributes used for row level permissions'
  - changeSet:
      id: 79
      author: camsaul
      comment: 'Added 0.30.0'
      changes:
        - addColumn:
            tableName: report_dashboard
            columns:
              name: collection_id
              type: int
              remarks: 'Optional ID of Collection this Dashboard belongs to.'
              constraints:
                references: collection(id)
                foreignKeyName: fk_dashboard_collection_id
              # TODO - if someone deletes a collection, what should happen to the Dashboards that are in it? Should they
              # get deleted as well? Or should collection_id be cleared, effectively putting them in the so-called
              # "root" collection?
        - createIndex:
            tableName: report_dashboard
            indexName: idx_dashboard_collection_id
            columns:
              - column:
                  name: collection_id
        - addColumn:
            tableName: pulse
            columns:
              name: collection_id
              type: int
              remarks: 'Options ID of Collection this Pulse belongs to.'
              constraints:
                references: collection(id)
                foreignKeyName: fk_pulse_collection_id
        - createIndex:
            tableName: pulse
            indexName: idx_pulse_collection_id
            columns:
              - column:
                  name: collection_id
  - changeSet:
      id: 80
      author: camsaul
      changes:
        - addColumn:
            tableName: collection
            columns:
              name: location
              type: varchar(254)
              remarks: 'Directory-structure path of ancestor Collections. e.g. "/1/2/" means our Parent is Collection 2, and their parent is Collection 1.'
              constraints:
                nullable: false
              defaultValue: "/"
        - createIndex:
            tableName: collection
            indexName: idx_collection_location
            columns:
              - column:
                  name: location
  - changeSet:
      id: 81
      author: camsaul
      comment: 'Added 0.30.0'
      changes:
        - addColumn:
            tableName: report_dashboard
            columns:
              name: collection_position
              type: smallint
              remarks: 'Optional pinned position for this item in its Collection. NULL means item is not pinned.'
        - addColumn:
            tableName: report_card
            columns:
              name: collection_position
              type: smallint
              remarks: 'Optional pinned position for this item in its Collection. NULL means item is not pinned.'
        - addColumn:
            tableName: pulse
            columns:
              name: collection_position
              type: smallint
              remarks: 'Optional pinned position for this item in its Collection. NULL means item is not pinned.'
  - changeSet:
      id: 82
      author: senior
      comment: 'Added 0.30.0'
      changes:
        - addColumn:
            tableName: core_user
            columns:
              name: updated_at
              type: datetime
              remarks: 'When was this User last updated?'
        - sql:
            sql: update core_user set updated_at=date_joined
# Switch the logic for metric/segment archiving to be more consistent with other entities in the model.
# Similarly, add the archived flag to pulses which doesn't have one.
  - changeSet:
      id: 84
      author: senior
      comment: 'Added 0.30.0'
      changes:
        - renameColumn:
            tableName: metric
            columnDataType: boolean
            newColumnName: archived
            oldColumnName: is_active
        - addDefaultValue:
            tableName: metric
            columnDataType: boolean
            columnName: archived
            defaultValueBoolean: false
        - renameColumn:
            tableName: segment
            columnDataType: boolean
            newColumnName: archived
            oldColumnName: is_active
        - addDefaultValue:
            tableName: segment
            columnDataType: boolean
            columnName: archived
            defaultValueBoolean: false
        - addColumn:
            tableName: pulse
            columns:
              name: archived
              type: boolean
              remarks: 'Has this pulse been archived?'
              defaultValueBoolean: false
        # Before this change, metrics/segments had opposite logic, rather than marking something as archived
        # it was marked as active. Since the column is now an archived column, flip the boolean value
        #
        # As you may have noticed, we're not flipping the value for Metric here. @senior originally intended to do so,
        # but the YAML was off slightly. We have corrected this issue at a later date -- see migration #100
        - sql:
            sql: update segment set archived = not(archived)
  # Personal Collections, and removing Collection's unique constraint and index on slug
  - changeSet:
      id: 85
      author: camsaul
      comment: 'Added 0.30.0'
      changes:
        - addColumn:
            tableName: collection
            columns:
              name: personal_owner_id
              type: int
              remarks: 'If set, this Collection is a personal Collection, for exclusive use of the User with this ID.'
              constraints:
                references: core_user(id)
                foreignKeyName: fk_collection_personal_owner_id
                unique: true
                uniqueConstraintName: unique_collection_personal_owner_id
                deleteCascade: true
        # Needed so we can efficiently look up the Collection belonging to a User, and so we can efficiently enforce the
        # unique constraint
        - createIndex:
            tableName: collection
            indexName: idx_collection_personal_owner_id
            columns:
              - column:
                  name: personal_owner_id
        # We're no longer enforcing unique constraints on Collection slugs or using them directly in the URLs, so let's
        # go ahead and remove stuff related to that...
        #
        # It's easier to just copy the value of slug to a new column and drop the old one than to try to deduce what the
        # unique constraint is named locally across all of our different DBMSes
        # (For example see https://stackoverflow.com/questions/10008476/dropping-unique-constraint-for-column-in-h2)
        #
        # Here's the plan: add new column _slug; copy values of slug into _slug; remove slug; rename _slug to slug
        - addColumn:
            tableName: collection
            columns:
              name: _slug
              type: varchar(254)
              remarks: 'Sluggified version of the Collection name. Used only for display purposes in URL; not unique or indexed.'
        # I don't know of an easy way to copy existing values of slug to _slug with Liquibase as we create the column so
        # just have to do it this way instead
        - sql:
            sql: UPDATE collection SET _slug = slug
        - addNotNullConstraint:
            tableName: collection
            columnName: _slug
            columnDataType: varchar(254)
        - dropColumn:
            tableName: collection
            columnName: slug
        - renameColumn:
            tableName: collection
            oldColumnName: _slug
            newColumnName: slug
            columnDataType: varchar(254)
        # Let's try to make sure the comments on the name column of Collection actually reflect reality
        - sql:
            dbms: postgresql,h2
            sql: "COMMENT ON COLUMN collection.name IS 'The user-facing name of this Collection.'"
        - sql:
            dbms: mysql,mariadb
            sql: "ALTER TABLE `collection` CHANGE `name` `name` TEXT NOT NULL COMMENT 'The user-facing name of this Collection.'"

# In 0.30.0 we finally removed the long-deprecated native read permissions. Since they're no longer considered valid by
# our permissions code, remove any entries for them so they don't cause problems.
  - changeSet:
      id: 86
      author: camsaul
      comment: 'Added 0.30.0'
      changes:
        - sql:
            sql: DELETE FROM permissions WHERE object LIKE '%/native/read/'

# Time to finally get rid of the RawTable and RawColumn tables. Bye Felicia!
  - changeSet:
      id: 87
      author: camsaul
      comment: 'Added 0.30.0'
      changes:
        - dropTable:
            tableName: raw_column
        - dropTable:
            tableName: raw_table

# The Quartz Task Scheduler can use a DB to 'cluster' tasks and make sure they are only ran by a single instance where
# using a multi-instance Metabase setup.

  - changeSet:
      id: 89
      author: camsaul
      comment: 'Added 0.30.0'
      changes:
        - createTable:
            tableName: QRTZ_JOB_DETAILS
            remarks: 'Used for Quartz scheduler.'
            columns:
              - column:
                  name: SCHED_NAME
                  type: varchar(120)
                  constraints:
                    nullable: false
              - column:
                  name: JOB_NAME
                  type: varchar(200)
                  constraints:
                    nullable: false
              - column:
                  name: JOB_GROUP
                  type: varchar(200)
                  constraints:
                    nullable: false
              - column:
                  name: DESCRIPTION
                  type: varchar(250)
              - column:
                  name: JOB_CLASS_NAME
                  type: varchar(250)
                  constraints:
                    nullable: false
              - column:
                  name: IS_DURABLE
                  type: bool
                  constraints:
                    nullable: false
              - column:
                  name: IS_NONCONCURRENT
                  type: bool
                  constraints:
                    nullable: false
              - column:
                  name: IS_UPDATE_DATA
                  type: bool
                  constraints:
                    nullable: false
              - column:
                  name: REQUESTS_RECOVERY
                  type: bool
                  constraints:
                    nullable: false
              - column:
                  name: JOB_DATA
                  type: ${blob.type}
        - addPrimaryKey:
            tableName: QRTZ_JOB_DETAILS
            columnNames: SCHED_NAME, JOB_NAME, JOB_GROUP
            constraintName: PK_QRTZ_JOB_DETAILS
        - createTable:
            tableName: QRTZ_TRIGGERS
            remarks: 'Used for Quartz scheduler.'
            columns:
              - column:
                  name: SCHED_NAME
                  type: varchar(120)
                  constraints:
                    nullable: false
              - column:
                  name: TRIGGER_NAME
                  type: varchar(200)
                  constraints:
                    nullable: false
              - column:
                  name: TRIGGER_GROUP
                  type: varchar(200)
                  constraints:
                    nullable: false
              - column:
                  name: JOB_NAME
                  type: varchar(200)
                  constraints:
                    nullable: false
              - column:
                  name: JOB_GROUP
                  type: varchar(200)
                  constraints:
                    nullable: false
              - column:
                  name: DESCRIPTION
                  type: varchar(250)
              - column:
                  name: NEXT_FIRE_TIME
                  type: bigint
              - column:
                  name: PREV_FIRE_TIME
                  type: bigint
              - column:
                  name: PRIORITY
                  type: integer
              - column:
                  name: TRIGGER_STATE
                  type: varchar(16)
                  constraints:
                    nullable: false
              - column:
                  name: TRIGGER_TYPE
                  type: varchar(8)
                  constraints:
                    nullable: false
              - column:
                  name: START_TIME
                  type: bigint
                  constraints:
                    nullable: false
              - column:
                  name: END_TIME
                  type: bigint
              - column:
                  name: CALENDAR_NAME
                  type: varchar(200)
              - column:
                  name: MISFIRE_INSTR
                  type: smallint
              - column:
                  name: JOB_DATA
                  type: ${blob.type}
        - addPrimaryKey:
            tableName: QRTZ_TRIGGERS
            columnNames: SCHED_NAME, TRIGGER_NAME, TRIGGER_GROUP
            constraintName: PK_QRTZ_TRIGGERS
        - addForeignKeyConstraint:
            baseTableName: QRTZ_TRIGGERS
            baseColumnNames: SCHED_NAME, JOB_NAME, JOB_GROUP
            referencedTableName: QRTZ_JOB_DETAILS
            referencedColumnNames: SCHED_NAME, JOB_NAME, JOB_GROUP
            constraintName: FK_QRTZ_TRIGGERS_JOB_DETAILS
        - createTable:
            tableName: QRTZ_SIMPLE_TRIGGERS
            remarks: 'Used for Quartz scheduler.'
            columns:
              - column:
                  name: SCHED_NAME
                  type: varchar(120)
                  constraints:
                    nullable: false
              - column:
                  name: TRIGGER_NAME
                  type: varchar(200)
                  constraints:
                    nullable: false
              - column:
                  name: TRIGGER_GROUP
                  type: varchar(200)
                  constraints:
                    nullable: false
              - column:
                  name: REPEAT_COUNT
                  type: bigint
                  constraints:
                    nullable: false
              - column:
                  name: REPEAT_INTERVAL
                  type: bigint
                  constraints:
                    nullable: false
              - column:
                  name: TIMES_TRIGGERED
                  type: bigint
                  constraints:
                    nullable: false
        - addPrimaryKey:
            tableName: QRTZ_SIMPLE_TRIGGERS
            columnNames: SCHED_NAME, TRIGGER_NAME, TRIGGER_GROUP
            constraintName: PK_QRTZ_SIMPLE_TRIGGERS
        - addForeignKeyConstraint:
            baseTableName: QRTZ_SIMPLE_TRIGGERS
            baseColumnNames: SCHED_NAME, TRIGGER_NAME, TRIGGER_GROUP
            referencedTableName: QRTZ_TRIGGERS
            referencedColumnNames: SCHED_NAME, TRIGGER_NAME, TRIGGER_GROUP
            constraintName: FK_QRTZ_SIMPLE_TRIGGERS_TRIGGERS
        - createTable:
            tableName: QRTZ_CRON_TRIGGERS
            remarks: 'Used for Quartz scheduler.'
            columns:
              - column:
                  name: SCHED_NAME
                  type: varchar(120)
                  constraints:
                    nullable: false
              - column:
                  name: TRIGGER_NAME
                  type: varchar(200)
                  constraints:
                    nullable: false
              - column:
                  name: TRIGGER_GROUP
                  type: varchar(200)
                  constraints:
                    nullable: false
              - column:
                  name: CRON_EXPRESSION
                  type: varchar(120)
                  constraints:
                    nullable: false
              - column:
                  name: TIME_ZONE_ID
                  type: varchar(80)
        - addPrimaryKey:
            tableName: QRTZ_CRON_TRIGGERS
            columnNames: SCHED_NAME, TRIGGER_NAME, TRIGGER_GROUP
            constraintName: PK_QRTZ_CRON_TRIGGERS
        - addForeignKeyConstraint:
            baseTableName: QRTZ_CRON_TRIGGERS
            baseColumnNames: SCHED_NAME, TRIGGER_NAME, TRIGGER_GROUP
            referencedTableName: QRTZ_TRIGGERS
            referencedColumnNames: SCHED_NAME, TRIGGER_NAME, TRIGGER_GROUP
            constraintName: FK_QRTZ_CRON_TRIGGERS_TRIGGERS
        - createTable:
            tableName: QRTZ_SIMPROP_TRIGGERS
            remarks: 'Used for Quartz scheduler.'
            columns:
              - column:
                  name: SCHED_NAME
                  type: varchar(120)
                  constraints:
                    nullable: false
              - column:
                  name: TRIGGER_NAME
                  type: varchar(200)
                  constraints:
                    nullable: false
              - column:
                  name: TRIGGER_GROUP
                  type: varchar(200)
                  constraints:
                    nullable: false
              - column:
                  name: STR_PROP_1
                  type: varchar(512)
              - column:
                  name: STR_PROP_2
                  type: varchar(512)
              - column:
                  name: STR_PROP_3
                  type: varchar(512)
              - column:
                  name: INT_PROP_1
                  type: int
              - column:
                  name: INT_PROP_2
                  type: int
              - column:
                  name: LONG_PROP_1
                  type: bigint
              - column:
                  name: LONG_PROP_2
                  type: bigint
              - column:
                  name: DEC_PROP_1
                  type: numeric(13,4)
              - column:
                  name: DEC_PROP_2
                  type: numeric(13,4)
              - column:
                  name: BOOL_PROP_1
                  type: bool
              - column:
                  name: BOOL_PROP_2
                  type: bool
        - addPrimaryKey:
            tableName: QRTZ_SIMPROP_TRIGGERS
            columnNames: SCHED_NAME, TRIGGER_NAME, TRIGGER_GROUP
            constraintName: PK_QRTZ_SIMPROP_TRIGGERS
        - addForeignKeyConstraint:
            baseTableName: QRTZ_SIMPROP_TRIGGERS
            baseColumnNames: SCHED_NAME, TRIGGER_NAME, TRIGGER_GROUP
            referencedTableName: QRTZ_TRIGGERS
            referencedColumnNames: SCHED_NAME, TRIGGER_NAME, TRIGGER_GROUP
            constraintName: FK_QRTZ_SIMPROP_TRIGGERS_TRIGGERS
        - createTable:
            tableName: QRTZ_BLOB_TRIGGERS
            remarks: 'Used for Quartz scheduler.'
            columns:
              - column:
                  name: SCHED_NAME
                  type: varchar(120)
                  constraints:
                    nullable: false
              - column:
                  name: TRIGGER_NAME
                  type: varchar(200)
                  constraints:
                    nullable: false
              - column:
                  name: TRIGGER_GROUP
                  type: varchar(200)
                  constraints:
                    nullable: false
              - column:
                  name: BLOB_DATA
                  type: ${blob.type}
        - addPrimaryKey:
            tableName: QRTZ_BLOB_TRIGGERS
            columnNames: SCHED_NAME, TRIGGER_NAME, TRIGGER_GROUP
            constraintName: PK_QRTZ_BLOB_TRIGGERS
        - addForeignKeyConstraint:
            baseTableName: QRTZ_BLOB_TRIGGERS
            baseColumnNames: SCHED_NAME, TRIGGER_NAME, TRIGGER_GROUP
            referencedTableName: QRTZ_TRIGGERS
            referencedColumnNames: SCHED_NAME, TRIGGER_NAME, TRIGGER_GROUP
            constraintName: FK_QRTZ_BLOB_TRIGGERS_TRIGGERS
        - createTable:
            tableName: QRTZ_CALENDARS
            remarks: 'Used for Quartz scheduler.'
            columns:
              - column:
                  name: SCHED_NAME
                  type: varchar(120)
                  constraints:
                    nullable: false
              - column:
                  name: CALENDAR_NAME
                  type: varchar(200)
                  constraints:
                    nullable: false
              - column:
                  name: CALENDAR
                  type: ${blob.type}
                  constraints:
                    nullable: false
        - addPrimaryKey:
            tableName: QRTZ_CALENDARS
            columnNames: SCHED_NAME, CALENDAR_NAME
            constraintName: PK_QRTZ_CALENDARS
        - createTable:
            tableName: QRTZ_PAUSED_TRIGGER_GRPS
            remarks: 'Used for Quartz scheduler.'
            columns:
              - column:
                  name: SCHED_NAME
                  type: varchar(120)
                  constraints:
                    nullable: false
              - column:
                  name: TRIGGER_GROUP
                  type: varchar(200)
                  constraints:
                    nullable: false
        - addPrimaryKey:
            tableName: QRTZ_PAUSED_TRIGGER_GRPS
            columnNames: SCHED_NAME, TRIGGER_GROUP
            constraintName: PK_SCHED_NAME
        - createTable:
            tableName: QRTZ_FIRED_TRIGGERS
            remarks: 'Used for Quartz scheduler.'
            columns:
              - column:
                  name: SCHED_NAME
                  type: varchar(120)
                  constraints:
                    nullable: false
              - column:
                  name: ENTRY_ID
                  type: varchar(95)
                  constraints:
                    nullable: false
              - column:
                  name: TRIGGER_NAME
                  type: varchar(200)
                  constraints:
                    nullable: false
              - column:
                  name: TRIGGER_GROUP
                  type: varchar(200)
                  constraints:
                    nullable: false
              - column:
                  name: INSTANCE_NAME
                  type: varchar(200)
                  constraints:
                    nullable: false
              - column:
                  name: FIRED_TIME
                  type: bigint
                  constraints:
                    nullable: false
# Note: this column is not used on Quartz 2.1.x; it is used in 2.2.x, which recommends making it NOT NULL. I've made it
# nullable since at the time of this migration we're still using 2.1.7; including it gives us an easy upgrade path in
# the future.
              - column:
                  name: SCHED_TIME
                  type: bigint
              - column:
                  name: PRIORITY
                  type: integer
                  constraints:
                    nullable: false
              - column:
                  name: STATE
                  type: varchar(16)
                  constraints:
                    nullable: false
              - column:
                  name: JOB_NAME
                  type: varchar(200)
              - column:
                  name: JOB_GROUP
                  type: varchar(200)
              - column:
                  name: IS_NONCONCURRENT
                  type: bool
              - column:
                  name: REQUESTS_RECOVERY
                  type: bool
        - addPrimaryKey:
            tableName: QRTZ_FIRED_TRIGGERS
            columnNames: SCHED_NAME, ENTRY_ID
            constraintName: PK_QRTZ_FIRED_TRIGGERS
        - createTable:
            tableName: QRTZ_SCHEDULER_STATE
            remarks: 'Used for Quartz scheduler.'
            columns:
              - column:
                  name: SCHED_NAME
                  type: varchar(120)
                  constraints:
                    nullable: false
              - column:
                  name: INSTANCE_NAME
                  type: varchar(200)
                  constraints:
                    nullable: false
              - column:
                  name: LAST_CHECKIN_TIME
                  type: bigint
                  constraints:
                    nullable: false
              - column:
                  name: CHECKIN_INTERVAL
                  type: bigint
                  constraints:
                    nullable: false
        - addPrimaryKey:
            tableName: QRTZ_SCHEDULER_STATE
            columnNames: SCHED_NAME, INSTANCE_NAME
            constraintName: PK_QRTZ_SCHEDULER_STATE
        - createTable:
            tableName: QRTZ_LOCKS
            remarks: 'Used for Quartz scheduler.'
            columns:
              - column:
                  name: SCHED_NAME
                  type: varchar(120)
                  constraints:
                    nullable: false
              - column:
                  name: LOCK_NAME
                  type: varchar(40)
                  constraints:
                    nullable: false
        - addPrimaryKey:
            tableName: QRTZ_LOCKS
            columnNames: SCHED_NAME, LOCK_NAME
            constraintName: PK_QRTZ_LOCKS
        - createIndex:
            indexName: IDX_QRTZ_J_REQ_RECOVERY
            tableName: QRTZ_JOB_DETAILS
            columns:
              - column:
                  name: SCHED_NAME
              - column:
                  name: REQUESTS_RECOVERY
        - createIndex:
            indexName: IDX_QRTZ_J_GRP
            tableName: QRTZ_JOB_DETAILS
            columns:
              - column:
                  name: SCHED_NAME
              - column:
                  name: JOB_GROUP
        - createIndex:
            indexName: IDX_QRTZ_T_J
            tableName: QRTZ_TRIGGERS
            columns:
              - column:
                  name: SCHED_NAME
              - column:
                  name: JOB_NAME
              - column:
                  name: JOB_GROUP
        - createIndex:
            indexName: IDX_QRTZ_T_JG
            tableName: QRTZ_TRIGGERS
            columns:
              - column:
                  name: SCHED_NAME
              - column:
                  name: JOB_GROUP
        - createIndex:
            indexName: IDX_QRTZ_T_C
            tableName: QRTZ_TRIGGERS
            columns:
              - column:
                  name: SCHED_NAME
              - column:
                  name: CALENDAR_NAME
        - createIndex:
            indexName: IDX_QRTZ_T_G
            tableName: QRTZ_TRIGGERS
            columns:
              - column:
                  name: SCHED_NAME
              - column:
                  name: TRIGGER_GROUP
        - createIndex:
            indexName: IDX_QRTZ_T_STATE
            tableName: QRTZ_TRIGGERS
            columns:
              - column:
                  name: SCHED_NAME
              - column:
                  name: TRIGGER_STATE
        - createIndex:
            indexName: IDX_QRTZ_T_N_STATE
            tableName: QRTZ_TRIGGERS
            columns:
              - column:
                  name: SCHED_NAME
              - column:
                  name: TRIGGER_NAME
              - column:
                  name: TRIGGER_GROUP
              - column:
                  name: TRIGGER_STATE
        - createIndex:
            indexName: IDX_QRTZ_T_N_G_STATE
            tableName: QRTZ_TRIGGERS
            columns:
              - column:
                  name: SCHED_NAME
              - column:
                  name: TRIGGER_GROUP
              - column:
                  name: TRIGGER_STATE
        - createIndex:
            indexName: IDX_QRTZ_T_NEXT_FIRE_TIME
            tableName: QRTZ_TRIGGERS
            columns:
              - column:
                  name: SCHED_NAME
              - column:
                  name: NEXT_FIRE_TIME
        - createIndex:
            indexName: IDX_QRTZ_T_NFT_ST
            tableName: QRTZ_TRIGGERS
            columns:
              - column:
                  name: SCHED_NAME
              - column:
                  name: TRIGGER_STATE
              - column:
                  name: NEXT_FIRE_TIME
        - createIndex:
            indexName: IDX_QRTZ_T_NFT_MISFIRE
            tableName: QRTZ_TRIGGERS
            columns:
              - column:
                  name: SCHED_NAME
              - column:
                  name: MISFIRE_INSTR
              - column:
                  name: NEXT_FIRE_TIME
        - createIndex:
            indexName: IDX_QRTZ_T_NFT_ST_MISFIRE
            tableName: QRTZ_TRIGGERS
            columns:
              - column:
                  name: SCHED_NAME
              - column:
                  name: MISFIRE_INSTR
              - column:
                  name: NEXT_FIRE_TIME
              - column:
                  name: TRIGGER_STATE
        - createIndex:
            indexName: IDX_QRTZ_T_NFT_ST_MISFIRE_GRP
            tableName: QRTZ_TRIGGERS
            columns:
              - column:
                  name: SCHED_NAME
              - column:
                  name: MISFIRE_INSTR
              - column:
                  name: NEXT_FIRE_TIME
              - column:
                  name: TRIGGER_GROUP
              - column:
                  name: TRIGGER_STATE
        - createIndex:
            indexName: IDX_QRTZ_FT_TRIG_INST_NAME
            tableName: QRTZ_FIRED_TRIGGERS
            columns:
              - column:
                  name: SCHED_NAME
              - column:
                  name: INSTANCE_NAME
        - createIndex:
            indexName: IDX_QRTZ_FT_INST_JOB_REQ_RCVRY
            tableName: QRTZ_FIRED_TRIGGERS
            columns:
              - column:
                  name: SCHED_NAME
              - column:
                  name: INSTANCE_NAME
              - column:
                  name: REQUESTS_RECOVERY
        - createIndex:
            indexName: IDX_QRTZ_FT_J_G
            tableName: QRTZ_FIRED_TRIGGERS
            columns:
              - column:
                  name: SCHED_NAME
              - column:
                  name: JOB_NAME
              - column:
                  name: JOB_GROUP
        - createIndex:
            indexName: IDX_QRTZ_FT_JG
            tableName: QRTZ_FIRED_TRIGGERS
            columns:
              - column:
                  name: SCHED_NAME
              - column:
                  name: JOB_GROUP
        - createIndex:
            indexName: IDX_QRTZ_FT_T_G
            tableName: QRTZ_FIRED_TRIGGERS
            columns:
              - column:
                  name: SCHED_NAME
              - column:
                  name: TRIGGER_NAME
              - column:
                  name: TRIGGER_GROUP
        - createIndex:
            indexName: IDX_QRTZ_FT_TG
            tableName: QRTZ_FIRED_TRIGGERS
            columns:
              - column:
                  name: SCHED_NAME
              - column:
                  name: TRIGGER_GROUP

# Forgot to get rid of the raw_table_id and raw_column_id columns when we dropped the tables they referenced in migration 87.

  - changeSet:
      id: 91
      author: camsaul
      comment: 'Added 0.30.0'
      changes:
        - dropColumn:
            tableName: metabase_table
            columnName: raw_table_id
        - dropColumn:
            tableName: metabase_field
            columnName: raw_column_id

# Add database_id column to query_execution

  - changeSet:
      id: 92
      author: camsaul
      comment: 'Added 0.31.0'
      validCheckSum:
        - 8:a875945f36824a0667c740888c00c37f
        - 8:83ded48e18fe8f70d6ec09add042124d
        - 8:1e5bc2d66778316ea640a561862c23b4
      changes:
        - addColumn:
            tableName: query_execution
            columns:
              name: database_id
              type: integer
              remarks: 'ID of the database this query was ran against.'

# Start recording the actual query dictionary that's been executed

  - changeSet:
      id: 93
      author: camsaul
      comment: 'Added 0.31.0'
      changes:
        - addColumn:
            tableName: query
            columns:
              name: query
              type: text
              remarks: 'The actual "query dictionary" for this query.'

# Create the TaskHistory table, intended to provide debugging info on our background/quartz processes
  - changeSet:
      id: 94
      author: senior
      comment: 'Added 0.31.0'
      changes:
        - createTable:
            tableName: task_history
            remarks: 'Timing and metadata info about background/quartz processes'
            columns:
              - column:
                  name: id
                  type: int
                  autoIncrement: true
                  constraints:
                    primaryKey: true
                    nullable: false
              - column:
                  name: task
                  type: VARCHAR(254)
                  remarks: 'Name of the task'
                  constraints:
                    nullable: false
              # The sync tasks all have a db_id, but there are others that won't, such as the pulses
              # task or task history cleanup. The way around this is to create a join table between
              # TASK_HISTORY and METABASE_DATABASE, but that doesn't seem worth it right now.
              - column:
                  name: db_id
                  type: integer
              - column:
                  name: started_at
                  type: datetime
                  constraints:
                    nullable: false
              - column:
                  name: ended_at
                  type: datetime
                  constraints:
                    nullable: false
              - column:
                  name: duration
                  type: int
                  constraints:
                    nullable: false
              - column:
                  name: task_details
                  remarks: 'JSON string with additional info on the task'
                  type: text
        - createIndex:
            indexName: idx_task_history_end_time
            tableName: task_history
            columns:
              - column:
                  name: ended_at
        - createIndex:
            indexName: idx_task_history_db_id
            tableName: task_history
            columns:
              - column:
                  name: db_id
# Before this changeset, the databasechangelog table didn't include any uniqueness constraing for the databasechangelog
# table. Not having anything that uniquely identifies a row can cause issues for database replication. In earlier
# versions of Liquibase the uniquenes constraint was (ID, AUTHOR, FILENAME) but that was dropped
# (https://liquibase.jira.com/browse/CORE-1909) as some as the combination of the three columns caused issues on some
# databases. We only support PostgreSQL, MySQL and H2 which doesn't have that issue. This changeset puts back that
# uniqueness constraint since the issue shouldn't affect us and it will allow replication without the user needed to
# add their own constraint.
  - changeSet:
      id: 95
      author: senior
      comment: 'Added 0.31.0'
      # Don't add the constraint if there are already duplicates in the database change log! Migrations will fail!
      # See #8909
      preConditions:
        - onFail: MARK_RAN
        # If we're dumping the migration as a SQL file or trying to force-migrate we can't check the preconditions
        # so just go ahead and skip the entire thing. This is a non-critical migration
        - onUpdateSQL: IGNORE
        - sqlCheck:
            expectedResult: 0
            sql: SELECT count(*) FROM (SELECT count(*) FROM DATABASECHANGELOG GROUP BY ID, AUTHOR, FILENAME HAVING count(*) > 1) t1
      changes:
        - addUniqueConstraint:
            columnNames: id, author, filename
            constraintName: idx_databasechangelog_id_author_filename
            tableName: DATABASECHANGELOG
#
# ADD Field.settings COLUMN
#
  - changeSet:
      id: 96
      author: camsaul
      comment: 'Added 0.31.0'
      changes:
        - addColumn:
            tableName: metabase_field
            columns:
              name: settings
              type: text
              remarks: 'Serialized JSON FE-specific settings like formatting, etc. Scope of what is stored here may increase in future.'
#
# Change MySQL/Maria's blob type to LONGBLOB to more closely match what H2 and PostgreSQL support for size limits
#
  - changeSet:
      id: 97
      author: senior
      comment: 'Added 0.32.0'
      preConditions:
        - onFail: MARK_RAN
        - dbms: mysql, mariadb
      changes:
        - modifyDataType:
            tableName: query_cache
            columnName: results
            newDataType: longblob

#
# Add unique constraints for (Field name + table_id + parent_id) and for (Table name + schema + db_id) unless for one
# reason or another those would-be constraints are already violated. This is to fix issue where sometimes the same Field
# or Table is synced more than once (see #669, #8950, #9048)
#
# Note that the SQL standard says unique constraints should not apply to columns with NULL values. Consider the following:
#
# INSERT INTO metabase_table (db_id, schema, name) VALUES (1, 'PUBLIC', 'my_table');
# INSERT INTO metabase_table (db_id, schema, name) VALUES (1, 'PUBLIC', 'my_table'); -- fails: violates UNIQUE constraint
#
# INSERT INTO metabase_table (db_id, schema, name) VALUES (1, NULL, 'my_table');
# INSERT INTO metabase_table (db_id, schema, name) VALUES (1, NULL, 'my_table'); -- succeeds: because schema is NULL constraint does not apply
#
# Thus these constraints won't work if the data warehouse DB in question doesn't use schemas (e.g. MySQL or MongoDB). It
# will work for other data warehouse types.
#
# Luckily Postgres (but not H2 or MySQL) supports constraints that only apply to columns matching conditions, so we can
# add additional constraints to properly handle those cases.
  - changeSet:
      id: 98
      author: camsaul
      comment: 'Added 0.32.0'
      preConditions:
        - onFail: MARK_RAN
        - onUpdateSQL: IGNORE
        - or:
            - and:
                - dbms:
                    type: mysql,mariadb
                - sqlCheck:
                    expectedResult: 0
                    sql: SELECT count(*) FROM (SELECT count(*) FROM `metabase_table` GROUP BY `db_id`, `schema`, `name` HAVING count(*) > 1) t1
            - and:
                - dbms:
                    type: h2,postgresql
                - sqlCheck:
                    expectedResult: 0
                    sql: SELECT count(*) FROM (SELECT count(*) FROM METABASE_TABLE GROUP BY DB_ID, SCHEMA, NAME HAVING count(*) > 1) t1
      changes:
        - addUniqueConstraint:
            tableName: metabase_table
            columnNames: db_id, schema, name
            constraintName: idx_uniq_table_db_id_schema_name
        # For Postgres, add additional constraint to apply if schema is NULL
        - sql:
            dbms: postgresql
            sql: CREATE UNIQUE INDEX idx_uniq_table_db_id_schema_name_2col ON "metabase_table" ("db_id", "name") WHERE "schema" IS NULL

  - changeSet:
      id: 99
      author: camsaul
      comment: 'Added 0.32.0'
      preConditions:
        - onFail: MARK_RAN
        - onUpdateSQL: IGNORE
        - or:
            - and:
                - dbms:
                    type: mysql,mariadb
                - sqlCheck:
                    expectedResult: 0
                    sql: SELECT count(*) FROM (SELECT count(*) FROM `metabase_field` GROUP BY `table_id`, `parent_id`, `name` HAVING count(*) > 1) t1
            - and:
                - dbms:
                    type: h2,postgresql
                - sqlCheck:
                    expectedResult: 0
                    sql: SELECT count(*) FROM (SELECT count(*) FROM METABASE_FIELD GROUP BY TABLE_ID, PARENT_ID, NAME HAVING count(*) > 1) t1
      changes:
        - addUniqueConstraint:
            tableName: metabase_field
            columnNames: table_id, parent_id, name
            constraintName: idx_uniq_field_table_id_parent_id_name
        # For Postgres, add additional constraint to apply if schema is NULL
        - sql:
            dbms: postgresql
            sql: CREATE UNIQUE INDEX idx_uniq_field_table_id_parent_id_name_2col ON "metabase_field" ("table_id", "name") WHERE "parent_id" IS NULL

#
# Migration 84 was written slightly incorrectly and did not correctly migrate the values of is_active -> archived for
# METRICS. If you look at the migration you will notice the raw SQL part is a `sql` map with 2 `sql` keys. The first key
# is ignored, and that statement was never ran.
#
# To fix this we will migrate any metrics that haven't been updated since that migration ran and fix their archived
# status
  - changeSet:
      id: 100
      author: camsaul
      comment: 'Added 0.32.0'
      preConditions:
        - onFail: MARK_RAN
        - onUpdateSQL: RUN
        - tableExists:
            tableName: databasechangelog
      changes:
        - sql:
            sql: >-
              UPDATE metric
              SET archived = NOT archived
              WHERE EXISTS (
                SELECT *
                FROM databasechangelog dbcl
                WHERE dbcl.id = '84'
                  AND metric.updated_at < dbcl.dateexecuted
              )

# Very helpful for performance reasons. See #9519
  - changeSet:
      id: 101
      author: camsaul
      comment: 'Added 0.32.0'
      changes:
        - createIndex:
            indexName: idx_field_parent_id
            tableName: metabase_field
            columns:
              - column:
                  name: parent_id

# A per-Database setting for the new Query Builder 3.0.
  - changeSet:
      id: 103
      author: camsaul
      comment: 'Added 0.32.10'
      changes:
        - addColumn:
            tableName: metabase_database
            columns:
              name: auto_run_queries
              remarks: 'Whether to automatically run queries when doing simple filtering and summarizing in the Query Builder.'
              type: boolean
              constraints:
                nullable: false
              defaultValueBoolean: true

#
# Change `metabase_field.database_type` to `text` to accomodate more exotic field types (enums in Clickhouse, rows in Presto, ...)
#
  - changeSet:
      id: 106
      author: sb
      comment: 'Added 0.34.0'
      changes:
        - modifyDataType:
            tableName: metabase_field
            columnName: database_type
            newDataType: text

#
#  Migrations 107-160 are used to convert a MySQL or MariaDB database to utf8mb4 on launch -- see #11753 for a detailed explanation of these migrations
#

  - changeSet:
        id: 107
        author: camsaul
        comment: Added 0.34.2
        # If this migration fails for any reason continue with the next migration; do not fail the entire process if this one fails
        failOnError: false
        preConditions:
          # If preconditions fail (i.e., dbms is not mysql or mariadb) then mark this migration as 'ran'
          - onFail: MARK_RAN
          # If we're generating SQL output for migrations instead of running via liquibase, fail the preconditions which means these migrations will be skipped
          - onSqlOutput: FAIL
          - or:
              - dbms:
                    type: mysql
              - dbms:
                    type: mariadb
        changes:
          - sql:
                sql: ALTER DATABASE CHARACTER SET = utf8mb4 COLLATE = utf8mb4_unicode_ci;
  - changeSet:
        id: 108
        author: camsaul
        comment: Added 0.34.2
        failOnError: false
        preConditions:
          - onFail: MARK_RAN
          - onSqlOutput: FAIL
          - or:
              - dbms:
                    type: mysql
              - dbms:
                    type: mariadb
        changes:
          - sql:
                sql: ALTER TABLE `DATABASECHANGELOG` CONVERT TO CHARACTER SET utf8mb4 COLLATE utf8mb4_unicode_ci;
  - changeSet:
        id: 109
        author: camsaul
        comment: Added 0.34.2
        failOnError: false
        preConditions:
          - onFail: MARK_RAN
          - onSqlOutput: FAIL
          - or:
              - dbms:
                    type: mysql
              - dbms:
                    type: mariadb
        changes:
          - sql:
                sql: ALTER TABLE `DATABASECHANGELOGLOCK` CONVERT TO CHARACTER SET utf8mb4 COLLATE utf8mb4_unicode_ci;
  - changeSet:
        id: 110
        author: camsaul
        comment: Added 0.34.2
        failOnError: false
        preConditions:
          - onFail: MARK_RAN
          - onSqlOutput: FAIL
          - or:
              - dbms:
                    type: mysql
              - dbms:
                    type: mariadb
        changes:
          - sql:
                sql: ALTER TABLE `QRTZ_CALENDARS` CONVERT TO CHARACTER SET utf8mb4 COLLATE utf8mb4_unicode_ci;
  - changeSet:
        id: 111
        author: camsaul
        comment: Added 0.34.2
        failOnError: false
        preConditions:
          - onFail: MARK_RAN
          - onSqlOutput: FAIL
          - or:
              - dbms:
                    type: mysql
              - dbms:
                    type: mariadb
        changes:
          - sql:
                sql: ALTER TABLE `QRTZ_FIRED_TRIGGERS` CONVERT TO CHARACTER SET utf8mb4 COLLATE utf8mb4_unicode_ci;
  - changeSet:
        id: 112
        author: camsaul
        comment: Added 0.34.2
        failOnError: false
        preConditions:
          - onFail: MARK_RAN
          - onSqlOutput: FAIL
          - or:
              - dbms:
                    type: mysql
              - dbms:
                    type: mariadb
        changes:
          - sql:
                sql: ALTER TABLE `QRTZ_JOB_DETAILS` CONVERT TO CHARACTER SET utf8mb4 COLLATE utf8mb4_unicode_ci;
  - changeSet:
        id: 113
        author: camsaul
        comment: Added 0.34.2
        failOnError: false
        preConditions:
          - onFail: MARK_RAN
          - onSqlOutput: FAIL
          - or:
              - dbms:
                    type: mysql
              - dbms:
                    type: mariadb
        changes:
          - sql:
                sql: ALTER TABLE `QRTZ_LOCKS` CONVERT TO CHARACTER SET utf8mb4 COLLATE utf8mb4_unicode_ci;
  - changeSet:
        id: 114
        author: camsaul
        comment: Added 0.34.2
        failOnError: false
        preConditions:
          - onFail: MARK_RAN
          - onSqlOutput: FAIL
          - or:
              - dbms:
                    type: mysql
              - dbms:
                    type: mariadb
        changes:
          - sql:
                sql: ALTER TABLE `QRTZ_PAUSED_TRIGGER_GRPS` CONVERT TO CHARACTER SET utf8mb4 COLLATE utf8mb4_unicode_ci;
  - changeSet:
        id: 115
        author: camsaul
        comment: Added 0.34.2
        failOnError: false
        preConditions:
          - onFail: MARK_RAN
          - onSqlOutput: FAIL
          - or:
              - dbms:
                    type: mysql
              - dbms:
                    type: mariadb
        changes:
          - sql:
                sql: ALTER TABLE `QRTZ_SCHEDULER_STATE` CONVERT TO CHARACTER SET utf8mb4 COLLATE utf8mb4_unicode_ci;
  - changeSet:
        id: 116
        author: camsaul
        comment: Added 0.34.2
        failOnError: false
        preConditions:
          - onFail: MARK_RAN
          - onSqlOutput: FAIL
          - or:
              - dbms:
                    type: mysql
              - dbms:
                    type: mariadb
        changes:
          - sql:
                sql: ALTER TABLE `core_user` CONVERT TO CHARACTER SET utf8mb4 COLLATE utf8mb4_unicode_ci;
  - changeSet:
        id: 117
        author: camsaul
        comment: Added 0.34.2
        failOnError: false
        preConditions:
          - onFail: MARK_RAN
          - onSqlOutput: FAIL
          - or:
              - dbms:
                    type: mysql
              - dbms:
                    type: mariadb
        changes:
          - sql:
                sql: ALTER TABLE `data_migrations` CONVERT TO CHARACTER SET utf8mb4 COLLATE utf8mb4_unicode_ci;
  - changeSet:
        id: 118
        author: camsaul
        comment: Added 0.34.2
        failOnError: false
        preConditions:
          - onFail: MARK_RAN
          - onSqlOutput: FAIL
          - or:
              - dbms:
                    type: mysql
              - dbms:
                    type: mariadb
        changes:
          - sql:
                sql: ALTER TABLE `dependency` CONVERT TO CHARACTER SET utf8mb4 COLLATE utf8mb4_unicode_ci;
  - changeSet:
        id: 119
        author: camsaul
        comment: Added 0.34.2
        failOnError: false
        preConditions:
          - onFail: MARK_RAN
          - onSqlOutput: FAIL
          - or:
              - dbms:
                    type: mysql
              - dbms:
                    type: mariadb
        changes:
          - sql:
                sql: ALTER TABLE `label` CONVERT TO CHARACTER SET utf8mb4 COLLATE utf8mb4_unicode_ci;
  - changeSet:
        id: 120
        author: camsaul
        comment: Added 0.34.2
        failOnError: false
        preConditions:
          - onFail: MARK_RAN
          - onSqlOutput: FAIL
          - or:
              - dbms:
                    type: mysql
              - dbms:
                    type: mariadb
        changes:
          - sql:
                sql: ALTER TABLE `metabase_database` CONVERT TO CHARACTER SET utf8mb4 COLLATE utf8mb4_unicode_ci;
  - changeSet:
        id: 121
        author: camsaul
        comment: Added 0.34.2
        failOnError: false
        preConditions:
          - onFail: MARK_RAN
          - onSqlOutput: FAIL
          - or:
              - dbms:
                    type: mysql
              - dbms:
                    type: mariadb
        changes:
          - sql:
                sql: ALTER TABLE `permissions_group` CONVERT TO CHARACTER SET utf8mb4 COLLATE utf8mb4_unicode_ci;
  - changeSet:
        id: 122
        author: camsaul
        comment: Added 0.34.2
        failOnError: false
        preConditions:
          - onFail: MARK_RAN
          - onSqlOutput: FAIL
          - or:
              - dbms:
                    type: mysql
              - dbms:
                    type: mariadb
        changes:
          - sql:
                sql: ALTER TABLE `query` CONVERT TO CHARACTER SET utf8mb4 COLLATE utf8mb4_unicode_ci;
  - changeSet:
        id: 123
        author: camsaul
        comment: Added 0.34.2
        failOnError: false
        preConditions:
          - onFail: MARK_RAN
          - onSqlOutput: FAIL
          - or:
              - dbms:
                    type: mysql
              - dbms:
                    type: mariadb
        changes:
          - sql:
                sql: ALTER TABLE `query_cache` CONVERT TO CHARACTER SET utf8mb4 COLLATE utf8mb4_unicode_ci;
  - changeSet:
        id: 124
        author: camsaul
        comment: Added 0.34.2
        failOnError: false
        preConditions:
          - onFail: MARK_RAN
          - onSqlOutput: FAIL
          - or:
              - dbms:
                    type: mysql
              - dbms:
                    type: mariadb
        changes:
          - sql:
                sql: ALTER TABLE `query_execution` CONVERT TO CHARACTER SET utf8mb4 COLLATE utf8mb4_unicode_ci;
  - changeSet:
        id: 125
        author: camsaul
        comment: Added 0.34.2
        failOnError: false
        preConditions:
          - onFail: MARK_RAN
          - onSqlOutput: FAIL
          - or:
              - dbms:
                    type: mysql
              - dbms:
                    type: mariadb
        changes:
          - sql:
                sql: ALTER TABLE `setting` CONVERT TO CHARACTER SET utf8mb4 COLLATE utf8mb4_unicode_ci;
  - changeSet:
        id: 126
        author: camsaul
        comment: Added 0.34.2
        failOnError: false
        preConditions:
          - onFail: MARK_RAN
          - onSqlOutput: FAIL
          - or:
              - dbms:
                    type: mysql
              - dbms:
                    type: mariadb
        changes:
          - sql:
                sql: ALTER TABLE `task_history` CONVERT TO CHARACTER SET utf8mb4 COLLATE utf8mb4_unicode_ci;
  - changeSet:
        id: 127
        author: camsaul
        comment: Added 0.34.2
        failOnError: false
        preConditions:
          - onFail: MARK_RAN
          - onSqlOutput: FAIL
          - or:
              - dbms:
                    type: mysql
              - dbms:
                    type: mariadb
        changes:
          - sql:
                sql: ALTER TABLE `QRTZ_TRIGGERS` CONVERT TO CHARACTER SET utf8mb4 COLLATE utf8mb4_unicode_ci;
  - changeSet:
        id: 128
        author: camsaul
        comment: Added 0.34.2
        failOnError: false
        preConditions:
          - onFail: MARK_RAN
          - onSqlOutput: FAIL
          - or:
              - dbms:
                    type: mysql
              - dbms:
                    type: mariadb
        changes:
          - sql:
                sql: ALTER TABLE `activity` CONVERT TO CHARACTER SET utf8mb4 COLLATE utf8mb4_unicode_ci;
  - changeSet:
        id: 129
        author: camsaul
        comment: Added 0.34.2
        failOnError: false
        preConditions:
          - onFail: MARK_RAN
          - onSqlOutput: FAIL
          - or:
              - dbms:
                    type: mysql
              - dbms:
                    type: mariadb
        changes:
          - sql:
                sql: ALTER TABLE `collection` CONVERT TO CHARACTER SET utf8mb4 COLLATE utf8mb4_unicode_ci;
  - changeSet:
        id: 130
        author: camsaul
        comment: Added 0.34.2
        failOnError: false
        preConditions:
          - onFail: MARK_RAN
          - onSqlOutput: FAIL
          - or:
              - dbms:
                    type: mysql
              - dbms:
                    type: mariadb
        changes:
          - sql:
                sql: ALTER TABLE `collection_revision` CONVERT TO CHARACTER SET utf8mb4 COLLATE utf8mb4_unicode_ci;
  - changeSet:
        id: 131
        author: camsaul
        comment: Added 0.34.2
        failOnError: false
        preConditions:
          - onFail: MARK_RAN
          - onSqlOutput: FAIL
          - or:
              - dbms:
                    type: mysql
              - dbms:
                    type: mariadb
        changes:
          - sql:
                sql: ALTER TABLE `computation_job` CONVERT TO CHARACTER SET utf8mb4 COLLATE utf8mb4_unicode_ci;
  - changeSet:
        id: 132
        author: camsaul
        comment: Added 0.34.2
        failOnError: false
        preConditions:
          - onFail: MARK_RAN
          - onSqlOutput: FAIL
          - or:
              - dbms:
                    type: mysql
              - dbms:
                    type: mariadb
        changes:
          - sql:
                sql: ALTER TABLE `core_session` CONVERT TO CHARACTER SET utf8mb4 COLLATE utf8mb4_unicode_ci;
  - changeSet:
        id: 133
        author: camsaul
        comment: Added 0.34.2
        failOnError: false
        preConditions:
          - onFail: MARK_RAN
          - onSqlOutput: FAIL
          - or:
              - dbms:
                    type: mysql
              - dbms:
                    type: mariadb
        changes:
          - sql:
                sql: ALTER TABLE `metabase_table` CONVERT TO CHARACTER SET utf8mb4 COLLATE utf8mb4_unicode_ci;
  - changeSet:
        id: 134
        author: camsaul
        comment: Added 0.34.2
        failOnError: false
        preConditions:
          - onFail: MARK_RAN
          - onSqlOutput: FAIL
          - or:
              - dbms:
                    type: mysql
              - dbms:
                    type: mariadb
        changes:
          - sql:
                sql: ALTER TABLE `permissions` CONVERT TO CHARACTER SET utf8mb4 COLLATE utf8mb4_unicode_ci;
  - changeSet:
        id: 135
        author: camsaul
        comment: Added 0.34.2
        failOnError: false
        preConditions:
          - onFail: MARK_RAN
          - onSqlOutput: FAIL
          - or:
              - dbms:
                    type: mysql
              - dbms:
                    type: mariadb
        changes:
          - sql:
                sql: ALTER TABLE `permissions_revision` CONVERT TO CHARACTER SET utf8mb4 COLLATE utf8mb4_unicode_ci;
  - changeSet:
        id: 136
        author: camsaul
        comment: Added 0.34.2
        failOnError: false
        preConditions:
          - onFail: MARK_RAN
          - onSqlOutput: FAIL
          - or:
              - dbms:
                    type: mysql
              - dbms:
                    type: mariadb
        changes:
          - sql:
                sql: ALTER TABLE `revision` CONVERT TO CHARACTER SET utf8mb4 COLLATE utf8mb4_unicode_ci;
  - changeSet:
        id: 137
        author: camsaul
        comment: Added 0.34.2
        failOnError: false
        preConditions:
          - onFail: MARK_RAN
          - onSqlOutput: FAIL
          - or:
              - dbms:
                    type: mysql
              - dbms:
                    type: mariadb
        changes:
          - sql:
                sql: ALTER TABLE `view_log` CONVERT TO CHARACTER SET utf8mb4 COLLATE utf8mb4_unicode_ci;
  - changeSet:
        id: 138
        author: camsaul
        comment: Added 0.34.2
        failOnError: false
        preConditions:
          - onFail: MARK_RAN
          - onSqlOutput: FAIL
          - or:
              - dbms:
                    type: mysql
              - dbms:
                    type: mariadb
        changes:
          - sql:
                sql: ALTER TABLE `QRTZ_BLOB_TRIGGERS` CONVERT TO CHARACTER SET utf8mb4 COLLATE utf8mb4_unicode_ci;
  - changeSet:
        id: 139
        author: camsaul
        comment: Added 0.34.2
        failOnError: false
        preConditions:
          - onFail: MARK_RAN
          - onSqlOutput: FAIL
          - or:
              - dbms:
                    type: mysql
              - dbms:
                    type: mariadb
        changes:
          - sql:
                sql: ALTER TABLE `QRTZ_CRON_TRIGGERS` CONVERT TO CHARACTER SET utf8mb4 COLLATE utf8mb4_unicode_ci;
  - changeSet:
        id: 140
        author: camsaul
        comment: Added 0.34.2
        failOnError: false
        preConditions:
          - onFail: MARK_RAN
          - onSqlOutput: FAIL
          - or:
              - dbms:
                    type: mysql
              - dbms:
                    type: mariadb
        changes:
          - sql:
                sql: ALTER TABLE `QRTZ_SIMPLE_TRIGGERS` CONVERT TO CHARACTER SET utf8mb4 COLLATE utf8mb4_unicode_ci;
  - changeSet:
        id: 141
        author: camsaul
        comment: Added 0.34.2
        failOnError: false
        preConditions:
          - onFail: MARK_RAN
          - onSqlOutput: FAIL
          - or:
              - dbms:
                    type: mysql
              - dbms:
                    type: mariadb
        changes:
          - sql:
                sql: ALTER TABLE `QRTZ_SIMPROP_TRIGGERS` CONVERT TO CHARACTER SET utf8mb4 COLLATE utf8mb4_unicode_ci;
  - changeSet:
        id: 142
        author: camsaul
        comment: Added 0.34.2
        failOnError: false
        preConditions:
          - onFail: MARK_RAN
          - onSqlOutput: FAIL
          - or:
              - dbms:
                    type: mysql
              - dbms:
                    type: mariadb
        changes:
          - sql:
                sql: ALTER TABLE `computation_job_result` CONVERT TO CHARACTER SET utf8mb4 COLLATE utf8mb4_unicode_ci;
  - changeSet:
        id: 143
        author: camsaul
        comment: Added 0.34.2
        failOnError: false
        preConditions:
          - onFail: MARK_RAN
          - onSqlOutput: FAIL
          - or:
              - dbms:
                    type: mysql
              - dbms:
                    type: mariadb
        changes:
          - sql:
                sql: ALTER TABLE `metabase_field` CONVERT TO CHARACTER SET utf8mb4 COLLATE utf8mb4_unicode_ci;
  - changeSet:
        id: 144
        author: camsaul
        comment: Added 0.34.2
        failOnError: false
        preConditions:
          - onFail: MARK_RAN
          - onSqlOutput: FAIL
          - or:
              - dbms:
                    type: mysql
              - dbms:
                    type: mariadb
        changes:
          - sql:
                sql: ALTER TABLE `permissions_group_membership` CONVERT TO CHARACTER SET utf8mb4 COLLATE utf8mb4_unicode_ci;
  - changeSet:
        id: 145
        author: camsaul
        comment: Added 0.34.2
        failOnError: false
        preConditions:
          - onFail: MARK_RAN
          - onSqlOutput: FAIL
          - or:
              - dbms:
                    type: mysql
              - dbms:
                    type: mariadb
        changes:
          - sql:
                sql: ALTER TABLE `pulse` CONVERT TO CHARACTER SET utf8mb4 COLLATE utf8mb4_unicode_ci;
  - changeSet:
        id: 146
        author: camsaul
        comment: Added 0.34.2
        failOnError: false
        preConditions:
          - onFail: MARK_RAN
          - onSqlOutput: FAIL
          - or:
              - dbms:
                    type: mysql
              - dbms:
                    type: mariadb
        changes:
          - sql:
                sql: ALTER TABLE `report_dashboard` CONVERT TO CHARACTER SET utf8mb4 COLLATE utf8mb4_unicode_ci;
  - changeSet:
        id: 147
        author: camsaul
        comment: Added 0.34.2
        failOnError: false
        preConditions:
          - onFail: MARK_RAN
          - onSqlOutput: FAIL
          - or:
              - dbms:
                    type: mysql
              - dbms:
                    type: mariadb
        changes:
          - sql:
                sql: ALTER TABLE `dashboard_favorite` CONVERT TO CHARACTER SET utf8mb4 COLLATE utf8mb4_unicode_ci;
  - changeSet:
        id: 148
        author: camsaul
        comment: Added 0.34.2
        failOnError: false
        preConditions:
          - onFail: MARK_RAN
          - onSqlOutput: FAIL
          - or:
              - dbms:
                    type: mysql
              - dbms:
                    type: mariadb
        changes:
          - sql:
                sql: ALTER TABLE `dimension` CONVERT TO CHARACTER SET utf8mb4 COLLATE utf8mb4_unicode_ci;
  - changeSet:
        id: 149
        author: camsaul
        comment: Added 0.34.2
        failOnError: false
        preConditions:
          - onFail: MARK_RAN
          - onSqlOutput: FAIL
          - or:
              - dbms:
                    type: mysql
              - dbms:
                    type: mariadb
        changes:
          - sql:
                sql: ALTER TABLE `metabase_fieldvalues` CONVERT TO CHARACTER SET utf8mb4 COLLATE utf8mb4_unicode_ci;
  - changeSet:
        id: 150
        author: camsaul
        comment: Added 0.34.2
        failOnError: false
        preConditions:
          - onFail: MARK_RAN
          - onSqlOutput: FAIL
          - or:
              - dbms:
                    type: mysql
              - dbms:
                    type: mariadb
        changes:
          - sql:
                sql: ALTER TABLE `metric` CONVERT TO CHARACTER SET utf8mb4 COLLATE utf8mb4_unicode_ci;
  - changeSet:
        id: 151
        author: camsaul
        comment: Added 0.34.2
        failOnError: false
        preConditions:
          - onFail: MARK_RAN
          - onSqlOutput: FAIL
          - or:
              - dbms:
                    type: mysql
              - dbms:
                    type: mariadb
        changes:
          - sql:
                sql: ALTER TABLE `pulse_channel` CONVERT TO CHARACTER SET utf8mb4 COLLATE utf8mb4_unicode_ci;
  - changeSet:
        id: 152
        author: camsaul
        comment: Added 0.34.2
        failOnError: false
        preConditions:
          - onFail: MARK_RAN
          - onSqlOutput: FAIL
          - or:
              - dbms:
                    type: mysql
              - dbms:
                    type: mariadb
        changes:
          - sql:
                sql: ALTER TABLE `segment` CONVERT TO CHARACTER SET utf8mb4 COLLATE utf8mb4_unicode_ci;
  - changeSet:
        id: 153
        author: camsaul
        comment: Added 0.34.2
        failOnError: false
        preConditions:
          - onFail: MARK_RAN
          - onSqlOutput: FAIL
          - or:
              - dbms:
                    type: mysql
              - dbms:
                    type: mariadb
        changes:
          - sql:
                sql: ALTER TABLE `pulse_channel_recipient` CONVERT TO CHARACTER SET utf8mb4 COLLATE utf8mb4_unicode_ci;
  - changeSet:
        id: 154
        author: camsaul
        comment: Added 0.34.2
        failOnError: false
        preConditions:
          - onFail: MARK_RAN
          - onSqlOutput: FAIL
          - or:
              - dbms:
                    type: mysql
              - dbms:
                    type: mariadb
        changes:
          - sql:
                sql: ALTER TABLE `report_card` CONVERT TO CHARACTER SET utf8mb4 COLLATE utf8mb4_unicode_ci;
  - changeSet:
        id: 155
        author: camsaul
        comment: Added 0.34.2
        failOnError: false
        preConditions:
          - onFail: MARK_RAN
          - onSqlOutput: FAIL
          - or:
              - dbms:
                    type: mysql
              - dbms:
                    type: mariadb
        changes:
          - sql:
                sql: ALTER TABLE `metric_important_field` CONVERT TO CHARACTER SET utf8mb4 COLLATE utf8mb4_unicode_ci;
  - changeSet:
        id: 156
        author: camsaul
        comment: Added 0.34.2
        failOnError: false
        preConditions:
          - onFail: MARK_RAN
          - onSqlOutput: FAIL
          - or:
              - dbms:
                    type: mysql
              - dbms:
                    type: mariadb
        changes:
          - sql:
                sql: ALTER TABLE `report_cardfavorite` CONVERT TO CHARACTER SET utf8mb4 COLLATE utf8mb4_unicode_ci;
  - changeSet:
        id: 157
        author: camsaul
        comment: Added 0.34.2
        failOnError: false
        preConditions:
          - onFail: MARK_RAN
          - onSqlOutput: FAIL
          - or:
              - dbms:
                    type: mysql
              - dbms:
                    type: mariadb
        changes:
          - sql:
                sql: ALTER TABLE `card_label` CONVERT TO CHARACTER SET utf8mb4 COLLATE utf8mb4_unicode_ci;
  - changeSet:
        id: 158
        author: camsaul
        comment: Added 0.34.2
        failOnError: false
        preConditions:
          - onFail: MARK_RAN
          - onSqlOutput: FAIL
          - or:
              - dbms:
                    type: mysql
              - dbms:
                    type: mariadb
        changes:
          - sql:
                sql: ALTER TABLE `pulse_card` CONVERT TO CHARACTER SET utf8mb4 COLLATE utf8mb4_unicode_ci;
  - changeSet:
        id: 159
        author: camsaul
        comment: Added 0.34.2
        failOnError: false
        preConditions:
          - onFail: MARK_RAN
          - onSqlOutput: FAIL
          - or:
              - dbms:
                    type: mysql
              - dbms:
                    type: mariadb
        changes:
          - sql:
                sql: ALTER TABLE `report_dashboardcard` CONVERT TO CHARACTER SET utf8mb4 COLLATE utf8mb4_unicode_ci;
  - changeSet:
        id: 160
        author: camsaul
        comment: Added 0.34.2
        failOnError: false
        preConditions:
          - onFail: MARK_RAN
          - onSqlOutput: FAIL
          - or:
              - dbms:
                    type: mysql
              - dbms:
                    type: mariadb
        changes:
          - sql:
                sql: ALTER TABLE `dashboardcard_series` CONVERT TO CHARACTER SET utf8mb4 COLLATE utf8mb4_unicode_ci;

# [161 has been removed. Superceded by 166]

# Drop the old query_queryexecution table if present. This was replaced by query_execution in 0.23.0. This was
# formerly a data migration but was converted to a Liquibase migration so people running migrations manually will
# still have the Table dropped.

  - changeSet:
      id: 162
      author: camsaul
      comment: 'Added 0.23.0 as a data migration; converted to Liquibase migration in 0.35.0'
      preConditions:
        - onFail: MARK_RAN
        - tableExists:
            tableName: query_queryexecution
      changes:
        - dropTable:
            tableName: query_queryexecution

# Drop Card.read_permissions. Prior to 0.30.0 Card permissions were always based on the Database/Table(s) being
# queried (i.e., the permissions model we use for ad-hoc queries). These permissions were calculated and stored in
# `read_permissions` for performance reasons. In 0.30.0, we switched to having Card permissions always be inherited
# from their parent Collection, and the column hasn't been used since then. Time to let it go.

  - changeSet:
      id: 163
      author: camsaul
      comment: 'Added 0.35.0'
      changes:
        - dropColumn:
            tableName: report_card
            columnName: read_permissions

# Add User `locale` -- when set, this User will see the Metabase in this Locale rather than the system default Locale
# (the `site-locale` Setting).

  - changeSet:
      id: 164
      author: camsaul
      comment: 'Added 0.35.0'
      changes:
        - addColumn:
            tableName: core_user
            columns:
              name: locale
              remarks: 'Preferred ISO locale (language/country) code, e.g "en" or "en-US", for this User. Overrides site default.'
              type: varchar(5)

<<<<<<< HEAD
# Create the native query snippets table, intended to store snippets and their metadata
  - changeSet:
      id: 165
      author: walterl
      comment: 'Added 0.36.0'
      changes:
        - createTable:
            tableName: native_query_snippet
            remarks: 'Query snippets to be substituted in native queries'
            columns:
              - column:
                  name: id
                  type: int
                  autoIncrement: true
                  constraints:
                    primaryKey: true
                    nullable: false
              - column:
                  name: database_id
                  type: integer
                  constraints:
                    nullable: false
                    references: metabase_database(id)
                    foreignKeyName: fk_snippet_database_id
                    deleteCascade: true
              - column:
                  name: name
                  type: VARCHAR(254)
                  remarks: 'Name of the query snippet'
                  constraints:
                    nullable: false
              - column:
                  name: description
                  type: text
              - column:
                  name: content
                  type: text
                  remarks: 'Raw query snippet'
                  constraints:
                    nullable: false
              - column:
                  name: creator_id
                  type: int
                  constraints:
                    nullable: false
                    references: core_user(id)
                    foreignKeyName: fk_snippet_creator_id
                    deferrable: false
                    initiallyDeferred: false
              - column:
                  name: archived
                  type: boolean
                  defaultValueBoolean: false
                  constraints:
                    nullable: false
              - column:
                  name: created_at
                  type: datetime
                  constraints:
                    nullable: false
              - column:
                  name: updated_at
                  type: datetime
                  constraints:
                    nullable: false
        - createIndex:
            tableName: native_query_snippet
            indexName: idx_snippet_database_id
            columns:
              - column:
                  name: database_id
        - addUniqueConstraint:
            tableName: native_query_snippet
            constraintName: idx_unique_name_database_id
            columnNames: name, database_id
=======
# Change field_values.updated_at and query_cache.updated_at from datetime to timestamp [with time zone] to get >
# second resolution on MySQL.
#
# query_cache.updated_at was originally converted to a timestamp in 161, but we used `timestamp` instead of
# `timestamp(6)`. It is converted correctly here.

  - property:
      name: timestamp_type
      value: timestamp with time zone
      dbms: postgresql,h2
  - property:
      name: timestamp_type
      value: timestamp(6)
      dbms: mysql,mariadb
  - changeSet:
      id: 166
      author: camsaul
      comment: Added 0.36.0/1.35.4
      changes:
        - modifyDataType:
            tableName: metabase_fieldvalues
            columnName: updated_at
            newDataType: ${timestamp_type}
        - modifyDataType:
            tableName: query_cache
            columnName: updated_at
            newDataType: ${timestamp_type}
>>>>>>> 1f3a7680
<|MERGE_RESOLUTION|>--- conflicted
+++ resolved
@@ -6224,83 +6224,6 @@
               remarks: 'Preferred ISO locale (language/country) code, e.g "en" or "en-US", for this User. Overrides site default.'
               type: varchar(5)
 
-<<<<<<< HEAD
-# Create the native query snippets table, intended to store snippets and their metadata
-  - changeSet:
-      id: 165
-      author: walterl
-      comment: 'Added 0.36.0'
-      changes:
-        - createTable:
-            tableName: native_query_snippet
-            remarks: 'Query snippets to be substituted in native queries'
-            columns:
-              - column:
-                  name: id
-                  type: int
-                  autoIncrement: true
-                  constraints:
-                    primaryKey: true
-                    nullable: false
-              - column:
-                  name: database_id
-                  type: integer
-                  constraints:
-                    nullable: false
-                    references: metabase_database(id)
-                    foreignKeyName: fk_snippet_database_id
-                    deleteCascade: true
-              - column:
-                  name: name
-                  type: VARCHAR(254)
-                  remarks: 'Name of the query snippet'
-                  constraints:
-                    nullable: false
-              - column:
-                  name: description
-                  type: text
-              - column:
-                  name: content
-                  type: text
-                  remarks: 'Raw query snippet'
-                  constraints:
-                    nullable: false
-              - column:
-                  name: creator_id
-                  type: int
-                  constraints:
-                    nullable: false
-                    references: core_user(id)
-                    foreignKeyName: fk_snippet_creator_id
-                    deferrable: false
-                    initiallyDeferred: false
-              - column:
-                  name: archived
-                  type: boolean
-                  defaultValueBoolean: false
-                  constraints:
-                    nullable: false
-              - column:
-                  name: created_at
-                  type: datetime
-                  constraints:
-                    nullable: false
-              - column:
-                  name: updated_at
-                  type: datetime
-                  constraints:
-                    nullable: false
-        - createIndex:
-            tableName: native_query_snippet
-            indexName: idx_snippet_database_id
-            columns:
-              - column:
-                  name: database_id
-        - addUniqueConstraint:
-            tableName: native_query_snippet
-            constraintName: idx_unique_name_database_id
-            columnNames: name, database_id
-=======
 # Change field_values.updated_at and query_cache.updated_at from datetime to timestamp [with time zone] to get >
 # second resolution on MySQL.
 #
@@ -6328,4 +6251,79 @@
             tableName: query_cache
             columnName: updated_at
             newDataType: ${timestamp_type}
->>>>>>> 1f3a7680
+
+# Create the native query snippets table, intended to store snippets and their metadata
+  - changeSet:
+      id: 167
+      author: walterl
+      comment: 'Added 0.36.0'
+      changes:
+        - createTable:
+            tableName: native_query_snippet
+            remarks: 'Query snippets to be substituted in native queries'
+            columns:
+              - column:
+                  name: id
+                  type: int
+                  autoIncrement: true
+                  constraints:
+                    primaryKey: true
+                    nullable: false
+              - column:
+                  name: database_id
+                  type: integer
+                  constraints:
+                    nullable: false
+                    references: metabase_database(id)
+                    foreignKeyName: fk_snippet_database_id
+                    deleteCascade: true
+              - column:
+                  name: name
+                  type: VARCHAR(254)
+                  remarks: 'Name of the query snippet'
+                  constraints:
+                    nullable: false
+              - column:
+                  name: description
+                  type: text
+              - column:
+                  name: content
+                  type: text
+                  remarks: 'Raw query snippet'
+                  constraints:
+                    nullable: false
+              - column:
+                  name: creator_id
+                  type: int
+                  constraints:
+                    nullable: false
+                    references: core_user(id)
+                    foreignKeyName: fk_snippet_creator_id
+                    deferrable: false
+                    initiallyDeferred: false
+              - column:
+                  name: archived
+                  type: boolean
+                  defaultValueBoolean: false
+                  constraints:
+                    nullable: false
+              - column:
+                  name: created_at
+                  type: datetime
+                  constraints:
+                    nullable: false
+              - column:
+                  name: updated_at
+                  type: datetime
+                  constraints:
+                    nullable: false
+        - createIndex:
+            tableName: native_query_snippet
+            indexName: idx_snippet_database_id
+            columns:
+              - column:
+                  name: database_id
+        - addUniqueConstraint:
+            tableName: native_query_snippet
+            constraintName: idx_unique_name_database_id
+            columnNames: name, database_id