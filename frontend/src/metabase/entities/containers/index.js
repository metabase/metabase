/* eslint-disable react/prop-types */
<<<<<<< HEAD
=======
import { entityListLoader } from "./EntityListLoader";
>>>>>>> 687a55ca
import { EntityName } from "./EntityName";
import {
  EntityListLoader,
  entityListLoader,
  entityObjectLoader,
} from "./rtk-query";

export function addEntityContainers(entity) {
  const ObjectName = entity.nameOne;

  /**
   * @deprecated HOCs are deprecated
   */
  entity.load = ({ id, query, ...props } = {}) =>
    entityObjectLoader({
      entityType: entity.name,
      entityId: id,
      entityQuery: query,
      ...props,
    });

  /**
   * @deprecated HOCs are deprecated
   */
  entity.loadList = ({ query, ...props } = {}) => {
    return entityListLoader({
      entityType: entity.name,
      entityQuery: query,
      ...props,
    });
  };

  entity.Name = ({ id, ...props }) => (
    <EntityName entityType={entity.name} entityId={id} {...props} />
  );
  entity.Name.displayName = `${ObjectName}.Name`;
}<|MERGE_RESOLUTION|>--- conflicted
+++ resolved
@@ -1,14 +1,6 @@
 /* eslint-disable react/prop-types */
-<<<<<<< HEAD
-=======
-import { entityListLoader } from "./EntityListLoader";
->>>>>>> 687a55ca
 import { EntityName } from "./EntityName";
-import {
-  EntityListLoader,
-  entityListLoader,
-  entityObjectLoader,
-} from "./rtk-query";
+import { entityListLoader, entityObjectLoader } from "./rtk-query";
 
 export function addEntityContainers(entity) {
   const ObjectName = entity.nameOne;
