import { t } from "ttag";
import { push } from "react-router-redux";
import { useState } from "react";
import { Flex, Icon, Switch, Text } from "metabase/ui";
import {
  useDatabaseListQuery,
  useSearchListQuery,
} from "metabase/common/hooks";
import type { SearchResult } from "metabase-types/api";
import { useDispatch } from "metabase/lib/redux";
import LoadingAndErrorWrapper from "metabase/components/LoadingAndErrorWrapper";
import Link from "metabase/core/components/Link";
import { isValidBrowseTab, type BrowseTabId } from "../utils";
import { BrowseDatabases } from "./BrowseDatabases";
import { BrowseModels } from "./BrowseModels";
import {
  BrowseAppRoot,
  BrowseContainer,
  BrowseDataHeader,
  BrowseTab,
  BrowseTabs,
  BrowseTabsList,
  BrowseTabsPanel,
} from "./BrowseApp.styled";
import { BrowseHeaderIconContainer } from "./BrowseHeader.styled";

export const BrowseApp = ({
  tab,
  children,
}: {
  tab: BrowseTabId;
  children?: React.ReactNode;
}) => {
  const dispatch = useDispatch();
  const modelsResult = useSearchListQuery<SearchResult>({
    query: {
      models: ["dataset"],
      filter_items_in_personal_collection: "exclude",
    },
  });
  const databasesResult = useDatabaseListQuery();

  const [onlyShowVerifiedModels, setOnlyShowVerifiedModels] = useState(
    localStorage.getItem("onlyShowVerifiedModelsInBrowseData") !== "false",
  );

  const changeOnlyShowVerifiedModels = (newValue: boolean) => {
    localStorage.setItem(
      "onlyShowVerifiedModelsInBrowseData",
      newValue ? "true" : "false",
    );
    setOnlyShowVerifiedModels(newValue);
  };

  if (!isValidBrowseTab(tab)) {
    return <LoadingAndErrorWrapper error />;
  }

  // If no children specified, use the tab id to determine what to show inside the tab
  if (!children) {
    if (tab === "models") {
      children = (
        <BrowseModels
          modelsResult={modelsResult}
          onlyShowVerifiedModels={onlyShowVerifiedModels}
        />
      );
    }
    if (tab === "databases") {
      children = <BrowseDatabases databasesResult={databasesResult} />;
    }
  }

  return (
    <BrowseAppRoot data-testid="browse-app">
      <BrowseContainer>
        <BrowseDataHeader>
          <Flex maw="1014px" m="0 auto" w="100%" align="center">
            <h2>{t`Browse data`}</h2>
          </Flex>
        </BrowseDataHeader>
        <BrowseTabs
          value={tab}
          onTabChange={value => {
            if (isValidBrowseTab(value)) {
              dispatch(push(`/browse/${value}`));
            }
          }}
        >
          <BrowseTabsList>
            <Flex maw="1014px" m="0 auto" w="100%" align="center">
              <BrowseTab key={"models"} value={"models"}>
                {t`Models`}
              </BrowseTab>
              <BrowseTab key={"databases"} value={"databases"}>
                {t`Databases`}
              </BrowseTab>
              {tab === "models" ? (
                <Switch
                  ml="auto"
                  size="sm"
                  labelPosition="left"
                  checked={onlyShowVerifiedModels}
                  label={<strong>{t`Only show verified models`}</strong>}
                  onChange={e => {
                    changeOnlyShowVerifiedModels(e.target.checked);
                  }}
                />
              ) : (
                <Flex ml="auto" justify="right" style={{ flexBasis: "40.0%" }}>
                  <Link to="reference">
                    <BrowseHeaderIconContainer>
                      <Icon size={14} name="reference" />
                      <Text size="md" lh="1" fw="bold" ml=".5rem" c="inherit">
                        {t`Learn about our data`}
                      </Text>
                    </BrowseHeaderIconContainer>
                  </Link>
                </Flex>
              )}
            </Flex>
          </BrowseTabsList>
          <BrowseTabsPanel key={tab} value={tab}>
<<<<<<< HEAD
            <Flex
              maw="1014px"
              m="0 auto"
              w="100%"
              align="center"
              direction="column"
              justify="flex-start"
            >
              {children}
            </Flex>
=======
            <BrowseTabsContainer>
              <BrowseTabContent
                tab={tab}
                modelsResult={modelsResult}
                databasesResult={databasesResult}
              />
              {children}
            </BrowseTabsContainer>
>>>>>>> 194681de
          </BrowseTabsPanel>
        </BrowseTabs>
      </BrowseContainer>
    </BrowseAppRoot>
  );
};

const BrowseTabContent = ({
  tab,
  children,
  modelsResult,
  databasesResult,
}: {
  tab: BrowseTabId;
  children?: React.ReactNode;
  modelsResult: ReturnType<typeof useSearchListQuery<SearchResult>>;
  databasesResult: ReturnType<typeof useDatabaseListQuery>;
}) => {
  if (children) {
    return <>{children}</>;
  }
  if (tab === "models") {
    return <BrowseModels modelsResult={modelsResult} />;
  } else {
    return <BrowseDatabases databasesResult={databasesResult} />;
  }
};<|MERGE_RESOLUTION|>--- conflicted
+++ resolved
@@ -121,7 +121,6 @@
             </Flex>
           </BrowseTabsList>
           <BrowseTabsPanel key={tab} value={tab}>
-<<<<<<< HEAD
             <Flex
               maw="1014px"
               m="0 auto"
@@ -130,18 +129,14 @@
               direction="column"
               justify="flex-start"
             >
-              {children}
-            </Flex>
-=======
-            <BrowseTabsContainer>
               <BrowseTabContent
                 tab={tab}
                 modelsResult={modelsResult}
                 databasesResult={databasesResult}
+                onlyShowVerifiedModels={onlyShowVerifiedModels}
               />
               {children}
-            </BrowseTabsContainer>
->>>>>>> 194681de
+            </Flex>
           </BrowseTabsPanel>
         </BrowseTabs>
       </BrowseContainer>
@@ -154,17 +149,24 @@
   children,
   modelsResult,
   databasesResult,
+  onlyShowVerifiedModels,
 }: {
   tab: BrowseTabId;
   children?: React.ReactNode;
   modelsResult: ReturnType<typeof useSearchListQuery<SearchResult>>;
   databasesResult: ReturnType<typeof useDatabaseListQuery>;
+  onlyShowVerifiedModels: boolean;
 }) => {
   if (children) {
     return <>{children}</>;
   }
   if (tab === "models") {
-    return <BrowseModels modelsResult={modelsResult} />;
+    return (
+      <BrowseModels
+        modelsResult={modelsResult}
+        onlyShowVerifiedModels={onlyShowVerifiedModels}
+      />
+    );
   } else {
     return <BrowseDatabases databasesResult={databasesResult} />;
   }
