--- conflicted
+++ resolved
@@ -16,16 +16,10 @@
 
 (deftest ^:parallel add-constraints-test
   (testing "if it is *truthy* add the constraints"
-<<<<<<< HEAD
     (is (= {:middleware  {:userland-query?                   true
                           :add-default-userland-constraints? true}
-            :constraints {:max-results           @#'qp.constraints/max-results
-                          :max-results-bare-rows @#'qp.constraints/default-max-results-bare-rows}}
-=======
-    (is (= {:middleware  {:add-default-userland-constraints? true},
             :constraints {:max-results           @#'qp.constraints/default-max-aggregated-query-row-limit
                           :max-results-bare-rows @#'qp.constraints/default-max-unaggregated-query-row-limit}}
->>>>>>> 05d4eaff
            (add-default-userland-constraints
             {:middleware {:userland-query?                   true
                           :add-default-userland-constraints? true}})))))
@@ -40,14 +34,9 @@
 
 (deftest ^:parallel dont-overwrite-existing-constraints-test
   (testing "if it already has constraints, don't overwrite those!"
-<<<<<<< HEAD
     (is (= {:middleware  {:userland-query?                   true
                           :add-default-userland-constraints? true}
-            :constraints {:max-results           @#'qp.constraints/max-results
-=======
-    (is (= {:middleware  {:add-default-userland-constraints? true}
             :constraints {:max-results           @#'qp.constraints/default-max-aggregated-query-row-limit
->>>>>>> 05d4eaff
                           :max-results-bare-rows 1}}
            (add-default-userland-constraints
             {:constraints {:max-results-bare-rows 1}
