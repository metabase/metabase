(ns metabase.query-processor.middleware.permissions-test
  "Tests for the middleware that checks whether the current user has permissions to run a given query."
  (:require
   [clojure.test :refer :all]
   [metabase.api.common :as api]
   [metabase.models :refer [Card Collection Database Table]]
   [metabase.models.permissions :as perms]
   [metabase.models.permissions-group :as perms-group]
   [metabase.query-processor :as qp]
   [metabase.query-processor.error-type :as qp.error-type]
   [metabase.query-processor.middleware.permissions :as qp.perms]
   [metabase.query-processor.store :as qp.store]
   [metabase.test :as mt]
   [metabase.util :as u]
   [schema.core :as s]
   [toucan2.tools.with-temp :as t2.with-temp])
  (:import
   (clojure.lang ExceptionInfo)))

(defn- check-perms [query]
  (:pre (mt/test-qp-middleware qp.perms/check-query-permissions query)))

(defn- do-with-rasta
  "Call `f` with Rasta as the current user."
  [f]
  (mt/with-test-user :rasta
    (f)))

(defn- check-perms-for-rasta
  "Check permissions for `query` with rasta as the current user."
  [query]
  (do-with-rasta (fn [] (check-perms query))))

(def ^:private perms-error-msg #"You do not have permissions to run this query\.")

(deftest ^:parallel native-query-perms-test
  (testing "Make sure the NATIVE query fails to run if current user doesn't have perms"
    (is (thrown-with-msg?
         ExceptionInfo
         perms-error-msg
         (check-perms-for-rasta
          {:database 1000
           :type     :native
           :native   {:query "SELECT * FROM VENUES"}})))))

(deftest native-query-perms-test-2
  (testing "...but it should work if user has perms"
    (t2.with-temp/with-temp [Database db]
      ;; query should be returned by middleware unchanged
      (is (= {:database (u/the-id db)
              :type     :native
              :native   {:query "SELECT * FROM VENUES"}}
             (check-perms-for-rasta
              {:database (u/the-id db)
               :type     :native
               :native   {:query "SELECT * FROM VENUES"}}))))))

(deftest mbql-query-perms-test
  (testing "Make sure the MBQL query fails to run if current user doesn't have perms"
<<<<<<< HEAD
    (t2.with-temp/with-temp [Database db    {}
                             Table    table {:db_id (u/the-id db)}]
      ;; All users get perms for all new DBs by default
      (perms/revoke-data-perms! (perms-group/all-users) (u/the-id db))
      (is (thrown-with-msg?
           ExceptionInfo
           perms-error-msg
=======
    (is (thrown-with-msg?
         ExceptionInfo
         perms-error-msg
         (mt/with-temp [Database db {}
                        Table    table {:db_id (u/the-id db)}]
           ;; All users get perms for all new DBs by default
           (perms/revoke-data-perms! (perms-group/all-users) (u/the-id db))
>>>>>>> 742f4a61
           (check-perms-for-rasta
            {:database (u/the-id db)
             :type     :query
             :query    {:source-table (u/the-id table)}}))))))

(deftest mbql-query-perms-test-2
  (testing "...but it should work if user has perms [MBQL]"
<<<<<<< HEAD
    (t2.with-temp/with-temp [Database db    {}
                             Table    table {:db_id (u/the-id db)}]
=======
    (mt/with-temp [Database db {}
                   Table    table {:db_id (u/the-id db)}]
>>>>>>> 742f4a61
      ;; query should be returned by middleware unchanged
      (is (= {:database (u/the-id db)
              :type     :query
              :query    {:source-table (u/the-id table)}}
             (check-perms-for-rasta
              {:database (u/the-id db)
               :type     :query
               :query    {:source-table (u/the-id table)}}))))))

(deftest ^:parallel nested-native-query-test
  (testing "Make sure nested native query fails to run if current user doesn't have perms"
    (is (thrown-with-msg?
         ExceptionInfo
         perms-error-msg
         (check-perms-for-rasta
          {:database 1000
           :type     :query
           :query   {:source-query {:native "SELECT * FROM VENUES"}}})))))

(deftest nested-native-query-test-2
  (testing "...but it should work if user has perms [nested native queries]"
    (t2.with-temp/with-temp [Database db]
      ;; query should be returned by middleware unchanged
      (is (= {:database (u/the-id db)
              :type     :query
              :query    {:source-query {:native "SELECT * FROM VENUES"}}}
             (check-perms-for-rasta
              {:database (u/the-id db)
               :type     :query
               :query   {:source-query {:native "SELECT * FROM VENUES"}}}))))))

(deftest nested-mbql-query-test
  (testing "Make sure nested MBQL query fails to run if current user doesn't have perms"
<<<<<<< HEAD
    (t2.with-temp/with-temp [Database db    {}
                             Table    table {:db_id (u/the-id db)}]
      ;; All users get perms for all new DBs by default
      (perms/revoke-data-perms! (perms-group/all-users) (u/the-id db))
      (is (thrown-with-msg?
           ExceptionInfo
           perms-error-msg
=======
    (is (thrown-with-msg?
         ExceptionInfo
         perms-error-msg
         (mt/with-temp [Database db {}
                        Table    table {:db_id (u/the-id db)}]
           ;; All users get perms for all new DBs by default
           (perms/revoke-data-perms! (perms-group/all-users) (u/the-id db))
>>>>>>> 742f4a61
           (check-perms-for-rasta
            {:database (u/the-id db)
             :type     :query
             :query    {:source-query {:source-table (u/the-id table)}}}))))))

(deftest nested-mbql-query-test-2
  (testing "...but it should work if user has perms [nested MBQL queries]"
<<<<<<< HEAD
    (t2.with-temp/with-temp [Database db    {}
                             Table    table {:db_id (u/the-id db)}]
=======
    (mt/with-temp [Database db {}
                   Table    table {:db_id (u/the-id db)}]
>>>>>>> 742f4a61
      (is (= {:database (u/the-id db)
              :type     :query
              :query    {:source-query {:source-table (u/the-id table)}}}
             (check-perms-for-rasta
              {:database (u/the-id db)
               :type     :query
               :query    {:source-query {:source-table (u/the-id table)}}}))))))

(deftest template-tags-referenced-queries-test
  (testing "Fails for MBQL query referenced in template tag, when user has no perms to referenced query"
<<<<<<< HEAD
    (t2.with-temp/with-temp [Database db      {}
                             Table    _       {:db_id (u/the-id db)}
                             Table    table-2 {:db_id (u/the-id db)}
                             Card     card    {:dataset_query {:database (u/the-id db), :type :query,
                                                               :query {:source-table (u/the-id table-2)}}}]
      ;; All users get perms for all new DBs by default
      (perms/revoke-data-perms! (perms-group/all-users) (u/the-id db) nil (u/the-id table-2))
      (let [card-id  (:id card)
            tag-name (str "#" card-id)]
        (is (thrown-with-msg?
             ExceptionInfo
             perms-error-msg
=======
    (is (thrown-with-msg?
         ExceptionInfo
         perms-error-msg
         (mt/with-temp [Database db {}
                        Table    _       {:db_id (u/the-id db)}
                        Table    table-2 {:db_id (u/the-id db)}
                        Card     card    {:dataset_query {:database (u/the-id db), :type :query,
                                                          :query {:source-table (u/the-id table-2)}}}]
           ;; All users get perms for all new DBs by default
           (perms/revoke-data-perms! (perms-group/all-users) (u/the-id db) nil (u/the-id table-2))
           (let [card-id  (:id card)
                 tag-name (str "#" card-id)]
>>>>>>> 742f4a61
             (check-perms-for-rasta
              {:database (u/the-id db)
               :type     :native
               :native   {:query         (format "SELECT * FROM {{%s}} AS x" tag-name)
                          :template-tags {tag-name
                                          {:id   tag-name, :name tag-name, :display-name tag-name,
                                           :type "card",   :card card-id}}}})))))))

(deftest template-tags-referenced-queries-test-2
  (testing "...but it should work if user has perms [template tag referenced query]"
<<<<<<< HEAD
    (t2.with-temp/with-temp [Database db      {}
                             Table    _       {:db_id (u/the-id db)}
                             Table    table-2 {:db_id (u/the-id db)}
                             Card     card    {:dataset_query {:database (u/the-id db), :type :query,
                                                               :query {:source-table (u/the-id table-2)}}}]
=======
    (mt/with-temp [Database db {}
                   Table    _       {:db_id (u/the-id db)}
                   Table    table-2 {:db_id (u/the-id db)}
                   Card     card    {:dataset_query {:database (u/the-id db), :type :query,
                                                     :query {:source-table (u/the-id table-2)}}}]
>>>>>>> 742f4a61
      (let [card-id   (:id card)
            tag-name  (str "#" card-id)
            query-sql (format "SELECT * FROM {{%s}} AS x" tag-name)]
        ;; query should be returned by middleware unchanged
        (is (= {:database (u/the-id db)
                :type :native
                :native {:query         query-sql,
                         :template-tags {tag-name {:id tag-name, :name tag-name, :display-name tag-name, :type "card",
                                                   :card card-id}}}}
               (check-perms-for-rasta
                {:database (u/the-id db)
                 :type     :native
                 :native   {:query         query-sql
                            :template-tags {tag-name
                                            {:id tag-name, :name tag-name, :display-name tag-name,
                                             :type "card", :card card-id}}}})))))))

(deftest template-tags-referenced-queries-test-3
  (testing "Fails for native query referenced in template tag, when user has no perms to referenced query"
<<<<<<< HEAD
    (t2.with-temp/with-temp [Database db   {}
                             Card     card {:dataset_query
                                            {:database (u/the-id db), :type :native,
                                             :native {:query "SELECT 1 AS \"foo\", 2 AS \"bar\", 3 AS \"baz\""}}}]
      ;; All users get perms for all new DBs by default
      (perms/revoke-data-perms! (perms-group/all-users) (u/the-id db))
      (let [card-id  (:id card)
            tag-name (str "#" card-id)]
        (is (thrown-with-msg?
             ExceptionInfo
             perms-error-msg
=======
    (is (thrown-with-msg?
         ExceptionInfo
         perms-error-msg
         (mt/with-temp [Database db {}
                        Card     card {:dataset_query
                                       {:database (u/the-id db), :type :native,
                                        :native {:query "SELECT 1 AS \"foo\", 2 AS \"bar\", 3 AS \"baz\""}}}]
           ;; All users get perms for all new DBs by default
           (perms/revoke-data-perms! (perms-group/all-users) (u/the-id db))
           (let [card-id  (:id card)
                 tag-name (str "#" card-id)]
>>>>>>> 742f4a61
             (check-perms-for-rasta
              {:database (u/the-id db)
               :type     :native
               :native   {:query         (format "SELECT * FROM {{%s}} AS x" tag-name)
                          :template-tags {tag-name
                                          {:id   tag-name, :name tag-name, :display-name tag-name,
                                           :type "card",   :card card-id}}}})))))))

(deftest template-tags-referenced-queries-test-4
  (testing "...but it should work if user has perms [template tag referenced query]"
<<<<<<< HEAD
    (t2.with-temp/with-temp [Database db   {}
                             Card     card {:dataset_query
                                            {:database (u/the-id db), :type :native,
                                             :native {:query "SELECT 1 AS \"foo\", 2 AS \"bar\", 3 AS \"baz\""}}}]
=======
    (mt/with-temp [Database db {}
                   Card     card {:dataset_query
                                  {:database (u/the-id db), :type :native,
                                   :native {:query "SELECT 1 AS \"foo\", 2 AS \"bar\", 3 AS \"baz\""}}}]
>>>>>>> 742f4a61
      (let [card-id  (:id card)
            tag-name (str "#" card-id)
            query-sql (format "SELECT * FROM {{%s}} AS x" tag-name)]
        ;; query should be returned by middleware unchanged
        (is (= {:database (u/the-id db)
                :type     :native
                :native   {:query query-sql
                           :template-tags {tag-name {:id tag-name, :name tag-name, :display-name tag-name, :type "card",
                                                     :card card-id}}}}
               (check-perms-for-rasta
                {:database (u/the-id db)
                 :type     :native
                 :native   {:query         query-sql
                            :template-tags {tag-name
                                            {:id tag-name, :name tag-name, :display-name tag-name,
                                             :type "card", :card card-id}}}})))))))

(deftest query-action-permissions-test
  (testing "Query action permissions"
    (mt/with-non-admin-groups-no-root-collection-perms
      (mt/with-temp-copy-of-db
        (perms/revoke-data-perms! (perms-group/all-users) (mt/id))
        (let [query  (mt/mbql-query venues {:order-by [[:asc $id]], :limit 2})
              check! (fn [query]
                       (qp.store/with-metadata-provider (mt/id)
                         (qp.perms/check-query-action-permissions* query)))]
          (t2.with-temp/with-temp [Collection collection]
            (t2.with-temp/with-temp [Card {model-id :id} {:collection_id (u/the-id collection)
                                                          :dataset_query query}]
              (testing "are granted by default"
                (check! query))
              (testing "are revoked without access to the model"
                (binding [qp.perms/*card-id* model-id]
                  (is (thrown-with-msg?
                       ExceptionInfo
                       #"You do not have permissions to view Card [\d,]+"
                       (check! query)))))
              ;; Are revoked with DB access blocked: requires EE, see test in
              ;; enterprise/backend/test/metabase_enterprise/advanced_permissions/common_test.clj
              (testing "are granted with access to the model"
                (binding [api/*current-user-permissions-set* (delay #{(perms/collection-read-path (u/the-id collection))})
                          qp.perms/*card-id* model-id]
                  (check! query))))))))))

(deftest ^:parallel end-to-end-test
  (testing (str "Make sure it works end-to-end: make sure bound `*current-user-id*` and `*current-user-permissions-set*` "
                "are used to permissions check queries")
    (binding [api/*current-user-id*              (mt/user->id :rasta)
              api/*current-user-permissions-set* (delay #{})]
      (is (schema= {:status   (s/eq :failed)
                    :class    (s/eq clojure.lang.ExceptionInfo)
                    :error    (s/eq "You do not have permissions to run this query.")
                    :ex-data  {:required-permissions (s/eq #{(perms/table-query-path (mt/id) "PUBLIC" (mt/id :venues))})
                               :actual-permissions   (s/eq #{})
                               :permissions-error?   (s/eq true)
                               :type                 (s/eq qp.error-type/missing-required-permissions)
                               s/Keyword             s/Any}
                    s/Keyword s/Any}
                   (qp/process-userland-query
                    {:database (mt/id)
                     :type     :query
                     :query    {:source-table (mt/id :venues)
                                :limit        1}}))))))

(deftest e2e-nested-source-card-test
  (testing "Make sure permissions are calculated for Card -> Card -> Source Query (#12354)"
    (mt/with-non-admin-groups-no-root-collection-perms
      (mt/with-temp-copy-of-db
        (perms/revoke-data-perms! (perms-group/all-users) (mt/id))
        (t2.with-temp/with-temp [Collection collection]
          (perms/grant-collection-read-permissions! (perms-group/all-users) collection)
          (doseq [[card-1-query-type card-1-query] {"MBQL"   (mt/mbql-query venues
                                                               {:order-by [[:asc $id]], :limit 2})
                                                    "native" (mt/native-query
                                                               {:query (str "SELECT id, name, category_id, latitude, longitude, price "
                                                                            "FROM venues "
                                                                            "ORDER BY id ASC "
                                                                            "LIMIT 2")})}]
            (testing (format "\nCard 1 is a %s query" card-1-query-type)
              (t2.with-temp/with-temp [Card {card-1-id :id, :as card-1} {:collection_id (u/the-id collection)
                                                                         :dataset_query card-1-query}]
                (doseq [[card-2-query-type card-2-query] {"MBQL"   (mt/mbql-query nil
                                                                     {:source-table (format "card__%d" card-1-id)})
                                                          "native" (mt/native-query
                                                                     {:query         "SELECT * FROM {{card}}"
                                                                      :template-tags {"card" {:name         "card"
                                                                                              :display-name "card"
                                                                                              :type         :card
                                                                                              :card-id      card-1-id}}})}]
                  (testing (format "\nCard 2 is a %s query" card-2-query-type)
                    (t2.with-temp/with-temp [Card card-2 {:collection_id (u/the-id collection)
                                                          :dataset_query card-2-query}]
                      (testing "\nshould be able to read nested-nested Card if we have Collection permissions\n"
                        (mt/with-test-user :rasta
                          (let [expected [[1 "Red Medicine"           4 10.0646 -165.374 3]
                                          [2 "Stout Burgers & Beers" 11 34.0996 -118.329 2]]]
                            (testing "Should be able to run Card 1 directly"
                              (binding [qp.perms/*card-id* (u/the-id card-1)]
                                (is (= expected
                                       (mt/rows
                                        (qp/process-query (:dataset_query card-1)))))))

                            (testing "Should be able to run Card 2 directly [Card 2 -> Card 1 -> Source Query]"
                              (binding [qp.perms/*card-id* (u/the-id card-2)]
                                (is (= expected
                                       (mt/rows
                                        (qp/process-query (:dataset_query card-2)))))))

                            (testing "Should be able to run ad-hoc query with Card 1 as source query [Ad-hoc -> Card -> Source Query]"
                              (is (= expected
                                     (mt/rows
                                      (qp/process-query (mt/mbql-query nil
                                                          {:source-table (format "card__%d" card-1-id)}))))))

                            (testing "Should be able to run ad-hoc query with Card 2 as source query [Ad-hoc -> Card -> Card -> Source Query]"
                              (is (= expected
                                     (mt/rows
                                      (qp/process-userland-query (mt/mbql-query nil
                                                                   {:source-table (format "card__%d" (u/the-id card-2))}))))))))))))))))))))

(deftest e2e-ignore-user-supplied-card-ids-test
  (testing "You shouldn't be able to bypass security restrictions by passing `[:info :card-id]` in the query."
    (mt/with-temp-copy-of-db
      (perms/revoke-data-perms! (perms-group/all-users) (mt/id))
<<<<<<< HEAD
      (t2.with-temp/with-temp [Collection collection {}
                               Card       card {:collection_id (u/the-id collection)
                                                 :dataset_query (mt/mbql-query venues {:fields [$id], :order-by [[:asc $id]], :limit 2})}]
=======
      (mt/with-temp [Collection collection {}
                     Card       card {:collection_id (u/the-id collection)
                                      :dataset_query (mt/mbql-query venues {:fields [$id] :order-by [[:asc $id]] :limit 2})}]
>>>>>>> 742f4a61
        ;; Since the collection derives from the root collection this grant shouldn't really be needed, but better to
        ;; be extra-sure in this case that the user is getting rejected for data perms and not card/collection perms
        (perms/grant-collection-read-permissions! (perms-group/all-users) collection)
        (is (= "You don't have permissions to do that."
               (mt/user-http-request :rasta :post 403 "dataset" (assoc (mt/mbql-query venues {:limit 1})
                                                                       :info {:card-id (u/the-id card)}))))))))

(deftest e2e-ignore-user-supplied-perms-test
  (testing "You shouldn't be able to bypass security restrictions by passing in `::qp.perms/perms` in the query"
    (binding [api/*current-user-id*              (mt/user->id :rasta)
              api/*current-user-permissions-set* (atom #{})]
      (letfn [(process-query []
                (qp/process-query (assoc (mt/mbql-query venues {:limit 1})
                                         ::qp.perms/perms {:gtaps #{(perms/table-query-path (mt/id :venues))}})))]
        (testing "Make sure the middleware is actually preventing something by disabling it"
          (with-redefs [qp.perms/remove-permissions-key identity]
            (is (partial= {:status :completed}
                          (process-query)))))
        (is (thrown-with-msg?
             clojure.lang.ExceptionInfo
             #"You do not have permissions to run this query"
             (process-query)))))))<|MERGE_RESOLUTION|>--- conflicted
+++ resolved
@@ -57,23 +57,13 @@
 
 (deftest mbql-query-perms-test
   (testing "Make sure the MBQL query fails to run if current user doesn't have perms"
-<<<<<<< HEAD
-    (t2.with-temp/with-temp [Database db    {}
-                             Table    table {:db_id (u/the-id db)}]
+    (mt/with-temp [Database db    {}
+                   Table    table {:db_id (u/the-id db)}]
       ;; All users get perms for all new DBs by default
       (perms/revoke-data-perms! (perms-group/all-users) (u/the-id db))
       (is (thrown-with-msg?
            ExceptionInfo
            perms-error-msg
-=======
-    (is (thrown-with-msg?
-         ExceptionInfo
-         perms-error-msg
-         (mt/with-temp [Database db {}
-                        Table    table {:db_id (u/the-id db)}]
-           ;; All users get perms for all new DBs by default
-           (perms/revoke-data-perms! (perms-group/all-users) (u/the-id db))
->>>>>>> 742f4a61
            (check-perms-for-rasta
             {:database (u/the-id db)
              :type     :query
@@ -81,13 +71,8 @@
 
 (deftest mbql-query-perms-test-2
   (testing "...but it should work if user has perms [MBQL]"
-<<<<<<< HEAD
-    (t2.with-temp/with-temp [Database db    {}
-                             Table    table {:db_id (u/the-id db)}]
-=======
     (mt/with-temp [Database db {}
                    Table    table {:db_id (u/the-id db)}]
->>>>>>> 742f4a61
       ;; query should be returned by middleware unchanged
       (is (= {:database (u/the-id db)
               :type     :query
@@ -121,23 +106,13 @@
 
 (deftest nested-mbql-query-test
   (testing "Make sure nested MBQL query fails to run if current user doesn't have perms"
-<<<<<<< HEAD
-    (t2.with-temp/with-temp [Database db    {}
-                             Table    table {:db_id (u/the-id db)}]
+    (mt/with-temp [Database db    {}
+                   Table    table {:db_id (u/the-id db)}]
       ;; All users get perms for all new DBs by default
       (perms/revoke-data-perms! (perms-group/all-users) (u/the-id db))
       (is (thrown-with-msg?
            ExceptionInfo
            perms-error-msg
-=======
-    (is (thrown-with-msg?
-         ExceptionInfo
-         perms-error-msg
-         (mt/with-temp [Database db {}
-                        Table    table {:db_id (u/the-id db)}]
-           ;; All users get perms for all new DBs by default
-           (perms/revoke-data-perms! (perms-group/all-users) (u/the-id db))
->>>>>>> 742f4a61
            (check-perms-for-rasta
             {:database (u/the-id db)
              :type     :query
@@ -145,13 +120,8 @@
 
 (deftest nested-mbql-query-test-2
   (testing "...but it should work if user has perms [nested MBQL queries]"
-<<<<<<< HEAD
-    (t2.with-temp/with-temp [Database db    {}
-                             Table    table {:db_id (u/the-id db)}]
-=======
-    (mt/with-temp [Database db {}
+    (mt/with-temp [Database db    {}
                    Table    table {:db_id (u/the-id db)}]
->>>>>>> 742f4a61
       (is (= {:database (u/the-id db)
               :type     :query
               :query    {:source-query {:source-table (u/the-id table)}}}
@@ -162,11 +132,10 @@
 
 (deftest template-tags-referenced-queries-test
   (testing "Fails for MBQL query referenced in template tag, when user has no perms to referenced query"
-<<<<<<< HEAD
-    (t2.with-temp/with-temp [Database db      {}
-                             Table    _       {:db_id (u/the-id db)}
-                             Table    table-2 {:db_id (u/the-id db)}
-                             Card     card    {:dataset_query {:database (u/the-id db), :type :query,
+    (mt/with-temp [Database db      {}
+                   Table    _       {:db_id (u/the-id db)}
+                   Table    table-2 {:db_id (u/the-id db)}
+                   Card     card    {:dataset_query {:database (u/the-id db), :type :query,
                                                                :query {:source-table (u/the-id table-2)}}}]
       ;; All users get perms for all new DBs by default
       (perms/revoke-data-perms! (perms-group/all-users) (u/the-id db) nil (u/the-id table-2))
@@ -175,20 +144,6 @@
         (is (thrown-with-msg?
              ExceptionInfo
              perms-error-msg
-=======
-    (is (thrown-with-msg?
-         ExceptionInfo
-         perms-error-msg
-         (mt/with-temp [Database db {}
-                        Table    _       {:db_id (u/the-id db)}
-                        Table    table-2 {:db_id (u/the-id db)}
-                        Card     card    {:dataset_query {:database (u/the-id db), :type :query,
-                                                          :query {:source-table (u/the-id table-2)}}}]
-           ;; All users get perms for all new DBs by default
-           (perms/revoke-data-perms! (perms-group/all-users) (u/the-id db) nil (u/the-id table-2))
-           (let [card-id  (:id card)
-                 tag-name (str "#" card-id)]
->>>>>>> 742f4a61
              (check-perms-for-rasta
               {:database (u/the-id db)
                :type     :native
@@ -199,19 +154,11 @@
 
 (deftest template-tags-referenced-queries-test-2
   (testing "...but it should work if user has perms [template tag referenced query]"
-<<<<<<< HEAD
-    (t2.with-temp/with-temp [Database db      {}
-                             Table    _       {:db_id (u/the-id db)}
-                             Table    table-2 {:db_id (u/the-id db)}
-                             Card     card    {:dataset_query {:database (u/the-id db), :type :query,
-                                                               :query {:source-table (u/the-id table-2)}}}]
-=======
-    (mt/with-temp [Database db {}
+    (mt/with-temp [Database db      {}
                    Table    _       {:db_id (u/the-id db)}
                    Table    table-2 {:db_id (u/the-id db)}
                    Card     card    {:dataset_query {:database (u/the-id db), :type :query,
-                                                     :query {:source-table (u/the-id table-2)}}}]
->>>>>>> 742f4a61
+                                                               :query {:source-table (u/the-id table-2)}}}]
       (let [card-id   (:id card)
             tag-name  (str "#" card-id)
             query-sql (format "SELECT * FROM {{%s}} AS x" tag-name)]
@@ -231,11 +178,10 @@
 
 (deftest template-tags-referenced-queries-test-3
   (testing "Fails for native query referenced in template tag, when user has no perms to referenced query"
-<<<<<<< HEAD
-    (t2.with-temp/with-temp [Database db   {}
-                             Card     card {:dataset_query
-                                            {:database (u/the-id db), :type :native,
-                                             :native {:query "SELECT 1 AS \"foo\", 2 AS \"bar\", 3 AS \"baz\""}}}]
+    (mt/with-temp [Database db   {}
+                   Card     card {:dataset_query
+                                  {:database (u/the-id db), :type :native,
+                                   :native {:query "SELECT 1 AS \"foo\", 2 AS \"bar\", 3 AS \"baz\""}}}]
       ;; All users get perms for all new DBs by default
       (perms/revoke-data-perms! (perms-group/all-users) (u/the-id db))
       (let [card-id  (:id card)
@@ -243,19 +189,6 @@
         (is (thrown-with-msg?
              ExceptionInfo
              perms-error-msg
-=======
-    (is (thrown-with-msg?
-         ExceptionInfo
-         perms-error-msg
-         (mt/with-temp [Database db {}
-                        Card     card {:dataset_query
-                                       {:database (u/the-id db), :type :native,
-                                        :native {:query "SELECT 1 AS \"foo\", 2 AS \"bar\", 3 AS \"baz\""}}}]
-           ;; All users get perms for all new DBs by default
-           (perms/revoke-data-perms! (perms-group/all-users) (u/the-id db))
-           (let [card-id  (:id card)
-                 tag-name (str "#" card-id)]
->>>>>>> 742f4a61
              (check-perms-for-rasta
               {:database (u/the-id db)
                :type     :native
@@ -266,17 +199,10 @@
 
 (deftest template-tags-referenced-queries-test-4
   (testing "...but it should work if user has perms [template tag referenced query]"
-<<<<<<< HEAD
-    (t2.with-temp/with-temp [Database db   {}
-                             Card     card {:dataset_query
-                                            {:database (u/the-id db), :type :native,
-                                             :native {:query "SELECT 1 AS \"foo\", 2 AS \"bar\", 3 AS \"baz\""}}}]
-=======
-    (mt/with-temp [Database db {}
+    (mt/with-temp [Database db   {}
                    Card     card {:dataset_query
                                   {:database (u/the-id db), :type :native,
                                    :native {:query "SELECT 1 AS \"foo\", 2 AS \"bar\", 3 AS \"baz\""}}}]
->>>>>>> 742f4a61
       (let [card-id  (:id card)
             tag-name (str "#" card-id)
             query-sql (format "SELECT * FROM {{%s}} AS x" tag-name)]
@@ -401,15 +327,9 @@
   (testing "You shouldn't be able to bypass security restrictions by passing `[:info :card-id]` in the query."
     (mt/with-temp-copy-of-db
       (perms/revoke-data-perms! (perms-group/all-users) (mt/id))
-<<<<<<< HEAD
-      (t2.with-temp/with-temp [Collection collection {}
-                               Card       card {:collection_id (u/the-id collection)
-                                                 :dataset_query (mt/mbql-query venues {:fields [$id], :order-by [[:asc $id]], :limit 2})}]
-=======
       (mt/with-temp [Collection collection {}
                      Card       card {:collection_id (u/the-id collection)
-                                      :dataset_query (mt/mbql-query venues {:fields [$id] :order-by [[:asc $id]] :limit 2})}]
->>>>>>> 742f4a61
+                                      :dataset_query (mt/mbql-query venues {:fields [$id], :order-by [[:asc $id]], :limit 2})}]
         ;; Since the collection derives from the root collection this grant shouldn't really be needed, but better to
         ;; be extra-sure in this case that the user is getting rejected for data perms and not card/collection perms
         (perms/grant-collection-read-permissions! (perms-group/all-users) collection)
