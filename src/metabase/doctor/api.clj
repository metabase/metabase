--- conflicted
+++ resolved
@@ -14,19 +14,38 @@
 (defn- get-query-execution-stats
   "Get detailed query execution statistics for the last N days"
   [days]
-<<<<<<< HEAD
   (let [since (t/minus (t/instant) (t/days days))]
     {:total-queries (t2/count :model/QueryExecution
                               {:where [:>= :started_at since]})
 
-     :error-queries (t2/count :model/QueryExecution
-                              {:where [:and
-                                       [:>= :started_at since]
-                                       [:not= :error nil]]})
+     :error-queries (t2/select :model/QueryExecution 
+                                {:select [:query_execution.id 
+                                          :query_execution.database_id 
+                                          [:metabase_database.name :database_name] 
+                                          :query_execution.running_time 
+                                          :error :context 
+                                          :query_execution.card_id 
+                                          :report_card.name]
+                                 :from [:query_execution]
+                                 :left-join [[:report_card] [:= :query_execution.card_id :report_card.id]
+                                             [:metabase_database] [:= :query_execution.database_id :metabase_database.id]]
+                                 :where [:and
+                                         [:>= :started_at since]
+                                         [:not= :error nil]]
+                                 :limit 100
+                                 :order-by [[:query_execution.started_at :desc]]})
 
      ;; Queries with >10 second runtime
      :slow-queries (t2/select :model/QueryExecution
-                               {:select [:id :database_id :card_id :running_time :error :context :result_rows]
+                               {:select [:query_execution.id 
+                                         :query_execution.database_id 
+                                         [:metabase_database.name :database_name]
+                                         :query_execution.card_id 
+                                         :report_card.name
+                                         :running_time :error :context :result_rows]
+                                :from [:query_execution]
+                                :left-join [[:report_card] [:= :query_execution.card_id :report_card.id]
+                                            [:metabase_database] [:= :query_execution.database_id :metabase_database.id]]
                                 :where [:and
                                         [:>= :started_at since]
                                         [:> :running_time 10000]]
@@ -35,7 +54,15 @@
 
      ;; Queries with extremely large result sets
      :large-result-queries (t2/select :model/QueryExecution
-                                       {:select [:id :card_id :database_id :result_rows :running_time :context]
+                                       {:select [:query_execution.id 
+                                                 :query_execution.card_id 
+                                                 :report_card.name
+                                                 :query_execution.database_id
+                                                 [:metabase_database.name :database_name] 
+                                                 :result_rows :running_time :context]
+                                        :from [:query_execution]
+                                        :left-join [[:report_card] [:= :query_execution.card_id :report_card.id]
+                                                    [:metabase_database] [:= :query_execution.database_id :metabase_database.id]]
                                         :where [:and
                                                 [:>= :started_at since]
                                                 [:> :result_rows 100000]]
@@ -72,58 +99,29 @@
                                 :group-by [[:date_trunc [:inline "hour"] :started_at]]
                                 :order-by [[:hour :desc]]
                                 :limit 48})}))
-=======
-  {:total-queries (t2/count :model/QueryExecution
-                            {:where [:>= :started_at (t/minus (t/instant) (t/days days))]})
-   :error-queries (t2/select :model/QueryExecution {:select [:query_execution.id :query_execution.database_id [:metabase_database.name :database_name] :query_execution.running_time :error :context :query_execution.card_id :report_card.name]
-                                                    :from [:query_execution]
-                                                    :left-join [
-                                                                [:report_card] [:= :query_execution.card_id :report_card.id]
-                                                                [:metabase_database] [:= :query_execution.database_id :metabase_database.id]
-                                                                ]
-                                                    :where [:and
-                                                            [:>= :started_at (t/minus (t/instant) (t/days days))]
-                                                            [:not= :context "ad-hoc"]
-                                                            [:not= :error nil]]
-                                                    :limit 20
-                                                    :order-by [[:query_execution.started_at :desc]]})
-   :slow-queries  (t2/select :model/QueryExecution {:select [:query_execution.id :query_execution.database_id [:metabase_database.name :database_name] :query_execution.running_time :query_execution.result_rows :error :context :query_execution.card_id :report_card.name]
-                                                    :from [:query_execution]
-                                                    :left-join [
-                                                                [:report_card] [:= :query_execution.card_id :report_card.id]
-                                                                [:metabase_database] [:= :query_execution.database_id :metabase_database.id]
-                                                                ]
-                                                    :where [:and
-                                                            [:>= :started_at (t/minus (t/instant) (t/days days))]
-                                                            [:not= :context "ad-hoc"]
-                                                            [:> :running_time 60000]]
-                                                    :limit 20
-                                                    :order-by [[:running_time :desc]]})
-   :queries-by-context (t2/select :model/QueryExecution {:select [:context [:%count.* :count]]
-                                                         :from [:query_execution]
-                                                         :where [:>= :started_at (t/minus (t/instant) (t/days days))]
-                                                         :group-by [:context]})})
->>>>>>> 718a91ee
 
 (defn- get-task-history-stats
   "Get comprehensive task execution statistics"
   [days]
-<<<<<<< HEAD
   (let [since (t/minus (t/instant) (t/days days))]
-    {:failed-tasks (t2/select :model/TaskHistory
-                               {:select [:task :db_id [[:count :*] :count]]
+    {:failed-tasks (t2/select :model/TaskHistory 
+                               {:select [:task :db_id [:metabase_database.name :db_name] [:%count.* :count]]
+                                :from [:task_history]
+                                :left-join [[:metabase_database] [:= :task_history.db_id :metabase_database.id]]
                                 :where [:and
                                         [:>= :started_at since]
-                                        [:= :ended_at nil]]
-                                :group-by [:task :db_id]
-                                :order-by [[:count :desc]]
+                                        [:or
+                                         [:= :ended_at nil]
+                                         [:= :status "failed"]]]
+                                :group-by [:task :db_id :db_name]
+                                :order-by [[:%count.* :desc]]
                                 :limit 50})
 
      ;; Tasks that consistently fail
      :recurring-failures (->> (t2/select :model/TaskHistory
                                          {:select [:task :db_id
                                                    [[:count :*] :total_runs]
-                                                   [[:sum [:case [:= :ended_at nil] [:inline 1] :else [:inline 0]]] :failures]]
+                                                   [[:sum [:case [:or [:= :ended_at nil] [:= :status "failed"]] [:inline 1] :else [:inline 0]]] :failures]]
                                           :where [:>= :started_at since]
                                           :group-by [:task :db_id]})
                               (filter #(> (:failures %) 5))
@@ -131,7 +129,9 @@
                               vec)
 
      :long-running-tasks (t2/select :model/TaskHistory
-                                     {:select [:task :duration :db_id]
+                                     {:select [:task :duration :db_id [:metabase_database.name :db_name]]
+                                      :from [:task_history]
+                                      :left-join [[:metabase_database] [:= :task_history.db_id :metabase_database.id]]
                                       :where [:and
                                               [:>= :started_at since]
                                               [:> :duration 300000]]
@@ -150,6 +150,33 @@
                                             [:in :task ["sync" "sync-fields" "fingerprint-fields" "analyze"]]]
                                     :group-by [:db_id :task]
                                     :order-by [[:db_id :asc] [:task :asc]]})}))
+
+(defn- get-pgstats-stats
+  "Get PostgreSQL specific statistics - set a lock with `begin; lock metabase_database in exclusive mode`"
+  [& _args]
+  {:locks
+   (t2/query
+    {:select     [:pg_stat_activity.pid :pg_class.relname :pg_locks.transactionid :pg_locks.granted]
+     :from       [[:pg_stat_activity]
+                  [:pg_locks]]
+     :left-join [:pg_class [:= :pg_locks.relation :pg_class.oid]]
+     :where [:and
+             [:not= :pg_stat_activity.query "<insufficient privilege>"]
+             [:= :pg_locks.pid :pg_stat_activity.pid]
+             [:= :pg_locks.mode "ExclusiveLock"]
+             [:not= :pg_stat_activity.pid [:call :pg_backend_pid]]]
+     :order-by [:query_start]})
+
+   :long-running
+   (t2/query
+    {:select [:pid
+              [[:- [:now] :pg_stat_activity.xact_start] :duration]
+              :query
+              :state]
+     :from [:pg_stat_activity]
+     :where [:> [[:- [:now] :pg_stat_activity.xact_start]]
+             [:raw "interval '5 minutes'"]]
+     :order-by [[2 :desc]]})})
 
 (defn- get-database-stats
   "Get comprehensive database metadata statistics"
@@ -348,92 +375,6 @@
                                                  :group-by [:d.id]})
                                      (filter #(> (:field_count %) 100000))
                                      count)})
-=======
-  {:failed-tasks (t2/select :model/TaskHistory {:select [:task :db_id [:metabase_database.name :db_name] [:%count.* :count]]
-                                                :from [:task_history]
-                                                :left-join [[:metabase_database] [:= :task_history.db_id :metabase_database.id]]
-                                                :where [:and
-                                                        [:>= :started_at (t/minus (t/instant) (t/days days))]
-                                                        [:= :status "failed"]]
-                                                :group-by [:task :db_id :db_name]
-                                                :order-by [[:%count.* :desc]]
-                                                :limit 50})
-   :long-running-tasks (t2/select :model/TaskHistory {:select [:task :duration :db_id [:metabase_database.name :db_name]]
-                                                      :from [:task_history]
-                                                      :left-join [[:metabase_database] [:= :task_history.db_id :metabase_database.id]]
-                                                      :where [:and
-                                                              [:>= :started_at (t/minus (t/instant) (t/days days))]
-                                                              [:> :duration 300000]]
-                                                      :order-by [[:duration :desc]]
-                                                      :limit 20})})
-
-(defn- _get-pgstats-stats
-  "set a lock with `begin; lock metabase_database in exclusive mode`"
-  [& _args]
-  {:locks
-   (t2/query
-    {:select     [:pg_stat_activity.pid :pg_class.relname :pg_locks.transactionid :pg_locks.granted]
-     :from       [[:pg_stat_activity]
-                  [:pg_locks]]
-     :left-join [:pg_class [:= :pg_locks.relation :pg_class.oid]]
-     :where [:and
-             [:not= :pg_stat_activity.query "<insufficient privilege>"]
-             [:= :pg_locks.pid :pg_stat_activity.pid]
-             [:= :pg_locks.mode "ExclusiveLock"]
-             [:not= :pg_stat_activity.pid [:call :pg_backend_pid]]]
-     :order-by [:query_start]})
-
-   :long-running
-   (t2/query
-    {:select [:pid
-              [[:- [:now] :pg_stat_activity.xact_start] :duration]
-              :query
-              :state]
-     :from [:pg_stat_activity]
-     :where [:> [[:- [:now] :pg_stat_activity.xact_start]]
-             [:raw "interval '5 minutes'"]]
-     :order-by [[2 :desc]]})})
-
-;; (defn- get-database-stats
-;;   "Get database metadata statistics"
-;;   []
-;;   (let [db-field-counts (t2/select :model/Database {:select [:d.id :d.name :d.engine [:%count.f.id :field_count]]
-;;                                     :from [[:metabase_database :d]]
-;;                                     :left-join [[:metabase_table :t] [:= :d.id :t.db_id]
-;;                                                 [:metabase_field :f] [:= :t.id :f.table_id]]
-;;                                     :group-by [:d.id :d.name :d.engine]
-;;                                     :order-by [[:%count.f.id :desc]]})]
-;;     {:databases db-field-counts
-;;      :high-field-databases (filter #(> (:field_count %) 100000) db-field-counts)}))
-
-;; (defn- get-pulse-stats
-;;   "Get pulse/subscription statistics"
-;;   []
-;;   {:active-pulses (t2/count :model/Pulse {:where [:= :archived false]})
-;;    :hourly-pulses (t2/select :model/Pulse {:select [:p.id :p.name [:%count.pc.id :card_count]]
-;;                               :from [[:pulse :p]]
-;;                               :left-join [[:pulse_card :pc] [:= :p.id :pc.pulse_id]]
-;;                               :where [:and
-;;                                       [:= :p.archived false]
-;;                                       [:like :p.schedule_type "hourly"]]
-;;                               :group-by [:p.id :p.name]})
-;;    :large-result-pulses (t2/select :model/Pulse {:select [:p.id :p.name :qe.result_rows]
-;;                                     :from [[:pulse :p]]
-;;                                     :join [[:pulse_card :pc] [:= :p.id :pc.pulse_id]
-;;                                            [:query_execution :qe] [:= :pc.card_id :qe.card_id]]
-;;                                     :where [:and
-;;                                             [:= :p.archived false]
-;;                                             [:> :qe.result_rows 100000]]
-;;                                     :limit 20
-;;                                     :order-by [[:qe.result_rows :desc]]})})
-
-;; (defn- get-cache-settings
-;;   "Get current cache configuration"
-;;   []
-;;   {:query-caching-max-kb (setting/get :query-caching-max-kb)
-;;    :query-caching-min-ttl (setting/get :query-caching-min-ttl)
-;;    :query-caching-ttl-ratio (setting/get :query-caching-ttl-ratio)})
->>>>>>> 718a91ee
 
 (defn- collect-health-metrics
   "Collect all health metrics for comprehensive analysis"
@@ -442,13 +383,15 @@
    :period-days days
    :query-stats (get-query-execution-stats days)
    :task-stats (get-task-history-stats days)
-<<<<<<< HEAD
    :database-stats (get-database-stats)
    :pulse-stats (get-pulse-stats)
    :cache-settings (get-cache-settings)
    :system-metrics (get-system-metrics)
-   :oom-indicators (get-oom-indicators)})
-
+   :oom-indicators (get-oom-indicators)
+   :pg-stats (try
+               (get-pgstats-stats)
+               (catch Exception e
+                 {:error "PostgreSQL stats not available or not using PostgreSQL"}))})
 
 (def ^:private enhanced-analysis-prompt
   "You are an expert Metabase health diagnostic specialist. Analyze this comprehensive health data and generate a detailed diagnostic report.
@@ -483,53 +426,11 @@
    - Multiple databases with excessive field counts
    - Concurrent heavy operations (syncs + pulses + queries)
 
-=======
-  ;;  :pg-stats   (get-pgstats-stats)
-   })
-  ;;  :database-stats (get-database-stats)
-  ;;  :pulse-stats (get-pulse-stats)
-  ;;  :cache-settings (get-cache-settings)
-
-(def ^:private analysis-prompt
-  "You are an expert Metabase health diagnostic specialist. Analyze this comprehensive health data and generate a detailed diagnostic report.
-
-CRITICAL PATTERNS TO IDENTIFY:
-
-1. **OOM (Out of Memory) Risk Indicators**
-   - Notification-send task crashes (especially hourly patterns)
-   - Queries returning >100K rows (especially >1M rows)
-   - Hourly pulses with large card counts or result sets
-   - MongoDB databases with >100K fields causing fingerprinting crashes
-   - Concurrent pulse execution at the same time
-   - Sync/fingerprint tasks failing repeatedly on specific databases
-
-2. **Performance Degradation Patterns**
-   - Queries taking >10 seconds (identify patterns by context)
-   - Dashboard queries with high error rates
-   - Cache configuration issues (especially query-caching-max-kb < 200)
-   - Failed sync operations blocking metadata updates
-   - Large field counts (>100K) in databases slowing operations
-
-3. **Error Patterns**
-   - Join alias errors ('Column with source :source/implicitly-joinable')
-   - Assert failures indicating null value issues
-   - Column not found errors suggesting schema changes
-   - Recurring task failures (fingerprint-fields, analyze, sync-fks)
-   - Error spikes at specific hours indicating scheduled job issues
-
-4. **Resource Consumption Issues**
-   - Peak hourly query volumes exceeding normal patterns
-   - Large result sets being loaded into memory
-   - Multiple databases with excessive field counts
-   - Concurrent heavy operations (syncs + pulses + queries)
-
->>>>>>> 718a91ee
 ANALYSIS APPROACH:
 
 1. First, identify any CRITICAL issues that could cause immediate crashes or OOMs
 2. Then identify HIGH priority performance issues affecting user experience
 3. Finally, note optimization opportunities for long-term stability
-<<<<<<< HEAD
 
 REPORT STRUCTURE:
 
@@ -540,18 +441,6 @@
 - Top 3 critical issues requiring immediate action
 - Risk assessment for OOM/crashes
 
-=======
-
-REPORT STRUCTURE:
-
-# 🏥 Metabase Instance Health Diagnostic Report
-
-## 📊 Executive Summary
-- Overall health score (Critical/Poor/Fair/Good/Excellent)
-- Top 3 critical issues requiring immediate action
-- Risk assessment for OOM/crashes
-
->>>>>>> 718a91ee
 ## 🔴 Critical Issues (Immediate Action Required)
 For each critical issue:
 - **Issue**: Clear description
@@ -592,10 +481,6 @@
 - Time patterns (e.g., 'crashes every hour at XX:00')
 - Memory estimates based on row counts and field counts
 
-<<<<<<< HEAD
-Use tables, bullet points, and formatting to make the report scannable and actionable.
-Include severity indicators: 🔴 Critical, 🟡 Warning, 🟢 Good, ⚠️ Caution")
-=======
 Respect this style:
 - Use tables, bullet points, and formatting to make the report scannable and actionable.
 - Include severity indicators: 🔴 Critical, 🟡 Warning, 🟢 Good, ⚠️ Caution
@@ -605,10 +490,8 @@
 
 For example, in raw markdown:
 
-    There is a problem with [QUESTION NAME HERE](/question/1).
-    Database [DATABASE NAME HERE](/admin/databases/123)] has issues.
-")
->>>>>>> 718a91ee
+    There is a problem with [QUESTION NAME HERE](/question/123).
+    Database [DATABASE NAME HERE](/admin/databases/123) has issues.")
 
 (defn- call-openai
   "Call OpenAI GPT API with enhanced prompt"
@@ -635,6 +518,7 @@
                                :timeout 30000})]
       (-> response :body :choices first :message :content))))
 
+;; Memoization for performance - cache results for 30 minutes
 (def ^:private openai-memo
   (memoize/ttl call-openai :ttl/threshold (u/minutes->ms 30)))
 
@@ -645,22 +529,13 @@
   "Doctor endpoint that performs comprehensive health analysis"
   []
   {:status 200
-   :body   {:reportMarkdown (call-openai enhanced-analysis-prompt (collect-health-metrics 7))}})
+   :body   {:reportMarkdown (openai-memo enhanced-analysis-prompt (collect-health-metrics-memo 7))}})
 
 (api.macros/defendpoint :get "/metrics"
-  "Get raw health metrics for debugging"
-  []
-  {:status 200
-<<<<<<< HEAD
-   :body   (collect-health-metrics 7)})
-=======
-   :body   {:reportMarkdown (openai-memo analysis-prompt (collect-health-metrics-memo 1))}})
-
-(api.macros/defendpoint :get "/metrics"
-  "Clear memoized data and return success status"
-  []
+  "Get raw health metrics (also clears memoized cache)"
+  []
+  ;; Clear memoized data
   (memoize/memo-clear! openai-memo)
   (memoize/memo-clear! collect-health-metrics-memo)
   {:status 200
-   :body   (collect-health-metrics-memo 1)})
->>>>>>> 718a91ee
+   :body   (collect-health-metrics-memo 7)})