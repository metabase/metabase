(ns metabase.api.metabot-test
<<<<<<< HEAD
  (:require
   [cheshire.core :as json]
   [clojure.string :as str]
   [clojure.test :refer :all]
   [metabase.db.query :as mdb.query]
   [metabase.metabot-test :as metabot-test]
   [metabase.metabot.client :as metabot-client]
   [metabase.metabot.util :as metabot-util]
   [metabase.models :refer [Card]]
   [metabase.test :as mt]))
=======
  (:require [clojure.string :as str]
            [clojure.test :refer :all]
            [metabase.metabot-test :as metabot-test]
            [metabase.metabot.client :as metabot-client]
            [metabase.metabot.util :as metabot-util]
            [metabase.models :refer [Card]]
            [metabase.test :as mt]
            [toucan2.tools.with-temp :as t2.with-temp]))
>>>>>>> e0e4505c

(deftest metabot-only-works-on-models-test
  (testing "POST /api/metabot/model/:model-id won't work for a table endpoint"
    (mt/with-temporary-setting-values [is-metabot-enabled true]
      (mt/dataset sample-dataset
        (let [q        "At what time was the status closed for each user?"
              response (mt/user-http-request :rasta :post 404
                                             (format "/metabot/model/%s" (mt/id :people))
                                             {:question q})]
          (is (= "Not found." response)))))))

(deftest metabot-model-happy-path-test
  (testing "POST /api/metabot/model/:model-id happy path"
    (mt/with-temporary-setting-values [is-metabot-enabled true]
      (mt/dataset sample-dataset
        (t2.with-temp/with-temp
         [Card orders-model {:name    "Orders Model"
                             :dataset_query
                             {:database (mt/id)
                              :type     :query
                              :query    {:source-table (mt/id :orders)}}
                             :dataset true}]
         (let [bot-message (format
                            "You should do ```SELECT COUNT(*) FROM %s``` to do that."
                            (metabot-util/normalize-name (:name orders-model)))
               bot-sql     (metabot-util/extract-sql bot-message)
               q           "How many orders do I have?"]
           (with-redefs [metabot-client/*bot-endpoint*   (fn [{:keys [prompt_template]} _]
                                                           (case (keyword prompt_template)
                                                             :infer_sql {:choices [{:message {:content bot-message}}]}
                                                             {:choices [{:message {:content "{}"}}]}))
                         metabot-util/*prompt-templates* (constantly metabot-test/test-prompt-templates)]
             (let [response (mt/user-http-request :rasta :post 200
                                                  (format "/metabot/model/%s" (:id orders-model))
                                                  {:question q})
                   {:keys [query template-tags]} (get-in response [:card :dataset_query :native])]
               (is (true? (str/ends-with? query bot-sql)))
               (is (contains? template-tags (keyword (str "#" (:id orders-model)))))))))))))

(deftest metabot-model-sad-path-test
  (testing "POST /api/metabot/model/:model-id produces a message when no SQL is found"
    (mt/with-temporary-setting-values [is-metabot-enabled true]
      (mt/dataset sample-dataset
        (t2.with-temp/with-temp
         [Card orders-model {:name    "Orders Model"
                             :dataset_query
                             {:database (mt/id)
                              :type     :query
                              :query    {:source-table (mt/id :orders)}}
                             :dataset true}]
         (let [bot-message "IDK what to do here"
               q           "How many orders do I have?"]
           (with-redefs [metabot-client/*bot-endpoint*   (metabot-test/test-bot-endpoint-single-message bot-message)
                         metabot-util/*prompt-templates* (constantly metabot-test/test-prompt-templates)]
             (let [response (mt/user-http-request :rasta :post 400
                                                  (format "/metabot/model/%s" (:id orders-model))
                                                  {:question q})]
               (is (true? (str/includes? response "didn't produce any SQL")))))))))))

(deftest metabot-database-happy-path-test
  (testing "POST /api/metabot/database/:database-id happy path"
    (mt/with-temporary-setting-values [is-metabot-enabled true]
      (mt/dataset sample-dataset
        (t2.with-temp/with-temp
         [Card orders-model {:name    "Orders Model"
                             :dataset_query
                             {:database (mt/id)
                              :type     :query
                              :query    {:source-table (mt/id :orders)}}
                             :dataset true}]
         (let [bot-model-selection (format "The best model is %s" (:id orders-model))
               bot-sql-response    (format "you should do ```SELECT COUNT(*) FROM %s``` to do that."
                                           (metabot-util/normalize-name (:name orders-model)))
               bot-sql             (metabot-util/extract-sql bot-sql-response)
               q                   "How many orders do I have?"]
           (with-redefs [metabot-client/*bot-endpoint*   (fn [{:keys [prompt_template]} _]
                                                           (case (keyword prompt_template)
                                                             :infer_model {:choices [{:message {:content bot-model-selection}}]}
                                                             :infer_sql {:choices [{:message {:content bot-sql-response}}]}
                                                             {:choices [{:message {:content "{}"}}]}))
                         metabot-util/*prompt-templates* (constantly metabot-test/test-prompt-templates)]
             (let [response (mt/user-http-request :rasta :post 200
                                                  (format "/metabot/database/%s" (mt/id))
                                                  {:question q})
                   {:keys [query template-tags]} (get-in response [:card :dataset_query :native])]
               (is (true? (str/ends-with? query bot-sql)))
               (is (contains? template-tags (keyword (str "#" (:id orders-model)))))))))))))

(deftest metabot-database-no-model-found-test
  (testing "When we can't find a model, we return a message"
    (mt/with-temporary-setting-values [is-metabot-enabled true]
      (mt/dataset sample-dataset
        (t2.with-temp/with-temp
         [Card _orders-model {:name    "Orders Model"
                              :dataset_query
                              {:database (mt/id)
                               :type     :query
                               :query    {:source-table (mt/id :orders)}}
                              :dataset true}]
         (let [bot-message "No good model selected :("
               q           "A not useful prompt"]
           (with-redefs [metabot-client/*bot-endpoint*   (metabot-test/test-bot-endpoint-single-message bot-message)
                         metabot-util/*prompt-templates* (constantly metabot-test/test-prompt-templates)]
             (let [response (mt/user-http-request :rasta :post 400
                                                  (format "/metabot/database/%s" (mt/id))
                                                  {:question q})]
               (is (true? (str/includes? response "didn't find a good match")))))))))))

(deftest metabot-database-no-sql-found-test
  (testing "When we can't find sql from the selected model, we return a message"
    (mt/with-temporary-setting-values [is-metabot-enabled true]
      (mt/dataset sample-dataset
        (t2.with-temp/with-temp
         [Card orders-model {:name    "Orders Model"
                             :dataset_query
                             {:database (mt/id)
                              :type     :query
                              :query    {:source-table (mt/id :orders)}}
                             :dataset true}]
         (let [bot-message (format
                            "Part 1 is %s but part 2 doesn't return SQL."
                            (:id orders-model))
               q           "orders model but nothing useful"]
           (with-redefs [metabot-client/*bot-endpoint*   (metabot-test/test-bot-endpoint-single-message bot-message)
                         metabot-util/*prompt-templates* (constantly metabot-test/test-prompt-templates)]
             (let [response (mt/user-http-request :rasta :post 400
                                                  (format "/metabot/database/%s" (mt/id))
                                                  {:question q})]
               (is (true? (str/includes? response "didn't produce any SQL")))))))))))

(deftest openai-40X-test
  ;; We can use the metabot-client/bot-endpoint redefs to simulate various failure modes in the bot server
  (mt/with-temporary-setting-values [is-metabot-enabled true]
    (testing "Too many requests returns a useful message"
      (mt/dataset sample-dataset
<<<<<<< HEAD
        (mt/with-temp* [Card [_
                              {:name    "Orders Model"
                               :dataset_query
                               {:database (mt/id)
                                :type     :query
                                :query    {:source-table (mt/id :orders)}}
                               :dataset true}]]
          (with-redefs [metabot-client/*bot-endpoint*   (fn [_ _]
                                                          (throw (ex-info
                                                                  "Too many requests"
                                                                  {:message "Too many requests"
                                                                   :status  429})))
                        metabot-util/*prompt-templates* (constantly metabot-test/test-prompt-templates)]
            (let [{:keys [message]} (mt/user-http-request :rasta :post 429
                                                          (format "/metabot/database/%s" (mt/id))
                                                          {:question "Doesn't matter"})]
              (is (true? (str/includes? message "The bot server is under heavy load"))))))))
    (testing "Not having the right API keys set returns a useful message"
      (mt/dataset sample-dataset
        (mt/with-temp* [Card [_
                              {:name    "Orders Model"
                               :dataset_query
                               {:database (mt/id)
                                :type     :query
                                :query    {:source-table (mt/id :orders)}}
                               :dataset true}]]
          (with-redefs [metabot-client/*bot-endpoint*   (fn [_ _]
                                                          (throw (ex-info
                                                                  "Unauthorized"
                                                                  {:message "Unauthorized"
                                                                   :status  401})))
                        metabot-util/*prompt-templates* (constantly metabot-test/test-prompt-templates)]
            (let [{:keys [message]} (mt/user-http-request :rasta :post 400
                                                          (format "/metabot/database/%s" (mt/id))
                                                          {:question "Doesn't matter"})]
              (is (true? (str/includes? message "Bot credentials are incorrect or not set"))))))))
    (testing "Too many tokens used returns a useful message"
      (mt/dataset sample-dataset
        (mt/with-temp* [Card [_
                              {:name    "Orders Model"
                               :dataset_query
                               {:database (mt/id)
                                :type     :query
                                :query    {:source-table (mt/id :orders)}}
                               :dataset true}]]
          (let [error-code "context_length_exceeded"
                error-message "This model's maximum context length is 8192 tokens. However, your messages resulted in 14837 tokens. Please reduce the length of the messages."]
            (with-redefs [metabot-client/*bot-endpoint*   (fn [_ _]
                                                            (throw (ex-info
                                                                    error-message
                                                                    {:body    (json/generate-string
                                                                               {:error {:message error-message
                                                                                        :code    error-code}})
                                                                     :status  400})))
                          metabot-util/*prompt-templates* (constantly metabot-test/test-prompt-templates)]
              (let [{:keys [message]} (mt/user-http-request :rasta :post 400
                                                            (format "/metabot/database/%s" (mt/id))
                                                            {:question "Doesn't matter"})]
                (is (= error-message message))))))))))

(deftest metabot-infer-native-sql-test
  (testing "POST /database/:database-id/query"
    (mt/with-temporary-setting-values [is-metabot-enabled true]
      (mt/dataset sample-dataset
        (mt/with-temp* [Card [_orders-model
                              {:name    "Orders Model"
                               :dataset_query
                               {:database (mt/id)
                                :type     :query
                                :query    {:source-table (mt/id :orders)}}
                               :dataset true}]]
          (let [bot-message "SELECT COUNT(*) FROM ORDERS;"
                q           "How many orders do I have?"]
            (with-redefs [metabot-client/*bot-endpoint*   (metabot-test/test-bot-endpoint-single-message bot-message)
                          metabot-util/*prompt-templates* (constantly metabot-test/test-prompt-templates)]
              (let [response (mt/user-http-request :rasta :post 200
                                                   (format "/metabot/database/%s/query" (mt/id))
                                                   {:question q})
                    {:keys [sql]} response]
                (is (= (mdb.query/format-sql bot-message)
                       (mdb.query/format-sql sql)))))))))))
=======
        (t2.with-temp/with-temp
         [Card _ {:name    "Orders Model"
                  :dataset_query
                  {:database (mt/id)
                   :type     :query
                   :query    {:source-table (mt/id :orders)}}
                  :dataset true}]
         (with-redefs [metabot-client/*bot-endpoint*   (fn [_ _]
                                                         (throw (ex-info
                                                                 "Too many requests"
                                                                 {:message "Too many requests"
                                                                  :status  429})))
                       metabot-util/*prompt-templates* (constantly metabot-test/test-prompt-templates)]
           (let [{:keys [message]} (mt/user-http-request :rasta :post 429
                                                         (format "/metabot/database/%s" (mt/id))
                                                         {:question "Doesn't matter"})]
             (is (true? (str/includes? message "The bot server is under heavy load"))))))))
    (testing "Not having the right API keys set returns a useful message"
      (mt/dataset sample-dataset
        (t2.with-temp/with-temp
         [Card _ {:name    "Orders Model"
                  :dataset_query
                  {:database (mt/id)
                   :type     :query
                   :query    {:source-table (mt/id :orders)}}
                  :dataset true}]
         (with-redefs [metabot-client/*bot-endpoint*   (fn [_ _]
                                                         (throw (ex-info
                                                                 "Unauthorized"
                                                                 {:message "Unauthorized"
                                                                  :status  401})))
                       metabot-util/*prompt-templates* (constantly metabot-test/test-prompt-templates)]
           (let [{:keys [message]} (mt/user-http-request :rasta :post 400
                                                         (format "/metabot/database/%s" (mt/id))
                                                         {:question "Doesn't matter"})]
             (is (true? (str/includes? message "Bot credentials are incorrect or not set"))))))))))
>>>>>>> e0e4505c
<|MERGE_RESOLUTION|>--- conflicted
+++ resolved
@@ -1,5 +1,4 @@
 (ns metabase.api.metabot-test
-<<<<<<< HEAD
   (:require
    [cheshire.core :as json]
    [clojure.string :as str]
@@ -9,17 +8,8 @@
    [metabase.metabot.client :as metabot-client]
    [metabase.metabot.util :as metabot-util]
    [metabase.models :refer [Card]]
-   [metabase.test :as mt]))
-=======
-  (:require [clojure.string :as str]
-            [clojure.test :refer :all]
-            [metabase.metabot-test :as metabot-test]
-            [metabase.metabot.client :as metabot-client]
-            [metabase.metabot.util :as metabot-util]
-            [metabase.models :refer [Card]]
             [metabase.test :as mt]
             [toucan2.tools.with-temp :as t2.with-temp]))
->>>>>>> e0e4505c
 
 (deftest metabot-only-works-on-models-test
   (testing "POST /api/metabot/model/:model-id won't work for a table endpoint"
@@ -155,14 +145,13 @@
   (mt/with-temporary-setting-values [is-metabot-enabled true]
     (testing "Too many requests returns a useful message"
       (mt/dataset sample-dataset
-<<<<<<< HEAD
-        (mt/with-temp* [Card [_
-                              {:name    "Orders Model"
-                               :dataset_query
-                               {:database (mt/id)
-                                :type     :query
-                                :query    {:source-table (mt/id :orders)}}
-                               :dataset true}]]
+        (t2.with-temp/with-temp
+         [Card _ {:name    "Orders Model"
+                  :dataset_query
+                  {:database (mt/id)
+                   :type     :query
+                   :query    {:source-table (mt/id :orders)}}
+                  :dataset true}]
           (with-redefs [metabot-client/*bot-endpoint*   (fn [_ _]
                                                           (throw (ex-info
                                                                   "Too many requests"
@@ -175,13 +164,13 @@
               (is (true? (str/includes? message "The bot server is under heavy load"))))))))
     (testing "Not having the right API keys set returns a useful message"
       (mt/dataset sample-dataset
-        (mt/with-temp* [Card [_
-                              {:name    "Orders Model"
-                               :dataset_query
-                               {:database (mt/id)
-                                :type     :query
-                                :query    {:source-table (mt/id :orders)}}
-                               :dataset true}]]
+        (t2.with-temp/with-temp
+         [Card _ {:name    "Orders Model"
+                  :dataset_query
+                  {:database (mt/id)
+                   :type     :query
+                   :query    {:source-table (mt/id :orders)}}
+                  :dataset true}]
           (with-redefs [metabot-client/*bot-endpoint*   (fn [_ _]
                                                           (throw (ex-info
                                                                   "Unauthorized"
@@ -236,42 +225,4 @@
                                                    {:question q})
                     {:keys [sql]} response]
                 (is (= (mdb.query/format-sql bot-message)
-                       (mdb.query/format-sql sql)))))))))))
-=======
-        (t2.with-temp/with-temp
-         [Card _ {:name    "Orders Model"
-                  :dataset_query
-                  {:database (mt/id)
-                   :type     :query
-                   :query    {:source-table (mt/id :orders)}}
-                  :dataset true}]
-         (with-redefs [metabot-client/*bot-endpoint*   (fn [_ _]
-                                                         (throw (ex-info
-                                                                 "Too many requests"
-                                                                 {:message "Too many requests"
-                                                                  :status  429})))
-                       metabot-util/*prompt-templates* (constantly metabot-test/test-prompt-templates)]
-           (let [{:keys [message]} (mt/user-http-request :rasta :post 429
-                                                         (format "/metabot/database/%s" (mt/id))
-                                                         {:question "Doesn't matter"})]
-             (is (true? (str/includes? message "The bot server is under heavy load"))))))))
-    (testing "Not having the right API keys set returns a useful message"
-      (mt/dataset sample-dataset
-        (t2.with-temp/with-temp
-         [Card _ {:name    "Orders Model"
-                  :dataset_query
-                  {:database (mt/id)
-                   :type     :query
-                   :query    {:source-table (mt/id :orders)}}
-                  :dataset true}]
-         (with-redefs [metabot-client/*bot-endpoint*   (fn [_ _]
-                                                         (throw (ex-info
-                                                                 "Unauthorized"
-                                                                 {:message "Unauthorized"
-                                                                  :status  401})))
-                       metabot-util/*prompt-templates* (constantly metabot-test/test-prompt-templates)]
-           (let [{:keys [message]} (mt/user-http-request :rasta :post 400
-                                                         (format "/metabot/database/%s" (mt/id))
-                                                         {:question "Doesn't matter"})]
-             (is (true? (str/includes? message "Bot credentials are incorrect or not set"))))))))))
->>>>>>> e0e4505c
+                       (mdb.query/format-sql sql)))))))))))