--- conflicted
+++ resolved
@@ -15,16 +15,7 @@
   getIsDirty,
   getIsEditing,
 } from "metabase/dashboard/selectors";
-<<<<<<< HEAD
-import { isEmbeddingSdk } from "metabase/env";
-=======
-import type {
-  DashboardFullscreenControls,
-  DashboardNightModeControls,
-  DashboardRefreshPeriodControls,
-} from "metabase/dashboard/types";
 import { isEmbeddingSdk } from "metabase/embedding-sdk/config";
->>>>>>> 35815d9e
 import { useDispatch, useSelector } from "metabase/lib/redux";
 import { fetchPulseFormInput } from "metabase/notifications/pulse/actions";
 import { getSetting } from "metabase/selectors/settings";
