--- conflicted
+++ resolved
@@ -5,11 +5,6 @@
    [metabase.activity-feed.api]
    [metabase.analytics.api]
    [metabase.api-keys.api]
-<<<<<<< HEAD
-   [metabase.api.dashboard]
-=======
-   [metabase.api.database]
->>>>>>> c8546e2a
    [metabase.api.dataset]
    [metabase.api.docs]
    [metabase.api.field]
@@ -66,11 +61,6 @@
          metabase.activity-feed.api/keep-me
          metabase.analytics.api/keep-me
          metabase.api-keys.api/keep-me
-<<<<<<< HEAD
-         metabase.api.dashboard/keep-me
-=======
-         metabase.api.database/keep-me
->>>>>>> c8546e2a
          metabase.api.dataset/keep-me
          metabase.api.field/keep-me
          metabase.api.logger/keep-me
@@ -153,13 +143,8 @@
    "/channel"              (+auth metabase.channel.api/channel-routes)
    "/cloud-migration"      (+auth 'metabase.cloud-migration.api)
    "/collection"           (+auth 'metabase.collections.api)
-<<<<<<< HEAD
-   "/dashboard"            (+auth 'metabase.api.dashboard)
+   "/dashboard"            (+auth 'metabase.dashboards.api)
    "/database"             (+auth 'metabase.warehouses.api)
-=======
-   "/dashboard"            (+auth 'metabase.dashboards.api)
-   "/database"             (+auth 'metabase.api.database)
->>>>>>> c8546e2a
    "/dataset"              (+auth 'metabase.api.dataset)
    "/docs"                 (metabase.api.docs/make-routes #'routes)
    "/eid-translation"      'metabase.eid-translation.api
