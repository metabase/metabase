--- conflicted
+++ resolved
@@ -1285,15 +1285,9 @@
             :let [col-ref (lib/ref col)]]
       (testing (str "ref " col-ref " of " (symbol query-var))
         (is (= (-> col
-<<<<<<< HEAD
-                   (dissoc :lib/source-uuid :lib/original-ref-style-for-result-metadata-purposes))
-               (-> (lib/find-visible-column-for-ref query col-ref)
-                   (dissoc :lib/source-uuid :lib/original-ref-style-for-result-metadata-purposes))))))))
-=======
                    (dissoc :lib/source-uuid))
                (-> (lib/find-visible-column-for-ref query col-ref)
                    (dissoc :lib/source-uuid))))))))
->>>>>>> c024186f
 
 (deftest ^:parallel find-visible-column-for-ref-test-2
   (testing "reference by ID instead of name"
