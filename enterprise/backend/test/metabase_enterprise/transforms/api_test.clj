--- conflicted
+++ resolved
@@ -219,13 +219,8 @@
       (mt/with-premium-features #{:transforms}
         (is (=? [{:name "transform1"
                   :source {:type "query", :query {:database (mt/id)
-<<<<<<< HEAD
-                                                  :type "query"
-                                                  :query {:source-table (mt/id :orders)}}}
-=======
                                                   :lib/type "mbql/query"
                                                   :stages [{:source-table (mt/id :orders)}]}}
->>>>>>> db08e235
                   :id (:id parent)
                   :entity_id (:entity_id parent)
                   :target {:schema "public", :name "orders_2", :type "table"}}]
