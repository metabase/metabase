--- conflicted
+++ resolved
@@ -230,13 +230,8 @@
   ([timezone-id card results options :- [:maybe ::options]]
    (:content (render-pulse-card :inline timezone-id card nil results options))))
 
-<<<<<<< HEAD
-(mu/defn render-pulse-section :- body/RenderedPartCard
-  "Render a single Card section of a Pulse to a Hiccup form (representing HTML)."
-=======
 (mu/defn render-pulse-section :- ::body/RenderedPartCard
   "Render a single Card section of a Pulse to a Hiccup form (representating HTML)."
->>>>>>> cccb11b0
   ([timezone-id part]
    (render-pulse-section timezone-id part {}))
 
