--- conflicted
+++ resolved
@@ -17,7 +17,6 @@
 (deftest basic-internal-remapping-test
   (mt/test-drivers (mt/normal-drivers)
     (mt/with-column-remappings [venues.category_id (values-of categories.name)]
-<<<<<<< HEAD
       (is (=? {:rows [["20th Century Cafe"               12 "Café"]
                       ["25°"                             11 "Burger"]
                       ["33 Taps"                          7 "Bar"]
@@ -29,37 +28,17 @@
                        "Category ID [internal remap]"
                        (mt/format-name "category_id")
                        :type/Text)]}
-              (qp.test/rows-and-cols
+              (qp.test-util/rows-and-cols
                (mt/format-rows-by [str int str]
                  (mt/run-mbql-query venues
                    {:fields   [$name $category_id]
                     :order-by [[:asc $name]]
                     :limit    4}))))))))
-=======
-      (is (= {:rows [["20th Century Cafe"               12 "Café"]
-                     ["25°"                             11 "Burger"]
-                     ["33 Taps"                          7 "Bar"]
-                     ["800 Degrees Neapolitan Pizzeria" 58 "Pizza"]]
-              :cols [(mt/col :venues :name)
-                     (assoc (mt/col :venues :category_id)
-                            :remapped_to "Category ID [internal remap]")
-                     (#'qp.add-dimension-projections/create-remapped-col
-                      "Category ID [internal remap]"
-                      (mt/format-name "category_id")
-                      :type/Text)]}
-             (qp.test-util/rows-and-cols
-              (mt/format-rows-by [str int str]
-                (mt/run-mbql-query venues
-                  {:fields   [$name $category_id]
-                   :order-by [[:asc $name]]
-                   :limit    4}))))))))
->>>>>>> d54caf88
 
 (deftest basic-external-remapping-test
   (mt/test-drivers (mt/normal-drivers-with-feature :foreign-keys)
     (mt/with-column-remappings [venues.category_id categories.name]
       (let [dimension-id (t2/select-one-pk Dimension :field_id (mt/id :venues :category_id))]
-<<<<<<< HEAD
         (is (=? {:rows [["American" 2 8]
                         ["Artisan"  3 2]
                         ["Asian"    4 2]]
@@ -86,45 +65,13 @@
                         {:aggregation [[:count]]
                          :breakout    [$category_id]
                          :limit       3}))
-                    qp.test/rows-and-cols
+                    qp.test-util/rows-and-cols
                     (update :cols (fn [[c1 c2 agg]]
                                     [(dissoc c1 :source_alias) c2 (dissoc agg :base_type :effective_type)])))))))))
-=======
-        (is (= {:rows [["American" 2 8]
-                       ["Artisan"  3 2]
-                       ["Asian"    4 2]]
-                :cols [(merge (mt/col :categories :name)
-                              {:display_name  "Category ID [external remap]"
-                               :options       {::qp.add-dimension-projections/new-field-dimension-id dimension-id}
-                               :remapped_from (mt/format-name "category_id")
-                               :field_ref     [:field
-                                               (mt/id :categories :name)
-                                               {:source-field (mt/id :venues :category_id)}]
-                               :fk_field_id   (mt/id :venues :category_id)
-                               :source        :breakout})
-                       (merge (mt/col :venues :category_id)
-                              {:options     {::qp.add-dimension-projections/original-field-dimension-id dimension-id}
-                               :remapped_to (mt/format-name "name")
-                               :source      :breakout})
-                       {:field_ref     [:aggregation 0]
-                        :source        :aggregation
-                        :display_name  "Count"
-                        :name          "count"
-                        :semantic_type :type/Quantity}]}
-               (-> (mt/format-rows-by [str int int]
-                     (mt/run-mbql-query venues
-                       {:aggregation [[:count]]
-                        :breakout    [$category_id]
-                        :limit       3}))
-                   qp.test-util/rows-and-cols
-                   (update :cols (fn [[c1 c2 agg]]
-                                   [(dissoc c1 :source_alias) c2 (dissoc agg :base_type :effective_type)])))))))))
->>>>>>> d54caf88
 
 (deftest nested-remapping-test
   (mt/test-drivers (mt/normal-drivers-with-feature :nested-queries)
     (mt/with-column-remappings [venues.category_id (values-of categories.name)]
-<<<<<<< HEAD
       (is (=? {:rows [["20th Century Cafe"               12 "Café"]
                       ["25°"                             11 "Burger"]
                       ["33 Taps"                          7 "Bar"]
@@ -143,28 +90,7 @@
                                      :order-by     [[:asc [:field (mt/id :venues :name) nil]]]
                                      :limit        4}})
                    (mt/format-rows-by [str int str])
-                   qp.test/rows-and-cols))))))
-=======
-      (is (= {:rows [["20th Century Cafe"               12 "Café"]
-                     ["25°"                             11 "Burger"]
-                     ["33 Taps"                          7 "Bar"]
-                     ["800 Degrees Neapolitan Pizzeria" 58 "Pizza"]]
-              :cols [(mt/col :venues :name)
-                     (-> (mt/col :venues :category_id)
-                         (assoc :remapped_to "Category ID [internal remap]"))
-                     (#'qp.add-dimension-projections/create-remapped-col
-                      "Category ID [internal remap]"
-                      (mt/format-name "category_id")
-                      :type/Text)]}
-             (->> (mt/run-mbql-query venues
-                    {:source-query {:source-table (mt/id :venues)
-                                    :fields       [[:field (mt/id :venues :name) nil]
-                                                   [:field (mt/id :venues :category_id) nil]]
-                                    :order-by     [[:asc [:field (mt/id :venues :name) nil]]]
-                                    :limit        4}})
-                  (mt/format-rows-by [str int str])
-                  qp.test-util/rows-and-cols))))))
->>>>>>> d54caf88
+                   qp.test-util/rows-and-cols))))))
 
 (defn- select-columns
   "Focuses the given resultset to columns that return true when passed to `columns-pred`. Typically this would be done
