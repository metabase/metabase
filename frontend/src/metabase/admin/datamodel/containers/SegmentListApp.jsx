--- conflicted
+++ resolved
@@ -5,45 +5,10 @@
 import _ from "underscore";
 
 import { SegmentItem } from "metabase/admin/datamodel/components/SegmentItem";
-<<<<<<< HEAD
-import FilteredToUrlTable from "metabase/admin/datamodel/hoc/FilteredToUrlTable";
-=======
->>>>>>> 28857523
 import { ItemsListSection } from "metabase/bench/components/ItemsListSection/ItemsListSection";
 import CS from "metabase/css/core/index.css";
 import Segments from "metabase/entities/segments";
 import { connect, useDispatch } from "metabase/lib/redux";
-<<<<<<< HEAD
-import { Box, Stack } from "metabase/ui";
-
-function SegmentListAppInner (props) {
-  const { segments, tableSelector, setArchived } = props;
-  const dispatch = useDispatch();
-
-  return (
-    <ItemsListSection
-      sectionTitle={t`Segments`}
-      onAddNewItem={() => dispatch(push("/bench/segment/new"))}
-      listItems={
-        <Stack>
-          {segments.map((segment) => (
-            <SegmentItem
-              key={segment.id}
-              onRetire={() => setArchived(segment, true)}
-              segment={segment}
-            />
-          ))}
-          {segments.length === 0 && (
-            <div className={cx(CS.flex, CS.layoutCentered, CS.m4, CS.textMedium)}>
-              {t`Create segments to add them to the Filter dropdown in the query builder`}
-            </div>
-          )}
-        </Stack>
-      }
-    />
-  );
-
-=======
 import { Stack } from "metabase/ui";
 
 function SegmentListAppInner({ onCollapse, ...props }) {
@@ -75,7 +40,6 @@
       }
     />
   );
->>>>>>> 28857523
 }
 
 const SegmentListApp = _.compose(
