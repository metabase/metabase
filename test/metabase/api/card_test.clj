(ns ^:mb/driver-tests metabase.api.card-test
  "Tests for /api/card endpoints."
  (:require
   [clojure.data.csv :as csv]
   [clojure.set :as set]
   [clojure.string :as str]
   [clojure.test :refer :all]
   [clojure.tools.macro :as tools.macro]
   [dk.ative.docjure.spreadsheet :as spreadsheet]
   [medley.core :as m]
   [metabase.api.card :as api.card]
   [metabase.api.macros :as api.macros]
   [metabase.api.notification-test :as api.notification-test]
   [metabase.api.open-api :as open-api]
   [metabase.api.test-util :as api.test-util]
   [metabase.config :as config]
   [metabase.driver :as driver]
   [metabase.driver.sql-jdbc.execute :as sql-jdbc.execute]
   [metabase.http-client :as client]
   [metabase.lib.core :as lib]
   [metabase.lib.metadata :as lib.metadata]
   [metabase.lib.metadata.jvm :as lib.metadata.jvm]
   [metabase.models.card.metadata :as card.metadata]
   [metabase.models.interface :as mi]
   [metabase.models.moderation-review :as moderation-review]
<<<<<<< HEAD
   [metabase.models.revision :as revision]
   [metabase.notification.test-util :as notification.tu]
=======
>>>>>>> c14d89e7
   [metabase.permissions.models.data-permissions :as data-perms]
   [metabase.permissions.models.permissions :as perms]
   [metabase.permissions.models.permissions-group :as perms-group]
   [metabase.permissions.util :as perms.u]
   [metabase.query-processor :as qp]
   [metabase.query-processor.card :as qp.card]
   [metabase.query-processor.compile :as qp.compile]
   [metabase.query-processor.middleware.constraints :as qp.constraints]
   [metabase.query-processor.pivot.test-util :as api.pivots]
   [metabase.request.core :as request]
   [metabase.revisions.models.revision :as revision]
   [metabase.test :as mt]
   [metabase.test.data.users :as test.users]
   [metabase.test.util :as tu]
   [metabase.upload-test :as upload-test]
   [metabase.util :as u]
   [metabase.util.json :as json]
   [toucan2.core :as t2])
  (:import
   (java.io ByteArrayInputStream)
   (org.apache.poi.ss.usermodel DataFormatter)))

(set! *warn-on-reflection* true)

(comment api.card/keep-me)

;;; +----------------------------------------------------------------------------------------------------------------+
;;; |                                              Helper Fns & Macros                                               |
;;; +----------------------------------------------------------------------------------------------------------------+

(defn- count-base-type []
  (-> (mt/run-mbql-query venues {:aggregation [[:count]]}) :data :cols first :base_type))

(def card-defaults
  "The default card params."
  {:archived               false
   :collection_id          nil
   :collection_position    nil
   :collection_preview     true
   :dataset_query          {}
   :type                   "question"
   :description            nil
   :display                "scalar"
   :enable_embedding       false
   :initially_published_at nil
   :entity_id              nil
   :embedding_params       nil
   :made_public_by_id      nil
   :parameters             []
   :parameter_mappings     []
   :moderation_reviews     ()
   :public_uuid            nil
   :query_type             nil
   :cache_ttl              nil
   :average_query_time     nil
   :last_query_start       nil
   :result_metadata        nil
   :cache_invalidated_at   nil
   :view_count             0
   :archived_directly      false})

;; Used in dashboard tests
(def card-defaults-no-hydrate
  (dissoc card-defaults :average_query_time :last_query_start))

(defn mbql-count-query
  ([]
   (mbql-count-query (mt/id) (mt/id :venues)))

  ([db-or-id table-or-id]
   {:database (u/the-id db-or-id)
    :type     :query
    :query    {:source-table       (u/the-id table-or-id)
               :aggregation        [[:count]]
               :aggregation-idents {0 (u/generate-nano-id)}}}))

(defn pmbql-count-query
  ([]
   (pmbql-count-query (mt/id) (mt/id :venues)))

  ([db-or-id table-or-id]
   (let [metadata-provider (lib.metadata.jvm/application-database-metadata-provider (u/the-id db-or-id))
         venues            (lib.metadata/table metadata-provider (u/the-id table-or-id))
         query             (lib/query metadata-provider venues)]
     (lib/aggregate query (lib/count)))))

(defn card-with-name-and-query
  ([]
   (card-with-name-and-query (mt/random-name)))

  ([card-name]
   (card-with-name-and-query card-name (mbql-count-query)))

  ([card-name query]
   {:name                   card-name
    :display                "scalar"
    :dataset_query          query
    :visualization_settings {:global {:title nil}}}))

(defn- do-with-temp-native-card!
  [f]
  (mt/with-temp [:model/Database   db    {:details (:details (mt/db)), :engine :h2}
                 :model/Table      _     {:db_id (u/the-id db), :name "CATEGORIES"}
                 :model/Card      card  {:dataset_query {:database (u/the-id db)
                                                         :type     :native
                                                         :native   {:query "SELECT COUNT(*) FROM CATEGORIES;"}}}]
    (f db card)))

(defmacro ^:private with-temp-native-card!
  {:style/indent 1}
  [[db-binding card-binding] & body]
  `(do-with-temp-native-card! (fn [~(or db-binding '_) ~(or card-binding '_)]
                                ~@body)))

(defn do-with-cards-in-a-collection! [card-or-cards-or-ids grant-perms-fn! f]
  (mt/with-non-admin-groups-no-root-collection-perms
    (mt/with-temp [:model/Collection collection]
      ;; put all the Card(s) in our temp `collection`
      (doseq [card-or-id (if (sequential? card-or-cards-or-ids)
                           card-or-cards-or-ids
                           [card-or-cards-or-ids])]
        (t2/update! :model/Card (u/the-id card-or-id) {:collection_id (u/the-id collection)}))
      ;; now use `grant-perms-fn!` to grant appropriate perms
      (grant-perms-fn! (perms-group/all-users) collection)
      ;; call (f)
      (f))))

(defmacro with-cards-in-readable-collection!
  "Execute `body` with `card-or-cards-or-ids` added to a temporary Collection that All Users have read permissions for."
  {:style/indent 1}
  [card-or-cards-or-ids & body]
  `(do-with-cards-in-a-collection! ~card-or-cards-or-ids perms/grant-collection-read-permissions! (fn [] ~@body)))

(defmacro with-cards-in-writeable-collection!
  "Execute `body` with `card-or-cards-or-ids` added to a temporary Collection that All Users have *write* permissions
  for."
  {:style/indent 1}
  [card-or-cards-or-ids & body]
  `(do-with-cards-in-a-collection! ~card-or-cards-or-ids perms/grant-collection-readwrite-permissions! (fn [] ~@body)))

(defn- do-with-temp-native-card-with-params! [f]
  (mt/with-temp
    [:model/Database   db    {:details (:details (mt/db)), :engine :h2}
     :model/Table      _     {:db_id (u/the-id db), :name "VENUES"}
     :model/Card      card  {:dataset_query
                             {:database (u/the-id db)
                              :type     :native
                              :native   {:query         "SELECT COUNT(*) FROM VENUES WHERE CATEGORY_ID = {{category}};"
                                         :template-tags {:category {:id           "_CATEGORY_ID_"
                                                                    :name         "category"
                                                                    :display_name "Category"
                                                                    :type         "number"
                                                                    :required     true}}}}}]
    (f db card)))

(defmacro ^:private with-temp-native-card-with-params! {:style/indent 1} [[db-binding card-binding] & body]
  `(do-with-temp-native-card-with-params! (fn [~(or db-binding '_) ~(or card-binding '_)] ~@body)))

(deftest run-query-with-parameters-test
  (testing "POST /api/card/:id/query"
    (testing "should respect `:parameters`"
      (with-temp-native-card-with-params! [{db-id :id} {card-id :id}]
        (is (=? {:database_id db-id
                 :row_count   1
                 :data        {:rows [[8]]}}
                (mt/user-http-request
                 :rasta :post 202 (format "card/%d/query" card-id)
                 {:parameters [{:type   :number
                                :target [:variable [:template-tag :category]]
                                :value  2}]})))))))

(deftest execute-card-with-default-parameters-test
  (testing "GET /api/card/:id/query with parameters with default values"
    (mt/with-temp
      [:model/Card card {:dataset_query
                         {:database (mt/id)
                          :type     :native
                          :native   {:query         "SELECT id FROM venues where {{venue_id}}"
                                     :template-tags {"venue_id" {:dimension    [:field (mt/id :venues :id) nil],
                                                                 :display-name "Venue ID",
                                                                 :id           "_VENUE_ID_",
                                                                 :name         "venue_id",
                                                                 :required     false,
                                                                 :default      [1]
                                                                 :type         :dimension,
                                                                 :widget-type  :id}}}}}]
      (let [request (fn [body]
                      (mt/user-http-request :rasta :post 202 (format "card/%d/query" (:id card)) body))]
        (testing "the default can be overridden"
          (is (= [[2]]
                 (mt/rows (request {:parameters [{:id    "_VENUE_ID_"
                                                  :target ["dimension" ["template-tag" "venue_id"]],
                                                  :type  "id"
                                                  :value 2}]})))))
        (testing "the default should apply if no param value is provided"
          (is (= [[1]]
                 (mt/rows (request {:parameters []}))))
          (testing "check this is the same result as when the default value is provided"
            (is (= [[1]]
                   (mt/rows (request {:parameters [{:id     "_VENUE_ID_",
                                                    :target ["dimension" ["template-tag" "venue_id"]],
                                                    :type   "id",
                                                    :value  1}]}))))))
        (testing "the field filter should not apply if the parameter has a nil value"
          (is (= 100 (count (mt/rows (request {:parameters [{:id     "_VENUE_ID_",
                                                             :target ["dimension" ["template-tag" "venue_id"]],
                                                             :type   "id",
                                                             :value  nil}]}))))))))))

;;; +----------------------------------------------------------------------------------------------------------------+
;;; |                                           FETCHING CARDS & FILTERING                                           |
;;; +----------------------------------------------------------------------------------------------------------------+

(defn- card-returned? [model object-or-id card-or-id]
  (contains? (set (for [card (mt/user-http-request :rasta :get 200 "card", :f model, :model_id (u/the-id object-or-id))]
                    (u/the-id card)))
             (u/the-id card-or-id)))

(deftest filter-cards-by-db-test
  (mt/with-temp [:model/Database db {}
                 :model/Card     card-1 {:database_id (mt/id)}
                 :model/Card     card-2 {:database_id (u/the-id db)}]
    (with-cards-in-readable-collection! [card-1 card-2]
      (is (= true
             (card-returned? :database (mt/id) card-1)))
      (is (= false
             (card-returned? :database db      card-1)))
      (is (= true
             (card-returned? :database db      card-2))))))

(deftest ^:parallel authentication-test
  (is (= (get request/response-unauthentic :body) (client/client :get 401 "card")))
  (is (= (get request/response-unauthentic :body) (client/client :put 401 "card/13"))))

(deftest ^:parallel model-id-requied-when-f-is-database-test
  (is (= {:errors {:model_id "model_id is a required parameter when filter mode is 'database'"}}
         (mt/user-http-request :crowberto :get 400 "card" :f :database))))

(deftest filter-cards-by-table-test
  (testing "Filter cards by table"
    (mt/with-temp [:model/Database db {}
                   :model/Table    table-1  {:db_id (u/the-id db)}
                   :model/Table    table-2  {:db_id (u/the-id db)}
                   :model/Card     card-1   {:table_id (u/the-id table-1)}
                   :model/Card     card-2   {:table_id (u/the-id table-2)}]
      (with-cards-in-readable-collection! [card-1 card-2]
        (is (= true
               (card-returned? :table (u/the-id table-1) (u/the-id card-1))))
        (is (= false
               (card-returned? :table (u/the-id table-2) (u/the-id card-1))))
        (is (= true
               (card-returned? :table (u/the-id table-2) (u/the-id card-2))))))))

;; Make sure `model_id` is required when `f` is :table
(deftest ^:parallel model_id-requied-when-f-is-table
  (is (= {:errors {:model_id "model_id is a required parameter when filter mode is 'table'"}}
         (mt/user-http-request :crowberto :get 400 "card", :f :table))))

(deftest filter-by-archived-test
  (testing "GET /api/card?f=archived"
    (mt/with-temp [:model/Card card-1 {:name "Card 1"}
                   :model/Card card-2 {:name "Card 2"}
                   :model/Card card-3 {:name "Card 3"}]
      (with-cards-in-readable-collection! [card-1 card-2 card-3]
        (mt/user-http-request :crowberto :put 200 (format "card/%d" (u/the-id card-2)) {:archived true})
        (mt/user-http-request :crowberto :put 200 (format "card/%d" (u/the-id card-3)) {:archived true})
        (is (= #{"Card 2" "Card 3"}
               (set (map :name (mt/user-http-request :rasta :get 200 "card", :f :archived))))
            "The set of Card returned with f=archived should be equal to the set of archived cards")))))

(deftest embedding-sdk-info-saves-view-log
  (testing "GET /api/card with embedding headers set"
    (let [;; any strings will work here (must be shorter than 254 chars), but these are semi-relaistic:
          client-string (mt/random-name)
          version-string (str "1." (rand-int 1000) "." (rand-int 1000))]
      (mt/with-temp [:model/Database {database-id :id} {}
                     :model/Card card-1 {:name "Card 1" :database_id database-id}]
        (mt/with-premium-features #{:audit-app}
          (mt/user-http-request :crowberto :get 200 (str "card/" (u/the-id card-1))
                                {:request-options {:headers {"x-metabase-client" client-string
                                                             "x-metabase-client-version" version-string}}}))
        (is (= {:embedding_client client-string, :embedding_version version-string}
               (t2/select-one [:model/ViewLog :embedding_client :embedding_version] :model "card" :model_id (u/the-id card-1))))))))

(deftest embedding-sdk-info-saves-query-execution
  (testing "GET /api/card with embedding headers set"
    (mt/with-temp [:model/Card card-1 {:name "Card 1"
                                       ;; This query is just to make sure the card actually runs a query, otherwise
                                       ;; there won't be a QueryExecution record to check!
                                       :dataset_query {:database (mt/id)
                                                       :type     :native
                                                       :native   {:query "select (TIMESTAMP '2023-01-01 12:34:56') as T"}}}]
      (mt/user-http-request :crowberto :post 202 (format "card/%d/query" (u/the-id card-1))
                            {:request-options {:headers {"x-metabase-client" "client-B"
                                                         "x-metabase-client-version" "2"}}})
      (is (=? {:embedding_client "client-B", :embedding_version "2"}
              ;; The query metadata is handled asynchronously, so we need to poll until it's available:
              (tu/poll-until 100
                             (t2/select-one [:model/QueryExecution :embedding_client :embedding_version]
                                            :card_id (u/the-id card-1))))))))

(deftest filter-by-bookmarked-test
  (testing "Filter by `bookmarked`"
    (mt/with-temp [:model/Card         card-1 {:name "Card 1"}
                   :model/Card         card-2 {:name "Card 2"}
                   :model/Card         card-3 {:name "Card 3"}
                   :model/CardBookmark _ {:card_id (u/the-id card-1), :user_id (mt/user->id :rasta)}
                   :model/CardBookmark _ {:card_id (u/the-id card-2), :user_id (mt/user->id :crowberto)}]
      (with-cards-in-readable-collection! [card-1 card-2 card-3]
        (is (= [{:name "Card 1"}]
               (for [card (mt/user-http-request :rasta :get 200 "card", :f :bookmarked)]
                 (select-keys card [:name]))))))))

(deftest filter-by-using-model-segment-metric
  (mt/with-temp [:model/Database {database-id :id} {}
                 :model/Table {table-id :id} {:db_id database-id}
                 :model/Segment {segment-id :id} {:table_id table-id}
                 :model/LegacyMetric {metric-id :id} {:table_id table-id}
                 :model/Card {model-id :id :as model} {:name "Model"
                                                       :type :model
                                                       :dataset_query {:query {:source-table (mt/id :venues)
                                                                               :filter [:= [:field 1 nil] "1"]}}}
                 ;; matching question
                 :model/Card card-1 {:name "Card 1"
                                     :dataset_query {:query {:source-table (str "card__" model-id)
                                                             :filter [:segment segment-id]}
                                                     :database (mt/id)
                                                     :type :query}}
                 :model/Card {other-card-id :id} {}
                 ;; source-table doesn't match
                 :model/Card card-2 {:name "Card 2"
                                     :dataset_query (mt/mbql-query nil
                                                      {:source-table (str "card__" other-card-id)
                                                       :filter [:= [:field 5 nil] (str "card__" model-id)]
                                                       :aggregation [[:metric metric-id]]})}
                 ;; matching join
                 :model/Card card-3 {:name "Card 3"
                                     :dataset_query (let [alias (str "Question " model-id)]
                                                      (mt/mbql-query nil
                                                        {:joins [{:fields [[:field 35 {:join-alias alias}]]
                                                                  :source-table (str "card__" model-id)
                                                                  :condition [:=
                                                                              [:field 5 nil]
                                                                              [:field 33 {:join-alias alias}]]
                                                                  :alias alias
                                                                  :strategy :inner-join}
                                                                 {:fields       :all
                                                                  :alias        "__alias__"
                                                                  :condition    [:=
                                                                                 [:field 1 nil]
                                                                                 [:field 2 {:join-alias "__alias__"}]]
                                                                  :source-query {:source-table 1
                                                                                 :filter [:or
                                                                                          [:> [:field 1 nil] 3]
                                                                                          [:segment segment-id]]
                                                                                 :aggregation  [[:+ [:metric metric-id] 1]]
                                                                                 :breakout     [[:field 4 nil]]}}]
                                                         :fields [[:field 9 nil]]
                                                         :source-table (str "card__" other-card-id)}))}
                 ;; matching native query
                 :model/Card card-4 {:name "Card 4"
                                     :dataset_query {:type :native
                                                     :native (let [model-ref (format "#%d-q1" model-id)]
                                                               {:query (format "select o.id from orders o join {{%s}} q1 on o.PRODUCT_ID = q1.PRODUCT_ID"
                                                                               model-ref)
                                                                :template-tags {model-ref
                                                                                {:id "2185b98b-20b3-65e6-8623-4fb56acb0ca7"
                                                                                 :name model-ref
                                                                                 :display-name model-ref
                                                                                 :type :card
                                                                                 :card-id model-id}}})
                                                     :database (mt/id)}}
                 ;; native query reference doesn't match
                 :model/Card card-5 {:name "Card 5"
                                     :dataset_query {:type :native
                                                     :native (let [model-ref (str "card__" model-id)
                                                                   card-id other-card-id
                                                                   card-ref (format "#%d-q1" card-id)]
                                                               {:query (format "select o.id %s from orders o join {{%s}} q1 on o.PRODUCT_ID = q1.PRODUCT_ID"
                                                                               model-ref card-ref)
                                                                :template-tags {card-ref
                                                                                {:id "2185b98b-20b3-65e6-8623-4fb56acb0ca7"
                                                                                 :name card-ref
                                                                                 :display-name card-ref
                                                                                 :type :card
                                                                                 :card-id card-id}}})
                                                     :database (mt/id)}}
                 :model/Database {other-database-id :id} {}
                 ;; database doesn't quite match
                 :model/Card card-6 {:name "Card 6", :database_id other-database-id
                                     :dataset_query {:query {:source-table (str "card__" model-id)}}}
                 ;; same as matching question, but archived
                 :model/Card card-7 {:name "Card 7"
                                     :archived true
                                     :dataset_query {:query {:source-table (str "card__" model-id)}}}]
    (testing "list cards using a model"
      (with-cards-in-readable-collection! [model card-1 card-2 card-3 card-4 card-5 card-6 card-7]
        (is (= #{"Card 1" "Card 3" "Card 4"}
               (into #{} (map :name) (mt/user-http-request :rasta :get 200 "card"
                                                           :f :using_model :model_id model-id))))
        (is (= #{"Card 1" "Card 3"}
               (into #{} (map :name) (mt/user-http-request :rasta :get 200 "card"
                                                           :f :using_segment :model_id segment-id))))
        (is (= #{"Card 2" "Card 3"}
               (into #{} (map :name) (mt/user-http-request :rasta :get 200 "card"
                                                           :f :using_metric :model_id metric-id))))))))

(deftest get-cards-with-last-edit-info-test
  (mt/with-temp [:model/Card {card-1-id :id} {:name "Card 1"}
                 :model/Card {card-2-id :id} {:name "Card 2"}]
    (with-cards-in-readable-collection! [card-1-id card-2-id]
      (doseq [user-id [(mt/user->id :rasta) (mt/user->id :crowberto)]]
        (revision/push-revision!
         {:entity       :model/Card
          :id           card-1-id
          :user-id      user-id
          :is-creation? true
          :object       {:id card-1-id}}))

      (doseq [user-id [(mt/user->id :crowberto) (mt/user->id :rasta)]]
        (revision/push-revision!
         {:entity       :model/Card
          :id           card-2-id
          :user-id      user-id
          :is-creation? true
          :object       {:id card-2-id}}))
      (let [results (m/index-by :id (mt/user-http-request :rasta :get 200 "card"))]
        (is (=? {:name           "Card 1"
                 :last-edit-info {:id         (mt/user->id :rasta)
                                  :email      "rasta@metabase.com"
                                  :first_name "Rasta"
                                  :last_name  "Toucan"
                                  :timestamp  some?}}
                (get results card-1-id)))
        (is (=? {:name           "Card 2"
                 :last-edit-info {:id         (mt/user->id :crowberto)
                                  :email      "crowberto@metabase.com"
                                  :first_name "Crowberto"
                                  :last_name  "Corv"
                                  :timestamp  some?}}
                (get results card-2-id)))))))

(deftest get-series-for-card-permission-test
  (mt/with-temp
    [:model/Card {card-id :id} {:name          "Card"
                                :display       "line"
                                :dataset_query (mt/mbql-query venues)
                                :collection_id (t2/select-one-pk :model/Collection :personal_owner_id (mt/user->id :crowberto))}]
    (is (= "You don't have permissions to do that."
           (mt/user-http-request :rasta :get 403 (format "card/%d/series" card-id))))

    (is (seq? (mt/user-http-request :crowberto :get 200 (format "card/%d/series" card-id))))))

(deftest get-series-for-card-type-check-test
  (testing "400 if the card's display is not comptaible"
    (mt/with-temp
      [:model/Card {card-id :id} {:name    "Card"
                                  :display "table"}]
      (is (= "Card with type table is not compatible to have series"
             (:message (mt/user-http-request :crowberto :get 400 (format "card/%d/series" card-id)))))))

  (testing "404 if the card does not exsits"
    (is (= "Not found."
           (mt/user-http-request :crowberto :get 404 (format "card/%d/series" Integer/MAX_VALUE))))))

(deftest get-series-check-compatibility-test
  (let [simple-mbql-chart-query (fn [attrs]
                                  (merge (mt/card-with-source-metadata-for-query
                                          (mt/mbql-query venues {:aggregation [[:sum $venues.price]]
                                                                 :breakout    [$venues.category_id]}))
                                         {:visualization_settings {:graph.metrics    ["sum"]
                                                                   :graph.dimensions ["CATEGORY_ID"]}}
                                         attrs))]
    (mt/with-temp
      [;; comptaible cards
       :model/Card line    (simple-mbql-chart-query {:name "A Line"   :display :line})
       :model/Card bar     (simple-mbql-chart-query {:name "A Bar"    :display :bar})
       :model/Card area    (simple-mbql-chart-query {:name "An Area"  :display :area})
       :model/Card scalar  (merge (mt/card-with-source-metadata-for-query
                                   (mt/mbql-query venues {:aggregation [[:count]]}))
                                  {:name "A Scalar 1" :display :scalar})
       :model/Card scalar-2 (merge (mt/card-with-source-metadata-for-query
                                    (mt/mbql-query venues {:aggregation [[:count]]}))
                                   {:name "A Scalar 2" :display :scalar})

       :model/Card native  (merge (mt/card-with-source-metadata-for-query (mt/native-query {:query "select sum(price) from venues;"}))
                                  {:name       "A Native query"
                                   :display    :scalar
                                   :query_type "native"})
       :model/Card metric  (simple-mbql-chart-query {:name "A Metric" :type :metric :visualization_settings {} :display :line})
       :model/Card metric-2 (merge (mt/card-with-source-metadata-for-query
                                    (mt/mbql-query venues {:aggregation [[:sum $venues.price]]}))
                                   {:name "Another Metric" :type :metric :display :scalar})

       ;; compatible but user doesn't have access so should not be readble
       :model/Card _       (simple-mbql-chart-query {:name "A Line with no access"   :display :line})
       ;; incomptabile cards
       :model/Card pie     (simple-mbql-chart-query {:name "A pie" :display :pie})
       :model/Card table   (simple-mbql-chart-query {:name "A table" :display :table})
       :model/Card native-2 (merge (mt/card-with-source-metadata-for-query (mt/native-query {:query "select sum(price) from venues;"}))
                                   {:name       "A Native query table"
                                    :display    :table
                                    :query_type "native"})]
      (with-cards-in-readable-collection! [line bar area scalar scalar-2 native pie table native-2 metric metric-2]
        (doseq [:let [excluded #{"A Scalar 2" "Another Metric" "A Line with no access" "A pie" "A table" "A Native query table"}]
                [card-id display-type expected excluded]
                [[(:id line)   :line   #{"A Native query" "An Area" "A Bar" "A Metric"} excluded]
                 [(:id bar)    :bar    #{"A Native query" "An Area" "A Line" "A Metric"} excluded]
                 [(:id area)   :area   #{"A Native query" "A Bar" "A Line" "A Metric"} excluded]
                 [(:id scalar) :scalar #{"A Native query" "A Scalar 2" "Another Metric"} (disj excluded "A Scalar 2" "Another Metric")]]]
          (testing (format "Card with display-type=%s should have compatible cards correctly returned" display-type)
            (let [returned-card-names (set (map :name (mt/user-http-request :rasta :get 200 (format "/card/%d/series" card-id))))]
              (is (set/subset? expected returned-card-names))
              (is (empty? (set/intersection excluded returned-card-names)))
              (is (not (contains? returned-card-names #{"A pie" "A table" "A Line with no access"}))))))))))

(deftest paging-and-filtering-works-for-series-card-test
  (let [simple-mbql-chart-query (fn [attrs]
                                  (merge (mt/card-with-source-metadata-for-query
                                          (mt/mbql-query venues {:aggregation [[:sum $venues.price]]
                                                                 :breakout    [$venues.category_id]}))
                                         {:visualization_settings {:graph.metrics    ["sum"]
                                                                   :graph.dimensions ["CATEGORY_ID"]}}
                                         attrs))]
    (mt/with-temp
      [:model/Card card   (simple-mbql-chart-query {:name "Captain Toad" :display :line})
       :model/Card card1  (simple-mbql-chart-query {:name "Luigi 1"  :display :line})
       :model/Card _      (simple-mbql-chart-query {:name "Luigi 2"  :display :line})
       :model/Card _      (simple-mbql-chart-query {:name "Luigi 3"  :display :line})
       :model/Card card4  (simple-mbql-chart-query {:name "Luigi 4"  :display :line})
       :model/Card _      (simple-mbql-chart-query {:name "Luigi 5"  :display :line})
       :model/Card _      (simple-mbql-chart-query {:name "Luigi 6"  :display :line})
       :model/Card card7  (simple-mbql-chart-query {:name "Luigi 7"  :display :line})
       :model/Card card8  (simple-mbql-chart-query {:name "Luigi 8"  :display :line})]
      (testing "filter by name works"
        (is (true? (every? #(str/includes? % "Toad")
                           (->> (mt/user-http-request :crowberto :get 200 (format "/card/%d/series" (:id card)) :query "toad")
                                (map :name)))))

        (testing "exclude ids works"
          (testing "with single id"
            (is (true?
                 (every?
                  #(not (#{(:id card) (:id card8)} %))
                  (->> (mt/user-http-request :crowberto :get 200 (format "/card/%d/series" (:id card))
                                             :query "luigi" :exclude_ids (:id card8))
                       (map :id))))))
          (testing "with multiple ids"
            (is (true?
                 (every?
                  #(not (#{(:id card) (:id card7) (:id card8)} %))
                  (->> (mt/user-http-request :crowberto :get 200 (format "/card/%d/series" (:id card))
                                             :query "luigi" :exclude_ids (:id card7) :exclude_ids (:id card8))
                       (map :id)))))))

        (testing "with limit and sort by id descending"
          (is (= ["Luigi 8" "Luigi 7" "Luigi 6" "Luigi 5"]
                 (->> (mt/user-http-request :crowberto :get 200 (format "/card/%d/series" (:id card))
                                            :query "luigi" :limit 4)
                      (map :name))))

          (testing "and paging works too"
            (is (= ["Luigi 3" "Luigi 2" "Luigi 1"]
                   (->> (mt/user-http-request :crowberto :get 200 (format "/card/%d/series" (:id card))
                                              :query "luigi" :limit 10 :last_cursor (:id card4))
                        (map :name)))))

          (testing "And returning empty list if reaches there are nothing..."
            (is (= []
                   (->> (mt/user-http-request :crowberto :get 200 (format "/card/%d/series" (:id card))
                                              :query "luigi" :limit 10 :last_cursor (:id card1))
                        (map :name))))))))))

(def ^:private millisecond-card
  {:name                   "Card with dimension is unixtimestmap"
   :visualization_settings {:graph.dimensions ["timestamp"]
                            :graph.metrics ["severity"]}

   :display                :line
   :result_metadata        [{:base_type :type/BigInteger
                             :coercion_strategy :Coercion/UNIXMilliSeconds->DateTime
                             :effective_type :type/DateTime
                             :display_name "Timestamp"
                             :name "timestamp"
                             :unit "week"}
                            {:base_type :type/Integer
                             :display_name "count"
                             :name "severity"
                             :semantic_type :type/Number}]})

(deftest series-are-compatible-test
  (mt/dataset test-data
    (let [database-id->metadata-provider {(mt/id) (lib.metadata.jvm/application-database-metadata-provider (mt/id))}]
      (testing "area-line-bar charts"
        (mt/with-temp
          [:model/Card datetime-card       (merge (mt/card-with-source-metadata-for-query
                                                   (mt/mbql-query orders {:aggregation [[:sum $orders.total]]
                                                                          :breakout    [!month.orders.created_at]}))
                                                  {:visualization_settings {:graph.metrics    ["sum"]
                                                                            :graph.dimensions ["CREATED_AT"]}}
                                                  {:name    "datetime card"
                                                   :display :line})
           :model/Card number-card         (merge (mt/card-with-source-metadata-for-query
                                                   (mt/mbql-query orders {:aggregation [:count]
                                                                          :breakout    [$orders.quantity]}))
                                                  {:visualization_settings {:graph.metrics    ["count"]
                                                                            :graph.dimensions ["QUANTITY"]}}
                                                  {:name    "number card"
                                                   :display :line})
           :model/Card without-metric-card (merge (mt/card-with-source-metadata-for-query
                                                   (mt/mbql-query orders {:breakout    [!month.orders.created_at]}))
                                                  {:visualization_settings {:graph.dimensions ["CREATED_AT"]}}
                                                  {:name    "card has no metric"
                                                   :display :line})
           :model/Card combo-card          (merge (mt/card-with-source-metadata-for-query
                                                   (mt/mbql-query orders {:aggregation [[:sum $orders.total]]
                                                                          :breakout    [!month.orders.created_at]}))
                                                  {:visualization_settings {:graph.metrics    ["sum"]
                                                                            :graph.dimensions ["CREATED_AT"]}}
                                                  {:name    "table card"
                                                   :display :combo})]
          (testing "2 datetime cards can be combined"
            (is (true? (api.card/series-are-compatible? datetime-card datetime-card database-id->metadata-provider))))

          (testing "2 number cards can be combined"
            (is (true? (api.card/series-are-compatible? number-card number-card database-id->metadata-provider))))

          (testing "number card can't be combined with datetime cards"
            (is (false? (api.card/series-are-compatible? number-card datetime-card database-id->metadata-provider)))
            (is (false? (api.card/series-are-compatible? datetime-card number-card database-id->metadata-provider))))

          (testing "can combine series with UNIX millisecond timestamp and datetime"
            (is (true? (api.card/series-are-compatible? millisecond-card datetime-card database-id->metadata-provider)))
            (is (true? (api.card/series-are-compatible? datetime-card millisecond-card database-id->metadata-provider))))

          (testing "can't combines series with UNIX milliseceond timestamp and number"
            (is (false? (api.card/series-are-compatible? millisecond-card number-card database-id->metadata-provider)))
            (is (false? (api.card/series-are-compatible? number-card millisecond-card database-id->metadata-provider))))

          (testing "second card must has a metric"
            (is (false? (api.card/series-are-compatible? datetime-card without-metric-card database-id->metadata-provider))))

          (testing "can't combine card of any other types rather than line/bar/area"
            (is (nil? (api.card/series-are-compatible? datetime-card combo-card database-id->metadata-provider))))))

      (testing "scalar test"
        (mt/with-temp
          [:model/Card scalar-1       (merge (mt/card-with-source-metadata-for-query
                                              (mt/mbql-query venues {:aggregation [[:count]]}))
                                             {:name "A Scalar 1" :display :scalar})
           :model/Card scalar-2       (merge (mt/card-with-source-metadata-for-query
                                              (mt/mbql-query venues {:aggregation [[:count]]}))
                                             {:name "A Scalar 2" :display :scalar})

           :model/Card scalar-2-cols  (merge (mt/card-with-source-metadata-for-query
                                              (mt/mbql-query venues {:aggregation [[:count]
                                                                                   [:sum $venues.price]]}))
                                             {:name "A Scalar with 2 columns" :display :scalar})
           :model/Card line-card       (merge (mt/card-with-source-metadata-for-query
                                               (mt/mbql-query venues {:aggregation [[:sum $venues.price]]
                                                                      :breakout    [$venues.category_id]}))
                                              {:visualization_settings {:graph.metrics    ["sum"]
                                                                        :graph.dimensions ["CATEGORY_ID"]}}
                                              {:name "Line card" :display :line})]
          (testing "2 scalars with 1 column can be combined"
            (is (true? (api.card/series-are-compatible? scalar-1 scalar-2 database-id->metadata-provider))))
          (testing "can't be combined if either one of 2 cards has more than one column"
            (is (false? (api.card/series-are-compatible? scalar-1 scalar-2-cols database-id->metadata-provider)))
            (is (false? (api.card/series-are-compatible? scalar-2-cols scalar-2 database-id->metadata-provider))))

          (testing "can only be cominbed with scalar cards"
            (is (false? (api.card/series-are-compatible? scalar-1 line-card database-id->metadata-provider)))))))))

;;; +----------------------------------------------------------------------------------------------------------------+
;;; |                                        CREATING A CARD (POST /api/card)                                        |
;;; +----------------------------------------------------------------------------------------------------------------+

(deftest ^:parallel doc-test
  (testing "Make sure generated docstring resolves Malli schemas in the registry correctly (#46799)"
    (let [openapi-object             (open-api/open-api-spec (api.macros/ns-handler 'metabase.api.card) "/api/card")
          schemas                    (get-in openapi-object [:components :schemas])
          body-properties            (get-in openapi-object [:paths "/api/card/" :post :requestBody :content "application/json" :schema :properties])
          _                          (is (some? body-properties))
          type-schema-ref            (some-> (get-in body-properties ["type" :$ref])
                                             (str/replace #"^#/components/schemas/" "")
                                             (str/replace #"\Q~1\E" "/"))
          _                          (is (some? type-schema-ref))
          type-schema                (get schemas type-schema-ref)
          result-metadata-schema-ref (some-> (get-in body-properties ["result_metadata" :$ref])
                                             (str/replace #"^#/components/schemas/" "")
                                             (str/replace #"\Q~1\E" "/"))
          _                          (is (some? result-metadata-schema-ref))
          result-metadata-schema     (get schemas result-metadata-schema-ref)]
      (testing 'type
        (testing (pr-str type-schema-ref)
          (is (=? {:type :string, :enum [:question :metric :model]}
                  type-schema))))
      (testing 'result_metadata
        (testing (pr-str result-metadata-schema-ref)
          (is (=? {:type        :array
                   :description "value must be an array of valid results column metadata maps."
                   :optional    true}
                  result-metadata-schema)))))))

(deftest create-a-card
  (testing "POST /api/card"
    (testing "Test that we can create a new Card"
      (mt/with-full-data-perms-for-all-users!
        (mt/with-non-admin-groups-no-root-collection-perms
          (mt/with-temp [:model/Collection collection]
            (perms/grant-collection-readwrite-permissions! (perms-group/all-users) collection)
            (mt/with-model-cleanup [:model/Card]
              (doseq [[mbql-version query] {"MBQL" (mbql-count-query)
                                            "pMBQL" (pmbql-count-query)}]
                (testing mbql-version
                  (let [card (assoc (card-with-name-and-query (mt/random-name) query)
                                    :collection_id (u/the-id collection)
                                    :parameters [{:id "abc123", :name "test", :type "date"}]
                                    :parameter_mappings [{:parameter_id "abc123", :card_id 10,
                                                          :target       [:dimension [:template-tags "category"]]}])]
                    (is (=? (merge
                             card-defaults
                             {:name                   (:name card)
                              :collection_id          true
                              :collection             (assoc collection :is_personal false)
                              :creator_id             (mt/user->id :rasta)
                              :parameters             [{:id "abc123", :name "test", :type "date"}]
                              :parameter_mappings     [{:parameter_id "abc123", :card_id 10,
                                                        :target       ["dimension" ["template-tags" "category"]]}]
                              :dataset_query          true
                              :query_type             "query"
                              :visualization_settings {:global {:title nil}}
                              :database_id            true
                              :table_id               true
                              :entity_id              true
                              :can_write              true
                              :dashboard_count        0
                              :result_metadata        true
                              :last-edit-info         {:timestamp true :id true :first_name "Rasta"
                                                       :last_name "Toucan" :email "rasta@metabase.com"}
                              :creator                (merge
                                                       (select-keys (mt/fetch-user :rasta) [:id :date_joined :last_login :locale])
                                                       {:common_name  "Rasta Toucan"
                                                        :is_superuser false
                                                        :last_name    "Toucan"
                                                        :first_name   "Rasta"
                                                        :email        "rasta@metabase.com"})
                              :metabase_version       config/mb-version-string})
                            (-> (mt/user-http-request :rasta :post 200 "card" card)
                                (dissoc :created_at :updated_at :id)
                                (update :table_id integer?)
                                (update :database_id integer?)
                                (update :collection_id integer?)
                                (update :dataset_query map?)
                                (update :entity_id string?)
                                (update :result_metadata (partial every? map?))
                                (update :creator dissoc :is_qbnewb)
                                (update :last-edit-info (fn [edit-info]
                                                          (-> edit-info
                                                              (update :id boolean)
                                                              (update :timestamp boolean)))))))))))))))))

(deftest ^:parallel create-card-validation-test
  (testing "POST /api/card"
    (is (=? {:errors {:name                   "value must be a non-blank string."
                      :dataset_query          "Value must be a map."
                      :display                "value must be a non-blank string."
                      :visualization_settings "Value must be a map."}
             :specific-errors {:name                   ["missing required key, received: nil"]
                               :dataset_query          ["missing required key, received: nil"]
                               :display                ["missing required key, received: nil"]
                               :visualization_settings ["Value must be a map., received: \"ABC\""]}}
            (mt/user-http-request :crowberto :post 400 "card" {:visualization_settings "ABC"})))))

(deftest ^:parallel create-card-validation-test-1b
  (testing "POST /api/card"
    (is (=? {:errors {:name          "value must be a non-blank string."
                      :dataset_query "Value must be a map."
                      :parameters    "nullable sequence of parameter must be a map with :id and :type keys"
                      :display       "value must be a non-blank string."}
             :specific-errors {:name          ["missing required key, received: nil"]
                               :dataset_query ["missing required key, received: nil"]
                               :parameters    ["invalid type, received: \"abc\""]
                               :display       ["missing required key, received: nil"]}}
            (mt/user-http-request :crowberto :post 400 "card" {:visualization_settings {:global {:title nil}}
                                                               :parameters             "abc"})))))

(deftest create-card-validation-test-2
  (testing "POST /api/card"
    (with-temp-native-card-with-params! [db card]
      (testing "You cannot create a card with variables as a model"
        (is (= "A model made from a native SQL question cannot have a variable or field filter."
               (mt/user-http-request :rasta :post 400 "card"
                                     (merge
                                      (mt/with-temp-defaults :model/Card)
                                      {:type          :model
                                       :query_type    "native"
                                       :dataset_query (:dataset_query card)})))))
      (testing "You can create a card with a saved question CTE as a model"
        (mt/with-model-cleanup [:model/Card]
          (let [card-tag-name (str "#" (u/the-id card))
                dataset-query {:dataset_query {:database (u/the-id db)
                                               :type     :native
                                               :native   {:query         (format "SELECT * FROM {{%s}};" card-tag-name)
                                                          :template-tags {card-tag-name {:card-id      (u/the-id card),
                                                                                         :display-name card-tag-name,
                                                                                         :id           (str (random-uuid))
                                                                                         :name         card-tag-name,
                                                                                         :type         :card}}}}}
                {card-id :id
                 :as     created} (mt/user-http-request :rasta :post 200 "card"
                                                        (merge
                                                         (mt/with-temp-defaults :model/Card)
                                                         dataset-query))
                retrieved     (mt/user-http-request :rasta :get 200 (str "card/" card-id))]
            (is (pos-int? card-id))
            (testing "A POST returns the newly created object, so no follow-on GET is required (#34828)"
              (is (=
                   (-> created
                       (update :last-edit-info dissoc :timestamp)
                       (dissoc :collection))
                   (-> retrieved
                       (update :last-edit-info dissoc :timestamp)
                       (dissoc :collection)))))))))))

(deftest create-and-update-metric-card-validation-test
  (testing "POST /api/card"
    (let [query (pmbql-count-query)
          card-name (mt/random-name)
          card (-> (card-with-name-and-query card-name query)
                   (assoc :type :metric))
          updated-card (-> card-name
                           (card-with-name-and-query
                            (-> query
                                (lib/filter (lib/= (lib.metadata/field query (mt/id :venues :id)) 1))))
                           (assoc :type :metric))
          invalid-card (-> card-name
                           (card-with-name-and-query
                            (-> query (lib/aggregate (lib/sum (lib.metadata/field query (mt/id :venues :id))))))
                           (assoc :type :metric))]
      (mt/with-full-data-perms-for-all-users!
        (mt/with-model-cleanup [:model/Card]
          (testing "Can create a card defining a metric"
            (let [{card-id :id} (mt/user-http-request :rasta :post 200 "card"
                                                      (merge
                                                       (mt/with-temp-defaults :model/Card)
                                                       card))]
              (is (pos-int? card-id))
              (testing "Can update a card defining a metric"
                (mt/user-http-request :rasta :put 200 (str "card/" card-id)
                                      (merge
                                       (mt/with-temp-defaults :model/Card)
                                       updated-card)))
              (testing "Update fails if there are multiple aggregations"
                (let [response (mt/user-http-request :rasta :put 400 (str "card/" card-id)
                                                     (merge
                                                      (mt/with-temp-defaults :model/Card)
                                                      invalid-card))]
                  (is (= "Card of type metric is invalid, cannot be saved." response))))))
          (testing "Creation fails if there are multiple aggregations"
            (let [response (mt/user-http-request :rasta :post 400 "card"
                                                 (merge
                                                  (mt/with-temp-defaults :model/Card)
                                                  invalid-card))]
              (is (= "Card of type metric is invalid, cannot be saved." response)))))))))

(deftest create-card-disallow-setting-enable-embedding-test
  (testing "POST /api/card"
    (testing "Ignore values of `enable_embedding` while creating a Card (this must be done via `PUT /api/card/:id` instead)"
      ;; should be ignored regardless of the value of the `enable-embedding` Setting.
      (doseq [enable-embedding? [true false]]
        (mt/with-temporary-setting-values [enable-embedding-static enable-embedding?]
          (mt/with-model-cleanup [:model/Card]
            (is (=? {:enable_embedding false}
                    (mt/user-http-request :crowberto :post 200 "card" {:name                   "My Card"
                                                                       :display                :table
                                                                       :dataset_query          (mt/mbql-query venues)
                                                                       :visualization_settings {}
                                                                       :enable_embedding       true})))))))))

(deftest save-empty-card-test
  (testing "POST /api/card"
    (testing "Should be able to save an empty Card"
      (doseq [[query-description query] {"native query"
                                         (mt/native-query {:query "SELECT * FROM VENUES WHERE false;"})

                                         "MBQL query"
                                         (mt/mbql-query venues {:filter [:= $id 0]})}]
        (testing query-description
          (mt/with-model-cleanup [:model/Card]
            (testing "without result metadata"
              (is (=? {:id pos-int?}
                      (mt/user-http-request :crowberto :post 200 "card"
                                            (merge (mt/with-temp-defaults :model/Card)
                                                   {:dataset_query query})))))
            (let [metadata (-> (qp/process-query query)
                               :data
                               :results_metadata
                               :columns)]
              (testing (format "with result metadata\n%s" (u/pprint-to-str metadata))
                (is (some? metadata))
                (is (=? {:id pos-int?}
                        (mt/user-http-request :crowberto :post 200 "card"
                                              (merge (mt/with-temp-defaults :model/Card)
                                                     {:dataset_query   query
                                                      :result_metadata metadata}))))))))))))

(deftest save-card-with-empty-result-metadata-test
  (testing "we should be able to save a Card if the `result_metadata` is *empty* (but not nil) (#9286)"
    (mt/with-model-cleanup [:model/Card]
      (let [card        (card-with-name-and-query)]
        (is (=? {:id pos-int?}
                (mt/user-http-request :crowberto
                                      :post
                                      200
                                      "card"
                                      (assoc card :result_metadata []))))))))

(deftest cache-ttl-save
  (testing "POST /api/card/:id"
    (testing "saving cache ttl by post actually saves it"
      (mt/with-model-cleanup [:model/Card]
        (let [card (card-with-name-and-query)]
          (is (= 1234
                 (:cache_ttl (mt/user-http-request :crowberto
                                                   :post
                                                   200
                                                   "card"
                                                   (assoc card :cache_ttl 1234)))))))))
  (testing "PUT /api/card/:id"
    (testing "saving cache ttl by put actually saves it"
      (mt/with-temp [:model/Card card]
        (is (= 1234
               (:cache_ttl (mt/user-http-request :crowberto
                                                 :put
                                                 200
                                                 (str "card/" (u/the-id card))
                                                 {:cache_ttl 1234}))))))
    (testing "nilling out cache ttl works"
      (mt/with-temp [:model/Card card]
        (is (= nil
               (do
                 (mt/user-http-request :crowberto :put 200 (str "card/" (u/the-id card)) {:cache_ttl 1234})
                 (mt/user-http-request :crowberto :put 200 (str "card/" (u/the-id card)) {:cache_ttl nil})
                 (:cache_ttl (mt/user-http-request :crowberto :get 200 (str "card/" (u/the-id card)))))))))))

(deftest saving-card-fetches-correct-metadata
  (testing "make sure when saving a Card the correct query metadata is fetched (if incorrect)"
    (mt/with-non-admin-groups-no-root-collection-perms
      (let [card-name (mt/random-name)]
        (mt/with-temp [:model/Collection collection]
          (perms/grant-collection-readwrite-permissions! (perms-group/all-users) collection)
          (mt/with-model-cleanup [:model/Card]
            (mt/user-http-request :crowberto :post 200 "card"
                                  (assoc (card-with-name-and-query card-name)
                                         :collection_id      (u/the-id collection)))
            (testing "check the correct metadata was fetched and was saved in the DB"
              (is (=? [{:base_type         :type/Integer
                        :display_name      "Count"
                        :name              "count"
                        :semantic_type     :type/Quantity
                        :source            :aggregation
                        :field_ref         [:aggregation 0]
                        :aggregation_index 0}]
                      (t2/select-one-fn :result_metadata :model/Card :name card-name))))))))))

(defn- updating-card-updates-metadata-query []
  (mt/mbql-query venues {:fields [$id $name]}))

(defn- norm [s]
  (u/upper-case-en (:name s)))

(defn- to-native [query]
  {:database (:database query)
   :type     :native
   :native   (qp.compile/compile query)})

(deftest updating-card-updates-metadata
  (let [query          (updating-card-updates-metadata-query)
        modified-query (mt/mbql-query venues {:fields [$id $name $price]})]
    (testing "Updating query updates metadata"
      (doseq [[query-type query modified-query] [["mbql" query modified-query]
                                                 ["native" (to-native query) (to-native modified-query)]]]
        (testing (str "For: " query-type)
          (mt/with-model-cleanup [:model/Card]
            (let [{metadata :result_metadata
                   card-id  :id :as card} (mt/user-http-request
                                           :crowberto :post 200
                                           "card"
                                           (card-with-name-and-query "card-name"
                                                                     query))
                  ;; simulate a user changing the query without rerunning the query
                  updated   (mt/user-http-request
                             :crowberto :put 200 (str "card/" card-id)
                             (assoc card :dataset_query modified-query))
                  retrieved (mt/user-http-request :crowberto :get 200 (str "card/" card-id))]
              (is (= ["ID" "NAME"] (map norm metadata)))
              (is (= ["ID" "NAME" "PRICE"]
                     (map norm (t2/select-one-fn :result_metadata :model/Card :id card-id))))
              (testing "A PUT returns the updated object, so no follow-on GET is required (#34828)"
                (is (=
                     (-> updated
                         (update :last-edit-info dissoc :timestamp)
                         (dissoc :collection))
                     (-> retrieved
                         (update :last-edit-info dissoc :timestamp)
                         (dissoc :collection))))))))))))

(deftest updating-card-updates-metadata-2
  (let [query (updating-card-updates-metadata-query)]
    (testing "Updating other parts but not query does not update the metadata"
      (let [orig   @#'card.metadata/legacy-result-metadata-future
            called (atom 0)]
        (with-redefs [card.metadata/legacy-result-metadata-future (fn [q]
                                                                    (swap! called inc)
                                                                    (orig q))]
          (mt/with-model-cleanup [:model/Card]
            (let [card (mt/user-http-request :crowberto :post 200 "card"
                                             (card-with-name-and-query "card-name"
                                                                       query))]
              (is (= 1
                     @called))
              (is (=? {:result_metadata #(= ["ID" "NAME"] (map norm %))}
                      card))
              (mt/user-http-request
               :crowberto :put 200 (str "card/" (u/the-id card))
               (assoc card
                      :description "a change that doesn't change the query"
                      :name "compelling title"
                      :cache_ttl 20000
                      :display "table"
                      :collection_position 1))
              (is (= 1
                     @called)))))))))

(deftest updating-card-updates-metadata-3
  (let [query (updating-card-updates-metadata-query)]
    (testing "Patching the card _without_ the query does not clear the metadata"
      ;; in practice the application does not do this. But cypress does and it poisons the state of the frontend
      (mt/with-model-cleanup [:model/Card]
        (let [card (mt/user-http-request :crowberto :post 200 "card"
                                         (card-with-name-and-query "card-name"
                                                                   query))]
          (is (= ["ID" "NAME"] (map norm (:result_metadata card))))
          (let [updated (mt/user-http-request :crowberto :put 200 (str "card/" (:id card))
                                              {:description "I'm innocently updating the description"
                                               :type        :model})]
            (is (= ["ID" "NAME"] (map norm (:result_metadata updated))))))))))

(deftest updating-card-updates-metadata-4
  (let [query (updating-card-updates-metadata-query)]
    (testing "You can update just the metadata"
      (mt/with-model-cleanup [:model/Card]
        (let [card (mt/user-http-request :crowberto :post 200 "card"
                                         (card-with-name-and-query "card-name"
                                                                   query))]
          (is (= ["ID" "NAME"] (map norm (:result_metadata card))))
          (let [new-metadata (map #(assoc % :display_name "UPDATED") (:result_metadata card))
                updated      (mt/user-http-request :crowberto :put 200 (str "card/" (:id card))
                                                   {:result_metadata new-metadata})]
            (is (= ["UPDATED" "UPDATED"]
                   (map :display_name (:result_metadata updated))))))))))

(deftest updating-native-card-preserves-metadata
  (testing "A trivial change in a native question should not remove result_metadata (#37009)"
    (let [query (to-native (updating-card-updates-metadata-query))
          updated-query (update-in query [:native :query] str/replace #"\d+$" "1000")]
      ;; sanity check
      (is (not= query updated-query))
      ;; the actual test
      (mt/with-model-cleanup [:model/Card]
        (let [card (mt/user-http-request :rasta :post 200 "card"
                                         (card-with-name-and-query "card-name"
                                                                   query))
              metadata (:result_metadata card)]
          (is (some? metadata))
          (let [updated (mt/user-http-request :rasta :put 200 (str "card/" (:id card))
                                              {:dataset_query updated-query})]
            (is (= metadata (:result_metadata updated)))))))))

(deftest fetch-results-metadata-test
  (testing "Check that the generated query to fetch the query result metadata includes user information in the generated query"
    (mt/with-non-admin-groups-no-root-collection-perms
      (let [card-name (mt/random-name)]
        (mt/with-temp [:model/Collection collection]
          (perms/grant-collection-readwrite-permissions! (perms-group/all-users) collection)
          (mt/with-model-cleanup [:model/Card]
            ;; Rebind the `execute-statement!` function so that we can capture the generated SQL and inspect it
            (let [orig       sql-jdbc.execute/execute-statement!
                  sql-result (atom nil)]
              (with-redefs [sql-jdbc.execute/execute-statement! (fn [driver stmt sql]
                                                                  (reset! sql-result sql)
                                                                  (orig driver stmt sql))
                            driver/query-result-metadata        (get-method driver/query-result-metadata :default)]
                (mt/user-http-request
                 :crowberto :post 200 "card"
                 (assoc (card-with-name-and-query card-name)
                        :dataset_query      (mt/native-query {:query "SELECT count(*) AS \"count\" FROM VENUES"})
                        :collection_id      (u/the-id collection))))
              (testing "check the correct metadata was fetched and was saved in the DB"
                (is (=? [{:base_type      (count-base-type)
                          :display_name   "count"
                          :name           "count"}]
                        (t2/select-one-fn :result_metadata :model/Card :name card-name))))
              (testing "Was the user id found in the generated SQL?"
                (is (string? @sql-result))
                (when-some [s @sql-result]
                  (is (re-find (re-pattern (str "userID: " (mt/user->id :crowberto)))
                               s)))))))))))

(deftest create-card-with-collection-position
  (testing "Make sure we can create a Card with a Collection position"
    (mt/with-non-admin-groups-no-root-collection-perms
      (let [card-name (mt/random-name)]
        (mt/with-temp [:model/Collection collection]
          (mt/with-model-cleanup [:model/Card]
            (is (=? {:collection_id       (u/the-id collection)
                     :collection_position 1
                     :name                card-name}
                    (mt/user-http-request :crowberto :post 200 "card"
                                          (assoc (card-with-name-and-query card-name)
                                                 :collection_id (u/the-id collection), :collection_position 1))))
            (is (=? {:collection_id       (u/the-id collection)
                     :collection_position 1}
                    (t2/select-one :model/Card :name card-name)))))))))

(deftest need-permission-for-collection
  (testing "You need to have Collection permissions to create a Card in a Collection"
    (mt/with-non-admin-groups-no-root-collection-perms
      (let [card-name (mt/random-name)]
        (mt/with-temp [:model/Collection collection]
          (mt/with-model-cleanup [:model/Card]
            (mt/user-http-request :rasta :post 403 "card"
                                  (assoc (card-with-name-and-query card-name)
                                         :collection_id (u/the-id collection)
                                         :collection_position 1))
            (is (nil? (some-> (t2/select-one [:model/Card :collection_id :collection_position] :name card-name)
                              (update :collection_id (partial = (u/the-id collection))))))))))))

(deftest create-card-check-adhoc-query-permissions-test
  (testing (str "Ad-hoc query perms should be required to save a Card -- otherwise people could save arbitrary "
                "queries, then run them.")
    ;; create a copy of the test data warehouse DB, then revoke permissions to it for All Users. Only admins should be
    ;; able to ad-hoc query it now.
    (mt/with-temp-copy-of-db
      (mt/with-no-data-perms-for-all-users!
        (let [query        (mt/mbql-query venues)
              create-card! (fn [test-user expected-status-code]
                             (mt/with-model-cleanup [:model/Card]
                               (mt/user-http-request test-user :post expected-status-code "card"
                                                     (merge (mt/with-temp-defaults :model/Card) {:dataset_query query}))))]
          (testing "admin should be able to save a Card if All Users doesn't have ad-hoc data perms"
            (is (some? (create-card! :crowberto 200))))
          (testing "non-admin should get an error"
            (testing "Permissions errors should be meaningful and include info for debugging (#14931)"
              (is (malli= [:map
                           [:message        [:= "You cannot save this Question because you do not have permissions to run its query."]]
                           [:query          [:= {} (mt/obj->json->obj query)]]
                           [:required-perms :map]
                           [:actual-perms   [:sequential perms.u/PathSchema]]
                           [:trace          [:sequential :any]]]
                          (create-card! :rasta 403))))))))))

(deftest ^:parallel create-card-with-type-and-dataset-test
  (t2/with-transaction [_]
    (testing "can create a model using type"
      (is (=? {:type "model"}
              (mt/user-http-request :crowberto :post 200 "card" (assoc (card-with-name-and-query (mt/random-name))
                                                                       :type :model)))))
    (testing "default is a question"
      (is (=? {:type "question"}
              (mt/user-http-request :crowberto :post 200 "card" (card-with-name-and-query (mt/random-name))))))))

(deftest create-card-with-metric-type
  (mt/with-model-cleanup [:model/Card]
    (testing "can create a metric card"
      (is (=? {:type "metric"}
              (mt/user-http-request :crowberto :post 200 "card" (assoc (card-with-name-and-query (mt/random-name))
                                                                       :type "metric")))))))

(deftest update-card-with-type-and-dataset-test
  (testing "can toggle model using only type"
    (mt/with-temp [:model/Card card {:dataset_query {}}]
      (is (=? {:type "model"}
              (mt/user-http-request :crowberto :put 200 (str "card/" (:id card)) {:type "model"})))
      (is (=? {:type "question"}
              (mt/user-http-request :crowberto :put 200 (str "card/" (:id card)) {:type "question"}))))))

(deftest update-card-with-metric-type
  (testing "can update a metric"
    (mt/with-temp [:model/Card card {:dataset_query (mbql-count-query)
                                     :type "metric"}]
      (is (=? {:dataset_query {:query {:source-table (mt/id :checkins)}}
               :type    "metric"}
              (mt/user-http-request :crowberto :put 200 (str "card/" (:id card))
                                    {:dataset_query (mbql-count-query (mt/id) (mt/id :checkins))}))))))

;;; +----------------------------------------------------------------------------------------------------------------+
;;; |                                    COPYING A CARD (POST /api/card/:id/copy)                                    |
;;; +----------------------------------------------------------------------------------------------------------------+

(deftest copy-card
  (testing "POST /api/card/:id/copy"
    (testing "Test that we can copy a Card"
      (mt/with-full-data-perms-for-all-users!
        (mt/with-non-admin-groups-no-root-collection-perms
          (mt/with-temp [:model/Collection collection]
            (perms/grant-collection-readwrite-permissions! (perms-group/all-users) collection)
            (mt/with-model-cleanup [:model/Card]
              (let [card    (assoc (card-with-name-and-query (mt/random-name)
                                                             (mbql-count-query (mt/id) (mt/id :venues)))
                                   :collection_id (u/the-id collection))
                    card    (mt/user-http-request :rasta :post 200 "card" card)
                    newcard (mt/user-http-request :rasta :post 200 (format "card/%d/copy" (u/the-id card)))]
                (is (= (:name newcard) (str "Copy of " (:name card))))
                (is (= (:display newcard) (:display card)))
                (is (not= (:id newcard) (:id card)))))))))))

;;; +----------------------------------------------------------------------------------------------------------------+
;;; |                                            FETCHING A SPECIFIC CARD                                            |
;;; +----------------------------------------------------------------------------------------------------------------+

(deftest fetch-card-test
  (testing "GET /api/card/:id"
    (mt/with-non-admin-groups-no-root-collection-perms
      (mt/with-temp [:model/Collection collection {}
                     :model/Card       card {:collection_id (u/the-id collection)
                                             :dataset_query (mt/mbql-query venues)}]
        (testing "You have to have Collection perms to fetch a Card"
          (is (= "You don't have permissions to do that."
                 (mt/user-http-request :rasta :get 403 (str "card/" (u/the-id card))))))

        (testing "Should be able to fetch the Card if you have Collection read perms"
          (perms/grant-collection-read-permissions! (perms-group/all-users) collection)
          (is (=? (merge
                   card-defaults
                   (select-keys card [:id :name :entity_id :created_at :updated_at :last_used_at])
                   {:dashboard_count        0
                    :parameter_usage_count  0
                    :creator_id             (mt/user->id :rasta)
                    :creator                (merge
                                             (select-keys (mt/fetch-user :rasta) [:id :date_joined :last_login])
                                             {:common_name  "Rasta Toucan"
                                              :is_superuser false
                                              :is_qbnewb    true
                                              :last_name    "Toucan"
                                              :first_name   "Rasta"
                                              :email        "rasta@metabase.com"})
                    :dataset_query          (mt/obj->json->obj (:dataset_query card))
                    :display                "table"
                    :query_type             "query"
                    :visualization_settings {}
                    :can_write              false
                    :database_id            (mt/id) ; these should be inferred from the dataset_query
                    :table_id               (mt/id :venues)
                    :collection_id          (u/the-id collection)
                    :collection             (into {:is_personal false} collection)
                    :result_metadata        (mt/obj->json->obj (:result_metadata card))
                    :metabase_version       config/mb-version-string})
                  (mt/user-http-request :rasta :get 200 (str "card/" (u/the-id card))))))
        (testing "Card should include last edit info if available"
          (mt/with-temp [:model/User     {user-id :id} {:first_name "Test" :last_name "User" :email "user@test.com"}
                         :model/Revision _             {:model    "Card"
                                                        :model_id (:id card)
                                                        :user_id  user-id
                                                        :object   (revision/serialize-instance card (:id card) card)}]
            (is (= {:id true :email "user@test.com" :first_name "Test" :last_name "User" :timestamp true}
                   (-> (mt/user-http-request :rasta :get 200 (str "card/" (u/the-id card)))
                       mt/boolean-ids-and-timestamps
                       :last-edit-info)))))
        (testing "Card should include moderation reviews"
          (letfn [(clean [mr] (-> mr
                                  (update :user #(select-keys % [:id]))
                                  (select-keys [:status :text :user])))]
            (mt/with-temp [:model/ModerationReview review {:moderated_item_id   (:id card)
                                                           :moderated_item_type "card"
                                                           :moderator_id        (mt/user->id :rasta)
                                                           :most_recent         true
                                                           :status              "verified"
                                                           :text                "lookin good"}]
              (is (= [(clean (assoc review :user {:id true}))]
                     (->> (mt/user-http-request :rasta :get 200 (str "card/" (u/the-id card)))
                          mt/boolean-ids-and-timestamps
                          :moderation_reviews
                          (map clean)))))))))))

(deftest ^:parallel fetch-card-404-test
  (testing "GET /api/card/:id"
    (is (= "Not found."
           (mt/user-http-request :crowberto :get 404 (format "card/%d" Integer/MAX_VALUE))))))

(deftest fetch-card-with-metric-type
  (testing "can fetch a metric card"
    (mt/with-temp [:model/Card card {:dataset_query (mbql-count-query)
                                     :type "metric"}]
      (is (=? {:type "metric"}
              (mt/user-http-request :crowberto :get 200 (str "card/" (u/the-id card))))))))

;;; +----------------------------------------------------------------------------------------------------------------+
;;; |                                       UPDATING A CARD (PUT /api/card/:id)
;;; +----------------------------------------------------------------------------------------------------------------+

(deftest ^:parallel updating-a-card-that-doesnt-exist-should-give-a-404
  (is (= "Not found."
         (mt/user-http-request :crowberto :put 404 (format "card/%d" Integer/MAX_VALUE) {}))))

(deftest test-that-we-can-edit-a-card
  (mt/with-temp [:model/Card card {:name "Original Name"}]
    (with-cards-in-writeable-collection! card
      (is (= "Original Name"
             (t2/select-one-fn :name :model/Card, :id (u/the-id card))))
      (is (= {:timestamp true, :first_name "Rasta", :last_name "Toucan", :email "rasta@metabase.com", :id true}
             (-> (mt/user-http-request :rasta :put 200 (str "card/" (u/the-id card)) {:name "Updated Name"})
                 mt/boolean-ids-and-timestamps
                 :last-edit-info)))
      (is (= "Updated Name"
             (t2/select-one-fn :name :model/Card, :id (u/the-id card)))))))

(deftest can-we-update-a-card-s-archived-status-
  (mt/with-temp [:model/Card card]
    (with-cards-in-writeable-collection! card
      (let [archived?     (fn [] (:archived (t2/select-one :model/Card :id (u/the-id card))))
            set-archived! (fn [archived]
                            (mt/user-http-request :rasta :put 200 (str "card/" (u/the-id card)) {:archived archived})
                            (archived?))]
        (is (= false
               (archived?)))
        (is (= true
               (set-archived! true)))
        (is (= false
               (set-archived! false)))))))

(deftest we-shouldn-t-be-able-to-archive-cards-if-we-don-t-have-collection--write--perms
  (mt/with-non-admin-groups-no-root-collection-perms
    (mt/with-temp [:model/Collection  collection {}
                   :model/Card card {:collection_id (u/the-id collection)}]
      (perms/grant-collection-read-permissions! (perms-group/all-users) collection)
      (is (= "You don't have permissions to do that."
             (mt/user-http-request :rasta :put 403 (str "card/" (u/the-id card)) {:archived true}))))))

(deftest we-shouldn-t-be-able-to-unarchive-cards-if-we-don-t-have-collection--write--perms
  (mt/with-non-admin-groups-no-root-collection-perms
    (mt/with-temp [:model/Collection  collection {}
                   :model/Card card {:collection_id (u/the-id collection) :archived true}]
      (perms/grant-collection-read-permissions! (perms-group/all-users) collection)
      (is (= "You don't have permissions to do that."
             (mt/user-http-request :rasta :put 403 (str "card/" (u/the-id card)) {:archived false}))))))

(deftest clear-description-test
  (testing "Can we clear the description of a Card? (#4738)"
    (mt/with-temp [:model/Card card {:description "What a nice Card"}]
      (with-cards-in-writeable-collection! card
        (mt/user-http-request :rasta :put 200 (str "card/" (u/the-id card)) {:description nil})
        (is (nil? (t2/select-one-fn :description :model/Card :id (u/the-id card))))))))

(deftest description-should-be-blankable-as-well
  (mt/with-temp [:model/Card card {:description "What a nice Card"}]
    (with-cards-in-writeable-collection! card
      (mt/user-http-request :rasta :put 200 (str "card/" (u/the-id card)) {:description ""})
      (is (= ""
             (t2/select-one-fn :description :model/Card :id (u/the-id card)))))))

(deftest update-card-parameters-test
  (testing "PUT /api/card/:id"
    (mt/with-temp [:model/Card card]
      (testing "successfully update with valid parameters"
        (is (partial= {:parameters [{:id   "random-id"
                                     :type "number"}]}
                      (mt/user-http-request :rasta :put 200 (str "card/" (u/the-id card))
                                            {:parameters [{:id   "random-id"
                                                           :type "number"}]})))))

    (mt/with-temp [:model/Card card {:parameters [{:id   "random-id"
                                                   :type "number"}]}]
      (testing "nil parameters will no-op"
        (is (partial= {:parameters [{:id   "random-id"
                                     :type "number"}]}
                      (mt/user-http-request :rasta :put 200 (str "card/" (u/the-id card))
                                            {:parameters nil}))))
      (testing "an empty list will remove parameters"
        (is (partial= {:parameters []}
                      (mt/user-http-request :rasta :put 200 (str "card/" (u/the-id card))
                                            {:parameters []})))))))

(deftest update-card-parameter-mappings-test
  (testing "PUT /api/card/:id"
    (mt/with-temp [:model/Card card]
      (testing "successfully update with valid parameter_mappings"
        (is (partial= {:parameter_mappings [{:parameter_id "abc123", :card_id 10,
                                             :target ["dimension" ["template-tags" "category"]]}]}
                      (mt/user-http-request :rasta :put 200 (str "card/" (u/the-id card))
                                            {:parameter_mappings [{:parameter_id "abc123", :card_id 10,
                                                                   :target ["dimension" ["template-tags" "category"]]}]})))))

    (mt/with-temp [:model/Card card {:parameter_mappings [{:parameter_id "abc123", :card_id 10,
                                                           :target ["dimension" ["template-tags" "category"]]}]}]
      (testing "nil parameters will no-op"
        (is (partial= {:parameter_mappings [{:parameter_id "abc123", :card_id 10,
                                             :target ["dimension" ["template-tags" "category"]]}]}
                      (mt/user-http-request :rasta :put 200 (str "card/" (u/the-id card))
                                            {:parameters nil}))))
      (testing "an empty list will remove parameter_mappings"
        (is (partial= {:parameter_mappings []}
                      (mt/user-http-request :rasta :put 200 (str "card/" (u/the-id card))
                                            {:parameter_mappings []})))))))

(deftest update-embedding-params-test
  (testing "PUT /api/card/:id"
    (mt/with-temp [:model/Card card]
      (testing "If embedding is disabled, even an admin should not be allowed to update embedding params"
        (mt/with-temporary-setting-values [enable-embedding-static false]
          (is (= "Embedding is not enabled."
                 (mt/user-http-request :crowberto :put 400 (str "card/" (u/the-id card))
                                       {:embedding_params {:abc "enabled"}})))))

      (mt/with-temporary-setting-values [enable-embedding-static true]
        (testing "Non-admin should not be allowed to update Card's embedding parms"
          (is (= "You don't have permissions to do that."
                 (mt/user-http-request :rasta :put 403 (str "card/" (u/the-id card))
                                       {:embedding_params {:abc "enabled"}}))))

        (testing "Admin should be able to update Card's embedding params"
          (mt/user-http-request :crowberto :put 200 (str "card/" (u/the-id card))
                                {:embedding_params {:abc "enabled"}})
          (is (= {:abc "enabled"}
                 (t2/select-one-fn :embedding_params :model/Card :id (u/the-id card)))))))))

(deftest can-we-change-the-collection-position-of-a-card-
  (mt/with-temp [:model/Card card]
    (with-cards-in-writeable-collection! card
      (mt/user-http-request :rasta :put 200 (str "card/" (u/the-id card))
                            {:collection_position 1})
      (is (= 1
             (t2/select-one-fn :collection_position :model/Card :id (u/the-id card)))))))

(deftest can-we-change-the-collection-preview-flag-of-a-card-
  (mt/with-temp [:model/Card card]
    (with-cards-in-writeable-collection! card
      (mt/user-http-request :rasta :put 200 (str "card/" (u/the-id card))
                            {:collection_preview false})
      (is (= false
             (t2/select-one-fn :collection_preview :model/Card :id (u/the-id card)))))))

(deftest ---and-unset--unpin--it-as-well-
  (mt/with-temp [:model/Card card {:collection_position 1}]
    (with-cards-in-writeable-collection! card
      (mt/user-http-request :rasta :put 200 (str "card/" (u/the-id card))
                            {:collection_position nil})
      (is (= nil
             (t2/select-one-fn :collection_position :model/Card :id (u/the-id card)))))))

(deftest ---we-shouldn-t-be-able-to-if-we-don-t-have-permissions-for-the-collection
  (mt/with-non-admin-groups-no-root-collection-perms
    (mt/with-temp [:model/Collection  collection {}
                   :model/Card card {:collection_id (u/the-id collection)}]
      (mt/user-http-request :rasta :put 403 (str "card/" (u/the-id card))
                            {:collection_position 1})
      (is (= nil
             (t2/select-one-fn :collection_position :model/Card :id (u/the-id card)))))))

(deftest gets-a-card
  (mt/with-non-admin-groups-no-root-collection-perms
    (mt/with-temp [:model/Collection  collection {}
                   :model/Card card {:collection_id (u/the-id collection), :collection_position 1}]
      (mt/user-http-request :rasta :put 403 (str "card/" (u/the-id card))
                            {:collection_position nil})
      (is (= 1
             (t2/select-one-fn :collection_position :model/Card :id (u/the-id card)))))))

(deftest update-card-validation-test
  (testing "PUT /api/card"
    (with-temp-native-card-with-params! [_db card]
      (testing  "You cannot update a model to have variables"
        (is (= "A model made from a native SQL question cannot have a variable or field filter."
               (mt/user-http-request :rasta :put 400 (format "card/%d" (:id card)) {:type :model})))))))

(deftest ^:parallel turn-card-to-model-change-display-test
  (mt/with-temp [:model/Card card {:display :line}]
    (is (=? {:display "table"}
            (mt/user-http-request :crowberto :put 200 (str "card/" (:id card))
                                  {:type :model}))))

  (mt/with-temp [:model/Card card {:display :line}]
    (is (=? {:display "table"}
            (mt/user-http-request :crowberto :put 200 (str "card/" (:id card))
                                  {:type "model"})))))

;;; +----------------------------------------------------------------------------------------------------------------+
;;; |                                        Updating the positions of stuff                                         |
;;; +----------------------------------------------------------------------------------------------------------------+

(defn- name->position [results]
  (zipmap (map :name results)
          (map :collection_position results)))

(defn get-name->collection-position
  "Call the collection endpoint for `collection-id` as `user-kwd`. Will return a map with the names of the items as
  keys and their position as the value"
  [user-kwd collection-or-collection-id]
  (name->position (:data (mt/user-http-request user-kwd :get 200
                                               (format "collection/%s/items" (u/the-id collection-or-collection-id))))))

(defmacro with-ordered-items
  "Macro for creating many sequetial collection_position model instances, putting each in `collection`"
  {:style/indent :defn}
  [collection model-and-name-syms & body]
  `(mt/with-temp ~(vec (mapcat (fn [idx [model-instance name-sym]]
                                 [model-instance name-sym {:name                (name name-sym)
                                                           :collection_id       `(u/the-id ~collection)
                                                           :collection_position idx}])
                               (iterate inc 1)
                               (partition-all 2 model-and-name-syms)))
     (testing (format "\nWith ordered items in Collection %d: %s"
                      (u/the-id ~collection)
                      ~(str/join ", " (for [[model symb] (partition-all 2 model-and-name-syms)]
                                        (format "%s %s" (name model) (name symb)))))
       ~@body)))

(deftest check-to-make-sure-we-can-move-a-card-in-a-collection-of-just-cards
  (mt/with-non-admin-groups-no-root-collection-perms
    (mt/with-temp [:model/Collection collection]
      (with-ordered-items collection [:model/Card a
                                      :model/Card b
                                      :model/Card c
                                      :model/Card d]
        (perms/grant-collection-readwrite-permissions! (perms-group/all-users) collection)
        (mt/user-http-request :rasta :put 200 (str "card/" (u/the-id c))
                              {:collection_position 1})
        (is (= {"c" 1
                "a" 2
                "b" 3
                "d" 4}
               (get-name->collection-position :rasta collection)))))))

(deftest add-new-card-update-positions-test
  (testing "POST /api/card"
    (mt/with-non-admin-groups-no-root-collection-perms
      (mt/with-temp [:model/Collection collection]
        (perms/grant-collection-readwrite-permissions! (perms-group/all-users) collection)
        (doseq [{:keys [message position expected]}
                [{:message  (str "Add a new card to an existing collection at position 1, will cause all existing "
                                 "positions to increment by 1")
                  :position 1
                  :expected {"d" 1
                             "a" 2
                             "b" 3
                             "c" 4}}
                 {:message  "Add new card in the middle, should only increment positions of objects that come after"
                  :position 2
                  :expected {"a" 1
                             "d" 2
                             "b" 3
                             "c" 4}}
                 {:message  "Add new card to end, shouldn't affect positions of other objects"
                  :position 4
                  :expected {"a" 1
                             "b" 2
                             "c" 3
                             "d" 4}}
                 {:message  (str "When adding a new Card to a Collection that does not have a position, it should not "
                                 "change positions of other objects")
                  :position nil
                  :expected {"a" 1
                             "b" 2
                             "c" 3
                             "d" nil}}]]
          (testing (str "\n" message)
            (with-ordered-items collection [:model/Dashboard a
                                            :model/Pulse     b
                                            :model/Card      c]
              (testing "Original collection, before adding the new card"
                (is (= {"a" 1
                        "b" 2
                        "c" 3}
                       (get-name->collection-position :crowberto collection))))
              (mt/with-model-cleanup [:model/Card]
                (mt/user-http-request :crowberto :post 200 "card"
                                      (merge (card-with-name-and-query "d")
                                             {:collection_id       (u/the-id collection)
                                              :collection_position position}))
                (is (= expected
                       (get-name->collection-position :rasta collection)))))))))))

(deftest move-existing-card-update-positions-test
  (testing "PUT /api/card/:id"
    (mt/with-non-admin-groups-no-root-collection-perms
      (mt/with-temp [:model/Collection collection]
        (perms/grant-collection-readwrite-permissions! (perms-group/all-users) collection)
        (doseq [{:keys [message position expected]}
                [{:message  "Move existing Card to front"
                  :position 1
                  :expected {"d" 1
                             "a" 2
                             "b" 3
                             "c" 4
                             "e" 5
                             "f" 6}}
                 {:message  "Move existing Card to end"
                  :position 6
                  :expected {"a" 1
                             "b" 2
                             "c" 3
                             "e" 4
                             "f" 5
                             "d" 6}}
                 {:message  (str "When setting Collection position to nil, positions of other things should be adjusted "
                                 "accordingly")
                  :position nil
                  :expected {"a" 1
                             "b" 2
                             "c" 3
                             "e" 4
                             "f" 5
                             "d" nil}}]]
          (testing (str "\n" message)
            (with-ordered-items collection [:model/Dashboard a
                                            :model/Dashboard b
                                            :model/Card      c
                                            :model/Card      d
                                            :model/Pulse     e
                                            :model/Pulse     f]
              (testing "Original collection, before moving the Card"
                (is (= {"a" 1
                        "b" 2
                        "c" 3
                        "d" 4
                        "e" 5
                        "f" 6}
                       (get-name->collection-position :crowberto collection))))
              (mt/user-http-request :crowberto :put 200 (str "card/" (u/the-id d))
                                    {:collection_position position, :collection_id (u/the-id collection)})
              (is (= expected
                     (get-name->collection-position :rasta collection))))))))))

(deftest give-existing-card-a-position-test
  (testing "Give an existing Card without a `:collection_position` a position, and things should be adjusted accordingly"
    (mt/with-non-admin-groups-no-root-collection-perms
      (mt/with-temp [:model/Collection  {coll-id :id :as collection} {}
                     :model/Card _ {:name "a", :collection_id coll-id, :collection_position 1}
                     ;; Card b does not start with a collection_position
                     :model/Card b {:name "b", :collection_id coll-id}
                     :model/Dashboard   _ {:name "c", :collection_id coll-id, :collection_position 2}
                     :model/Card _ {:name "d", :collection_id coll-id, :collection_position 3}]
        (perms/grant-collection-readwrite-permissions! (perms-group/all-users) collection)
        (mt/user-http-request :rasta :put 200 (str "card/" (u/the-id b))
                              {:collection_position 2})
        (is (= {"a" 1
                "b" 2
                "c" 3
                "d" 4}
               (get-name->collection-position :rasta coll-id)))))))

(deftest change-collections-update-positions-test
  (testing (str "Change the Collection the Card is in, leave the position, should cause old and new collection to have "
                "their positions updated")
    (mt/with-non-admin-groups-no-root-collection-perms
      (mt/with-temp [:model/Collection collection-1 {}
                     :model/Collection collection-2] {}
        (with-ordered-items collection-1 [:model/Dashboard a
                                          :model/Card      b
                                          :model/Pulse     c
                                          :model/Dashboard d]
          (with-ordered-items collection-2 [:model/Pulse     e
                                            :model/Card      f
                                            :model/Card      g
                                            :model/Dashboard h]
            (perms/grant-collection-readwrite-permissions! (perms-group/all-users) collection-1)
            (perms/grant-collection-readwrite-permissions! (perms-group/all-users) collection-2)
            (mt/user-http-request :rasta :put 200 (str "card/" (u/the-id f))
                                  {:collection_id (u/the-id collection-1)})
            (testing "Dest collection should get updated positions"
              (is (= {"a" 1
                      "f" 2
                      "b" 3
                      "c" 4
                      "d" 5}
                     (get-name->collection-position :rasta collection-1))))
            (testing "Original collection should get updated positions"
              (is (= {"e" 1
                      "g" 2
                      "h" 3}
                     (get-name->collection-position :rasta collection-2))))))))))

(deftest change-both-collection-and-position-test
  (testing "Change the collection and the position, causing both collections and the updated card to have their order changed"
    (mt/with-non-admin-groups-no-root-collection-perms
      (mt/with-temp [:model/Collection collection-1 {}
                     :model/Collection collection-2] {}
        (with-ordered-items collection-1 [:model/Pulse     a
                                          :model/Pulse     b
                                          :model/Dashboard c
                                          :model/Dashboard d]
          (with-ordered-items collection-2 [:model/Dashboard e
                                            :model/Dashboard f
                                            :model/Pulse     g
                                            :model/Card      h]
            (perms/grant-collection-readwrite-permissions! (perms-group/all-users) collection-1)
            (perms/grant-collection-readwrite-permissions! (perms-group/all-users) collection-2)
            (mt/user-http-request :rasta :put 200 (str "card/" (u/the-id h))
                                  {:collection_position 1, :collection_id (u/the-id collection-1)})
            (is (= {"h" 1
                    "a" 2
                    "b" 3
                    "c" 4
                    "d" 5}
                   (get-name->collection-position :rasta collection-1)))
            (is (= {"e" 1
                    "f" 2
                    "g" 3}
                   (get-name->collection-position :rasta collection-2)))))))))

(deftest update-card-check-adhoc-query-permissions-test
  (testing (str "Ad-hoc query perms should be required to update the query for a Card -- otherwise people could save "
                "arbitrary queries, then run them.")
    ;; create a copy of the test data warehouse DB, then revoke permissions to it for All Users. Only admins should be
    ;; able to ad-hoc query it now.
    (mt/with-temp-copy-of-db
      (mt/with-no-data-perms-for-all-users!
        (mt/with-temp [:model/Card {card-id :id} {:dataset_query (mt/mbql-query venues)}]
          (let [update-card! (fn [test-user expected-status-code request-body]
                               (mt/user-http-request test-user :put expected-status-code (format "card/%d" card-id)
                                                     request-body))]
            (testing "\nadmin"
              (testing "*should* be allowed to update query"
                (is (=? {:id            card-id
                         :dataset_query (mt/obj->json->obj (mt/mbql-query checkins))}
                        (update-card! :crowberto 200 {:dataset_query (mt/mbql-query checkins)})))))

            (testing "\nnon-admin"
              (testing "should be allowed to update fields besides query"
                (is (=? {:id   card-id
                         :name "Updated name"}
                        (update-card! :rasta 200 {:name "Updated name"}))))

              (testing "should *not* be allowed to update query"
                (testing "Permissions errors should be meaningful and include info for debugging (#14931)"
                  (is (malli= [:map
                               [:message        [:= "You cannot save this Question because you do not have permissions to run its query."]]
                               [:query          [:= {} (mt/obj->json->obj (mt/mbql-query users))]]
                               [:required-perms :map]
                               [:actual-perms   [:sequential perms.u/PathSchema]]
                               [:trace          [:sequential :any]]]
                              (update-card! :rasta 403 {:dataset_query (mt/mbql-query users)}))))
                (testing "make sure query hasn't changed in the DB"
                  (is (= (mt/mbql-query checkins)
                         (t2/select-one-fn :dataset_query :model/Card :id card-id)))))

              (testing "should be allowed to update other fields if query is passed in but hasn't changed (##11719)"
                (is (=? {:id            card-id
                         :name          "Another new name"
                         :dataset_query (mt/obj->json->obj (mt/mbql-query checkins))}
                        (update-card! :rasta 200 {:name "Another new name", :dataset_query (mt/mbql-query checkins)})))))))))))

;;; +----------------------------------------------------------------------------------------------------------------+
;;; |                                        Card updates that impact alerts                                         |
;;; +----------------------------------------------------------------------------------------------------------------+

(deftest alert-deletion-test
  (doseq [{:keys [message card deleted? expected-email-re f]}
          [{:message           "Archiving a Card should trigger Alert deletion"
            :deleted?          true
            :expected-email-re #"Alerts about [A-Za-z]+ \(#\d+\) have stopped because the question was archived by Rasta Toucan"
            :f                 (fn [card]
                                 (mt/user-http-request :rasta :put 200 (str "card/" (u/the-id card)) {:archived true}))}
           {:message           "Validate changing a display type triggers alert deletion"
            :card              {:display :table}
            :deleted?          true
            :expected-email-re #"Alerts about <a href=\"https?://[^\/]+\/question/\d+\">([^<]+)<\/a> have stopped because the question was edited by Rasta Toucan"
            :f                 (fn [card]
                                 (mt/user-http-request :rasta :put 200 (str "card/" (u/the-id card)) {:display :line}))}
           {:message           "Changing the display type from line to table should force a delete"
            :card              {:display :line}
            :deleted?          true
            :expected-email-re #"Alerts about <a href=\"https?://[^\/]+\/question/\d+\">([^<]+)<\/a> have stopped because the question was edited by Rasta Toucan"
            :f                 (fn [card]
                                 (mt/user-http-request :rasta :put 200 (str "card/" (u/the-id card)) {:display :table}))}
           {:message           "Removing the goal value will trigger the alert to be deleted"
            :card              {:display                :line
                                :visualization_settings {:graph.goal_value 10}}
            :deleted?          true
            :expected-email-re #"Alerts about <a href=\"https?://[^\/]+\/question/\d+\">([^<]+)<\/a> have stopped because the question was edited by Rasta Toucan"
            :f                 (fn [card]
                                 (mt/user-http-request :rasta :put 200 (str "card/" (u/the-id card)) {:visualization_settings {:something "else"}}))}
           {:message           "Adding an additional breakout does not cause the alert to be removed if no goal is set"
            :card              {:display                :line
                                :visualization_settings {}
                                :dataset_query          (assoc-in
                                                         (mbql-count-query (mt/id) (mt/id :checkins))
                                                         [:query :breakout]
                                                         [[:field
                                                           (mt/id :checkins :date)
                                                           {:temporal-unit :hour}]])}
            :deleted?          false
            :f                 (fn [card]
                                 (mt/user-http-request :crowberto :put 200 (str "card/" (u/the-id card))
                                                       {:dataset_query (assoc-in (mbql-count-query (mt/id) (mt/id :checkins))
                                                                                 [:query :breakout] [[:field (mt/id :checkins :date) {:temporal-unit :hour}]
                                                                                                     [:field (mt/id :checkins :date) {:temporal-unit :minute}]])}))}
           {:message           "Adding an additional breakout will cause the alert to be removed if a goal is set"
            :card              {:display                :line
                                :visualization_settings {:graph.goal_value 10}
                                :dataset_query          (assoc-in
                                                         (mbql-count-query (mt/id) (mt/id :checkins))
                                                         [:query :breakout]
                                                         [[:field
                                                           (mt/id :checkins :date)
                                                           {:temporal-unit :hour}]])}
            :deleted?          true
            :expected-email-re #"Alerts about <a href=\"https?://[^\/]+\/question/\d+\">([^<]+)<\/a> have stopped because the question was edited by Crowberto Corv"
            :f                 (fn [card]
                                 (mt/user-http-request :crowberto :put 200 (str "card/" (u/the-id card))
                                                       {:dataset_query (assoc-in (mbql-count-query (mt/id) (mt/id :checkins))
                                                                                 [:query :breakout] [[:field (mt/id :checkins :date) {:temporal-unit :hour}]
                                                                                                     [:field (mt/id :checkins :date) {:temporal-unit :minute}]])}))}]]
    (testing message
      (notification.tu/with-channel-fixtures [:channel/email]
        (api.notification-test/with-send-messages-sync!
          (notification.tu/with-card-notification
            [notification {:card     (merge {:name "YOLO"} card)
                           :handlers [{:channel_type :channel/email
                                       :recipients  [{:type    :notification-recipient/user
                                                      :user_id (mt/user->id :crowberto)}
                                                     {:type    :notification-recipient/user
                                                      :user_id (mt/user->id :rasta)}
                                                     {:type    :notification-recipient/raw-value
                                                      :details {:value "ngoc@metabase.com"}}]}]}]
            (when deleted?
              (let [[email] (notification.tu/with-mock-inbox-email!
                              (f (->> notification :payload :card_id (t2/select-one :model/Card))))]
                (is (=? {:bcc     #{"rasta@metabase.com" "crowberto@metabase.com" "ngoc@metabase.com"}
                         :subject "One of your alerts has stopped working"
                         :body    [{(str expected-email-re) true}]}
                        (mt/summarize-multipart-single-email email expected-email-re)))))
            (if deleted?
              (is (= nil (t2/select-one :model/Notification :id (:id notification)))
                  "Alert should have been deleted")
              (is (not= nil (t2/select-one :model/Notification :id (:id notification)))
                  "Alert should not have been deleted"))))))))

(deftest changing-the-display-type-from-line-to-area-bar-is-fine-and-doesnt-delete-the-alert
  (doseq [{:keys [message display]}
          [{:message "Changing display type from line to area should not delete alert"
            :display :area}
           {:message "Changing display type from line to bar should not delete alert"
            :display :bar}]]
    (testing message
      (notification.tu/with-channel-fixtures [:channel/email]
        (api.notification-test/with-send-messages-sync!
          (notification.tu/with-card-notification
            [notification {:card     {:name "Test Card"
                                      :display :line
                                      :visualization_settings {:graph.goal_value 10}}
                           :handlers [{:channel_type :channel/email
                                       :recipients   [{:type    :notification-recipient/user
                                                       :user_id (mt/user->id :crowberto)}
                                                      {:type    :notification-recipient/user
                                                       :user_id (mt/user->id :rasta)}
                                                      {:type    :notification-recipient/raw-value
                                                       :details {:value "ngoc@metabase.com"}}]}]}]
            (mt/with-temporary-setting-values [site-url "https://metabase.com"]
              (mt/user-http-request :rasta :put 200 (str "card/" (->> notification :payload :card_id)) {:display display})
              (is (t2/exists? :model/Notification (:id notification))
                  "Alert should not have been deleted"))))))))

;;; +----------------------------------------------------------------------------------------------------------------+
;;; |                                          DELETING A CARD (DEPRECATED)                                          |
;;; +----------------------------------------------------------------------------------------------------------------+
;; Deprecated because you're not supposed to delete cards anymore. Archive them instead

(deftest check-that-we-can-delete-a-card
  (is (nil? (mt/with-temp [:model/Card card]
              (with-cards-in-writeable-collection! card
                (mt/user-http-request :rasta :delete 204 (str "card/" (u/the-id card)))
                (t2/select-one :model/Card :id (u/the-id card)))))))

;; deleting a card that doesn't exist should return a 404 (#1957)
(deftest deleting-a-card-that-doesnt-exist-should-return-a-404---1957-
  (is (= "Not found."
         (mt/user-http-request :crowberto :delete 404 "card/12345"))))

;;; +----------------------------------------------------------------------------------------------------------------+
;;; |                                            CSV/JSON/XLSX DOWNLOADS                                             |
;;; +----------------------------------------------------------------------------------------------------------------+

;;; Test GET /api/card/:id/query/csv & GET /api/card/:id/json & GET /api/card/:id/query/xlsx **WITH PARAMETERS**
(def ^:private ^String test-params
  [{:type   :number
    :target [:variable [:template-tag :category]]
    :value  2}])

(deftest csv-download-test
  (testing "no parameters"
    (with-temp-native-card! [_ card]
      (with-cards-in-readable-collection! card
        (let [response (mt/user-http-request :rasta :post 200 (format "card/%d/query/csv" (u/the-id card)))]
          (is (= ["COUNT(*)"
                  "75"]
                 (cond-> response
                   (string? response) str/split-lines))))))))

(deftest csv-download-test-2
  (testing "with parameters"
    (with-temp-native-card-with-params! [_ card]
      (with-cards-in-readable-collection! card
        (let [response (mt/user-http-request :rasta :post 200 (format "card/%d/query/csv" (u/the-id card))
                                             {:parameters test-params})]
          (is (= ["COUNT(*)"
                  "8"]
                 (cond-> response
                   (string? response) str/split-lines))))))))

(deftest json-download-test
  (testing "no parameters"
    (with-temp-native-card! [_ card]
      (with-cards-in-readable-collection! card
        (is (= [{(keyword "COUNT(*)") "75"}]
               (mt/user-http-request :rasta :post 200 (format "card/%d/query/json" (u/the-id card)) {:format_rows true})))))))

(deftest json-download-test-2
  (testing "with parameters"
    (with-temp-native-card-with-params! [_ card]
      (with-cards-in-readable-collection! card
        (is (= [{(keyword "COUNT(*)") "8"}]
               (mt/user-http-request :rasta :post 200 (format "card/%d/query/json" (u/the-id card))
                                     {:format_rows true, :parameters test-params})))))))

(deftest renamed-column-names-are-applied-to-json-test
  (testing "JSON downloads should have the same columns as displayed in Metabase (#18572)"
    (mt/with-temporary-setting-values [custom-formatting nil]
      (let [query        {:source-table (mt/id :orders)
                          :fields       [[:field (mt/id :orders :id) {:base-type :type/BigInteger}]
                                         [:field (mt/id :orders :tax) {:base-type :type/Float}]
                                         [:field (mt/id :orders :total) {:base-type :type/Float}]
                                         [:field (mt/id :orders :discount) {:base-type :type/Float}]
                                         [:field (mt/id :orders :quantity) {:base-type :type/Integer}]
                                         [:expression "Tax Rate"]],
                          :expressions  {"Tax Rate" [:/
                                                     [:field (mt/id :orders :tax) {:base-type :type/Float}]
                                                     [:field (mt/id :orders :total) {:base-type :type/Float}]]},
                          :limit        10}
            viz-settings {:table.cell_column "TAX",
                          :column_settings   {(format "[\"ref\",[\"field\",%s,null]]" (mt/id :orders :id))
                                              {:column_title "THE_ID"}
                                              (format "[\"ref\",[\"field\",%s,{\"base-type\":\"type/Float\"}]]"
                                                      (mt/id :orders :tax))
                                              {:column_title "ORDER TAX"}
                                              (format "[\"ref\",[\"field\",%s,{\"base-type\":\"type/Float\"}]]"
                                                      (mt/id :orders :total))
                                              {:column_title "Total Amount"},
                                              (format "[\"ref\",[\"field\",%s,{\"base-type\":\"type/Float\"}]]"
                                                      (mt/id :orders :discount))
                                              {:column_title "Discount Applied"}
                                              (format "[\"ref\",[\"field\",%s,{\"base-type\":\"type/Integer\"}]]"
                                                      (mt/id :orders :quantity))
                                              {:column_title "Amount Ordered"}
                                              "[\"ref\",[\"expression\",\"Tax Rate\"]]"
                                              {:column_title "Effective Tax Rate"}}}]
        (mt/with-temp [:model/Card {base-card-id :id} {:dataset_query          {:database (mt/id)
                                                                                :type     :query
                                                                                :query    query}
                                                       :visualization_settings viz-settings}
                       :model/Card {model-card-id  :id
                                    model-metadata :result_metadata} {:type          :model
                                                                      :dataset_query {:database (mt/id)
                                                                                      :type     :query
                                                                                      :query    {:source-table
                                                                                                 (format "card__%s" base-card-id)}}}
                       :model/Card {meta-model-card-id :id} {:type            :model
                                                             :dataset_query   {:database (mt/id)
                                                                               :type     :query
                                                                               :query    {:source-table
                                                                                          (format "card__%s" model-card-id)}}
                                                             :result_metadata (mapv
                                                                               (fn [{column-name :name :as col}]
                                                                                 (cond-> col
                                                                                   (= "DISCOUNT" column-name)
                                                                                   (assoc :display_name "Amount of Discount")
                                                                                   (= "TOTAL" column-name)
                                                                                   (assoc :display_name "Grand Total")
                                                                                   (= "QUANTITY" column-name)
                                                                                   (assoc :display_name "N")))
                                                                               model-metadata)}
                       :model/Card {question-card-id :id} {:dataset_query          {:database (mt/id)
                                                                                    :type     :query
                                                                                    :query    {:source-table
                                                                                               (format "card__%s" meta-model-card-id)}}
                                                           :visualization_settings {:table.pivot_column "DISCOUNT",
                                                                                    :table.cell_column  "TAX",
                                                                                    :column_settings    {(format
                                                                                                          "[\"ref\",[\"field\",%s,{\"base-type\":\"type/Integer\"}]]"
                                                                                                          (mt/id :orders :quantity))
                                                                                                         {:column_title "Count"}
                                                                                                         (format
                                                                                                          "[\"ref\",[\"field\",%s,{\"base-type\":\"type/BigInteger\"}]]"
                                                                                                          (mt/id :orders :id))
                                                                                                         {:column_title "IDENTIFIER"}}}}]
          (letfn [(col-names [card-id]
                    (->> (mt/user-http-request :crowberto :post 200
                                               (format "card/%d/query/json" card-id)
                                               {:format_rows true})
                         first keys (map name) set))]
            (testing "Renaming columns via viz settings is correctly applied to the CSV export"
              (is (= #{"THE_ID" "ORDER TAX" "Total Amount" "Discount Applied ($)" "Amount Ordered" "Effective Tax Rate"}
                     (col-names base-card-id))))
            (testing "A question derived from another question does not bring forward any renames"
              (is (= #{"ID" "Tax" "Total" "Discount ($)" "Quantity" "Tax Rate"}
                     (col-names model-card-id))))
            (testing "A model with custom metadata shows the renamed metadata columns"
              (is (= #{"ID" "Tax" "Grand Total" "Amount of Discount ($)" "N" "Tax Rate"}
                     (col-names meta-model-card-id))))
            (testing "A question based on a model retains the curated metadata column names but overrides these with any existing visualization_settings"
              (is (= #{"IDENTIFIER" "Tax" "Grand Total" "Amount of Discount ($)" "Count" "Tax Rate"}
                     (col-names question-card-id))))))))))

(defn- parse-xlsx-results [results]
  (->> results
       ByteArrayInputStream.
       spreadsheet/load-workbook
       (spreadsheet/select-sheet "Query result")
       (spreadsheet/select-columns {:A :col})))

(deftest xlsx-download-test
  (testing "no parameters"
    (with-temp-native-card! [_ card]
      (with-cards-in-readable-collection! card
        (is (= [{:col "COUNT(*)"} {:col 75.0}]
               (parse-xlsx-results
                (mt/user-http-request :rasta :post 200 (format "card/%d/query/xlsx" (u/the-id card))))))))))

(deftest xlsx-download-test-2
  (testing "with parameters"
    (with-temp-native-card-with-params! [_ card]
      (with-cards-in-readable-collection! card
        (is (= [{:col "COUNT(*)"} {:col 8.0}]
               (parse-xlsx-results
                (mt/user-http-request :rasta :post 200 (format "card/%d/query/xlsx" (u/the-id card))
                                      {:parameters test-params}))))))))

(defn- parse-xlsx-results-to-strings
  "Parse an excel response into a 2-D array of formatted values"
  [results]
  (let [df (DataFormatter.)]
    (->> results
         ByteArrayInputStream.
         spreadsheet/load-workbook
         (spreadsheet/select-sheet "Query result")
         spreadsheet/row-seq
         (mapv (fn [row]
                 (mapv (fn [cell] (.formatCellValue df cell)) (spreadsheet/cell-seq row)))))))

(deftest xlsx-timestamp-formatting-test
  (testing "A timestamp should format correctly in an excel export (#14393)"
    (mt/with-temp [:model/Card card {:dataset_query {:database (mt/id)
                                                     :type     :native
                                                     :native   {:query "select (TIMESTAMP '2023-01-01 12:34:56') as T"}}
                                     :display :table
                                     :visualization_settings {:table.pivot_column "T",
                                                              :column_settings {"[\"name\",\"T\"]" {:date_style "YYYY/M/D",
                                                                                                    :date_separator "-",
                                                                                                    :time_enabled nil}}}}]
      (testing "Removing the time portion of the timestamp should only show the date"
        (is (= [["T"] ["2023-1-1"]]
               (parse-xlsx-results-to-strings
                (mt/user-http-request :rasta :post 200 (format "card/%d/query/xlsx" (u/the-id card))
                                      {:format_rows true}))))))))

(deftest xlsx-default-currency-formatting-test
  (testing "The default currency is USD"
    (mt/with-temp [:model/Card card {:dataset_query          {:database (mt/id)
                                                              :type     :native
                                                              :native   {:query "SELECT 123.45 AS MONEY"}}
                                     :display                :table
                                     :visualization_settings {:column_settings {"[\"name\",\"MONEY\"]"
                                                                                {:number_style       "currency"
                                                                                 :currency_in_header false}}}}]
      (is (= [["MONEY"]
              ["[$$]123.45"]]
             (parse-xlsx-results-to-strings
              (mt/user-http-request :rasta :post 200 (format "card/%d/query/xlsx" (u/the-id card))
                                    {:format_rows true})))))))

(deftest xlsx-default-currency-formatting-test-2
  (testing "Default localization settings take effect"
    (mt/with-temporary-setting-values [custom-formatting {:type/Temporal {:date_abbreviate true}
                                                          :type/Currency {:currency "EUR", :currency_style "symbol"}}]
      (mt/with-temp [:model/Card card {:dataset_query          {:database (mt/id)
                                                                :type     :native
                                                                :native   {:query "SELECT 123.45 AS MONEY"}}
                                       :display                :table
                                       :visualization_settings {:column_settings {"[\"name\",\"MONEY\"]"
                                                                                  {:number_style       "currency"
                                                                                   :currency_in_header false}}}}]
        (is (= [["MONEY"]
                ["[$€]123.45"]]
               (parse-xlsx-results-to-strings
                (mt/user-http-request :rasta :post 200 (format "card/%d/query/xlsx" (u/the-id card))
                                      {:format_rows true}))))))))

(deftest xlsx-currency-formatting-test
  (testing "Currencies are applied correctly in Excel files"
    (let [currencies ["USD" "CAD" "EUR" "JPY"]
          q (format "SELECT %s" (str/join "," (map (partial format "123.45 as %s") currencies)))
          settings (reduce (fn [acc currency]
                             (assoc acc (format "[\"name\",\"%s\"]" currency)
                                    {:number_style       "currency"
                                     :currency           currency
                                     :currency_in_header false}))
                           {}
                           currencies)]
      (mt/with-temp [:model/Card card {:dataset_query          {:database (mt/id)
                                                                :type     :native
                                                                :native   {:query q}}
                                       :display                :table
                                       :visualization_settings {:column_settings settings}}]
        (testing "Removing the time portion of the timestamp should only show the date"
          (is (= [currencies
                  ["[$$]123.45" "[$CA$]123.45" "[$€]123.45" "[$¥]123.45"]]
                 (parse-xlsx-results-to-strings
                  (mt/user-http-request :rasta :post 200 (format "card/%d/query/xlsx" (u/the-id card))
                                        {:format_rows true})))))))))

(def ^:private excel-data-query
  "with t1 as (
               select *
               FROM (
                VALUES
                  (1234.05, 1234.05, 2345.05, 4321.05, 7180.643352291768, 1234.00, 0.053010935820623994, 0.1920, TIMESTAMP '2023-01-01 12:34:56'),
                  (2345.30, 2345.30, 3456.30, 2931.30, 17180.643352291768, 0.00, 8.01623207863001, 0.00, TIMESTAMP '2023-01-01 12:34:56'),
                  (3456.00, 3456.00, 2300.00, 2250.00, 127180.643352291768, 122.00, 95.40200874663908, 0.1158, TIMESTAMP '2023-01-01 12:34:56')
                )
              ),
              t2 as (
              select
                  c1 as default_currency,
                  c2 as currency1,
                  c3 as currency2,
                  c4 as currency3,
                  c5 as scientific,
                  c6 as hide_me,
                  c7 as percent1,
                  c8 as percent2,
                  c9 as og_creation_timestamp,
                  c9 as creation_timestamp,
                  c9 as creation_timestamp_dup,
                  CAST(c9 AS DATE) as creation_date,
                  CAST(c9 AS TIME) as creation_time,
                  from t1
              )
              select * from t2")

(def ^:private excel-viz-settings
  {:table.pivot_column "SCIENTIFIC"
   :table.cell_column  "CURRENCY1"
   :table.columns      [{:name     "OG_CREATION_TIMESTAMP"
                         :fieldRef [:field "OG_CREATION_TIMESTAMP" {:base-type :type/DateTime}]
                         :enabled  true}
                        {:name     "CREATION_TIMESTAMP"
                         :fieldRef [:field "CREATION_TIMESTAMP" {:base-type :type/DateTime}]
                         :enabled  true}
                        {:name     "CREATION_TIMESTAMP_DUP"
                         :fieldRef [:field "CREATION_TIMESTAMP_DUP" {:base-type :type/DateTime}]
                         :enabled  true}
                        {:name     "CREATION_DATE"
                         :fieldRef [:field "CREATION_DATE" {:base-type :type/Date}]
                         :enabled  true}
                        {:name     "CREATION_TIME"
                         :fieldRef [:field "CREATION_TIME" {:base-type :type/Time}]
                         :enabled  true}
                        {:name     "DEFAULT_CURRENCY"
                         :fieldRef [:field "DEFAULT_CURRENCY" {:base-type :type/Decimal}]
                         :enabled  true}
                        {:name     "CURRENCY1"
                         :fieldRef [:field "CURRENCY1" {:base-type :type/Decimal}]
                         :enabled  true}
                        {:name     "CURRENCY2"
                         :fieldRef [:field "CURRENCY2" {:base-type :type/Decimal}]
                         :enabled  true}
                        {:name     "CURRENCY3"
                         :fieldRef [:field "CURRENCY3" {:base-type :type/Decimal}]
                         :enabled  true}
                        {:name     "SCIENTIFIC"
                         :fieldRef [:field "SCIENTIFIC" {:base-type :type/Decimal}]
                         :enabled  true}
                        {:name     "HIDE_ME"
                         :fieldRef [:field "HIDE_ME" {:base-type :type/Decimal}]
                         :enabled  false}
                        {:name     "PERCENT1"
                         :fieldRef [:field "PERCENT1" {:base-type :type/Decimal}]
                         :enabled  true}
                        {:name     "PERCENT2"
                         :fieldRef [:field "PERCENT2" {:base-type :type/Decimal}]
                         :enabled  true}]
   :column_settings    {"[\"name\",\"OG_CREATION_TIMESTAMP\"]"  {:column_title "No Formatting TS"}
                        "[\"name\",\"SCIENTIFIC\"]"             {:number_style "scientific"
                                                                 :column_title "EXPO"}
                        "[\"name\",\"CREATION_TIME\"]"          {:column_title "Time"}
                        "[\"name\",\"CURRENCY3\"]"              {:number_style       "currency"
                                                                 :currency_style     "name"
                                                                 :number_separators  ".’"
                                                                 :column_title       "DOL Col"
                                                                 :currency_in_header false}
                        "[\"name\",\"PERCENT2\"]"               {:number_style "percent"
                                                                 :column_title "3D PCT"
                                                                 :decimals     3}
                        "[\"name\",\"CURRENCY1\"]"              {:number_style       "currency"
                                                                 :currency_in_header false
                                                                 :column_title       "Col $"}
                        "[\"name\",\"CREATION_TIMESTAMP\"]"     {:time_enabled   nil
                                                                 :time_style     "HH:mm"
                                                                 :date_style     "YYYY/M/D"
                                                                 :date_separator "-"
                                                                 :column_title   "DATE-ONLY TS"}
                        "[\"name\",\"CREATION_TIMESTAMP_DUP\"]" {:time_enabled   "milliseconds",
                                                                 :time_style     "HH:mm",
                                                                 :date_style     "D/M/YYYY",
                                                                 :date_separator "-",
                                                                 :column_title   "TS W/FORMATTING"}
                        "[\"name\",\"PERCENT1\"]"               {:number_style "percent"
                                                                 :scale        0.01
                                                                 :column_title "Scaled PCT"}
                        "[\"name\",\"CURRENCY2\"]"              {:number_style       "currency"
                                                                 :currency_style     "code"
                                                                 :currency_in_header false
                                                                 :number_separators  "."
                                                                 :column_title       "USD Col"}
                        "[\"name\",\"CREATION_DATE\"]"          {:column_title "Date"}
                        "[\"name\",\"DEFAULT_CURRENCY\"]"       {:number_style "currency"
                                                                 :column_title "Plain Currency"}}})

(deftest xlsx-full-formatting-test
  (testing "Formatting should be applied correctly for all types, including numbers, currencies, exponents, and times. (relates to #14393)"
    (testing "The default settings (USD) are applied correctly"
      (mt/with-temporary-setting-values [custom-formatting {:type/Temporal {:date_abbreviate true}}]
        (mt/with-temp [:model/Card card {:dataset_query          {:database (mt/id)
                                                                  :type     :native
                                                                  :native   {:query excel-data-query}}
                                         :display                :table
                                         :visualization_settings excel-viz-settings}]
          ;; The following formatting has been applied:
          ;; - All columns renamed
          ;; - Column reordering
          ;; - Column hiding (See "HIDE_ME") above
          ;; - Base formatting ("No Formatting TS") conforms to standard datetime format
          ;; - "DATE-ONLY TS" shows only a date-formatted timestamp
          ;; - "TS W/FORMATTING" shows a timestamp with custom date and time formatting
          ;; - "Date" shows simple date formatting
          ;; - "Time" shows simple time formatting
          ;; - "Plain Currency ($)" formats numbers as regular numbers with no dollar sign in the number column
          ;; - "Col $" formats currency with leading $. Note that the strings as presented aren't as you'd see in Excel. Excel properly just adds a leading $.
          ;; - "USD Col" has a leading USD. Again, the formatting of this output is an artifact of POI rendering. It is correct in Excel as "USD 1.23"
          ;; - "DOL Col" has trailing US dollars
          ;; - "EXPO" has exponentiated values
          ;; - "Scaled PCT" multiplies values by 0.01 and presents as percentages
          ;; - "3D PCT" is a standard percentage with a customization of 3 significant digits
          (testing "All formatting is applied correctly in a complex situation."
            (is (= [["No Formatting TS" "DATE-ONLY TS" "TS W/FORMATTING" "Date" "Time" "Plain Currency ($)" "Col $" "USD Col" "DOL Col" "EXPO" "Scaled PCT" "3D PCT"]
                    ["Jan 1, 2023, 12:34 PM" "2023-1-1" "1-1-2023, 12:34:56.000" "Jan 1, 2023" "12:34 PM" "1,234.05" "[$$]1,234.05" "[$USD] 2345.05" "4,321.05 US dollars" "7180.64E+0" "0.05%" "19.200%"]
                    ["Jan 1, 2023, 12:34 PM" "2023-1-1" "1-1-2023, 12:34:56.000" "Jan 1, 2023" "12:34 PM" "2,345.30" "[$$]2,345.30" "[$USD] 3456.30" "2,931.30 US dollars" "1.71806E+4" "8.02%" "0.000%"]
                    ["Jan 1, 2023, 12:34 PM" "2023-1-1" "1-1-2023, 12:34:56.000" "Jan 1, 2023" "12:34 PM" "3,456.00" "[$$]3,456.00" "[$USD] 2300.00" "2,250.00 US dollars" "12.7181E+4" "95.40%" "11.580%"]]
                   (parse-xlsx-results-to-strings
                    (mt/user-http-request :rasta :post 200 (format "card/%d/query/xlsx" (u/the-id card))
                                          {:format_rows true}))))))))))

(deftest xlsx-full-formatting-test-2
  (testing "Formatting should be applied correctly for all types, including numbers, currencies, exponents, and times. (relates to #14393)"
    (testing "Global currency settings are applied correctly"
      (mt/with-temporary-setting-values [custom-formatting {:type/Temporal {:date_abbreviate true}
                                                            :type/Currency {:currency "EUR", :currency_style "symbol"}}]
        (mt/with-temp [:model/Card card {:dataset_query          {:database (mt/id)
                                                                  :type     :native
                                                                  :native   {:query excel-data-query}}
                                         :display                :table
                                         :visualization_settings excel-viz-settings}]
          (testing "All formatting is applied correctly in a complex situation."
            (is (= [["No Formatting TS" "DATE-ONLY TS" "TS W/FORMATTING" "Date" "Time" "Plain Currency (€)" "Col $" "USD Col" "DOL Col" "EXPO" "Scaled PCT" "3D PCT"]
                    ["Jan 1, 2023, 12:34 PM" "2023-1-1" "1-1-2023, 12:34:56.000" "Jan 1, 2023" "12:34 PM" "1,234.05" "[$€]1,234.05" "[$EUR] 2345.05" "4,321.05 euros" "7180.64E+0" "0.05%" "19.200%"]
                    ["Jan 1, 2023, 12:34 PM" "2023-1-1" "1-1-2023, 12:34:56.000" "Jan 1, 2023" "12:34 PM" "2,345.30" "[$€]2,345.30" "[$EUR] 3456.30" "2,931.30 euros" "1.71806E+4" "8.02%" "0.000%"]
                    ["Jan 1, 2023, 12:34 PM" "2023-1-1" "1-1-2023, 12:34:56.000" "Jan 1, 2023" "12:34 PM" "3,456.00" "[$€]3,456.00" "[$EUR] 2300.00" "2,250.00 euros" "12.7181E+4" "95.40%" "11.580%"]]
                   (parse-xlsx-results-to-strings
                    (mt/user-http-request :rasta :post 200 (format "card/%d/query/xlsx" (u/the-id card))
                                          {:format_rows true})))))
          (parse-xlsx-results-to-strings
           (mt/user-http-request :rasta :post 200 (format "card/%d/query/xlsx" (u/the-id card))
                                 {:format_rows true})))))))

;;;;;;;;;;;;;;;;;;;;;;;;;;;;;;;;;;;;;;;;;;;;;;;;;;;;;;;;;;;;;;;;;;;;;;;;;;;;;;;;;;;;;;;;;;;;;;;;;;;;;;;;;;;;;;;;;;;;;;;;

(deftest download-default-constraints-test
  (mt/with-temp [:model/Card card {:dataset_query {:database   (mt/id)
                                                   :type       :query
                                                   :query      {:source-table (mt/id :venues)}
                                                   :middleware {:add-default-userland-constraints? true
                                                                :userland-query?                   true}}}]
    (with-cards-in-readable-collection! card
      (let [orig qp.card/process-query-for-card]
        (with-redefs [qp.card/process-query-for-card (fn [card-id export-format & options]
                                                       (apply orig card-id export-format
                                                              :make-run (constantly (fn [{:keys [constraints]} _]
                                                                                      {:constraints constraints}))
                                                              options))]
          (testing "Sanity check: this CSV download should not be subject to C O N S T R A I N T S"
            (is (= {:constraints nil}
                   (mt/user-http-request :rasta :post 200 (format "card/%d/query/csv" (u/the-id card))))))
          (with-redefs [qp.constraints/default-query-constraints (constantly {:max-results 10, :max-results-bare-rows 10})]
            (testing (str "Downloading CSV/JSON/XLSX results shouldn't be subject to the default query constraints -- even "
                          "if the query comes in with `add-default-userland-constraints` (as will be the case if the query "
                          "gets saved from one that had it -- see #9831)")
              (is (= {:constraints nil}
                     (mt/user-http-request :rasta :post 200 (format "card/%d/query/csv" (u/the-id card))))))

            (testing (str "non-\"download\" queries should still get the default constraints (this also is a sanitiy "
                          "check to make sure the `with-redefs` in the test above actually works)")
              (is (= {:constraints {:max-results 10, :max-results-bare-rows 10}}
                     (mt/user-http-request :rasta :post 200 (format "card/%d/query" (u/the-id card))))))))))))

(defn- test-download-response-headers
  [url]
  (-> (client/client-full-response (test.users/username->token :rasta)
                                   :post 200 url
                                   :query (json/encode (mt/mbql-query checkins {:limit 1})))
      :headers
      (select-keys ["Cache-Control" "Content-Disposition" "Content-Type" "Expires" "X-Accel-Buffering"])
      (update "Content-Disposition" #(some-> % (str/replace #"my_awesome_card_.+(\.\w+)"
                                                            "my_awesome_card_<timestamp>$1")))))

(deftest download-response-headers-test
  (testing "Make sure CSV/etc. download requests come back with the correct headers"
    (mt/with-temp [:model/Card card {:name "My Awesome Card"}]
      (is (= {"Cache-Control"       "max-age=0, no-cache, must-revalidate, proxy-revalidate"
              "Content-Disposition" "attachment; filename=\"my_awesome_card_<timestamp>.csv\""
              "Content-Type"        "text/csv"
              "Expires"             "Tue, 03 Jul 2001 06:00:00 GMT"
              "X-Accel-Buffering"   "no"}
             (test-download-response-headers (format "card/%d/query/csv" (u/the-id card)))))
      (is (= {"Cache-Control"       "max-age=0, no-cache, must-revalidate, proxy-revalidate"
              "Content-Disposition" "attachment; filename=\"my_awesome_card_<timestamp>.json\""
              "Content-Type"        "application/json; charset=utf-8"
              "Expires"             "Tue, 03 Jul 2001 06:00:00 GMT"
              "X-Accel-Buffering"   "no"}
             (test-download-response-headers (format "card/%d/query/json" (u/the-id card)))))
      (is (= {"Cache-Control"       "max-age=0, no-cache, must-revalidate, proxy-revalidate"
              "Content-Disposition" "attachment; filename=\"my_awesome_card_<timestamp>.xlsx\""
              "Content-Type"        "application/vnd.openxmlformats-officedocument.spreadsheetml.sheet"
              "Expires"             "Tue, 03 Jul 2001 06:00:00 GMT"
              "X-Accel-Buffering"   "no"}
             (test-download-response-headers (format "card/%d/query/xlsx" (u/the-id card))))))))

;;; +----------------------------------------------------------------------------------------------------------------+
;;; |                                                  COLLECTIONS                                                   |
;;; +----------------------------------------------------------------------------------------------------------------+

(deftest make-sure-we-can-create-a-card-and-specify-its--collection-id--at-the-same-time
  (mt/with-non-admin-groups-no-root-collection-perms
    (mt/with-temp [:model/Collection collection]
      (perms/grant-collection-readwrite-permissions! (perms-group/all-users) collection)
      (mt/with-model-cleanup [:model/Card]
        (let [card (mt/user-http-request :crowberto :post 200 "card"
                                         (assoc (card-with-name-and-query)
                                                :collection_id (u/the-id collection)))]
          (is (= (t2/select-one-fn :collection_id :model/Card :id (u/the-id card))
                 (u/the-id collection))))))))

(deftest make-sure-we-card-creation-fails-if-we-try-to-set-a--collection-id--we-don-t-have-permissions-for
  (testing "POST /api/card"
    (testing "You must have permissions for the parent Collection to create a new Card in it"
      (mt/with-full-data-perms-for-all-users!
        (mt/with-non-admin-groups-no-root-collection-perms
          (mt/with-temp [:model/Collection collection]
            (mt/with-model-cleanup [:model/Card]
              (is (=? {:message "You do not have curate permissions for this Collection."}
                      (mt/user-http-request :rasta :post 403 "card"
                                            (assoc (card-with-name-and-query) :collection_id (u/the-id collection))))))))))))

(deftest set-card-collection-id-test
  (testing "Should be able to set the Collection ID of a Card in the Root Collection (i.e., `collection_id` is nil)"
    (mt/with-temp [:model/Card        card {}
                   :model/Collection  collection]
      (mt/user-http-request :crowberto :put 200 (str "card/" (u/the-id card)) {:collection_id (u/the-id collection)})
      (is (= (t2/select-one-fn :collection_id :model/Card :id (u/the-id card))
             (u/the-id collection))))))

(deftest update-card-require-parent-perms-test
  (testing "Should require perms for the parent collection to change a Card's properties"
    (mt/with-non-admin-groups-no-root-collection-perms
      (mt/with-temp [:model/Collection  collection {}
                     :model/Card card       {:collection_id (u/the-id collection)}]
        (is (= "You don't have permissions to do that."
               (mt/user-http-request :rasta :put 403 (str "card/" (u/the-id card))
                                     {:name "Number of Blueberries Consumed Per Month"})))))))

(deftest change-collection-permissions-test
  (testing "PUT /api/card/:id"
    (testing "\nChange the `collection_id` of a Card"
      (mt/with-non-admin-groups-no-root-collection-perms
        (mt/with-temp [:model/Collection  original-collection {}
                       :model/Collection  new-collection      {}
                       :model/Card card                {:collection_id (u/the-id original-collection)}]
          (letfn [(change-collection! [expected-status-code]
                    (mt/user-http-request :rasta :put expected-status-code (str "card/" (u/the-id card))
                                          {:collection_id (u/the-id new-collection)}))]
            (testing "requires write permissions for the new Collection"
              (is (= "You don't have permissions to do that."
                     (change-collection! 403))))

            (testing "requires write permissions for the current Collection"
              (perms/grant-collection-readwrite-permissions! (perms-group/all-users) new-collection)
              (is (= "You don't have permissions to do that."
                     (change-collection! 403))))

            (testing "Should be able to change it once you have perms for both collections"
              (perms/grant-collection-readwrite-permissions! (perms-group/all-users) original-collection)
              (change-collection! 200)
              (is (= (t2/select-one-fn :collection_id :model/Card :id (u/the-id card))
                     (u/the-id new-collection))))))))))

;;; ------------------------------ Bulk Collections Update (POST /api/card/collections) ------------------------------

(defn- collection-names
  "Given a sequences of `cards-or-card-ids`, return a corresponding sequence of names of the Collection each Card is
  in."
  [cards-or-card-ids]
  (when (seq cards-or-card-ids)
    (let [cards               (t2/select [:model/Card :collection_id] :id [:in (map u/the-id cards-or-card-ids)])
          collection-ids      (set (filter identity (map :collection_id cards)))
          collection-id->name (when (seq collection-ids)
                                (t2/select-pk->fn :name :model/Collection :id [:in collection-ids]))]
      (for [card cards]
        (get collection-id->name (:collection_id card))))))

(defn- POST-card-collections!
  "Update the Collection of `cards-or-card-ids` via the `POST /api/card/collections` endpoint using `username`; return
  the response of this API request and the latest Collection IDs from the database."
  [username expected-status-code collection-or-collection-id-or-nil cards-or-card-ids]
  (array-map
   :response
   (mt/user-http-request username :post expected-status-code "card/collections"
                         {:collection_id (when collection-or-collection-id-or-nil
                                           (u/the-id collection-or-collection-id-or-nil))
                          :card_ids      (map u/the-id cards-or-card-ids)})

   :collections
   (collection-names cards-or-card-ids)))

(deftest update-verified-card-test
  (tools.macro/macrolet
   [(with-card [verified & body]
      `(mt/with-temp ~(cond-> `[:model/Collection  ~'collection  {}
                                :model/Collection  ~'collection2 {}
                                :model/Card ~'card        {:collection_id (u/the-id ~'collection)
                                                           :dataset_query (mt/mbql-query ~'venues)}]
                        (= verified :verified)
                        (into
                         `[:model/ModerationReview
                           ~'review {:moderated_item_id   (:id ~'card)
                                     :moderated_item_type "card"
                                     :moderator_id        (mt/user->id :crowberto)
                                     :most_recent         true
                                     :status              "verified"
                                     :text                "lookin good"}]))
         ~@body))]
   (letfn [(verified? [card]
             (-> card (t2/hydrate [:moderation_reviews :moderator_details])
                 :moderation_reviews first :status #{"verified"} boolean))
           (reviews [card]
             (t2/select :model/ModerationReview
                        :moderated_item_type "card"
                        :moderated_item_id (u/the-id card)
                        {:order-by [[:id :desc]]}))
           (update-card [card diff]
             (mt/user-http-request :crowberto :put 200 (str "card/" (u/the-id card)) (merge card diff)))]
     (testing "Changing core attributes un-verifies the card"
       (with-card :verified
         (is (verified? card))
         (update-card card (update-in card [:dataset_query :query :source-table] inc))
         (is (not (verified? card)))
         (testing "The unverification edit has explanatory text"
           (is (= "Unverified due to edit"
                  (-> (reviews card) first :text))))))
     (testing "Changing some attributes does not unverify"
       (tools.macro/macrolet [(remains-verified [& body]
                                `(~'with-card :verified
                                              (is (~'verified? ~'card) "Not verified initially")
                                              ~@body
                                              (is (~'verified? ~'card) "Not verified after action")))]
         (testing "changing collection"
           (remains-verified
            (update-card card {:collection_id (u/the-id collection2)})))
         (testing "pinning"
           (remains-verified
            (update-card card {:collection_position 1})))
         (testing "making public"
           (remains-verified
            (update-card card {:made_public_by_id (mt/user->id :rasta)
                               :public_uuid (random-uuid)})))
         (testing "Changing description"
           (remains-verified
            (update-card card {:description "foo"})))
         (testing "Changing name"
           (remains-verified
            (update-card card {:name "foo"})))
         (testing "Changing archived"
           (remains-verified
            (update-card card {:archived true})))
         (testing "Changing display"
           (remains-verified
            (update-card card {:display :line})))
         (testing "Changing visualization settings"
           (remains-verified
            (update-card card {:visualization_settings {:table.cell_column "FOO"}})))))
     (testing "Does not add a new nil moderation review when not verified"
       (with-card :not-verified
         (is (empty? (reviews card)))
         (update-card card {:description "a new description"})
         (is (empty? (reviews card)))))
     (testing "Does not add nil moderation reviews when there are reviews but not verified"
         ;; testing that we aren't just adding a nil moderation each time we update a card
       (with-card :verified
         (is (verified? card))
         (moderation-review/create-review! {:moderated_item_id   (u/the-id card)
                                            :moderated_item_type "card"
                                            :moderator_id        (mt/user->id :rasta)
                                            :status              nil})
         (is (not (verified? card)))
         (is (= 2 (count (reviews card))))
         (update-card card {:description "a new description"})
         (is (= 2 (count (reviews card)))))))))

(deftest test-that-we-can-bulk-move-some-cards-with-no-collection-into-a-collection
  (mt/with-temp [:model/Collection  collection {:name "Pog Collection"}
                 :model/Card card-1     {}
                 :model/Card card-2     {}]
    (is (= {:response    {:status "ok"}
            :collections ["Pog Collection"
                          "Pog Collection"]}
           (POST-card-collections! :crowberto 200 collection [card-1 card-2])))))

(deftest test-that-we-can-bulk-move-some-cards-from-one-collection-to-another
  (mt/with-temp [:model/Collection  old-collection {:name "Old Collection"}
                 :model/Collection  new-collection {:name "New Collection"}
                 :model/Card card-1         {:collection_id (u/the-id old-collection)}
                 :model/Card card-2         {:collection_id (u/the-id old-collection)}]
    (is (= {:response    {:status "ok"}
            :collections ["New Collection" "New Collection"]}
           (POST-card-collections! :crowberto 200 new-collection [card-1 card-2])))))

(deftest test-that-we-can-bulk-remove-some-cards-from-a-collection
  (mt/with-temp [:model/Collection  collection {}
                 :model/Card card-1     {:collection_id (u/the-id collection)}
                 :model/Card card-2     {:collection_id (u/the-id collection)}]
    (is (= {:response    {:status "ok"}
            :collections [nil nil]}
           (POST-card-collections! :crowberto 200 nil [card-1 card-2])))))

(deftest check-that-we-aren-t-allowed-to-move-cards-if-we-don-t-have-permissions-for-destination-collection
  (mt/with-non-admin-groups-no-root-collection-perms
    (mt/with-temp [:model/Collection  collection {}
                   :model/Card card-1 {}
                   :model/Card card-2 {}]
      (is (= {:response    "You don't have permissions to do that."
              :collections [nil nil]}
             (POST-card-collections! :rasta 403 collection [card-1 card-2]))))))

(deftest check-that-we-aren-t-allowed-to-move-cards-if-we-don-t-have-permissions-for-source-collection
  (mt/with-non-admin-groups-no-root-collection-perms
    (mt/with-temp [:model/Collection  collection {:name "Horseshoe Collection"}
                   :model/Card card-1     {:collection_id (u/the-id collection)}
                   :model/Card card-2     {:collection_id (u/the-id collection)}]
      (is (= {:response    "You don't have permissions to do that."
              :collections ["Horseshoe Collection" "Horseshoe Collection"]}
             (POST-card-collections! :rasta 403 nil [card-1 card-2]))))))

(deftest check-that-we-aren-t-allowed-to-move-cards-if-we-don-t-have-permissions-for-the-card
  (mt/with-non-admin-groups-no-root-collection-perms
    (mt/with-temp [:model/Collection  collection {}
                   :model/Database    database   {}
                   :model/Table       table      {:db_id (u/the-id database)}
                   :model/Card card-1     {:dataset_query (mbql-count-query (u/the-id database) (u/the-id table))}
                   :model/Card card-2     {:dataset_query (mbql-count-query (u/the-id database) (u/the-id table))}]
      (mt/with-no-data-perms-for-all-users!
        (perms/grant-collection-readwrite-permissions! (perms-group/all-users) collection)
        (is (= {:response    "You don't have permissions to do that."
                :collections [nil nil]}
               (POST-card-collections! :rasta 403 collection [card-1 card-2])))))))

;; Test that we can bulk move some Cards from one collection to another, while updating the collection position of the
;; old collection and the new collection
(deftest bulk-move-cards
  (mt/with-temp [:model/Collection   {coll-id-1 :id}      {:name "Old Collection"}
                 :model/Collection   {coll-id-2 :id
                                      :as new-collection} {:name "New Collection"}
                 :model/Card  card-a               {:name "a" :collection_id coll-id-1 :collection_position 1}
                 :model/Card  card-b               {:name "b" :collection_id coll-id-1 :collection_position 2}
                 :model/Card  _                    {:name "c" :collection_id coll-id-1 :collection_position 3}
                 :model/Card  _                    {:name "d" :collection_id coll-id-2 :collection_position 1}
                 :model/Card  _                    {:name "e" :collection_id coll-id-2 :collection_position 2}
                 :model/Card  _                    {:name "f" :collection_id coll-id-2 :collection_position 3}]
    (is (= {:response    {:status "ok"}
            :collections ["New Collection" "New Collection"]}
           (POST-card-collections! :crowberto 200 new-collection [card-a card-b])))
    (is (= {"a" 4                       ;-> Moved to the new collection, gets the first slot available
            "b" 5
            "c" 1                       ;-> With a and b no longer in the collection, c is first
            "d" 1                       ;-> Existing cards in new collection are untouched and position unchanged
            "e" 2
            "f" 3}
           (merge (name->position (:data (mt/user-http-request :crowberto :get 200 (format "collection/%s/items" coll-id-1)
                                                               :model "card" :archived "false")))
                  (name->position (:data (mt/user-http-request :crowberto :get 200 (format "collection/%s/items" coll-id-2)
                                                               :model "card" :archived "false"))))))))

(deftest moving-a-card-without-a-collection-position-keeps-the-collection-position-nil
  (mt/with-temp [:model/Collection  {coll-id-1 :id}      {:name "Old Collection"}
                 :model/Collection  {coll-id-2 :id
                                     :as new-collection} {:name "New Collection"}
                 :model/Card card-a               {:name "a" :collection_id coll-id-1}
                 :model/Card card-b               {:name "b" :collection_id coll-id-2 :collection_position 1}
                 :model/Card _card-c              {:name "c" :collection_id coll-id-2 :collection_position 2}]
    (is (= {:response    {:status "ok"}
            :collections ["New Collection" "New Collection"]}
           (POST-card-collections! :crowberto 200 new-collection [card-a card-b])))
    (is (= {"a" nil
            "b" 1
            "c" 2}
           (merge (name->position (:data (mt/user-http-request :crowberto :get 200 (format "collection/%s/items" coll-id-1)
                                                               :model "card" :archived "false")))
                  (name->position (:data (mt/user-http-request :crowberto :get 200 (format "collection/%s/items" coll-id-2)
                                                               :model "card" :archived "false"))))))))

;;; +----------------------------------------------------------------------------------------------------------------+
;;; |                                            PUBLIC SHARING ENDPOINTS                                            |
;;; +----------------------------------------------------------------------------------------------------------------+

(defn- shared-card []
  {:public_uuid       (str (random-uuid))
   :made_public_by_id (mt/user->id :crowberto)})

(deftest share-card-test
  (testing "POST /api/card/:id/public_link"
    (mt/with-temporary-setting-values [enable-public-sharing true]
      (mt/with-temp [:model/Card card]
        (let [{uuid :uuid} (mt/user-http-request :crowberto :post 200 (format "card/%d/public_link" (u/the-id card)))]
          (is (= true
                 (boolean (t2/exists? :model/Card :id (u/the-id card), :public_uuid uuid)))))))))

(deftest share-card-preconditions-test
  (testing "POST /api/card/:id/public_link"
    (testing "Public sharing has to be enabled to share a Card"
      (mt/with-temporary-setting-values [enable-public-sharing false]
        (mt/with-temp [:model/Card card]
          (is (= "Public sharing is not enabled."
                 (mt/user-http-request :crowberto :post 400 (format "card/%d/public_link" (u/the-id card))))))))

    (mt/with-temporary-setting-values [enable-public-sharing true]
      (testing "Have to be an admin to share a Card"
        (mt/with-temp [:model/Card card]
          (is (= "You don't have permissions to do that."
                 (mt/user-http-request :rasta :post 403 (format "card/%d/public_link" (u/the-id card)))))))

      (testing "Cannot share an archived Card"
        (mt/with-temp [:model/Card card {:archived true}]
          (is (=? {:message    "The object has been archived."
                   :error_code "archived"}
                  (mt/user-http-request :crowberto :post 404 (format "card/%d/public_link" (u/the-id card)))))))

      (testing "Cannot share a Card that doesn't exist"
        (is (= "Not found."
               (mt/user-http-request :crowberto :post 404 (format "card/%d/public_link" Integer/MAX_VALUE))))))))

(deftest share-already-shared-card-test
  (testing "POST /api/card/:id/public_link"
    (testing "Attempting to share a Card that's already shared should return the existing public UUID"
      (mt/with-temporary-setting-values [enable-public-sharing true]
        (mt/with-temp [:model/Card card (shared-card)]
          (is (= (:public_uuid card)
                 (:uuid (mt/user-http-request :crowberto :post 200 (format
                                                                    "card/%d/public_link"
                                                                    (u/the-id card)))))))))))

(deftest unshare-card-test
  (testing "DELETE /api/card/:id/public_link"
    (mt/with-temporary-setting-values [enable-public-sharing true]
      (mt/with-temp [:model/Card card (shared-card)]
        (testing "requires superuser"
          (is (= "You don't have permissions to do that."
                 (mt/user-http-request :rasta :delete 403 (format "card/%d/public_link" (u/the-id card))))))

        (mt/user-http-request :crowberto :delete 204 (format "card/%d/public_link" (u/the-id card)))
        (is (= false
               (t2/exists? :model/Card :id (u/the-id card), :public_uuid (:public_uuid card))))))))

(deftest unshare-card-preconditions-test
  (testing "DELETE /api/card/:id/public_link\n"
    (mt/with-temporary-setting-values [enable-public-sharing true]
      (testing "Endpoint should return 404 if Card isn't shared"
        (mt/with-temp [:model/Card card]
          (is (= "Not found."
                 (mt/user-http-request :crowberto :delete 404 (format "card/%d/public_link" (u/the-id card)))))))

      (testing "You have to be an admin to unshare a Card"
        (mt/with-temp [:model/Card card (shared-card)]
          (is (= "You don't have permissions to do that."
                 (mt/user-http-request :rasta :delete 403 (format "card/%d/public_link" (u/the-id card)))))))

      (testing "Endpoint should 404 if Card doesn't exist"
        (is (= "Not found."
               (mt/user-http-request :crowberto :delete 404 (format "card/%d/public_link" Integer/MAX_VALUE))))))))

(deftest test-that-we-can-fetch-a-list-of-publicly-accessible-cards
  (testing "GET /api/card/public"
    (mt/with-temporary-setting-values [enable-public-sharing true]
      (mt/with-temp [:model/Card _ (shared-card)]
        (testing "Test that it requires superuser"
          (is (= "You don't have permissions to do that."
                 (mt/user-http-request :rasta :get 403 "card/public"))))

        (testing "Test that superusers can fetch a list of publicly-accessible cards"
          (is (= [{:name true, :id true, :public_uuid true}]
                 (for [card (mt/user-http-request :crowberto :get 200 "card/public")]
                   (m/map-vals boolean (select-keys card [:name :id :public_uuid]))))))))))

(deftest test-that-we-can-fetch-a-list-of-embeddable-cards
  (testing "GET /api/card/embeddable"
    (mt/with-temporary-setting-values [enable-embedding-static true]
      (mt/with-temp [:model/Card _ {:enable_embedding true}]
        (is (= [{:name true, :id true}]
               (for [card (mt/user-http-request :crowberto :get 200 "card/embeddable")]
                 (m/map-vals boolean (select-keys card [:name :id])))))))))

(deftest ^:parallel pivot-card-test
  (mt/test-drivers (api.pivots/applicable-drivers)
    (mt/dataset test-data
      (testing "POST /api/card/pivot/:card-id/query"
        (doseq [card-attributes [(api.pivots/pivot-card) (api.pivots/legacy-pivot-card)]]
          (mt/with-temp [:model/Card card card-attributes]
            (let [result (mt/user-http-request :rasta :post 202 (format "card/pivot/%d/query" (u/the-id card)))
                  rows   (mt/rows result)]
              (is (= 1144 (:row_count result)))
              (is (= "completed" (:status result)))
              (is (= 6 (count (get-in result [:data :cols]))))
              (is (= 1144 (count rows)))

              (is (= ["AK" "Affiliate" "Doohickey" 0 18 81] (first rows)))
              (is (= ["MS" "Organic" "Gizmo" 0 16 42] (nth rows 445)))
              (is (= [nil nil nil 7 18760 69540] (last rows))))))))))

(deftest ^:parallel dataset-card
  (testing "Setting a question to a dataset makes it viz type table"
    (mt/with-temp [:model/Card card {:display       :bar
                                     :dataset_query (mbql-count-query)}]
      (is (=? {:display "table" :type "model"}
              (mt/user-http-request :crowberto :put 200 (str "card/" (u/the-id card))
                                    (assoc card :type :model :type "model")))))))

(deftest dataset-card-2
  (testing "Cards preserve their edited metadata"
    (letfn [(query! [card-id] (mt/user-http-request :rasta :post 202 (format "card/%d/query" card-id)))
            (only-user-edits [col] (select-keys col [:name :description :display_name :semantic_type]))
            (refine-type [base-type] (condp #(isa? %2 %1) base-type
                                       :type/Integer :type/Quantity
                                       :type/Float :type/Cost
                                       :type/Text :type/Name
                                       base-type))
            (add-preserved [cols] (map merge
                                       cols
                                       (repeat {:description "user description"
                                                :display_name "user display name"})
                                       (map (comp
                                             (fn [x] {:semantic_type x})
                                             refine-type
                                             :base_type)
                                            cols)))]
      (mt/with-temp [:model/Card mbql-ds {:dataset_query
                                          {:database (mt/id)
                                           :type     :query
                                           :query    {:source-table (mt/id :venues)}}
                                          :type :model}
                     :model/Card mbql-nested {:dataset_query
                                              {:database (mt/id)
                                               :type     :query
                                               :query    {:source-table
                                                          (str "card__" (u/the-id mbql-ds))}}}
                     :model/Card native-ds {:type :model
                                            :dataset_query
                                            {:database (mt/id)
                                             :type :native
                                             :native
                                             {:query
                                              "select * from venues"
                                              :template-tags {}}}}
                     :model/Card native-nested {:dataset_query
                                                {:database (mt/id)
                                                 :type :query
                                                 :query {:source-table
                                                         (str "card__" (u/the-id native-ds))}}}]
        (doseq [[_query-type card-id nested-id] [[:mbql
                                                  (u/the-id mbql-ds) (u/the-id mbql-nested)]
                                                 [:native
                                                  (u/the-id native-ds) (u/the-id native-nested)]]]
          (query! card-id) ;; populate metadata
          (let [metadata (t2/select-one-fn :result_metadata :model/Card :id card-id)
                ;; simulate updating metadat with user changed stuff
                user-edited (add-preserved metadata)]
            (t2/update! :model/Card card-id {:result_metadata user-edited})
            (testing "Saved metadata preserves user edits"
              (is (= (map only-user-edits user-edited)
                     (map only-user-edits (t2/select-one-fn :result_metadata :model/Card :id card-id)))))
            (testing "API response includes user edits"
              (is (= (map only-user-edits user-edited)
                     (->> (query! card-id)
                          :data :results_metadata :columns
                          (map only-user-edits)
                          (map #(update % :semantic_type keyword))))))
            (testing "Nested queries have metadata"
              (is (= (map only-user-edits user-edited)
                     (->> (query! nested-id)
                          :data :results_metadata :columns
                          (map only-user-edits)
                          (map #(update % :semantic_type keyword))))))))))))

(deftest dataset-card-3
  (testing "Cards preserve edits to metadata when query changes"
    (let [query          (mt/mbql-query venues {:fields [$id $name]})
          modified-query (mt/mbql-query venues {:fields [$id $name $price]})
          norm           (comp u/upper-case-en :name)
          to-native      (fn [q]
                           {:database (:database q)
                            :type     :native
                            :native   (qp.compile/compile q)})
          update-card!  (fn [card]
                          (mt/user-http-request :crowberto :put 200
                                                (str "card/" (u/the-id card)) card))]
      (doseq [[query-type query modified-query] [["mbql"   query modified-query]
                                                 ["native" (to-native query) (to-native modified-query)]]]
        (testing (str "For: " query-type)
          (mt/with-model-cleanup [:model/Card]
            (let [{metadata :result_metadata
                   card-id  :id :as card} (mt/user-http-request
                                           :crowberto :post 200
                                           "card"
                                           (assoc (card-with-name-and-query "card-name" query)
                                                  :type :model))]
              (is (= ["ID" "NAME"] (map norm metadata)))
              (is (=? {:result_metadata [{:display_name "EDITED DISPLAY"}
                                         {:display_name "EDITED DISPLAY"}]}
                      (update-card!
                       (assoc card
                              :result_metadata (map #(assoc % :display_name "EDITED DISPLAY") metadata)))))
              ;; simulate a user changing the query without rerunning the query
              (is (= ["EDITED DISPLAY" "EDITED DISPLAY" "PRICE"]
                     (->> (update-card! (assoc card
                                               :dataset_query modified-query
                                               :result_metadata (map #(assoc % :display_name "EDITED DISPLAY")
                                                                     metadata)))
                          :result_metadata
                          (map (comp u/upper-case-en :display_name)))))
              (is (= ["EDITED DISPLAY" "EDITED DISPLAY" "PRICE"]
                     (map (comp u/upper-case-en :display_name)
                          (t2/select-one-fn :result_metadata :model/Card :id card-id))))
              (testing "Even if you only send the new query and not existing metadata"
                (is (= ["EDITED DISPLAY" "EDITED DISPLAY"]
                       (->> (update-card! {:id (u/the-id card) :dataset_query query}) :result_metadata (map :display_name)))))
              (testing "Descriptions can be cleared (#20517)"
                (is (= ["foo" "foo"]
                       (->> (update-card! (update card
                                                  :result_metadata (fn [m]
                                                                     (map #(assoc % :description "foo") m))))
                            :result_metadata
                            (map :description))))
                (is (= ["" ""]
                       (->> (update-card! (update card
                                                  :result_metadata (fn [m]
                                                                     (map #(assoc % :description "") m))))
                            :result_metadata
                            (map :description))))))))))))

(deftest dataset-card-4
  (testing "Cards preserve edits to `visibility_type` (#22520)"
    (mt/with-temp [:model/Card model {:dataset_query (mt/mbql-query venues
                                                       {:fields [$id $name]
                                                        :limit 2})
                                      :type          :model}]
      (let [updated-metadata (-> model :result_metadata vec
                                 (assoc-in [1 :visibility_type]
                                           :details-only))
            response         (mt/user-http-request :crowberto :put 200 (format "card/%d" (u/the-id model))
                                                   (assoc model :result_metadata updated-metadata))]
        ;; check they come back from saving the question
        (is (= "details-only" (-> response :result_metadata last :visibility_type))
            "saving metadata lacks visibility type")
        (let [query-result (mt/user-http-request :crowberto :post 202 (format "card/%d/query"
                                                                              (u/the-id model)))]
          ;; ensure future responses also include them
          (is (= "details-only" (-> query-result
                                    :data :results_metadata :columns last :visibility_type))
              "subsequent query lacks visibility type")
          (is (= "details-only" (-> query-result
                                    :data :cols last :visibility_type))
              "in cols (important for the saved metadata)"))))))

(defn param-values-url
  "Returns an URL used to get values for parameter of a card.
  Use search end point if a `query` is provided."
  ([card-or-id param-key]
   (param-values-url card-or-id param-key nil))
  ([card-or-id param-key query]
   (if query
     (format "card/%d/params/%s/search/%s" (u/the-id card-or-id) (name param-key) query)
     (format "card/%d/params/%s/values" (u/the-id card-or-id) (name param-key)))))

(defn do-with-card-param-values-fixtures
  "Impl of `with-card-param-values-fixtures` macro."
  ([f]
   (do-with-card-param-values-fixtures nil f))

  ([card-values f]
   (mt/with-temp
     [:model/Card source-card {:database_id   (mt/id)
                               :table_id      (mt/id :venues)
                               :dataset_query (mt/mbql-query venues {:limit 5})}
      :model/Card field-filter-card  {:dataset_query
                                      {:database (mt/id)
                                       :type     :native
                                       :native   {:query         "SELECT COUNT(*) FROM VENUES WHERE {{NAME}}"
                                                  :template-tags {"NAME" {:id           "name_param_id"
                                                                          :name         "NAME"
                                                                          :display_name "Name"
                                                                          :type         :dimension
                                                                          :dimension    [:field (mt/id :venues :name) nil]
                                                                          :required     true}}}}
                                      :name       "native card with field filter"
                                      :parameters [{:id     "name_param_id"
                                                    :type   :string/=
                                                    :target [:dimension [:template-tag "NAME"]]
                                                    :name   "Name"
                                                    :slug   "NAME"}]}
      :model/Card card        (merge
                               {:database_id   (mt/id)
                                :dataset_query (mt/mbql-query venues)
                                :parameters    [{:name                 "Static Category"
                                                 :slug                 "static_category"
                                                 :id                   "_STATIC_CATEGORY_"
                                                 :type                 "category"
                                                 :values_source_type   "static-list"
                                                 :values_source_config {:values ["African" "American" "Asian"]}}
                                                {:name                 "Static Category label"
                                                 :slug                 "static_category_label"
                                                 :id                   "_STATIC_CATEGORY_LABEL_"
                                                 :type                 "category"
                                                 :values_source_type   "static-list"
                                                 :values_source_config {:values [["African" "Af"] ["American" "Am"] ["Asian" "As"]]}}
                                                {:name                 "Card as source"
                                                 :slug                 "card"
                                                 :id                   "_CARD_"
                                                 :type                 "category"
                                                 :values_source_type   "card"
                                                 :values_source_config {:card_id     (:id source-card)
                                                                        :value_field (mt/$ids $venues.name)}}]
                                :table_id      (mt/id :venues)}
                               card-values)]
     (f {:source-card       source-card
         :card              card
         :field-filter-card field-filter-card
         :param-keys        {:static-list       "_STATIC_CATEGORY_"
                             :static-list-label "_STATIC_CATEGORY_LABEL_"
                             :card              "_CARD_"
                             :field-values      "name_param_id"}}))))

(defmacro with-card-param-values-fixtures
  "Execute `body` with all needed setup to tests param values on card."
  [[binding card-values] & body]
  `(do-with-card-param-values-fixtures ~card-values (fn [~binding] ~@body)))

(deftest parameters-with-source-is-card-test
  (testing "getting values"
    (with-card-param-values-fixtures [{:keys [card param-keys]}]
      (testing "GET /api/card/:card-id/params/:param-key/values"
        (is (=? {:values          [["20th Century Cafe"] ["25°"] ["33 Taps"]
                                   ["800 Degrees Neapolitan Pizzeria"] ["BCD Tofu House"]]
                 :has_more_values false}
                (mt/user-http-request :rasta :get 200 (param-values-url card (:card param-keys))))))

      (testing "GET /api/card/:card-id/params/:param-key/search/:query"
        (is (= {:values          [["Fred 62"] ["Red Medicine"]]
                :has_more_values false}
               (mt/user-http-request :rasta :get 200 (param-values-url card (:card param-keys) "red"))))))))

(deftest parameters-with-source-is-card-test-2
  (testing "fallback to field-values"
    (let [mock-default-result {:values          [["field-values"]]
                               :has_more_values false}]
      (with-redefs [api.card/mapping->field-values (constantly mock-default-result)]
        (testing "if value-field not found in source card"
          (mt/with-temp
            [:model/Card {source-card-id :id} {}
             :model/Card card {:parameters [{:id                   "abc"
                                             :type                 "category"
                                             :name                 "CATEGORY"
                                             :values_source_type   "card"
                                             :values_source_config {:card_id     source-card-id
                                                                    :value_field (mt/$ids $venues.name)}}]}]
            (let [url (param-values-url card "abc")]
              (is (= mock-default-result (mt/user-http-request :rasta :get 200 url))))))

        (testing "if card is archived"
          (mt/with-temp
            [:model/Card {source-card-id :id} {:archived true}
             :model/Card card {:parameters [{:id                   "abc"
                                             :type                 "category"
                                             :name                 "CATEGORY"
                                             :values_source_type   "card"
                                             :values_source_config {:card_id     source-card-id
                                                                    :value_field (mt/$ids $venues.name)}}]}]
            (let [url (param-values-url card "abc")]
              (is (= mock-default-result (mt/user-http-request :rasta :get 200 url))))))))))

(deftest parameters-with-source-is-card-test-3
  (testing "users must have permissions to read the collection that source card is in"
    (mt/with-non-admin-groups-no-root-collection-perms
      (mt/with-temp
        [:model/Collection  coll1                 {:name "Source card collection"}
         :model/Card {source-card-id :id}  {:collection_id (:id coll1)
                                            :database_id   (mt/id)
                                            :table_id      (mt/id :venues)
                                            :dataset_query (mt/mbql-query venues {:limit 5})}
         :model/Collection  coll2                 {:name "Card collections"}
         :model/Card {card-id         :id} {:collection_id  (:id coll2)
                                            :database_id    (mt/id)
                                            :dataset_query  (mt/mbql-query venues)
                                            :parameters     [{:id                   "abc"
                                                              :type                 "category"
                                                              :name                 "CATEGORY"
                                                              :values_source_type   "card"
                                                              :values_source_config {:card_id     source-card-id
                                                                                     :value_field (mt/$ids $venues.name)}}]
                                            :table_id       (mt/id :venues)}]
        (testing "Fail because user doesn't have read permissions to coll1"
          (is (=? "You don't have permissions to do that."
                  (mt/user-http-request :rasta :get 403 (param-values-url card-id "abc"))))
          (is (=? "You don't have permissions to do that."
                  (mt/user-http-request :rasta :get 403 (param-values-url card-id "abc" "search-query")))))
        ;; grant permission to read the collection contains the card
        (perms/grant-collection-read-permissions! (perms-group/all-users) coll2)
        (testing "having read permissions to the card collection is not enough"
          (is (=? "You don't have permissions to do that."
                  (mt/user-http-request :rasta :get 403 (param-values-url card-id "abc"))))
          (is (=? "You don't have permissions to do that."
                  (mt/user-http-request :rasta :get 403 (param-values-url card-id "abc" "search-query")))))
        ;; grant permission to read the collection contains the source card
        (perms/grant-collection-read-permissions! (perms-group/all-users) coll1)
        (testing "success if has read permission to the source card's collection"
          (is (some? (mt/user-http-request :rasta :get 200 (param-values-url card-id "abc"))))
          (is (some? (mt/user-http-request :rasta :get 200 (param-values-url card-id "abc" "search-query")))))))))

(deftest paramters-using-old-style-field-values
  (with-card-param-values-fixtures [{:keys [param-keys field-filter-card]}]
    (testing "GET /api/card/:card-id/params/:param-key/values for field-filter based params"
      (testing "without search query"
        (let [response (mt/user-http-request :crowberto :get 200
                                             (param-values-url field-filter-card (:field-values param-keys)))]
          (is (false? (:has_more_values response)))
          (is (set/subset? #{["20th Century Cafe"] ["33 Taps"]}
                           (-> response :values set)))))
      (testing "with search query"
        (let [response (mt/user-http-request :crowberto :get 200
                                             (param-values-url field-filter-card
                                                               (:field-values param-keys)
                                                               "bar"))]
          (is (set/subset? #{["Barney's Beanery"] ["bigmista's barbecue"]}
                           (-> response :values set)))
          (is (not ((into #{} (mapcat identity) (:values response)) "The Virgil")))))))
  (testing "Old style, inferred parameters from native template-tags"
    (with-card-param-values-fixtures [{:keys [param-keys field-filter-card]}]
      ;; e2e tests and some older cards don't have an explicit parameter and infer them from the native template tags
      (t2/update! :model/Card (:id field-filter-card) {:parameters []})
      (testing "GET /api/card/:card-id/params/:param-key/values for field-filter based params"
        (testing "without search query"
          (let [response (mt/user-http-request :crowberto :get 200
                                               (param-values-url field-filter-card (:field-values param-keys)))]
            (is (false? (:has_more_values response)))
            (is (set/subset? #{["20th Century Cafe"] ["33 Taps"]}
                             (-> response :values set)))))
        (testing "with search query"
          (let [response (mt/user-http-request :crowberto :get 200
                                               (param-values-url field-filter-card
                                                                 (:field-values param-keys)
                                                                 "bar"))]
            (is (set/subset? #{["Barney's Beanery"] ["bigmista's barbecue"]}
                             (-> response :values set)))
            (is (not ((into #{} (mapcat identity) (:values response)) "The Virgil")))))))))

(deftest parameters-with-field-to-field-remapping-test
  (let [param-key "id_param_id"]
    (mt/with-temp
      [:model/Card card {:dataset_query
                         {:database (mt/id)
                          :type     :native
                          :native   {:query         "SELECT COUNT(*) FROM VENUES WHERE {{ID}}"
                                     :template-tags {"ID" {:id           param-key
                                                           :name         "ID"
                                                           :display_name "ID"
                                                           :type         :dimension
                                                           :dimension    [:field (mt/id :venues :id) nil]
                                                           :required     true}}}}
                         :name       "native card with ID field filter"
                         :parameters [{:id     param-key,
                                       :type   :id,
                                       :target [:dimension [:template-tag "ID"]],
                                       :name   "ID",
                                       :slug   "ID"}]}]
      (testing "Get values for field-filter based params for Fields that have a Field -> Field remapping\n"
        (is (= :type/Name
               (t2/select-one-fn :semantic_type :model/Field (mt/id :venues :name)))
            "venues.name has semantic_type=type/Name, so it will be searched")
        (testing "without search query"
          (mt/let-url [url (param-values-url card param-key)]
            (is (partial= {:has_more_values false
                           :values [[1 "Red Medicine"] [2 "Stout Burgers & Beers"] [3 "The Apple Pan"]]}
                          (mt/user-http-request :crowberto :get 200 url)))))
        (testing "with search query"
          (mt/let-url [url (param-values-url card param-key "pan")]
            (is (partial= {:has_more_values true
                           :values [[3 "The Apple Pan"] [18 "The Original Pantry"] [62 "Hot Sauce and Panko"]]}
                          (mt/user-http-request :crowberto :get 200 url)))))))))

(deftest parameters-with-source-is-static-list-test
  (with-card-param-values-fixtures [{:keys [card param-keys]}]
    (testing "we could get the values"
      (is (= {:has_more_values false,
              :values          [["African"] ["American"] ["Asian"]]}
             (mt/user-http-request :rasta :get 200
                                   (param-values-url card (:static-list param-keys)))))

      (is (= {:has_more_values false,
              :values          [["African" "Af"] ["American" "Am"] ["Asian" "As"]]}
             (mt/user-http-request :rasta :get 200
                                   (param-values-url card (:static-list-label param-keys))))))

    (testing "we could search the values"
      (is (= {:has_more_values false,
              :values          [["African"]]}
             (mt/user-http-request :rasta :get 200
                                   (param-values-url card (:static-list param-keys) "af"))))

      (is (= {:has_more_values false,
              :values          [["African" "Af"]]}
             (mt/user-http-request :rasta :get 200
                                   (param-values-url card (:static-list-label param-keys) "af")))))

    (testing "we could edit the values list"
      (let [card (mt/user-http-request :rasta :put 200 (str "card/" (:id card))
                                       {:parameters [{:name                  "Static Category",
                                                      :slug                  "static_category"
                                                      :id                    "_STATIC_CATEGORY_",
                                                      :type                  "category",
                                                      :values_source_type    "static-list"
                                                      :values_source_config {"values" ["BBQ" "Bakery" "Bar"]}}]})]
        (is (= [{:name                  "Static Category",
                 :slug                  "static_category"
                 :id                    "_STATIC_CATEGORY_",
                 :type                  "category",
                 :values_source_type    "static-list"
                 :values_source_config {:values ["BBQ" "Bakery" "Bar"]}}]
               (:parameters card)))))))

(defn- upload-example-csv-via-api!
  "Upload a small CSV file to the given collection ID. Default args can be overridden"
  [& {:as args}]
  (mt/with-current-user (mt/user->id :rasta)
    (let [;; Make the file-name unique so the table names don't collide
          filename (str "example csv file " (random-uuid) ".csv")
          file     (upload-test/csv-file-with
                    ["id, name"
                     "1, Luke Skywalker"
                     "2, Darth Vader"]
                    filename)]
      (mt/with-current-user (mt/user->id :crowberto)
        (@#'api.card/from-csv! (merge {:collection-id nil ;; root collection
                                       :filename      filename
                                       :file          file}
                                      args))))))

(deftest from-csv-test
  (mt/test-driver :h2
    (mt/with-empty-db
      (testing "Happy path"
        (t2/update! :model/Database (mt/id) {:uploads_enabled true :uploads_schema_name "PUBLIC" :uploads_table_prefix nil})
        (let [{:keys [status body]} (upload-example-csv-via-api!)]
          (is (= 200
                 status))
          (is (= body
                 (t2/select-one-pk :model/Card :database_id (mt/id)))))))))

(deftest pivot-from-model-test
  (testing "Pivot options should match fields through models (#35319)"
    (mt/dataset test-data
      (testing "visualization_settings references field by id"
        (mt/with-temp [:model/Card model {:dataset_query (mt/mbql-query orders)
                                          :type :model}
                       :model/Card card {:dataset_query
                                         (mt/mbql-query nil
                                           {:source-table (str "card__" (u/the-id model))
                                            :breakout [[:field "USER_ID" {:base-type :type/Integer}]]
                                            :aggregation [[:sum [:field "TOTAL" {:base-type :type/Float}]]]})
                                                   ;; The FE sometimes used a field id instead of field by name - we need
                                                   ;; to handle this
                                         :visualization_settings {:pivot_table.column_split {:rows    ["USER_ID"],
                                                                                             :columns [],
                                                                                             :values  ["sum"]},
                                                                  :table.cell_column "sum"}}]
          (with-cards-in-readable-collection! [model card]
            (is (=?
                 {:data {:cols [{:name "USER_ID"} {:name "pivot-grouping"} {:name "sum"}]}}
                 (mt/user-http-request :rasta :post 202 (format "card/pivot/%d/query" (u/the-id card))))))))

      (testing "visualization_settings references field by name"
        (mt/with-temp [:model/Card model {:dataset_query (mt/mbql-query orders)
                                          :type :model}
                       :model/Card card {:dataset_query
                                         (mt/mbql-query nil
                                           {:source-table (str "card__" (u/the-id model))
                                            :breakout [[:field "USER_ID" {:base-type :type/Integer}]]
                                            :aggregation [[:sum [:field "TOTAL" {:base-type :type/Float}]]]})
                                         :visualization_settings {:pivot_table.column_split {:rows    ["USER_ID"],
                                                                                             :columns [],
                                                                                             :values  ["sum"]},
                                                                  :table.cell_column "sum"}}]
          (with-cards-in-readable-collection! [model card]
            (is (=?
                 {:data {:cols [{:name "USER_ID"} {:name "pivot-grouping"} {:name "sum"}]}}
                 (mt/user-http-request :rasta :post 202 (format "card/pivot/%d/query" (u/the-id card)))))))))))

(defn run-based-on-upload-test!
  "Runs tests for based-on-upload `request` is a function that takes a card and returns a map which may have {:based_on_upload <table-id>}]
  This function exists to deduplicate test logic for all API endpoints that must return `based_on_upload`,
  including GET /api/collection/:id/items and GET /api/card/:id"
  [request]
  (mt/test-drivers (mt/normal-drivers-with-feature :uploads)
    (mt/with-discard-model-updates! [:model/Database] ; to restore any existing metabase_database.uploads_enabled=true
      (mt/with-temp [:model/Database   {db-id :id}         {:engine driver/*driver*}
                     :model/Database   {other-db-id :id}   {:engine driver/*driver* :uploads_enabled true}
                     :model/Table      {table-id :id}      {:db_id db-id, :is_upload true}
                     :model/Collection {collection-id :id} {}]
        (let [card-defaults {:collection_id collection-id
                             :type          :model
                             :dataset_query {:type     :query
                                             :database db-id
                                             :query    {:source-table table-id}}}]
          (mt/with-temp [:model/Card {card-id :id :as card} card-defaults]
            (testing "\nCards based on uploads have based_on_upload=<table-id> if they meet all the criteria"
              (is (= table-id (:based_on_upload (request card)))))
            (testing "If one of the criteria for appends is not met, based_on_upload should be nil."
              (testing "\nIf the card is based on another card, which is based on the table, based_on_upload should be nil"
                (mt/with-temp [:model/Card card' (assoc card-defaults
                                                        :dataset_query
                                                        {:type     :query
                                                         :database db-id
                                                         :query    {:source-table (str "card__" card-id)}})]
                  (is (nil? (:based_on_upload (request card'))))))
              (testing "\nIf the card has a join in the query (even to itself), based_on_upload should be nil"
                (mt/with-temp [:model/Card card' (assoc card-defaults
                                                        :dataset_query
                                                        {:type     :query
                                                         :database db-id
                                                         :query    {:source-table table-id
                                                                    :joins [{:fields       :all
                                                                             :source-table table-id
                                                                             :condition    [:= 1 2] ; field-ids don't matter
                                                                             :ident        "DqJ2fSIeMkc31Hx_B1Ees"
                                                                             :alias        "SomeAlias"}]}})]
                  (is (nil? (:based_on_upload (request card'))))))
              (testing "\nIf the table is not based on uploads, based_on_upload should be nil"
                (t2/update! :model/Table table-id {:is_upload false})
                (is (nil? (:based_on_upload (request card))))
                (t2/update! :model/Table table-id {:is_upload true}))
              (testing "\nIf the user doesn't have data perms for the database, based_on_upload should be nil"
                (mt/with-temp-copy-of-db
                  (mt/with-no-data-perms-for-all-users!
                    (is (nil? (:based_on_upload (mt/user-http-request :rasta :get 200 (str "card/" card-id))))))))
              (testing "\nIf the card is not a model, based_on_upload should be nil"
                (mt/with-temp [:model/Card card' (assoc card-defaults :type :question)]
                  (is (nil? (:based_on_upload (request card'))))))
              (testing "\nIf the card is a native query, based_on_upload should be nil"
                (mt/with-temp [:model/Card card' (assoc card-defaults
                                                        :dataset_query (mt/native-query {:query "select 1"}))]
                  (is (nil? (:based_on_upload (request card'))))))
              (testing "\nIf uploads are disabled on all databases, based_on_upload should be nil"
                (t2/update! :model/Database other-db-id {:uploads_enabled false})
                (is (nil? (:based_on_upload (request card))))))))))))

(deftest based-on-upload-test
  (run-based-on-upload-test!
   (fn [card]
     (mt/user-http-request :crowberto :get 200 (str "card/" (:id card))))))

(deftest save-mlv2-card-test
  (testing "POST /api/card"
    (testing "Should be able to save a Card with an MLv2 query (#39024)"
      (mt/with-model-cleanup [:model/Card]
        (let [metadata-provider (lib.metadata.jvm/application-database-metadata-provider (mt/id))
              venues            (lib.metadata/table metadata-provider (mt/id :venues))
              query             (lib/query metadata-provider venues)
              response          (mt/user-http-request :crowberto :post 200 "card"
                                                      {:name                   "pMBQL Card"
                                                       :dataset_query          (dissoc query :lib/metadata)
                                                       :display                :table
                                                       :visualization_settings {}})]
          (is (=? {:dataset_query {:lib/type     "mbql/query"
                                   :lib/metadata (symbol "nil #_\"key is not present.\"") ; should be removed in JSON serialization
                                   :database     (mt/id)
                                   :stages       [{:lib/type     "mbql.stage/mbql"
                                                   :source-table (mt/id :venues)}]}}
                  response)))))))

(deftest ^:parallel run-mlv2-card-query-test
  (testing "POST /api/card/:id/query"
    (testing "Should be able to run a query for a Card with an MLv2 query (#39024)"
      (let [metadata-provider (lib.metadata.jvm/application-database-metadata-provider (mt/id))
            venues            (lib.metadata/table metadata-provider (mt/id :venues))
            query             (-> (lib/query metadata-provider venues)
                                  (lib/order-by (lib.metadata/field metadata-provider (mt/id :venues :id)))
                                  (lib/limit 2))]
        (mt/with-temp [:model/Card {card-id :id} {:dataset_query query}]
          (is (=? {:data {:rows [["1" "Red Medicine" "4" 10.0646 -165.374 3]
                                 ["2" "Stout Burgers & Beers" "11" 34.0996 -118.329 2]]}}
                  (mt/user-http-request :crowberto :post 202 (format "card/%d/query" card-id)))))))))

(deftest ^:parallel validate-template-tags-test
  (testing "POST /api/card"
    (testing "Disallow saving a Card with native query Field filter template tags referencing a different Database (#14145)"
      (let [bird-counts-db-id (mt/dataset daily-bird-counts (mt/id))
            card-data         {:database_id            bird-counts-db-id
                               :dataset_query          {:database bird-counts-db-id
                                                        :type     :native
                                                        :native   {:query         "SELECT COUNT(*) FROM PRODUCTS WHERE {{FILTER}}"
                                                                   :template-tags {"FILTER" {:id           "_FILTER_"
                                                                                             :name         "FILTER"
                                                                                             :display-name "Filter"
                                                                                             :type         :dimension
                                                                                             :dimension    [:field (mt/id :venues :name) nil]
                                                                                             :widget-type  :string/=
                                                                                             :default      nil}}}}
                               :name                   "Bad Card"
                               :display                "table"
                               :visualization_settings {}}]
        (is (=? {:message #"Invalid Field Filter: Field \d+ \"VENUES\"\.\"NAME\" belongs to Database \d+ \"test-data \(h2\)\", but the query is against Database \d+ \"daily-bird-counts \(h2\)\""}
                (mt/user-http-request :crowberto :post 400 "card" card-data)))))))

(deftest ^:parallel format-export-middleware-test
  (testing "The `:format-rows` query processor middleware results in formatted/unformatted rows when set to true/false."
    (let [q             {:database (mt/id)
                         :type     :native
                         :native   {:query "SELECT 2000 AS number, '2024-03-26'::DATE AS date;"}}
          output-helper {:csv  (fn [output] (->> output csv/read-csv))
                         :json (fn [[row]] [(map name (keys row)) (vals row)])}]
      (mt/with-temp [:model/Card {card-id :id} {:dataset_query q
                                                :display       :table
                                                :visualization_settings
                                                {:column_settings
                                                 {"[\"name\",\"NUMBER\"]" {:column_title "Custom Title"}
                                                  "[\"name\",\"DATE\"]"   {:column_title "Custom Title 2"}}}}]
        (doseq [[export-format apply-formatting? expected] [[:csv true [["Custom Title" "Custom Title 2"]
                                                                        ["2,000" "March 26, 2024"]]]
                                                            [:csv false [["NUMBER" "DATE"]
                                                                         ["2000" "2024-03-26"]]]
                                                            [:json true [["Custom Title" "Custom Title 2"]
                                                                         ["2,000" "March 26, 2024"]]]
                                                            [:json false [["NUMBER" "DATE"]
                                                                          [2000 "2024-03-26"]]]]]
          (testing (format "export_format %s yields expected output for %s exports." apply-formatting? export-format)
            (is (= expected
                   (->> (mt/user-http-request
                         :crowberto :post 200
                         (format "card/%s/query/%s" card-id (name export-format))
                         {:format_rows apply-formatting?})
                        ((get output-helper export-format)))))))))))

(deftest ^:parallel can-restore
  (mt/with-temp [:model/Collection collection-a {:name "A"}
                 :model/Card {card-id :id} {:name "My Card"
                                            :collection_id (u/the-id collection-a)}]
    ;; trash the card
    (mt/user-http-request :crowberto :put 200 (str "card/" card-id) {:archived true})
    ;; trash the parent collection
    (mt/user-http-request :crowberto :put 200 (str "collection/" (u/the-id collection-a)) {:archived true})
    (is (false? (:can_restore (mt/user-http-request :crowberto :get 200 (str "card/" card-id)))))))

(deftest ^:parallel can-run-adhoc-query-test
  (let [metadata-provider (lib.metadata.jvm/application-database-metadata-provider (mt/id))
        venues            (lib.metadata/table metadata-provider (mt/id :venues))
        query             (lib/query metadata-provider venues)]
    (mt/with-temp [:model/Card card {:dataset_query query}
                   :model/Card no-query {}]
      (is (=? {:can_run_adhoc_query true}
              (mt/user-http-request :crowberto :get 200 (str "card/" (:id card)))))
      (is (=? {:can_run_adhoc_query false}
              (mt/user-http-request :crowberto :get 200 (str "card/" (:id no-query))))))))

(deftest can-manage-db-test
  (mt/with-temp [:model/Card card {:type :model}]
    (mt/with-no-data-perms-for-all-users!
      (is (=? {:can_manage_db true}
              (mt/user-http-request :crowberto :get 200 (str "card/" (:id card)))))
      (is (=? {:can_manage_db false}
              (mt/user-http-request :rasta :get 200 (str "card/" (:id card))))))))

(deftest data-and-collection-query-permissions-test
  (mt/with-temp [:model/Collection collection  {}
                 :model/Card       card        {:dataset_query {:database (mt/id)
                                                                :type     :native
                                                                :native   {:query "SELECT id FROM venues ORDER BY id ASC LIMIT 2;"}}
                                                :database_id   (mt/id)
                                                :collection_id (u/the-id collection)}]
    (letfn [(process-query []
              (mt/user-http-request :rasta :post (format "card/%d/query" (u/the-id card))))
            (blocked? [response] (= "You don't have permissions to do that." response))]
      ;;    | Data perms | Collection perms | outcome
      ;;    ------------ | ---------------- | --------
      ;;    | no         | no               | blocked
      ;;    | yes        | no               | blocked
      ;;    | no         | yes              | blocked
      ;;    | yes        | yes              | OK

      (testing "Should NOT be able to run the parent Card with :blocked data-perms and no collection perms"
        (mt/with-no-data-perms-for-all-users!
          (mt/with-non-admin-groups-no-collection-perms collection
            (data-perms/set-table-permission! (perms-group/all-users) (mt/id :venues) :perms/view-data :blocked)
            (perms/revoke-collection-permissions! (perms-group/all-users) collection)
            (mt/with-test-user :rasta
              (is (not (mi/can-read? collection)))
              (is (not (mi/can-read? card))))
            (is (blocked? (process-query))))))

      (testing "Should NOT be able to run the parent Card with valid data-perms and no collection perms"
        (mt/with-no-data-perms-for-all-users!
          (mt/with-non-admin-groups-no-collection-perms collection
            (data-perms/set-table-permission! (perms-group/all-users) (mt/id :venues) :perms/view-data :unrestricted)
            (perms/revoke-collection-permissions! (perms-group/all-users) collection)
            (mt/with-test-user :rasta
              (is (not (mi/can-read? collection)))
              (is (not (mi/can-read? card))))
            (is (blocked? (process-query))))))

      (testing "should NOT be able to run native queries with :blocked data-perms on any table"
        (mt/with-no-data-perms-for-all-users!
          (mt/with-non-admin-groups-no-collection-perms collection
            (data-perms/set-table-permission! (perms-group/all-users) (mt/id :venues) :perms/view-data :blocked)
            (perms/grant-collection-read-permissions! (perms-group/all-users) collection)
            (mt/with-test-user :rasta
              (is (mi/can-read? collection))
              (is (mi/can-read? card)))
            (is (process-query)))))

      ;; delete these in place so we can reset them below, you cannot set them twice in a row
      (perms/revoke-collection-permissions! (perms-group/all-users) collection)

      (testing "should NOT be able to run the parent Card when data-perms and valid collection perms"
        (mt/with-no-data-perms-for-all-users!
          (mt/with-non-admin-groups-no-collection-perms collection
            (data-perms/set-database-permission! (perms-group/all-users) (mt/id) :perms/view-data :unrestricted)
            (perms/grant-collection-read-permissions! (perms-group/all-users) collection)
            (mt/with-test-user :rasta
              (is (mi/can-read? collection))
              (is (mi/can-read? card)))
            (is (= [[1] [2]] (mt/rows (process-query))))))))))

(deftest ^:parallel query-metadata-test
  (mt/with-temp
    [:model/Card {card-id-1 :id} {:dataset_query (mt/mbql-query products)
                                  :database_id (mt/id)}
     :model/Card {card-id-2 :id} {:dataset_query
                                  {:type     :native
                                   :native   {:query "SELECT COUNT(*) FROM people WHERE {{id}} AND {{name}} AND {{source}} /* AND {{user_id}} */"
                                              :template-tags
                                              {"id"      {:name         "id"
                                                          :display-name "Id"
                                                          :type         :dimension
                                                          :dimension    [:field (mt/id :people :id) nil]
                                                          :widget-type  :id
                                                          :default      nil}
                                               "name"    {:name         "name"
                                                          :display-name "Name"
                                                          :type         :dimension
                                                          :dimension    [:field (mt/id :people :name) nil]
                                                          :widget-type  :category
                                                          :default      nil}
                                               "source"  {:name         "source"
                                                          :display-name "Source"
                                                          :type         :dimension
                                                          :dimension    [:field (mt/id :people :source) nil]
                                                          :widget-type  :category
                                                          :default      nil}
                                               "user_id" {:name         "user_id"
                                                          :display-name "User"
                                                          :type         :dimension
                                                          :dimension    [:field (mt/id :orders :user_id) nil]
                                                          :widget-type  :id
                                                          :default      nil}}}
                                   :database (mt/id)}
                                  :query_type :native
                                  :database_id (mt/id)}]
    (testing "Simple card"
      (is (=?
           {:fields empty?
            :tables (sort-by :id [{:id (mt/id :products)}])
            :databases [{:id (mt/id) :engine string?}]}
           (-> (mt/user-http-request :crowberto :get 200 (str "card/" card-id-1 "/query_metadata"))
               (api.test-util/select-query-metadata-keys-for-debugging)))))
    (testing "Parameterized native query"
      (is (=?
           {:fields (sort-by :id
                             [{:id (mt/id :people :id)}
                              {:id (mt/id :orders :user_id)}
                              {:id (mt/id :people :source)}
                              {:id (mt/id :people :name)}])
            :tables (sort-by :id
                             [{:id (str "card__" card-id-2)}])
            :databases [{:id (mt/id) :engine string?}]}
           (-> (mt/user-http-request :crowberto :get 200 (str "card/" card-id-2 "/query_metadata"))
               (api.test-util/select-query-metadata-keys-for-debugging)))))))

(deftest card-query-metadata-with-archived-and-deleted-source-card-test
  (testing "Don't throw an error if source card is deleted (#48461)"
    (mt/with-temp
      [:model/Card {card-id-1 :id} {:dataset_query (mt/mbql-query products)}
       :model/Card {card-id-2 :id} {:dataset_query {:type  :query
                                                    :query {:source-table (str "card__" card-id-1)}}}]
      (letfn [(query-metadata [expected-status card-id]
                (-> (mt/user-http-request :crowberto :get expected-status (str "card/" card-id "/query_metadata"))
                    (api.test-util/select-query-metadata-keys-for-debugging)))]
        (api.test-util/before-and-after-deleted-card
         card-id-1
         #(testing "Before delete"
            (doseq [[card-id table-id] [[card-id-1 (mt/id :products)]
                                        [card-id-2 (str "card__" card-id-1)]]]
              (is (=?
                   {:fields empty?
                    :tables [{:id table-id}]
                    :databases [{:id (mt/id) :engine string?}]}
                   (query-metadata 200 card-id)))))
         #(testing "After delete"
            (doseq [card-id [card-id-1 card-id-2]]
              (is (= "Not found."
                     (query-metadata 404 card-id))))))))))

(deftest card-query-metadata-no-tables-test
  (testing "Don't throw an error if users doesn't have access to any tables #44043"
    (let [original-can-read? mi/can-read?]
      (mt/with-temp [:model/Card card {:dataset_query (mt/mbql-query venues {:limit 1})}]
        (with-redefs [mi/can-read? (fn [& args]
                                     (if (= :model/Table (apply mi/dispatch-on-model args))
                                       false
                                       (apply original-can-read? args)))]
          (is (map? (mt/user-http-request :crowberto :get 200 (format "card/%d/query_metadata" (:id card))))))))))

(deftest pivot-tables-with-model-sources-show-row-totals
  (testing "Pivot Tables with a model source will return row totals (#46575)"
    (mt/with-temp [:model/Card {model-id :id} {:type :model
                                               :dataset_query
                                               (mt/mbql-query orders
                                                 {:joins
                                                  [{:fields       :all
                                                    :strategy     :left-join
                                                    :alias        "People - User"
                                                    :condition
                                                    [:=
                                                     [:field (mt/id :orders :user_id) {:base-type :type/Integer}]
                                                     [:field (mt/id :people :id) {:base-type :type/BigInteger :join-alias "People - User"}]]
                                                    :source-table (mt/id :people)}]})}
                   :model/Card {pivot-id :id} {:display :pivot
                                               :dataset_query
                                               (mt/mbql-query nil
                                                 {:aggregation  [[:sum [:field "TOTAL" {:base-type :type/Float}]]]
                                                  :breakout
                                                  [[:field "CREATED_AT" {:base-type :type/DateTime, :temporal-unit :month}]
                                                   [:field "NAME" {:base-type :type/Text}]
                                                   [:field (mt/id :products :category) {:base-type    :type/Text
                                                                                        :source-field (mt/id :orders :product_id)}]]
                                                  :source-table (format "card__%s" model-id)})
                                               :visualization_settings
                                               {:pivot_table.column_split
                                                {:rows    ["NAME" "CREATED_AT"]
                                                 :columns ["CATEGORY"]
                                                 :values  ["sum"]}}}]
      ;; pivot row totals have a pivot-grouping of 1 (the second-last column in these results)
      ;; before fixing issue #46575, these rows would not be returned given the model + card setup
      (is (= [nil "Abbey Satterfield" "Doohickey" 1 347.91]
             (let [result (mt/user-http-request :rasta :post 202 (format "card/pivot/%d/query" pivot-id))
                   totals (filter (fn [row]
                                    (< 0 (second (reverse row))))
                                  (get-in result [:data :rows]))]
               (first totals)))))))

(deftest dashboard-internal-card-creation
  (mt/with-temp [:model/Collection {coll-id :id} {}
                 :model/Collection {other-coll-id :id} {}
                 :model/Dashboard {dash-id :id} {:collection_id coll-id}]
    (testing "We can create a dashboard internal card"
      (let [card-id (:id (mt/user-http-request :crowberto :post 200 "card" (assoc (card-with-name-and-query)
                                                                                  :dashboard_id dash-id)))]
        (testing "We autoplace a dashboard card for the new question"
          (t2/exists? :model/DashboardCard :dashboard_id dash-id :card_id card-id))))
    (testing "We can't create a dashboard internal card with a collection_id different that its dashboard's"
      (mt/user-http-request :crowberto :post 400 "card" (assoc (card-with-name-and-query)
                                                               :dashboard_id dash-id
                                                               :collection_id other-coll-id)))
    (testing "... including `null` (the root collection id)"
      (mt/user-http-request :crowberto :post 400 "card" (assoc (card-with-name-and-query)
                                                               :dashboard_id dash-id
                                                               :collection_id nil)))
    (testing "We can't create a dashboard internal card with a non-question `type`"
      (mt/user-http-request :crowberto :post 400 "card" (assoc (card-with-name-and-query)
                                                               :dashboard_id dash-id
                                                               :type "model")))
    (testing "We can't create a dashboard internal card with a non-null :collection_position"
      (mt/user-http-request :crowberto :post 400 "card" (assoc (card-with-name-and-query)
                                                               :dashboard_id dash-id
                                                               :collection_position 5)))))

(deftest dashboard-internal-card-updates
  (mt/with-temp [:model/Collection {coll-id :id} {}
                 :model/Collection {other-coll-id :id} {}
                 :model/Dashboard {dash-id :id} {:collection_id coll-id}
                 :model/Dashboard {other-dash-id :id} {}
                 :model/Card {card-id :id} {:dashboard_id dash-id}
                 :model/Card {other-card-id :id} {}]
    (testing "We can update with `archived=true` or `archived=false`"
      (is (mt/user-http-request :crowberto :put 200 (str "card/" card-id) {:archived true}))
      (is (t2/select-one-fn :archived :model/Card card-id))
      (is (mt/user-http-request :crowberto :put 200 (str "card/" card-id) {:archived false}))
      (is (not (t2/select-one-fn :archived :model/Card card-id))))
    (testing "we can update the name"
      (is (mt/user-http-request :crowberto :put 200 (str "card/" card-id) {:name "foo"}))
      (is (= "foo" (t2/select-one-fn :name :model/Card card-id))))
    (testing "We can update with `dashboard_id` for a normal card."
      (is (mt/user-http-request :crowberto :put 200 (str "card/" other-card-id) {:dashboard_id dash-id}))
      (is (= dash-id (t2/select-one-fn :dashboard_id :model/Card :id other-card-id))))
    (testing "We can update a DQ with a `dashboard_id`"
      (is (mt/user-http-request :crowberto :put 200 (str "card/" card-id) {:dashboard_id other-dash-id}))
      (is (nil? (t2/select-one-fn :collection_id :model/Card :id card-id))))
    (testing "We can't update the `collection_id`"
      (is (mt/user-http-request :crowberto :put 400 (str "card/" card-id) {:collection_id other-coll-id})))
    (testing "We can't set the `type`"
      (is (mt/user-http-request :crowberto :put 400 (str "card/" card-id) {:type "model"})))))

(deftest dashboard-questions-get-autoplaced-on-unarchive-or-placement
  (mt/with-temp [:model/Collection {coll-id :id} {}
                 :model/Dashboard {dash-id :id} {:collection_id coll-id}
                 :model/Card {card-id :id} {}]
    (let [dashcard-exists? #(t2/exists? :model/DashboardCard :dashboard_id dash-id :card_id card-id)]
      ;; move it to the dashboard - now it has a dashcard (autoplacement)
      (mt/user-http-request :crowberto :put 200 (str "card/" card-id) {:dashboard_id dash-id})
      (is (dashcard-exists?))
      ;; archive it and remove it from the dashboard
      (mt/user-http-request :crowberto :put 200 (str "card/" card-id) {:archived true})
      (t2/delete! :model/DashboardCard :card_id card-id :dashboard_id dash-id)
      ;; unarchive it, it gets autoplaced
      (mt/user-http-request :crowberto :put 200 (str "card/" card-id) {:archived false})
      (is (dashcard-exists?))))
  (testing "it works when the dashboard has an empty tab"
    (mt/with-temp [:model/Collection {coll-id :id} {}
                   :model/Dashboard {dash-id :id} {:collection_id coll-id}
                   :model/DashboardTab {dt-id :id} {:dashboard_id dash-id}
                   :model/Card {card-id :id} {}]
      (mt/user-http-request :crowberto :put 200 (str "card/" card-id) {:dashboard_id dash-id})
      (is (t2/exists? :model/DashboardCard :dashboard_id dash-id :dashboard_tab_id dt-id :card_id card-id))
      (mt/user-http-request :crowberto :put 200 (str "card/" card-id) {:archived true})
      (t2/delete! :model/DashboardCard :card_id card-id :dashboard_id dash-id)

      (mt/user-http-request :crowberto :put 200 (str "card/" card-id) {:archived false})
      (is (t2/exists? :model/DashboardCard :dashboard_id dash-id :dashboard_tab_id dt-id :card_id card-id)))))

(deftest move-question-to-collection-test
  (testing "We can move a dashboard question to a collection"
    (mt/with-temp [:model/Collection {coll-id :id} {}
                   :model/Dashboard {dash-id :id} {:collection_id coll-id}
                   :model/Card {card-id :id} {:dashboard_id dash-id}
                   :model/DashboardCard _ {:dashboard_id dash-id
                                           :card_id      card-id}]
      (is (=? {:collection_id coll-id
               :dashboard_id  nil}
              (mt/user-http-request :rasta :put 200 (str "card/" card-id) {:collection_id coll-id
                                                                           :dashboard_id  nil})))
      (is (= coll-id (t2/select-one-fn :collection_id :model/Card card-id)))
      (is (t2/exists? :model/DashboardCard :dashboard_id dash-id :card_id card-id)))))

(deftest move-question-to-collection-remove-reference-test
  (testing "We can move a dashboard question to a collection and remove the old reference to it"
    (mt/with-temp [:model/Collection {coll-id :id} {}
                   :model/Dashboard {dash-id :id} {:collection_id coll-id}
                   :model/Card {card-id :id} {:dashboard_id dash-id}
                   :model/DashboardCard _ {:dashboard_id dash-id
                                           :card_id      card-id}]
      (is (=? {:collection_id coll-id
               :dashboard_id  nil}
              (mt/user-http-request :rasta :put 200 (str "card/" card-id "?delete_old_dashcards=true")
                                    {:collection_id coll-id
                                     :dashboard_id  nil})))
      (is (= coll-id (t2/select-one-fn :collection_id :model/Card card-id)))
      (is (not (t2/exists? :model/DashboardCard :dashboard_id dash-id :card_id card-id))))))

(deftest move-question-to-existing-dashboard-test
  (testing "We can move a question from a collection to a dashboard it is already in"
    (mt/with-temp [:model/Collection {coll-id :id} {}
                   :model/Dashboard {dash-id :id} {:collection_id coll-id}
                   :model/Card {card-id :id} {}
                   :model/DashboardCard _ {:dashboard_id dash-id
                                           :card_id      card-id}]
      (is (=? {:collection_id coll-id
               :dashboard_id  dash-id}
              (mt/user-http-request :rasta :put 200 (str "card/" card-id) {:dashboard_id dash-id}))))))

(deftest move-question-to-new-dashboard-test
  (testing "We can move a question from a collection to a dashboard it is NOT already in"
    (mt/with-temp [:model/Collection {coll-id :id} {}
                   :model/Dashboard {dash-id :id} {:collection_id coll-id}
                   :model/DashboardCard _ {:dashboard_id dash-id}
                   :model/Card {card-id :id} {}]
      (is (=? {:collection_id coll-id
               :dashboard_id  dash-id}
              (mt/user-http-request :rasta :put 200 (str "card/" card-id) {:dashboard_id dash-id})))
      (is (=? {:dashboard_id dash-id :card_id card-id}
              (t2/select-one :model/DashboardCard :dashboard_id dash-id :card_id card-id))))))

(deftest move-question-to-dashboard-with-tabs
  (testing "We can move a question from a collection to a dashboard with tabs"
    (mt/with-temp [:model/Collection {coll-id :id} {}
                   :model/Dashboard {dash-id :id} {:collection_id coll-id}
                   :model/DashboardTab {dash-tab-id :id} {:dashboard_id dash-id}
                   :model/DashboardCard _ {:dashboard_id dash-id :dashboard_tab_id dash-tab-id}
                   :model/Card {card-id :id} {}]
      (is (=? {:collection_id coll-id
               :dashboard_id  dash-id}
              (mt/user-http-request :rasta :put 200 (str "card/" card-id) {:dashboard_id dash-id})))
      (is (=? {:dashboard_id dash-id :card_id card-id :dashboard_tab_id dash-tab-id}
              (t2/select-one :model/DashboardCard :dashboard_id dash-id :card_id card-id))))))

(deftest move-question-between-dashboards-test
  (testing "We can move a question from one dashboard to another"
    (mt/with-temp [:model/Collection {source-coll-id :id} {}
                   :model/Collection {dest-coll-id :id} {}
                   :model/Dashboard {source-dash-id :id} {:collection_id source-coll-id}
                   :model/Dashboard {dest-dash-id :id} {:collection_id dest-coll-id}
                   :model/Card {card-id :id} {:dashboard_id source-dash-id}
                   :model/DashboardCard _ {:dashboard_id source-dash-id :card_id card-id}]
      (is (=? {:collection_id dest-coll-id
               :dashboard_id  dest-dash-id}
              (mt/user-http-request :rasta :put 200 (str "card/" card-id) {:dashboard_id dest-dash-id})))
      (testing "old dashcards are deleted, a new one is created"
        (is (=? #{dest-dash-id}
                (set (map :dashboard_id (t2/select :model/DashboardCard :card_id card-id)))))))))

(deftest cant-move-question-to-dashboard-if-in-another-test
  (testing "We can't move a question from a collection to a dashboard if it's in another dashboard"
    (mt/with-temp [:model/Collection {coll-id :id} {}
                   :model/Dashboard {dash-id :id} {:collection_id coll-id}
                   :model/Dashboard {other-dash-id :id} {}
                   :model/Card {card-id :id} {}
                   :model/DashboardCard _ {:dashboard_id other-dash-id
                                           :card_id      card-id}]
      (mt/user-http-request :rasta :put 400 (str "card/" card-id) {:dashboard_id dash-id}))))

(deftest can-move-with-delete-old-dashcards-test
  (testing "... unless we pass `delete_old_dashcards=true`"
    (mt/with-temp [:model/Collection {coll-id :id} {}
                   :model/Dashboard {dash-id :id} {:collection_id coll-id}
                   :model/Dashboard {other-dash-id :id} {}
                   :model/Card {card-id :id} {}
                   :model/DashboardCard _ {:dashboard_id other-dash-id
                                           :card_id      card-id}]
      (mt/user-http-request :rasta :put 200 (str "card/" card-id "?delete_old_dashcards=true") {:dashboard_id dash-id})
      (is (= #{dash-id} (t2/select-fn-set :dashboard_id :model/DashboardCard :card_id card-id))))))

(deftest cant-move-question-if-in-dashboard-as-series-test
  (testing "We can't move a question from a collection to a dashboard if it's in another dashboard AS A SERIES"
    (mt/with-temp [:model/Collection {coll-id :id} {}
                   :model/Dashboard {dash-id :id} {:collection_id coll-id}
                   :model/Dashboard {other-dash-id :id} {}
                   :model/Card {card-id :id} {}
                   :model/DashboardCard {dc-id :id} {:dashboard_id other-dash-id}
                   :model/DashboardCardSeries _ {:dashboardcard_id dc-id :card_id card-id}]
      (mt/user-http-request :rasta :put 400 (str "card/" card-id) {:dashboard_id dash-id})
      (testing "... again, unless we pass `delete_old_dashcards=true`"
        (mt/user-http-request :rasta :put 200 (str "card/" card-id "?delete_old_dashcards=true") {:dashboard_id dash-id})))))

(deftest move-fails-without-permissions-test
  (testing "And, if we don't have permissions on the other dashboard, it fails even when we pass `delete_old_dashcards`"
    (mt/test-helpers-set-global-values!
      (mt/with-temp [:model/Collection {forbidden-coll-id :id} {}
                     :model/Collection {_coll-id :id} {}
                     :model/Dashboard {other-dash-id :id} {:collection_id forbidden-coll-id}
                     :model/Dashboard {dash-id :id} {}
                     :model/Card {card-id :id} {}
                     :model/DashboardCard _ {:dashboard_id other-dash-id :card_id card-id}]
        (perms/revoke-collection-permissions! (perms-group/all-users) forbidden-coll-id)
        (testing "We get a 403 back, because we don't have permissions"
          (is (= "You don't have permissions to do that."
                ;; regardless of the `delete_old_dashcards` value, same response
                 (mt/user-http-request :rasta :put 403 (str "card/" card-id "?delete_old_dashcards=true") {:dashboard_id dash-id})
                 (mt/user-http-request :rasta :put 403 (str "card/" card-id) {:dashboard_id dash-id}))))
        (testing "The card is still in the old dashboard and not the new one"
          (is (= #{other-dash-id} (t2/select-fn-set :dashboard_id :model/DashboardCard :card_id card-id))))))))

(deftest move-fails-without-permissions-series-test
  (testing "The above includes when a card is 'in' a dashboard in a series"
    (mt/test-helpers-set-global-values!
      (mt/with-temp [:model/Collection {forbidden-coll-id :id} {}
                     :model/Collection {_coll-id :id} {}
                     :model/Dashboard {other-dash-id :id other-dash-name :name} {:collection_id forbidden-coll-id}
                     :model/Dashboard {dash-id :id} {}
                     :model/Card {card-id :id} {}
                     :model/DashboardCard {dc-id :id} {:dashboard_id other-dash-id}
                     :model/DashboardCardSeries _ {:dashboardcard_id dc-id :card_id card-id}]
        (perms/revoke-collection-permissions! (perms-group/all-users) forbidden-coll-id)
        (testing "We get a 403 back, because we don't have permissions"
          (is (= "You don't have permissions to do that."
                ;; regardless of the `delete_old_dashcards` value, same response
                 (mt/user-http-request :rasta :put 403 (str "card/" card-id "?delete_old_dashcards=true") {:dashboard_id dash-id})
                 (mt/user-http-request :rasta :put 403 (str "card/" card-id) {:dashboard_id dash-id}))))
        (testing "The card is still in the old dashboard and not the new one"
          (is (= [{:name other-dash-name
                   :collection_id forbidden-coll-id
                   :id other-dash-id
                   :description nil
                   :archived false}]
                 (:in_dashboards (t2/hydrate (t2/select-one :model/Card :id card-id) :in_dashboards))))
          (is (nil? (t2/select-fn-set :dashboard_id :model/DashboardCard :card_id card-id))))))))

(deftest moving-archived-card-test
  (testing "Moving an archived card to a Dashboard unarchives and autoplaces it"
    (mt/with-temp [:model/Dashboard {dash-id :id} {}
                   :model/Card {card-id :id} {:archived true}]
      ;; move it to a dashboard
      (mt/user-http-request :rasta :put 200 (str "card/" card-id) {:dashboard_id dash-id})
      (testing "we actually did the change (i.e. it's a DQ now)"
        (is (= dash-id (:dashboard_id (t2/select-one :model/Card :id card-id)))))
      (testing "it got unarchived"
        (is (not (:archived (t2/select-one :model/Card :id card-id)))))
      (testing "it got autoplaced"
        (is (= dash-id (t2/select-one-fn :dashboard_id [:model/DashboardCard :dashboard_id] :card_id card-id)))))))

(deftest cant-archive-and-move-test
  (testing "You can't mark a card as archived *and* move it to a dashboard"
    (mt/with-temp [:model/Dashboard {dash-id :id} {}
                   :model/Card {card-id :id} {}]
      (mt/user-http-request :rasta :put 400 (str "card/" card-id) {:dashboard_id dash-id :archived true}))))

(deftest we-can-get-a-list-of-dashboards-a-card-appears-in
  (testing "a card in one dashboard"
    (mt/with-temp [:model/Dashboard {dash-id :id} {:name "My Dashboard"}
                   :model/Card {card-id :id} {}
                   :model/DashboardCard _ {:dashboard_id dash-id :card_id card-id}]
      (is (= [{:id dash-id
               :name "My Dashboard"}]
             (mt/user-http-request :rasta :get 200 (str "card/" card-id "/dashboards"))))))

  (testing "card in no dashboards"
    (mt/with-temp [:model/Card {card-id :id} {}]
      (is (= []
             (mt/user-http-request :rasta :get 200 (str "card/" card-id "/dashboards"))))))

  (testing "card in multiple dashboards"
    (mt/with-temp [:model/Dashboard {dash-id1 :id} {:name "Dashboard One"}
                   :model/Dashboard {dash-id2 :id} {:name "Dashboard Two"}
                   :model/Card {card-id :id} {}
                   :model/DashboardCard _ {:dashboard_id dash-id1 :card_id card-id}
                   :model/DashboardCard _ {:dashboard_id dash-id2 :card_id card-id}]
      (is (= [{:id dash-id1 :name "Dashboard One"}
              {:id dash-id2 :name "Dashboard Two"}]
             (mt/user-http-request :rasta :get 200 (str "card/" card-id "/dashboards"))))))

  (testing "card in the same dashboard twice"
    (mt/with-temp [:model/Dashboard {dash-id :id} {:name "My Dashboard"}
                   :model/Card {card-id :id} {}
                   :model/DashboardCard _ {:dashboard_id dash-id :card_id card-id}
                   :model/DashboardCard _ {:dashboard_id dash-id :card_id card-id}]
      (is (= [{:id dash-id :name "My Dashboard"}]
             (mt/user-http-request :rasta :get 200 (str "card/" card-id "/dashboards"))))))

  (testing "If it's in the dashboard in a series, it's counted as 'in' the dashboard"
    (mt/with-temp [:model/Dashboard {dash-id :id} {:name "My Dashboard"}
                   :model/Card {card-id :id} {}
                   :model/DashboardCard {dc-id :id} {:dashboard_id dash-id}
                   :model/DashboardCardSeries _ {:dashboardcard_id dc-id :card_id card-id}]
      (is (= [{:id dash-id :name "My Dashboard"}]
             (mt/user-http-request :rasta :get 200 (str "card/" card-id "/dashboards"))))))

  (testing "nonexistent card"
    (mt/user-http-request :rasta :get 404 "card/invalid-id/dashboards"))

  (testing "Don't have permissions on all the dashboards involved"
    (mt/with-temp [:model/Collection {allowed-coll-id :id} {:name "The allowed collection"}
                   :model/Collection {forbidden-coll-id :id} {:name "The forbidden collection"}
                   :model/Dashboard {allowed-dash-id :id} {:name "The allowed dashboard" :collection_id allowed-coll-id}
                   :model/Dashboard {forbidden-dash-id :id} {:name "The forbidden dashboard" :collection_id forbidden-coll-id}
                   :model/Card {card-id :id} {}
                   :model/DashboardCard _ {:card_id card-id :dashboard_id allowed-dash-id}
                   :model/DashboardCard _ {:card_id card-id :dashboard_id forbidden-dash-id}]
      (perms/revoke-collection-permissions! (perms-group/all-users) forbidden-coll-id)
      (is (= "You don't have permissions to do that." (mt/user-http-request :rasta :get 403 (str "card/" card-id "/dashboards")))))))

(deftest dashboard-questions-have-hydrated-dashboard-details
  (mt/with-temp [:model/Dashboard {dash-id :id} {:name "My Dashboard"}
                 :model/Card {card-id :id} {:dashboard_id dash-id}
                 :model/ModerationReview {mr-id :id} {:moderated_item_id   dash-id
                                                      :moderated_item_type "dashboard"
                                                      :moderator_id        (mt/user->id :rasta)
                                                      :most_recent         true
                                                      :status              "verified"
                                                      :text                "lookin good"}]
    (is (= {:name "My Dashboard"
            :id dash-id
            :moderation_status "verified"}
           (-> (mt/user-http-request :rasta :get 200 (str "card/" card-id))
               :dashboard)))
    (t2/delete! :model/ModerationReview mr-id)
    (is (= {:name "My Dashboard"
            :id dash-id
            :moderation_status nil}
           (-> (mt/user-http-request :rasta :get 200 (str "card/" card-id))
               :dashboard)))))

(deftest cannot-join-question-with-itself
  (testing "Cannot join card with itself."
    (let [mp (mt/metadata-provider)
          query (-> (lib/query mp (lib.metadata/table mp (mt/id :orders)))
                    (lib/aggregate (lib/count))
                    (as-> $q (lib/breakout $q (m/find-first (comp #{"Created At"} :display-name)
                                                            (lib/breakoutable-columns $q)))))]
      (doseq [card-type-a [:question :metric :model]]
        (mt/with-temp [:model/Card {:keys [id]} {:dataset_query (lib/->legacy-MBQL query) :type card-type-a}]
          (let [card (lib.metadata/card mp id)
                columns (lib/returned-columns (lib/query mp card))
                right-column (m/find-first (comp #{"ID"} :display-name) columns)
                query-with-self-join (lib/join query
                                               (lib/join-clause card
                                                                [(lib/=
                                                                  (lib.metadata/field mp (mt/id :orders :id))
                                                                  right-column)]))]
            (doseq [card-type-b [:question :metric :model]]
              (mt/user-http-request :crowberto :put 400 (str "card/" id)
                                    {:dataset_query (lib/->legacy-MBQL query-with-self-join)
                                     :type card-type-b}))))))))

(deftest cannot-use-self-as-source
  (testing "Cannot use self as source for card."
    (let [mp (mt/metadata-provider)
          query (lib/query mp (lib.metadata/table mp (mt/id :orders)))]
      (doseq [card-type-a [:question :model]]
        (mt/with-temp [:model/Card {:keys [id]} {:dataset_query (lib/->legacy-MBQL query) :type card-type-a}]
          (let [query-with-self-source (lib/with-different-table query (str "card__" id))]
            (doseq [card-type-b [:question :model]]
              (mt/user-http-request :crowberto :put 400 (str "card/" id)
                                    {:dataset_query (lib/->legacy-MBQL query-with-self-source)
                                     :type card-type-b}))))))))

(deftest cannot-save-metric-with-formula-cycle
  (testing "Cannot aggregate a metric with itself."
    (let [mp (mt/metadata-provider)
          query-a (-> (lib/query mp (lib.metadata/table mp (mt/id :orders)))
                      (lib/aggregate (lib/count))
                      (as-> $q (lib/breakout $q (m/find-first (comp #{"Created At"} :display-name)
                                                              (lib/breakoutable-columns $q)))))]
      (mt/with-temp [:model/Card {id-a :id} {:dataset_query (lib/->legacy-MBQL query-a) :type :metric}]
        (let [query-b (lib/aggregate query-a (lib.metadata/metric mp id-a))]
          (mt/with-temp [:model/Card {id-b :id} {:dataset_query (lib/->legacy-MBQL query-b) :type :metric}]
            (let [query-with-cycle (lib/aggregate query-a (lib.metadata/metric mp id-b))]
              (mt/user-http-request :crowberto :put 400 (str "card/" id-a)
                                    {:dataset_query (lib/->legacy-MBQL query-with-cycle)
                                     :type :metric}))))))))

(deftest cannot-join-question-with-other-question-joining-original
  (testing "Cannot join in a chain of cards to make cycle."
    (let [mp (mt/metadata-provider)
          query-a (-> (lib/query mp (lib.metadata/table mp (mt/id :orders)))
                      (lib/aggregate (lib/count))
                      (as-> $q (lib/breakout $q (m/find-first (comp #{"Created At"} :display-name)
                                                              (lib/breakoutable-columns $q)))))]
      (doseq [card-type-a [:question :metric :model]]
        (mt/with-temp [:model/Card {id-a :id} {:dataset_query (lib/->legacy-MBQL query-a) :type card-type-a}]
          (let [card-a (lib.metadata/card mp id-a)
                columns (lib/returned-columns (lib/query mp card-a))
                right-column-a (m/find-first (comp #{"ID"} :display-name) columns)
                query-b (lib/join query-a
                                  (lib/join-clause card-a
                                                   [(lib/=
                                                     (lib.metadata/field mp (mt/id :orders :id))
                                                     right-column-a)]))]
            (doseq [card-type-b [:question :metric :model]]
              (mt/with-temp [:model/Card {id-b :id} {:dataset_query (lib/->legacy-MBQL query-b) :type card-type-b}]
                (let [card-b (lib.metadata/card mp id-b)
                      columns (lib/returned-columns (lib/query mp card-b))
                      left-column-b (m/find-first (comp #{"ID"} :display-name) columns)
                      query-cycle (lib/join query-a
                                            (lib/join-clause card-b
                                                             [(lib/=
                                                               left-column-b
                                                               right-column-a)]))]
                  (doseq [card-type-c [:question :metric :model]]
                    (mt/user-http-request :crowberto :put 400 (str "card/" id-a)
                                          {:dataset_query (lib/->legacy-MBQL query-cycle)
                                           :type card-type-c})))))))))))<|MERGE_RESOLUTION|>--- conflicted
+++ resolved
@@ -23,11 +23,7 @@
    [metabase.models.card.metadata :as card.metadata]
    [metabase.models.interface :as mi]
    [metabase.models.moderation-review :as moderation-review]
-<<<<<<< HEAD
-   [metabase.models.revision :as revision]
    [metabase.notification.test-util :as notification.tu]
-=======
->>>>>>> c14d89e7
    [metabase.permissions.models.data-permissions :as data-perms]
    [metabase.permissions.models.permissions :as perms]
    [metabase.permissions.models.permissions-group :as perms-group]
