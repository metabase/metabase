--- conflicted
+++ resolved
@@ -334,26 +334,18 @@
         (let [[_ id-or-name opts] field-clause]
           (when (string? id-or-name)
             (when-let [[_match undeduplicated] (re-find #"(^.*)_\d+$" id-or-name)]
-              (log/warn (u/format-color :yellow "Looking for matches for %s" (u/cprint-to-str undeduplicated)))
+              (log/warnf "Looking for matches for %s" (pr-str undeduplicated))
               (let [clause' [:field undeduplicated opts]]
                 (matching-field-in-source-query* source-query source-metadata clause')))))
 
         ;; otherwise we failed to find a match! This is expected for native queries but if the source query was MBQL
         ;; there's probably something wrong.
         (when-not (:native source-query)
-<<<<<<< HEAD
-          (log/warnf "Failed to find matching field for\n\n%s\n\nin MBQL source query, query may not work! Found:\n\n%s"
-                     (u/cprint-to-str field-clause)
-                     (u/cprint-to-str (into #{}
-                                            (map (some-fn ::desired-alias :name identity))
-                                            all-exports)))))))
-=======
           (log/debugf "Failed to find matching field for\n\n%s\n\nin MBQL source query, query may not work! Found:\n\n%s"
                       (pr-str field-clause)
                       (u/pprint-to-str (into #{}
                                              (map (some-fn ::desired-alias :name identity))
                                              all-exports)))))))
->>>>>>> abdfe506
 
 (defn- matching-field-in-join-at-this-level
   "If `field-clause` is the result of a join *at this level* with a `:source-query`, return the 'source' `:field` clause
