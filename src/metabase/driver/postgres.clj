(ns metabase.driver.postgres
  "Database driver for PostgreSQL databases. Builds on top of the SQL JDBC driver, which implements most functionality
  for JDBC-based drivers."
  (:require
   [clojure.java.jdbc :as jdbc]
   [clojure.set :as set]
   [clojure.string :as str]
   [clojure.walk :as walk]
   [honey.sql :as sql]
   [java-time :as t]
   [metabase.db.spec :as mdb.spec]
   [metabase.driver :as driver]
   [metabase.driver.common :as driver.common]
   [metabase.driver.postgres.actions :as postgres.actions]
   [metabase.driver.postgres.ddl :as postgres.ddl]
   [metabase.driver.sql-jdbc.common :as sql-jdbc.common]
   [metabase.driver.sql-jdbc.connection :as sql-jdbc.conn]
   [metabase.driver.sql-jdbc.execute :as sql-jdbc.execute]
   [metabase.driver.sql-jdbc.sync :as sql-jdbc.sync]
   [metabase.driver.sql-jdbc.sync.describe-table
    :as sql-jdbc.describe-table]
   [metabase.driver.sql.query-processor :as sql.qp]
   [metabase.driver.sql.query-processor.util :as sql.qp.u]
   [metabase.driver.sql.util :as sql.u]
   [metabase.driver.sql.util.unprepare :as unprepare]
   [metabase.models.field :as field]
   [metabase.models.secret :as secret]
   [metabase.query-processor.store :as qp.store]
   [metabase.query-processor.util.add-alias-info :as add]
   [metabase.util :as u]
   [metabase.util.date-2 :as u.date]
   [metabase.util.honey-sql-2-extensions :as h2x]
   [metabase.util.i18n :refer [trs]]
   [metabase.util.log :as log])
  (:import
   (java.sql ResultSet ResultSetMetaData Time Types)
   (java.time LocalDateTime OffsetDateTime OffsetTime)
<<<<<<< HEAD
   (java.util Date UUID)))
=======
   (java.util Date UUID)
   (metabase.util.honey_sql_1 Identifier)))
>>>>>>> ea0d4329

(comment
  ;; method impls live in these namespaces.
  postgres.actions/keep-me
  postgres.ddl/keep-me)

(driver/register! :postgres, :parent :sql-jdbc)

(defmethod driver/database-supports? [:postgres :nested-field-columns] [_ _ database]
  (let [json-setting (get-in database [:details :json-unfolding])
        ;; If not set at all, default to true, actually
        setting-nil? (nil? json-setting)]
    (or json-setting setting-nil?)))

;;; +----------------------------------------------------------------------------------------------------------------+
;;; |                                             metabase.driver impls                                              |
;;; +----------------------------------------------------------------------------------------------------------------+

(defmethod driver/display-name :postgres [_] "PostgreSQL")

(defmethod driver/database-supports? [:postgres :datetime-diff]
  [_driver _feat _db]
  true)

(defmethod driver/database-supports? [:postgres :persist-models]
  [_driver _feat _db]
  true)

(defmethod driver/database-supports? [:postgres :persist-models-enabled]
  [_driver _feat db]
  (-> db :options :persist-models-enabled))

(defmethod driver/database-supports? [:postgres :convert-timezone]
  [_driver _feat _db]
  true)

(defmethod driver/database-supports? [:postgres :now]
  [_driver _feat _db]
  true)

(doseq [feature [:actions :actions/custom]]
  (defmethod driver/database-supports? [:postgres feature]
    [driver _feat _db]
    ;; only supported for Postgres for right now. Not supported for child drivers like Redshift or whatever.
    (= driver :postgres)))

(defmethod driver/humanize-connection-error-message :postgres
  [_ message]
  (condp re-matches message
    #"^FATAL: database \".*\" does not exist$"
    :database-name-incorrect

    #"^No suitable driver found for.*$"
    :invalid-hostname

    #"^Connection refused. Check that the hostname and port are correct and that the postmaster is accepting TCP/IP connections.$"
    :cannot-connect-check-host-and-port

    #"^FATAL: role \".*\" does not exist$"
    :username-incorrect

    #"^FATAL: password authentication failed for user.*$"
    :password-incorrect

    #"^FATAL: .*$" ; all other FATAL messages: strip off the 'FATAL' part, capitalize, and add a period
    (let [[_ message] (re-matches #"^FATAL: (.*$)" message)]
      (str (str/capitalize message) \.))

    message))

(defmethod driver.common/current-db-time-date-formatters :postgres
  [_]
  (driver.common/create-db-time-formatters "yyyy-MM-dd HH:mm:ss.SSS zzz"))

(defmethod driver.common/current-db-time-native-query :postgres
  [_]
  "select to_char(current_timestamp, 'YYYY-MM-DD HH24:MI:SS.MS TZ')")

(defmethod driver/current-db-time :postgres
  [& args]
  (apply driver.common/current-db-time args))

(defmethod driver/connection-properties :postgres
  [_]
  (->>
   [driver.common/default-host-details
    (assoc driver.common/default-port-details :placeholder 5432)
    driver.common/default-dbname-details
    driver.common/default-user-details
    driver.common/default-password-details
    driver.common/cloud-ip-address-info
    {:name "schema-filters"
     :type :schema-filters
     :display-name "Schemas"}
    driver.common/default-ssl-details
    {:name         "ssl-mode"
     :display-name (trs "SSL Mode")
     :type         :select
     :options [{:name  "allow"
                :value "allow"}
               {:name  "prefer"
                :value "prefer"}
               {:name  "require"
                :value "require"}
               {:name  "verify-ca"
                :value "verify-ca"}
               {:name  "verify-full"
                :value "verify-full"}]
     :default "require"
     :visible-if {"ssl" true}}
    {:name         "ssl-root-cert"
     :display-name (trs "SSL Root Certificate (PEM)")
     :type         :secret
     :secret-kind  :pem-cert
     ;; only need to specify the root CA if we are doing one of the verify modes
     :visible-if   {"ssl-mode" ["verify-ca" "verify-full"]}}
    {:name         "ssl-use-client-auth"
     :display-name (trs "Authenticate client certificate?")
     :type         :boolean
     ;; TODO: does this somehow depend on any of the ssl-mode vals?  it seems not (and is in fact orthogonal)
     :visible-if   {"ssl" true}}
    {:name         "ssl-client-cert"
     :display-name (trs "SSL Client Certificate (PEM)")
     :type         :secret
     :secret-kind  :pem-cert
     :visible-if   {"ssl-use-client-auth" true}}
    {:name         "ssl-key"
     :display-name (trs "SSL Client Key (PKCS-8/DER)")
     :type         :secret
     ;; since this can be either PKCS-8 or PKCS-12, we can't model it as a :keystore
     :secret-kind  :binary-blob
     :visible-if   {"ssl-use-client-auth" true}}
    {:name         "ssl-key-password"
     :display-name (trs "SSL Client Key Password")
     :type         :secret
     :secret-kind  :password
     :visible-if   {"ssl-use-client-auth" true}}
    driver.common/ssh-tunnel-preferences
    driver.common/advanced-options-start
    driver.common/json-unfolding

    (assoc driver.common/additional-options
           :placeholder "prepareThreshold=0")
    driver.common/default-advanced-options]
   (map u/one-or-many)
   (apply concat)))

(defmethod driver/db-start-of-week :postgres
  [_]
  :monday)

(defn- get-typenames [{:keys [nspname typname]}]
  (cond-> [typname]
    (not= nspname "public") (conj (format "\"%s\".\"%s\"" nspname typname))))

(defn- enum-types [_driver database]
  (into #{}
        (comp (mapcat get-typenames)
              (map keyword))
        (jdbc/query (sql-jdbc.conn/db->pooled-connection-spec database)
                    [(str "SELECT nspname, typname "
                          "FROM pg_type t JOIN pg_namespace n ON n.oid = t.typnamespace "
                          "WHERE t.oid IN (SELECT DISTINCT enumtypid FROM pg_enum e)")])))

(def ^:private ^:dynamic *enum-types* nil)

;; Describe the Fields present in a `table`. This just hands off to the normal SQL driver implementation of the same
;; name, but first fetches database enum types so we have access to them. These are simply binded to the dynamic var
;; and used later in `database-type->base-type`, which you will find below.
(defmethod driver/describe-table :postgres
  [driver database table]
  (binding [*enum-types* (enum-types driver database)]
    (sql-jdbc.sync/describe-table driver database table)))

;; Describe the nested fields present in a table (currently and maybe forever just JSON),
;; including if they have proper keyword and type stability.
;; Not to be confused with existing nested field functionality for mongo,
;; since this one only applies to JSON fields, whereas mongo only has BSON (JSON basically) fields.
(defmethod sql-jdbc.sync/describe-nested-field-columns :postgres
  [driver database table]
  (let [spec   (sql-jdbc.conn/db->pooled-connection-spec database)]
    (sql-jdbc.describe-table/describe-nested-field-columns driver spec table)))

;;; +----------------------------------------------------------------------------------------------------------------+
;;; |                                           metabase.driver.sql impls                                            |
;;; +----------------------------------------------------------------------------------------------------------------+

(defmethod sql.qp/honey-sql-version :postgres
  [_driver]
  2)

(defn- ->timestamp [honeysql-form]
  (h2x/cast-unless-type-in "timestamp" #{"timestamp" "timestamptz" "date"} honeysql-form))

(defmethod sql.qp/add-interval-honeysql-form :postgres
  [driver hsql-form amount unit]
  ;; Postgres doesn't support quarter in intervals (#20683)
  (if (= unit :quarter)
    (recur driver hsql-form (* 3 amount) :month)
    (let [hsql-form (->timestamp hsql-form)]
      (-> (h2x/+ hsql-form (let [s (format "(INTERVAL '%s %s')" amount (name unit))]
                             [:raw s]))
          (h2x/with-type-info (h2x/type-info hsql-form))))))

(defmethod sql.qp/current-datetime-honeysql-form :postgres
  [_driver]
  (h2x/with-database-type-info :%now "timestamptz"))

(defmethod sql.qp/unix-timestamp->honeysql [:postgres :seconds]
  [_ _ expr]
  [:to_timestamp expr])

(defmethod sql.qp/cast-temporal-string [:postgres :Coercion/YYYYMMDDHHMMSSString->Temporal]
  [_driver _coercion-strategy expr]
  [:to_timestamp expr (h2x/literal "YYYYMMDDHH24MISS")])

(defmethod sql.qp/cast-temporal-byte [:postgres :Coercion/YYYYMMDDHHMMSSBytes->Temporal]
  [driver _coercion-strategy expr]
  (sql.qp/cast-temporal-string driver :Coercion/YYYYMMDDHHMMSSString->Temporal
                               [:convert_from expr (h2x/literal "UTF8")]))

(defn- date-trunc [unit expr]
  [:date_trunc (h2x/literal unit) (->timestamp expr)])

(defn- extract [unit expr]
  [:metabase.util.honey-sql-2-extensions/extract unit expr])

(defn- extract-from-timestamp [unit expr]
  (extract unit (->timestamp expr)))

(defn- extract-integer [unit expr]
  (h2x/->integer (extract-from-timestamp unit expr)))

(defmethod sql.qp/date [:postgres :default]          [_ _ expr] expr)
(defmethod sql.qp/date [:postgres :second-of-minute] [_ _ expr] (extract-integer :second expr))
(defmethod sql.qp/date [:postgres :minute]           [_ _ expr] (date-trunc :minute expr))
(defmethod sql.qp/date [:postgres :minute-of-hour]   [_ _ expr] (extract-integer :minute expr))
(defmethod sql.qp/date [:postgres :hour]             [_ _ expr] (date-trunc :hour expr))
(defmethod sql.qp/date [:postgres :hour-of-day]      [_ _ expr] (extract-integer :hour expr))
(defmethod sql.qp/date [:postgres :day]              [_ _ expr] (h2x/->date expr))
(defmethod sql.qp/date [:postgres :day-of-month]     [_ _ expr] (extract-integer :day expr))
(defmethod sql.qp/date [:postgres :day-of-year]      [_ _ expr] (extract-integer :doy expr))
(defmethod sql.qp/date [:postgres :month]            [_ _ expr] (date-trunc :month expr))
(defmethod sql.qp/date [:postgres :month-of-year]    [_ _ expr] (extract-integer :month expr))
(defmethod sql.qp/date [:postgres :quarter]          [_ _ expr] (date-trunc :quarter expr))
(defmethod sql.qp/date [:postgres :quarter-of-year]  [_ _ expr] (extract-integer :quarter expr))
(defmethod sql.qp/date [:postgres :year]             [_ _ expr] (date-trunc :year expr))
(defmethod sql.qp/date [:postgres :year-of-era]      [_ _ expr] (extract-integer :year expr))

(defmethod sql.qp/date [:postgres :week-of-year-iso] [_driver _ expr] (extract-integer :week expr))

(defmethod sql.qp/date [:postgres :day-of-week]
  [driver _unit expr]
  ;; Postgres extract(dow ...) returns Sunday(0)...Saturday(6)
  ;;
  ;; Since that's different than what we normally consider the [[metabase.driver/db-start-of-week]] for Postgres
  ;; (Monday) we need to pass in a custom offset here
  (sql.qp/adjust-day-of-week driver
                             (h2x/+ (extract-integer :dow expr) 1)
                             (driver.common/start-of-week-offset-for-day :sunday)))

(defmethod sql.qp/date [:postgres :week]
  [_ _ expr]
  (sql.qp/adjust-start-of-week :postgres (partial date-trunc :week) expr))

(defn- quoted? [database-type]
  (and (str/starts-with? database-type "\"")
       (str/ends-with? database-type "\"")))

(defmethod sql.qp/->honeysql [:postgres :convert-timezone]
  [driver [_ arg target-timezone source-timezone]]
  (let [expr         (sql.qp/->honeysql driver (cond-> arg
                                                 (string? arg) u.date/parse))
        timestamptz? (h2x/is-of-type? expr "timestamptz")
        _            (sql.u/validate-convert-timezone-args timestamptz? target-timezone source-timezone)
        expr         [:timezone target-timezone (if (not timestamptz?)
                                                  [:timezone source-timezone expr]
                                                  expr)]]
    (h2x/with-database-type-info expr "timestamp")))

(defmethod sql.qp/->honeysql [:postgres :value]
  [driver value]
  (let [[_ value {base-type :base_type, database-type :database_type}] value]
    (when (some? value)
      (condp #(isa? %2 %1) base-type
        :type/UUID         (when (not= "" value) ; support is-empty/non-empty checks
                             (UUID/fromString  value))
        :type/IPAddress    (h2x/cast :inet value)
        :type/PostgresEnum (if (quoted? database-type)
                             (h2x/cast database-type value)
                             (h2x/quoted-cast database-type value))
        (sql.qp/->honeysql driver value)))))

(defmethod sql.qp/->honeysql [:postgres :median]
  [driver [_ arg]]
  (sql.qp/->honeysql driver [:percentile arg 0.5]))

(defmethod sql.qp/datetime-diff [:postgres :year]
  [_driver _unit x y]
  (let [interval [:age (date-trunc :day y) (date-trunc :day x)]]
    (h2x/->integer (extract :year interval))))

(defmethod sql.qp/datetime-diff [:postgres :quarter]
  [driver _unit x y]
  (h2x// (sql.qp/datetime-diff driver :month x y) 3))

(defmethod sql.qp/datetime-diff [:postgres :month]
  [_driver _unit x y]
  (let [interval           [:age (date-trunc :day y) (date-trunc :day x)]
        year-diff          (extract :year interval)
        month-of-year-diff (extract :month interval)]
    (h2x/->integer (h2x/+ month-of-year-diff (h2x/* year-diff 12)))))

(defmethod sql.qp/datetime-diff [:postgres :week]
  [driver _unit x y]
  (h2x// (sql.qp/datetime-diff driver :day x y) 7))

(defmethod sql.qp/datetime-diff [:postgres :day]
  [_driver _unit x y]
  (let [interval (h2x/- (date-trunc :day y) (date-trunc :day x))]
    (h2x/->integer (extract :day interval))))

(defmethod sql.qp/datetime-diff [:postgres :hour]
  [driver _unit x y]
  (h2x// (sql.qp/datetime-diff driver :second x y) 3600))

(defmethod sql.qp/datetime-diff [:postgres :minute]
  [driver _unit x y]
  (h2x// (sql.qp/datetime-diff driver :second x y) 60))

(defmethod sql.qp/datetime-diff [:postgres :second]
  [_driver _unit x y]
  (let [seconds (h2x/- (extract-from-timestamp :epoch y) (extract-from-timestamp :epoch x))]
    (h2x/->integer [:trunc seconds])))

(defn- format-regex-match-first [_fn [identifier pattern]]
  (let [[identifier-sql & identifier-args] (sql/format-expr identifier {:nested true})
        [pattern-sql & pattern-args]       (sql/format-expr pattern {:nested true})]
    (into [(format "substring(%s FROM %s)" identifier-sql pattern-sql)]
          cat
          [identifier-args
           pattern-args])))

(sql/register-fn! ::regex-match-first #'format-regex-match-first)

(defmethod sql.qp/->honeysql [:postgres :regex-match-first]
  [driver [_ arg pattern]]
  (let [identifier (sql.qp/->honeysql driver arg)]
    [::regex-match-first identifier pattern]))

(defmethod sql.qp/->honeysql [:postgres Time]
  [_ time-value]
  (h2x/->time time-value))

(defn- format-pg-conversion [_fn [expr psql-type]]
  (let [[expr-sql & expr-args] (sql/format-expr expr {:nested true})]
    (into [(format "%s::%s" expr-sql (name psql-type))]
          expr-args)))

(sql/register-fn! ::pg-conversion #'format-pg-conversion)

(defn- pg-conversion
  "HoneySQL form that adds a Postgres-style `::` cast e.g. `expr::type`.

    (pg-conversion :my_field ::integer) -> HoneySQL -[Compile]-> \"my_field\"::integer"
  [expr psql-type]
  [::pg-conversion expr psql-type])

(defn- format-json-query
  "e.g.

  ```clj
  [::json-query [::h2x/identifier :field [\"boop\" \"bleh\"]] \"bigint\" \"{meh}\"]
  =>
  [\"(boop.bleh#>> ?::text[])::bigint\" \"{meh}\"]
  ```"
  [_fn [parent-identifier field-type names]]
  (let [[parent-id-sql & parent-id-args] (sql/format-expr parent-identifier {:nested true})
        [names-sql & names-args]         (sql/format-expr names {:nested true})]
    (into [(format "(%s#>> %s::text[])::%s" parent-id-sql names-sql field-type)]
          cat
          [parent-id-args names-args])))

(sql/register-fn! ::json-query #'format-json-query)

(defmethod sql.qp/json-query :postgres
  [_driver unwrapped-identifier nfc-field]
  (assert (h2x/identifier? unwrapped-identifier)
          (format "Invalid identifier: %s" (pr-str unwrapped-identifier)))
  (letfn [(handle-name [x] (if (number? x) (str x) (name x)))]
    (let [field-type           (:database_type nfc-field)
          nfc-path             (:nfc_path nfc-field)
          parent-identifier    (sql.qp.u/nfc-field->parent-identifier unwrapped-identifier nfc-field)
          names                (format "{%s}" (str/join "," (map handle-name (rest nfc-path))))]
      [::json-query parent-identifier field-type names])))

(defmethod sql.qp/->honeysql [:postgres :field]
  [driver [_ id-or-name opts :as clause]]
  (let [stored-field  (when (integer? id-or-name)
                        (qp.store/field id-or-name))
        parent-method (get-method sql.qp/->honeysql [:sql :field])
        identifier    (parent-method driver clause)]
    (cond
      (= (:database_type stored-field) "money")
      (pg-conversion identifier :numeric)

      (field/json-field? stored-field)
      (if (::sql.qp/forced-alias opts)
        (keyword (::add/source-alias opts))
        (walk/postwalk #(if (h2x/identifier? %)
                          (sql.qp/json-query :postgres % stored-field)
                          %)
                       identifier))

      :else
      identifier)))

;; Postgres is not happy with JSON fields which are in group-bys or order-bys
;; being described twice instead of using the alias.
;; Therefore, force the alias, but only for JSON fields to avoid ambiguity.
;; The alias names in JSON fields are unique wrt nfc path
(defmethod sql.qp/apply-top-level-clause
  [:postgres :breakout]
  [driver clause honeysql-form {breakout-fields :breakout, _fields-fields :fields :as query}]
  (let [stored-field-ids (map second breakout-fields)
        stored-fields    (map #(when (integer? %) (qp.store/field %)) stored-field-ids)
        parent-method    (partial (get-method sql.qp/apply-top-level-clause [:sql :breakout])
                                  driver clause honeysql-form)
        qualified        (parent-method query)
        unqualified      (parent-method (update query
                                                :breakout
                                                #(sql.qp/rewrite-fields-to-force-using-column-aliases % {:is-breakout true})))]
    (if (some field/json-field? stored-fields)
      (merge qualified
             (select-keys unqualified #{:group-by}))
      qualified)))

(defn- order-by-is-json-field?
  [clause]
  (let [is-aggregation? (= (-> clause (second) (first)) :aggregation)
        stored-field-id (-> clause (second) (second))
        stored-field    (when (and (not is-aggregation?) (integer? stored-field-id))
                          (qp.store/field stored-field-id))]
    (and
      (some? stored-field)
      (field/json-field? stored-field))))

(defmethod sql.qp/->honeysql [:postgres :desc]
  [driver clause]
  (let [new-clause (if (order-by-is-json-field? clause)
                     (sql.qp/rewrite-fields-to-force-using-column-aliases clause)
                     clause)]
    ((get-method sql.qp/->honeysql [:sql :desc]) driver new-clause)))

(defmethod sql.qp/->honeysql [:postgres :asc]
  [driver clause]
  (let [new-clause (if (order-by-is-json-field? clause)
                     (sql.qp/rewrite-fields-to-force-using-column-aliases clause)
                     clause)]
    ((get-method sql.qp/->honeysql [:sql :asc]) driver new-clause)))

(defmethod unprepare/unprepare-value [:postgres Date]
  [_ value]
  (format "'%s'::timestamp" (u.date/format value)))

(prefer-method unprepare/unprepare-value [:sql Time] [:postgres Date])

(defmethod unprepare/unprepare-value [:postgres UUID]
  [_ value]
  (format "'%s'::uuid" value))


;;; +----------------------------------------------------------------------------------------------------------------+
;;; |                                         metabase.driver.sql-jdbc impls                                         |
;;; +----------------------------------------------------------------------------------------------------------------+

(def ^:private default-base-types
  "Map of default Postgres column types -> Field base types.
   Add more mappings here as you come across them."
  {:bigint        :type/BigInteger
   :bigserial     :type/BigInteger
   :bit           :type/*
   :bool          :type/Boolean
   :boolean       :type/Boolean
   :box           :type/*
   :bpchar        :type/Text ; "blank-padded char" is the internal name of "character"
   :bytea         :type/*    ; byte array
   :cidr          :type/Structured ; IPv4/IPv6 network address
   :circle        :type/*
   :citext        :type/Text ; case-insensitive text
   :date          :type/Date
   :decimal       :type/Decimal
   :float4        :type/Float
   :float8        :type/Float
   :geometry      :type/*
   :inet          :type/IPAddress
   :int           :type/Integer
   :int2          :type/Integer
   :int4          :type/Integer
   :int8          :type/BigInteger
   :interval      :type/*               ; time span
   :json          :type/Structured
   :jsonb         :type/Structured
   :line          :type/*
   :lseg          :type/*
   :macaddr       :type/Structured
   :money         :type/Decimal
   :numeric       :type/Decimal
   :path          :type/*
   :pg_lsn        :type/Integer         ; PG Log Sequence #
   :point         :type/*
   :real          :type/Float
   :serial        :type/Integer
   :serial2       :type/Integer
   :serial4       :type/Integer
   :serial8       :type/BigInteger
   :smallint      :type/Integer
   :smallserial   :type/Integer
   :text          :type/Text
   :time          :type/Time
   :timetz        :type/TimeWithLocalTZ
   :timestamp     :type/DateTime
   :timestamptz   :type/DateTimeWithLocalTZ
   :tsquery       :type/*
   :tsvector      :type/*
   :txid_snapshot :type/*
   :uuid          :type/UUID
   :varbit        :type/*
   :varchar       :type/Text
   :xml           :type/Structured
   (keyword "bit varying")                :type/*
   (keyword "character varying")          :type/Text
   (keyword "double precision")           :type/Float
   (keyword "time with time zone")        :type/Time
   (keyword "time without time zone")     :type/Time
   ;; TODO postgres also supports `timestamp(p) with time zone` where p is the precision
   ;; maybe we should switch this to use `sql-jdbc.sync/pattern-based-database-type->base-type`
   (keyword "timestamp with time zone")    :type/DateTimeWithTZ
   (keyword "timestamp without time zone") :type/DateTime})

(defmethod sql-jdbc.sync/database-type->base-type :postgres
  [_driver column]
  (if (contains? *enum-types* column)
    :type/PostgresEnum
    (default-base-types column)))

(defmethod sql-jdbc.sync/column->semantic-type :postgres
  [_ database-type _]
  ;; this is really, really simple right now.  if its postgres :json type then it's :type/SerializedJSON semantic-type
  (case database-type
    "json"  :type/SerializedJSON
    "jsonb" :type/SerializedJSON
    "xml"   :type/XML
    "inet"  :type/IPAddress
    nil))

(defn- pkcs-12-key-value?
  "If a value was uploaded for the SSL key, return whether it's using the PKCS-12 format."
  [ssl-key-value]
  (when ssl-key-value
    (= (second (re-find secret/uploaded-base-64-prefix-pattern ssl-key-value))
       "x-pkcs12")))

(defn- ssl-params
  "Builds the params to include in the JDBC connection spec for an SSL connection."
  [{:keys [ssl-key-value] :as db-details}]
  (let [ssl-root-cert   (when (contains? #{"verify-ca" "verify-full"} (:ssl-mode db-details))
                          (secret/db-details-prop->secret-map db-details "ssl-root-cert"))
        ssl-client-key  (when (:ssl-use-client-auth db-details)
                          (secret/db-details-prop->secret-map db-details "ssl-key"))
        ssl-client-cert (when (:ssl-use-client-auth db-details)
                          (secret/db-details-prop->secret-map db-details "ssl-client-cert"))
        ssl-key-pw      (when (:ssl-use-client-auth db-details)
                          (secret/db-details-prop->secret-map db-details "ssl-key-password"))
        all-subprops    (apply concat (map :subprops [ssl-root-cert ssl-client-key ssl-client-cert ssl-key-pw]))
        has-value?      (comp some? :value)]
    (cond-> (set/rename-keys db-details {:ssl-mode :sslmode})
      ;; if somehow there was no ssl-mode set, just make it required (preserves existing behavior)
      (nil? (:ssl-mode db-details))
      (assoc :sslmode "require")

      (has-value? ssl-root-cert)
      (assoc :sslrootcert (secret/value->file! ssl-root-cert :postgres))

      (has-value? ssl-client-key)
      (assoc :sslkey (secret/value->file! ssl-client-key :postgres (when (pkcs-12-key-value? ssl-key-value) ".p12")))

      (has-value? ssl-client-cert)
      (assoc :sslcert (secret/value->file! ssl-client-cert :postgres))

      ;; Pass an empty string as password if none is provided; otherwise the driver will prompt for one
      true
      (assoc :sslpassword (or (secret/value->string ssl-key-pw) ""))

      true
      (as-> params ;; from outer cond->
        (dissoc params :ssl-root-cert :ssl-root-cert-options :ssl-client-key :ssl-client-cert :ssl-key-password
                       :ssl-use-client-auth)
        (apply dissoc params all-subprops)))))

(def ^:private disable-ssl-params
  "Params to include in the JDBC connection spec to disable SSL."
  {:sslmode "disable"})

(defmethod sql-jdbc.conn/connection-details->spec :postgres
  [_ {ssl? :ssl, :as details-map}]
  (let [props (-> details-map
                  (update :port (fn [port]
                                  (if (string? port)
                                    (Integer/parseInt port)
                                    port)))
                  ;; remove :ssl in case it's false; DB will still try (& fail) to connect if the key is there
                  (dissoc :ssl))
        props (if ssl?
                (let [ssl-prms (ssl-params details-map)]
                  ;; if the user happened to specify any of the SSL options directly, allow those to take
                  ;; precedence, but only if they match a key from our own
                  ;; our `ssl-params` function is also removing various internal properties, ex: for secret resolution,
                  ;; so we can't just merge the entire `props` map back in here because it will bring all those
                  ;; internal property values back; only merge in the ones the driver might recognize
                  (merge ssl-prms (select-keys props (keys ssl-prms))))
                (merge disable-ssl-params props))
        props (as-> props it
                (set/rename-keys it {:dbname :db})
                (mdb.spec/spec :postgres it)
                (sql-jdbc.common/handle-additional-options it details-map))]
    props))

(defmethod sql-jdbc.execute/set-timezone-sql :postgres
  [_]
  "SET SESSION TIMEZONE TO %s;")

;; for some reason postgres `TIMESTAMP WITH TIME ZONE` columns still come back as `Type/TIMESTAMP`, which seems like a
;; bug with the JDBC driver?
(defmethod sql-jdbc.execute/read-column-thunk [:postgres Types/TIMESTAMP]
  [_ ^ResultSet rs ^ResultSetMetaData rsmeta ^Integer i]
  (let [^Class klass (if (= (u/lower-case-en (.getColumnTypeName rsmeta i)) "timestamptz")
                       OffsetDateTime
                       LocalDateTime)]
    (fn []
      (.getObject rs i klass))))

;; Sometimes Postgres times come back as strings like `07:23:18.331+00` (no minute in offset) and there's a bug in the
;; JDBC driver where it can't parse those correctly. We can do it ourselves in that case.
(defmethod sql-jdbc.execute/read-column-thunk [:postgres Types/TIME]
  [driver ^ResultSet rs rsmeta ^Integer i]
  (let [parent-thunk ((get-method sql-jdbc.execute/read-column-thunk [:sql-jdbc Types/TIME]) driver rs rsmeta i)]
    (fn []
      (try
        (parent-thunk)
        (catch Throwable _
          (let [s (.getString rs i)]
            (log/tracef "Error in Postgres JDBC driver reading TIME value, fetching as string '%s'" s)
            (u.date/parse s)))))))

;; The postgres JDBC driver cannot properly read MONEY columns — see https://github.com/pgjdbc/pgjdbc/issues/425. Work
;; around this by checking whether the column type name is `money`, and reading it out as a String and parsing to a
;; BigDecimal if so; otherwise, proceeding as normal
(defmethod sql-jdbc.execute/read-column-thunk [:postgres Types/DOUBLE]
  [_driver ^ResultSet rs ^ResultSetMetaData rsmeta ^Integer i]
  (if (= (.getColumnTypeName rsmeta i) "money")
    (fn []
      (some-> (.getString rs i) u/parse-currency))
    (fn []
      (.getObject rs i))))

;; de-CLOB any CLOB values that come back
(defmethod sql-jdbc.execute/read-column-thunk :postgres
  [_ ^ResultSet rs _ ^Integer i]
  (fn []
    (let [obj (.getObject rs i)]
      (if (instance? org.postgresql.util.PGobject obj)
        (.getValue ^org.postgresql.util.PGobject obj)
        obj))))

;; Postgres doesn't support OffsetTime
(defmethod sql-jdbc.execute/set-parameter [:postgres OffsetTime]
  [driver prepared-statement i t]
  (let [local-time (t/local-time (t/with-offset-same-instant t (t/zone-offset 0)))]
    (sql-jdbc.execute/set-parameter driver prepared-statement i local-time)))<|MERGE_RESOLUTION|>--- conflicted
+++ resolved
@@ -29,18 +29,13 @@
    [metabase.query-processor.util.add-alias-info :as add]
    [metabase.util :as u]
    [metabase.util.date-2 :as u.date]
-   [metabase.util.honey-sql-2-extensions :as h2x]
+   [metabase.util.honey-sql-2 :as h2x]
    [metabase.util.i18n :refer [trs]]
    [metabase.util.log :as log])
   (:import
    (java.sql ResultSet ResultSetMetaData Time Types)
    (java.time LocalDateTime OffsetDateTime OffsetTime)
-<<<<<<< HEAD
    (java.util Date UUID)))
-=======
-   (java.util Date UUID)
-   (metabase.util.honey_sql_1 Identifier)))
->>>>>>> ea0d4329
 
 (comment
   ;; method impls live in these namespaces.
@@ -266,7 +261,7 @@
   [:date_trunc (h2x/literal unit) (->timestamp expr)])
 
 (defn- extract [unit expr]
-  [:metabase.util.honey-sql-2-extensions/extract unit expr])
+  [::h2x/extract unit expr])
 
 (defn- extract-from-timestamp [unit expr]
   (extract unit (->timestamp expr)))
