--- conflicted
+++ resolved
@@ -18,15 +18,8 @@
 
 const mapDispatchToProps = (dispatch: any) => ({
   onSubmit: async (values: Partial<TimelineEvent>, collection: Collection) => {
-<<<<<<< HEAD
     await dispatch(Timelines.actions.createWithEvent(values, collection));
-    dispatch(goBack());
-=======
-    const action = Timelines.actions.createWithEvent(values, collection);
-    const response = await dispatch(action);
-    const timeline = Timelines.HACK_getObjectFromAction(response);
     dispatch(push(Urls.timelineInCollection(timeline, collection)));
->>>>>>> 7bb931d9
   },
   onCancel: () => {
     dispatch(goBack());
