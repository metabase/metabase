(ns metabase.query-processor.util.add-alias-info-test
  (:require
   [clojure.string :as str]
   [clojure.test :refer :all]
   [clojure.walk :as walk]
   [metabase.driver :as driver]
   [metabase.driver.h2 :as h2]
   [metabase.lib.core :as lib]
   [metabase.lib.test-metadata :as meta]
   [metabase.lib.test-util :as lib.tu]
   [metabase.lib.test-util.macros :as lib.tu.macros]
   [metabase.lib.test-util.metadata-providers.mock :as providers.mock]
   [metabase.query-processor.preprocess :as qp.preprocess]
   [metabase.query-processor.store :as qp.store]
   [metabase.query-processor.util.add-alias-info :as add]
   [metabase.test :as mt]))

(comment h2/keep-me)

(deftest ^:parallel normalize-clause-test
  (is (= [:expression "wow"]
         (#'add/normalize-clause [:expression "wow"])
         (#'add/normalize-clause [:expression "wow" nil])
         (#'add/normalize-clause [:expression "wow" {}])
         (#'add/normalize-clause [:expression "wow" {::amazing true}])))
  (is (= [:field 1 nil]
         (#'add/normalize-clause [:field 1 nil])
         (#'add/normalize-clause [:field 1 {}])
         (#'add/normalize-clause [:field 1 {::amazing true}]))))

;; TODO -- this is duplicated with [[metabase.query-processor.util.nest-query-test/remove-source-metadata]]
(defn- remove-source-metadata [x]
  (walk/postwalk
   (fn [x]
     (if ((every-pred map? :source-metadata) x)
       (dissoc x :source-metadata)
       x))
   x))

(defn- add-alias-info [query]
  (mt/with-metadata-provider (if (qp.store/initialized?)
                               (qp.store/metadata-provider)
                               meta/metadata-provider)
    (driver/with-driver (or driver/*driver* :h2)
      (-> query qp.preprocess/preprocess add/add-alias-info remove-source-metadata (dissoc :middleware)))))

(deftest ^:parallel join-in-source-query-test
  (is (=? (lib.tu.macros/mbql-query venues
            {:source-query {:source-table $$venues
                            :joins        [{:strategy     :left-join
                                            :source-query {:source-table $$categories}
                                            :alias        "Cat"
                                            :condition    [:=
                                                           [:field %category-id {::add/source-table $$venues
                                                                                 ::add/source-alias "CATEGORY_ID"}]
                                                           [:field %categories.id {:join-alias        "Cat"
                                                                                   ::add/source-table "Cat"
                                                                                   ::add/source-alias "ID"}]]}]
                            :fields       [[:field %id {::add/source-table  $$venues
                                                        ::add/source-alias  "ID"
                                                        ::add/desired-alias "ID"
                                                        ::add/position      0}]
                                           [:field %categories.name {:join-alias         "Cat"
                                                                     ::add/source-table  "Cat"
                                                                     ::add/source-alias  "NAME"
                                                                     ::add/desired-alias "Cat__NAME"
                                                                     ::add/position      1}]]}
             :breakout     [[:field %categories.name {:join-alias         "Cat"
                                                      ::add/source-table  ::add/source
                                                      ::add/source-alias  "Cat__NAME"
                                                      ::add/desired-alias "Cat__NAME"
                                                      ::add/position      0}]]
             :order-by     [[:asc [:field %categories.name {:join-alias         "Cat"
                                                            ::add/source-table  ::add/source
                                                            ::add/source-alias  "Cat__NAME"
                                                            ::add/desired-alias "Cat__NAME"
                                                            ::add/position      0}]]]
             :limit        1})
          (add-alias-info
           (lib.tu.macros/mbql-query venues
             {:source-query {:source-table $$venues
                             :joins        [{:strategy     :left-join
                                             :source-table $$categories
                                             :alias        "Cat"
                                             :condition    [:= $category-id &Cat.categories.id]}]
                             :fields       [$id
                                            &Cat.categories.name]}
              :breakout     [&Cat.categories.name]
              :limit        1})))))

(deftest ^:parallel multiple-joins-test
  (is (=? (lib.tu.macros/mbql-query orders
            {:source-query {:source-table $$orders
                            :joins        [{:source-query {:source-table $$products}
                                            :alias        "P1"
                                            :condition    [:=
                                                           [:field %product-id {::add/source-alias "PRODUCT_ID"
                                                                                ::add/source-table $$orders}]
                                                           [:field %products.id {:join-alias        "P1"
                                                                                 ::add/source-alias "ID"
                                                                                 ::add/source-table "P1"}]]
                                            :strategy     :left-join}]
                            :fields       [[:field %products.category {:join-alias         "P1"
                                                                       ::add/desired-alias "P1__CATEGORY"
                                                                       ::add/position      0
                                                                       ::add/source-alias  "CATEGORY"
                                                                       ::add/source-table  "P1"}]]}
             :joins        [{:source-query {:source-table $$reviews
                                            :joins        [{:source-query {:source-table $$products}
                                                            :alias        "P2"
                                                            :condition    [:=
                                                                           [:field
                                                                            %reviews.product-id
                                                                            {::add/source-alias "PRODUCT_ID"
                                                                             ::add/source-table $$reviews}]
                                                                           [:field
                                                                            %products.id
                                                                            {:join-alias        "P2"
                                                                             ::add/source-alias "ID"
                                                                             ::add/source-table "P2"}]]
                                                            :strategy     :left-join}]
                                            :fields       [[:field
                                                            %products.category
                                                            {:join-alias         "P2"
                                                             ::add/desired-alias "P2__CATEGORY"
                                                             ::add/position      0
                                                             ::add/source-alias  "CATEGORY"
                                                             ::add/source-table  "P2"}]]}
                             :alias        "Q2"
                             :condition    [:=
                                            [:field %products.category {:join-alias         "P1"
                                                                        ::add/desired-alias "P1__CATEGORY"
                                                                        ::add/position      0
                                                                        ::add/source-alias  "P1__CATEGORY"
                                                                        ::add/source-table  ::add/source}]
                                            [:field %products.category {:join-alias        "Q2"
                                                                        ::add/source-alias "P2__CATEGORY"
                                                                        ::add/source-table "Q2"}]]
                             :strategy     :left-join}]
             :fields       [[:field %products.category {:join-alias         "P1"
                                                        ::add/desired-alias "P1__CATEGORY"
                                                        ::add/position      0
                                                        ::add/source-alias  "P1__CATEGORY"
                                                        ::add/source-table  ::add/source}]]
             :limit        1})
          (add-alias-info
           (lib.tu.macros/mbql-query orders
             {:fields       [&P1.products.category]
              :source-query {:source-table $$orders
                             :fields       [&P1.products.category]
                             :joins        [{:strategy     :left-join
                                             :source-table $$products
                                             :condition    [:= $product-id &P1.products.id]
                                             :alias        "P1"}]}
              :joins        [{:strategy     :left-join
                              :condition    [:= &P1.products.category &Q2.products.category]
                              :alias        "Q2"
                              :source-query {:source-table $$reviews
                                             :fields       [&P2.products.category]
                                             :joins        [{:strategy     :left-join
                                                             :source-table $$products
                                                             :condition    [:= $reviews.product-id &P2.products.id]
                                                             :alias        "P2"}]}}]
              :limit        1})))))

(deftest ^:parallel uniquify-aliases-test
  (is (=? (lib.tu.macros/mbql-query products
            {:source-table $$products
             :expressions  {"CATEGORY" [:concat
                                        [:field %category
                                         {::add/source-table  $$products
                                          ::add/source-alias  "CATEGORY"
                                          ::add/desired-alias "CATEGORY"
                                          ::add/position      0}]
                                        "2"]}
             :fields       [[:field %category {::add/source-table  $$products
                                               ::add/source-alias  "CATEGORY"
                                               ::add/desired-alias "CATEGORY"
                                               ::add/position      0}]
                            [:expression "CATEGORY" {::add/desired-alias "CATEGORY_2"
                                                     ::add/position      1}]]
             :limit        1})
          (add-alias-info
           (lib.tu.macros/mbql-query products
             {:expressions {"CATEGORY" [:concat [:field %category nil] "2"]}
              :fields      [[:field %category nil]
                            [:expression "CATEGORY"]]
              :limit       1})))))

(deftest ^:parallel not-null-test
  (is (=? (lib.tu.macros/mbql-query checkins
            {:aggregation [[:aggregation-options
                            [:count]
                            {:name               "count"
                             ::add/source-alias  "count"
                             ::add/desired-alias "count"
                             ::add/position      0}]]
             :filter      [:!=
                           [:field %date {::add/source-table $$checkins
                                          ::add/source-alias "DATE"}]
                           [:value nil {:base_type         :type/Date
                                        :database_type     "DATE"
                                        :name              "DATE"}]]})
          (add-alias-info
           (lib.tu.macros/mbql-query checkins
             {:aggregation [[:count]]
              :filter      [:not-null $date]})))))

(deftest ^:parallel duplicate-aggregations-test
  (is (=? (lib.tu.macros/mbql-query venues
            {:source-query {:source-table $$venues
                            :aggregation  [[:aggregation-options
                                            [:count]
                                            {:name               "count"
                                             ::add/source-alias  "count"
                                             ::add/desired-alias "count"
                                             ::add/position      0}]
                                           [:aggregation-options
                                            [:count]
                                            {:name               "count_2"
                                             ::add/source-alias  "count_2"
                                             ::add/desired-alias "count_2"
                                             ::add/position      1}]
                                           [:aggregation-options
                                            [:count]
                                            {:name               "count_3"
                                             ::add/source-alias  "count_3"
                                             ::add/desired-alias "count_3"
                                             ::add/position      2}]]}
             :fields       [[:field "count" {:base-type          :type/Integer
                                             ::add/source-table  ::add/source
                                             ::add/source-alias  "count"
                                             ::add/desired-alias "count"
                                             ::add/position      0}]
                            [:field "count_2" {:base-type          :type/Integer
                                               ::add/source-table  ::add/source
                                               ::add/source-alias  "count_2"
                                               ::add/desired-alias "count_2"
                                               ::add/position      1}]
                            [:field "count_3" {:base-type          :type/Integer
                                               ::add/source-table  ::add/source
                                               ::add/source-alias  "count_3"
                                               ::add/desired-alias "count_3"
                                               ::add/position      2}]]
             :limit        1})
          (add-alias-info
           (lib.tu.macros/mbql-query venues
             {:source-query {:source-table $$venues
                             :aggregation  [[:aggregation-options
                                             [:count]
                                             {:name               "count"
                                              ::add/position      0
                                              ::add/desired-alias "count"}]
                                            [:count]
                                            [:count]]}
              :limit        1})))))

(deftest ^:parallel multiple-expressions-test
  (qp.store/with-metadata-provider meta/metadata-provider
    (is (=? (lib.tu.macros/$ids venues
              {$price                                     0
               [:expression "big_price"]                  1
               [:expression "price_divided_by_big_price"] 2})
            (#'add/selected-clauses
             (lib.tu.macros/$ids venues
               {:expressions {"big_price"                  [:+ $price 2]
                              "price_divided_by_big_price" [:/ $price [:expression "big_price"]]}
                :fields      [$price
                              [:expression "big_price"]
                              [:expression "price_divided_by_big_price"]]
                :limit       1}))))))

(deftest ^:parallel multiple-expressions-test-2
  (is (=? (lib.tu.macros/$ids venues
            (let [price                      [:field %price {::add/position      0
                                                             ::add/source-table  $$venues
                                                             ::add/source-alias  "PRICE"
                                                             ::add/desired-alias "PRICE"}]
                  big-price                  [:expression
                                              "big_price"
                                              {::add/position      1
                                               ::add/desired-alias "big_price"}]
                  price-divided-by-big-price [:expression
                                              "price_divided_by_big_price"
                                              {::add/position      2
                                               ::add/desired-alias "price_divided_by_big_price"}]]
              {:source-table $$venues
               :expressions  {"big_price"                  [:+ price 2]
                              "price_divided_by_big_price" [:/ price big-price]}
               :fields       [price
                              big-price
                              price-divided-by-big-price]
               :limit        1}))
          (:query
           (add-alias-info
            (lib.tu.macros/mbql-query venues
              {:expressions {"big_price"                  [:+ $price 2]
                             "price_divided_by_big_price" [:/ $price [:expression "big_price"]]}
               :fields      [$price
                             [:expression "big_price"]
                             [:expression "price_divided_by_big_price"]]
               :limit       1}))))))

<<<<<<< HEAD
(deftest join-source-query-join-test
  (with-redefs [fix-bad-refs/fix-bad-references identity]
    (is (=? (lib.tu.macros/mbql-query orders
              {:joins  [{:source-query {:source-table $$reviews
                                        :aggregation  [[:aggregation-options
                                                        [:avg [:field %reviews.rating {::add/source-table $$reviews
                                                                                       ::add/source-alias "RATING"}]]
                                                        {:name               "avg"
                                                         ::add/source-alias  "avg"
                                                         ::add/desired-alias "avg"
                                                         ::add/position      1}]]
                                        :breakout     [[:field %products.category {:join-alias         "P2"
                                                                                   ::add/source-table  "P2"
                                                                                   ::add/source-alias  "CATEGORY"
                                                                                   ::add/desired-alias "P2__CATEGORY"
                                                                                   ::add/position      0}]]
                                        :order-by     [[:asc [:field %products.category {:join-alias         "P2"
                                                                                         ::add/source-table  "P2"
                                                                                         ::add/source-alias  "CATEGORY"
                                                                                         ::add/desired-alias "P2__CATEGORY"
                                                                                         ::add/position      0}]]]
                                        :joins        [{:strategy     :left-join
                                                        :source-query {:source-table $$products}
                                                        :condition    [:=
                                                                       [:field %reviews.product-id {::add/source-table $$reviews
                                                                                                    ::add/source-alias "PRODUCT_ID"}]
                                                                       [:field %products.id {:join-alias        "P2"
                                                                                             ::add/source-table "P2"
                                                                                             ::add/source-alias "ID"}]]
                                                        :alias        "P2"}]}
                         :alias        "Q2"
                         :strategy     :left-join
                         :condition    [:=
                                        [:field %products.category {:join-alias         "Q2"
                                                                    ::add/source-table  "Q2"
                                                                    ::add/source-alias  "P2__CATEGORY"
                                                                    ::add/desired-alias "Q2__P2__CATEGORY"
                                                                    ::add/position      0}]
                                        [:value 1 {:base_type         :type/Text
                                                   :database_type     "CHARACTER VARYING"
                                                   :name              "CATEGORY"
                                                   :semantic_type     :type/Category}]]}]
               :fields [[:field %products.category {:join-alias         "Q2"
                                                    ::add/source-table  "Q2"
                                                    ::add/source-alias  "P2__CATEGORY"
                                                    ::add/desired-alias "Q2__P2__CATEGORY"
                                                    ::add/position      0}]
                        [:field "avg" {:base-type          :type/Integer
                                       :join-alias         "Q2"
                                       ::add/source-table  "Q2"
                                       ::add/source-alias  "avg"
                                       ::add/desired-alias "Q2__avg"
                                       ::add/position      1}]]
               :limit  2})
            (add-alias-info
             (lib.tu.macros/mbql-query orders
               {:fields [&Q2.products.category
                         [:field "avg" {:base-type :type/Integer, :join-alias "Q2"}]]
                :joins  [{:strategy     :left-join
                          :condition    [:= &Q2.products.category 1]
                          :alias        "Q2"
                          :source-query {:source-table $$reviews
                                         :aggregation  [[:aggregation-options [:avg $reviews.rating] {:name "avg"}]]
                                         :breakout     [&P2.products.category]
                                         :joins        [{:strategy     :left-join
                                                         :source-table $$products
                                                         :condition    [:= $reviews.product-id &P2.products.id]
                                                         :alias        "P2"}]}}]
                :limit  2}))))))
=======
(deftest ^:parallel join-source-query-join-test
  (is (=? (lib.tu.macros/mbql-query orders
            {:joins  [{:source-query {:source-table $$reviews
                                      :aggregation  [[:aggregation-options
                                                      [:avg [:field %reviews.rating {::add/source-table $$reviews
                                                                                     ::add/source-alias "RATING"}]]
                                                      {:name               "avg"
                                                       ::add/source-alias  "avg"
                                                       ::add/desired-alias "avg"
                                                       ::add/position      1}]]
                                      :breakout     [[:field %products.category {:join-alias         "P2"
                                                                                 ::add/source-table  "P2"
                                                                                 ::add/source-alias  "CATEGORY"
                                                                                 ::add/desired-alias "P2__CATEGORY"
                                                                                 ::add/position      0}]]
                                      :order-by     [[:asc [:field %products.category {:join-alias         "P2"
                                                                                       ::add/source-table  "P2"
                                                                                       ::add/source-alias  "CATEGORY"
                                                                                       ::add/desired-alias "P2__CATEGORY"
                                                                                       ::add/position      0}]]]
                                      :joins        [{:strategy     :left-join
                                                      :source-table $$products
                                                      :condition    [:=
                                                                     [:field %reviews.product-id {::add/source-table $$reviews
                                                                                                  ::add/source-alias "PRODUCT_ID"}]
                                                                     [:field %products.id {:join-alias        "P2"
                                                                                           ::add/source-table "P2"
                                                                                           ::add/source-alias "ID"}]]
                                                      :alias        "P2"}]}
                       :alias        "Q2"
                       :strategy     :left-join
                       :condition    [:=
                                      [:field %products.category {:join-alias         "Q2"
                                                                  ::add/source-table  "Q2"
                                                                  ::add/source-alias  "P2__CATEGORY"
                                                                  ::add/desired-alias "Q2__P2__CATEGORY"
                                                                  ::add/position      0}]
                                      [:value 1 {:base_type         :type/Text
                                                 :database_type     "CHARACTER VARYING"
                                                 :name              "CATEGORY"
                                                 :semantic_type     :type/Category}]]}]
             :fields [[:field %products.category {:join-alias         "Q2"
                                                  ::add/source-table  "Q2"
                                                  ::add/source-alias  "P2__CATEGORY"
                                                  ::add/desired-alias "Q2__P2__CATEGORY"
                                                  ::add/position      0}]
                      [:field "avg" {:base-type          :type/Integer
                                     :join-alias         "Q2"
                                     ::add/source-table  "Q2"
                                     ::add/source-alias  "avg"
                                     ::add/desired-alias "Q2__avg"
                                     ::add/position      1}]]
             :limit  2})
          (add-alias-info
           (lib.tu.macros/mbql-query orders
             {:fields [&Q2.products.category
                       [:field "avg" {:base-type :type/Integer, :join-alias "Q2"}]]
              :joins  [{:strategy     :left-join
                        :condition    [:= &Q2.products.category 1]
                        :alias        "Q2"
                        :source-query {:source-table $$reviews
                                       :aggregation  [[:aggregation-options [:avg $reviews.rating] {:name "avg"}]]
                                       :breakout     [&P2.products.category]
                                       :joins        [{:strategy     :left-join
                                                       :source-table $$products
                                                       :condition    [:= $reviews.product-id &P2.products.id]
                                                       :alias        "P2"}]}}]
              :limit  2})))))
>>>>>>> 1d5a7939

(driver/register! ::custom-escape :parent :h2)

(defn- prefix-alias [alias]
  (str "COOL." alias))

(defmethod driver/escape-alias ::custom-escape
  [_driver field-alias]
  (prefix-alias field-alias))

(deftest ^:parallel custom-escape-alias-test
  (let [db (mt/db)]
    (driver/with-driver ::custom-escape
      (mt/with-db db
        (is (=? (lib.tu.macros/$ids venues
                  (merge
                   {:source-query (let [price [:field %price {::add/source-table  $$venues
                                                              ::add/source-alias  "PRICE"
                                                              ::add/desired-alias "COOL.PRICE"
                                                              ::add/position      0}]]
                                    {:source-table $$venues
                                     :expressions  {"double_price" [:* price 2]}
                                     :fields       [price
                                                    [:expression "double_price" {::add/desired-alias "COOL.double_price"
                                                                                 ::add/position      1}]]
                                     :limit        1})}
                   (let [double-price [:field
                                       "double_price"
                                       {:base-type          :type/Integer
                                        ::add/source-table  ::add/source
                                        ::add/source-alias  "COOL.double_price"
                                        ::add/desired-alias "COOL.COOL.double_price"
                                        ::add/position      0}]]
                     ;; this is escaped once during preprocessing by
                     ;; the [[metabase.query-processor.middleware.pre-alias-aggregations]] middleware and then once
                     ;; more when we call [[metabase.query-processor.util.add-alias-info/add-alias-info]]
                     {:aggregation [[:aggregation-options [:count] {:name               "COOL.COOL.count"
                                                                    ::add/position      1
                                                                    ::add/source-alias  "COOL.count"
                                                                    ::add/desired-alias "COOL.COOL.count"}]]
                      :breakout    [double-price]
                      :order-by    [[:asc double-price]]})))
                (-> (lib.tu.macros/mbql-query venues
                      {:source-query {:source-table $$venues
                                      :expressions  {"double_price" [:* $price 2]}
                                      :fields       [$price
                                                     [:expression "double_price"]]
                                      :limit        1}
                       :aggregation  [[:count]]
                       :breakout     [[:field "double_price" {:base-type :type/Integer}]]})
                    add-alias-info
                    :query)))))))

(deftest ^:parallel custom-escape-alias-filtering-aggregation-test
  (let [db (mt/db)]
    (driver/with-driver ::custom-escape
      (mt/with-db db
        (is (=? (lib.tu.macros/$ids venues
                  (let [price [:field %price {::add/source-table  $$venues
                                              ::add/source-alias  "PRICE"
                                              ::add/desired-alias "COOL.PRICE"
                                              ::add/position      0}]
                        outer-price (-> price
                                        (assoc-in [2 ::add/source-table] ::add/source)
                                        (update-in [2 ::add/source-alias] prefix-alias)
                                        (update-in [2 ::add/desired-alias] prefix-alias))
                        count-opts {:name "COOL.strange count"
                                    ::add/source-alias "strange count"
                                    ::add/desired-alias "COOL.strange count"
                                    ::add/position 1}
                        outer-count-opts (-> count-opts
                                             (dissoc :name)
                                             (assoc :base-type :type/Integer
                                                    ::add/source-table ::add/source)
                                             (update ::add/source-alias prefix-alias)
                                             (update ::add/desired-alias prefix-alias))]
                    {:source-query
                     {:source-table $$venues
                      :breakout     [price]
                      :aggregation  [[:aggregation-options [:count] count-opts]]
                      :order-by     [[:asc price]]}
                     :fields [outer-price
                              [:field
                               "strange count"
                               outer-count-opts]]
                     :filter [:<
                              [:field
                               "strange count"
                               outer-count-opts]
                              [:value 10 {:base_type :type/Integer}]]
                     :limit 1}))
                (-> (lib.tu.macros/mbql-query venues
                      {:source-query {:source-table $$venues
                                      :aggregation  [[:aggregation-options
                                                      [:count]
                                                      {:name "strange count"}]]
                                      :breakout     [$price]}
                       :filter       [:< [:field "strange count" {:base-type :type/Integer}] 10]
                       :limit        1})
                    add-alias-info
                    :query)))))))

(driver/register! ::custom-escape-spaces-to-underscores :parent :h2)

(defmethod driver/escape-alias ::custom-escape-spaces-to-underscores
  [driver field-alias]
  (-> ((get-method driver/escape-alias :h2) driver field-alias)
      (str/replace #"\s" "_")))

(deftest ^:parallel use-correct-alias-for-joined-field-test
  (testing "Make sure we call `driver/escape-alias` for the `:source-alias` for Fields coming from joins (#20413)"
    (driver/with-driver ::custom-escape-spaces-to-underscores
      (is (=? (lib.tu.macros/$ids nil
                {:source-query {:source-table $$orders
                                :joins        [{:source-query {:source-table $$products}
                                                ::add/alias   "Products_Renamed"
                                                :alias        "Products Renamed"
                                                :condition
                                                [:=
                                                 [:field
                                                  %orders.product-id
                                                  {::add/source-alias "PRODUCT_ID"
                                                   ::add/source-table $$orders}]
                                                 [:field
                                                  %products.id
                                                  {::add/desired-alias "Products_Renamed__ID"
                                                   ::add/position      0
                                                   ::add/source-alias  "ID"
                                                   ::add/source-table  "Products_Renamed"
                                                   :join-alias         "Products Renamed"}]]
                                                :fields
                                                [[:field
                                                  %products.id
                                                  {::add/desired-alias "Products_Renamed__ID"
                                                   ::add/position      0
                                                   ::add/source-alias  "ID"
                                                   ::add/source-table  "Products_Renamed"
                                                   :join-alias         "Products Renamed"}]]
                                                :strategy     :left-join}]
                                :expressions  {"CC" [:+ 1 1]}
                                :fields
                                [[:field
                                  %products.id
                                  {::add/desired-alias "Products_Renamed__ID"
                                   ::add/position      0
                                   ::add/source-alias  "ID"
                                   ::add/source-table  "Products_Renamed"
                                   :join-alias         "Products Renamed"}]
                                 [:expression "CC" {::add/desired-alias "CC", ::add/position 1}]]
                                :filter
                                [:=
                                 [:field
                                  %products.category
                                  {::add/source-alias "CATEGORY"
                                   ::add/source-table  "Products_Renamed"
                                   :join-alias        "Products Renamed"}]
                                 [:value
                                  "Doohickey"
                                  {:base_type         :type/Text
                                   :database_type     "CHARACTER VARYING"
                                   :name              "CATEGORY"
                                   :semantic_type     :type/Category}]]}
                 :fields       [[:field
                                 %products.id
                                 {::add/desired-alias "Products_Renamed__ID"
                                  ::add/position      0
                                  ::add/source-alias  "Products_Renamed__ID"
                                  ::add/source-table  ::add/source
                                  :join-alias         "Products Renamed"}]
                                [:field
                                 "CC"
                                 {::add/desired-alias "CC"
                                  ::add/position      1
                                  ::add/source-alias  "CC"
                                  ::add/source-table  ::add/source
                                  :base-type          :type/Integer}]]
                 :limit        1})
              (-> (lib.tu.macros/mbql-query orders
                    {:source-query {:source-table $$orders
                                    :joins        [{:source-table $$products
                                                    :alias        "Products Renamed"
                                                    :condition    [:=
                                                                   $product-id
                                                                   [:field %products.id {:join-alias "Products Renamed"}]]
                                                    :fields       [[:field %products.id {:join-alias "Products Renamed"}]]}]
                                    :expressions  {"CC" [:+ 1 1]}
                                    :fields       [[:field %products.id {:join-alias "Products Renamed"}]
                                                   [:expression "CC"]]
                                    :filter       [:=
                                                   [:field %products.category {:join-alias "Products Renamed"}]
                                                   "Doohickey"]}
                     :limit        1})
                  add-alias-info
                  :query))))))

(deftest ^:parallel query->expected-cols-test
  (testing "field_refs in expected columns have the original join aliases (#30648)"
    (qp.store/with-metadata-provider meta/metadata-provider
      (binding [driver/*driver* ::custom-escape-spaces-to-underscores]
        (let [query
              (lib.tu.macros/mbql-query
                products
                {:joins
                 [{:source-query
                   {:source-table $$orders
                    :joins
                    [{:source-table $$people
                      :alias        "People"
                      :condition    [:= $orders.user-id &People.people.id]
                      :fields       [&People.people.address]
                      :strategy     :left-join}]
                    :fields       [$orders.id &People.people.address]}
                   :alias     "Question 54"
                   :condition [:= $id [:field %orders.id {:join-alias "Question 54"}]]
                   :fields    [[:field %orders.id {:join-alias "Question 54"}]
                               [:field %people.address {:join-alias "Question 54"}]]
                   :strategy  :left-join}]
                 :fields
                 [!default.created-at
                  [:field %orders.id {:join-alias "Question 54"}]
                  [:field %people.address {:join-alias "Question 54"}]]})]
          (is (=? [{:name         "CREATED_AT"
                    :field_ref    [:field (meta/id :products :created-at) {:temporal-unit :default}]
                    :display_name "Created At"}
                   {:name         "ID"
                    :field_ref    [:field (meta/id :orders :id) {:join-alias "Question 54"}]
                    :display_name "Question 54 → ID"}
                   {:name         "ADDRESS"
                    :field_ref    [:field (meta/id :people :address) {:join-alias "Question 54"}]
                    :display_name "Question 54 → Address"}]
                  (qp.preprocess/query->expected-cols query))))))))

(deftest ^:parallel use-source-unique-aliases-test
  (testing "Make sure uniquified aliases in the source query end up getting used for `::add/source-alias`"
    ;; keep track of the IDs so we don't accidentally fetch the wrong ones after we switch the name of `price`
    (let [name-id  (meta/id :venues :name)
          price-id (meta/id :venues :price)]
      ;; create a condition where we'd have duplicate column names for one reason or another to make sure we end up using
      ;; the correct unique alias from the source query
      (qp.store/with-metadata-provider (lib.tu/merged-mock-metadata-provider
                                        meta/metadata-provider
                                        {:fields [{:id   price-id
                                                   :name "Name"}]})
        (is (=? (lib.tu.macros/$ids venues
                  {:source-query {:source-table $$venues
                                  :fields       [[:field name-id {::add/source-table  $$venues
                                                                  ::add/source-alias  "NAME"
                                                                  ::add/desired-alias "NAME"
                                                                  ::add/position      0}]
                                                 [:field price-id {::add/source-table  $$venues
                                                                   ::add/source-alias  "Name"
                                                                   ::add/desired-alias "Name_2"
                                                                   ::add/position      1}]]}
                   :fields       [[:field name-id {::add/source-table  ::add/source
                                                   ::add/source-alias  "NAME"
                                                   ::add/desired-alias "NAME"
                                                   ::add/position      0}]
                                  [:field price-id {::add/source-table  ::add/source
                                                    ::add/source-alias  "Name_2"
                                                    ::add/desired-alias "Name_2"
                                                    ::add/position      1}]]
                   :limit        1})
                (-> (lib.tu.macros/mbql-query venues
                      {:source-query {:source-table $$venues
                                      :fields       [[:field name-id nil]
                                                     [:field price-id nil]]}
                       :fields       [[:field name-id nil]
                                      [:field price-id nil]]
                       :limit        1})
                    add-alias-info
                    :query)))))))

(deftest ^:parallel aggregation-reference-test
  (testing "Make sure we add info to `:aggregation` reference clauses correctly"
    (is (=? (lib.tu.macros/mbql-query checkins
              {:aggregation [[:aggregation-options
                              [:sum [:field %user-id {::add/source-table $$checkins
                                                      ::add/source-alias "USER_ID"}]]
                              {:name               "sum"
                               ::add/position      0
                               ::add/source-alias  "sum"
                               ::add/desired-alias "sum"}]]
               :order-by    [[:asc [:aggregation 0 {::add/desired-alias "sum"
                                                    ::add/position      0}]]]})
            (add-alias-info
             (lib.tu.macros/mbql-query checkins
               {:aggregation [[:sum $user-id]]
                :order-by    [[:asc [:aggregation 0]]]}))))))

(deftest ^:parallel uniquify-aggregation-names-text
  (is (=? (lib.tu.macros/mbql-query checkins
            {:expressions {"count" [:+ 1 1]}
             :breakout    [[:expression "count" {::add/desired-alias "count"
                                                 ::add/position      0}]]
             :aggregation [[:aggregation-options [:count] {:name               "count_2"
                                                           ::add/source-alias  "count"
                                                           ::add/desired-alias "count_2"
                                                           ::add/position      1}]]
             :order-by    [[:asc [:expression "count" {::add/desired-alias "count"
                                                       ::add/position      0}]]]
             :limit       1})
          (add-alias-info
           (lib.tu.macros/mbql-query checkins
             {:expressions {"count" [:+ 1 1]}
              :breakout    [[:expression "count"]]
              :aggregation [[:count]]
              :limit       1})))))

(deftest ^:parallel fuzzy-field-info-test
  (testing "[[add/alias-from-join]] should match Fields in the Join source query even if they have temporal units"
    (qp.store/with-metadata-provider meta/metadata-provider
      (mt/with-driver :h2
        (is (= {:field-name              "CREATED_AT"
                :join-is-this-level?     "Q2"
                :alias-from-join         "Products__CREATED_AT"
                :alias-from-source-query nil
                :override-alias?         false}
               (#'add/expensive-field-info
                (lib.tu.macros/$ids nil
                  {:source-table $$reviews
                   :joins        [{:source-query {:source-table $$reviews
                                                  :breakout     [[:field %products.created-at
                                                                  {::add/desired-alias "Products__CREATED_AT"
                                                                   ::add/position      0
                                                                   ::add/source-alias  "CREATED_AT"
                                                                   ::add/source-table  "Products"
                                                                   :join-alias         "Products"
                                                                   :temporal-unit      :month}]]}
                                   :alias        "Q2"}]})
                [:field (meta/id :products :created-at) {:join-alias "Q2"}])))))))

(deftest ^:parallel expression-from-source-query-alias-test
  (testing "Make sure we use the exported alias from the source query for expressions (#21131)"
    (let [source-query {:source-table 3
                        :expressions  {"PRICE" [:+
                                                [:field 2 {::add/source-table  3
                                                           ::add/source-alias  "price"
                                                           ::add/desired-alias "price"
                                                           ::add/position      1}]
                                                2]}
                        :fields       [[:field 2 {::add/source-table  3
                                                  ::add/source-alias  "price"
                                                  ::add/desired-alias "price"
                                                  ::add/position      1}]
                                       [:expression "PRICE" {::add/desired-alias "PRICE_2"
                                                             ::add/position      2}]]}]
      (testing `add/exports
        (is (= #{[:field 2 {::add/source-table  3
                            ::add/source-alias  "price"
                            ::add/desired-alias "price"
                            ::add/position      1}]
                 [:expression "PRICE" {::add/desired-alias "PRICE_2"
                                       ::add/position      2}]}
               (#'add/exports source-query))))
      (testing `add/matching-field-in-source-query
        (is (= [:expression "PRICE" {::add/desired-alias "PRICE_2"
                                     ::add/position      2}]
               (#'add/matching-field-in-source-query
                {:source-query source-query}
                [:field "PRICE" {:base-type :type/Float}]))))
      (testing `add/field-alias-in-source-query
        (is (= "PRICE_2"
               (#'add/field-alias-in-source-query
                {:source-query source-query}
                [:field "PRICE" {:base-type :type/Float}])))))))

(deftest ^:parallel find-matching-field-ignore-MLv2-extra-type-info-in-field-opts-test
  (testing "MLv2 refs can include extra info like `:base-type`; make sure we ignore that when finding matching refs (#33083)"
    (let [source-query {:source-table 1
                        :joins        [{:alias        "Card_2"
                                        :source-query {:source-table 2
                                                       :breakout     [[:field 78 {:join-alias         "Products"
                                                                                  :temporal-unit      :month
                                                                                  ::add/source-table  "Products"
                                                                                  ::add/source-alias  "CREATED_AT"
                                                                                  ::add/desired-alias "Products__CREATED_AT"
                                                                                  ::add/position      0}]]
                                                       :aggregation  [[:aggregation-options
                                                                       [:distinct [:field 76 {:join-alias        "Products"
                                                                                              ::add/source-table "Products"
                                                                                              ::add/source-alias "ID"}]]
                                                                       {:name               "count"
                                                                        ::add/source-alias  "count"
                                                                        ::add/position      1
                                                                        ::add/desired-alias "count"}]]}}]}
          field-clause [:field 78 {:base-type :type/DateTime, :temporal-unit :month, :join-alias "Card_2"}]]
      (is (=? [:field
               78
               {:join-alias         "Products"
                :temporal-unit      :month
                ::add/source-table  "Products"
                ::add/source-alias  "CREATED_AT"
                ::add/desired-alias "Products__CREATED_AT"}]
              (#'add/matching-field-in-join-at-this-level source-query field-clause))))))

(defn- metadata-provider-with-two-models []
  (let [result-metadata-for (fn [column-name]
                              {:display_name   column-name
                               :field_ref      [:field column-name {:base-type :type/Integer}]
                               :name           column-name
                               :base_type      :type/Integer
                               :effective_type :type/Integer
                               :semantic_type  nil
                               :fingerprint
                               {:global {:distinct-count 1, :nil% 0}
                                :type   #:type{:Number {:min 1, :q1 1, :q3 1, :max 1, :sd nil, :avg 1}}}})]
    (lib/composed-metadata-provider
     meta/metadata-provider
     (providers.mock/mock-metadata-provider
      {:cards [{:name            "Model A"
                :id              1
                :database-id     (meta/id)
                :type            :model
                :dataset-query   {:database (mt/id)
                                  :type     :native
                                  :native   {:template-tags {} :query "select 1 as a1, 2 as a2;"}}
                :result-metadata [(result-metadata-for "A1")
                                  (result-metadata-for "A2")]}
               {:name            "Model B"
                :id              2
                :database-id     (meta/id)
                :type            :model
                :dataset-query   {:database (mt/id)
                                  :type     :native
                                  :native   {:template-tags {} :query "select 1 as b1, 2 as b2;"}}
                :result-metadata [(result-metadata-for "B1")
                                  (result-metadata-for "B2")]}
               {:name            "Joined"
                :id              3
                :database-id     (meta/id)
                :type            :model
                :dataset-query   {:database (meta/id)
                                  :type     :query
                                  :query    {:joins
                                             [{:fields :all,
                                               :alias "Model B - A1",
                                               :strategy :inner-join,
                                               :condition
                                               [:=
                                                [:field "A1" {:base-type :type/Integer}]
                                                [:field "B1" {:base-type :type/Integer, :join-alias "Model B - A1"}]],
                                               :source-table "card__2"}],
                                             :source-table "card__1"}}}]}))))

(deftest ^:parallel models-with-joins-and-renamed-columns-test
  (testing "an MBQL model with an explicit join and customized field names generate correct SQL (#40252)"
    (qp.store/with-metadata-provider (metadata-provider-with-two-models)
      (is (=? {:query {:fields [[:field "A1" {::add/source-table ::add/source
                                              ::add/source-alias "A1"}]
                                [:field "A2" {::add/source-table ::add/source
                                              ::add/source-alias "A2"}]
                                [:field "B1" {::add/source-table ::add/source
                                              ::add/source-alias "Model B - A1__B1"}]
                                [:field "B2" {::add/source-table ::add/source
                                              ::add/source-alias "Model B - A1__B2"}]]}}
              (add-alias-info {:type     :query
                               :database (meta/id)
                               :query    {:source-table "card__3"}}))))))

(deftest ^:parallel handle-multiple-orders-bys-on-same-field-correctly-test
  (testing "#40993"
    (let [query (lib.tu.macros/mbql-query orders
                  {:aggregation [[:count]]
                   :breakout    [[:field %created-at {:temporal-unit :month}]
                                 [:field %created-at {:temporal-unit :day}]]})]
      (qp.store/with-metadata-provider meta/metadata-provider
        (driver/with-driver :h2
          (is (=? {:query {:source-table (meta/id :orders)
                           :breakout     [[:field
                                           (meta/id :orders :created-at)
                                           {:temporal-unit      :month
                                            ::add/source-alias  "CREATED_AT"
                                            ::add/desired-alias "CREATED_AT"
                                            ::add/position      0}]
                                          [:field
                                           (meta/id :orders :created-at)
                                           {:temporal-unit      :day
                                            ::add/source-alias  "CREATED_AT"
                                            ::add/desired-alias "CREATED_AT_2"
                                            ::add/position      1}]]
                           :aggregation  [[:aggregation-options
                                           [:count]
                                           {::add/source-alias  "count"
                                            ::add/position      2
                                            ::add/desired-alias "count"}]]
                           :order-by     [[:asc
                                           [:field
                                            (meta/id :orders :created-at)
                                            {:temporal-unit      :month
                                             ::add/source-alias  "CREATED_AT"
                                             ::add/desired-alias "CREATED_AT"
                                             ::add/position      0}]]
                                          [:asc
                                           [:field
                                            (meta/id :orders :created-at)
                                            {:temporal-unit      :day
                                             ::add/source-alias  "CREATED_AT"
                                             ::add/desired-alias "CREATED_AT_2"
                                             ::add/position      1}]]]}}
                  (add/add-alias-info (qp.preprocess/preprocess query)))))))))

(deftest ^:parallel preserve-field-options-name-test
  (qp.store/with-metadata-provider meta/metadata-provider
    (driver/with-driver :h2
      (is (=? {:source-query {:source-table (meta/id :orders)
                              :breakout     [[:field (meta/id :orders :id) {}]]
                              :aggregation  [[:aggregation-options
                                              [:cum-sum [:field (meta/id :orders :id) {}]]
                                              {:name "sum"}]]}
               :breakout     [[:field "id" {:base-type :type/Integer, ::add/desired-alias "id"}]
                              [:field "sum" {:base-type :type/Integer, ::add/desired-alias "__cumulative_sum"}]]
               :aggregation  [[:aggregation-options
                               [:cum-sum [:field "sum" {:base-type :type/Integer}]]
                               {::add/desired-alias "sum"}]]}
              (add/add-alias-info
               {:source-query {:source-table (meta/id :orders)
                               :breakout     [[:field (meta/id :orders :id) nil]]
                               :aggregation  [[:aggregation-options
                                               [:cum-sum [:field (meta/id :orders :id) nil]]
                                               {:name "sum"}]]}
                :breakout     [[:field "id" {:base-type :type/Integer}]
                               [:field "sum" {:base-type :type/Integer, :name "__cumulative_sum"}]],
                :aggregation  [[:aggregation-options
                                [:cum-sum [:field "sum" {:base-type :type/Integer}]]
                                {:name "sum"}]]}))))))

(deftest ^:parallel nested-query-field-literals-test
  (testing "Correctly handle similar column names in nominal field literal refs (#41325)"
    (qp.store/with-metadata-provider meta/metadata-provider
      (driver/with-driver :h2
        (is (=? {:source-query {:fields [[:field (meta/id :orders :created-at)
                                          {::add/source-alias "CREATED_AT"
                                           ::add/desired-alias "CREATED_AT"}]
                                         [:field (meta/id :orders :created-at)
                                          {::add/source-alias "CREATED_AT"
                                           ::add/desired-alias "CREATED_AT_2"}]
                                         [:field (meta/id :orders :total)
                                          {::add/source-alias "TOTAL"
                                           ::add/desired-alias "TOTAL"}]]}
                 :aggregation [[:aggregation-options
                                [:cum-sum
                                 [:field "TOTAL" {::add/source-table ::add/source
                                                  ::add/source-alias "TOTAL"}]]
                                {:name "sum"
                                 ::add/source-alias "sum" ; FIXME This key shouldn't be here, this doesn't come from the source query.
                                 ::add/desired-alias "sum"}]]
                 :breakout [[:field "CREATED_AT" {::add/source-alias "CREATED_AT"
                                                  ::add/desired-alias "CREATED_AT"}]
                            [:field "CREATED_AT_2" {::add/source-alias "CREATED_AT_2"
                                                    ::add/desired-alias "CREATED_AT_2"}]]}
                (-> (lib.tu.macros/mbql-query orders
                      {:source-query {:source-table $$orders
                                      :fields [!year.created-at
                                               !month.created-at
                                               $total]}
                       :aggregation [[:cum-sum [:field "TOTAL" {:base-type :type/Integer}]]]
                       :breakout    [[:field "CREATED_AT" {:base-type :type/Date, :temporal-unit :default}]
                                     [:field "CREATED_AT_2" {:base-type :type/Date, :temporal-unit :default}]]})
                    qp.preprocess/preprocess
                    add/add-alias-info
                    :query)))))))

(deftest ^:parallel globally-unique-join-aliases-test
  (testing "support generating globally unique join aliases for drivers that need it (e.g. MongoDB)"
    (driver/with-driver :h2
      (qp.store/with-metadata-provider meta/metadata-provider
        (let [query (lib.tu.macros/mbql-query reviews
                      {:source-query {:source-table $$reviews
                                      :joins        [{:source-table $$products
                                                      :alias        "Products"
                                                      :condition    [:= $product-id &Products.products.id]
                                                      :fields       :all}]
                                      :breakout     [!month.&Products.products.created-at]
                                      :aggregation  [[:distinct &Products.products.id]]
                                      :filter       [:= &Products.products.category "Doohickey"]}
                       :joins        [{:source-query {:source-table $$reviews
                                                      :joins        [{:source-table $$products
                                                                      :alias        "Products"
                                                                      :condition    [:= $product-id &Products.products.id]
                                                                      :fields       :all}]
                                                      :breakout     [!month.&Products.products.created-at]
                                                      :aggregation  [[:distinct &Products.products.id]]
                                                      :filter       [:= &Products.products.category "Gizmo"]}
                                       :alias        "Q2"
                                       ;; yes, `!month.products.created-at` is a so-called 'bad reference' (should
                                       ;; include the `:join-alias`) but this test is also testing that we detect this
                                       ;; situation and handle it appropriately.
                                       :condition    [:= !month.products.created-at !month.&Q2.products.created-at]}]})]
          (is (=? {:source-query {:joins [{::add/alias "Products_2"}]}
                   :joins        [{:source-query {:joins [{::add/alias "Products"}]}}]}
                  (-> query
                      qp.preprocess/preprocess
                      (add/add-alias-info {:globally-unique-join-aliases? true})
                      :query))))))))<|MERGE_RESOLUTION|>--- conflicted
+++ resolved
@@ -301,78 +301,7 @@
                              [:expression "price_divided_by_big_price"]]
                :limit       1}))))))
 
-<<<<<<< HEAD
 (deftest join-source-query-join-test
-  (with-redefs [fix-bad-refs/fix-bad-references identity]
-    (is (=? (lib.tu.macros/mbql-query orders
-              {:joins  [{:source-query {:source-table $$reviews
-                                        :aggregation  [[:aggregation-options
-                                                        [:avg [:field %reviews.rating {::add/source-table $$reviews
-                                                                                       ::add/source-alias "RATING"}]]
-                                                        {:name               "avg"
-                                                         ::add/source-alias  "avg"
-                                                         ::add/desired-alias "avg"
-                                                         ::add/position      1}]]
-                                        :breakout     [[:field %products.category {:join-alias         "P2"
-                                                                                   ::add/source-table  "P2"
-                                                                                   ::add/source-alias  "CATEGORY"
-                                                                                   ::add/desired-alias "P2__CATEGORY"
-                                                                                   ::add/position      0}]]
-                                        :order-by     [[:asc [:field %products.category {:join-alias         "P2"
-                                                                                         ::add/source-table  "P2"
-                                                                                         ::add/source-alias  "CATEGORY"
-                                                                                         ::add/desired-alias "P2__CATEGORY"
-                                                                                         ::add/position      0}]]]
-                                        :joins        [{:strategy     :left-join
-                                                        :source-query {:source-table $$products}
-                                                        :condition    [:=
-                                                                       [:field %reviews.product-id {::add/source-table $$reviews
-                                                                                                    ::add/source-alias "PRODUCT_ID"}]
-                                                                       [:field %products.id {:join-alias        "P2"
-                                                                                             ::add/source-table "P2"
-                                                                                             ::add/source-alias "ID"}]]
-                                                        :alias        "P2"}]}
-                         :alias        "Q2"
-                         :strategy     :left-join
-                         :condition    [:=
-                                        [:field %products.category {:join-alias         "Q2"
-                                                                    ::add/source-table  "Q2"
-                                                                    ::add/source-alias  "P2__CATEGORY"
-                                                                    ::add/desired-alias "Q2__P2__CATEGORY"
-                                                                    ::add/position      0}]
-                                        [:value 1 {:base_type         :type/Text
-                                                   :database_type     "CHARACTER VARYING"
-                                                   :name              "CATEGORY"
-                                                   :semantic_type     :type/Category}]]}]
-               :fields [[:field %products.category {:join-alias         "Q2"
-                                                    ::add/source-table  "Q2"
-                                                    ::add/source-alias  "P2__CATEGORY"
-                                                    ::add/desired-alias "Q2__P2__CATEGORY"
-                                                    ::add/position      0}]
-                        [:field "avg" {:base-type          :type/Integer
-                                       :join-alias         "Q2"
-                                       ::add/source-table  "Q2"
-                                       ::add/source-alias  "avg"
-                                       ::add/desired-alias "Q2__avg"
-                                       ::add/position      1}]]
-               :limit  2})
-            (add-alias-info
-             (lib.tu.macros/mbql-query orders
-               {:fields [&Q2.products.category
-                         [:field "avg" {:base-type :type/Integer, :join-alias "Q2"}]]
-                :joins  [{:strategy     :left-join
-                          :condition    [:= &Q2.products.category 1]
-                          :alias        "Q2"
-                          :source-query {:source-table $$reviews
-                                         :aggregation  [[:aggregation-options [:avg $reviews.rating] {:name "avg"}]]
-                                         :breakout     [&P2.products.category]
-                                         :joins        [{:strategy     :left-join
-                                                         :source-table $$products
-                                                         :condition    [:= $reviews.product-id &P2.products.id]
-                                                         :alias        "P2"}]}}]
-                :limit  2}))))))
-=======
-(deftest ^:parallel join-source-query-join-test
   (is (=? (lib.tu.macros/mbql-query orders
             {:joins  [{:source-query {:source-table $$reviews
                                       :aggregation  [[:aggregation-options
@@ -393,7 +322,7 @@
                                                                                        ::add/desired-alias "P2__CATEGORY"
                                                                                        ::add/position      0}]]]
                                       :joins        [{:strategy     :left-join
-                                                      :source-table $$products
+                                                      :source-query {:source-table $$products}
                                                       :condition    [:=
                                                                      [:field %reviews.product-id {::add/source-table $$reviews
                                                                                                   ::add/source-alias "PRODUCT_ID"}]
@@ -440,7 +369,6 @@
                                                        :condition    [:= $reviews.product-id &P2.products.id]
                                                        :alias        "P2"}]}}]
               :limit  2})))))
->>>>>>> 1d5a7939
 
 (driver/register! ::custom-escape :parent :h2)
 
