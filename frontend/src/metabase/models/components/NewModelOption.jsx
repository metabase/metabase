--- conflicted
+++ resolved
@@ -45,17 +45,11 @@
           className={cx(CS.textNormal, "mt2 mb2", CS.textParagraph)}
           style={{ lineHeight: "1.25em" }}
         >
-<<<<<<< HEAD
           <h2 className={cx(S.modelTitle, { [CS.textBrand]: hover })}>
             {title}
           </h2>
           <p
             className={cx(CS.textMedium, CS.textSmall)}
-=======
-          <h2 className={cx(S.modelTitle, { "text-brand": hover })}>{title}</h2>
-          <p
-            className={cx("text-medium", CS.textSmall)}
->>>>>>> 3fbfeddf
             style={{ maxWidth: "360px" }}
           >
             {description}
