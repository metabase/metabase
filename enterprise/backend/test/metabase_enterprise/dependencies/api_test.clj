(ns metabase-enterprise.dependencies.api-test
  (:require
   [clojure.test :refer :all]
   [medley.core :as m]
   [metabase-enterprise.dependencies.task.backfill :as dependencies.backfill]
   [metabase.events.core :as events]
   [metabase.lib.core :as lib]
   [metabase.lib.metadata :as lib.metadata]
   [metabase.native-query-snippets.models.native-query-snippet.permissions :as snippet.perms]
   [metabase.permissions.core :as perms]
   [metabase.queries.models.card :as card]
   [metabase.test :as mt]
   [metabase.util :as u]))

(defn card-with-query
  "Create a card map with the given name and dataset query."
  [card-name dataset-query]
  {:name card-name
   :database_id (mt/id)
   :display :table
   :query_type :query
   :type :question
   :dataset_query dataset-query
   :visualization_settings {}})

(defn basic-card
  "Construct a basic card for dependency testing."
  ([]
   (basic-card "Test card"))
  ([card-name]
   (basic-card card-name :orders))
  ([card-name table-keyword]
   (let [mp (mt/metadata-provider)]
     (card-with-query card-name (lib/query mp (lib.metadata/table mp (mt/id table-keyword)))))))

(defn wrap-card
  "Construct a card depending on `inner-card` for dependency testing."
  [inner-card]
  (let [mp (mt/metadata-provider)
        card-meta (lib.metadata/card mp (:id inner-card))]
    (card-with-query "Downstream card" (lib/query mp card-meta))))

(defn wrap-two-cards
  "Construct a card depending on both `card1` and `card2` via a join."
  [card1 card2]
  (let [mp (mt/metadata-provider)
        card1-meta (lib.metadata/card mp (:id card1))
        card2-meta (lib.metadata/card mp (:id card2))
        base-query (lib/query mp card1-meta)
        card1-cols (lib/returned-columns base-query card1-meta)
        card2-cols (lib/returned-columns base-query card2-meta)
        join-clause (-> (lib/join-clause card2-meta)
                        (lib/with-join-alias "joined")
                        (lib/with-join-conditions
                         [(lib/= (first card1-cols)
                                 (-> (first card2-cols)
                                     (lib/with-join-alias "joined")))])
                        (lib/with-join-fields :all))]
    (card-with-query "Card with join" (lib/join base-query join-clause))))

(deftest check-card-test
  (testing "POST /api/ee/dependencies/check_card"
    (mt/with-premium-features #{:dependencies}
      (mt/with-temp [:model/User user {:email "me@wherever.com"}]
        (mt/with-model-cleanup [:model/Card :model/Dependency]
          (let [card (card/create-card! (basic-card) user)
                response (mt/user-http-request :rasta :post 200 "ee/dependencies/check_card"
                                               (assoc (card/create-card! (basic-card "Product question" :products)
                                                                         user)
                                                      :id (:id card)))]
            (is (= {:bad_cards [], :bad_transforms [], :success true}
                   response))))))))

(deftest check-card-hydrates-dashboard-and-document-test
  (testing "POST /api/ee/dependencies/check_card hydrates dashboard and document for cards"
    (mt/dataset test-data
      (mt/with-premium-features #{:dependencies}
        (mt/with-current-user (mt/user->id :rasta)
          (mt/with-temp [:model/User user {:email "test@test.com"}
                         :model/Dashboard dashboard {}
                         :model/Document document {}]
            (mt/with-model-cleanup [:model/Card :model/Dependency]
              (let [metadata-provider (mt/metadata-provider)
                    ;; Create base card querying real orders table
                    base-card         (card/create-card! (basic-card) user)
                    ;; Create dependent cards that filter on TOTAL
                    base-card-meta    (lib.metadata/card metadata-provider (:id base-card))
                    dependent-query   (let [q (lib/query metadata-provider base-card-meta)
                                            cols (lib/filterable-columns q)
                                            total-col (m/find-first #(= (:id %) (mt/id :orders :total)) cols)]
                                        (lib/filter q (lib/> total-col 100)))
                    dashboard-card    (card/create-card!
                                       (merge (card-with-query "Dashboard card" dependent-query) {:dashboard_id (:id dashboard)})
                                       user)
                    document-card     (card/create-card!
                                       (merge (card-with-query "Document card" dependent-query) {:document_id (:id document)})
                                       user)
                    ;; Propose changing to products table (doesn't have TOTAL column, breaks downstream)
                    proposed-query    (lib/query metadata-provider (lib.metadata/table metadata-provider (mt/id :products)))
                    proposed-card     {:id (:id base-card)
                                       :type :question
                                       :dataset_query proposed-query
                                       :result_metadata nil}]
                (is (=? {:success       false
                         :bad_cards      [{:id           (:id dashboard-card)
                                           :dashboard_id (:id dashboard)
                                           :dashboard    (select-keys dashboard [:id :name])}
                                          {:id           (:id document-card)
                                           :document_id  (:id document)
                                           :document     (select-keys document [:id :name])}]
                         :bad_transforms []}
                        (mt/user-http-request :rasta :post 200 "ee/dependencies/check_card" proposed-card)))))))))))

(deftest check-card-removing-column-breaks-downstream-test
  (testing "POST /api/ee/dependencies/check_card detects when removing a column breaks downstream cards"
    (mt/dataset test-data
      (mt/with-premium-features #{:dependencies}
        (mt/with-temp [:model/User user {:email "test@test.com"}]
          (mt/with-model-cleanup [:model/Card :model/Dependency]
            (let [mp (mt/metadata-provider)
                  ;; Create base card querying real orders table
                  base-card (card/create-card! (basic-card) user)
                  ;; Create dependent card that filters on TOTAL
                  base-card-meta (lib.metadata/card mp (:id base-card))
                  dependent-query (let [q (lib/query mp base-card-meta)
                                        cols (lib/filterable-columns q)
                                        total-col (m/find-first #(= (:id %) (mt/id :orders :total)) cols)]
                                    (lib/filter q (lib/> total-col 100)))
                  dependent-card (card/create-card!
                                  (card-with-query "Dependent Card filtering on Total" dependent-query)
                                  user)
                  ;; Propose changing to products table (doesn't have TOTAL column, breaks downstream)
                  proposed-query (lib/query mp (lib.metadata/table mp (mt/id :products)))
                  proposed-card {:id (:id base-card)
                                 :type :question
                                 :dataset_query proposed-query
                                 :result_metadata nil}
                  response (mt/user-http-request :rasta :post 200 "ee/dependencies/check_card" proposed-card)]
              (is (=? {:success false
                       :bad_cards [{:id (:id dependent-card)}]
                       :bad_transforms []}
                      response)))))))))

(deftest check-card-renaming-expression-breaks-downstream-test
  (testing "POST /api/ee/dependencies/check_card detects when renaming an expression breaks downstream cards"
    (mt/dataset test-data
      (mt/with-premium-features #{:dependencies}
        (mt/with-temp [:model/User user {:email "test@test.com"}]
          (mt/with-model-cleanup [:model/Card :model/Dependency]
            (let [mp (mt/metadata-provider)
                  orders-query (lib/query mp (lib.metadata/table mp (mt/id :orders)))
                  base-query (-> orders-query
                                 (lib/expression "Tax Rate"
                                                 (lib// (lib.metadata/field mp (mt/id :orders :tax))
                                                        (lib.metadata/field mp (mt/id :orders :subtotal)))))
                  base-card (card/create-card!
                             (card-with-query "Base Card with Tax Rate" base-query)
                             user)
                  dependent-query (let [q (lib/query mp (lib.metadata/card mp (:id base-card)))
                                        cols (lib/filterable-columns q)
                                        tax-rate-col (m/find-first #(= (:lib/deduplicated-name %) "Tax Rate") cols)]
                                    (lib/filter q (lib/> tax-rate-col 0.06)))
                  dependent-card (card/create-card!
                                  (card-with-query "Dependent Card filtering on Tax Rate" dependent-query)
                                  user)
                  ;; renaming "Tax Rate" to "Sales Tax" should break downstream reference
                  proposed-query (-> orders-query
                                     (lib/expression "Sales Tax"
                                                     (lib// (lib.metadata/field mp (mt/id :orders :tax))
                                                            (lib.metadata/field mp (mt/id :orders :subtotal)))))
                  proposed-card {:id (:id base-card)
                                 :type :question
                                 :dataset_query proposed-query
                                 :result_metadata nil}
                  response (mt/user-http-request :rasta :post 200 "ee/dependencies/check_card"
                                                 proposed-card)]
              (is (=? {:success false
                       :bad_cards [{:id (:id dependent-card)}]
                       :bad_transforms []}
                      response)))))))))

(deftest check-card-breaks-multiple-downstream-cards-test
  (testing "POST /api/ee/dependencies/check_card detects when one change breaks multiple downstream cards"
    (mt/dataset test-data
      (mt/with-premium-features #{:dependencies}
        (mt/with-temp [:model/User user {:email "test@test.com"}]
          (mt/with-model-cleanup [:model/Card :model/Dependency]
            (let [mp (mt/metadata-provider)
                  ;; Create base card querying real orders table
                  base-card (card/create-card! (basic-card) user)
                  ;; Create first dependent card filtering on TOTAL
                  base-card-meta (lib.metadata/card mp (:id base-card))
                  dependent-query-1 (let [q (lib/query mp base-card-meta)
                                          total-col (m/find-first #(= (:id %) (mt/id :orders :total))
                                                                  (lib/filterable-columns q))]
                                      (lib/filter q (lib/> total-col 100)))
                  dependent-card-1 (card/create-card!
                                    (card-with-query "First Dependent Card" dependent-query-1)
                                    user)
                  ;; Create second dependent card also using TOTAL
                  dependent-query-2 (let [q (lib/query mp base-card-meta)
                                          total-col (m/find-first #(= (:id %) (mt/id :orders :total))
                                                                  (lib/filterable-columns q))]
                                      (lib/filter q (lib/< total-col 50)))
                  dependent-card-2 (card/create-card!
                                    (card-with-query "Second Dependent Card" dependent-query-2)
                                    user)
                  ;; Propose changing to products table (no TOTAL, breaks both downstream cards)
                  proposed-query (lib/query mp (lib.metadata/table mp (mt/id :products)))
                  proposed-card {:id (:id base-card)
                                 :type :question
                                 :dataset_query proposed-query
                                 :result_metadata nil}
                  response (mt/user-http-request :rasta :post 200 "ee/dependencies/check_card" proposed-card)]
              (is (=? {:success false
                       :bad_cards #{(:id dependent-card-1) (:id dependent-card-2)}
                       :bad_transforms []}
                      (update response :bad_cards #(into #{} (map :id) %)))))))))))

(deftest check-transform-test
  (testing "POST /api/ee/dependencies/check_transform"
    (mt/with-premium-features #{:dependencies}
      (mt/with-temp [:model/Transform {_transform-id :id :as transform} {}]
        (let [response (mt/user-http-request :crowberto :post 200 "ee/dependencies/check_transform" transform)]
          (is (= {:bad_cards [], :bad_transforms [], :success true}
                 response)))))))

(deftest check-snippet-test
  (testing "POST /api/ee/dependencies/check_snippet"
    (mt/with-premium-features #{:dependencies}
      (mt/with-temp [:model/NativeQuerySnippet {_snippet-id :id :as snippet} {:name "test-snippet"
                                                                              :content "WHERE ID > 10"}]
        (let [response (mt/user-http-request :crowberto :post 200 "ee/dependencies/check_snippet" snippet)]
          (is (= {:bad_cards [], :bad_transforms [], :success true}
                 response)))))))

(deftest check-snippet-content-change-breaks-cards-test
  (testing "POST /api/ee/dependencies/check_snippet detects when snippet content changes break dependent cards"
    (mt/dataset test-data
      (mt/with-premium-features #{:dependencies}
        (mt/with-temp [:model/User user {:email "test@test.com"}
                       :model/NativeQuerySnippet {snippet-id :id snippet-name :name} {:name "filter-snippet"
                                                                                      :content "WHERE SUBTOTAL > 100"}]
          (mt/with-model-cleanup [:model/Card :model/Dependency]
            (let [tag-name (str "snippet: " snippet-name)
                  mp (mt/metadata-provider)
                  native-query (-> (lib/native-query mp (format "SELECT * FROM ORDERS %s" (str "{{" tag-name "}}")))
                                   (lib/with-template-tags {tag-name {:name tag-name
                                                                      :display-name (str "Snippet: " snippet-name)
                                                                      :type :snippet
                                                                      :snippet-name snippet-name
                                                                      :snippet-id snippet-id}}))
                  card (card/create-card! {:name "Card using snippet"
                                           :dataset_query native-query
                                           :display :table
                                           :visualization_settings {}}
                                          user)
                  proposed-content "WHERE NONEXISTENT_COLUMN > 100"
                  response (mt/user-http-request :rasta :post 200 "ee/dependencies/check_snippet"
                                                 {:id snippet-id
                                                  :content proposed-content})]
              (is (=? {:success false
                       :bad_cards [{:id (:id card)}]
                       :bad_transforms []}
                      response)))))))))

(deftest graph-test
  (testing "GET /api/ee/dependencies/graph"
    (mt/with-premium-features #{:dependencies}
      (mt/with-model-cleanup [:model/Card :model/Dependency]
        (mt/with-temp [:model/User user {:email "me@wherever.com"}]
          (let [{card-id-1 :id :as dependency-card} (card/create-card! (basic-card) user)
                {card-id-2 :id} (card/create-card! (wrap-card dependency-card) user)
                response (mt/user-http-request :crowberto :get 200 "ee/dependencies/graph" :id card-id-2 :type "card")
                creator {:email "me@wherever.com"
                         :id (:id user)}]
            (is (=? {:edges
                     #{{:from_entity_id card-id-2, :from_entity_type "card"
                        :to_entity_id card-id-1, :to_entity_type "card"}
                       {:from_entity_id card-id-1, :from_entity_type "card"
                        :to_entity_id (mt/id :orders), :to_entity_type "table"}}
                     :nodes
                     [{:data {:collection
                              {:metabase.collections.models.collection.root/is-root? true}
                              :collection_id nil
                              :creator creator
                              :database_id (mt/id)
                              :last-edit-info creator}
                       :dependents_count {:question 1}
                       :id card-id-1
                       :type "card"}
                      {:data {:collection
                              {:metabase.collections.models.collection.root/is-root? true}
                              :creator creator
                              :database_id (mt/id)
                              :last-edit-info creator
                              :name "Downstream card"}
                       :dependents_count nil
                       :id card-id-2
                       :type "card"}
                      {:data {:db
                              {:id (mt/id)}
                              :db_id (mt/id)}
                       :dependents_count {:question int?}
                       :id (mt/id :orders)
                       :type "table"}]}
                    (-> response
                        (update :edges set)
                        (update :nodes #(sort-by :type %)))))))))))

(deftest graph-transform-hydrates-creator-test
  (testing "GET /api/ee/dependencies/graph hydrates creator for transforms"
    (mt/with-premium-features #{:dependencies :transforms}
      (mt/with-temp [:model/Transform {transform-id :id} {:name "Test Transform"
                                                          :creator_id (mt/user->id :crowberto)}]
        (let [response (mt/user-http-request :crowberto :get 200 "ee/dependencies/graph"
                                             :id transform-id
                                             :type "transform")
              transform-node (first (filter #(= (:type %) "transform") (:nodes response)))
              crowberto-id (mt/user->id :crowberto)]
          (testing "Transform node has creator hydrated"
            (is (some? transform-node))
            (is (map? (get-in transform-node [:data :creator])))
            (is (= crowberto-id (get-in transform-node [:data :creator :id])))))))))

(deftest graph-table-root-test
  (testing "GET /api/ee/dependencies/graph with table as root node"
    (mt/dataset test-data
      (mt/with-premium-features #{:dependencies}
        (mt/with-model-cleanup [:model/Card :model/Dependency]
          (mt/with-temp [:model/User user {:email "test@test.com"}]
            (let [_card-1 (card/create-card! (basic-card "Card 1" :orders) user)
                  _card-2 (card/create-card! (basic-card "Card 2" :orders) user)
                  response (mt/user-http-request :rasta :get 200 "ee/dependencies/graph"
                                                 :id (mt/id :orders)
                                                 :type "table")]
              (testing "table has no upstream dependencies, so only the table node is returned"
                (is (=? {:nodes [{:id (mt/id :orders)
                                  :type "table"
                                  :data {:db_id (mt/id)}
                                  :dependents_count {:question #(and (int? %) (>= % 2))}}]
                         :edges #{}}
                        (update response :edges set)))))))))))

(deftest dependents-test
  (testing "GET /api/ee/dependencies/graph/dependents"
    (mt/with-premium-features #{:dependencies}
      (mt/with-model-cleanup [:model/Card :model/Dependency]
        (mt/with-temp [:model/User user {:email "me@wherever.com"}]
          (let [{card-id-1 :id :as dependency-card} (card/create-card! (basic-card) user)
                {card-id-2 :id} (card/create-card! (wrap-card dependency-card) user)
                response (mt/user-http-request :rasta :get 200 "ee/dependencies/graph/dependents"
                                               :id card-id-1
                                               :type "card"
                                               :dependent_type "card"
                                               :dependent_card_type "question")]
            (is (=? [{:data
                      {:collection
                       {:id "root"
                        :metabase.collections.models.collection.root/is-root? true}
                       :creator
                       {:email "me@wherever.com"
                        :id (:id user)}
                       :database_id (mt/id)
                       :display "table"
                       :last-edit-info
                       {:email "me@wherever.com"
                        :id (:id user)}
                       :name "Downstream card"
                       :type "question"}
                      :dependents_count nil
                      :id card-id-2
                      :type "card"}]
                    response))))))))

(deftest graph-archived-card-test
  (testing "GET /api/ee/dependencies/graph with archived parameter"
    (mt/with-premium-features #{:dependencies}
      (mt/with-model-cleanup [:model/Card :model/Dependency]
        (mt/with-temp [:model/User user {:email "test@test.com"}]
          (let [base-card (card/create-card! (basic-card "Archived Base Card") user)
                dependent-card (card/create-card! (wrap-card base-card) user)]
            (card/update-card! {:card-before-update base-card
                                :card-updates {:archived true}})
            (testing "archived=false (default) excludes archived card from dependencies"
              (let [response (mt/user-http-request :rasta :get 200 "ee/dependencies/graph"
                                                   :id (:id dependent-card)
                                                   :type "card")
                    node-ids (set (map :id (:nodes response)))]
                (is (contains? node-ids (:id dependent-card)))
                (is (not (contains? node-ids (:id base-card))))))
            (testing "archived=true includes archived card in dependencies"
              (let [response (mt/user-http-request :rasta :get 200 "ee/dependencies/graph"
                                                   :id (:id dependent-card)
                                                   :type "card"
                                                   :archived true)
                    node-ids (set (map :id (:nodes response)))]
                (is (contains? node-ids (:id dependent-card)))
                (is (contains? node-ids (:id base-card)))
                (is (contains? node-ids (mt/id :orders)))))))))))

(deftest dependents-archived-card-test
  (testing "GET /api/ee/dependencies/graph/dependents with archived parameter"
    (mt/with-premium-features #{:dependencies}
      (mt/with-model-cleanup [:model/Card :model/Dependency]
        (mt/with-temp [:model/User user {:email "test@test.com"}]
          (let [base-card (card/create-card! (basic-card "Base Card") user)
                dependent-card (card/create-card! (wrap-card base-card) user)]
            (card/update-card! {:card-before-update dependent-card
                                :card-updates {:archived true}})
            (testing "archived=false (default) excludes archived dependent"
              (let [response (mt/user-http-request :rasta :get 200 "ee/dependencies/graph/dependents"
                                                   :id (:id base-card)
                                                   :type "card"
                                                   :dependent_type "card")]
                (is (empty? response))))
            (testing "archived=true includes archived dependent"
              (let [response (mt/user-http-request :rasta :get 200 "ee/dependencies/graph/dependents"
                                                   :id (:id base-card)
                                                   :type "card"
                                                   :dependent_type "card"
                                                   :dependent_card_type "question"
                                                   :archived true)
                    dependent-ids (set (map :id response))]
                (is (contains? dependent-ids (:id dependent-card)))))))))))

(deftest check-card-permissions-test
  (testing "POST /api/ee/dependencies/check_card requires read permissions on the input card"
    (mt/with-premium-features #{:dependencies}
      (mt/with-non-admin-groups-no-root-collection-perms
        (mt/with-temp [:model/Collection collection {}
                       :model/User user {:email "test@test.com"}]
          (mt/with-model-cleanup [:model/Card :model/Dependency]
            (let [card (card/create-card! (assoc (basic-card) :collection_id (u/the-id collection)) user)]
              (testing "Returns 403 when user lacks read permissions"
                (is (= "You don't have permissions to do that."
                       (mt/user-http-request :rasta :post 403 "ee/dependencies/check_card"
                                             (assoc card :name "Modified name")))))
              (testing "Returns 200 when user has read permissions"
                (perms/grant-collection-read-permissions! (perms/all-users-group) collection)
                (is (=? {:success true}
                        (mt/user-http-request :rasta :post 200 "ee/dependencies/check_card"
                                              (assoc card :name "Modified name"))))))))))))

(deftest check-snippet-permissions-test
  (testing "POST /api/ee/dependencies/check_snippet requires native query execution permissions"
    (mt/with-premium-features #{:dependencies}
      (mt/with-non-admin-groups-no-root-collection-perms
        (mt/with-temp [:model/NativeQuerySnippet snippet {:name "test snippet"
                                                          :content "SELECT 1"
                                                          :creator_id (mt/user->id :crowberto)}]
          ;; remove native permissions
          (with-redefs [snippet.perms/has-any-native-permissions? (constantly false)]
            (testing "Returns 403 when user lacks native query execution permissions"
              (is (= "You don't have permissions to do that."
                     (mt/user-http-request :rasta :post 403 "ee/dependencies/check_snippet"
                                           {:id (:id snippet)
                                            :content "SELECT 2"})))))
          ;; Grant native query permissions
          (testing "Returns 200 when user has native query execution permissions"
            (mt/user-http-request :rasta :post 200 "ee/dependencies/check_snippet"
                                  {:id (:id snippet)
                                   :content "SELECT 2"})))))))

(deftest check-transform-permissions-test
  (testing "POST /api/ee/dependencies/check_transform requires read permissions on the input transform"
    (mt/with-premium-features #{:dependencies}
      (mt/with-temp [:model/Transform transform {:name "test transform"}]
        (testing "Returns 403 when user is not an admin (only admins can read transforms)"
          (is (= "You don't have permissions to do that."
                 (mt/user-http-request :rasta :post 403 "ee/dependencies/check_transform"
                                       {:id (:id transform)
                                        :source (:source transform)
                                        :target (:target transform)}))))
        (testing "Returns 200 when user is an admin"
          (is (=? {:success true}
                  (mt/user-http-request :crowberto :post 200 "ee/dependencies/check_transform"
                                        {:id (:id transform)
                                         :source (:source transform)
                                         :target (:target transform)}))))))))

(deftest graph-permissions-test
  (testing "GET /api/ee/dependencies/graph requires read permissions on the starting entity"
    (mt/with-premium-features #{:dependencies}
      (mt/with-non-admin-groups-no-root-collection-perms
        (mt/with-temp [:model/Collection collection {}
                       :model/User user {:email "test@test.com"}]
          (mt/with-model-cleanup [:model/Card :model/Dependency]
            (let [card (card/create-card! (assoc (basic-card) :collection_id (u/the-id collection)) user)]
              (testing "Returns 403 when user lacks read permissions"
                (is (= "You don't have permissions to do that."
                       (mt/user-http-request :rasta :get 403 "ee/dependencies/graph"
                                             :id (:id card)
                                             :type "card"))))
              (testing "Returns 200 when user has read permissions"
                (perms/grant-collection-read-permissions! (perms/all-users-group) collection)
                (mt/user-http-request :rasta :get 200 "ee/dependencies/graph"
                                      :id (:id card)
                                      :type "card")))))))))

(deftest graph-dependents-permissions-test
  (testing "GET /api/ee/dependencies/graph/dependents requires read permissions on the starting entity"
    (mt/with-premium-features #{:dependencies}
      (mt/with-non-admin-groups-no-root-collection-perms
        (mt/with-temp [:model/Collection collection {}
                       :model/User user {:email "test@test.com"}]
          (mt/with-model-cleanup [:model/Card :model/Dependency]
            (let [{card-id :id} (card/create-card! (assoc (basic-card) :collection_id (:id collection)) user)]
              (testing "Returns 403 when user lacks read permissions"
                (is (= "You don't have permissions to do that."
                       (mt/user-http-request :rasta :get 403 "ee/dependencies/graph/dependents"
                                             :id card-id
                                             :type "card"
                                             :dependent_type "card"
                                             :dependent_card_type "question"))))
              (testing "Returns 200 when user has read permissions"
                (perms/grant-collection-read-permissions! (perms/all-users-group) collection)
                (mt/user-http-request :rasta :get 200 "ee/dependencies/graph/dependents"
                                      :id card-id
                                      :type "card"
                                      :dependent_type "card"
                                      :dependent_card_type "question")))))))))

(deftest graph-filtering-test
  (testing "GET /api/ee/dependencies/graph filters out upstream nodes the user cannot read"
    (mt/dataset test-data
      (mt/with-premium-features #{:dependencies}
        (mt/with-non-admin-groups-no-root-collection-perms
          (mt/with-temp [:model/Collection readable-collection {}
                         :model/Collection unreadable-collection {}
                         :model/User user {:email "test@test.com"}]
            (mt/with-model-cleanup [:model/Card :model/Dependency]
              (let [readable-base (card/create-card! (assoc (basic-card "Readable")
                                                            :collection_id (:id readable-collection)) user)
                    unreadable-base (card/create-card! (assoc (basic-card "Unreadable")
                                                              :collection_id (:id unreadable-collection)) user)
                    top-card (card/create-card! (assoc (wrap-two-cards readable-base unreadable-base)
                                                       :collection_id (:id readable-collection))
                                                user)]
                (perms/grant-collection-read-permissions! (perms/all-users-group) readable-collection)
                (testing "User sees complete upstream graph through readable path"
                  (let [response (mt/user-http-request :rasta :get 200 "ee/dependencies/graph"
                                                       :id (:id top-card)
                                                       :type "card")
                        nodes (set (map (juxt :type :id) (:nodes response)))
                        expected-nodes #{["card" (:id top-card)] ["card" (:id readable-base)] ["table" (mt/id :orders)]}]
                    (is (= expected-nodes nodes)
                        "Should see top-card, readable-base, and :orders table")))
                (testing "Edges show complete readable dependency chain"
                  (let [response (mt/user-http-request :rasta :get 200 "ee/dependencies/graph"
                                                       :id (:id top-card)
                                                       :type "card")
                        edges (set (:edges response))
                        expected-edges #{{:from_entity_id (:id top-card)
                                          :from_entity_type "card"
                                          :to_entity_id (:id readable-base)
                                          :to_entity_type "card"}
                                         {:from_entity_id (:id readable-base)
                                          :from_entity_type "card"
                                          :to_entity_id (mt/id :orders)
                                          :to_entity_type "table"}}]
                    (is (= expected-edges edges)
                        "Should have edges: top-card->readable-base and readable-base->orders")))))))))))

(deftest graph-dependents-filtering-test
  (testing "GET /api/ee/dependencies/graph/dependents filters out nodes the user cannot read"
    (mt/with-premium-features #{:dependencies}
      (mt/with-non-admin-groups-no-root-collection-perms
        (mt/with-temp [:model/Collection readable-collection {}
                       :model/Collection unreadable-collection {}
                       :model/User user {:email "test@test.com"}]
          (mt/with-model-cleanup [:model/Card :model/Dependency]
            (let [base-card (card/create-card! (assoc (basic-card) :collection_id (:id readable-collection)) user)
                  readable-dependent (card/create-card! (assoc (wrap-card base-card)
                                                               :collection_id (:id readable-collection))
                                                        user)
                  unreadable-dependent (card/create-card! (assoc (wrap-card base-card)
                                                                 :collection_id (:id unreadable-collection))
                                                          user)]
              (perms/grant-collection-read-permissions! (perms/all-users-group) readable-collection)
              (testing "User sees only readable dependents"
                (let [response (mt/user-http-request :rasta :get 200 "ee/dependencies/graph/dependents"
                                                     :id (:id base-card)
                                                     :type "card"
                                                     :dependent_type "card"
                                                     :dependent_card_type "question")
                      dependent-ids (set (map :id response))]
                  (is (contains? dependent-ids (:id readable-dependent)))
                  (is (not (contains? dependent-ids (:id unreadable-dependent)))))))))))))

(deftest graph-multi-level-filtering-test
  (testing "GET /api/ee/dependencies/graph includes upstream nodes if ANY path to them is readable"
    (mt/dataset test-data
      (mt/with-premium-features #{:dependencies}
        (mt/with-non-admin-groups-no-root-collection-perms
          (mt/with-temp [:model/Collection readable-collection {}
                         :model/Collection unreadable-collection {}
                         :model/User user {:email "test@test.com"}]
            (mt/with-model-cleanup [:model/Card :model/Dependency]
              (let [base-card (card/create-card! (assoc (basic-card) :collection_id (:id readable-collection)) user)
                    unreadable-middle (card/create-card! (assoc (wrap-card base-card)
                                                                :collection_id (:id unreadable-collection))
                                                         user)
                    readable-alternate (card/create-card! (assoc (wrap-card base-card)
                                                                 :collection_id (:id readable-collection))
                                                          user)
                    end-card (card/create-card! (assoc (wrap-two-cards unreadable-middle readable-alternate)
                                                       :collection_id (:id readable-collection))
                                                user)]
                (perms/grant-collection-read-permissions! (perms/all-users-group) readable-collection)
                (testing "Diamond pattern: complete upstream graph via readable path"
                  (let [response (mt/user-http-request :rasta :get 200 "ee/dependencies/graph"
                                                       :id (:id end-card)
                                                       :type "card")
                        nodes (set (map (juxt :type :id) (:nodes response)))
                        expected-nodes #{["card" (:id end-card)] ["card" (:id readable-alternate)]
                                         ["card" (:id base-card)] ["table" (mt/id :orders)]}]
                    (is (= expected-nodes nodes)
                        "Should see end-card, readable-alternate, base-card, and :orders table")))
                (testing "Edges show complete readable dependency chain"
                  (let [response (mt/user-http-request :rasta :get 200 "ee/dependencies/graph"
                                                       :id (:id end-card)
                                                       :type "card")
                        edges (set (:edges response))
                        expected-edges #{{:from_entity_id (:id end-card)
                                          :from_entity_type "card"
                                          :to_entity_id (:id readable-alternate)
                                          :to_entity_type "card"}
                                         {:from_entity_id (:id readable-alternate)
                                          :from_entity_type "card"
                                          :to_entity_id (:id base-card)
                                          :to_entity_type "card"}
                                         {:from_entity_id (:id base-card)
                                          :from_entity_type "card"
                                          :to_entity_id (mt/id :orders)
                                          :to_entity_type "table"}}]
                    (is (= expected-edges edges)
                        "Should have edges through readable path only")))))))))))

(deftest graph-filtering-all-unreadable-test
  (testing "GET /api/ee/dependencies/graph returns only root node when all upstream dependencies are unreadable"
    (mt/dataset test-data
      (mt/with-premium-features #{:dependencies}
        (mt/with-non-admin-groups-no-root-collection-perms
          (mt/with-temp [:model/Collection readable-collection {}
                         :model/Collection unreadable-collection {}
                         :model/User user {:email "test@test.com"}]
            (mt/with-model-cleanup [:model/Card :model/Dependency]
              (let [unreadable-base (card/create-card! (assoc (basic-card "Unreadable")
                                                              :collection_id (:id unreadable-collection)) user)
                    top-card (card/create-card! (assoc (wrap-card unreadable-base)
                                                       :collection_id (:id readable-collection))
                                                user)]
                (perms/grant-collection-read-permissions! (perms/all-users-group) readable-collection)
                (testing "User sees only the top card in the graph"
                  (let [response (mt/user-http-request :rasta :get 200 "ee/dependencies/graph"
                                                       :id (:id top-card)
                                                       :type "card")
                        nodes (set (map (juxt :type :id) (:nodes response)))]
                    (is (= #{["card" (:id top-card)]} nodes)
                        "Should see only top-card when all dependencies are unreadable")))
                (testing "No edges when all dependencies are filtered"
                  (let [response (mt/user-http-request :rasta :get 200 "ee/dependencies/graph"
                                                       :id (:id top-card)
                                                       :type "card")]
                    (is (empty? (:edges response))
                        "Should have no edges when all dependencies are filtered out")))))))))))

(deftest graph-snippet-filtering-test
  (testing "GET /api/ee/dependencies/graph/dependents filters snippet dependents based on card permissions"
    (mt/dataset test-data
      (mt/with-premium-features #{:dependencies}
        (mt/with-non-admin-groups-no-root-collection-perms
          (mt/with-temp [:model/Collection readable-collection {}
                         :model/Collection unreadable-collection {}
                         :model/User user {:email "test@test.com"}
                         :model/NativeQuerySnippet {snippet-id :id snippet-name :name} {:name "test-snippet"
                                                                                        :content "WHERE ID > 10"}]
            (mt/with-model-cleanup [:model/Card :model/Dependency]
              (let [tag-name (str "snippet: " snippet-name)
                    mp (mt/metadata-provider)
                    native-query (fn []
                                   (-> (lib/native-query mp (format "SELECT * FROM ORDERS %s" (str "{{" tag-name "}}")))
                                       (lib/with-template-tags {tag-name {:name tag-name
                                                                          :display-name (str "Snippet: " snippet-name)
                                                                          :type :snippet
                                                                          :snippet-name snippet-name
                                                                          :snippet-id snippet-id}})))
                    readable-card (card/create-card! {:name "Readable card with snippet"
                                                      :dataset_query (native-query)
                                                      :display :table
                                                      :visualization_settings {}
                                                      :collection_id (:id readable-collection)}
                                                     user)
                    unreadable-card (card/create-card! {:name "Unreadable card with snippet"
                                                        :dataset_query (native-query)
                                                        :display :table
                                                        :visualization_settings {}
                                                        :collection_id (:id unreadable-collection)}
                                                       user)]
                (perms/grant-collection-read-permissions! (perms/all-users-group) readable-collection)
                (testing "User sees only readable cards as dependents of the snippet"
                  (let [response (mt/user-http-request :rasta :get 200 "ee/dependencies/graph/dependents"
                                                       :id snippet-id
                                                       :type "snippet"
                                                       :dependent_type "card"
                                                       :dependent_card_type "question")
                        dependent-ids (set (map :id response))]
                    (is (contains? dependent-ids (:id readable-card))
                        "Should see readable card as dependent")
                    (is (not (contains? dependent-ids (:id unreadable-card)))
                        "Should not see unreadable card as dependent")))))))))))

(deftest graph-table-permission-filtering-test
  (testing "GET /api/ee/dependencies/graph filters out tables when user lacks table permissions"
    (mt/dataset test-data
      (mt/with-premium-features #{:dependencies}
        (mt/with-non-admin-groups-no-root-collection-perms
          (mt/with-temp [:model/Collection readable-collection {}
                         :model/User user {:email "test@test.com"}]
            (mt/with-temp-copy-of-db
              (mt/with-model-cleanup [:model/Card :model/Dependency]
                (mt/with-no-data-perms-for-all-users!
                  (perms/set-table-permission! (perms/all-users-group) (mt/id :orders) :perms/view-data :blocked)
                  (perms/set-table-permission! (perms/all-users-group) (mt/id :orders) :perms/create-queries :no)
                  (let [card (card/create-card! (assoc (basic-card "Card on orders")
                                                       :collection_id (:id readable-collection)) user)]
                    (perms/grant-collection-read-permissions! (perms/all-users-group) readable-collection)
                    (testing "User sees only the card, table is filtered out"
                      (let [response (mt/user-http-request :rasta :get 200 "ee/dependencies/graph"
                                                           :id (:id card)
                                                           :type "card")
                            nodes (set (map (juxt :type :id) (:nodes response)))]
                        (is (= #{["card" (:id card)]} nodes)
                            "Should see only the card, not the unreadable table")))
                    (testing "No edges when table is filtered"
                      (let [response (mt/user-http-request :rasta :get 200 "ee/dependencies/graph"
                                                           :id (:id card)
                                                           :type "card")]
                        (is (empty? (:edges response))
                            "Should have no edges when table is filtered out")))))))))))))

<<<<<<< HEAD
(deftest ^:sequential unreferenced-questions-test
  (testing "GET /api/ee/dependencies/unreferenced - only unreferenced questions are returned"
    (mt/with-premium-features #{:dependencies}
      (let [mp (mt/metadata-provider)
            products (lib.metadata/table mp (mt/id :products))]
        (mt/with-temp [:model/Card {referenced-card-id :id} {:name "Referenced Card - unreftest"
                                                             :type :question
                                                             :dataset_query (lib/query mp products)}
                       :model/Card {unreffed-card-id :id} {:name "Unreferenced Card - unreftest"
                                                           :type :question
                                                           :dataset_query (->> referenced-card-id
                                                                               (lib.metadata/card mp)
                                                                               (lib/query mp))}]
          (while (#'dependencies.backfill/backfill-dependencies!))
          (let [response (mt/user-http-request :crowberto :get 200 "ee/dependencies/unreferenced-items?types=card&card_types=question&query=unreftest")]
            (is (=? {:data [{:id unreffed-card-id
                             :type "card"
                             :data {:name "Unreferenced Card - unreftest"}}]
                     :limit 50
                     :offset 0
                     :total 1
                     :sort_column "name"
                     :sort_direction "asc"}
                    response))))))))

(deftest ^:sequential unreferenced-tables-test
  (testing "GET /api/ee/dependencies/unreferenced - only unreferenced tables are returned"
    (mt/with-premium-features #{:dependencies}
      (let [mp (mt/metadata-provider)]
        (mt/with-temp [:model/Table {unreffed-table-id :id} {:name "Unreferenced Table - unreftest"}
                       :model/Table {referenced-table-id :id} {:name "Referenced Table - unreftest"}
                       :model/Card _card {:name "Referencing Card"
                                          :type :question
                                          :dataset_query (lib/query mp (lib.metadata/table mp referenced-table-id))}]
          (while (#'dependencies.backfill/backfill-dependencies!))
          (let [response (mt/user-http-request :crowberto :get 200 "ee/dependencies/unreferenced-items?types=table&query=unreftest")]
            (is (=? {:data [{:id unreffed-table-id
                             :type "table"
                             :data {:name "Unreferenced Table - unreftest"}}]
                     :limit 50
                     :offset 0
                     :total 1
                     :sort_column "name"
                     :sort_direction "asc"}
                    response))))))))

(deftest ^:sequential unreferenced-transforms-test
  (testing "GET /api/ee/dependencies/unreferenced - only unreferenced transforms are returned"
    (mt/with-premium-features #{:dependencies}
      (let [mp (mt/metadata-provider)
            products (lib.metadata/table mp (mt/id :products))]
        (mt/with-temp [:model/Transform {unreffed-transform-id :id} {:name "Unreferenced Transform - unreftest"
                                                                     :source {:type :query
                                                                              :query (lib/query mp products)}
                                                                     :target {:schema "PUBLIC"
                                                                              :name "unreferenced_transform_table"}}
                       :model/Transform {referenced-transform-id :id} {:name "Referenced Transform - unreftest"
                                                                       :source {:type :query
                                                                                :query (lib/query mp products)}
                                                                       :target {:schema "PUBLIC"
                                                                                :name "referenced_transform_table"}}
                       :model/Table _ {:name "referenced_transform_table"
                                       :db_id (mt/id)
                                       :schema "PUBLIC"}]
          (events/publish-event! :event/transform-run-complete
                                 {:object {:db-id (mt/id)
                                           :output-schema "PUBLIC"
                                           :output-table "referenced_transform_table"
                                           :transform-id referenced-transform-id}})
          (while (#'dependencies.backfill/backfill-dependencies!))
          (let [response (mt/user-http-request :crowberto :get 200 "ee/dependencies/unreferenced-items?types=transform&query=unreftest")]
            (is (=? {:data [{:id unreffed-transform-id
                             :type "transform"
                             :data {:name "Unreferenced Transform - unreftest"}}]
                     :limit 50
                     :offset 0
                     :total 1
                     :sort_column "name"
                     :sort_direction "asc"}
                    response))))))))

(deftest ^:sequential unreferenced-snippets-test
  (testing "GET /api/ee/dependencies/unreferenced - only unreferenced snippets are returned"
    (mt/with-premium-features #{:dependencies}
      (let [mp (mt/metadata-provider)]
        (mt/with-temp [:model/NativeQuerySnippet {unreffed-snippet-id :id} {:name "Unreferenced Snippet - unreftest"
                                                                            :content "WHERE ID > 10"}
                       :model/NativeQuerySnippet {referenced-snippet-id :id snippet-name :name} {:name "Referenced Snippet - unreftest"
                                                                                                 :content "WHERE ID > 20"}]
          (let [tag-name (str "snippet: " snippet-name)
                native-query (-> (lib/native-query mp (format "SELECT * FROM PRODUCTS %s" (str "{{" tag-name "}}")))
                                 (lib/with-template-tags {tag-name {:name tag-name
                                                                    :display-name (str "Snippet: " snippet-name)
                                                                    :type :snippet
                                                                    :snippet-name snippet-name
                                                                    :snippet-id referenced-snippet-id}}))]
            (mt/with-temp [:model/Card _card {:name "Card using snippet"
                                              :type :question
                                              :dataset_query native-query}]
              (while (#'dependencies.backfill/backfill-dependencies!))
              (let [response (mt/user-http-request :crowberto :get 200 "ee/dependencies/unreferenced-items?types=snippet&query=unreftest")]
                (is (=? {:data [{:id unreffed-snippet-id
                                 :type "snippet"
                                 :data {:name "Unreferenced Snippet - unreftest"}}]
                         :limit 50
                         :offset 0
                         :total 1
                         :sort_column "name"
                         :sort_direction "asc"}
                        response))))))))))

(deftest ^:sequential unreferenced-dashboards-test
  (testing "GET /api/ee/dependencies/unreferenced - only unreferenced dashboards are returned"
    (mt/with-premium-features #{:dependencies}
      (mt/with-temp [:model/Dashboard {unreffed-dashboard-id :id} {:name "Unreferenced Dashboard - unreftest"}
                     :model/Dashboard {referenced-dashboard-id :id} {:name "Referenced Dashboard - unreftest"}
                     :model/Document _ {:name "Document with dashboard link"
                                        :dependency_analysis_version 0
                                        :document {:type "doc"
                                                   :content [{:type "paragraph"
                                                              :content [{:type "smartLink"
                                                                         :attrs {:entityId referenced-dashboard-id
                                                                                 :model "dashboard"}}]}]}
                                        :content_type "application/json+vnd.prose-mirror"}]
        (while (#'dependencies.backfill/backfill-dependencies!))
        (let [response (mt/user-http-request :crowberto :get 200 "ee/dependencies/unreferenced-items?types=dashboard&query=unreftest")]
          (is (=? {:data [{:id unreffed-dashboard-id
                           :type "dashboard"
                           :data {:name "Unreferenced Dashboard - unreftest"}}]
                   :limit 50
                   :offset 0
                   :total 1
                   :sort_column "name"
                   :sort_direction "asc"}
                  response)))))))

(deftest ^:sequential unreferenced-documents-test
  (testing "GET /api/ee/dependencies/unreferenced - only unreferenced documents are returned"
    (mt/with-premium-features #{:dependencies}
      (mt/with-temp [:model/Document {referenced-document-id :id} {:name "Referenced Document - unreftest"}
                     :model/Document {unreffed-document-id :id} {:name "Unreferenced Document - unreftest"
                                                                 :document {:type "doc"
                                                                            :content [{:type "paragraph"
                                                                                       :content [{:type "smartLink"
                                                                                                  :attrs {:entityId referenced-document-id
                                                                                                          :model "document"}}]}]}
                                                                 :content_type "application/json+vnd.prose-mirror"}]
        (while (#'dependencies.backfill/backfill-dependencies!))
        (let [response (mt/user-http-request :crowberto :get 200 "ee/dependencies/unreferenced-items?types=document&query=unreftest")]
          (is (=? {:data [{:id unreffed-document-id
                           :type "document"
                           :data {:name "Unreferenced Document - unreftest"}}]
                   :limit 50
                   :offset 0
                   :total 1
                   :sort_column "name"
                   :sort_direction "asc"}
                  response)))))))

(deftest ^:sequential unreferenced-sandboxes-test
  (testing "GET /api/ee/dependencies/unreferenced - unreferenced sandboxes are returned"
    (mt/with-premium-features #{:dependencies :sandboxes}
      (let [mp (mt/metadata-provider)
            products (lib.metadata/table mp (mt/id :products))]
        (mt/with-temp [:model/PermissionsGroup {group-id :id} {:name "Sandbox Group - unreftest"}
                       :model/Card {sandbox-card-id :id} {:name "Sandbox Card - unreftest"
                                                          :type :question
                                                          :dataset_query (lib/query mp products)}
                       :model/Sandbox {sandbox-id :id} {:group_id group-id
                                                        :table_id (mt/id :products)
                                                        :card_id sandbox-card-id}]
          (while (#'dependencies.backfill/backfill-dependencies!))
          (let [response (mt/user-http-request :crowberto :get 200 "ee/dependencies/unreferenced-items?types=sandbox")]
            (is (=? {:data [{:id sandbox-id
                             :type "sandbox"
                             :data {:table {:name "PRODUCTS"}}}]
                     :limit 50
                     :offset 0
                     :total 1
                     :sort_column "name"
                     :sort_direction "asc"}
                    response))))))))

(deftest ^:sequential unreferenced-card-types-and-pagination-test
  (testing "GET /api/ee/dependencies/unreferenced - unreferenced models and metrics are filtered by card_types and pagination"
    (mt/with-premium-features #{:dependencies}
      (let [mp (mt/metadata-provider)
            products (lib.metadata/table mp (mt/id :products))]
        (mt/with-temp [:model/Card {unreffed-model-id :id} {:name "A - Unreferenced Model - cardtype"
                                                            :type :model
                                                            :dataset_query (lib/query mp products)}
                       :model/Card {unreffed-metric-id :id} {:name "B - Unreferenced Metric - cardtype"
                                                             :type :metric
                                                             :dataset_query (lib/query mp products)}]
          (while (#'dependencies.backfill/backfill-dependencies!))
          (testing "filtering by model only"
            (let [response (mt/user-http-request :crowberto :get 200 "ee/dependencies/unreferenced-items?types=card&card_types=model&query=cardtype")]
              (is (=? {:data [{:id unreffed-model-id
                               :type "card"
                               :data {:name "A - Unreferenced Model - cardtype"
                                      :type "model"}}]
                       :limit 50
                       :offset 0
                       :total 1
                       :sort_column "name"
                       :sort_direction "asc"}
                      response))))
          (testing "filtering by metric only"
            (let [response (mt/user-http-request :crowberto :get 200 "ee/dependencies/unreferenced-items?types=card&card_types=metric&query=cardtype")]
              (is (=? {:data [{:id unreffed-metric-id
                               :type "card"
                               :data {:name "B - Unreferenced Metric - cardtype"
                                      :type "metric"}}]
                       :limit 50
                       :offset 0
                       :total 1
                       :sort_column "name"
                       :sort_direction "asc"}
                      response))))
          (testing "filtering by model and metric as the default card types"
            (let [response (mt/user-http-request :crowberto :get 200 "ee/dependencies/unreferenced-items?types=card&query=cardtype")]
              (is (=? {:data [{:id unreffed-model-id
                               :type "card"
                               :data {:name "A - Unreferenced Model - cardtype"
                                      :type "model"}}
                              {:id unreffed-metric-id
                               :type "card"
                               :data {:name "B - Unreferenced Metric - cardtype"
                                      :type "metric"}}]
                       :limit 50
                       :offset 0
                       :total 2
                       :sort_column "name"
                       :sort_direction "asc"}
                      response))))
          (testing "limit works"
            (let [response (mt/user-http-request :crowberto :get 200 "ee/dependencies/unreferenced-items?types=card&limit=1&query=cardtype")]
              (is (=? {:data [{:id unreffed-model-id
                               :type "card"
                               :data {:name "A - Unreferenced Model - cardtype"
                                      :type "model"}}]
                       :limit 1
                       :offset 0
                       :total 2
                       :sort_column "name"
                       :sort_direction "asc"}
                      response))))
          (testing "offset works"
            (let [response (mt/user-http-request :crowberto :get 200 "ee/dependencies/unreferenced-items?types=card&offset=1&query=cardtype")]
              (is (=? {:data [{:id unreffed-metric-id
                               :type "card"
                               :data {:name "B - Unreferenced Metric - cardtype"
                                      :type "metric"}}]
                       :limit 50
                       :offset 1
                       :total 2
                       :sort_column "name"
                       :sort_direction "asc"}
                      response))))
          (testing "sort descending order by name works"
            (let [response (mt/user-http-request :crowberto :get 200 "ee/dependencies/unreferenced-items?types=card&sort_direction=desc&query=cardtype")]
              (is (=? {:data [{:id unreffed-metric-id
                               :type "card"
                               :data {:name "B - Unreferenced Metric - cardtype"
                                      :type "metric"}}
                              {:id unreffed-model-id
                               :type "card"
                               :data {:name "A - Unreferenced Model - cardtype"
                                      :type "model"}}]
                       :limit 50
                       :offset 0
                       :total 2
                       :sort_column "name"
                       :sort_direction "desc"}
                      response)))))))))
=======
(deftest graph-returns-dashboard-for-cards-test
  (testing "Graph endpoints return dashboard data for cards in dashboards"
    (mt/with-premium-features #{:dependencies}
      (mt/with-current-user (mt/user->id :rasta)
        (mt/with-model-cleanup [:model/Card :model/Dependency]
          (mt/with-temp [:model/User user {:email "test@test.com"}
                         :model/Dashboard dashboard {:name "Test Dashboard"}]
            (let [base-card (card/create-card! (basic-card "Base Card") user)
                  dashboard-card (card/create-card! (assoc (wrap-card base-card)
                                                           :dashboard_id (:id dashboard))
                                                    user)]
              (testing "GET /api/ee/dependencies/graph returns dashboard with :id and :name"
                (let [response (mt/user-http-request :crowberto :get 200 "ee/dependencies/graph"
                                                     :id (:id dashboard-card)
                                                     :type :card)
                      card-node (first (filter #(= (:id %) (:id dashboard-card)) (:nodes response)))]
                  (is (= {:id (:id dashboard) :name "Test Dashboard"}
                         (get-in card-node [:data :dashboard])))
                  (is (= (:id dashboard)
                         (get-in card-node [:data :dashboard_id])))))
              (testing "GET /api/ee/dependencies/graph/dependents returns dashboard with :id and :name"
                (let [response (mt/user-http-request :crowberto :get 200 "ee/dependencies/graph/dependents"
                                                     :id (:id base-card)
                                                     :type :card
                                                     :dependent_type :card
                                                     :dependent_card_type :question)
                      card-node (first (filter #(= (:id %) (:id dashboard-card)) response))]
                  (is (some? card-node))
                  (is (= {:id (:id dashboard) :name "Test Dashboard"}
                         (get-in card-node [:data :dashboard])))
                  (is (= (:id dashboard)
                         (get-in card-node [:data :dashboard_id]))))))))))))

(deftest graph-returns-document-for-cards-test
  (testing "Graph endpoints return document data for cards in documents"
    (mt/with-premium-features #{:dependencies}
      (mt/with-model-cleanup [:model/Card :model/Dependency]
        (mt/with-temp [:model/User user {:email "test@test.com"}
                       :model/Document document {:name "Test Document"}]
          (let [base-card (card/create-card! (basic-card "Base Card") user)
                document-card (card/create-card! (assoc (wrap-card base-card)
                                                        :document_id (:id document))
                                                 user)]
            (testing "GET /api/ee/dependencies/graph returns document with :id and :name"
              (let [response (mt/user-http-request :crowberto :get 200 "ee/dependencies/graph"
                                                   :id (:id document-card)
                                                   :type :card)
                    card-node (first (filter #(= (:id %) (:id document-card)) (:nodes response)))]
                (is (= {:id (:id document) :name "Test Document"}
                       (get-in card-node [:data :document])))
                (is (= (:id document)
                       (get-in card-node [:data :document_id])))))
            (testing "GET /api/ee/dependencies/graph/dependents returns document with :id and :name"
              (let [response (mt/user-http-request :crowberto :get 200 "ee/dependencies/graph/dependents"
                                                   :id (:id base-card)
                                                   :type :card
                                                   :dependent_type :card
                                                   :dependent_card_type :question)
                    card-node (first (filter #(= (:id %) (:id document-card)) response))]
                (is (some? card-node))
                (is (= {:id (:id document) :name "Test Document"}
                       (get-in card-node [:data :document])))
                (is (= (:id document)
                       (get-in card-node [:data :document_id])))))))))))
>>>>>>> a06219bd
<|MERGE_RESOLUTION|>--- conflicted
+++ resolved
@@ -740,7 +740,71 @@
                         (is (empty? (:edges response))
                             "Should have no edges when table is filtered out")))))))))))))
 
-<<<<<<< HEAD
+(deftest graph-returns-dashboard-for-cards-test
+  (testing "Graph endpoints return dashboard data for cards in dashboards"
+    (mt/with-premium-features #{:dependencies}
+      (mt/with-current-user (mt/user->id :rasta)
+        (mt/with-model-cleanup [:model/Card :model/Dependency]
+          (mt/with-temp [:model/User user {:email "test@test.com"}
+                         :model/Dashboard dashboard {:name "Test Dashboard"}]
+            (let [base-card (card/create-card! (basic-card "Base Card") user)
+                  dashboard-card (card/create-card! (assoc (wrap-card base-card)
+                                                           :dashboard_id (:id dashboard))
+                                                    user)]
+              (testing "GET /api/ee/dependencies/graph returns dashboard with :id and :name"
+                (let [response (mt/user-http-request :crowberto :get 200 "ee/dependencies/graph"
+                                                     :id (:id dashboard-card)
+                                                     :type :card)
+                      card-node (first (filter #(= (:id %) (:id dashboard-card)) (:nodes response)))]
+                  (is (= {:id (:id dashboard) :name "Test Dashboard"}
+                         (get-in card-node [:data :dashboard])))
+                  (is (= (:id dashboard)
+                         (get-in card-node [:data :dashboard_id])))))
+              (testing "GET /api/ee/dependencies/graph/dependents returns dashboard with :id and :name"
+                (let [response (mt/user-http-request :crowberto :get 200 "ee/dependencies/graph/dependents"
+                                                     :id (:id base-card)
+                                                     :type :card
+                                                     :dependent_type :card
+                                                     :dependent_card_type :question)
+                      card-node (first (filter #(= (:id %) (:id dashboard-card)) response))]
+                  (is (some? card-node))
+                  (is (= {:id (:id dashboard) :name "Test Dashboard"}
+                         (get-in card-node [:data :dashboard])))
+                  (is (= (:id dashboard)
+                         (get-in card-node [:data :dashboard_id]))))))))))))
+
+(deftest graph-returns-document-for-cards-test
+  (testing "Graph endpoints return document data for cards in documents"
+    (mt/with-premium-features #{:dependencies}
+      (mt/with-model-cleanup [:model/Card :model/Dependency]
+        (mt/with-temp [:model/User user {:email "test@test.com"}
+                       :model/Document document {:name "Test Document"}]
+          (let [base-card (card/create-card! (basic-card "Base Card") user)
+                document-card (card/create-card! (assoc (wrap-card base-card)
+                                                        :document_id (:id document))
+                                                 user)]
+            (testing "GET /api/ee/dependencies/graph returns document with :id and :name"
+              (let [response (mt/user-http-request :crowberto :get 200 "ee/dependencies/graph"
+                                                   :id (:id document-card)
+                                                   :type :card)
+                    card-node (first (filter #(= (:id %) (:id document-card)) (:nodes response)))]
+                (is (= {:id (:id document) :name "Test Document"}
+                       (get-in card-node [:data :document])))
+                (is (= (:id document)
+                       (get-in card-node [:data :document_id])))))
+            (testing "GET /api/ee/dependencies/graph/dependents returns document with :id and :name"
+              (let [response (mt/user-http-request :crowberto :get 200 "ee/dependencies/graph/dependents"
+                                                   :id (:id base-card)
+                                                   :type :card
+                                                   :dependent_type :card
+                                                   :dependent_card_type :question)
+                    card-node (first (filter #(= (:id %) (:id document-card)) response))]
+                (is (some? card-node))
+                (is (= {:id (:id document) :name "Test Document"}
+                       (get-in card-node [:data :document])))
+                (is (= (:id document)
+                       (get-in card-node [:data :document_id])))))))))))
+
 (deftest ^:sequential unreferenced-questions-test
   (testing "GET /api/ee/dependencies/unreferenced - only unreferenced questions are returned"
     (mt/with-premium-features #{:dependencies}
@@ -1015,70 +1079,4 @@
                        :total 2
                        :sort_column "name"
                        :sort_direction "desc"}
-                      response)))))))))
-=======
-(deftest graph-returns-dashboard-for-cards-test
-  (testing "Graph endpoints return dashboard data for cards in dashboards"
-    (mt/with-premium-features #{:dependencies}
-      (mt/with-current-user (mt/user->id :rasta)
-        (mt/with-model-cleanup [:model/Card :model/Dependency]
-          (mt/with-temp [:model/User user {:email "test@test.com"}
-                         :model/Dashboard dashboard {:name "Test Dashboard"}]
-            (let [base-card (card/create-card! (basic-card "Base Card") user)
-                  dashboard-card (card/create-card! (assoc (wrap-card base-card)
-                                                           :dashboard_id (:id dashboard))
-                                                    user)]
-              (testing "GET /api/ee/dependencies/graph returns dashboard with :id and :name"
-                (let [response (mt/user-http-request :crowberto :get 200 "ee/dependencies/graph"
-                                                     :id (:id dashboard-card)
-                                                     :type :card)
-                      card-node (first (filter #(= (:id %) (:id dashboard-card)) (:nodes response)))]
-                  (is (= {:id (:id dashboard) :name "Test Dashboard"}
-                         (get-in card-node [:data :dashboard])))
-                  (is (= (:id dashboard)
-                         (get-in card-node [:data :dashboard_id])))))
-              (testing "GET /api/ee/dependencies/graph/dependents returns dashboard with :id and :name"
-                (let [response (mt/user-http-request :crowberto :get 200 "ee/dependencies/graph/dependents"
-                                                     :id (:id base-card)
-                                                     :type :card
-                                                     :dependent_type :card
-                                                     :dependent_card_type :question)
-                      card-node (first (filter #(= (:id %) (:id dashboard-card)) response))]
-                  (is (some? card-node))
-                  (is (= {:id (:id dashboard) :name "Test Dashboard"}
-                         (get-in card-node [:data :dashboard])))
-                  (is (= (:id dashboard)
-                         (get-in card-node [:data :dashboard_id]))))))))))))
-
-(deftest graph-returns-document-for-cards-test
-  (testing "Graph endpoints return document data for cards in documents"
-    (mt/with-premium-features #{:dependencies}
-      (mt/with-model-cleanup [:model/Card :model/Dependency]
-        (mt/with-temp [:model/User user {:email "test@test.com"}
-                       :model/Document document {:name "Test Document"}]
-          (let [base-card (card/create-card! (basic-card "Base Card") user)
-                document-card (card/create-card! (assoc (wrap-card base-card)
-                                                        :document_id (:id document))
-                                                 user)]
-            (testing "GET /api/ee/dependencies/graph returns document with :id and :name"
-              (let [response (mt/user-http-request :crowberto :get 200 "ee/dependencies/graph"
-                                                   :id (:id document-card)
-                                                   :type :card)
-                    card-node (first (filter #(= (:id %) (:id document-card)) (:nodes response)))]
-                (is (= {:id (:id document) :name "Test Document"}
-                       (get-in card-node [:data :document])))
-                (is (= (:id document)
-                       (get-in card-node [:data :document_id])))))
-            (testing "GET /api/ee/dependencies/graph/dependents returns document with :id and :name"
-              (let [response (mt/user-http-request :crowberto :get 200 "ee/dependencies/graph/dependents"
-                                                   :id (:id base-card)
-                                                   :type :card
-                                                   :dependent_type :card
-                                                   :dependent_card_type :question)
-                    card-node (first (filter #(= (:id %) (:id document-card)) response))]
-                (is (some? card-node))
-                (is (= {:id (:id document) :name "Test Document"}
-                       (get-in card-node [:data :document])))
-                (is (= (:id document)
-                       (get-in card-node [:data :document_id])))))))))))
->>>>>>> a06219bd
+                      response)))))))))