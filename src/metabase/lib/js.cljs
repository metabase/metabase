(ns metabase.lib.js
  "JavaScript-friendly interface to the entire Metabase lib? This stuff will probably change a bit as MLv2 evolves.

  Note that in JS we've made the decision to make the stage number always be required as an explicit parameter, so we
  DO NOT need to expose the `stage-index = -1` arities of functions below. Generally we probably only need to export
  one arity... see TypeScript wrappers for actual usage."
  (:refer-clojure
   :exclude
   [filter])
  (:require
   [clojure.walk :as walk]
   [goog.object :as gobject]
   [medley.core :as m]
   [metabase.lib.cache :as lib.cache]
   [metabase.lib.convert :as lib.convert]
   [metabase.lib.core :as lib.core]
   [metabase.lib.equality :as lib.equality]
   [metabase.lib.join :as lib.join]
   [metabase.lib.js.metadata :as js.metadata]
   [metabase.lib.metadata :as lib.metadata]
   [metabase.lib.metadata.calculation :as lib.metadata.calculation]
   [metabase.lib.metadata.protocols :as lib.metadata.protocols]
   [metabase.lib.order-by :as lib.order-by]
   [metabase.lib.stage :as lib.stage]
   [metabase.lib.util :as lib.util]
   [metabase.mbql.js :as mbql.js]
   [metabase.shared.util.time :as shared.ut]
   [metabase.util :as u]
   [metabase.util.log :as log]
   [metabase.util.memoize :as memoize]))

;;; this is mostly to ensure all the relevant namespaces with multimethods impls get loaded.
(comment lib.core/keep-me)

(defn- remove-undefined-properties
  [obj]
  (cond-> obj
    (object? obj) (gobject/filter (fn [e _ _] (not (undefined? e))))))

(defn- convert-js-template-tags [tags]
  (-> tags
      (gobject/map (fn [e _ _]
                     (remove-undefined-properties e)))
      js->clj
      (update-vals #(-> %
                        (update-keys keyword)
                        (update :type keyword)))))

(defn ^:export extract-template-tags
  "Extract the template tags from a native query's text.

  If the optional map of existing tags previously parsed is given, this will reuse the existing tags where
  they match up with the new one (in particular, it will preserve the UUIDs).

  Given the text of a native query, extract a possibly-empty set of template tag strings from it.

  These look like mustache templates. For variables, we only allow alphanumeric characters, eg. `{{foo}}`.
  For snippets they start with `snippet:`, eg. `{{ snippet: arbitrary text here }}`.
  And for card references either `{{ #123 }}` or with the optional human label `{{ #123-card-title-slug }}`.

  Invalid patterns are simply ignored, so something like `{{&foo!}}` is just disregarded."
  ([query-text] (extract-template-tags query-text {}))
  ([query-text existing-tags]
   (->> (convert-js-template-tags existing-tags)
        (lib.core/extract-template-tags query-text)
        clj->js)))

(defn ^:export suggestedName
  "Return a nice description of a query."
  [query]
  (lib.core/suggested-name query))

(defn ^:export metadataProvider
  "Convert metadata to a metadata provider if it is not one already."
  [database-id metadata]
  (if (lib.metadata.protocols/metadata-provider? metadata)
    metadata
    (js.metadata/metadata-provider database-id metadata)))

(defn ^:export query
  "Coerce a plain map `query` to an actual query object that you can use with MLv2."
  [database-id metadata query-map]
  (let [query-map (lib.convert/js-legacy-query->pMBQL query-map)]
    (log/debugf "query map: %s" (pr-str query-map))
    (lib.core/query (metadataProvider database-id metadata) query-map)))

(defn- fix-namespaced-values
  "This converts namespaced keywords to strings as `\"foo/bar\"`.

  `clj->js` supports overriding how keyword map keys get transformed, but it doesn't let you override how values are
  handled. So this function runs first and turns them into strings.

  As an example of such a value, `(get-in card [:template-tags \"some-tag\" :widget-type])` can be `:date/all-options`."
  [x]
  (cond
    (qualified-keyword? x) (str (namespace x) "/" (name x))
    (map? x)               (update-vals x fix-namespaced-values)
    (sequential? x)        (map fix-namespaced-values x)
    :else                  x))

(defn ^:export legacy-query
  "Coerce a CLJS pMBQL query back to (1) a legacy query (2) in vanilla JS."
  [query-map]
  (-> query-map lib.convert/->legacy-MBQL fix-namespaced-values (clj->js :keyword-fn u/qualified-name)))

(defn ^:export append-stage
  "Adds a new blank stage to the end of the pipeline"
  [a-query]
  (lib.core/append-stage a-query))

(defn ^:export drop-stage
  "Drops the final stage in the pipeline"
  [a-query]
  (lib.core/drop-stage a-query))

(defn ^:export orderable-columns
  "Return a sequence of Column metadatas about the columns you can add order bys for in a given stage of `a-query.` To
  add an order by, pass the result to [[order-by]]."
  [a-query stage-number]
  (to-array (lib.order-by/orderable-columns a-query stage-number)))

;; Display-info =====================================================================================================
;; This is a complicated stack of caches and inner functions, so some guidance is in order.
;;
;; The outer surface is `lib.js/display-info` in this file. It has a [[lib.cache/side-channel-cache]], so if
;; `display-info` is called multiple times on the same opaque CLJS value, it will be cached.
;;
;; [[display-info*]] is the inner implementation. It calls [[lib.core/display-info]] to get the CLJS form, then
;; [[display-info->js]] to convert it to JS.
;;
;; JS conversion in the tricky cases (maps and seqs) are handled by separate, LRU-cached functions
;; [[display-info-map->js]] and [[display-info-seq->js]]. Keywords are converted with [[u/qualified-name]].
;;
;; [[display-info-map->js]] converts CLJS maps to JS objects. Keys are converted from `:kebab-case-keywords` to
;; `"camelCaseStrings"`. Values are recursively converted by [[display-info->js]]. (Note that this passes through the
;; LRU caches for nested maps and seqs - this is important since many inner pieces are reused across eg. columns.)

;; [[display-info-seq->js]] converts CLJS `sequential?` things to JS arrays, recursively calling [[display-info->js]] on
;; each element. (This is cached just like map values above.)

;; **Note:** there's an important property here that's worth calling out explicitly. It's possible for `visible-columns`
;; on two different queries to return columns which are `=`. Since the different queries might cause different display
;; names or other values to be generated for those `=` columns, it's vital that the caching of `display-info` is
;; per-query. These side-channel caches attached to individual column instances are implicitly per-query (since
;; `visible-columns` always generates new ones even for the same query) so they work here.
;; In contrast, the CLJS -> JS conversion doesn't know about queries, so it can use `=`-based LRU caches.
(declare ^:private display-info->js)

(defn- display-info-map->js* [x]
  (reduce (fn [obj [cljs-key cljs-val]]
            (let [js-key (-> cljs-key u/qualified-name u/->camelCaseEn)
                  js-val (display-info->js cljs-val)] ;; Recursing through the cache
              (gobject/set obj js-key js-val)
              obj))
          #js {}
          x))

(def ^:private display-info-map->js
  (memoize/lru display-info-map->js* :lru/threshold 256))

(defn- display-info-seq->js* [x]
  (to-array (map display-info->js x)))

(def ^:private display-info-seq->js
  (memoize/lru display-info-seq->js* :lru/threshold 256))

(defn- display-info->js
  "Converts CLJS [[lib.core/display-info]] results into JS objects for the FE to consume.
  Recursively converts CLJS maps and `sequential?` things likewise."
  [x]
  (cond
    ;; Note that map? is only true for CLJS maps, not JS objects.
    (map? x)        (display-info-map->js x)
    ;; Likewise, JS arrays are not sequential? while CLJS vectors, seqs and sets are.
    (sequential? x) (display-info-seq->js x)
    (keyword? x)    (u/qualified-name x)
    :else           x))

(defn- display-info* [a-query stage-number x]
  (-> a-query
      (lib.stage/ensure-previous-stages-have-metadata stage-number)
      (lib.core/display-info stage-number x)
      display-info->js))

(defn ^:export display-info
  "Given an opaque CLJS object, return a plain JS object with info you'd need to implement UI for it.
  See `:metabase.lib.metadata.calculation/display-info` for the keys this might contain. Note that the JS versions of
  the keys are converted to the equivalent `camelCase` strings from the original `:kebab-case`."
  ;; See the big comment above about how `display-info` fits together.
  [a-query stage-number x]
  ;; Attaches a cached display-info blob to `x`, in case it gets called again for the same object.
  ;; TODO: Keying by stage is probably unnecessary - if we eg. fetched a column from different stages, it would be a
  ;; different object. Test that idea and remove the stage from the cache key.
  (lib.cache/side-channel-cache
    (keyword "display-info-outer" (str "stage-" stage-number)) x
    #(display-info* a-query stage-number %)))

(defn ^:export field-id
  "Find the field id for something or nil."
  [field-metadata]
  (lib.core/field-id field-metadata))

(defn ^:export legacy-card-or-table-id
  "Find the legacy card id or table id for a given ColumnMetadata or nil.
   Returns a either `\"card__<id>\"` or integer table id."
  [field-metadata]
  (lib.core/legacy-card-or-table-id field-metadata))

(defn ^:export order-by-clause
  "Create an order-by clause independently of a query, e.g. for `replace` or whatever."
  ([orderable]
   (order-by-clause orderable :asc))

  ([orderable direction]
   (lib.core/order-by-clause (lib.core/normalize (js->clj orderable :keywordize-keys true)) (keyword direction))))

(defn ^:export order-by
  "Add an `order-by` clause to `a-query`. Returns updated query."
  [a-query stage-number orderable direction]
  (lib.core/order-by a-query stage-number orderable (keyword direction)))

(defn ^:export order-bys
  "Get the order-by clauses (as an array of opaque objects) in `a-query` at a given `stage-number`.
  Returns an empty array if there are no order bys in the query."
  [a-query stage-number]
  (to-array (lib.core/order-bys a-query stage-number)))

(defn ^:export change-direction
  "Flip the direction of `current-order-by` in `a-query`."
  [a-query current-order-by]
  (lib.core/change-direction a-query current-order-by))

(defn ^:export breakoutable-columns
  "Return an array of Column metadatas about the columns that can be broken out by in a given stage of `a-query.`
  To break out by a given column, the corresponding element of the result has to be added to the query using
  [[breakout]]."
  [a-query stage-number]
  (to-array (lib.core/breakoutable-columns a-query stage-number)))

(defn ^:export breakouts
  "Get the breakout clauses (as an array of opaque objects) in `a-query` at a given `stage-number`.
  Returns an empty array if there are no order bys in the query."
  [a-query stage-number]
  (to-array (lib.core/breakouts a-query stage-number)))

(defn ^:export breakout
  "Add an `order-by` clause to `a-query`. Returns updated query."
  [a-query stage-number x]
  (lib.core/breakout a-query stage-number (lib.core/ref x)))

(defn ^:export binning
  "Retrieve the current binning state of a `:field` clause, field metadata, etc. as an opaque object, or `nil` if it
  does not have binning options set."
  [x]
  (lib.core/binning x))

(defn ^:export with-binning
  "Given `x` (a field reference) and a `binning` value, return a new `:field` clause with its `:binning` options set.

  If `binning` is `nil`, removes any `:binning` options currently present.

  `binning` can be one of the opaque values returned by [[available-binning-strategies]], or a literal
  [[metabase.lib.schema.binning/binning]] value."
  [x binning-option]
  (lib.core/with-binning x binning-option))

(defn ^:export available-binning-strategies
  "Get a list of available binning strategies for `x` (a field reference, generally) in the context of `a-query` and
  optionally `stage-number`. The returned list contains opaque objects which should be passed to [[display-info]]."
  ([a-query x]
   (-> (lib.core/available-binning-strategies a-query x)
       to-array))
  ([a-query stage-number x]
   (-> (lib.core/available-binning-strategies a-query stage-number x)
       to-array)))

(defn ^:export temporal-bucket
  "Get the current temporal bucketing options associated with something, if any."
  [x]
  (lib.core/temporal-bucket x))

(defn ^:export with-temporal-bucket
  "Add a temporal bucketing option to an MBQL clause (or something that can be converted to an MBQL clause)."
  [x bucketing-option]
  (lib.core/with-temporal-bucket x bucketing-option))

(defn ^:export available-temporal-buckets
  "Get a list of available temporal bucketing options for `x` (a field reference, generally) in the context of `a-query`
  and optionally `stage-number`. The returned list contains opaque objects which should be passed to [[display-info]]."
  ([a-query x]
   (-> (lib.core/available-temporal-buckets a-query x)
       to-array))
  ([a-query stage-number x]
   (-> (lib.core/available-temporal-buckets a-query stage-number x)
       to-array)))

(defn ^:export remove-clause
  "Removes the `target-clause` in the filter of the `query`."
  [a-query stage-number clause]
  (lib.core/remove-clause
   a-query stage-number
   (lib.core/normalize (js->clj clause :keywordize-keys true))))

(defn ^:export replace-clause
  "Replaces the `target-clause` with `new-clause` in the `query` stage."
  [a-query stage-number target-clause new-clause]
  (lib.core/replace-clause
   a-query stage-number
   (lib.core/normalize (js->clj target-clause :keywordize-keys true))
   (lib.core/normalize (js->clj new-clause :keywordize-keys true))))

(defn- prep-query-for-equals [a-query field-ids]
  (-> a-query
      mbql.js/normalize-cljs
      ;; If `:native` exists, but it doesn't have `:template-tags`, add it.
      (m/update-existing :native #(merge {:template-tags {}} %))
      (m/update-existing :query (fn [inner-query]
                                  (let [fields (or (:fields inner-query)
                                                   (for [id field-ids]
                                                     [:field id nil]))]
                                    ;; We ignore the order of the fields in the lists, but need to make sure any dupes
                                    ;; match up. Therefore de-dupe with `frequencies` rather than simply `set`.
                                    (assoc inner-query :fields (frequencies fields)))))))

(defn ^:export query=
  "Returns whether the provided queries should be considered equal.

  If `field-ids` is specified, an input MBQL query without `:fields` set defaults to the `field-ids`.

  Currently this works only for legacy queries in JS form!
  It duplicates the logic formerly found in `query_builder/selectors.js`.

  TODO: This should evolve into a more robust, pMBQL-based sense of equality over time.
  For now it pulls logic that touches query internals into `metabase.lib`."
  ([query1 query2] (query= query1 query2 nil))
  ([query1 query2 field-ids]
   (let [n1 (prep-query-for-equals query1 field-ids)
         n2 (prep-query-for-equals query2 field-ids)]
     (= n1 n2))))

(defn ^:export group-columns
  "Given a group of columns returned by a function like [[metabase.lib.js/orderable-columns]], group the columns
  by Table or equivalent (e.g. Saved Question) so that they're in an appropriate shape for showing in the Query
  Builder. e.g a sequence of columns like

    [venues.id
     venues.name
     venues.category-id
     ;; implicitly joinable
     categories.id
     categories.name]

  would get grouped into groups like

    [{::columns [venues.id
                 venues.name
                 venues.category-id]}
     {::columns [categories.id
                 categories.name]}]

  Groups have the type `:metadata/column-group` and can be passed directly
  to [[metabase.lib.js/display-info]].
  Use [[metabase.lib.js/columns-group-columns]] to extract the columns from a group."
  [column-metadatas]
  (to-array (lib.core/group-columns column-metadatas)))

(defn ^:export columns-group-columns
  "Get the columns associated with a column group"
  [column-group]
  (to-array (lib.core/columns-group-columns column-group)))

(defn ^:export describe-temporal-unit
  "Get a translated description of a temporal bucketing unit."
  [n unit]
  (let [unit (if (string? unit) (keyword unit) unit)]
    (lib.core/describe-temporal-unit n unit)))

(defn ^:export describe-temporal-interval
  "Get a translated description of a temporal bucketing interval."
  [n unit]
  (let [n    (if (string? n) (keyword n) n)
        unit (if (string? unit) (keyword unit) unit)]
    (lib.core/describe-temporal-interval n unit)))

(defn ^:export describe-relative-datetime
  "Get a translated description of a relative datetime interval."
  [n unit]
  (let [n    (if (string? n) (keyword n) n)
        unit (if (string? unit) (keyword unit) unit)]
    (lib.core/describe-relative-datetime n unit)))

(defn ^:export aggregate
  "Adds an aggregation to query."
  [a-query stage-number an-aggregate-clause]
  (lib.core/aggregate a-query stage-number (js->clj an-aggregate-clause :keywordize-keys true)))

(defn ^:export aggregations
  "Get the aggregations in a given stage of a query."
  [a-query stage-number]
  (to-array (lib.core/aggregations a-query stage-number)))

(defn ^:export aggregation-clause
  "Returns a standalone aggregation clause for an `aggregation-operator` and
   a `column`.
   For aggregations requiring an argument `column` is mandatory, otherwise
   it is optional."
  ([aggregation-operator]
   (lib.core/aggregation-clause aggregation-operator))
  ([aggregation-operator column]
   (lib.core/aggregation-clause aggregation-operator column)))

(defn ^:export available-aggregation-operators
  "Get the available aggregation operators for the stage with `stage-number` of
  the query `a-query`.
  If `stage-number` is omitted, the last stage is used."
  [a-query stage-number]
  (to-array (lib.core/available-aggregation-operators a-query stage-number)))

(defn ^:export aggregation-operator-columns
  "Get the columns `aggregation-operator` can be applied to.
  The columns are valid for the stage of the query that was used in
  [[available-binning-strategies]] to get `available-aggregation`."
  [aggregation-operator]
  (to-array (lib.core/aggregation-operator-columns aggregation-operator)))

(defn ^:export selected-aggregation-operators
  "Mark the operator and the column (if any) in `agg-operators` selected by `agg-clause`."
  [agg-operators agg-clause]
  (to-array (lib.core/selected-aggregation-operators (seq agg-operators) agg-clause)))

(defn ^:export filterable-columns
  "Get the available filterable columns for the stage with `stage-number` of the query `a-query`."
  [a-query stage-number]
  (to-array (lib.core/filterable-columns a-query stage-number)))

(defn ^:export filterable-column-operators
  "Returns the operators for which `filterable-column` is applicable."
  [filterable-column]
  (to-array (lib.core/filterable-column-operators filterable-column)))

(defn ^:export filter-clause
  "Returns a standalone filter clause for a `filter-operator`,
  a `column`, and arguments."
  [filter-operator column & args]
  (apply lib.core/filter-clause filter-operator column args))

(defn ^:export filter-operator
  "Returns the filter operator of `filter-clause`."
  [a-query stage-number a-filter-clause]
  (lib.core/filter-operator a-query stage-number a-filter-clause))

(defn ^:export expression-clause
  "Returns a standalone clause for an `operator`, `options`, and arguments."
  [an-operator args options]
  (lib.core/expression-clause (keyword an-operator) args (js->clj options :keywordize-keys true)))

(defn ^:export expression-parts
  "Returns the parts (operator, args, and optionally, options) of `expression-clause`."
  [a-query stage-number an-expression-clause]
  (let [parts (lib.core/expression-parts a-query stage-number an-expression-clause)]
    (walk/postwalk
     (fn [node]
       (if (and (map? node) (= :mbql/expression-parts (:lib/type node)))
         (let [{:keys [operator options args]} node]
           #js {:operator (name operator)
                :options (clj->js (select-keys options [:case-sensitive :include-current]))
                :args (to-array (map #(if (keyword? %) (u/qualified-name %) %) args))})
         node))
     parts)))

(defn ^:export is-column-metadata
  "Returns true if arg is a a ColumnMetadata"
  [arg]
  (and (map? arg) (= :metadata/column (:lib/type arg))))

(defn ^:export filter
  "Sets `boolean-expression` as a filter on `query`."
  [a-query stage-number boolean-expression]
  (lib.core/filter a-query stage-number (js->clj boolean-expression :keywordize-keys true)))

(defn ^:export filters
  "Returns the current filters in stage with `stage-number` of `query`.
  Logicaly, the filter attached to the query is the conjunction of the expressions
  in the returned list. If the returned list is empty, then there is no filter
  attached to the query."
  [a-query stage-number]
  (to-array (lib.core/filters a-query stage-number)))

(defn ^:export find-filter-for-legacy-filter
  "Return the filter clause in `a-query` at stage `stage-number` matching the legacy
  filter clause `legacy-filter`, if any."
  [a-query stage-number legacy-filter]
  (->> (js->clj legacy-filter :keywordize-keys true)
       (lib.core/find-filter-for-legacy-filter a-query stage-number)))

(defn ^:export find-filterable-column-for-legacy-ref
  "Given a legacy `:field` reference, return the filterable [[ColumnWithOperators]] that best fits it."
  [a-query stage-number legacy-ref]
  ;; [[lib.convert/legacy-ref->pMBQL]] will handle JS -> Clj conversion as needed
  (lib.core/find-filterable-column-for-legacy-ref a-query stage-number legacy-ref))

(defn ^:export fields
  "Get the current `:fields` in a query. Unlike the lib core version, this will return an empty sequence if `:fields` is
  not specified rather than `nil` for JS-friendliness."
  [a-query stage-number]
  (to-array (lib.core/fields a-query stage-number)))

(defn ^:export with-fields
  "Specify the `:fields` for a query. Pass an empty sequence or `nil` to remove `:fields`."
  [a-query stage-number new-fields]
  (lib.core/with-fields a-query stage-number new-fields))

(defn ^:export fieldable-columns
  "Return a sequence of column metadatas for columns that you can specify in the `:fields` of a query."
  [a-query stage-number]
  (to-array (lib.core/fieldable-columns a-query stage-number)))

(defn ^:export add-field
  "Adds a given field (`ColumnMetadata`, as returned from eg. [[visible-columns]]) to the fields returned by the query.
  Exactly what this means depends on the source of the field:
  - Source table/card, previous stage of the query, aggregation or breakout:
      - Add it to the `:fields` list
      - If `:fields` is missing, it's implicitly `:all`, so do nothing.
  - Implicit join: add it to the `:fields` list; query processor will do the right thing with it.
  - Explicit join: add it to that join's `:fields` list.
  - Custom expression: Do nothing - expressions are always included."
  [a-query stage-number column]
  (lib.core/add-field a-query stage-number column))

(defn ^:export remove-field
  "Removes the field (a `ColumnMetadata`, as returned from eg. [[visible-columns]]) from those fields returned by the
  query. Exactly what this means depends on the source of the field:
  - Source table/card, previous stage, aggregations or breakouts:
      - If `:fields` is missing, it's implicitly `:all` - populate it with all the columns except the removed one.
      - Remove the target column from the `:fields` list
  - Implicit join: remove it from the `:fields` list; do nothing if it's not there.
      - (An implicit join only exists in the `:fields` clause, so if it's not there then it's not anywhere.)
  - Explicit join: remove it from that join's `:fields` list (handle `:fields :all` like for source tables).
  - Custom expression: Throw! Custom expressions are always returned. To remove a custom expression, the expression
    itself should be removed from the query."
  [a-query stage-number column]
  (lib.core/remove-field a-query stage-number column))

(defn ^:export find-visible-column-for-legacy-ref
  "Like [[find-visible-column-for-ref]], but takes a legacy MBQL reference instead of a pMBQL one. This is currently
  only meant for use with `:field` clauses."
  [a-query stage-number legacy-ref]
  ;; [[lib.convert/legacy-ref->pMBQL]] will handle JS -> Clj conversion as needed
  (lib.core/find-visible-column-for-legacy-ref a-query stage-number legacy-ref))

(defn ^:export find-column-for-legacy-ref
  "Given a sequence of `columns` (column metadatas), return the one that is the best fit for `legacy-ref`."
  [a-query stage-number legacy-ref columns]
  ;; [[lib.convert/legacy-ref->pMBQL]] will handle JS -> Clj conversion as needed
  (lib.core/find-column-for-legacy-ref a-query stage-number legacy-ref columns))

;; TODO: Added as an expedient to fix metabase/metabase#32373. Due to the interaction with viz-settings, this issue
;; was difficult to fix entirely within MLv2. Once viz-settings are ported, this function should not be needed, and the
;; FE logic using it should be ported to MLv2 behind more meaningful names.
(defn ^:export visible-columns
  "Return a sequence of column metadatas for columns visible at the given stage of the query.

  Does not pass any options to [[visible-columns]], so it uses the defaults."
  [a-query stage-number]
  (let [stage          (lib.util/query-stage a-query stage-number)
        vis-columns    (lib.metadata.calculation/visible-columns a-query stage-number stage)
        ret-columns    (lib.metadata.calculation/returned-columns a-query stage-number stage)]
    (to-array (lib.equality/mark-selected-columns a-query stage-number vis-columns ret-columns))))

(defn ^:export returned-columns
  "Return a sequence of column metadatas for columns returned by the query."
  [a-query stage-number]
  (let [stage (lib.util/query-stage a-query stage-number)]
    (->> (lib.metadata.calculation/returned-columns a-query stage-number stage)
         (map #(assoc % :selected? true))
         to-array)))

(defn ^:export legacy-field-ref
  "Given a column metadata from eg. [[fieldable-columns]], return it as a legacy JSON field ref."
  [column]
  (-> column
      lib.core/ref
      lib.convert/->legacy-MBQL
      (update 2 update-vals #(if (qualified-keyword? %)
                               (u/qualified-name %)
                               %))
      clj->js))

(defn- legacy-ref->pMBQL [legacy-ref]
  (-> legacy-ref
      (js->clj :keywordize-keys true)
      (update 0 keyword)
      lib.convert/->pMBQL))

(defn- ->column-or-ref [column]
  (if-let [^js legacy-column (when (object? column) column)]
    ;; Convert legacy columns like we do for metadata.
    (let [parsed (js.metadata/parse-column legacy-column)]
      (if (= (:lib/source parsed) :source/aggregations)
        ;; Special case: Aggregations need to be converted to a pMBQL :aggregation ref and :lib/source-uuid set.
        (let [agg-ref (legacy-ref->pMBQL (.-field_ref legacy-column))]
          (assoc parsed :lib/source-uuid (last agg-ref)))
        parsed))
    ;; It's already a :metadata/column map
    column))

(defn ^:export find-column-indexes-from-legacy-refs
  "Given a list of columns (either JS `data.cols` or MLv2 `ColumnMetadata`) and a list of legacy refs, find each ref's
  corresponding index into the list of columns.

  Returns a parallel list to the refs, with the corresponding index, or -1 if no matching column is found."
  [a-query stage-number legacy-columns legacy-refs]
  ;; Set up this query stage's `:aggregation` list as the context for [[lib.convert/->pMBQL]] to convert legacy
  ;; `[:aggregation 0]` refs into pMBQL `[:aggregation uuid]` refs.
  (lib.convert/with-aggregation-list (:aggregation (lib.util/query-stage a-query stage-number))
    (let [haystack (mapv ->column-or-ref legacy-columns)
          needles  (map legacy-ref->pMBQL legacy-refs)]
      #_{:clj-kondo/ignore [:discouraged-var]}
      (to-array (lib.equality/find-column-indexes-for-refs a-query stage-number needles haystack)))))

(defn ^:export join-strategy
  "Get the strategy (type) of a given join as an opaque JoinStrategy object."
  [a-join]
  (lib.core/join-strategy a-join))

(defn ^:export with-join-strategy
  "Return a copy of `a-join` with its `:strategy` set to an opaque JoinStrategy."
  [a-join strategy]
  (lib.core/with-join-strategy a-join strategy))

(defn ^:export available-join-strategies
  "Get available join strategies for the current Database (based on the Database's
  supported [[metabase.driver/driver-features]]) as opaque JoinStrategy objects."
  [a-query stage-number]
  (to-array (lib.core/available-join-strategies a-query stage-number)))

(defn ^:export join-condition-lhs-columns
  "Get a sequence of columns that can be used as the left-hand-side (source column) in a join condition. This column
  is the one that comes from the source Table/Card/previous stage of the query or a previous join.

  If you are changing the LHS of a condition for an existing join, pass in that existing join as `join-or-joinable` so
  we can filter out the columns added by it (it doesn't make sense to present the columns added by a join as options
  for its own LHS) or added by later joins (joins can only depend on things from previous joins). Otherwise you can
  either pass in `nil` or something joinable (Table or Card metadata) we're joining against when building a new
  join. (Things other than joins are ignored, but this argument is flexible for consistency with the signature
  of [[join-condition-rhs-columns]].) See #32005 for more info.

  If the left-hand-side column has already been chosen and we're UPDATING it, pass in `lhs-column-or-nil` so we can
  mark the current column as `:selected` in the metadata/display info.

  If the right-hand-side column has already been chosen (they can be chosen in any order in the Query Builder UI),
  pass in the chosen RHS column. In the future, this may be used to restrict results to compatible columns. (See #31174)

  Results will be returned in a 'somewhat smart' order with PKs and FKs returned before other columns.

  Unlike most other things that return columns, implicitly-joinable columns ARE NOT returned here."
  [a-query stage-number join-or-joinable lhs-column-or-nil rhs-column-or-nil]
  (to-array (lib.core/join-condition-lhs-columns a-query stage-number join-or-joinable lhs-column-or-nil rhs-column-or-nil)))

(defn ^:export join-condition-rhs-columns
  "Get a sequence of columns that can be used as the right-hand-side (target column) in a join condition. This column
  is the one that belongs to the thing being joined, `join-or-joinable`, which can be something like a
  Table ([[metabase.lib.metadata/TableMetadata]]), Saved Question/Model ([[metabase.lib.metadata/CardMetadata]]),
  another query, etc. -- anything you can pass to [[join-clause]]. You can also pass in an existing join.

  If the left-hand-side column has already been chosen (they can be chosen in any order in the Query Builder UI),
  pass in the chosen LHS column. In the future, this may be used to restrict results to compatible columns. (See #31174)

  If the right-hand-side column has already been chosen and we're UPDATING it, pass in `rhs-column-or-nil` so we can
  mark the current column as `:selected` in the metadata/display info.

  Results will be returned in a 'somewhat smart' order with PKs and FKs returned before other columns."
  [a-query stage-number join-or-joinable lhs-column-or-nil rhs-column-or-nil]
  (to-array (lib.core/join-condition-rhs-columns a-query stage-number join-or-joinable lhs-column-or-nil rhs-column-or-nil)))

(defn ^:export join-condition-operators
  "Return a sequence of valid filter clause operators that can be used to build a join condition. In the Query Builder
  UI, this can be chosen at any point before or after choosing the LHS and RHS. Invalid options are not currently
  filtered out based on values of the LHS or RHS, but in the future we can add this -- see #31174."
  [a-query stage-number lhs-column-or-nil rhs-column-or-nil]
  (to-array (lib.core/join-condition-operators a-query stage-number lhs-column-or-nil rhs-column-or-nil)))

(defn ^:export expression
  "Adds an expression to query."
  [a-query stage-number expression-name an-expression-clause]
  (lib.core/expression a-query stage-number expression-name an-expression-clause))

(defn ^:export expressions
  "Get the expressions map from a given stage of a `query`."
  [a-query stage-number]
  (to-array (lib.core/expressions a-query stage-number)))

(defn ^:export expressionable-columns
  "Return an array of Column metadatas about the columns that can be used in an expression in a given stage of `a-query`.
   Pass the current `expression-position` or `null` for new expressions."
  ([a-query expression-position]
   (expressionable-columns a-query expression-position))
  ([a-query stage-number expression-position]
   (to-array (lib.core/expressionable-columns a-query stage-number expression-position))))

(defn ^:export suggested-join-conditions
  "Return suggested default join conditions when constructing a join against `joinable`, e.g. a Table, Saved
  Question, or another query. Suggested conditions will be returned if the source Table has a foreign key to the
  primary key of the thing we're joining (see #31175 for more info); otherwise this will return `nil` if no default
  conditions are suggested."
  [a-query stage-number joinable]
  (to-array (lib.core/suggested-join-conditions a-query stage-number joinable)))

(defn ^:export join-fields
  "Get the `:fields` associated with a join."
  [a-join]
  (let [joined-fields (lib.core/join-fields a-join)]
    (if (keyword? joined-fields)
      (u/qualified-name joined-fields)
      (to-array joined-fields))))

(defn ^:export with-join-fields
  "Set the `:fields` for `a-join`."
  [a-join new-fields]
  (lib.core/with-join-fields a-join (cond-> new-fields
                                      (string? new-fields) keyword)))

(defn ^:export join-clause
  "Create a join clause (an `:mbql/join` map) against something `joinable` (Table metadata, a Saved Question, another
  query, etc.) with `conditions`, which should be an array of filter clauses. You can then manipulate this join clause
  with stuff like [[with-join-fields]], or add it to a query with [[join]]."
  [joinable conditions]
  (lib.core/join-clause joinable conditions))

(defn ^:export join
  "Add a join clause (as created by [[join-clause]]) to a stage of a query."
  [a-query stage-number a-join]
  (lib.core/join a-query stage-number a-join))

(defn ^:export join-conditions
  "Get the conditions (filter clauses) associated with a join."
  [a-join]
  (to-array (lib.core/join-conditions a-join)))

(defn ^:export with-join-conditions
  "Set the `:conditions` (filter clauses) for a join."
  [a-join conditions]
  (lib.core/with-join-conditions a-join (js->clj conditions :keywordize-keys true)))

(defn ^:export joins
  "Get the joins associated with a particular query stage."
  [a-query stage-number]
  (to-array (lib.core/joins a-query stage-number)))

(defn ^:export rename-join
  "Rename the join specified by `join-spec` in `a-query` at `stage-number` to `new-name`.
  The join can be specified either by itself (as returned by [[joins]]), by its alias
  or by its index in the list of joins as returned by [[joins]].
  If the specified join cannot be found, then `query` is returned as is.
  If renaming the join to `new-name` would clash with an existing join, a
  suffix is appended to `new-name` to make it unique."
  [a-query stage-number join-spec new-name]
  (lib.core/rename-join a-query stage-number join-spec new-name))

(defn ^:export remove-join
  "Remove the join specified by `join-spec` in `a-query` at `stage-number`.
  The join can be specified either by itself (as returned by [[joins]]), by its alias
  or by its index in the list of joins as returned by [[joins]].
  If the specified join cannot be found, then `a-query` is returned as is.
  Top level clauses containing references to the removed join are removed too."
  [a-query stage-number join-spec]
  (lib.core/remove-join a-query stage-number join-spec))

(defn ^:export joined-thing
  "Return metadata about the origin of `join` using `metadata-providerable` as the source of information."
  [a-query a-join]
  (lib.join/joined-thing a-query a-join))

(defn ^:export picker-info
  "Temporary solution providing access to internal IDs for the FE to pass on to MLv1 functions."
  [a-query metadata]
  (case (:lib/type metadata)
    :metadata/table #js {:databaseId (:database a-query)
                         :tableId (:id metadata)}
    :metadata/card  #js {:databaseId (:database a-query)
                         :tableId (str "card__" (:id metadata))
                         :cardId (:id metadata)
                         :isModel (:dataset metadata)}
    (do
      (log/warn "Cannot provide picker-info for" (:lib/type metadata))
      nil)))

(defn ^:export external-op
  "Convert the internal operator `clause` to the external format."
  [clause]
  (let [{:keys [operator options args]} (lib.core/external-op clause)]
    #js {:operator operator
         :options (clj->js options)
         :args (to-array args)}))

(defn ^:export native-query
  "Create a new native query.

  Native in this sense means a pMBQL query with a first stage that is a native query."
  [database-id metadata inner-query]
  (lib.core/native-query (metadataProvider database-id metadata) inner-query))

(defn ^:export with-native-query
  "Update the raw native query, the first stage must already be a native type.
   Replaces templates tags"
  [a-query inner-query]
  (lib.core/with-native-query a-query inner-query))

(defn ^:export with-template-tags
  "Updates the native query's template tags."
  [a-query tags]
  (lib.core/with-template-tags a-query (convert-js-template-tags tags)))

(defn ^:export raw-native-query
  "Returns the native query string"
  [a-query]
  (lib.core/raw-native-query a-query))

(defn ^:export template-tags
  "Returns the native query's template tags"
  [a-query]
  (clj->js (lib.core/template-tags a-query)))

(defn ^:export required-native-extras
  "Returns the extra keys that are required for this database's native queries, for example `:collection` name is
  needed for MongoDB queries."
  [database-id metadata]
  (to-array
   (map u/qualified-name
        (lib.core/required-native-extras (metadataProvider database-id metadata)))))

(defn ^:export has-write-permission
  "Returns whether the database has native write permissions.
   This is only filled in by [[metabase.api.database/add-native-perms-info]]
   and added to metadata when pulling a database from the list of dbs in js."
  [a-query]
  (lib.core/has-write-permission a-query))

(defn ^:export with-different-database
  "Changes the database for this query. The first stage must be a native type.
   Native extras must be provided if the new database requires it."
  ([a-query database-id metadata]
   (with-different-database a-query database-id metadata nil))
  ([a-query database-id metadata native-extras]
   (lib.core/with-different-database a-query (metadataProvider database-id metadata) (js->clj native-extras :keywordize-keys true))))

(defn ^:export with-native-extras
  "Updates the extras required for the db to run this query. The first stage must be a native type. Will ignore extras
  not in `required-native-extras`."
  [a-query native-extras]
  (lib.core/with-native-extras a-query (js->clj native-extras :keywordize-keys true)))

(defn ^:export native-extras
  "Returns the extra keys for native queries associated with this query."
  [a-query]
  (clj->js (lib.core/native-extras a-query)))

(defn ^:export engine
  "Returns the database engine.
   Must be a native query"
  [a-query]
  (name (lib.core/engine a-query)))

(defn ^:export available-segments
  "Get a list of Segments that you may consider using as filters for a query. Returns JS array of opaque Segment
  metadata objects."
  [a-query stage-number]
  (to-array (lib.core/available-segments a-query stage-number)))

(defn ^:export available-metrics
  "Get a list of Metrics that you may consider using as aggregations for a query. Returns JS array of opaque Metric
  metadata objects."
  [a-query]
  (to-array (lib.core/available-metrics a-query)))

(defn ^:export joinable-columns
  "Return information about the fields that you can pass to [[with-join-fields]] when constructing a join against
  something [[Joinable]] (i.e., a Table or Card) or manipulating an existing join. When passing in a join, currently
  selected columns (those in the join's `:fields`) will include `:selected true` information."
  [a-query stage-number join-or-joinable]
  (to-array (lib.core/joinable-columns a-query stage-number join-or-joinable)))

(defn ^:export table-or-card-metadata
  "Get TableMetadata if passed an integer `table-id`, or CardMetadata if passed a legacy-style `card__<id>` string.
  Returns `nil` if no matching metadata is found."
  [query-or-metadata-provider table-id]
  (lib.metadata/table-or-card query-or-metadata-provider table-id))

(defn ^:export join-lhs-display-name
  "Get the display name for whatever we are joining. For an existing join, pass in the join clause. When constructing a
  join, pass in the thing we are joining against, e.g. a TableMetadata or CardMetadata."
  [a-query stage-number join-or-joinable condition-lhs-column-or-nil]
  (lib.core/join-lhs-display-name a-query stage-number join-or-joinable condition-lhs-column-or-nil))

(defn ^:export database-id
  "Get the Database ID (`:database`) associated with a query. If the query is using
  the [[metabase.mbql.schema/saved-questions-virtual-database-id]] (used in some situations for queries with a
  `:source-card`)

    {:database -1337}

  we will attempt to resolve the correct Database ID by getting metadata for the source Card and returning its
  `:database-id`; if this is not available for one reason or another this will return `nil`."
  [a-query]
  (lib.core/database-id a-query))

(defn ^:export join-condition-update-temporal-bucketing
  "Updates the provided join-condition's fields' temporal-bucketing option.
   Must be called on a standard join condition as per [[standard-join-condition?]].
   This will sync both the lhs and rhs fields, and the fields that support the provided option will be updated.
   Fields that do not support the provided option will be ignored."
  [a-query stage-number join-condition bucketing-option]
  (lib.core/join-condition-update-temporal-bucketing a-query stage-number join-condition bucketing-option))

(defn- fix-column-with-ref [a-ref column]
  (cond-> column
    ;; Sometimes the FE has result metadata from the QP, without the required :lib/source-uuid on it.
    ;; We have the UUID for the aggregation in its ref, so use that here.
    (some-> a-ref first (= :aggregation)) (assoc :lib/source-uuid (last a-ref))))

(defn- js-cells-by
  "Given a `col-fn`, returns a function that will extract a JS object like
  `{col: {name: \"ID\", ...}, value: 12}` into a CLJS map like
  ```
  {:column     {:lib/type :metadata/column ...}
   :column-ref [:field ...]
   :value 12}
  ```

  The spelling of the column key differs between multiple JS objects of this same general shape
  (`col` on data rows, `column` on dimensions), etc., hence the abstraction."
  [col-fn]
  (fn [^js cell]
    (let [column     (js.metadata/parse-column (col-fn cell))
          column-ref (when-let [a-ref (:field-ref column)]
                       (legacy-ref->pMBQL a-ref))]
      {:column     (fix-column-with-ref column-ref column)
       :column-ref column-ref
       :value      (.-value cell)})))

(def ^:private row-cell       (js-cells-by #(.-col ^js %)))
(def ^:private dimension-cell (js-cells-by #(.-column ^js %)))

(defn ^:export available-drill-thrus
  "Return an array (possibly empty) of drill-thrus given:
  - Required column
  - Nullable value
  - Nullable data row (the array of `{col, value}` pairs from `clicked.data`)
  - Nullable dimensions list (`{column, value}` pairs from `clicked.dimensions`)"
  [a-query stage-number column value row dimensions]
  (lib.convert/with-aggregation-list (lib.core/aggregations a-query stage-number)
    (let [column-ref (when-let [a-ref (.-field_ref ^js column)]
                       (legacy-ref->pMBQL a-ref))]
      (->> (merge {:column     (fix-column-with-ref column-ref (js.metadata/parse-column column))
                   :column-ref column-ref
                   :value      (cond
                                 (undefined? value) nil   ; Missing a value, ie. a column click
                                 (nil? value)       :null ; Provided value is null, ie. database NULL
                                 :else              value)}
                  (when row                    {:row        (mapv row-cell       row)})
                  (when (not-empty dimensions) {:dimensions (mapv dimension-cell dimensions)}))
           (lib.core/available-drill-thrus a-query stage-number)
           to-array))))

(defn ^:export drill-thru
  "Applies the given `drill-thru` to the specified query and stage. Returns the updated query.

  Each type of drill-thru has a different effect on the query."
  [a-query stage-number a-drill-thru & args]
  (apply lib.core/drill-thru a-query stage-number a-drill-thru args))

(defn ^:export pivot-types
  "Returns an array of pivot types that are available in this drill-thru, which must be a pivot drill-thru."
  [a-drill-thru]
  (to-array (lib.core/pivot-types a-drill-thru)))

(defn ^:export pivot-columns-for-type
  "Returns an array of pivotable columns of the specified type."
  [a-drill-thru pivot-type]
  (lib.core/pivot-columns-for-type a-drill-thru pivot-type))

(defn ^:export with-different-table
  "Changes an existing query to use a different source table or card.
   Can be passed an integer table id or a legacy `card__<id>` string."
  [a-query table-id]
  (lib.core/with-different-table a-query table-id))

(defn ^:export format-relative-date-range
  "Given a `n` `unit` time interval and the current date, return a string representing the date-time range.
   Provide an `offset-n` and `offset-unit` time interval to change the date used relative to the current date.
   `options` is a map and supports `:include-current` to include the current given unit of time in the range."
  [n unit offset-n offset-unit options]
  (shared.ut/format-relative-date-range
    n
    (keyword unit)
    offset-n
    (some-> offset-unit keyword)
    (js->clj options :keywordize-keys true)))

<<<<<<< HEAD
(defn ^:export find-matching-column
  "Given `a-ref` and a list of `columns`, finds the column that best matches this ref.

   Matching is based on finding the basically plausible matches first. There is often zero or one plausible matches, and
   this can return quickly.

   If there are multiple plausible matches, they are disambiguated by the most important extra included in the `ref`.
   (`:join-alias` first, then `:temporal-unit`, etc.)

   - Integer IDs in the `ref` are matched by ID; this usually is unambiguous.
   - If there are multiple joins on one table (including possible implicit joins), check `:join-alias` next.
   - If `a-ref` has a `:join-alias`, only a column which matches it can be the match, and it should be unique.
   - If `a-ref` doesn't have a `:join-alias`, prefer the column with no `:join-alias`, and prefer already selected
   columns over implicitly joinable ones.
   - There may be broken cases where the ref has an ID but the column does not. Therefore the ID must be resolved to a
   name or `:lib/desired-column-alias` and matched that way.
   - `query` and `stage-number` are required for this case, since they're needed to resolve the correct name.
   - Columns with `:id` set are dropped to prevent them matching. (If they didn't match by `:id` above they shouldn't
   match by name due to a coincidence of column names in different tables.)
   - String IDs are checked against `:lib/desired-column-alias` first.
   - If that doesn't match any columns, `:name` is compared next.
   - The same disambiguation (by `:join-alias` etc.) is applied if there are multiple plausible matches.

   Returns the matching column, or nil if no match is found."
  [a-ref columns]
  (lib.core/find-matching-column a-ref columns))
=======
(defn ^:export stage-count
  "Returns the count of stages in query"
  [a-query]
  (lib.core/stage-count a-query))
>>>>>>> 5369e1cf
<|MERGE_RESOLUTION|>--- conflicted
+++ resolved
@@ -997,7 +997,6 @@
     (some-> offset-unit keyword)
     (js->clj options :keywordize-keys true)))
 
-<<<<<<< HEAD
 (defn ^:export find-matching-column
   "Given `a-ref` and a list of `columns`, finds the column that best matches this ref.
 
@@ -1024,9 +1023,8 @@
    Returns the matching column, or nil if no match is found."
   [a-ref columns]
   (lib.core/find-matching-column a-ref columns))
-=======
+
 (defn ^:export stage-count
   "Returns the count of stages in query"
   [a-query]
-  (lib.core/stage-count a-query))
->>>>>>> 5369e1cf
+  (lib.core/stage-count a-query))