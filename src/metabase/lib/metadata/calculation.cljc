--- conflicted
+++ resolved
@@ -503,28 +503,7 @@
   [query _stage-number stage-number options]
   (returned-columns-method query stage-number (lib.util/query-stage query stage-number) options))
 
-<<<<<<< HEAD
-(def ^:dynamic *propagate-binning-and-bucketing*
-  "Enable propagation of ref's `:temporal-unit` into `:inherited-temporal-unit` of a column or setting of
-  the `:lib/original-binning` option.
-
-  Temporal unit should be conveyed into `:inherited-temporal-unit` only when _column is created from ref_ that contains
-  that has temporal unit set and column's metadata is generated _under `returned-columns` call_.
-
-  Point is, that `:inherited-temporal-unit` should be added only to column metadata that's generated for use on next
-  stages.
-
-  `:lib/original-binning` is used similarly as `:inherited-temporal-unit`. It helps to identify fields that were
-  binned on previous stages. Thanks to that, it is possible to avoid presetting binning for previously binned fields
-  when breakout column popover is opened in query builder.
-
-  The value is used in [[metabase.lib.field.resolution/resolve-field-ref]]."
-  false)
-
-(mu/defn returned-columns :- [:maybe ColumnsWithUniqueAliases]
-=======
 (mu/defn returned-columns :- [:maybe ::returned-columns]
->>>>>>> f1c7740a
   "Return a sequence of metadata maps for all the columns expected to be 'returned' at a query, stage of the query, or
   join, and include the `:lib/source` of where they came from. This should only include columns that will be present
   in the results; DOES NOT include 'expected' columns that are not 'exported' to subsequent stages.
@@ -542,14 +521,6 @@
   ([query          :- ::lib.schema/query
     stage-number   :- :int
     x
-<<<<<<< HEAD
-    options        :- [:maybe ReturnedColumnsOptions]]
-   (let [options (merge (default-returned-columns-options) options)]
-     (binding [*propagate-binning-and-bucketing* true]
-       (returned-columns-method query stage-number x options)))))
-
-(def VisibleColumnsOptions
-=======
     options        :- [:maybe ::returned-columns.options]]
    (binding [*propagate-binning-and-bucketing* true]
      (lib.metadata.cache/with-cached-value query (cache-key ::returned-columns query stage-number x options)
@@ -567,7 +538,6 @@
   [:sequential ::visible-column])
 
 (mr/def ::visible-columns.options
->>>>>>> f1c7740a
   "Schema for options passed to [[visible-columns]] and [[visible-columns-method]]."
   [:merge
    [:ref ::returned-columns.options]
@@ -637,22 +607,12 @@
      (lib.metadata.cache/with-cached-value query (cache-key ::visible-columns query stage-number x options)
        (visible-columns-method query stage-number x options)))))
 
-<<<<<<< HEAD
-(mu/defn remapped-columns
-  "Given a seq of columns, return metadata for any remapped columns, if the `:include-remaps?` option is set."
-  [query :- map?
-   stage-number
-   source-cols
-   {:keys [include-remaps? unique-name-fn] :as _options} :- [:map
-                                                             [:unique-name-fn ::unique-name-fn]]]
-=======
 (mu/defn remapped-columns :- [:maybe ::visible-columns]
   "Given a seq of columns, return metadata for any remapped columns, if the `:include-remaps?` option is set."
   [query                                  :- ::lib.schema/query
    stage-number                           :- :int
    source-cols                            :- [:maybe [:sequential ::lib.schema.metadata/column]]
    {:keys [include-remaps?] :as _options} :- [:maybe ::returned-columns.options]]
->>>>>>> f1c7740a
   (when (and include-remaps?
              (lib.util/first-stage? query stage-number))
     (let [existing-ids (into #{} (keep :id) source-cols)]
@@ -661,17 +621,8 @@
             :when  (and remapped
                         (not (existing-ids (:id remapped))))]
         (assoc remapped
-<<<<<<< HEAD
-               :lib/source               (:lib/source column) ;; TODO: What's the right source for a remap?
-               :lib/source-column-alias  (column-name query stage-number remapped)
-               :lib/hack-original-name   (or ((some-fn :lib/hack-original-name :name) column)
-                                             (:name remapped))
-               :lib/desired-column-alias (unique-name-fn (lib.join.util/desired-alias query remapped))
-               :ident                    (lib.metadata.ident/remap-ident (:ident remapped) (:ident column)))))))
-=======
                :lib/source              (:lib/source column) ; TODO: What's the right source for a remap?
                :lib/source-column-alias ((some-fn :lib/source-column-alias :name) remapped))))))
->>>>>>> f1c7740a
 
 (mu/defn primary-keys :- [:sequential ::lib.schema.metadata/column]
   "Returns a list of primary keys for the source table of this query."
