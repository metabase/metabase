(ns ^{:added "0.45.0"} metabase-enterprise.advanced-config.file
  "Support for initializing Metabase with configuration from a `config.yml` file located in the current working
  directory. See https://github.com/metabase/metabase/issues/2052 for more information.

  This logic is meant to be executed after the application database is set up and driver plugins have been
  initialized.

  The config file itself is a YAML file containing a map where each key corresponds to a different init section. For
  example, it might look something like this:

    version: 1
    config:
      users:
        - first_name: Cam
          last_name: Saul
          password: 2cans
          email: cam@example.com
        - first_name: Cam
          last_name: Era
          password: 2cans
          email: cam.era@example.com
      databases:
        - type: postgres
          host: localhost
          port: 5432
          name: test-data
          password: {{ env MY_POSTGRES_PASSWORD }}
      settings:
        my-setting: 1234

  Each section is handled by its corresponding [[initialize-section!]] method; the shape of each section may vary.

  ### VERSIONING

  Config files are required to have a `version` key; each version of Metabase that supports config files (i.e., 45 and
  above) can support a range of config file versions, specified in [[*supported-versions*]].

  These are not semantic versions! They're just simple floating point version numbers. That should be enough for our
  purposes.

  The idea here is that if we want to make changes to the config file shape in the future we'll be able to do so
  without having older Metabase code suddenly break in mysterious ways because it doesn't understand the new config
  shape, or newer Metabase code breaking if you try to use a config file using the older shape.

  For the time being, the minimum version we'll support is 1.0, which is the initial version of the config spec that
  we're shipping with Metabase 45. We'll support all the way up to `1.999` (basically anything less than `2.0`). This
  will give us some room to define new backwards-compatible versions going forward.

  For example in Metabase 46 if we want to add some extra required keys that Metabase 45 can safely ignore, we can
  define a new version 1.1 of the spec and specify Metabase 46 works with config versions `1.1` to `1.999`.

  If we want to introduce a breaking change that should not be backwards-compatible, such as introducing a new
  template type, we can increment the major version to `2.0`.

  ### Spec validation

  The contents of each section are automatically validated against the [[section-spec]] for that section. This
  validation is done before template expansion to avoid leaking sensitive values in the error messages that get
  logged.

  ### Templates

  After spec validation, the config map is walked and `{{template}}` forms are expanded. This uses the same code used
  to parse template tags in SQL queries, i.e. [[metabase.driver.common.parameters.parse]], which means that
  `[[optional {{templates}}]]` work as well, if there is some reason you might need them.

  A template form like `{{env MY_ENV_VAR}}` is wrapped in parens and parsed as EDN, and then the result is passed
  to [[expand-parsed-template-form]], which dispatches off of the first form, as a symbol. e.g.

  ```
  {{env BIRD_TYPE}} => (expand-parsed-template-form '(env BIRD_TYPE)) => \"toucan\"
  ```

  At the time of this writing, `env` is the only supported template type; more can be added in the future as the need
  arises.

  #### `env`

  ```yaml
  {{env MY_ENV_VAR}}
  ```

  Replaces the template with the value of an environment variable. The template consisting of two parts: the word
  `env` and then the name of an environment variable. It uses [[environ.core/env]] under the hood, after passing the
  symbol thru [[csk/->kebab-case-keyword]]. This means it is case-insensitive and `lisp-case`/`snake_case`
  insensitive, and Java system properties are supported as well, provided you replace dots in their names with slashes
  or underscores. In other words, this works as well:

  ```yaml
  # Java system property user.dir
  {{env user-dir}}
  ```"
  (:require
   [camel-snake-kebab.core :as csk]
   [clojure.edn :as edn]
   [clojure.spec.alpha :as s]
   [clojure.string :as str]
   [clojure.tools.logging :as log]
   [clojure.walk :as walk]
   [environ.core :as env]
   [metabase-enterprise.advanced-config.file.databases]
   [metabase-enterprise.advanced-config.file.interface :as advanced-config.file.i]
   [metabase-enterprise.advanced-config.file.settings]
   [metabase-enterprise.advanced-config.file.users]
   [metabase.driver.common.parameters]
   [metabase.driver.common.parameters.parse :as params.parse]
   [metabase.util :as u]
   [metabase.util.files :as u.files]
   [metabase.util.i18n :refer [trs]]
   [yaml.core :as yaml]))

(comment
  ;; for parameter parsing
  metabase.driver.common.parameters/keep-me
  ;; for `settings:` section code
  metabase-enterprise.advanced-config.file.settings/keep-me
  ;; for `databases:` section code
  metabase-enterprise.advanced-config.file.databases/keep-me
  ;; for `users:` section code
  metabase-enterprise.advanced-config.file.users/keep-me)

(set! *warn-on-reflection* true)

(s/def :metabase.config.file.config/config
  (s/and
   map?
   (fn validate-section-configs [m]
     (doseq [[section-name section-config] m
             :let [spec (advanced-config.file.i/section-spec section-name)]]
       (s/assert* spec section-config))
     true)))

(def ^:private ^:dynamic *supported-versions*
  "Range of config file versions (inclusive) that we'll support. If the version is out of this range, spec validation
  will fail and trigger an error. See ns documentation for [[metabase.config.file]] for more details."
  {:min 1.0, :max 1.999})

(defn- supported-version? [n]
  (<= (:min *supported-versions*) n (:max *supported-versions*)))

(s/def :metabase.config.file.config/version
  (s/and number? supported-version?))

(s/def ::config
  (s/keys :req-un [:metabase.config.file.config/version
                   :metabase.config.file.config/config]))

(def ^:private ^:dynamic *env*
  "Environment variables and system properties used in this namespace. This is a dynamic version
  of [[environ.core/env]]; it is dynamic for test mocking purposes.

  Yes, [[metabase.test/with-temp-env-var-value]] exists, but it is not allowed inside parallel tests. This is an
  experiment that I may adapt into a new pattern in the future to allow further test parallelization."
  env/env)

(defn- path
  "Path for the YAML config file Metabase should use for initialization and Settings values."
  ^java.nio.file.Path []
  (let [path* (or (some-> (get *env* :mb-config-file-path) u.files/get-path)
                  (u.files/get-path (System/getProperty "user.dir") "config.yml"))]
    (if (u.files/exists? path*)
      (log/info (u/colorize :magenta
                            (trs "Found config file at path {0}; Metabase will be initialized with values from this file"
                                 (pr-str (str path*))))
                (u/emoji "🗄️"))
      (log/info (u/colorize :yellow (trs "No config file found at path {0}" (pr-str (str path*))))))
    path*))

(def ^:private ^:dynamic *config*
  "Override the config contents as returned by [[config]], for test mocking purposes."
  nil)

(defmulti ^:private expand-parsed-template-form
  {:arglists '([form])}
  (fn [form]
    (symbol (first form))))

(defmethod expand-parsed-template-form :default
  [form]
  (throw (ex-info (trs "Don''t know how to expand template form: {0}" (pr-str form))
                  {:form form})))

(defmethod expand-parsed-template-form 'env
  [[_template-type env-var-name]]
  (get *env* (csk/->kebab-case-keyword env-var-name)))

(defmulti ^:private expand-template-str-part
  {:arglists '([part])}
  type)

(defmethod expand-template-str-part String
  [s]
  s)

(defn- valid-template-type? [symb]
  (and (symbol? symb)
       (get (methods expand-parsed-template-form) symb)))

(s/def ::template-form
  (s/or :env (s/cat :template-type (s/and symbol? valid-template-type?)
                    :env-var-name  symbol?)))

(defmethod expand-template-str-part metabase.driver.common.parameters.Param
  [{s :k}]
  {:pre [(string? s)]}
  (when (seq s)
    (when-let [obj (try
                     (not-empty (edn/read-string (str "( " s " )")))
                     (catch Throwable e
                       (throw (ex-info (trs "Error parsing template string {0}: {1}" (pr-str s) (ex-message e))
                                       {:template-string s}))))]
      (s/assert* ::template-form obj)
      (expand-parsed-template-form obj))))

(defmethod expand-template-str-part metabase.driver.common.parameters.Optional
  [{:keys [args]}]
  (let [parts (map expand-template-str-part args)]
    (when (every? seq parts)
      (str/join parts))))

(defn- expand-templates-in-str [s]
  (str/join (map expand-template-str-part (params.parse/parse s))))

(defn- expand-templates [m]
  (walk/postwalk
   (fn [form]
     (cond-> form
       (string? form) expand-templates-in-str))
   m))

(defn- config
  "Contents of the config file if it exists, otherwise `nil`. If config exists, it will be returned as a map."
  []
  (when-let [m (or *config*
                   (yaml/from-file (str (path)) true))]
    (s/assert* ::config m)
    (expand-templates m)))

(defn- sort-by-initialization-order
  "Sort the various config sections. The `:settings` section should always be applied first (important, since it can
  affect the other sections)."
  [config-sections]
  (let [{settings-sections true, other-sections false} (group-by (fn [[section-name]]
                                                                   (= section-name :settings))
<<<<<<< HEAD
                                                                 (seq config-sections))]
=======
                                                                 config-sections)]
>>>>>>> a5bbc34d
    (concat settings-sections other-sections)))

(defn ^{:added "0.45.0"} initialize!
  "Initialize Metabase according to the directives in the config file, if it exists."
  []
  ;; TODO -- this should only do anything if we have an appropriate token (we should get a token for testing this before
  ;; enabling that check tho)
  (when-let [m (config)]
    (doseq [[section-name section-config] (sort-by-initialization-order (:config m))]
      (log/info (u/colorize :magenta (trs "Initializing {0} from config file..." section-name)) (u/emoji "🗄️"))
      (advanced-config.file.i/initialize-section! section-name section-config))
    (log/info (u/colorize :magenta (trs "Done initializing from file.")) (u/emoji "🗄️")))
  :ok)<|MERGE_RESOLUTION|>--- conflicted
+++ resolved
@@ -242,11 +242,7 @@
   [config-sections]
   (let [{settings-sections true, other-sections false} (group-by (fn [[section-name]]
                                                                    (= section-name :settings))
-<<<<<<< HEAD
-                                                                 (seq config-sections))]
-=======
                                                                  config-sections)]
->>>>>>> a5bbc34d
     (concat settings-sections other-sections)))
 
 (defn ^{:added "0.45.0"} initialize!
