--- conflicted
+++ resolved
@@ -3,19 +3,15 @@
    [clojure.test :refer :all]
    [metabase.test :as mt]
    [metabase.test.fixtures :as fixtures]
-   [metabase.util :as u]))
+   [metabase.util :as u]
+   [toucan2.tools.with-temp :as t2.with-temp]))
 
 (use-fixtures :once (fixtures/initialize :plugins))
 
 (deftest test-pulse-endpoint-should-respect-email-domain-allow-list-test
   (testing "POST /api/pulse/test"
-<<<<<<< HEAD
-    (mt/with-temp [Card card {:name          "Test card"
-                              :dataset_query (mt/mbql-query venues)}]
-=======
     (t2.with-temp/with-temp [:model/Card card {:name          "Test card"
                                                :dataset_query (mt/mbql-query venues)}]
->>>>>>> 8d23fd74
       ;; make sure we validate raw emails whether they're part of `:details` or part of `:recipients` -- we
       ;; technically allow either right now
       (doseq [channel [{:details {:emails ["test@metabase.com"]}}
