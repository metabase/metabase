--- conflicted
+++ resolved
@@ -20,7 +20,6 @@
 (use-fixtures :once (fixtures/initialize :db))
 
 (deftest most-recently-viewed-dashboard-views-test
-<<<<<<< HEAD
   (mt/test-helpers-set-global-values!
     (mt/with-temp [Card      card-1  {:name       "rand-name"
                                       :creator_id (mt/user->id :crowberto)
@@ -39,17 +38,16 @@
       (mt/with-model-cleanup [ViewLog]
         (mt/with-test-user :crowberto
           (mt/with-temporary-setting-values [user-recent-views []]
-            (doseq [{:keys [topic item]} [{:topic :event/dashboard-read :item dash-1}
-                                          {:topic :event/dashboard-read :item dash-2}
-                                          {:topic :event/dashboard-read :item dash-3}
-                                          {:topic :event/card-query :item card-1}
-                                          {:topic :event/table-read :item table-1}]]
+            (doseq [{:keys [topic event]} [{:topic :event/dashboard-read :event {:object dash-1}}
+                                           {:topic :event/dashboard-read :event {:object dash-2}}
+                                           {:topic :event/dashboard-read :event {:object dash-3}}
+                                           {:topic :event/card-query :event {:card-id (:id card-1)}}
+                                           {:topic :event/table-read :event {:object table-1}}]]
               (events/publish-event!
                topic
-               ;; view log entries look for the `:actor_id` in the item being viewed to set that view's :user_id
-               (assoc item :actor_id (mt/user->id :crowberto))))
+               (assoc event :user-id (mt/user->id :crowberto))))
             (testing "most_recently_viewed_dashboard endpoint shows the current user's most recently viewed dashboard."
-              (is (= dash-3 #_dash-2 ;; TODO: this should be dash-2, because dash-3 is archived
+              (is (= (assoc dash-3 :collection nil) #_dash-2 ;; TODO: this should be dash-2, because dash-3 is archived
                      (mt/user-http-request :crowberto :get 200 "activity/most_recently_viewed_dashboard"))))))
         (mt/with-test-user :rasta
           (mt/with-temporary-setting-values [user-recent-views              []
@@ -57,141 +55,42 @@
             (testing "If nothing has been viewed, return a 204"
               (is (nil? (mt/user-http-request :rasta :get 204
                                               "activity/most_recently_viewed_dashboard"))))
-            (events/publish-event! :event/dashboard-read (assoc dash-1 :actor_id (mt/user->id :rasta)))
-=======
-  (mt/with-temp [Card      card-1  {:name       "rand-name"
-                                    :creator_id (mt/user->id :crowberto)
-                                    :display    "table"}
-                 Dashboard dash-1  {:name        "rand-name2"
-                                    :description "rand-name2"
-                                    :creator_id  (mt/user->id :crowberto)}
-                 Dashboard dash-2  {:name        "rand-name2"
-                                    :description "rand-name2"
-                                    :creator_id  (mt/user->id :crowberto)}
-                 Dashboard dash-3  {:name        "rand-name2"
-                                    :description "rand-name2"
-                                    :archived    true
-                                    :creator_id  (mt/user->id :crowberto)}
-                 Table     table-1 {:name "rand-name"}]
-    (mt/with-model-cleanup [ViewLog]
-      (mt/with-test-user :crowberto
-        (mt/with-temporary-setting-values [user-recent-views []]
-          (doseq [{:keys [topic event]} [{:topic :event/dashboard-read :event {:object dash-1}}
-                                         {:topic :event/dashboard-read :event {:object dash-2}}
-                                         {:topic :event/dashboard-read :event {:object dash-3}}
-                                         {:topic :event/card-query :event {:card-id (:id card-1)}}
-                                         {:topic :event/table-read :event {:object table-1}}]]
-            (events/publish-event!
-             topic
-             (assoc event :user-id (mt/user->id :crowberto))))
-          (testing "most_recently_viewed_dashboard endpoint shows the current user's most recently viewed dashboard."
-            (is (= (assoc dash-3 :collection nil) #_dash-2 ;; TODO: this should be dash-2, because dash-3 is archived
-                   (mt/user-http-request :crowberto :get 200 "activity/most_recently_viewed_dashboard"))))))
-      (mt/with-test-user :rasta
-        (mt/with-temporary-setting-values [user-recent-views              []
-                                           most-recently-viewed-dashboard nil]
-          (testing "If nothing has been viewed, return a 204"
-            (is (nil? (mt/user-http-request :rasta :get 204
-                                            "activity/most_recently_viewed_dashboard"))))
-          (events/publish-event! :event/dashboard-read {:object dash-1 :user-id (mt/user->id :rasta)})
-          (testing "Only the user's own views are returned."
-            (is (= (assoc dash-1 :collection nil)
-                   (mt/user-http-request :rasta :get 200
-                                         "activity/most_recently_viewed_dashboard")))))
-        (mt/with-temporary-setting-values [user-recent-views              []
-                                           most-recently-viewed-dashboard nil]
-          (events/publish-event! :event/dashboard-read {:object dash-1 :user-id (mt/user->id :rasta)})
-          (testing "If the user has no permissions for the dashboard, return a 204"
-            (mt/with-non-admin-groups-no-root-collection-perms
-              (is (nil? (mt/user-http-request :rasta :get 204
-                                              "activity/most_recently_viewed_dashboard"))))))))))
-
-(deftest most-recently-viewed-dashboard-views-include-colllection-test
-  (mt/with-temp [:model/Collection coll   {:name "Analytics"}
-                 :model/Dashboard  dash-1 {:collection_id (t2/select-one-pk :model/Collection :personal_owner_id (mt/user->id :crowberto))}
-                 :model/Dashboard  dash-2 {:collection_id (:id coll)}]
-    (mt/with-model-cleanup [ViewLog]
-      (mt/with-test-user :crowberto
-        (testing "view a dashboard in a personal collection"
-          (mt/with-temporary-setting-values [user-recent-views              []
-                                             most-recently-viewed-dashboard nil]
-            (events/publish-event! :event/dashboard-read {:object dash-1 :user-id (mt/user->id :crowberto)})
-            (let [crowberto-personal-coll (t2/select-one :model/Collection :personal_owner_id (mt/user->id :crowberto))]
-              (is (= (assoc dash-1 :collection (assoc crowberto-personal-coll :is_personal true))
-                     (mt/user-http-request :crowberto :get 200
-                                           "activity/most_recently_viewed_dashboard"))))))
-
-        (testing "view a dashboard in a public collection"
-          (mt/with-temporary-setting-values [user-recent-views              []
-                                             most-recently-viewed-dashboard nil]
-            (events/publish-event! :event/dashboard-read {:object dash-2 :user-id (mt/user->id :crowberto)})
-            (is (= (assoc dash-2 :collection (assoc coll :is_personal false))
-                   (mt/user-http-request :crowberto :get 200
-                                         "activity/most_recently_viewed_dashboard")))))))))
-
-(deftest recent-views-test
-  (mt/with-temp [Card      card1 {:name                   "rand-name"
-                                  :creator_id             (mt/user->id :crowberto)
-                                  :display                "table"
-                                  :visualization_settings {}}
-                 Card      archived  {:name                   "archived-card"
-                                      :creator_id             (mt/user->id :crowberto)
-                                      :display                "table"
-                                      :archived               true
-                                      :visualization_settings {}}
-                 Dashboard dash {:name        "rand-name2"
-                                 :description "rand-name2"
-                                 :creator_id  (mt/user->id :crowberto)}
-                 Table     table1 {:name "rand-name"}
-                 Table     hidden-table {:name            "hidden table"
-                                         :visibility_type "hidden"}
-                 Card      dataset {:name                   "rand-name"
-                                    :dataset                true
-                                    :creator_id             (mt/user->id :crowberto)
-                                    :display                "table"
-                                    :visualization_settings {}}]
-    (testing "recent_views endpoint shows the current user's recently viewed items."
-      (mt/with-model-cleanup [ViewLog]
-        (mt/with-test-user :crowberto
-          (mt/with-temporary-setting-values [user-recent-views []]
-            (doseq [{:keys [topic event]} [{:topic :event/card-query :event {:card-id (:id dataset)}}
-                                           {:topic :event/card-query :event {:card-id (:id dataset)}}
-                                           {:topic :event/card-query :event {:card-id (:id card1)}}
-                                           {:topic :event/card-query :event {:card-id (:id card1)}}
-                                           {:topic :event/card-query :event {:card-id (:id card1)}}
-                                           {:topic :event/dashboard-read :event {:object dash}}
-                                           {:topic :event/card-query :event {:card-id (:id card1)}}
-                                           {:topic :event/dashboard-read :event {:object dash}}
-                                           {:topic :event/table-read :event {:object table1}}
-                                           {:topic :event/card-query :event {:card-id (:id archived)}}
-                                           {:topic :event/table-read :event {:object hidden-table}}]]
-              (events/publish-event!
-               topic
-               (assoc event :user-id (mt/user->id :crowberto))))
-           (testing "No duplicates or archived items are returned."
-             (let [recent-views (mt/user-http-request :crowberto :get 200 "activity/recent_views")]
-               (is (partial=
-                    [{:model "table" :model_id (u/the-id table1)}
-                     {:model "dashboard" :model_id (u/the-id dash)}
-                     {:model "card" :model_id (u/the-id card1)}
-                     {:model "dataset" :model_id (u/the-id dataset)}]
-                    recent-views))))))
-        (mt/with-test-user :rasta
-          (mt/with-temporary-setting-values [user-recent-views []]
-            (events/publish-event! :event/card-query {:card-id (:id dataset) :user-id (mt/user->id :rasta)})
-            (events/publish-event! :event/card-query {:card-id (:id card1) :user-id (mt/user->id :crowberto)})
->>>>>>> f3812854
+            (events/publish-event! :event/dashboard-read {:object dash-1 :user-id (mt/user->id :rasta)})
             (testing "Only the user's own views are returned."
-              (is (= dash-1
+              (is (= (assoc dash-1 :collection nil)
                      (mt/user-http-request :rasta :get 200
                                            "activity/most_recently_viewed_dashboard")))))
           (mt/with-temporary-setting-values [user-recent-views              []
                                              most-recently-viewed-dashboard nil]
-            (events/publish-event! :event/dashboard-read (assoc dash-1 :actor_id (mt/user->id :rasta)))
+            (events/publish-event! :event/dashboard-read {:object dash-1 :user-id (mt/user->id :rasta)})
             (testing "If the user has no permissions for the dashboard, return a 204"
               (mt/with-non-admin-groups-no-root-collection-perms
                 (is (nil? (mt/user-http-request :rasta :get 204
                                                 "activity/most_recently_viewed_dashboard")))))))))))
+
+(deftest most-recently-viewed-dashboard-views-include-colllection-test
+  (mt/test-helpers-set-global-values!
+    (mt/with-temp [:model/Collection coll   {:name "Analytics"}
+                   :model/Dashboard  dash-1 {:collection_id (t2/select-one-pk :model/Collection :personal_owner_id (mt/user->id :crowberto))}
+                   :model/Dashboard  dash-2 {:collection_id (:id coll)}]
+      (mt/with-model-cleanup [ViewLog]
+        (mt/with-test-user :crowberto
+          (testing "view a dashboard in a personal collection"
+            (mt/with-temporary-setting-values [user-recent-views              []
+                                               most-recently-viewed-dashboard nil]
+              (events/publish-event! :event/dashboard-read {:object dash-1 :user-id (mt/user->id :crowberto)})
+              (let [crowberto-personal-coll (t2/select-one :model/Collection :personal_owner_id (mt/user->id :crowberto))]
+                (is (= (assoc dash-1 :collection (assoc crowberto-personal-coll :is_personal true))
+                       (mt/user-http-request :crowberto :get 200
+                                             "activity/most_recently_viewed_dashboard"))))))
+
+          (testing "view a dashboard in a public collection"
+            (mt/with-temporary-setting-values [user-recent-views              []
+                                               most-recently-viewed-dashboard nil]
+              (events/publish-event! :event/dashboard-read {:object dash-2 :user-id (mt/user->id :crowberto)})
+              (is (= (assoc dash-2 :collection (assoc coll :is_personal false))
+                     (mt/user-http-request :crowberto :get 200
+                                           "activity/most_recently_viewed_dashboard"))))))))))
 
 (deftest recent-views-test
   (mt/test-helpers-set-global-values!
@@ -219,21 +118,20 @@
         (mt/with-model-cleanup [ViewLog]
           (mt/with-test-user :crowberto
             (mt/with-temporary-setting-values [user-recent-views []]
-              (doseq [{:keys [topic item]} [{:topic :event/card-query :item dataset}
-                                            {:topic :event/card-query :item dataset}
-                                            {:topic :event/card-query :item card1}
-                                            {:topic :event/card-query :item card1}
-                                            {:topic :event/card-query :item card1}
-                                            {:topic :event/dashboard-read :item dash}
-                                            {:topic :event/card-query :item card1}
-                                            {:topic :event/dashboard-read :item dash}
-                                            {:topic :event/table-read :item table1}
-                                            {:topic :event/card-query :item archived}
-                                            {:topic :event/table-read :item hidden-table}]]
+              (doseq [{:keys [topic event]} [{:topic :event/card-query :event {:card-id (:id dataset)}}
+                                             {:topic :event/card-query :event {:card-id (:id dataset)}}
+                                             {:topic :event/card-query :event {:card-id (:id card1)}}
+                                             {:topic :event/card-query :event {:card-id (:id card1)}}
+                                             {:topic :event/card-query :event {:card-id (:id card1)}}
+                                             {:topic :event/dashboard-read :event {:object dash}}
+                                             {:topic :event/card-query :event {:card-id (:id card1)}}
+                                             {:topic :event/dashboard-read :event {:object dash}}
+                                             {:topic :event/table-read :event {:object table1}}
+                                             {:topic :event/card-query :event {:card-id (:id archived)}}
+                                             {:topic :event/table-read :event {:object hidden-table}}]]
                 (events/publish-event!
                  topic
-                 ;; view log entries look for the `:actor_id` in the item being viewed to set that view's :user_id
-                 (assoc item :actor_id (mt/user->id :crowberto))))
+                 (assoc event :user-id (mt/user->id :crowberto))))
               (testing "No duplicates or archived items are returned."
                 (let [recent-views (mt/user-http-request :crowberto :get 200 "activity/recent_views")]
                   (is (partial=
