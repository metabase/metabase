(ns metabase-enterprise.sandbox.models.params.field-values
  (:require [clojure.core.memoize :as memoize]
            [metabase.db.connection :as mdb.connection]
            [metabase-enterprise.enhancements.ee-strategy-impl :as ee-strategy-impl]
            [metabase-enterprise.sandbox.api.table :as sandbox.api.table]
            [metabase.api.common :as api]
            [metabase.models.field :as field :refer [Field]]
            [metabase.models.field-values :as field-values :refer [FieldValues]]
            [metabase.models.params.field-values :as params.field-values]
            [metabase.public-settings.premium-features :as settings.premium-features]
            [metabase.util :as u]
            [pretty.core :as pretty]
            [toucan.db :as db]
            [toucan.hydrate :refer [hydrate]]))

(comment api/keep-me)

(def ^:private ^{:arglist '([last-updated field])} fetch-sandboxed-field-values*
  (memoize/ttl
   ;; use a custom key fn for memoization. The custom key includes current User ID and a hash of their permissions
   ;; set, so we cache per-User (and so changes to that User's permissions will result in a cache miss), and Field ID
   ;; instead of an entire Field object (so maps with slightly different keys are still considered equal)
   ^{::memoize/args-fn (fn [[updated-at field]]
<<<<<<< HEAD
                         [(mdb.connection/uuid)
=======
                         [(mdb.connection/unique-identifier)
>>>>>>> cc4c3bad
                          api/*current-user-id*
                          (hash @api/*current-user-permissions-set*)
                          updated-at
                          (u/the-id field)])}
   (fn [_ field]
     {:values   (field-values/distinct-values field)
      :field_id (u/the-id field)})
   ;; TODO -- shouldn't we return sandboxed human-readable values as well??
   ;;
   ;; Expire entries older than 30 days so we don't have entries for users and/or fields that
   ;; no longer exists hanging around.
   ;; (`clojure.core.cache/TTLCacheQ` (which `memoize` uses underneath) evicts all stale entries on
   ;; every cache miss)
   :ttl/threshold (u/hours->ms (* 30 24))))

(defn- fetch-sandboxed-field-values
  [field]
  (fetch-sandboxed-field-values*
   (db/select-one-field :updated_at FieldValues :field_id (u/the-id field))
   field))

(defn- field-is-sandboxed?
  [{:keys [table], :as field}]
  ;; slight optimization: for the `field-id->field-values` version we can batched hydrate `:table` to avoid having to
  ;; make a bunch of calls to fetch Table. For `get-or-create-field-values` we don't hydrate `:table` so we can fall
  ;; back to fetching it manually with `field/table`
  (sandbox.api.table/only-segmented-perms? (or table (field/table field))))

(defn- field-id->field-values-for-current-user [field-ids]
  (let [fields                   (when (seq field-ids)
                                   (hydrate (db/select Field :id [:in (set field-ids)]) :table))
        {unsandboxed-fields false
         sandboxed-fields   true} (group-by (comp boolean field-is-sandboxed?) fields)]
    (merge
     ;; use the normal OSS batched implementation for any Fields that aren't subject to sandboxing.
     (when (seq unsandboxed-fields)
       (params.field-values/field-id->field-values-for-current-user*
        params.field-values/default-impl
        (set (map u/the-id unsandboxed-fields))))
     ;; for sandboxed fields, fetch the sandboxed values individually.
     (into {} (for [{field-id :id, :as field} sandboxed-fields]
                [field-id (fetch-sandboxed-field-values field)])))))

(def ^:private impl
  (reify
    pretty/PrettyPrintable
    (pretty [_]
      `impl)

    params.field-values/FieldValuesForCurrentUser
    (get-or-create-field-values-for-current-user!* [_ field]
      (if (field-is-sandboxed? field)
        ;; if sandboxing is in effect we never actually "save" the FieldValues the way the OSS/non-sandboxed impl does.
        (fetch-sandboxed-field-values field)
        (params.field-values/get-or-create-field-values-for-current-user!* params.field-values/default-impl field)))

    (field-id->field-values-for-current-user* [_ field-ids]
      (field-id->field-values-for-current-user field-ids))))

(def ee-strategy-impl
  "Enterprise version of the fetch FieldValues for current User logic. Uses our EE strategy pattern adapter: if EE
  features *are* enabled, forwards method invocations to `impl`; if EE features *are not* enabled, forwards method
  invocations to the default OSS impl."
  (ee-strategy-impl/reify-ee-strategy-impl #'settings.premium-features/enable-sandboxes? impl params.field-values/default-impl
    params.field-values/FieldValuesForCurrentUser))<|MERGE_RESOLUTION|>--- conflicted
+++ resolved
@@ -21,11 +21,7 @@
    ;; set, so we cache per-User (and so changes to that User's permissions will result in a cache miss), and Field ID
    ;; instead of an entire Field object (so maps with slightly different keys are still considered equal)
    ^{::memoize/args-fn (fn [[updated-at field]]
-<<<<<<< HEAD
-                         [(mdb.connection/uuid)
-=======
                          [(mdb.connection/unique-identifier)
->>>>>>> cc4c3bad
                           api/*current-user-id*
                           (hash @api/*current-user-permissions-set*)
                           updated-at
@@ -39,7 +35,7 @@
    ;; no longer exists hanging around.
    ;; (`clojure.core.cache/TTLCacheQ` (which `memoize` uses underneath) evicts all stale entries on
    ;; every cache miss)
-   :ttl/threshold (u/hours->ms (* 30 24))))
+   :ttl/threshold (* 1000 60 60 24 30)))
 
 (defn- fetch-sandboxed-field-values
   [field]
