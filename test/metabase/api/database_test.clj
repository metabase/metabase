--- conflicted
+++ resolved
@@ -20,11 +20,8 @@
    [metabase.models.permissions-group :as perms-group]
    [metabase.models.setting :as setting :refer [defsetting]]
    [metabase.public-settings.premium-features :as premium-features]
-<<<<<<< HEAD
    [metabase.public-settings.premium-features-test :as premium-features-test]
-=======
    [metabase.sync :as sync]
->>>>>>> a79f0e69
    [metabase.sync.analyze :as analyze]
    [metabase.sync.field-values :as field-values]
    [metabase.sync.sync-metadata :as sync-metadata]
