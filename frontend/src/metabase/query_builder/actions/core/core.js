import { createAction } from "redux-actions";

import _ from "underscore";
import * as MetabaseAnalytics from "metabase/lib/analytics";
import { loadCard } from "metabase/lib/card";
import { shouldOpenInBlankWindow } from "metabase/lib/dom";
import * as Urls from "metabase/lib/urls";
import Utils from "metabase/lib/utils";
import { createThunkAction } from "metabase/lib/redux";

import { loadMetadataForCard } from "metabase/questions/actions";
import { getCardAfterVisualizationClick } from "metabase/visualizations/lib/utils";

import { openUrl } from "metabase/redux/app";

import Questions from "metabase/entities/questions";
import Databases from "metabase/entities/databases";
import { fetchAlertsForQuestion } from "metabase/alert/alert";
import {
  cardIsEquivalent,
  cardQueryIsEquivalent,
} from "metabase-lib/queries/utils/card";
import Query from "metabase-lib/queries/Query";

import { isAdHocModelQuestion } from "metabase-lib/metadata/utils/models";
import { trackNewQuestionSaved } from "../../analytics";
import {
  getCard,
  getIsResultDirty,
  getOriginalQuestion,
  getQuestion,
  getResultsMetadata,
  getTransformedSeries,
  isBasedOnExistingQuestion,
} from "../../selectors";

import { updateUrl } from "../navigation";
import { zoomInRow } from "../object-detail";
import { clearQueryResult, runQuestionQuery } from "../querying";
import { onCloseSidebars } from "../ui";

import { updateQuestion } from "./updateQuestion";
import { getQuestionWithDefaultVisualizationSettings } from "./utils";

export const RESET_QB = "metabase/qb/RESET_QB";
export const resetQB = createAction(RESET_QB);

// refreshes the card without triggering a run of the card's query
export const SOFT_RELOAD_CARD = "metabase/qb/SOFT_RELOAD_CARD";
export const softReloadCard = createThunkAction(SOFT_RELOAD_CARD, () => {
  return async (dispatch, getState) => {
    const outdatedCard = getCard(getState());
    const action = await dispatch(
      Questions.actions.fetch({ id: outdatedCard.id }, { reload: true }),
    );

    return Questions.HACK_getObjectFromAction(action);
  };
});

export const RELOAD_CARD = "metabase/qb/RELOAD_CARD";
export const reloadCard = createThunkAction(RELOAD_CARD, () => {
  return async (dispatch, getState) => {
    const outdatedCard = getCard(getState());

    dispatch(resetQB());

    const action = await dispatch(
      Questions.actions.fetch({ id: outdatedCard.id }, { reload: true }),
    );
    const card = Questions.HACK_getObjectFromAction(action);

    dispatch(loadMetadataForCard(card));

    dispatch(
      runQuestionQuery({
        overrideWithCard: card,
        shouldUpdateUrl: false,
      }),
    );

    // if the name of the card changed this will update the url slug
    dispatch(updateUrl(card, { dirty: false }));

    return card;
  };
});

/**
 * `setCardAndRun` is used when:
 *     - navigating browser history
 *     - clicking in the entity details view
 *     - `navigateToNewCardInsideQB` is being called (see below)
 */
export const SET_CARD_AND_RUN = "metabase/qb/SET_CARD_AND_RUN";
export const setCardAndRun = (nextCard, shouldUpdateUrl = true) => {
  return async (dispatch, getState) => {
    // clone
    const card = Utils.copy(nextCard);

    const originalCard = card.original_card_id
      ? // If the original card id is present, dynamically load its information for showing lineage
        await loadCard(card.original_card_id, { dispatch, getState })
      : // Otherwise, use a current card as the original card if the card has been saved
      // This is needed for checking whether the card is in dirty state or not
      card.id
      ? card
      : null;

    // Update the card and originalCard before running the actual query
    dispatch.action(SET_CARD_AND_RUN, { card, originalCard });
    dispatch(runQuestionQuery({ shouldUpdateUrl }));

    // Load table & database metadata for the current question
    dispatch(loadMetadataForCard(card));
  };
};

/**
 * User-triggered events that are handled with this action:
 *     - clicking a legend:
 *         * series legend (multi-aggregation, multi-breakout, multiple questions)
 *     - clicking the visualization itself
 *         * drill-through (single series, multi-aggregation, multi-breakout, multiple questions)
 *     - clicking an action widget action
 *
 * All these events can be applied either for an unsaved question or a saved question.
 */
export const NAVIGATE_TO_NEW_CARD = "metabase/qb/NAVIGATE_TO_NEW_CARD";
export const navigateToNewCardInsideQB = createThunkAction(
  NAVIGATE_TO_NEW_CARD,
  ({ nextCard, previousCard, objectId }) => {
    return async (dispatch, getState) => {
      if (previousCard === nextCard) {
        // Do not reload questions with breakouts when clicked on a legend item
      } else if (cardIsEquivalent(previousCard, nextCard)) {
        // This is mainly a fallback for scenarios where a visualization legend is clicked inside QB
        dispatch(
          setCardAndRun(await loadCard(nextCard.id, { dispatch, getState })),
        );
      } else {
        const card = getCardAfterVisualizationClick(nextCard, previousCard);
        const url = Urls.serializedQuestion(card);
        if (shouldOpenInBlankWindow(url, { blankOnMetaOrCtrlKey: true })) {
          dispatch(openUrl(url));
        } else {
          dispatch(onCloseSidebars());
          if (!cardQueryIsEquivalent(previousCard, nextCard)) {
            // clear the query result so we don't try to display the new visualization before running the new query
            dispatch(clearQueryResult());
          }
          // When the dataset query changes, we should loose the dataset flag,
          // to start building a new ad-hoc question based on a dataset
          dispatch(setCardAndRun({ ...card, dataset: false }));
        }
        if (objectId !== undefined) {
          dispatch(zoomInRow({ objectId }));
        }
      }
    };
  },
);

// DEPRECATED, still used in a couple places
export const setDatasetQuery =
  (datasetQuery, options) => (dispatch, getState) => {
    if (datasetQuery instanceof Query) {
      datasetQuery = datasetQuery.datasetQuery();
    }

    const question = getQuestion(getState());
    dispatch(updateQuestion(question.setDatasetQuery(datasetQuery), options));
  };

export const API_CREATE_QUESTION = "metabase/qb/API_CREATE_QUESTION";
export const apiCreateQuestion = question => {
  return async (dispatch, getState) => {
    // Needed for persisting visualization columns for pulses/alerts, see #6749
    const series = getTransformedSeries(getState());
    const questionWithVizSettings = series
      ? getQuestionWithDefaultVisualizationSettings(question, series)
      : question;

    const resultsMetadata = getResultsMetadata(getState());
    const isResultDirty = getIsResultDirty(getState());
    const questionToCreate = questionWithVizSettings
      .setQuery(question.query().clean())
      .setResultsMetadata(isResultDirty ? null : resultsMetadata);
    const createdQuestion = await reduxCreateQuestion(
      questionToCreate,
      dispatch,
    );

    const databases = Databases.selectors.getList(getState());
    if (databases && !databases.some(d => d.is_saved_questions)) {
      dispatch({ type: Databases.actionTypes.INVALIDATE_LISTS_ACTION });
    }

    dispatch(updateUrl(createdQuestion.card(), { dirty: false }));
    MetabaseAnalytics.trackStructEvent(
      "QueryBuilder",
      "Create Card",
      createdQuestion.query().datasetQuery().type,
    );
    trackNewQuestionSaved(
      question,
      createdQuestion,
      isBasedOnExistingQuestion(getState()),
    );

    // Saving a card, locks in the current display as though it had been
    // selected in the UI.
    const card = createdQuestion.lockDisplay().card();

    dispatch.action(API_CREATE_QUESTION, card);

    const metadataOptions = { reload: createdQuestion.isDataset() };
    await dispatch(loadMetadataForCard(card, metadataOptions));
  };
};

export const API_UPDATE_QUESTION = "metabase/qb/API_UPDATE_QUESTION";
export const apiUpdateQuestion = (question, { rerunQuery } = {}) => {
  return async (dispatch, getState) => {
    const originalQuestion = getOriginalQuestion(getState());
    question = question || getQuestion(getState());

<<<<<<< HEAD
    if (question.isStructured()) {
      rerunQuery = rerunQuery ?? getIsResultDirty(getState());
    }
=======
    const resultsMetadata = getResultsMetadata(getState());
    const isResultDirty = getIsResultDirty(getState());
    rerunQuery = rerunQuery ?? isResultDirty;
>>>>>>> 63779dfd

    // Needed for persisting visualization columns for pulses/alerts, see #6749
    const series = getTransformedSeries(getState());
    const questionWithVizSettings = series
      ? getQuestionWithDefaultVisualizationSettings(question, series)
      : question;

    const questionToUpdate = questionWithVizSettings
      // Before we clean the query, we make sure question is not treated as a dataset
      // as calling table() method down the line would bring unwanted consequences
      // such as dropping joins (as joins are treated differently between pure questions and datasets)
      .setQuery(question.setDataset(false).query().clean())
      .setResultsMetadata(isResultDirty ? null : resultsMetadata);

    // When viewing a dataset, its dataset_query is swapped with a clean query using the dataset as a source table
    // (it's necessary for datasets to behave like tables opened in simple mode)
    // When doing updates like changing name, description, etc., we need to omit the dataset_query in the request body
    const updatedQuestion = await reduxUpdateQuestion(
      questionToUpdate,
      dispatch,
      {
        excludeDatasetQuery: isAdHocModelQuestion(question, originalQuestion),
      },
    );

    // reload the question alerts for the current question
    // (some of the old alerts might be removed during update)
    await dispatch(fetchAlertsForQuestion(updatedQuestion.id()));

    MetabaseAnalytics.trackStructEvent(
      "QueryBuilder",
      "Update Card",
      updatedQuestion.query().datasetQuery().type,
    );

    dispatch.action(API_UPDATE_QUESTION, updatedQuestion.card());

    const metadataOptions = { reload: question.isDataset() };
    await dispatch(loadMetadataForCard(question.card(), metadataOptions));

    if (rerunQuery) {
      dispatch(runQuestionQuery());
    }
  };
};

export const SET_PARAMETER_VALUE = "metabase/qb/SET_PARAMETER_VALUE";
export const setParameterValue = createAction(
  SET_PARAMETER_VALUE,
  (parameterId, value) => {
    return { id: parameterId, value };
  },
);

export const REVERT_TO_REVISION = "metabase/qb/REVERT_TO_REVISION";
export const revertToRevision = createThunkAction(
  REVERT_TO_REVISION,
  revision => {
    return async dispatch => {
      await revision.revert();
      await dispatch(reloadCard());
    };
  },
);

async function reduxCreateQuestion(question, dispatch) {
  const action = await dispatch(Questions.actions.create(question.card()));
  return question.setCard(Questions.HACK_getObjectFromAction(action));
}

async function reduxUpdateQuestion(
  question,
  dispatch,
  { excludeDatasetQuery = false },
) {
  const fullCard = question.card();
  const card = excludeDatasetQuery
    ? _.omit(fullCard, "dataset_query")
    : fullCard;
  const action = await dispatch(
    Questions.actions.update({ id: question.id() }, card),
  );
  return question.setCard(Questions.HACK_getObjectFromAction(action));
}<|MERGE_RESOLUTION|>--- conflicted
+++ resolved
@@ -225,15 +225,12 @@
     const originalQuestion = getOriginalQuestion(getState());
     question = question || getQuestion(getState());
 
-<<<<<<< HEAD
+    const resultsMetadata = getResultsMetadata(getState());
+    const isResultDirty = getIsResultDirty(getState());
+
     if (question.isStructured()) {
       rerunQuery = rerunQuery ?? getIsResultDirty(getState());
     }
-=======
-    const resultsMetadata = getResultsMetadata(getState());
-    const isResultDirty = getIsResultDirty(getState());
-    rerunQuery = rerunQuery ?? isResultDirty;
->>>>>>> 63779dfd
 
     // Needed for persisting visualization columns for pulses/alerts, see #6749
     const series = getTransformedSeries(getState());
