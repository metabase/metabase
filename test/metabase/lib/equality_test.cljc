--- conflicted
+++ resolved
@@ -629,20 +629,6 @@
               [created-at-month
                created-at-year]))))))
 
-<<<<<<< HEAD
-(deftest ^:parallel find-matching-column-by-id-with-expression-aliasing-joined-column-test
-  (testing "find-matching-column should be able to find columns based on ID even when a joined column is aliased as an expression (#44940)"
-    (let [a-ref [:field {:lib/uuid (str (random-uuid))
-                         :base-type :type/Text
-                         :join-alias "Cat"}
-                 (meta/id :categories :name)]
-          query (-> lib.tu/query-with-join
-                    (lib/expression "Joied Name" a-ref))
-          cols  (lib/returned-columns query)]
-      (is (=? {:name "NAME"
-               :id (meta/id :categories :name)}
-              (lib.equality/find-matching-column query -1 a-ref cols))))))
-=======
 (deftest ^:parallel disambiguate-matches-using-binning-if-needed-test
   (testing "'bin-width' binning strategy"
     (let [latitude-10 (lib/with-binning (meta/field-metadata :people :latitude) {:strategy :bin-width, :bin-width 10})
@@ -664,4 +650,16 @@
                 (lib/ref col)
                 [total-10
                  total-20])))))))
->>>>>>> 17bff867
+
+(deftest ^:parallel find-matching-column-by-id-with-expression-aliasing-joined-column-test
+  (testing "find-matching-column should be able to find columns based on ID even when a joined column is aliased as an expression (#44940)"
+    (let [a-ref [:field {:lib/uuid (str (random-uuid))
+                         :base-type :type/Text
+                         :join-alias "Cat"}
+                 (meta/id :categories :name)]
+          query (-> lib.tu/query-with-join
+                    (lib/expression "Joied Name" a-ref))
+          cols  (lib/returned-columns query)]
+      (is (=? {:name "NAME"
+               :id (meta/id :categories :name)}
+              (lib.equality/find-matching-column query -1 a-ref cols))))))