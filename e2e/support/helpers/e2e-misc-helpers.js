--- conflicted
+++ resolved
@@ -41,9 +41,6 @@
   // database selector or simply display the previously selected database
   cy.findAllByTestId("loading-indicator").should("not.exist");
 
-<<<<<<< HEAD
-  return NativeEditor.focus().get().as(alias);
-=======
   databaseName && cy.findByText(databaseName).click();
   // At this point we have either manually selected a database or the app has
   // knowedge about the previously used database so it will pre-select it.
@@ -57,8 +54,7 @@
   // better chance at passing (until we get rid of this helper altogether)!
   cy.findByText("Select a database").should("not.exist");
 
-  return focusNativeEditor().as(alias);
->>>>>>> 670ee259
+  return NativeEditor.focus().get().as(alias);
 }
 
 /**
