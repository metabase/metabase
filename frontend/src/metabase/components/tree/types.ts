<<<<<<< HEAD
import React from "react";
import { IconName, IconProps } from "metabase/core/components/Icon";
=======
import * as React from "react";
import { IconProps } from "../Icon";
>>>>>>> 1f7e261e

export interface ITreeNodeItem {
  id: string | number;
  name: string;
  icon: IconName | IconProps;
  children?: ITreeNodeItem[];
}

export interface TreeNodeProps {
  item: ITreeNodeItem;
  depth: number;
  hasChildren: boolean;
  isExpanded: boolean;
  isSelected: boolean;
  onSelect?: () => void;
  onToggleExpand: () => void;
}

export type TreeNodeComponent = React.ComponentType<
  TreeNodeProps & React.RefAttributes<HTMLLIElement>
>;<|MERGE_RESOLUTION|>--- conflicted
+++ resolved
@@ -1,10 +1,5 @@
-<<<<<<< HEAD
-import React from "react";
+import * as React from "react";
 import { IconName, IconProps } from "metabase/core/components/Icon";
-=======
-import * as React from "react";
-import { IconProps } from "../Icon";
->>>>>>> 1f7e261e
 
 export interface ITreeNodeItem {
   id: string | number;
