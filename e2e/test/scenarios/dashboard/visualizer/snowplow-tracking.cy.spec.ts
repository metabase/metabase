import { ORDERS_DASHBOARD_ID } from "e2e/support/cypress_sample_instance_data";
import {
  ORDERS_COUNT_BY_CREATED_AT,
  ORDERS_COUNT_BY_PRODUCT_CATEGORY,
  PRODUCTS_COUNT_BY_CREATED_AT,
} from "e2e/support/test-visualizer-data";

const { H } = cy;

describe("Snowplow tracking", () => {
  H.describeWithSnowplow("add database card", () => {
    beforeEach(() => {
      H.resetSnowplow();
      H.restore();
      cy.signInAsAdmin();
      H.enableTracking();

      cy.intercept("POST", "/api/dataset").as("dataset");
      cy.intercept("POST", "/api/card/*/query").as("cardQuery");
      cy.intercept("POST", "/api/dashboard/*/dashcard/*/card/*/query").as(
        "dashcardQuery",
      );
      cy.intercept("GET", "/api/setting/version-info", {});

      cy.signInAsNormalUser();

      H.createQuestion(ORDERS_COUNT_BY_CREATED_AT, {
        idAlias: "ordersCountByCreatedAtQuestionId",
        wrapId: true,
      });
      H.createQuestion(ORDERS_COUNT_BY_PRODUCT_CATEGORY, {
        idAlias: "ordersCountByProductCategoryQuestionId",
        wrapId: true,
      });
      H.createQuestion(PRODUCTS_COUNT_BY_CREATED_AT, {
        idAlias: "productsCountByCreatedAtQuestionId",
        wrapId: true,
      });
    });

    it("should track visualizer related events", () => {
      H.visitDashboard(ORDERS_DASHBOARD_ID);

      H.editDashboard();
      H.openQuestionsSidebar();
      H.clickVisualizeAnotherWay(ORDERS_COUNT_BY_CREATED_AT.name);
      // visualize another way from question list
      H.expectUnstructuredSnowplowEvent({
        event: "visualize_another_way_clicked",
        triggered_from: "question-list",
      });

      H.modal().within(() => {
        // switch to datasets list
        cy.log("switch to datasets list");
        H.switchToAddMoreData();
        H.expectUnstructuredSnowplowEvent({
          event: "visualizer_add_more_data_clicked",
          triggered_from: "visualizer-modal",
        });

        // add a dataset
        cy.log("add a dataset");
        H.selectDataset(PRODUCTS_COUNT_BY_CREATED_AT.name);
        H.expectUnstructuredSnowplowEvent({
          event: "visualizer_data_changed",
          event_detail: "visualizer_datasource_added",
          triggered_from: "visualizer-modal",
        });

        // deselect a dataset
        cy.log("deselect a dataset");
        H.deselectDataset(PRODUCTS_COUNT_BY_CREATED_AT.name);
        H.expectUnstructuredSnowplowEvent({
          event: "visualizer_data_changed",
          event_detail: "visualizer_datasource_removed",
          triggered_from: "visualizer-modal",
        });

<<<<<<< HEAD
=======
        // select a dataset (i.e. replace other ones with a new one)
        H.selectDataset(ORDERS_COUNT_BY_PRODUCT_CATEGORY.name);
        H.expectUnstructuredSnowplowEvent({
          event: "visualizer_data_changed",
          event_detail: "visualizer_datasource_replaced",
          triggered_from: "visualizer-modal",
        });

>>>>>>> c16f89f3
        // switch to columns list
        cy.log("switch to columns list");
        H.switchToColumnsList();
        H.expectUnstructuredSnowplowEvent({
          event: "visualizer_show_columns_clicked",
          triggered_from: "visualizer-modal",
        });

        // deselect a column
        cy.log("deselect a column");
        H.deselectColumnFromColumnsList(
          ORDERS_COUNT_BY_CREATED_AT.name,
          "Count",
        );
        H.expectUnstructuredSnowplowEvent({
          event: "visualizer_data_changed",
          event_detail: "visualizer_column_removed",
          triggered_from: "visualizer-modal",
<<<<<<< HEAD
          event_data: "source: card:80, column: count",
=======
>>>>>>> c16f89f3
        });

        // select a column
        cy.log("select a column");
        H.selectColumnFromColumnsList(ORDERS_COUNT_BY_CREATED_AT.name, "Count");
        H.expectUnstructuredSnowplowEvent({
          event: "visualizer_data_changed",
          event_detail: "visualizer_column_added",
          triggered_from: "visualizer-modal",
<<<<<<< HEAD
          event_data: "source: card:80, column: count",
=======
>>>>>>> c16f89f3
        });

        // show settings sidebar
        cy.log("show settings sidebar");
        H.toggleVisualizerSettingsSidebar();
        H.expectUnstructuredSnowplowEvent({
          event: "visualizer_settings_clicked",
          triggered_from: "visualizer-modal",
        });

        // change the visualization type
        cy.log("change the visualization type");
        H.selectVisualization("line");
        H.expectUnstructuredSnowplowEvent({
          event: "visualizer_data_changed",
          event_detail: "visualizer_viz_type_changed",
          triggered_from: "visualizer-modal",
        });
      });

      // save the card
      cy.log("save the card");
      H.saveDashcardVisualizerModal({ mode: "create" });
      H.expectUnstructuredSnowplowEvent({
        event: "visualizer_save_clicked",
        triggered_from: "visualizer-modal",
      });

      H.showDashcardVisualizerModal(1);
      // show the table preview
      cy.log("show the table preview");
      cy.findByTestId("visualizer-view-as-table-button").click();
      H.expectUnstructuredSnowplowEvent({
        event: "visualizer_view_as_table_clicked",
        triggered_from: "visualizer-modal",
      });

      cy.findByTestId("visualizer-tabular-preview-modal").within(() => {
        cy.findByLabelText("Close").click();
      });

      // resets a dataset
      H.resetDataSourceButton(ORDERS_COUNT_BY_PRODUCT_CATEGORY.name).click();
      H.expectUnstructuredSnowplowEvent({
        event: "visualizer_data_changed",
        event_detail: "visualizer_datasource_reset",
        triggered_from: "visualizer-modal",
      });

      // remove a dataset
      H.removeDataSource(ORDERS_COUNT_BY_PRODUCT_CATEGORY.name, {
        throughMenu: true,
      });
      H.expectUnstructuredSnowplowEvent(
        {
          event: "visualizer_data_changed",
          event_detail: "visualizer_datasource_removed",
          triggered_from: "visualizer-modal",
        },
        3, // we already removed two datasets before
      );

      // close the modal
      cy.log("close the modal");
      H.closeDashcardVisualizerModal();
      H.expectUnstructuredSnowplowEvent({
        event: "visualizer_close_clicked",
        triggered_from: "visualizer-modal",
      });
    });
  });
});<|MERGE_RESOLUTION|>--- conflicted
+++ resolved
@@ -77,8 +77,6 @@
           triggered_from: "visualizer-modal",
         });
 
-<<<<<<< HEAD
-=======
         // select a dataset (i.e. replace other ones with a new one)
         H.selectDataset(ORDERS_COUNT_BY_PRODUCT_CATEGORY.name);
         H.expectUnstructuredSnowplowEvent({
@@ -87,7 +85,6 @@
           triggered_from: "visualizer-modal",
         });
 
->>>>>>> c16f89f3
         // switch to columns list
         cy.log("switch to columns list");
         H.switchToColumnsList();
@@ -106,10 +103,6 @@
           event: "visualizer_data_changed",
           event_detail: "visualizer_column_removed",
           triggered_from: "visualizer-modal",
-<<<<<<< HEAD
-          event_data: "source: card:80, column: count",
-=======
->>>>>>> c16f89f3
         });
 
         // select a column
@@ -119,10 +112,6 @@
           event: "visualizer_data_changed",
           event_detail: "visualizer_column_added",
           triggered_from: "visualizer-modal",
-<<<<<<< HEAD
-          event_data: "source: card:80, column: count",
-=======
->>>>>>> c16f89f3
         });
 
         // show settings sidebar
