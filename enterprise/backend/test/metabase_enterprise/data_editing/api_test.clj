--- conflicted
+++ resolved
@@ -1279,7 +1279,6 @@
                             (sort-by first))))))))))))
 
 (deftest tmp-modal-saved-action-test
-<<<<<<< HEAD
   (mt/with-premium-features #{:table-data-editing}
     (mt/test-drivers #{:h2 :postgres}
       (data-editing.tu/toggle-data-editing-enabled! true)
@@ -1334,70 +1333,6 @@
 
 ;; I don't think we'll end up using this - we'll configure these actions first, which will unpack them.
 (deftest tmp-modal-packed-table-action-test
-=======
-  (let [req
-        #(mt/user-http-request-full-response
-          (:user % :crowberto)
-          :post
-          "action/v2/tmp-modal"
-          (select-keys % [:action_id
-                          :scope
-                          :input]))]
-    (mt/with-premium-features #{:table-data-editing}
-      (mt/test-drivers #{:h2 :postgres}
-        (data-editing.tu/toggle-data-editing-enabled! true)
-        (testing "saved actions"
-          (mt/with-non-admin-groups-no-root-collection-perms
-            (mt/with-temp [:model/Table         table    {}
-                           :model/Card          model    {:type         :model
-                                                          :table_id     (:id table)}
-                           :model/Action        action   {:type         :query
-                                                          :name "Do cool thing"
-                                                          :model_id     (:id model)
-                                                          :parameters   [{:id "a"
-                                                                          :name "A"
-                                                                          :type "number/="}
-                                                                         {:id "b"
-                                                                          :name "B"
-                                                                          :type "date/single"}
-                                                                         {:id "c"
-                                                                          :name "C"
-                                                                          :type "string/="}
-                                                                         {:id "d"
-                                                                          :name "D"
-                                                                          :type "string/="}
-                                                                         {:id "e"
-                                                                          :name "E"
-                                                                          :type "string/="}]
-                                                          :visualization_settings
-                                                          {:fields {"c" {:inputType "text"}
-                                                                    "e" {:valueOptions ["a" "b"]}}}}]
-              (let [{:keys [status, body]} (req {:scope {:model-id (:id model)
-                                                         :table-id (:id table)}
-                                                 :action_id (:id action)})]
-                (is (= 200 status))
-                (is (= "Do cool thing" (:title body)))
-                (is (= [{:id "a"
-                         :display_name "A"
-                         :input_type "text"}
-                        {:id "b"
-                         :display_name "B"
-                         :input_type "date"}
-                        {:id "c"
-                         :display_name "C"
-                         :input_type "textarea"}
-                        {:id "d"
-                         :display_name "D"
-                         :input_type "text"}
-                        {:id "e"
-                         :display_name "E"
-                         :input_type "dropdown"
-                         :value_options ["a" "b"]}]
-                       (->> (:parameters body)
-                            (map #(select-keys % [:id :display_name :input_type :value_options])))))))))))))
-
-(deftest tmp-modal-table-action-test
->>>>>>> 0d825d18
   (mt/with-premium-features #{:table-data-editing}
     (mt/test-drivers #{:h2 :postgres}
       (data-editing.tu/toggle-data-editing-enabled! true)
@@ -1409,7 +1344,6 @@
                                                                {:primary-key [:id]})]
 
         (testing "table actions"
-<<<<<<< HEAD
           (let [{create-id           "table.row/create"
                  create-or-update-id "table.row/create-or-update"
                  update-id           "table.row/update"
@@ -1453,46 +1387,6 @@
                       (mt/user-http-request :crowberto :post 200 "action/v2/tmp-modal"
                                             {:scope     scope
                                              :action_id delete-id}))))
-=======
-          (let [{create-id "table.row/create"
-                 upsert-id "table.row/create-or-update"
-                 update-id "table.row/update"
-                 delete-id "table.row/delete"} (->> (list-actions @test-table)
-                                                    (u/index-by :kind :id))
-                scope                          {:table-id @test-table}]
-            (testing "create"
-              (is (=? [{:id "text"      :display_name "Text"      :input_type "text"}
-                       {:id "int"       :display_name "Int"       :input_type "text"}
-                       {:id "timestamp" :display_name "Timestamp" :input_type "datetime"}
-                       {:id "date"      :display_name "Date"      :input_type "date"}]
-                      (:parameters (execute-action! {:scope    scope
-                                                     :action_id create-id})))))
-
-            (testing "update"
-              (is (=? [{:id "id"        :display_name "ID"        :input_type "text"}
-                       {:id "text"      :display_name "Text"      :input_type "text"}
-                       {:id "int"       :display_name "Int"       :input_type "text"}
-                       {:id "timestamp" :display_name "Timestamp" :input_type "datetime"}
-                       {:id "date"      :display_name "Date"      :input_type "date"}]
-                      (:parameters (execute-action! {:scope    scope
-                                                     :action_id update-id})))))
-
-            (testing "create-or-update"
-              (is (=? [{:id "id"        :display_name "ID"        :input_type "text"}
-                       {:id "text"      :display_name "Text"      :input_type "text"}
-                       {:id "int"       :display_name "Int"       :input_type "text"}
-                       {:id "timestamp" :display_name "Timestamp" :input_type "datetime"}
-                       {:id "date"      :display_name "Date"      :input_type "date"}]
-                      (:parameters (execute-action! {:scope     scope
-                                                     :action_id upsert-id})))))
-
-            (testing "delete"
-              (is (=? [{:id "id"
-                        :display_name "ID"
-                        :input_type "text"}]
-                      (:parameters (execute-action! {:scope     scope
-                                                     :action_id delete-id})))))
->>>>>>> 0d825d18
 
             ;; insert a row for the row action
             (mt/user-http-request :crowberto :post 200
@@ -1507,7 +1401,6 @@
               (testing "using table-id from scope"
                 (let [scope {:table-id @test-table}]
                   (testing "create"
-<<<<<<< HEAD
                     (is (=? {:parameters [{:id "text" :readonly false}
                                           {:id "int" :readonly false}
                                           {:id "timestamp" :readonly false}
@@ -1534,32 +1427,6 @@
                                                   {:scope     scope
                                                    :action_id delete-id
                                                    :input     {:id 1}})))))))))))))
-=======
-
-                    (is (=? [{:id "text" :readonly false}
-                             {:id "int" :readonly false}
-                             {:id "timestamp" :readonly false}
-                             {:id "date" :readonly false}]
-                            (:parameters (execute-action! {:scope     scope
-                                                           :action_id create-id
-                                                           :input     {:id 1}}))))
-
-                    (testing "update"
-                      (is (=? [{:id "id"        :display_name "ID"        :input_type "text"}
-                               {:id "text"      :display_name "Text"      :input_type "text"}
-                               {:id "int"       :display_name "Int"       :input_type "text"}
-                               {:id "timestamp" :display_name "Timestamp" :input_type "datetime"}
-                               {:id "date"      :display_name "Date"      :input_type "date"}]
-                              (:parameters (execute-action! {:scope     scope
-                                                             :action_id update-id
-                                                             :input     {:id 1}})))))
-
-                    (testing "delete"
-                      (is (=? [{:id "id" :display_name "ID" :input_type "text"}]
-                              (:parameters (execute-action! {:scope     scope
-                                                             :action_id delete-id
-                                                             :input     {:id 1}})))))))))))))))
->>>>>>> 0d825d18
 
 ;; Important missing tests
 (comment
