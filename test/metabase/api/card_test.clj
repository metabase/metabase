--- conflicted
+++ resolved
@@ -33,12 +33,7 @@
    [metabase.models.permissions :as perms]
    [metabase.models.permissions-group :as perms-group]
    [metabase.models.revision :as revision]
-<<<<<<< HEAD
-=======
    [metabase.permissions.util :as perms.u]
-   [metabase.public-settings.premium-features-test
-    :as premium-features-test]
->>>>>>> 2476e2fa
    [metabase.query-processor :as qp]
    [metabase.query-processor.async :as qp.async]
    [metabase.query-processor.card :as qp.card]
@@ -1592,41 +1587,6 @@
                                                        {:dataset_query (assoc-in (mbql-count-query (mt/id) (mt/id :checkins))
                                                                                  [:query :breakout] [[:field (mt/id :checkins :date) {:temporal-unit :hour}]
                                                                                                      [:field (mt/id :checkins :date) {:temporal-unit :minute}]])}))}]]
-<<<<<<< HEAD
-   (testing message
-     (mt/with-test-helpers-set-global-values!
-       (mt/with-temp
-         [:model/Card           card  card
-          Pulse                 pulse {:alert_condition  "rows"
-                                       :alert_first_only false
-                                       :creator_id       (mt/user->id :rasta)
-                                       :name             "Original Alert Name"}
-
-          PulseCard             _     {:pulse_id (u/the-id pulse)
-                                       :card_id  (u/the-id card)
-                                       :position 0}
-          PulseChannel          pc    {:pulse_id (u/the-id pulse)}
-          PulseChannelRecipient _     {:user_id          (mt/user->id :crowberto)
-                                       :pulse_channel_id (u/the-id pc)}
-          PulseChannelRecipient _     {:user_id          (mt/user->id :rasta)
-                                       :pulse_channel_id (u/the-id pc)}]
-         (mt/with-temporary-setting-values [site-url "https://metabase.com"]
-           (with-cards-in-writeable-collection card
-             (mt/with-fake-inbox
-               (when deleted?
-                 (u/with-timeout 5000
-                   (mt/with-expected-messages 2
-                     (f {:card card}))
-                   (is (= (merge (crowberto-alert-not-working {(str expected-email-re) true})
-                                 (rasta-alert-not-working     {(str expected-email-re) true}))
-                          (mt/regex-email-bodies expected-email-re))
-                       (format "Email containing %s should have been sent to Crowberto and Rasta" (pr-str expected-email-re)))))
-               (if deleted?
-                 (is (= nil (t2/select-one Pulse :id (u/the-id pulse)))
-                     "Alert should have been deleted")
-                 (is (not= nil (t2/select-one Pulse :id (u/the-id pulse)))
-                     "Alert should not have been deleted"))))))))))
-=======
     (testing message
       (mt/test-helpers-set-global-values!
         (mt/with-temp
@@ -1660,7 +1620,6 @@
                       "Alert should have been deleted")
                   (is (not= nil (t2/select-one Pulse :id (u/the-id pulse)))
                       "Alert should not have been deleted"))))))))))
->>>>>>> 2476e2fa
 
 (deftest changing-the-display-type-from-line-to-area-bar-is-fine-and-doesnt-delete-the-alert
   (is (= {:emails-1 {}
@@ -3218,20 +3177,12 @@
         (mt/with-temporary-setting-values [uploads-enabled true
                                            uploads-database-id (mt/id)
                                            uploads-table-prefix nil
-<<<<<<< HEAD
-                                           uploads-schema-name "PUBLIC"]          (let [{:keys [status body]} (upload-example-csv-via-api!)]
-                                                                                   (is (= 200
-                                                                                          status))
-                                                                                   (is (= body
-                                                                                          (t2/select-one-pk :model/Card :database_id (mt/id)))))))
-=======
                                            uploads-schema-name "PUBLIC"]
           (let [{:keys [status body]} (upload-example-csv-via-api!)]
-           (is (= 200
-                  status))
-           (is (= body
-                  (t2/select-one-pk :model/Card :database_id (mt/id)))))))
->>>>>>> 2476e2fa
+            (is (= 200
+                   status))
+            (is (= body
+                   (t2/select-one-pk :model/Card :database_id (mt/id)))))))
       (testing "Failure paths return an appropriate status code and a message in the body"
         (mt/with-temporary-setting-values [uploads-enabled true
                                            uploads-database-id nil
