import { screen } from "__support__/ui";
import {
  goToStaticEmbeddingSettings,
  setupEmbedding,
  getQuickStartLink,
  goToInteractiveEmbeddingSettings,
  staticEmbeddingSettingsUrl,
  embeddingSettingsUrl,
  interactiveEmbeddingSettingsUrl,
} from "./setup";

describe("[OSS] embedding settings", () => {
  describe("when the embedding is disabled", () => {
    describe("static embedding", () => {
      it("should not allow going to static embedding settings page", async () => {
<<<<<<< HEAD
        const { history } = await setupEmbedding({
          settingValues: { "enable-embedding": embeddingSettingEnabled },
=======
        await setupEmbedding({
          settingValues: { "enable-embedding": false },
>>>>>>> dae4452b
        });

        expect(() => {
          goToStaticEmbeddingSettings();
        }).toThrow();

        history.push(staticEmbeddingSettingsUrl);

        expect(history.getCurrentLocation().pathname).toEqual(
          embeddingSettingsUrl,
        );
      });

      it("should prompt to upgrade to remove the Powered by text", async () => {
        await setupEmbedding({
          settingValues: { "enable-embedding": false },
        });

        expect(screen.getByText("upgrade to a paid plan")).toBeInTheDocument();

        expect(
          screen.getByRole("link", { name: "upgrade to a paid plan" }),
        ).toHaveProperty("href", expect.stringContaining("embed_standalone"));
      });
    });

    describe("interactive embedding", () => {
      it("should not allow going to interactive settings page", async () => {
        const { history } = await setupEmbedding({
          settingValues: { "enable-embedding": embeddingSettingEnabled },
        });

        history.push(interactiveEmbeddingSettingsUrl);

        expect(history.getCurrentLocation().pathname).toEqual(
          embeddingSettingsUrl,
        );
      });

      it("should have a learn more button for interactive embedding", async () => {
        await setupEmbedding({
          settingValues: { "enable-embedding": false },
        });
        expect(
          screen.getByRole("link", { name: "Learn More" }),
        ).toBeInTheDocument();
        expect(screen.getByRole("link", { name: "Learn More" })).toHaveProperty(
          "href",
          "https://www.metabase.com/product/embedded-analytics?utm_source=product&utm_medium=CTA&utm_campaign=embed-settings-oss-cta",
        );
      });

      it("should link to quickstart for interactive embedding", async () => {
        await setupEmbedding({
          settingValues: { "enable-embedding": false },
        });
        expect(getQuickStartLink()).toBeInTheDocument();
        expect(getQuickStartLink()).toHaveProperty(
          "href",
          "https://www.metabase.com/learn/customer-facing-analytics/interactive-embedding-quick-start?utm_source=product&utm_medium=CTA&utm_campaign=embed-settings-oss-cta",
        );
      });

      it("should link to https://www.metabase.com/blog/why-full-app-embedding", async () => {
        await setupEmbedding({
          settingValues: { "enable-embedding": false },
        });

        expect(
          screen.getByText("offer multi-tenant, self-service analytics"),
        ).toHaveProperty(
          "href",
          "https://www.metabase.com/blog/why-full-app-embedding",
        );
      });
    });
  });
  describe("when the embedding is enabled", () => {
    it("should allow going to static embedding settings page", async () => {
      const { history } = await setupEmbedding({
        settingValues: { "enable-embedding": true },
      });

      goToStaticEmbeddingSettings();

      const location = history.getCurrentLocation();
      expect(location.pathname).toEqual(staticEmbeddingSettingsUrl);
    });

    it("should not allow going to interactive embedding settings page", async () => {
<<<<<<< HEAD
      const { history } = await setupEmbedding({
        settingValues: { "enable-embedding": embeddingSettingEnabled },
=======
      await setupEmbedding({
        settingValues: { "enable-embedding": true },
>>>>>>> dae4452b
      });

      expect(() => goToInteractiveEmbeddingSettings()).toThrow();

      history.push(interactiveEmbeddingSettingsUrl);

      expect(history.getCurrentLocation().pathname).toEqual(
        embeddingSettingsUrl,
      );
    });
  });
});<|MERGE_RESOLUTION|>--- conflicted
+++ resolved
@@ -13,13 +13,8 @@
   describe("when the embedding is disabled", () => {
     describe("static embedding", () => {
       it("should not allow going to static embedding settings page", async () => {
-<<<<<<< HEAD
         const { history } = await setupEmbedding({
-          settingValues: { "enable-embedding": embeddingSettingEnabled },
-=======
-        await setupEmbedding({
           settingValues: { "enable-embedding": false },
->>>>>>> dae4452b
         });
 
         expect(() => {
@@ -49,7 +44,7 @@
     describe("interactive embedding", () => {
       it("should not allow going to interactive settings page", async () => {
         const { history } = await setupEmbedding({
-          settingValues: { "enable-embedding": embeddingSettingEnabled },
+          settingValues: { "enable-embedding": false },
         });
 
         history.push(interactiveEmbeddingSettingsUrl);
@@ -110,13 +105,8 @@
     });
 
     it("should not allow going to interactive embedding settings page", async () => {
-<<<<<<< HEAD
       const { history } = await setupEmbedding({
-        settingValues: { "enable-embedding": embeddingSettingEnabled },
-=======
-      await setupEmbedding({
         settingValues: { "enable-embedding": true },
->>>>>>> dae4452b
       });
 
       expect(() => goToInteractiveEmbeddingSettings()).toThrow();
