<<<<<<< HEAD
import { useHotkeys, useToggle } from "@mantine/hooks";
=======
import { useDisclosure, useHotkeys, useToggle } from "@mantine/hooks";
>>>>>>> bb6d7b1c
import { useMemo, useState } from "react";
import { t } from "ttag";

import { useListDatabasesQuery } from "metabase/api";
import type { SelectionRange } from "metabase/query_builder/components/NativeQueryEditor/types";
import type { QueryModalType } from "metabase/query_builder/constants";
import { NativeQueryPreview } from "metabase/querying/notebook/components/NativeQueryPreview";
<<<<<<< HEAD
import { Center, Loader, Modal, Stack } from "metabase/ui";
import Question from "metabase-lib/v1/Question";
=======
import { Center, Flex, Loader, Modal, Stack } from "metabase/ui";
import { useRegisterMetabotTransformContext } from "metabase-enterprise/transforms/hooks/use-register-transform-metabot-context";
import * as Lib from "metabase-lib";
import type Question from "metabase-lib/v1/Question";
>>>>>>> bb6d7b1c
import type {
  NativeQuerySnippet,
  QueryTransformSource,
  Transform,
} from "metabase-types/api";

import { useQueryMetadata } from "../../hooks/use-query-metadata";
import { useRegisterMetabotTransformContext } from "../../hooks/use-register-transform-metabot-context";
import type { TransformEditorValue } from "../../hooks/use-transform-editor";

import { EditorBody } from "./EditorBody";
import { EditorHeader } from "./EditorHeader";
import { EditorValidationCard } from "./EditorValidationCard";
import { EditorVisualization } from "./EditorVisualization";
import S from "./QueryEditor.module.css";
import { getValidationResult, useSelectedText } from "./utils";

type QueryEditorProps = {
  transform?: Transform | undefined;
  initialSource: QueryTransformSource;
  proposedSource?: QueryTransformSource;
  isNew?: boolean;
  isSaving?: boolean;
  onSave: (source: QueryTransformSource) => void;
  onChange?: (source: QueryTransformSource) => void;
  onCancel: () => void;
  onRejectProposed?: () => void;
  onAcceptProposed?: (query: QueryTransformSource) => void;
<<<<<<< HEAD
  transformEditor: TransformEditorValue;
=======
>>>>>>> bb6d7b1c
};

export function QueryEditor({
  transform,
  initialSource,
  proposedSource,
  isNew = true,
  isSaving = false,
  onSave,
  onChange,
  onCancel,
  onRejectProposed,
  onAcceptProposed,
<<<<<<< HEAD
  transformEditor,
}: QueryEditorProps) {
=======
}: QueryEditorProps) {
  const { question, proposedQuestion, isQueryDirty, setQuestion } =
    useQueryState(initialSource.query, proposedSource?.query);
  const { isInitiallyLoaded } = useQueryMetadata(question);
>>>>>>> bb6d7b1c
  const {
    question,
    proposedQuestion,
    isQueryDirty,
    setQuestion,
    isRunnable,
    isRunning,
    isResultDirty,
    isNative,
    result,
    rawSeries,
    runQuery,
    cancelQuery,
<<<<<<< HEAD
  } = transformEditor;

  const { isInitiallyLoaded } = useQueryMetadata(question);
=======
  } = useQueryResults(question, proposedQuestion);
  const { isNative } = Lib.queryDisplayInfo(question.query());
  const [isShowingNativeQueryPreview, toggleNativeQueryPreview] = useToggle();
>>>>>>> bb6d7b1c
  const [isPreviewQueryModalOpen, togglePreviewQueryModal] = useToggle();
  const validationResult = getValidationResult(question.query());

  const source = useMemo(() => {
    const query = proposedSource?.query ?? question.datasetQuery();
    return { type: "query" as const, query };
  }, [proposedSource, question]);
<<<<<<< HEAD

=======
>>>>>>> bb6d7b1c
  useRegisterMetabotTransformContext(transform, source);

  const handleChange = async (newQuestion: Question) => {
    setQuestion(newQuestion);
    onChange?.({ type: "query", query: newQuestion.datasetQuery() });
  };

  const handleSave = () => {
    onSave({
      type: "query",
      query: proposedQuestion?.datasetQuery() ?? question.datasetQuery(),
    });
  };

  const handleCmdEnter = () => {
    if (isRunning) {
      cancelQuery();
    } else if (isRunnable) {
      runQuery();
    }
  };

  const handleCancel = () => {
    setQuestion(Question.create({ dataset_query: initialSource.query }));
    onCancel();
  };

  useHotkeys([["mod+Enter", handleCmdEnter]], []);

  const handleOpenModal = (type: QueryModalType) => {
    if (type === "preview-query") {
      togglePreviewQueryModal(true);
    }
  };

  const [selectionRange, setSelectionRange] = useState<SelectionRange[]>([]);
  const selectedText = useSelectedText(question, selectionRange);

  const [modalSnippet, setModalSnippet] = useState<NativeQuerySnippet | null>(
    null,
  );

  const { data: databases, isLoading } = useListDatabasesQuery({
    include_analytics: true,
  });

  const loadingQuestion = !isNew && !question?._card?.dataset_query?.database;

  if (!isInitiallyLoaded || isLoading || loadingQuestion) {
    return (
      <Center>
        <Loader />
      </Center>
    );
  }

  return (
    <>
      <Stack
        className={S.root}
        pos="relative"
        w="100%"
        h="100%"
        data-testid="transform-query-editor"
        gap={0}
      >
        <EditorHeader
          transform={transform}
          validationResult={validationResult}
          name={transform?.name}
          isNew={isNew}
          isSaving={isSaving}
          hasProposedQuery={!!proposedSource}
          isQueryDirty={isQueryDirty}
          onSave={handleSave}
          onCancel={handleCancel}
        />
        <EditorBody
          question={question}
          proposedQuestion={proposedQuestion}
          isNative={isNative}
          isRunnable={isRunnable}
          isRunning={isRunning}
          isResultDirty={isResultDirty}
          isShowingDataReference={false}
          isShowingSnippetSidebar={false}
          onChange={handleChange}
          onRunQuery={runQuery}
          onCancelQuery={cancelQuery}
          onRejectProposed={onRejectProposed}
          onAcceptProposed={
            proposedSource
              ? () => onAcceptProposed?.(proposedSource)
              : undefined
          }
          databases={databases?.data ?? []}
          onToggleDataReference={() => null}
          onToggleSnippetSidebar={() => null}
          onOpenModal={handleOpenModal}
          modalSnippet={modalSnippet}
          onChangeModalSnippet={setModalSnippet}
          onChangeNativeEditorSelection={setSelectionRange}
          nativeEditorSelectedText={selectedText}
        />
        <EditorVisualization
          question={question}
          result={result}
          rawSeries={rawSeries}
          isNative={isNative}
          isRunnable={isRunnable}
          isRunning={isRunning}
          isResultDirty={isResultDirty}
          onRunQuery={runQuery}
          onCancelQuery={() => undefined}
        />
<<<<<<< HEAD
=======
        <Flex h="100%" w="100%" mih="0">
          <Stack flex="2 1 100%" pos="relative">
            <EditorBody
              question={question}
              proposedQuestion={proposedQuestion}
              isNative={isNative}
              isRunnable={isRunnable}
              isRunning={isRunning}
              isResultDirty={isResultDirty}
              isShowingDataReference={isDataReferenceOpen}
              isShowingSnippetSidebar={isSnippetSidebarOpen}
              onChange={handleChange}
              onRunQuery={runQuery}
              onCancelQuery={cancelQuery}
              onRejectProposed={onRejectProposed}
              onAcceptProposed={
                proposedSource
                  ? () => onAcceptProposed?.(proposedSource)
                  : undefined
              }
              databases={databases?.data ?? []}
              onToggleDataReference={handleToggleDataReference}
              onToggleSnippetSidebar={handleToggleSnippetSidebar}
              onOpenModal={handleOpenModal}
              modalSnippet={modalSnippet}
              onInsertSnippet={handleInsertSnippet}
              onChangeModalSnippet={setModalSnippet}
              onChangeNativeEditorSelection={setSelectionRange}
              nativeEditorSelectedText={selectedText}
            />
            <EditorVisualization
              question={question}
              result={result}
              rawSeries={rawSeries}
              isNative={isNative}
              isRunnable={isRunnable}
              isRunning={isRunning}
              isResultDirty={isResultDirty}
              onRunQuery={runQuery}
              onCancelQuery={() => undefined}
            />
            {!isNative && (
              <NativeQuerySidebarToggle
                isShowingNativeQueryPreview={isShowingNativeQueryPreview}
                onToggleNativeQueryPreview={toggleNativeQueryPreview}
              />
            )}
          </Stack>

          {!isNative && isShowingNativeQueryPreview && (
            <NativeQuerySidebar
              question={question}
              onConvertToNativeClick={(newQuestion) => {
                toggleNativeQueryPreview(false);
                setQuestion(newQuestion);
              }}
            />
          )}

          <EditorSidebar
            question={question}
            isNative={isNative}
            isDataReferenceOpen={isDataReferenceOpen}
            isSnippetSidebarOpen={isSnippetSidebarOpen}
            onToggleDataReference={toggleDataReference}
            onToggleSnippetSidebar={toggleSnippetSidebar}
            onChangeModalSnippet={setModalSnippet}
            onInsertSnippet={handleInsertSnippet}
          />
        </Flex>
>>>>>>> bb6d7b1c
        <EditorValidationCard validationResult={validationResult} />
      </Stack>
      {isNative && (
        <Modal
          title={t`Query preview`}
          opened={isPreviewQueryModalOpen}
          onClose={togglePreviewQueryModal}
        >
          <NativeQueryPreview query={question.query()} />
        </Modal>
      )}
    </>
  );
}<|MERGE_RESOLUTION|>--- conflicted
+++ resolved
@@ -1,8 +1,4 @@
-<<<<<<< HEAD
 import { useHotkeys, useToggle } from "@mantine/hooks";
-=======
-import { useDisclosure, useHotkeys, useToggle } from "@mantine/hooks";
->>>>>>> bb6d7b1c
 import { useMemo, useState } from "react";
 import { t } from "ttag";
 
@@ -10,15 +6,12 @@
 import type { SelectionRange } from "metabase/query_builder/components/NativeQueryEditor/types";
 import type { QueryModalType } from "metabase/query_builder/constants";
 import { NativeQueryPreview } from "metabase/querying/notebook/components/NativeQueryPreview";
-<<<<<<< HEAD
 import { Center, Loader, Modal, Stack } from "metabase/ui";
-import Question from "metabase-lib/v1/Question";
-=======
-import { Center, Flex, Loader, Modal, Stack } from "metabase/ui";
+import { useQueryResults } from "metabase-enterprise/transforms/hooks/use-query-results";
+import { useQueryState } from "metabase-enterprise/transforms/hooks/use-query-state";
 import { useRegisterMetabotTransformContext } from "metabase-enterprise/transforms/hooks/use-register-transform-metabot-context";
 import * as Lib from "metabase-lib";
-import type Question from "metabase-lib/v1/Question";
->>>>>>> bb6d7b1c
+import Question from "metabase-lib/v1/Question";
 import type {
   NativeQuerySnippet,
   QueryTransformSource,
@@ -26,8 +19,6 @@
 } from "metabase-types/api";
 
 import { useQueryMetadata } from "../../hooks/use-query-metadata";
-import { useRegisterMetabotTransformContext } from "../../hooks/use-register-transform-metabot-context";
-import type { TransformEditorValue } from "../../hooks/use-transform-editor";
 
 import { EditorBody } from "./EditorBody";
 import { EditorHeader } from "./EditorHeader";
@@ -47,10 +38,6 @@
   onCancel: () => void;
   onRejectProposed?: () => void;
   onAcceptProposed?: (query: QueryTransformSource) => void;
-<<<<<<< HEAD
-  transformEditor: TransformEditorValue;
-=======
->>>>>>> bb6d7b1c
 };
 
 export function QueryEditor({
@@ -64,37 +51,22 @@
   onCancel,
   onRejectProposed,
   onAcceptProposed,
-<<<<<<< HEAD
-  transformEditor,
-}: QueryEditorProps) {
-=======
 }: QueryEditorProps) {
   const { question, proposedQuestion, isQueryDirty, setQuestion } =
     useQueryState(initialSource.query, proposedSource?.query);
   const { isInitiallyLoaded } = useQueryMetadata(question);
->>>>>>> bb6d7b1c
+
   const {
-    question,
-    proposedQuestion,
-    isQueryDirty,
-    setQuestion,
     isRunnable,
     isRunning,
     isResultDirty,
-    isNative,
     result,
     rawSeries,
     runQuery,
     cancelQuery,
-<<<<<<< HEAD
-  } = transformEditor;
-
-  const { isInitiallyLoaded } = useQueryMetadata(question);
-=======
   } = useQueryResults(question, proposedQuestion);
   const { isNative } = Lib.queryDisplayInfo(question.query());
-  const [isShowingNativeQueryPreview, toggleNativeQueryPreview] = useToggle();
->>>>>>> bb6d7b1c
+
   const [isPreviewQueryModalOpen, togglePreviewQueryModal] = useToggle();
   const validationResult = getValidationResult(question.query());
 
@@ -102,10 +74,7 @@
     const query = proposedSource?.query ?? question.datasetQuery();
     return { type: "query" as const, query };
   }, [proposedSource, question]);
-<<<<<<< HEAD
-
-=======
->>>>>>> bb6d7b1c
+
   useRegisterMetabotTransformContext(transform, source);
 
   const handleChange = async (newQuestion: Question) => {
@@ -175,7 +144,6 @@
         <EditorHeader
           transform={transform}
           validationResult={validationResult}
-          name={transform?.name}
           isNew={isNew}
           isSaving={isSaving}
           hasProposedQuery={!!proposedSource}
@@ -221,79 +189,6 @@
           onRunQuery={runQuery}
           onCancelQuery={() => undefined}
         />
-<<<<<<< HEAD
-=======
-        <Flex h="100%" w="100%" mih="0">
-          <Stack flex="2 1 100%" pos="relative">
-            <EditorBody
-              question={question}
-              proposedQuestion={proposedQuestion}
-              isNative={isNative}
-              isRunnable={isRunnable}
-              isRunning={isRunning}
-              isResultDirty={isResultDirty}
-              isShowingDataReference={isDataReferenceOpen}
-              isShowingSnippetSidebar={isSnippetSidebarOpen}
-              onChange={handleChange}
-              onRunQuery={runQuery}
-              onCancelQuery={cancelQuery}
-              onRejectProposed={onRejectProposed}
-              onAcceptProposed={
-                proposedSource
-                  ? () => onAcceptProposed?.(proposedSource)
-                  : undefined
-              }
-              databases={databases?.data ?? []}
-              onToggleDataReference={handleToggleDataReference}
-              onToggleSnippetSidebar={handleToggleSnippetSidebar}
-              onOpenModal={handleOpenModal}
-              modalSnippet={modalSnippet}
-              onInsertSnippet={handleInsertSnippet}
-              onChangeModalSnippet={setModalSnippet}
-              onChangeNativeEditorSelection={setSelectionRange}
-              nativeEditorSelectedText={selectedText}
-            />
-            <EditorVisualization
-              question={question}
-              result={result}
-              rawSeries={rawSeries}
-              isNative={isNative}
-              isRunnable={isRunnable}
-              isRunning={isRunning}
-              isResultDirty={isResultDirty}
-              onRunQuery={runQuery}
-              onCancelQuery={() => undefined}
-            />
-            {!isNative && (
-              <NativeQuerySidebarToggle
-                isShowingNativeQueryPreview={isShowingNativeQueryPreview}
-                onToggleNativeQueryPreview={toggleNativeQueryPreview}
-              />
-            )}
-          </Stack>
-
-          {!isNative && isShowingNativeQueryPreview && (
-            <NativeQuerySidebar
-              question={question}
-              onConvertToNativeClick={(newQuestion) => {
-                toggleNativeQueryPreview(false);
-                setQuestion(newQuestion);
-              }}
-            />
-          )}
-
-          <EditorSidebar
-            question={question}
-            isNative={isNative}
-            isDataReferenceOpen={isDataReferenceOpen}
-            isSnippetSidebarOpen={isSnippetSidebarOpen}
-            onToggleDataReference={toggleDataReference}
-            onToggleSnippetSidebar={toggleSnippetSidebar}
-            onChangeModalSnippet={setModalSnippet}
-            onInsertSnippet={handleInsertSnippet}
-          />
-        </Flex>
->>>>>>> bb6d7b1c
         <EditorValidationCard validationResult={validationResult} />
       </Stack>
       {isNative && (
