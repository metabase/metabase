--- conflicted
+++ resolved
@@ -8,11 +8,7 @@
    [metabase-enterprise.transforms.models.transform-transform-tag]
    [metabase-enterprise.transforms.query-test-util :as query-test-util]
    [metabase-enterprise.transforms.test-dataset :as transforms-dataset]
-<<<<<<< HEAD
-   [metabase-enterprise.transforms.test-util :as transforms.tu :refer [with-transform-cleanup!]]
-=======
-   [metabase-enterprise.transforms.test-util :refer [parse-instant with-transform-cleanup! utc-timestamp]]
->>>>>>> dabaa300
+   [metabase-enterprise.transforms.test-util :as transforms.tu :refer [parse-instant with-transform-cleanup! utc-timestamp]]
    [metabase-enterprise.transforms.util :as transforms.util]
    [metabase.driver :as driver]
    [metabase.legacy-mbql.normalize :as mbql.normalize]
@@ -21,7 +17,6 @@
    [metabase.lib.metadata :as lib.metadata]
    [metabase.query-processor :as qp]
    [metabase.test :as mt]
-   [metabase.test.util :as tu]
    [metabase.util :as u]
    [toucan2.core :as t2]))
 
