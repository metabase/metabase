(ns metabase.pulse.render.js-engine
  (:require [clojure.java.io :as io])
  (:import [org.graalvm.polyglot Context HostAccess Source Value]))

<<<<<<< HEAD
(defn ^Context make-context
=======
(defn ^Context context
>>>>>>> bf00aa99
  "Create a new org.graalvm.polyglot.Context suitable to evaluate javascript"
  []
  (.. (Context/newBuilder (into-array String ["js"]))
      (allowHostAccess HostAccess/ALL)
      (allowHostClassLookup (reify java.util.function.Predicate
                              (test [_ _] true)))
      (out System/out)
      (err System/err)
      (allowIO true)
      (build)))

(defn load-js-string
  "Load a string literal source into the js context."
  [^Context context ^String string-src ^String src-name]
  (.eval context (.buildLiteral (Source/newBuilder "js" string-src src-name))))

(defn load-resource
  "Load a resource into the js context"
  [^Context context source]
  (.eval context (.build (Source/newBuilder "js" (io/resource source)))))

(defn ^Value execute-fn-name
  "Executes `js-fn-name` in js context with args"
  [^Context context js-fn-name & args]
  (let [fn-ref (.eval context "js" js-fn-name)
        args   (into-array Object args)]
    (assert (.canExecute fn-ref) (str "cannot execute " js-fn-name))
    (.execute fn-ref args)))

(defn ^Value execute-fn
  "fn-ref should be an executable org.graalvm.polyglot.Value return from a js engine. Invoke this function with args."
  [^Value fn-ref & args]
  (assert (.canExecute fn-ref) "cannot execute function reference")
  (.execute fn-ref (object-array args)))<|MERGE_RESOLUTION|>--- conflicted
+++ resolved
@@ -2,11 +2,7 @@
   (:require [clojure.java.io :as io])
   (:import [org.graalvm.polyglot Context HostAccess Source Value]))
 
-<<<<<<< HEAD
-(defn ^Context make-context
-=======
 (defn ^Context context
->>>>>>> bf00aa99
   "Create a new org.graalvm.polyglot.Context suitable to evaluate javascript"
   []
   (.. (Context/newBuilder (into-array String ["js"]))
