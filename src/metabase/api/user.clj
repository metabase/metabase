--- conflicted
+++ resolved
@@ -186,15 +186,7 @@
                       (vec (cons User (user-visible-columns)))
                       (cond-> clauses
                         (some? group_id) (sql.helpers/order-by [:core_user.is_superuser :desc] [:is_group_manager :desc])
-<<<<<<< HEAD
-                        true             (sql.helpers/order-by
-                                          [:%lower.last_name :asc] [:%lower.first_name :asc])))
-
-=======
-                        true (sql.helpers/order-by [:%lower.first_name :asc] [:%lower.last_name :asc])
-                        (some? mw.offset-paging/*limit*)  (sql.helpers/limit mw.offset-paging/*limit*)
-                        (some? mw.offset-paging/*offset*) (sql.helpers/offset mw.offset-paging/*offset*)))
->>>>>>> 8d8517f8
+                        true             (sql.helpers/order-by [:%lower.first_name :asc] [:%lower.last_name :asc])))
                ;; For admins also include the IDs of Users' Personal Collections
                api/*is-superuser?*
                (t2/hydrate :personal_collection_id)
@@ -228,7 +220,6 @@
    - If user-visibility is :none or the user is sandboxed, include only themselves."
   []
   (cond
-<<<<<<< HEAD
    (or (= :all (user-visibility)) api/*is-superuser?*)
    (let [clauses (-> (user-clauses nil nil nil nil)
                      (sql.helpers/order-by [:%lower.last_name :asc] [:%lower.first_name :asc]))]
@@ -252,38 +243,6 @@
     :total  1
     :limit  mw.offset-paging/*limit*
     :offset mw.offset-paging/*offset*}))
-=======
-    (or (= :all (user-visibility)) api/*is-superuser?*)
-    {:data   (t2/select
-              (vec (cons User (user-visible-columns)))
-              (cond-> (user-clauses nil nil nil nil)
-                true (sql.helpers/order-by [:%lower.first_name :asc] [:%lower.last_name :asc])
-                (some? mw.offset-paging/*limit*)  (sql.helpers/limit mw.offset-paging/*limit*)
-                (some? mw.offset-paging/*offset*) (sql.helpers/offset mw.offset-paging/*offset*)))
-     :total  (t2/count User (user-clauses nil nil nil nil))
-     :limit  mw.offset-paging/*limit*
-     :offset mw.offset-paging/*offset*}
-    (and (= :group (user-visibility)) (not (premium-features/sandboxed-or-impersonated-user?)))
-    (let [user_group_ids (map :id (:user_group_memberships
-                                   (-> (fetch-user :id api/*current-user-id*)
-                                       (t2/hydrate :user_group_memberships))))
-          data           (distinct
-                          (t2/select
-                           (vec (cons User (user-visible-columns)))
-                           (cond-> (user-clauses nil nil (remove #{(u/the-id (perms-group/all-users))} user_group_ids) nil)
-                             true (sql.helpers/order-by [:%lower.first_name :asc] [:%lower.last_name :asc])
-                             (some? mw.offset-paging/*limit*)  (sql.helpers/limit mw.offset-paging/*limit*)
-                             (some? mw.offset-paging/*offset*) (sql.helpers/offset mw.offset-paging/*offset*))))]
-      {:data   data
-       :total  (count data)
-       :limit  mw.offset-paging/*limit*
-       :offset mw.offset-paging/*offset*})
-    :else
-    {:data   [(fetch-user :id api/*current-user-id*)]
-     :total  1
-     :limit  mw.offset-paging/*limit*
-     :offset mw.offset-paging/*offset*}))
->>>>>>> 8d8517f8
 
 (defn- maybe-add-advanced-permissions
   "If `advanced-permissions` is enabled, add to `user` a permissions map."
