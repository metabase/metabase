(ns metabase-enterprise.transforms.models.transform-job-transform-tag
  (:require
   [metabase.models.serialization :as serdes]
   [methodical.core :as methodical]
   [toucan2.core :as t2]))

(set! *warn-on-reflection* true)

(methodical/defmethod t2/table-name :model/TransformJobTransformTag [_model] :transform_job_transform_tag)

(doto :model/TransformJobTransformTag
  (derive :metabase/model)
  (derive :hook/entity-id))

<<<<<<< HEAD
;;; ------------------------------------------------- Serialization --------------------------------------------------

(defmethod serdes/hash-fields :model/TransformJobTransformTag
  [_junction]
  [:job_id :tag_id :position])

(defmethod serdes/generate-path "TransformJobTransformTag"
  [_ _junction]
  ;; Junction tables are inlined into their parent TransformJob, so no independent path
  nil)

(defmethod serdes/make-spec "TransformJobTransformTag"
  [_model-name _opts]
  {:copy [:entity_id :position]
   :skip []
   :transform {:job_id (serdes/parent-ref)
               :tag_id (serdes/fk :model/TransformTag)}})

(defmethod serdes/dependencies "TransformJobTransformTag"
  [{:keys [tag_id]}]
  ;; Depends on the TransformTag being loaded first
  (when tag_id
    #{[{:model "TransformTag" :id tag_id}]}))

(defmethod serdes/descendants "TransformJobTransformTag"
  [_model-name _id]
  ;; Junction tables don't contain other entities
  {})
=======
(defmethod serdes/hash-fields :model/TransformJobTransformTag
  [_job-tag]
  [:job_id :tag_id :position])

(defmethod serdes/make-spec "TransformJobTransformTag"
  [_model-name _opts]
  {:copy [:entity_id :position]
   :transform {:job_id (serdes/parent-ref)
               :tag_id (serdes/fk :model/TransformTag)}})
>>>>>>> 1ed050b0
<|MERGE_RESOLUTION|>--- conflicted
+++ resolved
@@ -12,36 +12,6 @@
   (derive :metabase/model)
   (derive :hook/entity-id))
 
-<<<<<<< HEAD
-;;; ------------------------------------------------- Serialization --------------------------------------------------
-
-(defmethod serdes/hash-fields :model/TransformJobTransformTag
-  [_junction]
-  [:job_id :tag_id :position])
-
-(defmethod serdes/generate-path "TransformJobTransformTag"
-  [_ _junction]
-  ;; Junction tables are inlined into their parent TransformJob, so no independent path
-  nil)
-
-(defmethod serdes/make-spec "TransformJobTransformTag"
-  [_model-name _opts]
-  {:copy [:entity_id :position]
-   :skip []
-   :transform {:job_id (serdes/parent-ref)
-               :tag_id (serdes/fk :model/TransformTag)}})
-
-(defmethod serdes/dependencies "TransformJobTransformTag"
-  [{:keys [tag_id]}]
-  ;; Depends on the TransformTag being loaded first
-  (when tag_id
-    #{[{:model "TransformTag" :id tag_id}]}))
-
-(defmethod serdes/descendants "TransformJobTransformTag"
-  [_model-name _id]
-  ;; Junction tables don't contain other entities
-  {})
-=======
 (defmethod serdes/hash-fields :model/TransformJobTransformTag
   [_job-tag]
   [:job_id :tag_id :position])
@@ -50,5 +20,4 @@
   [_model-name _opts]
   {:copy [:entity_id :position]
    :transform {:job_id (serdes/parent-ref)
-               :tag_id (serdes/fk :model/TransformTag)}})
->>>>>>> 1ed050b0
+               :tag_id (serdes/fk :model/TransformTag)}})