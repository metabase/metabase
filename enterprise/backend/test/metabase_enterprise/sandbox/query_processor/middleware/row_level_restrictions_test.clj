--- conflicted
+++ resolved
@@ -71,35 +71,14 @@
                    ;; have one.) HACK
                    (= driver/*driver* :sparksql)
                    (update :from (fn [[table]]
-<<<<<<< HEAD
-                                   [[table (sql.qp/->honeysql
-                                            :sparksql
-                                            #_{:clj-kondo/ignore [:deprecated-var]}
-                                            (hx/identifier :table-alias @(resolve 'metabase.driver.sparksql/source-table-alias)))]])))]
-    (first (hsql/format honeysql, :quoting (sql.qp/quote-style driver/*driver*), :allow-dashed-names? true))))
-=======
                                    [[table [(sql.qp/->honeysql
                                              :sparksql
                                              (hx/identifier :table-alias @(resolve 'metabase.driver.sparksql/source-table-alias)))]]])))]
     (first (sql.qp/format-honeysql driver/*driver* honeysql))))
->>>>>>> 93e7b6c4
 
 (defn- venues-category-native-gtap-def []
   (driver/with-driver (or driver/*driver* :h2)
     (assert (driver/supports? driver/*driver* :native-parameters))
-<<<<<<< HEAD
-    {:query (mt/native-query
-             {:query
-              (format-honeysql
-               {:select   [:*]
-                :from     [(identifier :venues)]
-                :where    [:= (identifier :venues :category_id) #_{:clj-kondo/ignore [:deprecated-var]} (hx/raw "{{cat}}")]
-                :order-by [(identifier :venues :id)]})
-
-              :template_tags
-              {:cat {:name "cat" :display_name "cat" :type "number" :required true}}})
-     :remappings {:cat ["variable" ["template-tag" "cat"]]}}))
-=======
     (binding [hx/*honey-sql-version* (sql.qp/honey-sql-version driver/*driver*)]
       {:query (mt/native-query
                 {:query
@@ -112,32 +91,10 @@
                  :template_tags
                  {:cat {:name "cat" :display_name "cat" :type "number" :required true}}})
        :remappings {:cat ["variable" ["template-tag" "cat"]]}})))
->>>>>>> 93e7b6c4
 
 (defn- parameterized-sql-with-join-gtap-def []
   (driver/with-driver (or driver/*driver* :h2)
     (assert (driver/supports? driver/*driver* :native-parameters))
-<<<<<<< HEAD
-    {:query (mt/native-query
-             {:query
-              (format-honeysql
-               {:select    [(identifier :checkins :id)
-                            (identifier :checkins :user_id)
-                            (identifier :venues :name)
-                            (identifier :venues :category_id)]
-                :from      [(identifier :checkins)]
-                :left-join [(identifier :venues)
-                            [:= (identifier :checkins :venue_id) (identifier :venues :id)]]
-                :where     [:= (identifier :checkins :user_id) #_{:clj-kondo/ignore [:deprecated-var]} (hx/raw "{{user}}")]
-                :order-by  [[(identifier :checkins :id) :asc]]})
-
-              :template_tags
-              {"user" {:name         "user"
-                       :display-name "User ID"
-                       :type         :number
-                       :required     true}}})
-     :remappings {:user ["variable" ["template-tag" "user"]]}}))
-=======
     (binding [hx/*honey-sql-version* (sql.qp/honey-sql-version driver/*driver*)]
       {:query (mt/native-query
                 {:query
@@ -158,7 +115,6 @@
                           :type         :number
                           :required     true}}})
        :remappings {:user ["variable" ["template-tag" "user"]]}})))
->>>>>>> 93e7b6c4
 
 (defn- venue-names-native-gtap-def []
   (driver/with-driver (or driver/*driver* :h2)
@@ -208,7 +164,7 @@
     (remove-metadata (dissoc &match :source-metadata))))
 
 (defn- apply-row-level-permissions [query]
-  (binding [#_{:clj-kondo/ignore [:deprecated-var]} hx/*honey-sql-version* (sql.qp/honey-sql-version (or driver/*driver* :h2))]
+  (binding [hx/*honey-sql-version* (sql.qp/honey-sql-version (or driver/*driver* :h2))]
     (-> (mt/with-everything-store
           (#'row-level-restrictions/apply-sandboxing (mbql.normalize/normalize query)))
         remove-metadata)))
