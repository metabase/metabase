--- conflicted
+++ resolved
@@ -15,20 +15,6 @@
 
 export const getCard = (state: State) => {
   return state.metabot.card;
-<<<<<<< HEAD
-};
-
-export const getQuestion = createSelector(
-  [getCard, getMetadata],
-  (card, metadata) => {
-    return card ? new Question(card, metadata) : undefined;
-  },
-);
-
-export const getRawTableQuestion = (question: Question) => {
-  return question.setDisplay("table").setSettings(DEFAULT_TABLE_SETTINGS);
-=======
->>>>>>> ab4ac501
 };
 
 export const getQuestion = createSelector(
@@ -103,14 +89,10 @@
   (question, results, isRawTable) => {
     if (question && results) {
       const card = isRawTable
-<<<<<<< HEAD
-        ? getRawTableQuestion(question).card()
-=======
         ? question
             .setDisplay("table")
             .setSettings(DEFAULT_TABLE_SETTINGS)
             .card()
->>>>>>> ab4ac501
         : question.card();
 
       return question.atomicQueries().map((_, index) => ({
