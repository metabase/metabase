import React from "react";
import { t, jt } from "ttag";

import MetabaseSettings from "metabase/lib/settings";
import { getElevatedEngines } from "metabase/lib/engine";
import ExternalLink from "metabase/components/ExternalLink";
import { PLUGIN_CACHING } from "metabase/plugins";
import getFieldsForBigQuery from "./big-query-fields";

import getFieldsForMongo from "./mongo-fields";
import MetadataSyncScheduleWidget from "metabase/admin/databases/components/widgets/MetadataSyncScheduleWidget";
import CacheFieldValuesScheduleWidget from "metabase/admin/databases/components/widgets/CacheFieldValuesScheduleWidget";
import EngineWidget from "metabase/admin/databases/components/widgets/EngineWidget";

const DATABASE_DETAIL_OVERRIDES = {
  "tunnel-enabled": () => ({
    title: t`Use an SSH-tunnel`,
    description: getSshDescription(),
  }),
  "use-jvm-timezone": () => ({
    title: t`Use the Java Virtual Machine (JVM) timezone`,
    description: t`We suggest you leave this off unless you plan on doing a lot of manual timezone casting with this data.`,
  }),
  "include-user-id-and-hash": () => ({
    title: t`Include User ID and query hash in queries`,
    description: t`This can be useful for auditing and debugging, but prevents BigQuery from caching results and may increase your costs.`,
  }),
  "use-srv": () => ({
    title: t`Connect using DNS SRV`,
    description: t`If you're connecting to an Atlas cluster, you might need to turn this on. Note that your provided host must be a fully qualified domain name.`,
  }),
  "client-id": (engine, details) => ({
    description: getClientIdDescription(engine, details),
  }),
  "auth-code": (engine, details) => ({
    description: (
      <div>
        <div>{getAuthCodeLink(engine, details)}</div>
        <div>{getAuthCodeEnableAPILink(engine, details)}</div>
      </div>
    ),
  }),
  "service-account-json": (engine, details, id) => ({
    validate: value => {
      // this field is only required if this is a new entry
      if (id) {
        return null;
      }

      if (!value) {
        return t`required`;
      }
      try {
        JSON.parse(value);
      } catch (e) {
        return t`invalid JSON`;
      }
      return null;
    },
  }),
  "tunnel-private-key": () => ({
    title: t`SSH private key`,
    placeholder: t`Paste the contents of your ssh private key here`,
    type: "text",
  }),
  "tunnel-private-key-passphrase": () => ({
    title: t`Passphrase for the SSH private key`,
  }),
  "tunnel-auth-option": () => ({
    title: t`SSH authentication`,
    options: [
      { name: t`SSH Key`, value: "ssh-key" },
      { name: t`Password`, value: "password" },
    ],
  }),
  "ssl-cert": () => ({
    title: t`Server SSL certificate chain`,
    placeholder: t`Paste the contents of the server's SSL certificate chain here`,
    type: "text",
  }),
};

function getEngineName(engine) {
  const engineInfo = ENGINES[engine];
  return engineInfo != null ? engineInfo["driver-name"] : t`Database`;
}

function getEngineInfo(engine, details, id) {
  const engineInfo = (MetabaseSettings.get("engines") || {})[engine];
  switch (engine) {
    // BigQuery has special logic to switch out forms depending on what style of authenication we use.
    case "bigquery":
      return getFieldsForBigQuery(details);
    // Mongo has special logic to switch between a connection URI and broken out fields
    case "mongo":
      return getFieldsForMongo(details, engineInfo, id);
    default:
      return engineInfo;
  }
}

function shouldShowEngineProvidedField(field, details) {
  const detailAndValueRequiredToShowField = field["visible-if"];

  if (detailAndValueRequiredToShowField) {
    const [detail, expectedDetailValue] = Object.entries(
      detailAndValueRequiredToShowField,
    )[0];

    return details[detail] === expectedDetailValue;
  }

  return true;
}

function getSshDescription() {
  const link = (
    <ExternalLink
      href={MetabaseSettings.docsUrl(
        "administration-guide/ssh-tunnel-for-database-connections",
      )}
    >
      {t`Learn more`}
    </ExternalLink>
  );

  return jt`If a direct connection to your database isn't possible, you may want to use an SSH tunnel. ${link}.`;
}

const AUTH_URL_PREFIXES = {
  bigquery:
    "https://accounts.google.com/o/oauth2/auth?redirect_uri=urn:ietf:wg:oauth:2.0:oob&response_type=code&scope=https://www.googleapis.com/auth/bigquery&client_id=",
  bigquery_with_drive:
    "https://accounts.google.com/o/oauth2/auth?redirect_uri=urn:ietf:wg:oauth:2.0:oob&response_type=code&scope=https://www.googleapis.com/auth/bigquery%20https://www.googleapis.com/auth/drive&client_id=",
  googleanalytics:
    "https://accounts.google.com/o/oauth2/auth?access_type=offline&redirect_uri=urn:ietf:wg:oauth:2.0:oob&response_type=code&scope=https://www.googleapis.com/auth/analytics.readonly&client_id=",
};

const ENABLE_API_PREFIXES = {
  googleanalytics:
    "https://console.developers.google.com/apis/api/analytics.googleapis.com/overview?project=",
};

const CREDENTIALS_URL_PREFIXES = {
  bigquery:
    "https://console.developers.google.com/apis/credentials/oauthclient?project=",
  googleanalytics:
    "https://console.developers.google.com/apis/credentials/oauthclient?project=",
};

function concatTrimmed(a, b) {
  return (a || "").trim() + (b || "").trim();
}

function getClientIdDescription(engine, details) {
  if (CREDENTIALS_URL_PREFIXES[engine]) {
    const credentialsURL = concatTrimmed(
      CREDENTIALS_URL_PREFIXES[engine],
      details["project-id"] || "",
    );
    return (
      <span>
        {jt`${(
          <ExternalLink className="link" href={credentialsURL}>
            {t`Click here`}
          </ExternalLink>
        )} to generate a Client ID and Client Secret for your project.`}{" "}
        {t`Choose "Desktop App" as the application type. Name it whatever you'd like.`}
      </span>
    );
  }
}

function getAuthCodeLink(engine, details) {
  if (AUTH_URL_PREFIXES[engine] && details["client-id"]) {
    const authCodeURL = concatTrimmed(
      AUTH_URL_PREFIXES[engine],
      details["client-id"],
    );
    const googleDriveAuthCodeURL = concatTrimmed(
      AUTH_URL_PREFIXES["bigquery_with_drive"],
      details["client-id"],
    );
    return (
      <span>
        {jt`${(
          <ExternalLink href={authCodeURL}>{t`Click here`}</ExternalLink>
        )} to get an auth code.`}
        {engine === "bigquery" && (
          <span>
            {" "}
            ({t`or`}{" "}
            <ExternalLink href={googleDriveAuthCodeURL}>
              {t`with Google Drive permissions`}
            </ExternalLink>
            )
          </span>
        )}
      </span>
    );
  }
}
function getAuthCodeEnableAPILink(engine, details) {
  // for Google Analytics we need to show a link for people to go to the Console to enable the GA API
  if (AUTH_URL_PREFIXES[engine] && details["client-id"]) {
    // projectID is just the first numeric part of the client-id.
    // e.g. client-id might be 123436115855-q8z42hilmjf8iplnnu49n7jbudmxxdf.apps.googleusercontent.com
    // then project-id would be 123436115855
    const projectID =
      details["client-id"] && (details["client-id"].match(/^\d+/) || [])[0];
    if (ENABLE_API_PREFIXES[engine] && projectID) {
      // URL looks like https://console.developers.google.com/apis/api/analytics.googleapis.com/overview?project=12343611585
      const enableAPIURL = concatTrimmed(
        ENABLE_API_PREFIXES[engine],
        projectID,
      );

      return (
        <span>
          {t`To use Metabase with this data you must enable API access in the Google Developers Console.`}{" "}
          {jt`${(
            <ExternalLink href={enableAPIURL}>{t`Click here`}</ExternalLink>
          )} to go to the console if you haven't already done so.`}
        </span>
      );
    }
  }
}

<<<<<<< HEAD
=======
function getEngineInfo(engine, details, id) {
  const engineInfo = (MetabaseSettings.get("engines") || {})[engine];
  switch (engine) {
    // BigQuery has special logic to switch out forms depending on what style of authenication we use.
    case "bigquery":
      return getFieldsForBigQuery(details);
    // Mongo has special logic to switch between a connection URI and broken out fields
    case "mongo":
      return getFieldsForMongo(details, engineInfo, id);
    default:
      return engineInfo;
  }
}

function shouldShowEngineProvidedField(field, details) {
  const detailAndValueRequiredToShowField = field["visible-if"];

  if (detailAndValueRequiredToShowField) {
    const pred = currentValue => {
      const [detail, expectedDetailValue] = currentValue;

      if (Array.isArray(expectedDetailValue)) {
        // if the expectedDetailValue is itself an array, then consider the condition satisfied if any of those values
        // match the current detail value
        return expectedDetailValue.includes(details[detail]);
      } else {
        return details[detail] === expectedDetailValue;
      }
    };

    // check all entries in the visible-if map, and only show this field if all key/values are satisfied
    // (i.e. boolean AND)
    return Object.entries(detailAndValueRequiredToShowField).every(pred);
  }

  return true;
}

>>>>>>> 915f5775
function getDefaultValue(field) {
  return "default" in field ? field.default : null;
}

function normalizeFieldValue(value, field) {
  if (value === "" || value == null) {
    return getDefaultValue(field);
  }

  if (typeof value === "string" && field.type !== "password") {
    const trimmedValue = value.trim();
    return trimmedValue === "" ? getDefaultValue(field) : trimmedValue;
  }

  return value;
}

function getEngineFormFields(engine, details, id) {
  const engineInfo = getEngineInfo(engine, details, id);
  const engineFields = engineInfo ? engineInfo["details-fields"] : [];

  // convert database details-fields to Form fields
  return engineFields
    .filter(field => shouldShowEngineProvidedField(field, details))
    .map(field => {
      const overrides = DATABASE_DETAIL_OVERRIDES[field.name];

      return {
        name: `details.${field.name}`,
        title: field["display-name"],
        type: field.type,
        description: field.description,
        placeholder: field.placeholder || field.default,
        options: field.options,
        validate: value => (field.required && !value ? t`required` : null),
        normalize: value => normalizeFieldValue(value, field),
        horizontal: field.type === "boolean",
        initial: field.default,
        readOnly: field.readOnly || false,
        helperText: field["helper-text"],
        ...(overrides && overrides(engine, details, id)),
      };
    });
}

const ENGINES = MetabaseSettings.get("engines", {});
const ELEVATED_ENGINES = getElevatedEngines();

const ENGINE_OPTIONS = Object.entries(ENGINES)
  .map(([engine, info]) => ({
    value: engine,
    name: info["driver-name"],
    official: info["official"] ?? true, // TODO remove default
    index: ELEVATED_ENGINES.indexOf(engine),
  }))
  .sort((a, b) => a.name.localeCompare(b.name));

// use top level constant for engines so we only need to compute these maps once
const ENGINE_SUPERSEDES_MAPS = Object.keys(ENGINES).reduce(
  (acc, engine) => {
    const newEngine = ENGINES[engine]["superseded-by"];
    if (newEngine) {
      acc.supersedes[newEngine] = engine;
      acc.superseded_by[engine] = newEngine;
    }
    return acc;
  },
  { supersedes: {}, superseded_by: {} },
);

/**
 * Returns the options to show in the engines selection widget. An engine is available to be selected if either
 *  - it is not superseded by any other engine
 *  - it is the selected engine (i.e. someone is already using it)
 *  - it is superseded by some engine, which happens to be the currently selected one
 *
 * The idea behind this behavior is to only show someone a "legacy" driver if they have at least selected the one that
 * will replace it first, at which point they can "fall back" on the legacy one if needed.
 *
 * @param currentEngine the current (selected engine)
 * @returns the filtered engine options to be shown in the selection widget
 */
function getEngineOptions(currentEngine) {
  return ENGINE_OPTIONS.filter(engine => {
    const engineName = engine.value;
    const newDriver = ENGINE_SUPERSEDES_MAPS["superseded_by"][engineName];
    return (
      typeof newDriver === "undefined" ||
      newDriver === currentEngine ||
      engineName === currentEngine
    );
  });
}

function getDatabaseCachingField() {
  const hasField =
    PLUGIN_CACHING.databaseCacheTTLFormField &&
    MetabaseSettings.get("enable-query-caching");
  return hasField ? PLUGIN_CACHING.databaseCacheTTLFormField : null;
}

const forms = {
  details: {
    fields: ({ id, engine, details = {} } = {}) =>
      [
        {
          name: "engine",
          title: t`Database type`,
          type: "select",
          options: getEngineOptions(engine),
          placeholder: t`Select a database`,
          isHosted: MetabaseSettings.isHosted(),
        },
        {
          name: "name",
          title: t`Display name`,
          placeholder: t`Our ${getEngineName(engine)}`,
          validate: value => !value && t`required`,
          hidden: !engine,
          helperText: t`Choose what this data will be called in Metabase.`,
        },
        ...(getEngineFormFields(engine, details, id) || []),
        {
          name: "auto_run_queries",
          type: "boolean",
          title: t`Rerun queries for simple explorations`,
          description: t`We execute the underlying query when you explore data using Summarize or Filter. This is on by default but you can turn it off if performance is slow.`,
          hidden: !engine,
        },
        {
          name: "details.let-user-control-scheduling",
          type: "boolean",
          title: t`Choose when syncs and scans happen`,
          description: t`By default, Metabase does a lightweight hourly sync and an intensive daily scan of field values. If you have a large database, turn this on to make changes.`,
          hidden: !engine,
        },
        {
          name: "refingerprint",
          type: "boolean",
          title: t`Periodically refingerprint tables`,
          description: t`This enables Metabase to scan for additional field values during syncs allowing smarter behavior, like improved auto-binning on your bar charts.`,
          hidden: !engine,
        },
        getDatabaseCachingField(),
        { name: "is_full_sync", type: "hidden" },
        { name: "is_on_demand", type: "hidden" },
        {
          name: "schedules.metadata_sync",
          type: MetadataSyncScheduleWidget,
          title: t`Database syncing`,
          description: t`This is a lightweight process that checks for updates to this database’s schema. In most cases, you should be fine leaving this set to sync hourly.`,
          hidden: !engine || !details["let-user-control-scheduling"],
        },
        {
          name: "schedules.cache_field_values",
          type: CacheFieldValuesScheduleWidget,
          title: t`Scanning for Filter Values`,
          description:
            t`Metabase can scan the values present in each field in this database to enable checkbox filters in dashboards and questions. This can be a somewhat resource-intensive process, particularly if you have a very large database.` +
            " " +
            t`When should Metabase automatically scan and cache field values?`,
          hidden: !engine || !details["let-user-control-scheduling"],
        },
      ].filter(Boolean),
    normalize: function(database) {
      if (!database.details["let-user-control-scheduling"]) {
        // TODO Atte Keinänen 8/15/17: Implement engine-specific scheduling defaults
        return {
          ...database,
          is_full_sync: true,
        };
      } else {
        return database;
      }
    },
  },
};

forms.setup = {
  ...forms.details,
  fields: (...args) =>
    forms.details.fields(...args).map(field => ({
      ...field,
      type: field.name === "engine" ? EngineWidget : field.type,
      title: field.name === "engine" ? null : field.title,
      hidden: field.hidden || ADVANCED_FIELDS.has(field.name),
    })),
};

// partial forms for tabbed view:
forms.connection = {
  ...forms.details,
  fields: (...args) =>
    forms.details.fields(...args).map(field => ({
      ...field,
      hidden: field.hidden || SCHEDULING_FIELDS.has(field.name),
    })),
};
forms.scheduling = {
  ...forms.details,
  fields: (...args) =>
    forms.details.fields(...args).map(field => ({
      ...field,
      hidden: field.hidden || !SCHEDULING_FIELDS.has(field.name),
    })),
};

const SCHEDULING_FIELDS = new Set([
  "schedules.metadata_sync",
  "schedules.cache_field_values",
]);

const ADVANCED_FIELDS = new Set([
  "auto_run_queries",
  "details.let-user-control-scheduling",
  ...SCHEDULING_FIELDS,
]);

export default forms;
export const engineSupersedesMap = ENGINE_SUPERSEDES_MAPS;
export const allEngines = ENGINES;<|MERGE_RESOLUTION|>--- conflicted
+++ resolved
@@ -103,11 +103,21 @@
   const detailAndValueRequiredToShowField = field["visible-if"];
 
   if (detailAndValueRequiredToShowField) {
-    const [detail, expectedDetailValue] = Object.entries(
-      detailAndValueRequiredToShowField,
-    )[0];
-
-    return details[detail] === expectedDetailValue;
+    const pred = currentValue => {
+      const [detail, expectedDetailValue] = currentValue;
+
+      if (Array.isArray(expectedDetailValue)) {
+        // if the expectedDetailValue is itself an array, then consider the condition satisfied if any of those values
+        // match the current detail value
+        return expectedDetailValue.includes(details[detail]);
+      } else {
+        return details[detail] === expectedDetailValue;
+      }
+    };
+
+    // check all entries in the visible-if map, and only show this field if all key/values are satisfied
+    // (i.e. boolean AND)
+    return Object.entries(detailAndValueRequiredToShowField).every(pred);
   }
 
   return true;
@@ -200,6 +210,7 @@
     );
   }
 }
+
 function getAuthCodeEnableAPILink(engine, details) {
   // for Google Analytics we need to show a link for people to go to the Console to enable the GA API
   if (AUTH_URL_PREFIXES[engine] && details["client-id"]) {
@@ -227,47 +238,6 @@
   }
 }
 
-<<<<<<< HEAD
-=======
-function getEngineInfo(engine, details, id) {
-  const engineInfo = (MetabaseSettings.get("engines") || {})[engine];
-  switch (engine) {
-    // BigQuery has special logic to switch out forms depending on what style of authenication we use.
-    case "bigquery":
-      return getFieldsForBigQuery(details);
-    // Mongo has special logic to switch between a connection URI and broken out fields
-    case "mongo":
-      return getFieldsForMongo(details, engineInfo, id);
-    default:
-      return engineInfo;
-  }
-}
-
-function shouldShowEngineProvidedField(field, details) {
-  const detailAndValueRequiredToShowField = field["visible-if"];
-
-  if (detailAndValueRequiredToShowField) {
-    const pred = currentValue => {
-      const [detail, expectedDetailValue] = currentValue;
-
-      if (Array.isArray(expectedDetailValue)) {
-        // if the expectedDetailValue is itself an array, then consider the condition satisfied if any of those values
-        // match the current detail value
-        return expectedDetailValue.includes(details[detail]);
-      } else {
-        return details[detail] === expectedDetailValue;
-      }
-    };
-
-    // check all entries in the visible-if map, and only show this field if all key/values are satisfied
-    // (i.e. boolean AND)
-    return Object.entries(detailAndValueRequiredToShowField).every(pred);
-  }
-
-  return true;
-}
-
->>>>>>> 915f5775
 function getDefaultValue(field) {
   return "default" in field ? field.default : null;
 }
