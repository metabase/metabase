import { t } from "ttag";
import type { AnySchema } from "yup";
import * as Yup from "yup";
import type { SchemaObjectDescription } from "yup/lib/schema";

import type { Config, Strategy, StrategyType } from "metabase-types/api";
import { DurationUnit } from "metabase-types/api";

import { defaultCron, getFrequencyFromCron } from "./utils";

export type UpdateTargetId = (
  newTargetId: number | null,
  isFormDirty: boolean,
) => void;

type StrategyData = {
  label: string;
  shortLabel?: string;
  validateWith: AnySchema;
};

export const rootId = 0;

const durationUnits = new Set(Object.values(DurationUnit).map(String));

const positiveInteger = Yup.number()
  .positive(t`Enter a positive number.`)
  .integer(t`Enter an integer.`);

export const inheritStrategyValidationSchema = Yup.object({
  type: Yup.string().equals(["inherit"]),
});

export const doNotCacheStrategyValidationSchema = Yup.object({
  type: Yup.string().equals(["nocache"]),
});

export const defaultMinDurationMs = 1000;
export const multiplierStrategyValidationSchema = Yup.object({
  type: Yup.string().equals(["ttl"]),
  min_duration_ms: positiveInteger.default(defaultMinDurationMs),
  min_duration_seconds: positiveInteger.default(
    Math.ceil(defaultMinDurationMs / 1000),
  ),
  multiplier: positiveInteger.default(10),
});

export const durationStrategyValidationSchema = Yup.object({
  type: Yup.string().equals(["duration"]),
  duration: positiveInteger.default(24),
  unit: Yup.string().test(
    "is-duration-unit",
    "${path} is not a valid duration",
    value => !!value && durationUnits.has(value),
  ),
});

export const scheduleStrategyValidationSchema = Yup.object({
  type: Yup.string().equals(["schedule"]),
  schedule: Yup.string()
    .required(t`A cron expression is required`)
    .default(defaultCron),
});

export const strategyValidationSchema = Yup.object().test(
  "strategy-validation",
  "The object must match one of the strategy validation schemas",
  function (value) {
    if (!value) {
      return this.createError({
        message: `Strategy is falsy`,
      });
    }
    const { type } = value as unknown as { type: string };
    if (!isValidStrategyName(type)) {
      return this.createError({
        message: `"${type}" is not a valid strategy name`,
        path: "type",
      });
    }
    const schema = Strategies[type].validateWith;
    try {
      schema.validateSync(value);
      return true;
    } catch (error: unknown) {
      if (error instanceof Yup.ValidationError) {
        return this.createError({
          message: error.message,
          path: error.path,
        });
      } else {
        console.error("Unhandled error:", error);
        return false;
      }
    }
  },
) as Yup.AnySchema;

/** Cache invalidation strategies and related metadata */
export const Strategies: Record<StrategyType, StrategyData> = {
<<<<<<< HEAD
=======
  duration: {
    label: t`Duration: after a specific number of hours`,
    validateWith: durationStrategyValidationSchema,
    shortLabel: t`Duration`,
  },
>>>>>>> 470df0bf
  schedule: {
    label: t`Schedule: at regular intervals`,
    shortLabel: t`Scheduled`,
    validateWith: scheduleStrategyValidationSchema,
  },
<<<<<<< HEAD
  duration: {
    label: t`Hours: after a specific number of hours`,
    validateWith: durationStrategyValidationSchema,
    shortLabel: t`Hours`,
  },
  ttl: {
    label: t`Query duration multiplier: the longer the query takes the longer its cached results persist`,
    shortLabel: t`Query duration multiplier`,
    validateWith: multiplierStrategyValidationSchema,
=======
  ttl: {
    label: t`TTL: When the time-to-live (TTL) expires`,
    shortLabel: c("'TTL' is short for 'time-to-live'").t`TTL`,
    validateWith: ttlStrategyValidationSchema,
>>>>>>> 470df0bf
  },
  nocache: {
    label: t`Don’t cache results`,
    validateWith: doNotCacheStrategyValidationSchema,
    shortLabel: t`No caching`,
  },
  inherit: {
    label: t`Use default`,
    validateWith: inheritStrategyValidationSchema,
  },
};

const validStrategyNames = new Set(Object.keys(Strategies));
const isValidStrategyName = (strategy: string): strategy is StrategyType =>
  validStrategyNames.has(strategy);

export const getShortStrategyLabel = (strategy?: Strategy) => {
  if (!strategy) {
    return null;
  }
  const type = Strategies[strategy.type];
  const mainLabel = type.shortLabel ?? type.label;
  if (strategy.type === "schedule") {
    const frequency = getFrequencyFromCron(strategy.schedule);
    return `${mainLabel}: ${frequency}`;
  } else {
    return mainLabel;
  }
};

export const getFieldsForStrategyType = (strategyType: StrategyType) => {
  const strategy = Strategies[strategyType];
  const validationSchemaDescription =
    strategy.validateWith.describe() as SchemaObjectDescription;
  const fieldRecord = validationSchemaDescription.fields;
  const fields = Object.keys(fieldRecord);
  return fields;
};

export const translateConfig = (
  config: Config,
  direction: "fromAPI" | "toAPI",
): Config => {
  const translated: Config = { ...config };

  // If strategy type is unsupported, use a fallback
  if (!isValidStrategyName(translated.strategy.type)) {
    translated.strategy.type =
      translated.model_id === rootId ? "nocache" : "inherit";
  }

  if (translated.strategy.type === "ttl") {
    if (direction === "fromAPI") {
      translated.strategy.min_duration_seconds = Math.ceil(
        translated.strategy.min_duration_ms / 1000,
      );
    } else {
      translated.strategy.min_duration_ms =
        translated.strategy.min_duration_seconds === undefined
          ? defaultMinDurationMs
          : translated.strategy.min_duration_seconds * 1000;
      delete translated.strategy.min_duration_seconds;
    }
  }
  return translated;
};

export const translateConfigFromAPI = (config: Config): Config =>
  translateConfig(config, "fromAPI");
export const translateConfigToAPI = (config: Config): Config =>
  translateConfig(config, "toAPI");<|MERGE_RESOLUTION|>--- conflicted
+++ resolved
@@ -98,35 +98,20 @@
 
 /** Cache invalidation strategies and related metadata */
 export const Strategies: Record<StrategyType, StrategyData> = {
-<<<<<<< HEAD
-=======
-  duration: {
-    label: t`Duration: after a specific number of hours`,
-    validateWith: durationStrategyValidationSchema,
-    shortLabel: t`Duration`,
-  },
->>>>>>> 470df0bf
-  schedule: {
-    label: t`Schedule: at regular intervals`,
-    shortLabel: t`Scheduled`,
-    validateWith: scheduleStrategyValidationSchema,
-  },
-<<<<<<< HEAD
   duration: {
     label: t`Hours: after a specific number of hours`,
     validateWith: durationStrategyValidationSchema,
     shortLabel: t`Hours`,
   },
+  schedule: {
+    label: t`Schedule: at regular intervals`,
+    shortLabel: t`Schedule`,
+    validateWith: scheduleStrategyValidationSchema,
+  },
   ttl: {
     label: t`Query duration multiplier: the longer the query takes the longer its cached results persist`,
     shortLabel: t`Query duration multiplier`,
     validateWith: multiplierStrategyValidationSchema,
-=======
-  ttl: {
-    label: t`TTL: When the time-to-live (TTL) expires`,
-    shortLabel: c("'TTL' is short for 'time-to-live'").t`TTL`,
-    validateWith: ttlStrategyValidationSchema,
->>>>>>> 470df0bf
   },
   nocache: {
     label: t`Don’t cache results`,
