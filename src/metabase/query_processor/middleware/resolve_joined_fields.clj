(ns metabase.query-processor.middleware.resolve-joined-fields
  "Middleware that wraps field references in `:joined-field` clauses where needed."
  (:require [clojure.data :as data]
            [clojure.tools.logging :as log]
            [metabase.mbql.util :as mbql.u]
            [metabase.query-processor.error-type :as error-type]
            [metabase.query-processor.store :as qp.store]
            [metabase.util :as u]
            [metabase.util.i18n :refer [tru]]))

(defn- wrap-field-in-joined-field
<<<<<<< HEAD
  [{table-id :table_id, field-id :id} joins]
=======
  [{table-id :table_id, field-id :id, :as field} joins]
>>>>>>> d777e234
  (let [candidate-tables (filter (fn [join]
                                   (when-let [source-table-id (mbql.u/join->source-table-id join)]
                                     (= source-table-id table-id)))
                                 joins)]
    (case (count candidate-tables)
      1 [:joined-field (-> candidate-tables first :alias) [:field-id field-id]]
      0 [:field-id field-id]
<<<<<<< HEAD
      (let [{:keys [id name]} (qp.store/table table-id)]
        (throw (ex-info (tru "Cannot resolve joined field due to ambiguous joins: table {0} (ID {1}) joined multiple times. You need to wrap field references in explicit :joined-field clauses."
                             name field-id)
                        {:error error-type/invalid-query
                         :joins joins}))))))
=======
      ;; if there are multiple candidates, try ignoring the implicit ones
      ;; presence of `:fk-field-id` indicates that the join was implicit, as the result of an `fk->` form
      (let [explicit-joins (remove :fk-field-id joins)]
        (if (= (count explicit-joins) 1)
          (recur field explicit-joins)
          (let [{:keys [id name]} (qp.store/table table-id)]
            (throw (ex-info (tru "Cannot resolve joined field due to ambiguous joins: table {0} (ID {1}) joined multiple times. You need to wrap field references in explicit :joined-field clauses."
                                 name field-id)
                            {:field      field
                             :error      error-type/invalid-query
                             :joins      joins
                             :candidates candidate-tables}))))))))
>>>>>>> d777e234

(defn- wrap-fields-in-joined-field-if-needed*
  "Wrap Field clauses in a form that has `:joins`."
  [{:keys [source-table source-query joins] :as form}]
  ;; don't replace stuff in child `:join` or `:source-query` forms -- remove these from `form` when we call `replace`
  (let [form (mbql.u/replace (dissoc form :joins :source-query)
               ;; don't wrap a `:joined-field`.
               :joined-field
               &match

               ;; otherwise for any other `:field-id` we find, attempt to wrap it.
               [:field-id field-id]
               (let [field (qp.store/field field-id)]
                 (if (= (:table_id field) source-table)
                   [:field-id field-id]
                   (wrap-field-in-joined-field field joins))))
        ;; add :joins and :source-query back which we removed above.
        form (cond-> form
               (seq joins)  (assoc :joins joins)
               source-query (assoc :source-query source-query))]
    ;; now deduplicate :fields clauses
    (mbql.u/replace form
      (m :guard (every-pred map? :fields))
      (update m :fields distinct))))

(defn- wrap-fields-in-joined-field-if-needed
  [form]
  ;; look for any form that has `:joins`, then wrap stuff as needed
  (mbql.u/replace form
    (m :guard (every-pred map? :joins))
    (cond-> m
      ;; recursively wrap stuff in nested joins or source queries in the form
      (:source-query m)
      (update :source-query wrap-fields-in-joined-field-if-needed)

      (seq (:joins m))
      (update :joins (partial mapv wrap-fields-in-joined-field-if-needed))

      ;; now call `wrap-fields-in-joined-field-if-needed*` which actually does the wrapping.
      true
      wrap-fields-in-joined-field-if-needed*)))

(defn resolve-joined-fields
  "Wrap field references in `:joined-field` clauses where needed."
  [qp]
  (fn [query rff context]
    (let [query' (wrap-fields-in-joined-field-if-needed query)]
      (when-not (= query query')
<<<<<<< HEAD
        (log/tracef "Inferred :joined-field clauses: %s" (u/pprint-to-str 'yellow (take 2 (data/diff query query')))))
=======
        (let [[before after] (data/diff query query')]
          (log/tracef "Inferred :joined-field clauses: %s -> %s" (u/pprint-to-str 'yellow before) (u/pprint-to-str 'cyan after))))
>>>>>>> d777e234
      (qp query' rff context))))<|MERGE_RESOLUTION|>--- conflicted
+++ resolved
@@ -9,11 +9,7 @@
             [metabase.util.i18n :refer [tru]]))
 
 (defn- wrap-field-in-joined-field
-<<<<<<< HEAD
-  [{table-id :table_id, field-id :id} joins]
-=======
   [{table-id :table_id, field-id :id, :as field} joins]
->>>>>>> d777e234
   (let [candidate-tables (filter (fn [join]
                                    (when-let [source-table-id (mbql.u/join->source-table-id join)]
                                      (= source-table-id table-id)))
@@ -21,13 +17,6 @@
     (case (count candidate-tables)
       1 [:joined-field (-> candidate-tables first :alias) [:field-id field-id]]
       0 [:field-id field-id]
-<<<<<<< HEAD
-      (let [{:keys [id name]} (qp.store/table table-id)]
-        (throw (ex-info (tru "Cannot resolve joined field due to ambiguous joins: table {0} (ID {1}) joined multiple times. You need to wrap field references in explicit :joined-field clauses."
-                             name field-id)
-                        {:error error-type/invalid-query
-                         :joins joins}))))))
-=======
       ;; if there are multiple candidates, try ignoring the implicit ones
       ;; presence of `:fk-field-id` indicates that the join was implicit, as the result of an `fk->` form
       (let [explicit-joins (remove :fk-field-id joins)]
@@ -40,7 +29,6 @@
                              :error      error-type/invalid-query
                              :joins      joins
                              :candidates candidate-tables}))))))))
->>>>>>> d777e234
 
 (defn- wrap-fields-in-joined-field-if-needed*
   "Wrap Field clauses in a form that has `:joins`."
@@ -89,10 +77,6 @@
   (fn [query rff context]
     (let [query' (wrap-fields-in-joined-field-if-needed query)]
       (when-not (= query query')
-<<<<<<< HEAD
-        (log/tracef "Inferred :joined-field clauses: %s" (u/pprint-to-str 'yellow (take 2 (data/diff query query')))))
-=======
         (let [[before after] (data/diff query query')]
           (log/tracef "Inferred :joined-field clauses: %s -> %s" (u/pprint-to-str 'yellow before) (u/pprint-to-str 'cyan after))))
->>>>>>> d777e234
       (qp query' rff context))))