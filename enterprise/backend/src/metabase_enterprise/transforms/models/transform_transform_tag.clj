--- conflicted
+++ resolved
@@ -12,36 +12,6 @@
   (derive :metabase/model)
   (derive :hook/entity-id))
 
-<<<<<<< HEAD
-;;; ------------------------------------------------- Serialization --------------------------------------------------
-
-(defmethod serdes/hash-fields :model/TransformTransformTag
-  [_junction]
-  [:transform_id :tag_id :position])
-
-(defmethod serdes/generate-path "TransformTransformTag"
-  [_ _junction]
-  ;; Junction tables are inlined into their parent Transform, so no independent path
-  nil)
-
-(defmethod serdes/make-spec "TransformTransformTag"
-  [_model-name _opts]
-  {:copy [:entity_id :position]
-   :skip []
-   :transform {:transform_id (serdes/parent-ref)
-               :tag_id (serdes/fk :model/TransformTag)}})
-
-(defmethod serdes/dependencies "TransformTransformTag"
-  [{:keys [tag_id]}]
-  ;; Depends on the TransformTag being loaded first
-  (when tag_id
-    #{[{:model "TransformTag" :id tag_id}]}))
-
-(defmethod serdes/descendants "TransformTransformTag"
-  [_model-name _id]
-  ;; Junction tables don't contain other entities
-  {})
-=======
 (defmethod serdes/hash-fields :model/TransformTransformTag
   [_transform-transform-tag]
   [:transform_id :tag_id :position])
@@ -50,5 +20,4 @@
   [_model-name _opts]
   {:copy [:entity_id :position]
    :transform {:transform_id (serdes/parent-ref)
-               :tag_id (serdes/fk :model/TransformTag)}})
->>>>>>> 1ed050b0
+               :tag_id (serdes/fk :model/TransformTag)}})