--- conflicted
+++ resolved
@@ -180,14 +180,8 @@
   [entity]
   (mbql-fully-qualified-names->ids* (mbql.normalize/normalize-tokens entity)))
 
-<<<<<<< HEAD
-(defn- default-user-id []
-  (mdb.connection/cached-value
-   ::default-user-id
-=======
 (def ^:private ^{:arglists '([])} default-user-id
   (mdb.connection/memoize-for-application-db
->>>>>>> cc4c3bad
    (fn []
      (let [user (db/select-one-id User :is_superuser true)]
        (assert user (trs "No admin users found! At least one admin user is needed to act as the owner for all the loaded entities."))
@@ -449,7 +443,6 @@
                                                   (dissoc :dashboard_cards)
                                                   (assoc :collection_id (:collection context)
                                                          :creator_id    (default-user-id)))))
-<<<<<<< HEAD
         ;; MEGA HACK -- if `load` is ran with `--mode update` we should delete any Cards that were removed from a
         ;; Dashboard (according to #20786). However there are literally zero facilities for doing this sort of thing in
         ;; the current dump/load codebase. So for now we'll just delete ALL DashboardCards for the dumped Dashboard when
@@ -459,8 +452,6 @@
         _               (when (and (= (:mode context) :update)
                                    (seq dashboard-ids))
                           (db/delete! DashboardCard :dashboard_id [:in (set dashboard-ids)]))
-=======
->>>>>>> cc4c3bad
         dashboard-cards (map :dashboard_cards dashboards)
         ;; a function that prepares a dash card for insertion, while also validating to ensure the underlying
         ;; card_id could be resolved from the fully qualified name
