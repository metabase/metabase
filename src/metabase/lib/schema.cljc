--- conflicted
+++ resolved
@@ -36,13 +36,9 @@
          metabase.lib.schema.expression.conditional/keep-me
          metabase.lib.schema.expression.string/keep-me
          metabase.lib.schema.expression.temporal/keep-me
-<<<<<<< HEAD
+         metabase.lib.schema.expression.window/keep-me
          metabase.lib.schema.filter/keep-me
          metabase.lib.schema.literal/keep-me)
-=======
-         metabase.lib.schema.expression.window/keep-me
-         metabase.lib.schema.filter/keep-me)
->>>>>>> 5df74763
 
 (mr/def ::stage.native
   [:and
