/* eslint-disable react/prop-types */
import React, {
  useCallback,
  useEffect,
  useMemo,
  useRef,
  useState,
} from "react";
import { connect } from "react-redux";
import { push } from "react-router-redux";
import { t } from "ttag";
import _ from "underscore";

import { useMount, useUnmount, usePrevious } from "react-use";
import { PLUGIN_SELECTORS } from "metabase/plugins";
import Bookmark from "metabase/entities/bookmarks";
import Collections from "metabase/entities/collections";
import Timelines from "metabase/entities/timelines";
import { getSetting } from "metabase/selectors/settings";

import { closeNavbar, getIsNavbarOpen } from "metabase/redux/app";
import { getMetadata } from "metabase/selectors/metadata";
import {
  getUser,
  getUserIsAdmin,
  canManageSubscriptions,
} from "metabase/selectors/user";

import { useForceUpdate } from "metabase/hooks/use-force-update";

import { useLoadingTimer } from "metabase/hooks/use-loading-timer";
import { useWebNotification } from "metabase/hooks/use-web-notification";

import title from "metabase/hoc/Title";
import titleWithLoadingTime from "metabase/hoc/TitleWithLoadingTime";
import favicon from "metabase/hoc/Favicon";

import useBeforeUnload from "metabase/hooks/use-before-unload";
import View from "../components/view/View";

import {
  getCard,
  getDatabasesList,
  getDataReferenceStack,
  getOriginalCard,
  getLastRunCard,
  getFirstQueryResult,
  getQueryResults,
  getParameterValues,
  getIsDirty,
  getIsNew,
  getIsObjectDetail,
  getTables,
  getTableForeignKeys,
  getTableForeignKeyReferences,
  getUiControls,
  getParameters,
  getDatabaseFields,
  getSampleDatabaseId,
  getNativeDatabases,
  getIsRunnable,
  getIsResultDirty,
  getMode,
  getModalSnippet,
  getSnippetCollectionId,
  getQuery,
  getQuestion,
  getOriginalQuestion,
  getQueryStartTime,
  getRawSeries,
  getQuestionAlerts,
  getVisualizationSettings,
  getIsNativeEditorOpen,
  getIsVisualized,
  getIsLiveResizable,
  getNativeEditorCursorOffset,
  getNativeEditorSelectedText,
  getIsBookmarked,
  getVisibleTimelineEvents,
  getVisibleTimelineEventIds,
  getSelectedTimelineEventIds,
  getFilteredTimelines,
  getTimeseriesXDomain,
  getIsAnySidebarOpen,
  getDocumentTitle,
  getPageFavicon,
  getIsTimeseries,
  getIsLoadingComplete,
  getIsHeaderVisible,
  getIsActionListVisible,
  getIsAdditionalInfoVisible,
  getAutocompleteResultsFn,
  getCardAutocompleteResultsFn,
  isResultsMetadataDirty,
} from "../selectors";
import * as actions from "../actions";
import { VISUALIZATION_SLOW_TIMEOUT } from "../constants";

const timelineProps = {
  query: { include: "events" },
  loadingAndErrorWrapper: false,
};

const mapStateToProps = (state, props) => {
  return {
    user: getUser(state, props),
    canManageSubscriptions: canManageSubscriptions(state, props),
    isAdmin: getUserIsAdmin(state, props),
    fromUrl: props.location.query?.from,

    mode: getMode(state),

    question: getQuestion(state),
    originalQuestion: getOriginalQuestion(state),
    lastRunCard: getLastRunCard(state),

    parameterValues: getParameterValues(state),

    tableForeignKeys: getTableForeignKeys(state),
    tableForeignKeyReferences: getTableForeignKeyReferences(state),

    card: getCard(state),
    originalCard: getOriginalCard(state),
    databases: getDatabasesList(state),
    nativeDatabases: getNativeDatabases(state),
    tables: getTables(state),

    query: getQuery(state),
    metadata: getMetadata(state),

    timelines: getFilteredTimelines(state),
    timelineEvents: getVisibleTimelineEvents(state),
    selectedTimelineEventIds: getSelectedTimelineEventIds(state),
    visibleTimelineEventIds: getVisibleTimelineEventIds(state),
    xDomain: getTimeseriesXDomain(state),

    result: getFirstQueryResult(state),
    results: getQueryResults(state),
    rawSeries: getRawSeries(state),

    uiControls: getUiControls(state),
    ...state.qb.uiControls,
    dataReferenceStack: getDataReferenceStack(state),
    isAnySidebarOpen: getIsAnySidebarOpen(state),

    isBookmarked: getIsBookmarked(state, props),
    isDirty: getIsDirty(state),
    isNew: getIsNew(state),
    isObjectDetail: getIsObjectDetail(state),
    isNativeEditorOpen: getIsNativeEditorOpen(state),
    isNavBarOpen: getIsNavbarOpen(state),
    isVisualized: getIsVisualized(state),
    isLiveResizable: getIsLiveResizable(state),
    isTimeseries: getIsTimeseries(state),
    isHeaderVisible: getIsHeaderVisible(state),
    isActionListVisible: getIsActionListVisible(state),
    isAdditionalInfoVisible: getIsAdditionalInfoVisible(state),

    parameters: getParameters(state),
    databaseFields: getDatabaseFields(state),
    sampleDatabaseId: getSampleDatabaseId(state),

    isRunnable: getIsRunnable(state),
    isResultDirty: getIsResultDirty(state),
    isMetadataDirty: isResultsMetadataDirty(state),

    questionAlerts: getQuestionAlerts(state),
    visualizationSettings: getVisualizationSettings(state),

    autocompleteResultsFn: getAutocompleteResultsFn(state),
    cardAutocompleteResultsFn: getCardAutocompleteResultsFn(state),

    initialCollectionId: Collections.selectors.getInitialCollectionId(
      state,
      props,
    ),
    queryStartTime: getQueryStartTime(state),
    nativeEditorCursorOffset: getNativeEditorCursorOffset(state),
    nativeEditorSelectedText: getNativeEditorSelectedText(state),
    modalSnippet: getModalSnippet(state),
    snippetCollectionId: getSnippetCollectionId(state),
    documentTitle: getDocumentTitle(state),
    pageFavicon: getPageFavicon(state),
    isLoadingComplete: getIsLoadingComplete(state),
    loadingMessage: PLUGIN_SELECTORS.getLoadingMessage(state),

    reportTimezone: getSetting(state, "report-timezone-long"),
  };
};

const mapDispatchToProps = {
  ...actions,
  closeNavbar,
  onChangeLocation: push,
  createBookmark: id => Bookmark.actions.create({ id, type: "card" }),
  deleteBookmark: id => Bookmark.actions.delete({ id, type: "card" }),
};

function QueryBuilder(props) {
  const {
    question,
    location,
    params,
    fromUrl,
    uiControls,
    isNativeEditorOpen,
    isAnySidebarOpen,
    closeNavbar,
    initializeQB,
    apiCreateQuestion,
    apiUpdateQuestion,
    updateUrl,
    locationChanged,
    onChangeLocation,
    setUIControls,
    cancelQuery,
    isBookmarked,
    createBookmark,
    deleteBookmark,
    allLoaded,
    showTimelinesForCollection,
    card,
    isLoadingComplete,
<<<<<<< HEAD
    closeQB,
=======
    isDirty: isModelQueryDirty,
    isMetadataDirty,
>>>>>>> a1d06000
  } = props;

  const forceUpdate = useForceUpdate();
  const forceUpdateDebounced = useMemo(
    () => _.debounce(forceUpdate, 400),
    [forceUpdate],
  );
  const timeout = useRef(null);

  const previousUIControls = usePrevious(uiControls);
  const previousLocation = usePrevious(location);
  const wasShowingAnySidebar = usePrevious(isAnySidebarOpen);
  const wasNativeEditorOpen = usePrevious(isNativeEditorOpen);
  const hasQuestion = question != null;
  const collectionId = question?.collectionId();

  const openModal = useCallback(
    (modal, modalContext) => setUIControls({ modal, modalContext }),
    [setUIControls],
  );

  const closeModal = useCallback(
    () => setUIControls({ modal: null, modalContext: null }),
    [setUIControls],
  );

  const setRecentlySaved = useCallback(
    recentlySaved => {
      setUIControls({ recentlySaved });
      clearTimeout(timeout.current);
      timeout.current = setTimeout(() => {
        setUIControls({ recentlySaved: null });
      }, 5000);
    },
    [setUIControls],
  );

  const onClickBookmark = () => {
    const {
      card: { id },
    } = props;

    const toggleBookmark = isBookmarked ? deleteBookmark : createBookmark;

    toggleBookmark(id);
  };

  const handleCreate = useCallback(
    async newQuestion => {
      const shouldBePinned = newQuestion.isDataset();
      await apiCreateQuestion(newQuestion.setPinned(shouldBePinned));

      setRecentlySaved("created");
    },
    [apiCreateQuestion, setRecentlySaved],
  );

  const handleSave = useCallback(
    async (updatedQuestion, { rerunQuery } = {}) => {
      await apiUpdateQuestion(updatedQuestion, { rerunQuery });
      if (!rerunQuery) {
        await updateUrl(updatedQuestion, { dirty: false });
      }
      if (fromUrl) {
        onChangeLocation(fromUrl);
      } else {
        setRecentlySaved("updated");
      }
    },
    [fromUrl, apiUpdateQuestion, updateUrl, onChangeLocation, setRecentlySaved],
  );

  useMount(() => {
    initializeQB(location, params);
  }, []);

  useMount(() => {
    window.addEventListener("resize", forceUpdateDebounced);
    return () => window.removeEventListener("resize", forceUpdateDebounced);
  }, []);

<<<<<<< HEAD
  useBeforeUnload(props.isDirty && props.isNativeEditorOpen);
=======
  const isExistingModelDirty = useMemo(
    () => isModelQueryDirty || isMetadataDirty,
    [isMetadataDirty, isModelQueryDirty],
  );

  const isExistingSqlQueryDirty = useMemo(
    () => isModelQueryDirty && isNativeEditorOpen,
    [isModelQueryDirty, isNativeEditorOpen],
  );

  useBeforeUnload(isExistingModelDirty || isExistingSqlQueryDirty);
>>>>>>> a1d06000

  useUnmount(() => {
    cancelQuery();
    closeModal();
    closeQB();
    clearTimeout(timeout.current);
  });

  useEffect(() => {
    if (
      (isAnySidebarOpen && !wasShowingAnySidebar) ||
      (isNativeEditorOpen && !wasNativeEditorOpen)
    ) {
      closeNavbar();
    }
  }, [
    isAnySidebarOpen,
    wasShowingAnySidebar,
    isNativeEditorOpen,
    wasNativeEditorOpen,
    closeNavbar,
  ]);

  useEffect(() => {
    if (allLoaded && hasQuestion) {
      showTimelinesForCollection(collectionId);
    }
  }, [allLoaded, hasQuestion, collectionId, showTimelinesForCollection]);

  useEffect(() => {
    const { isShowingDataReference, isShowingTemplateTagsEditor } = uiControls;
    const {
      isShowingDataReference: wasShowingDataReference,
      isShowingTemplateTagsEditor: wasShowingTemplateTagsEditor,
    } = previousUIControls ?? {};

    if (
      isShowingDataReference !== wasShowingDataReference ||
      isShowingTemplateTagsEditor !== wasShowingTemplateTagsEditor
    ) {
      // when the data reference is toggled we need to trigger a rerender after a short delay in order to
      // ensure that some components are updated after the animation completes (e.g. card visualization)
      timeout.current = setTimeout(forceUpdateDebounced, 300);
    }
  }, [uiControls, previousUIControls, forceUpdateDebounced]);

  useEffect(() => {
    if (previousLocation && location !== previousLocation) {
      locationChanged(previousLocation, location, params);
    }
  }, [location, params, previousLocation, locationChanged]);

  const [isShowingToaster, setIsShowingToaster] = useState(false);

  const { isRunning } = uiControls;

  const onTimeout = useCallback(() => {
    if ("Notification" in window && Notification.permission === "default") {
      setIsShowingToaster(true);
    }
  }, []);

  useLoadingTimer(isRunning, {
    timer: VISUALIZATION_SLOW_TIMEOUT,
    onTimeout,
  });

  const [requestPermission, showNotification] = useWebNotification();

  useEffect(() => {
    if (isLoadingComplete) {
      setIsShowingToaster(false);

      if (
        "Notification" in window &&
        Notification.permission === "granted" &&
        document.hidden
      ) {
        showNotification(
          t`All Set! Your question is ready.`,
          t`${card.name} is loaded.`,
        );
      }
    }
  }, [isLoadingComplete, showNotification, card?.name]);

  const onConfirmToast = useCallback(async () => {
    await requestPermission();
    setIsShowingToaster(false);
  }, [requestPermission]);

  const onDismissToast = useCallback(() => {
    setIsShowingToaster(false);
  }, []);

  return (
    <View
      {...props}
      modal={uiControls.modal}
      recentlySaved={uiControls.recentlySaved}
      onOpenModal={openModal}
      onCloseModal={closeModal}
      onSetRecentlySaved={setRecentlySaved}
      onSave={handleSave}
      onCreate={handleCreate}
      handleResize={forceUpdateDebounced}
      toggleBookmark={onClickBookmark}
      onDismissToast={onDismissToast}
      onConfirmToast={onConfirmToast}
      isShowingToaster={isShowingToaster}
    />
  );
}

export default _.compose(
  Bookmark.loadList(),
  Timelines.loadList(timelineProps),
  connect(mapStateToProps, mapDispatchToProps),
  favicon(({ pageFavicon }) => pageFavicon),
  title(({ card, documentTitle }) => ({
    title: documentTitle || card?.name || t`Question`,
    titleIndex: 1,
  })),
  titleWithLoadingTime("queryStartTime"),
)(QueryBuilder);<|MERGE_RESOLUTION|>--- conflicted
+++ resolved
@@ -221,12 +221,9 @@
     showTimelinesForCollection,
     card,
     isLoadingComplete,
-<<<<<<< HEAD
-    closeQB,
-=======
     isDirty: isModelQueryDirty,
     isMetadataDirty,
->>>>>>> a1d06000
+    closeQB,
   } = props;
 
   const forceUpdate = useForceUpdate();
@@ -308,9 +305,6 @@
     return () => window.removeEventListener("resize", forceUpdateDebounced);
   }, []);
 
-<<<<<<< HEAD
-  useBeforeUnload(props.isDirty && props.isNativeEditorOpen);
-=======
   const isExistingModelDirty = useMemo(
     () => isModelQueryDirty || isMetadataDirty,
     [isMetadataDirty, isModelQueryDirty],
@@ -322,7 +316,6 @@
   );
 
   useBeforeUnload(isExistingModelDirty || isExistingSqlQueryDirty);
->>>>>>> a1d06000
 
   useUnmount(() => {
     cancelQuery();
