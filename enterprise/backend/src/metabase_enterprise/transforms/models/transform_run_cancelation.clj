(ns metabase-enterprise.transforms.models.transform-run-cancelation
  (:require
   [methodical.core :as methodical]
   [toucan2.core :as t2]))

(set! *warn-on-reflection* true)

(methodical/defmethod t2/table-name :model/TransformRunCancelation [_model] :transform_run_cancelation)

(derive :model/TransformRunCancelation :metabase/model)

(defn mark-cancel-started-run!
  "Mark a started run for cancelation."
<<<<<<< HEAD
  ([run-id]
   (mark-cancel-started-run! run-id {}))
  ([run-id properties]
   (when (t2/exists? :transform_run :id run-id :is_active true)
     (t2/insert! :model/TransformRunCancelation
                 (assoc properties
                        :run_id run-id)))))
=======
  [run-id]
  (t2/query-one
   [(str "INSERT INTO transform_run_cancelation (run_id) "
         "SELECT ? "
         "WHERE "
         "      EXISTS (SELECT 1 "
         "              FROM transform_run "
         "              WHERE (transform_run.id = ?) "
         "                AND transform_run.is_active)"
         "      AND NOT EXISTS (SELECT 1 "
         "                      FROM transform_run_cancelation "
         "                      WHERE run_id = ?)")
    run-id run-id run-id])
  (t2/update! :model/TransformRun
              :id run-id
              {:status "canceling"})
  nil)
>>>>>>> 3038880e

(defn reducible-canceled-local-runs
  "Return a reducible sequence of local canceled runs."
  []
  (t2/reducible-select :model/TransformRunCancelation))

(defn delete-cancelation!
  "Delete a cancelation once it has been handled."
  [run-id]
  (t2/delete! :model/TransformRunCancelation
              :run_id run-id
              :run_id [:not-in {:select :wr.id
                                :from   [[:transform_run :wr]]
                                :where  :wr.is_active}]))

(defn delete-old-canceling-runs!
  "Delete cancelations for runs that are no longer running."
  []
  (t2/delete! :model/TransformRunCancelation
              :run_id [:not-in {:select :wr.id
                                :from   [[:transform_run :wr]]
                                :where  :wr.is_active}]))<|MERGE_RESOLUTION|>--- conflicted
+++ resolved
@@ -11,15 +11,6 @@
 
 (defn mark-cancel-started-run!
   "Mark a started run for cancelation."
-<<<<<<< HEAD
-  ([run-id]
-   (mark-cancel-started-run! run-id {}))
-  ([run-id properties]
-   (when (t2/exists? :transform_run :id run-id :is_active true)
-     (t2/insert! :model/TransformRunCancelation
-                 (assoc properties
-                        :run_id run-id)))))
-=======
   [run-id]
   (t2/query-one
    [(str "INSERT INTO transform_run_cancelation (run_id) "
@@ -37,7 +28,6 @@
               :id run-id
               {:status "canceling"})
   nil)
->>>>>>> 3038880e
 
 (defn reducible-canceled-local-runs
   "Return a reducible sequence of local canceled runs."
