(ns ^:mb/driver-tests metabase.query-processor-test.case-test
  (:require
   [clojure.test :refer :all]
<<<<<<< HEAD
   [metabase.models :refer [Card Segment]]
   [metabase.test :as mt]))
=======
   [metabase.test :as mt]
   [toucan2.tools.with-temp :as t2.with-temp]))
>>>>>>> 8d23fd74

(defn- test-case
  [expr]
  (some->> (mt/run-mbql-query venues {:aggregation [expr]})
           mt/rows
           ffirst
           double))

(deftest ^:parallel test-case-aggregations
  (mt/test-drivers (mt/normal-drivers-with-feature :basic-aggregations)
    (is (= 116.0 (test-case [:sum [:case [[[:< [:field (mt/id :venues :price) nil] 2] 2]
                                          [[:< [:field (mt/id :venues :price) nil] 4] 1]]]])))))

(deftest ^:parallel test-case-aggregations-fields-as-values
  (mt/test-drivers (mt/normal-drivers-with-feature :basic-aggregations)
    (testing "Can we use fields as values"
      (is (= 179.0 (test-case [:sum [:case [[[:< [:field (mt/id :venues :price) nil] 2] [:field (mt/id :venues :price) nil]]
                                            [[:< [:field (mt/id :venues :price) nil] 4] [:field (mt/id :venues :price) nil]]]]]))))))

(deftest ^:parallel test-case-aggregations-else
  (mt/test-drivers (mt/normal-drivers-with-feature :basic-aggregations)
    (testing "Test else clause"
      (is (= 122.0 (test-case [:sum [:case [[[:< [:field (mt/id :venues :price) nil] 2] 2]]
                                     {:default 1}]]))))))

(deftest ^:parallel test-case-aggregations-implicit-else
  (mt/test-drivers (mt/normal-drivers-with-feature :basic-aggregations)
    (testing "Test implicit else (= nil) clause"
      ;; Some DBs return 0 for sum of nulls.
      (is ((some-fn nil? zero?) (test-case [:sum [:case [[[:> [:field (mt/id :venues :price) nil] 200] 2]]]]))))))

(deftest ^:parallel test-case-aggregations-complex-filters
  (mt/test-drivers (mt/normal-drivers-with-feature :basic-aggregations)
    (testing "Test complex filters"
      (is (= 34.0 (test-case [:sum
                              [:case [[[:and [:< [:field (mt/id :venues :price) nil] 4]
                                        [:or [:starts-with [:field (mt/id :venues :name) nil] "M"]
                                         [:ends-with [:field (mt/id :venues :name) nil] "t"]]]
                                       [:field (mt/id :venues :price) nil]]]]]))))))

(deftest ^:parallel test-case-aggregations-in-segments
  (mt/test-drivers (mt/normal-drivers-with-feature :basic-aggregations)
    (testing "Can we use segments in case"
<<<<<<< HEAD
      (mt/with-temp [Segment {segment-id :id} {:table_id   (mt/id :venues)
                                               :definition {:source-table (mt/id :venues)
                                                            :filter       [:< [:field (mt/id :venues :price) nil] 4]}}]
=======
      (t2.with-temp/with-temp [:model/Segment {segment-id :id} {:table_id   (mt/id :venues)
                                                                :definition {:source-table (mt/id :venues)
                                                                             :filter       [:< [:field (mt/id :venues :price) nil] 4]}}]
>>>>>>> 8d23fd74
        (is (=  179.0  (test-case [:sum [:case [[[:segment segment-id] [:field (mt/id :venues :price) nil]]]]])))))))

(deftest ^:parallel test-case-aggregations-in-metric
  (mt/test-drivers (mt/normal-drivers-with-feature :basic-aggregations)
    (testing "Can we use case in metric"
      (let [dataset-query (mt/mbql-query venues
                            {:aggregation  [:sum
                                            [:case [[[:< $price 4]
                                                     $price]]]]})]
<<<<<<< HEAD
        (mt/with-temp [Card {metric-id :id} {:type :metric, :dataset_query dataset-query}]
=======
        (t2.with-temp/with-temp [:model/Card {metric-id :id} {:type :metric, :dataset_query dataset-query}]
>>>>>>> 8d23fd74
          (is (= 179.0 (some->> (mt/run-mbql-query venues {:aggregation [[:metric metric-id]]
                                                           :source-table (str "card__" metric-id)})
                                mt/rows
                                ffirst
                                double))))))))

(deftest ^:parallel test-case-aggregations-in-breakout
  (mt/test-drivers (mt/normal-drivers-with-feature :basic-aggregations)
    (testing "Can we use case with breakout"
      (is (= [[2 0.0]
              [3 0.0]
              [4 1.0]
              [5 1.0]]
             (->> {:aggregation [[:sum [:case [[[:< [:field (mt/id :venues :price) nil] 2] [:field (mt/id :venues :price) nil]]]
                                        {:default 0}]]]
                   :breakout    [[:field (mt/id :venues :category_id) nil]]
                   :limit       4}
                  (mt/run-mbql-query venues)
                  (mt/round-all-decimals 2)
                  mt/rows
                  (map (fn [[k v]]
                         [(long k) (double v)]))))))))

(deftest ^:parallel test-case-aggregations+expressions
  (mt/test-drivers (mt/normal-drivers-with-feature :basic-aggregations :expressions)
    (testing "Can we use case in metric expressions"
      (is (= 90.5  (test-case [:+ [:/ [:sum [:case [[[:< [:field (mt/id :venues :price) nil] 4] [:field (mt/id :venues :price) nil]]]
                                             {:default 0}]] 2] 1]))))))

(deftest ^:parallel test-case-aggregations+expressions-2
  (mt/test-drivers (mt/normal-drivers-with-feature :basic-aggregations :expressions)
    (testing "Can use expressions as values"
      (is (= 194.5 (test-case [:sum [:case [[[:< [:field (mt/id :venues :price) nil] 2] [:+ [:field (mt/id :venues :price) nil] 1]]
                                            [[:< [:field (mt/id :venues :price) nil] 4] [:+ [:/ [:field (mt/id :venues :price) nil] 2] 1]]]]]))))))

(deftest ^:parallel test-case-normalization
  (mt/test-drivers (mt/normal-drivers-with-feature :basic-aggregations)
    (is (= 116.0 (test-case ["sum" ["case" [[["<" ["field-id" (mt/id :venues :price)] 2] 2]
                                            [["<" ["field-id" (mt/id :venues :price)] 4] 1]]]])))))

(deftest ^:parallel test-case-expressions
  (mt/test-drivers (mt/normal-drivers-with-feature :expressions)
    (is (= [nil -2.0 -1.0]
           (->> {:expressions {"case_test" [:case [[[:< [:field (mt/id :venues :price) nil] 2] -1.0]
                                                   [[:< [:field (mt/id :venues :price) nil] 3] -2.0]]]}
                 :fields [[:expression "case_test"]]}
                (mt/run-mbql-query venues)
                mt/rows
                (map (comp #(some-> % double) first))
                distinct
                sort)))))

(deftest ^:parallel two-case-functions-test
  (testing "We should support expressions with two case statements (#15107)"
    (mt/test-drivers (mt/normal-drivers-with-feature :expressions)
      (is (= [[1] [0]]
             (mt/formatted-rows
              [int]
              (mt/run-mbql-query products
                {:fields      [[:expression "two-cases"]]
                 :expressions {"two-cases" [:+
                                            [:case [[[:= $category "Widget"] 1]] {:default 0}]
                                            [:case [[[:> $rating 4] 1]] {:default 0}]]}
                 :limit    2
                 :order-by [[:asc $id]]})))))))<|MERGE_RESOLUTION|>--- conflicted
+++ resolved
@@ -1,13 +1,8 @@
 (ns ^:mb/driver-tests metabase.query-processor-test.case-test
   (:require
    [clojure.test :refer :all]
-<<<<<<< HEAD
-   [metabase.models :refer [Card Segment]]
-   [metabase.test :as mt]))
-=======
    [metabase.test :as mt]
    [toucan2.tools.with-temp :as t2.with-temp]))
->>>>>>> 8d23fd74
 
 (defn- test-case
   [expr]
@@ -51,15 +46,9 @@
 (deftest ^:parallel test-case-aggregations-in-segments
   (mt/test-drivers (mt/normal-drivers-with-feature :basic-aggregations)
     (testing "Can we use segments in case"
-<<<<<<< HEAD
-      (mt/with-temp [Segment {segment-id :id} {:table_id   (mt/id :venues)
-                                               :definition {:source-table (mt/id :venues)
-                                                            :filter       [:< [:field (mt/id :venues :price) nil] 4]}}]
-=======
       (t2.with-temp/with-temp [:model/Segment {segment-id :id} {:table_id   (mt/id :venues)
                                                                 :definition {:source-table (mt/id :venues)
                                                                              :filter       [:< [:field (mt/id :venues :price) nil] 4]}}]
->>>>>>> 8d23fd74
         (is (=  179.0  (test-case [:sum [:case [[[:segment segment-id] [:field (mt/id :venues :price) nil]]]]])))))))
 
 (deftest ^:parallel test-case-aggregations-in-metric
@@ -69,11 +58,7 @@
                             {:aggregation  [:sum
                                             [:case [[[:< $price 4]
                                                      $price]]]]})]
-<<<<<<< HEAD
-        (mt/with-temp [Card {metric-id :id} {:type :metric, :dataset_query dataset-query}]
-=======
         (t2.with-temp/with-temp [:model/Card {metric-id :id} {:type :metric, :dataset_query dataset-query}]
->>>>>>> 8d23fd74
           (is (= 179.0 (some->> (mt/run-mbql-query venues {:aggregation [[:metric metric-id]]
                                                            :source-table (str "card__" metric-id)})
                                 mt/rows
