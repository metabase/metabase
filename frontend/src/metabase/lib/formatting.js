/* @flow */

import d3 from "d3";
import inflection from "inflection";
import moment from "moment";
import Humanize from "humanize-plus";
import React from "react";
import ReactMarkdown from "react-markdown";
import { ngettext, msgid } from "c-3po";

import Mustache from "mustache";
import ReactMarkdown from "react-markdown";

import ExternalLink from "metabase/components/ExternalLink.jsx";

import {
  isDate,
  isNumber,
  isCoordinate,
  isLatitude,
  isLongitude,
} from "metabase/lib/schema_metadata";
import { isa, TYPE } from "metabase/lib/types";
import { parseTimestamp, parseTime } from "metabase/lib/time";
import { rangeForValue } from "metabase/lib/dataset";
import { getFriendlyName } from "metabase/visualizations/lib/utils";
import { decimalCount } from "metabase/visualizations/lib/numeric";

import {
  DEFAULT_DATE_STYLE,
  getDateFormatFromStyle,
  DEFAULT_TIME_STYLE,
  getTimeFormatFromStyle,
  hasHour,
} from "metabase/lib/formatting/date";

import Field from "metabase-lib/lib/metadata/Field";
import type { Column, Value } from "metabase/meta/types/Dataset";
import type { DatetimeUnit } from "metabase/meta/types/Query";
import type { Moment } from "metabase/meta/types";

import type {
  DateStyle,
  TimeStyle,
  TimeEnabled,
} from "metabase/lib/formatting/date";

// a one or two character string specifying the decimal and grouping separator characters
export type NumberSeparators = ".," | ", " | ",." | ".";

// single character string specifying date separators
export type DateSeparator = "/" | "-" | ".";

export type FormattingOptions = {
  // GENERIC
  column?: Column | Field,
  majorWidth?: number,
  type?: "axis" | "cell" | "tooltip",
  jsx?: boolean,
  // render links for type/URLs, type/Email, etc
  rich?: boolean,
  compact?: boolean,
  // always format as the start value rather than the range, e.x. for bar histogram
  noRange?: boolean,
  // NUMBER
  // TODO: docoument these:
  number_style?: null | "decimal" | "percent" | "scientific" | "currency",
  prefix?: string,
  suffix?: string,
  scale?: number,
  // https://developer.mozilla.org/en-US/docs/Web/JavaScript/Reference/Global_Objects/Number/toLocaleString
  scale?: number,
  number_separators?: NumberSeparators,
  minimumFractionDigits?: number,
  maximumFractionDigits?: number,
  // decimals sets both minimumFractionDigits and maximumFractionDigits
  decimals?: number,
  // STRING
  view_as?: "link" | "email_link" | "image",
  link_text?: string,
  // DATE/TIME
  // date/timeout style string that is used to derive a date_format or time_format for different units, see metabase/lib/formatting/date
  date_style?: DateStyle,
  date_separator?: DateSeparator,
  date_abbreviate?: boolean,
  date_format?: string,
  time_style?: TimeStyle,
  time_enabled?: TimeEnabled,
  time_format?: string,
};

type FormattedString = string | React$Element<any>;

const DEFAULT_NUMBER_OPTIONS: FormattingOptions = {
  compact: false,
  maximumFractionDigits: 2,
};

function getDefaultNumberOptions(options) {
  const defaults = { ...DEFAULT_NUMBER_OPTIONS };

  // decimals sets the exact number of digits after the decimal place
  if (typeof options.decimals === "number" && !isNaN(options.decimals)) {
    defaults.minimumFractionDigits = options.decimals;
    defaults.maximumFractionDigits = options.decimals;
  }

  return defaults;
}

const PRECISION_NUMBER_FORMATTER = d3.format(".2r");
const FIXED_NUMBER_FORMATTER = d3.format(",.f");
const DECIMAL_DEGREES_FORMATTER = d3.format(".08f");
const DECIMAL_DEGREES_FORMATTER_COMPACT = d3.format(".02f");
const BINNING_DEGREES_FORMATTER = (value, binWidth) => {
  return d3.format(`.0${decimalCount(binWidth)}f`)(value);
};

const getMonthFormat = options =>
  options.compact || options.date_abbreviate ? "MMM" : "MMMM";
const getDayFormat = options =>
  options.compact || options.date_abbreviate ? "ddd" : "dddd";

// use en dashes, for Maz
const RANGE_SEPARATOR = ` – `;

// for extracting number portion from a formatted currency string
// NOTE: match minus/plus and number separately to handle interposed currency symbol -$1.23
const NUMBER_REGEX = /([\+\-])?[^0-9]*([0-9\., ]+)/;

const DEFAULT_NUMBER_SEPARATORS = ".,";

export function numberFormatterForOptions(options: FormattingOptions) {
  options = { ...getDefaultNumberOptions(options), ...options };
  // always use "en" locale so we have known number separators we can replace depending on number_separators option
  // TODO: if we do that how can we get localized currency names?
  // $FlowFixMe: doesn't know about Intl.NumberFormat
  return new Intl.NumberFormat("en", {
    style: options.number_style,
    currency: options.currency,
    currencyDisplay: options.currency_style,
    // always use grouping separators, but we may replace/remove them depending on number_separators option
    useGrouping: true,
    minimumIntegerDigits: options.minimumIntegerDigits,
    minimumFractionDigits: options.minimumFractionDigits,
    maximumFractionDigits: options.maximumFractionDigits,
    minimumSignificantDigits: options.minimumSignificantDigits,
    maximumSignificantDigits: options.maximumSignificantDigits,
  });
}

export function formatNumber(number: number, options: FormattingOptions = {}) {
  options = { ...getDefaultNumberOptions(options), ...options };

  if (typeof options.scale === "number" && !isNaN(options.scale)) {
    number = options.scale * number;
  }

  if (options.compact) {
    return formatNumberCompact(number);
  } else if (options.number_style === "scientific") {
    return formatNumberScientific(number, options);
  } else {
    try {
      let nf;
      if (number < 1 && number > -1 && options.decimals == null) {
        // NOTE: special case to match existing behavior for small numbers, use
        // max significant digits instead of max fraction digits
        nf = numberFormatterForOptions({
          ...options,
          maximumSignificantDigits: Math.max(
            2,
            options.minimumSignificantDigits || 0,
          ),
          maximumFractionDigits: undefined,
        });
      } else if (options._numberFormatter) {
        // NOTE: options._numberFormatter allows you to provide a predefined
        // Intl.NumberFormat object for increased performance
        nf = options._numberFormatter;
      } else {
        nf = numberFormatterForOptions(options);
      }

      let formatted = nf.format(number);

      // extract number portion of currency if we're formatting a cell
      if (
        options["type"] === "cell" &&
        options["currency_in_header"] &&
        options["number_style"] === "currency"
      ) {
        const match = formatted.match(NUMBER_REGEX);
        if (match) {
          formatted = (match[1] || "").trim() + (match[2] || "").trim();
        }
      }

      // replace the separators if not default
      const separators = options["number_separators"];
      if (separators && separators !== DEFAULT_NUMBER_SEPARATORS) {
        formatted = replaceNumberSeparators(formatted, separators);
      }

      return formatted;
    } catch (e) {
      console.warn("Error formatting number", e);
      // fall back to old, less capable formatter
      // NOTE: does not handle things like currency, percent
      return FIXED_NUMBER_FORMATTER(
        d3.round(number, options.maximumFractionDigits),
      );
    }
  }
}

// replaces the decimale and grouping separators with those specified by a NumberSeparators option
function replaceNumberSeparators(
  formatted: string,
  separators: NumberSeparators,
) {
  const [decimalSeparator, groupingSeparator] = (separators || ".,").split("");

  const separatorMap = {
    ",": groupingSeparator || "",
    ".": decimalSeparator,
  };

  return formatted.replace(/,|\./g, separator => separatorMap[separator]);
}

function formatNumberScientific(
  value: number,
  options: FormattingOptions,
): FormattedString {
  if (options.maximumFractionDigits) {
    value = d3.round(value, options.maximumFractionDigits);
  }
  const exp = value.toExponential(options.minimumFractionDigits);
  if (options.jsx) {
    const [m, n] = exp.split("e");
    return (
      <span>
        {m}×10<sup>{n.replace(/^\+/, "")}</sup>
      </span>
    );
  } else {
    return exp;
  }
}

function formatNumberCompact(value: number) {
  if (value === 0) {
    // 0 => 0
    return "0";
  } else if (value >= -0.01 && value <= 0.01) {
    // 0.01 => ~0
    return "~ 0";
  } else if (value > -1 && value < 1) {
    // 0.1 => 0.1
    return PRECISION_NUMBER_FORMATTER(value).replace(/\.?0+$/, "");
  } else {
    // 1 => 1
    // 1000 => 1K
    return Humanize.compactInteger(value, 1);
  }
}

export function formatCoordinate(
  value: number,
  options: FormattingOptions = {},
) {
  const binWidth =
    options.column &&
    options.column.binning_info &&
    options.column.binning_info.bin_width;
  let direction = "";
  if (isLatitude(options.column)) {
    direction = " " + (value < 0 ? "S" : "N");
    value = Math.abs(value);
  } else if (isLongitude(options.column)) {
    direction = " " + (value < 0 ? "W" : "E");
    value = Math.abs(value);
  }

  const formattedValue = binWidth
    ? BINNING_DEGREES_FORMATTER(value, binWidth)
    : options.compact
      ? DECIMAL_DEGREES_FORMATTER_COMPACT(value)
      : DECIMAL_DEGREES_FORMATTER(value);
  return formattedValue + "°" + direction;
}

export function formatRange(
  range: [number, number],
  formatter: (value: number) => any,
  options: FormattingOptions = {},
) {
  const [start, end] = range.map(value => formatter(value, options));
  if ((options.jsx && typeof start !== "string") || typeof end !== "string") {
    return (
      <span>
        {start} {RANGE_SEPARATOR} {end}
      </span>
    );
  } else {
    return `${start} ${RANGE_SEPARATOR} ${end}`;
  }
}

function formatMajorMinor(major, minor, options = {}) {
  options = {
    jsx: false,
    majorWidth: 3,
    ...options,
  };
  if (options.jsx) {
    return (
      <span>
        <span
          style={{ minWidth: options.majorWidth + "em" }}
          className="inline-block text-right text-bold"
        >
          {major}
        </span>
        {" - "}
        <span>{minor}</span>
      </span>
    );
  } else {
    return `${major} - ${minor}`;
  }
}

/** This formats a time with unit as a date range */
export function formatDateTimeRangeWithUnit(
  value: Value,
  unit: DatetimeUnit,
  options: FormattingOptions = {},
) {
  let m = parseTimestamp(value, unit);
  if (!m.isValid()) {
    return String(value);
  }

  // Tooltips should show full month name, but condense "MMMM D, YYYY - MMMM D, YYYY" to "MMMM D - D, YYYY" etc
  const monthFormat =
    options.type === "tooltip" ? "MMMM" : getMonthFormat(options);
  const condensed = options.compact || options.type === "tooltip";

  const start = m.clone().startOf(unit);
  const end = m.clone().endOf(unit);
  if (start.isValid() && end.isValid()) {
    if (!condensed || start.year() !== end.year()) {
      // January 1, 2018 - January 2, 2019
      return (
        start.format(`${monthFormat} D, YYYY`) +
        RANGE_SEPARATOR +
        end.format(`${monthFormat} D, YYYY`)
      );
    } else if (start.month() !== end.month()) {
      // January 1 - Feburary 2, 2018
      return (
        start.format(`${monthFormat} D`) +
        RANGE_SEPARATOR +
        end.format(`${monthFormat} D, YYYY`)
      );
    } else {
      // January 1 - 2, 2018
      return (
        start.format(`${monthFormat} D`) +
        RANGE_SEPARATOR +
        end.format(`D, YYYY`)
      );
    }
  } else {
    return formatWeek(m, options);
  }
}

function formatWeek(m: Moment, options: FormattingOptions = {}) {
  // force 'en' locale for now since our weeks currently always start on Sundays
  m = m.locale("en");
  return formatMajorMinor(m.format("wo"), m.format("gggg"), options);
}

function replaceDateFormatNames(format, options) {
  return format
    .replace(/\bMMMM\b/g, getMonthFormat(options))
    .replace(/\bdddd\b/g, getDayFormat(options));
}

function formatDateTimeWithFormats(value, dateFormat, timeFormat, options) {
  let m = parseTimestamp(value, options.column && options.column.unit);
  if (!m.isValid()) {
    return String(value);
  }

  const format = [];
  if (dateFormat) {
    format.push(replaceDateFormatNames(dateFormat, options));
  }
  if (timeFormat && options.time_enabled) {
    format.push(timeFormat);
  }
  return m.format(format.join(", "));
}

function formatDateTime(value, options) {
  return formatDateTimeWithUnit(value, "minute", options);
}

export function formatDateTimeWithUnit(
  value: Value,
  unit: DatetimeUnit,
  options: FormattingOptions = {},
) {
  let m = parseTimestamp(value, unit);
  if (!m.isValid()) {
    return String(value);
  }

  // expand "week" into a range in specific contexts
  if (unit === "week") {
    if (
      (options.type === "tooltip" || options.type === "cell") &&
      !options.noRange
    ) {
      // tooltip show range like "January 1 - 7, 2017"
      return formatDateTimeRangeWithUnit(value, unit, options);
    }
  }

  options = {
    date_style: DEFAULT_DATE_STYLE,
    time_style: DEFAULT_TIME_STYLE,
    time_enabled: hasHour(unit) ? "minutes" : null,
    ...options,
  };

  let dateFormat = options.date_format;
  let timeFormat = options.time_format;

  if (!dateFormat) {
    dateFormat = getDateFormatFromStyle(
      // $FlowFixMe: date_style default set above
      options["date_style"],
      unit,
      options["date_separator"],
    );
  }

  if (!timeFormat) {
    timeFormat = getTimeFormatFromStyle(
      // $FlowFixMe: time_style default set above
      options.time_style,
      unit,
      options.time_enabled,
    );
  }

  return formatDateTimeWithFormats(value, dateFormat, timeFormat, options);
}

export function formatTime(value: Value) {
  let m = parseTime(value);
  if (!m.isValid()) {
    return String(value);
  } else {
    return m.format("LT");
  }
}

// https://github.com/angular/angular.js/blob/v1.6.3/src/ng/directive/input.js#L27
const EMAIL_WHITELIST_REGEX = /^(?=.{1,254}$)(?=.{1,64}@)[-!#$%&'*+/0-9=?A-Z^_`a-z{|}~]+(\.[-!#$%&'*+/0-9=?A-Z^_`a-z{|}~]+)*@[A-Za-z0-9]([A-Za-z0-9-]{0,61}[A-Za-z0-9])?(\.[A-Za-z0-9]([A-Za-z0-9-]{0,61}[A-Za-z0-9])?)*$/;

export function formatEmail(
  value: Value,
  { jsx, rich, view_as = "auto", link_text }: FormattingOptions = {},
) {
  const email = String(value);
  if (
    jsx &&
    rich &&
    (view_as === "email_link" || view_as === "auto") &&
    EMAIL_WHITELIST_REGEX.test(email)
  ) {
    return (
      <ExternalLink href={"mailto:" + email}>{link_text || email}</ExternalLink>
    );
  } else {
    return email;
  }
}

// based on https://github.com/angular/angular.js/blob/v1.6.3/src/ng/directive/input.js#L25
const URL_WHITELIST_REGEX = /^(https?|mailto):\/*(?:[^:@]+(?::[^@]+)?@)?(?:[^\s:/?#]+|\[[a-f\d:]+])(?::\d+)?(?:\/[^?#]*)?(?:\?[^#]*)?(?:#.*)?$/i;

export function formatUrl(
  value: Value,
  { jsx, rich, view_as = "auto", link_text }: FormattingOptions = {},
) {
  const url = String(value);
  if (
    jsx &&
    rich &&
    (view_as === "link" || view_as === "auto") &&
    URL_WHITELIST_REGEX.test(url)
  ) {
    return (
      <ExternalLink className="link link--wrappable" href={url}>
        {link_text || url}
      </ExternalLink>
    );
  } else {
    return url;
  }
}

<<<<<<< HEAD
const MARKDOWN_LINK_WHITELIST_REGEX = /^\[([^\]]+)\]\s*\((.*)\)$/;

function formatMarkdown(value: Value, { jsx, rich }: FormattingOptions = {}) {
  const markdown = String(value);
  /*
   * For now only allow markdown links that take up the whole string. When more functionality
   * is added to control rich formatting this could be expanded. Control is needed or else
   * we risk formatting strings incorectly due to parsing them as markup when instead they should
   * be treated as raw strings.
   */
  if (jsx && rich && MARKDOWN_LINK_WHITELIST_REGEX.test(markdown)) {
    return (
      <ReactMarkdown
        className="full flex-full flex flex-column"
        skipHtml={true}
        source={markdown}
        renderers={{
          link: ExternalLink,
        }}
        allowedTypes={["root", "text", "paragraph", "link", "linkReference"]} // TODO add "image" type
      />
    );
  } else {
    return value;
=======
export function formatImage(
  value: Value,
  { jsx, rich, view_as = "auto", link_text }: FormattingOptions = {},
) {
  const url = String(value);
  if (jsx && rich && view_as === "image" && URL_WHITELIST_REGEX.test(url)) {
    return <img src={url} style={{ height: 30 }} />;
  } else {
    return url;
>>>>>>> 6d890626
  }
}

// fallback for formatting a string without a column special_type
function formatStringFallback(value: Value, options: FormattingOptions = {}) {
  value = formatUrl(value, options);
  if (typeof value === "string") {
    value = formatEmail(value, options);
  }
  if (typeof value === "string") {
<<<<<<< HEAD
    value = formatMarkdown(value, options);
=======
    value = formatImage(value, options);
>>>>>>> 6d890626
  }
  return value;
}

const MARKDOWN_RENDERERS = {
  // eslint-disable-next-line react/display-name
  link: ({ href, children }) => (
    <ExternalLink href={href}>{children}</ExternalLink>
  ),
};

export function formatValue(value: Value, options: FormattingOptions = {}) {
  const formatted = formatValueRaw(value, options);
  if (options.markdown_template) {
    if (options.jsx) {
      // inject the formatted value as "value" and the unformatted value as "raw"
      const markdown = Mustache.render(options.markdown_template, {
        value: formatted,
        raw: value,
      });
      return <ReactMarkdown source={markdown} renderers={MARKDOWN_RENDERERS} />;
    } else {
      // FIXME: render and get the innerText?
      console.warn(
        "formatValue: options.markdown_template not supported when options.jsx = false",
      );
      return formatted;
    }
  }
  if (options.prefix || options.suffix) {
    if (options.jsx && typeof formatted !== "string") {
      return (
        <span>
          {options.prefix || ""}
          {formatted}
          {options.suffix || ""}
        </span>
      );
    } else {
      // $FlowFixMe: doesn't understand formatted is a string
      return `${options.prefix || ""}${formatted}${options.suffix || ""}`;
    }
  } else {
    return formatted;
  }
}

export function formatValueRaw(value: Value, options: FormattingOptions = {}) {
  let column = options.column;

  options = {
    jsx: false,
    remap: true,
    ...options,
  };

  if (options.remap && column) {
    // $FlowFixMe: column could be Field or Column
    if (column.hasRemappedValue && column.hasRemappedValue(value)) {
      // $FlowFixMe: column could be Field or Column
      return column.remappedValue(value);
    }
    // or it may be a raw column object with a "remapping" object
    if (column.remapping instanceof Map && column.remapping.has(value)) {
      return column.remapping.get(value);
    }
    // TODO: get rid of one of these two code paths?
  }

  if (value == undefined) {
    return null;
  } else if (column && isa(column.special_type, TYPE.URL)) {
    return formatUrl(value, options);
  } else if (column && isa(column.special_type, TYPE.Email)) {
    return formatEmail(value, options);
  } else if (column && isa(column.base_type, TYPE.Time)) {
    return formatTime(value);
  } else if (column && column.unit != null) {
    return formatDateTimeWithUnit(value, column.unit, options);
  } else if (
    isDate(column) ||
    moment.isDate(value) ||
    moment.isMoment(value) ||
    moment(value, ["YYYY-MM-DD'T'HH:mm:ss.SSSZ"], true).isValid()
  ) {
    return formatDateTime(value, options);
  } else if (typeof value === "string") {
    return formatStringFallback(value, options);
  } else if (typeof value === "number" && isCoordinate(column)) {
    const range = rangeForValue(value, options.column);
    if (range && !options.noRange) {
      return formatRange(range, formatCoordinate, options);
    } else {
      return formatCoordinate(value, options);
    }
  } else if (typeof value === "number" && isNumber(column)) {
    const range = rangeForValue(value, options.column);
    if (range && !options.noRange) {
      return formatRange(range, formatNumber, options);
    } else {
      return formatNumber(value, options);
    }
  } else if (typeof value === "object") {
    // no extra whitespace for table cells
    return JSON.stringify(value);
  } else {
    return String(value);
  }
}

export function formatColumn(column: Column): string {
  if (!column) {
    return "";
  } else if (column.remapped_to_column != null) {
    // $FlowFixMe: remapped_to_column is a special field added by Visualization.jsx
    return formatColumn(column.remapped_to_column);
  } else {
    let columnTitle = getFriendlyName(column);
    if (column.unit && column.unit !== "default") {
      columnTitle += ": " + capitalize(column.unit.replace(/-/g, " "));
    }
    return columnTitle;
  }
}

export function formatField(field: Field): string {
  if (!field) {
    return "";
  } else if (field.dimensions && field.dimensions.name) {
    return field.dimensions.name;
  } else {
    return field.display_name || field.name;
  }
}

// $FlowFixMe
export function singularize(...args) {
  return inflection.singularize(...args);
}

// $FlowFixMe
export function pluralize(...args) {
  return inflection.pluralize(...args);
}

// $FlowFixMe
export function capitalize(...args) {
  return inflection.capitalize(...args);
}

// $FlowFixMe
export function inflect(...args) {
  return inflection.inflect(...args);
}

// $FlowFixMe
export function titleize(...args) {
  return inflection.titleize(...args);
}

// $FlowFixMe
export function humanize(...args) {
  return inflection.humanize(...args);
}

export function duration(milliseconds: number) {
  if (milliseconds < 60000) {
    let seconds = Math.round(milliseconds / 1000);
    return ngettext(msgid`${seconds} second`, `${seconds} seconds`, seconds);
  } else {
    let minutes = Math.round(milliseconds / 1000 / 60);
    return ngettext(msgid`${minutes} minute`, `${minutes} minutes`, minutes);
  }
}

// Removes trailing "id" from field names
export function stripId(name: string) {
  return name && name.replace(/ id$/i, "").trim();
}

export function slugify(name: string) {
  return name && name.toLowerCase().replace(/[^a-z\u0400-\u04ff0-9_]/g, "_");
}

export function assignUserColors(
  userIds: number[],
  currentUserId: number,
  colorClasses: string[] = [
    "bg-brand",
    "bg-purple",
    "bg-error",
    "bg-green",
    "bg-gold",
    "bg-medium",
  ],
) {
  let assignments = {};

  const currentUserColor = colorClasses[0];
  const otherUserColors = colorClasses.slice(1);
  let otherUserColorIndex = 0;

  for (let userId of userIds) {
    if (!(userId in assignments)) {
      if (userId === currentUserId) {
        assignments[userId] = currentUserColor;
      } else if (userId != null) {
        assignments[userId] =
          otherUserColors[otherUserColorIndex++ % otherUserColors.length];
      }
    }
  }

  return assignments;
}

export function formatSQL(sql: string) {
  if (typeof sql === "string") {
    sql = sql.replace(/\sFROM/, "\nFROM");
    sql = sql.replace(/\sLEFT JOIN/, "\nLEFT JOIN");
    sql = sql.replace(/\sWHERE/, "\nWHERE");
    sql = sql.replace(/\sGROUP BY/, "\nGROUP BY");
    sql = sql.replace(/\sORDER BY/, "\nORDER BY");
    sql = sql.replace(/\sLIMIT/, "\nLIMIT");
    sql = sql.replace(/\sAND\s/, "\n   AND ");
    sql = sql.replace(/\sOR\s/, "\n    OR ");

    return sql;
  }
}<|MERGE_RESOLUTION|>--- conflicted
+++ resolved
@@ -517,32 +517,6 @@
   }
 }
 
-<<<<<<< HEAD
-const MARKDOWN_LINK_WHITELIST_REGEX = /^\[([^\]]+)\]\s*\((.*)\)$/;
-
-function formatMarkdown(value: Value, { jsx, rich }: FormattingOptions = {}) {
-  const markdown = String(value);
-  /*
-   * For now only allow markdown links that take up the whole string. When more functionality
-   * is added to control rich formatting this could be expanded. Control is needed or else
-   * we risk formatting strings incorectly due to parsing them as markup when instead they should
-   * be treated as raw strings.
-   */
-  if (jsx && rich && MARKDOWN_LINK_WHITELIST_REGEX.test(markdown)) {
-    return (
-      <ReactMarkdown
-        className="full flex-full flex flex-column"
-        skipHtml={true}
-        source={markdown}
-        renderers={{
-          link: ExternalLink,
-        }}
-        allowedTypes={["root", "text", "paragraph", "link", "linkReference"]} // TODO add "image" type
-      />
-    );
-  } else {
-    return value;
-=======
 export function formatImage(
   value: Value,
   { jsx, rich, view_as = "auto", link_text }: FormattingOptions = {},
@@ -552,7 +526,6 @@
     return <img src={url} style={{ height: 30 }} />;
   } else {
     return url;
->>>>>>> 6d890626
   }
 }
 
@@ -563,11 +536,7 @@
     value = formatEmail(value, options);
   }
   if (typeof value === "string") {
-<<<<<<< HEAD
-    value = formatMarkdown(value, options);
-=======
     value = formatImage(value, options);
->>>>>>> 6d890626
   }
   return value;
 }
