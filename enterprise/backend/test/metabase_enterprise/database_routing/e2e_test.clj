--- conflicted
+++ resolved
@@ -242,21 +242,17 @@
               (mt/dataset (mt/dataset-definition (router-dataset-name driver/*driver*)
                                                  [["t"
                                                    [{:field-name "f", :base-type :type/Text}]
-<<<<<<< HEAD
-                                                   [["router-foo"]
-                                                    ["router-bar"]]]])
-=======
                                                    [["original-foo"]
                                                     ["original-bar"]]]])
->>>>>>> f1057b64
                 (let [router (mt/db)]
                   (wire-routing {:parent router :children [routed]})
                   (mt/with-temp [:model/DatabaseRouter _ {:database_id    (u/the-id router)
                                                           :user_attribute "db_name"}]
                     (met/with-user-attributes! :rasta {"db_name" (:name routed)}
-                      (is (= [[1 "router-foo"] [2 "router-bar"]]
+                      (is (= [[1 "original-foo"] [2 "original-bar"]]
                              (mt/with-current-user (mt/user->id :crowberto)
                                (mt/rows (mt/process-query (mt/query t))))))
                       (is (= [[1 "routed-foo"] [2 "routed-bar"]]
                              (mt/with-current-user (mt/user->id :rasta)
-                               (mt/rows (mt/process-query (mt/query t)))))))))))))))))+                               (mt/rows (mt/process-query (mt/query t)))))))))))))))))
+
