(ns metabase.lib.schema.expression.temporal
  (:require
   [clojure.set :as set]
   [metabase.lib.hierarchy :as lib.hierarchy]
   [metabase.lib.schema.common :as common]
   [metabase.lib.schema.expression :as expression]
   [metabase.lib.schema.literal :as literal]
   [metabase.lib.schema.mbql-clause :as mbql-clause]
   [metabase.lib.schema.temporal-bucketing :as temporal-bucketing]
   [metabase.util.malli.registry :as mr]
   [metabase.util.time.impl-common :as u.time.impl-common])
  #?@
   (:clj
    [(:import
      (java.time ZoneId))]
    :cljs
    [(:require
      ["moment" :as moment]
      ["moment-timezone" :as mtz])]))

#?(:cljs
   ;; so the moment-timezone stuff gets loaded
   (comment mtz/keep-me))

(mbql-clause/define-tuple-mbql-clause :interval :- :type/Interval
  :int
  ::temporal-bucketing/unit.date-time.interval)

(defmethod expression/type-of-method :lib.type-of/type-is-temporal-type-of-first-arg [[_tag _opts temporal]]
  ;; For datetime-add, datetime-subtract, etc. the first arg is a temporal value. However, some valid values are
  ;; formatted strings for which type-of returns eg. #{:type/String :type/DateTime}. Since we're doing date arithmetic,
  ;; we know for sure it's the temporal type.
  (let [inner-type (expression/type-of temporal)]
    (if (set? inner-type)
      (let [temporal-set (set/intersection inner-type #{:type/Date :type/DateTime})]
        (if (= (count temporal-set) 1)
          (first temporal-set)
          temporal-set))
      inner-type)))

;; For most purposes, `:lib.type-of/type-is-temporal-type-of-first-arg` is the same as
;; `:lib.type-of/type-is-type-of-first-arg`. In particular, for the unambiguous `lib.metadata.calculation/type-of`, they
;; are identical. They only differ when there's a set of possibilities in `lib.schema.expression/type-of`.
(lib.hierarchy/derive :lib.type-of/type-is-temporal-type-of-first-arg :lib.type-of/type-is-type-of-first-arg)

;;; TODO -- we should constrain this so that you can only use a Date unit if expr is a date, etc.
(doseq [op [:datetime-add :datetime-subtract]]
  (mbql-clause/define-tuple-mbql-clause op
    #_expr   [:ref ::expression/temporal]
    #_amount :int
    #_unit   [:ref ::temporal-bucketing/unit.date-time.interval])
  (lib.hierarchy/derive op :lib.type-of/type-is-temporal-type-of-first-arg))

(doseq [op [:get-year :get-month :get-day :get-hour :get-minute :get-second :get-quarter]]
  (mbql-clause/define-tuple-mbql-clause op :- :type/Integer
    [:schema [:ref ::expression/temporal]]))

(mbql-clause/define-tuple-mbql-clause :date :- :type/Date
<<<<<<< HEAD
  [:schema [:or [:ref ::expression/string]  ;; parse string as date
=======
  [:schema [:or
            [:ref ::expression/string]      ;; parse string as date
>>>>>>> 0081e2d7
            [:ref ::expression/temporal]]]) ;; truncate datetime to date

;; doesn't contain `:millisecond`
(mr/def ::datetime-diff-unit
  [:enum
   {:error/message    "Valid datetime-diff unit"
    :decode/normalize common/normalize-keyword-lower}
   :day
   :week
   :month
   :quarter
   :year
   :second
   :minute
   :hour])

(mbql-clause/define-tuple-mbql-clause :datetime-diff :- :type/Integer
  #_:datetime1 [:schema [:ref ::expression/temporal]]
  #_:datetime2 [:schema [:ref ::expression/temporal]]
  #_:unit [:ref ::datetime-diff-unit])

(doseq [temporal-extract-op #{:get-second :get-minute :get-hour
                              :get-day :get-month :get-quarter :get-year}]
  (mbql-clause/define-tuple-mbql-clause temporal-extract-op :- :type/Integer
    #_:datetime [:schema [:ref ::expression/temporal]]))

(mr/def ::week-mode
  [:enum {:decode/normalize common/normalize-keyword-lower} :iso :us :instance])

(mbql-clause/define-catn-mbql-clause :get-week :- :type/Integer
  [:datetime [:schema [:ref ::expression/temporal]]]
  ;; TODO : the mode should probably go in the options map in modern MBQL rather than have it be a separate positional
  ;; argument. But we can't refactor everything in one go, so that will have to be a future refactor.
  [:mode     [:? [:schema [:ref ::week-mode]]]])

(mbql-clause/define-catn-mbql-clause :get-day-of-week :- :type/Integer
  [:datetime [:schema [:ref ::expression/temporal]]]
  ;; TODO : the mode should probably go in the options map in modern MBQL rather than have it be a separate positional
  ;; argument. But we can't refactor everything in one go, so that will have to be a future refactor.
  [:mode     [:? [:schema [:ref ::week-mode]]]])

(mr/def ::timezone-id
  [:and
   ::common/non-blank-string
   [:or
    (into [:enum
           {:error/message "valid timezone ID"
            :error/fn      (fn [{:keys [value]} _]
                             (str "invalid timezone ID: " (pr-str value)))}]
          (sort
           #?(;; 600 timezones on java 17
              :clj (ZoneId/getAvailableZoneIds)
              ;; 596 timezones on moment-timezone 0.5.38
              :cljs (.names (.-tz moment)))))
    ::literal/string.zone-offset]])

(mbql-clause/define-catn-mbql-clause :convert-timezone
  [:datetime [:schema [:ref ::expression/temporal]]]
  [:target   [:schema [:ref ::timezone-id]]]
  [:source   [:? [:schema [:ref ::timezone-id]]]])

(lib.hierarchy/derive :convert-timezone :lib.type-of/type-is-temporal-type-of-first-arg)

(mbql-clause/define-tuple-mbql-clause :now :- :type/DateTimeWithTZ)

;;; if `:absolute-datetime` has `:base-type` in options, it must either derive from `:type/Date` or `:type/DateTime`.
;;; TODO -- we should do additional validation here and make sure the unit/value agree with base-type when it's
;;; present.
(mr/def ::absolute-datetime.base-type
  [:and
   [:ref ::common/base-type]
   [:fn
    {:error/message ":absolute-datetime base-type must derive from :type/Date or :type/DateTime"}
    (fn [base-type]
      (some #(isa? base-type %)
            [:type/Date
             :type/DateTime]))]])

(mr/def ::absolute-datetime.options
  [:merge
   [:ref ::common/options]
   [:map
    [:base-type {:optional true} [:ref ::absolute-datetime.base-type]]]])

(mbql-clause/define-mbql-clause :absolute-datetime
  [:cat
   {:error/message "valid :absolute-datetime clause"}
   [:= {:decode/normalize common/normalize-keyword-lower} :absolute-datetime]
   [:schema [:ref ::absolute-datetime.options]]
   [:alt
    [:cat
     {:error/message ":absolute-datetime literal and unit for :type/Date"}
     [:schema [:or
               [:ref ::literal/date]
               ;; absolute datetime also allows `year-month` and `year` literals.
               [:ref ::literal/string.year-month]
               [:ref ::literal/string.year]]]
     [:schema [:or
               [:= {:decode/normalize common/normalize-keyword-lower} :default]
               [:ref ::temporal-bucketing/unit.date]]]]
    [:cat
     {:error/message ":absolute-datetime literal and unit for :type/DateTime"}
     [:schema [:or
               [:= {:decode/normalize common/normalize-keyword-lower} :current]
               [:ref ::literal/datetime]]]
     [:schema [:or
               [:= {:decode/normalize common/normalize-keyword-lower} :default]
               [:ref ::temporal-bucketing/unit.date-time]]]]]])

(defmethod expression/type-of-method :absolute-datetime
  [[_tag _opts value unit]]
  (or
   ;; if value is `:current`, then infer the type based on the unit. Date unit = `:type/Date`. Anything else =
   ;; `:type/DateTime`.
   (when (= value :current)
     (cond
       (= unit :default)                                 :type/DateTime
       (mr/validate ::temporal-bucketing/unit.date unit) :type/Date
       :else                                             :type/DateTime))
   ;; handle year-month and year string regexes, which are not allowed as date literals unless wrapped in
   ;; `:absolute-datetime`.
   (when (string? value)
     (cond
       (re-matches u.time.impl-common/year-month-regex value) :type/Date
       (re-matches u.time.impl-common/year-regex value)       :type/Date))
   ;; for things that return a union of types like string literals, only the temporal types make sense, so filter out
   ;; everything else.
   (let [value-type (expression/type-of value)
         value-type (if (set? value-type)
                      (into #{} (filter #(isa? % :type/Temporal)) value-type)
                      value-type)]
     (if (and (set? value-type)
              (= (count value-type) 1))
       (first value-type)
       value-type))))

(mr/def ::relative-datetime.amount
  [:multi {:dispatch (some-fn keyword? string?)}
   [true  [:= {:decode/normalize common/normalize-keyword-lower} :current]]
   [false :int]])

(mbql-clause/define-catn-mbql-clause :relative-datetime :- :type/DateTime
  [:n    [:schema [:ref ::relative-datetime.amount]]]
  [:unit [:? [:schema [:ref ::temporal-bucketing/unit.date-time.interval]]]])

(mbql-clause/define-tuple-mbql-clause :time :- :type/Time
  #_:timestr [:schema [:ref ::expression/string]]
  #_:unit [:ref ::temporal-bucketing/unit.time.interval])

;;; this has some stuff that's missing from [[::temporal-bucketing/unit.date-time.extract]], like `:week-of-year-iso`
(mr/def ::temporal-extract.unit
  [:enum
   {:decode/normalize common/normalize-keyword-lower}
   :year-of-era
   :quarter-of-year
   :month-of-year
   :week-of-year-iso
   :week-of-year-us
   :week-of-year-instance
   :day-of-month
   :day-of-week
   :day-of-week-iso
   :hour-of-day
   :minute-of-hour
   :second-of-minute])

;;; TODO -- this should make sure unit agrees with the type of expression we're extracting from.
(mbql-clause/define-catn-mbql-clause :temporal-extract :- :type/Integer
  [:datetime [:schema [:ref ::expression/temporal]]]
  [:unit     [:schema [:ref ::temporal-extract.unit]]]
  [:mode     [:? [:schema [:ref ::week-mode]]]])<|MERGE_RESOLUTION|>--- conflicted
+++ resolved
@@ -56,12 +56,8 @@
     [:schema [:ref ::expression/temporal]]))
 
 (mbql-clause/define-tuple-mbql-clause :date :- :type/Date
-<<<<<<< HEAD
-  [:schema [:or [:ref ::expression/string]  ;; parse string as date
-=======
   [:schema [:or
             [:ref ::expression/string]      ;; parse string as date
->>>>>>> 0081e2d7
             [:ref ::expression/temporal]]]) ;; truncate datetime to date
 
 ;; doesn't contain `:millisecond`
