--- conflicted
+++ resolved
@@ -1,33 +1,3 @@
-<<<<<<< HEAD
-import React, { ReactNode, useCallback, useMemo, useState } from "react";
-import { t } from "ttag";
-import { isSmallScreen } from "metabase/lib/dom";
-import { isMac } from "metabase/lib/browser";
-import LogoIcon from "metabase/components/LogoIcon";
-import Tooltip from "metabase/components/Tooltip";
-import { CollectionId, User } from "metabase-types/api";
-import NewItemButton from "../NewItemButton";
-import SearchBar from "../SearchBar";
-import SidebarButton from "../SidebarButton";
-import CollectionBreadcrumbs from "../../containers/CollectionBreadcrumbs";
-import {
-  AppBarRoot,
-  LeftContainer,
-  MiddleContainer,
-  RightContainer,
-  SearchBarContainer,
-  SearchBarContent,
-  SidebarButtonContainer,
-  LogoLink,
-  LogoLinkContainer,
-  CollectionBreadcrumbsContainer,
-  ProfileLinkContainer,
-} from "./AppBar.styled";
-import ProfileLink from "metabase/nav/components/ProfileLink";
-
-interface AppBarProps {
-  currentUser: User;
-=======
 import React from "react";
 import useIsSmallScreen from "metabase/hooks/use-is-small-screen";
 import { CollectionId } from "metabase-types/api";
@@ -36,124 +6,23 @@
 import { AppBarRoot } from "./AppBar.styled";
 
 export interface AppBarProps {
->>>>>>> 451f3379
   collectionId?: CollectionId;
   isNavBarOpen?: boolean;
   isNavBarVisible?: boolean;
   isSearchVisible?: boolean;
   isNewButtonVisible?: boolean;
   isCollectionPathVisible?: boolean;
-<<<<<<< HEAD
-  isProfileLinkVisible?: boolean;
-=======
   isQuestionLineageVisible?: boolean;
->>>>>>> 451f3379
   onToggleNavbar: () => void;
   onCloseNavbar: () => void;
-  onLogout: () => void;
 }
 
-<<<<<<< HEAD
-const AppBar = ({
-  currentUser,
-  collectionId,
-  isNavBarOpen,
-  isNavBarVisible,
-  isSearchVisible,
-  isNewButtonVisible,
-  isCollectionPathVisible,
-  isProfileLinkVisible,
-  onToggleNavbar,
-  onCloseNavbar,
-  onLogout,
-}: AppBarProps): JSX.Element => {
-  const [isSearchActive, setSearchActive] = useState(false);
-
-  const handleLogoClick = useCallback(() => {
-    if (isSmallScreen()) {
-      onCloseNavbar();
-    }
-  }, [onCloseNavbar]);
-
-  const handleSearchActive = useCallback(() => {
-    if (isSmallScreen()) {
-      setSearchActive(true);
-      onCloseNavbar();
-    }
-  }, [onCloseNavbar]);
-
-  const handleSearchInactive = useCallback(() => {
-    if (isSmallScreen()) {
-      setSearchActive(false);
-    }
-  }, []);
-
-  const sidebarButtonTooltip = useMemo(() => {
-    const message = isNavBarOpen ? t`Close sidebar` : t`Open sidebar`;
-    const shortcut = isMac() ? "(⌘ + .)" : "(Ctrl + .)";
-    return `${message} ${shortcut}`;
-  }, [isNavBarOpen]);
-
-  return (
-    <AppBarRoot>
-      <LeftContainer
-        isLogoActive={!isNavBarVisible}
-        isSearchActive={isSearchActive}
-      >
-        <HomepageLink onClick={handleLogoClick}>
-          {isNavBarVisible && (
-            <SidebarButtonContainer>
-              <Tooltip
-                tooltip={sidebarButtonTooltip}
-                isEnabled={!isSmallScreen()}
-              >
-                <SidebarButton
-                  isSidebarOpen={isNavBarOpen}
-                  onClick={onToggleNavbar}
-                />
-              </Tooltip>
-            </SidebarButtonContainer>
-          )}
-        </HomepageLink>
-        {isCollectionPathVisible && (
-          <CollectionBreadcrumbsContainer isVisible={!isNavBarOpen}>
-            <CollectionBreadcrumbs collectionId={collectionId} />
-          </CollectionBreadcrumbsContainer>
-        )}
-      </LeftContainer>
-      {!isSearchActive && (
-        <MiddleContainer>
-          <HomepageLink onClick={handleLogoClick} />
-        </MiddleContainer>
-      )}
-      {(isSearchVisible || isNewButtonVisible) && (
-        <RightContainer>
-          {isSearchVisible && (
-            <SearchBarContainer>
-              <SearchBarContent>
-                <SearchBar
-                  onSearchActive={handleSearchActive}
-                  onSearchInactive={handleSearchInactive}
-                />
-              </SearchBarContent>
-            </SearchBarContainer>
-          )}
-          {isNewButtonVisible && <NewItemButton />}
-          {isProfileLinkVisible && (
-            <ProfileLinkContainer>
-              <ProfileLink user={currentUser} onLogout={onLogout} />
-            </ProfileLinkContainer>
-          )}
-        </RightContainer>
-      )}
-=======
 const AppBar = (props: AppBarProps): JSX.Element => {
   const isSmallScreen = useIsSmallScreen();
 
   return (
     <AppBarRoot>
       {isSmallScreen ? <AppBarSmall {...props} /> : <AppBarLarge {...props} />}
->>>>>>> 451f3379
     </AppBarRoot>
   );
 };
