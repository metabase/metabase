(ns metabase.lib.convert-test
  (:require
   [clojure.test :refer [are deftest is testing]]
   [metabase.lib.convert :as lib.convert]
   [metabase.lib.core :as lib]
   [metabase.lib.test-metadata :as meta]
   #?@(:cljs ([metabase.test-runner.assert-exprs.approximately-equal]))))

#?(:cljs (comment metabase.test-runner.assert-exprs.approximately-equal/keep-me))

(deftest ^:parallel ->pMBQL-test
  (is (=? {:lib/type :mbql/query
           :stages   [{:lib/type     :mbql.stage/mbql
                       :source-table 1}
                      {:lib/type    :mbql.stage/mbql
                       :fields      [[:field {:lib/uuid string?} 2]
                                     [:field {:lib/uuid string?, :temporal-unit :month} 3]]
                       :aggregation [[:count {:lib/uuid string?}]]}]
           :database 1}
          (lib.convert/->pMBQL
           {:database 1
            :type     :query
            :query    {:source-query {:source-table 1}
                       :fields       [[:field 2 nil]
                                      [:field 3 {:temporal-unit :month}]]
                       :aggregation  [[:count]]}})))
  (testing ":field clause"
    (are [clause expected] (=? expected
                               (lib.convert/->pMBQL clause))
      [:field 2 nil]                     [:field {:lib/uuid string?} 2]
      [:field 3 {:temporal-unit :month}] [:field {:lib/uuid string?, :temporal-unit :month} 3])))

(deftest ^:parallel ->pMBQL-idempotency-test
  (is (=? {:lib/type :mbql/query
           :stages   [{:lib/type     :mbql.stage/mbql
                       :source-table 1}
                      {:lib/type    :mbql.stage/mbql
                       :fields      [[:field {:lib/uuid string?} 2]
                                     [:field {:lib/uuid string?, :temporal-unit :month} 3]]
                       :aggregation [[:count {:lib/uuid string?}]]}]
           :database 1}
          (lib.convert/->pMBQL
           (lib.convert/->pMBQL
            {:database 1
             :type     :query
             :query    {:source-query {:source-table 1}
                        :fields       [[:field 2 nil]
                                       [:field 3 {:temporal-unit :month}]]
                        :aggregation  [[:count]]}}))))
  (testing ":field clause"
    (are [clause expected] (=? expected
                               (lib.convert/->pMBQL (lib.convert/->pMBQL clause)))
      [:field 2 nil]                     [:field {:lib/uuid string?} 2]
      [:field 3 {:temporal-unit :month}] [:field {:lib/uuid string?, :temporal-unit :month} 3])))

(deftest ^:parallel ->pMBQL-joins-test
  (is (=? {:lib/type :mbql/query
           :database (meta/id)
           :stages   [{:lib/type    :mbql.stage/mbql
                       :fields      [[:field
                                      {:lib/uuid string?, :join-alias "CATEGORIES__via__CATEGORY_ID"}
                                      (meta/id :categories :name)]]
                       :joins       [{:lib/type    :mbql/join
                                      :lib/options {:lib/uuid string?}
                                      :alias       "CATEGORIES__via__CATEGORY_ID"
                                      :conditions  [[:=
                                                     {:lib/uuid string?}
                                                     [:field
                                                      {:lib/uuid string?}
                                                      (meta/id :venues :category-id)]
                                                     [:field
                                                      {:lib/uuid string?, :join-alias "CATEGORIES__via__CATEGORY_ID"}
                                                      (meta/id :categories :id)]]]
                                      :strategy    :left-join
                                      :fk-field-id (meta/id :venues :category-id)
                                      :stages      [{:lib/type     :mbql.stage/mbql
                                                     :source-table (meta/id :venues)}]}]}]}
          (lib.convert/->pMBQL
           {:database (meta/id)
            :type     :query
            :query    {:source-table (meta/id :categories)
                       :fields [[:field (meta/id :categories :name) {:join-alias "CATEGORIES__via__CATEGORY_ID"}]]
                       :joins  [{:alias        "CATEGORIES__via__CATEGORY_ID"
                                 :source-table (meta/id :venues)
                                 :condition    [:=
                                                [:field (meta/id :venues :category-id) nil]
                                                [:field (meta/id :categories :id) {:join-alias "CATEGORIES__via__CATEGORY_ID"}]]
                                 :strategy     :left-join
                                 :fk-field-id  (meta/id :venues :category-id)}]}}))))

(deftest ^:parallel ->pMBQL-join-fields-test
  (testing "#29898"
    (is (=? {:lib/type :mbql/query
             :stages   [{:lib/type     :mbql.stage/mbql
                         :joins        [{:alias       "Cat"
                                         :fields      [[:field {:lib/uuid string?, :join-alias "Cat"} 1]]
                                         :conditions  [[:=
                                                        {:lib/uuid string?}
                                                        [:field {:lib/uuid string?} 2]
                                                        [:field {:lib/uuid string?} 2]]]
                                         :lib/type    :mbql/join
                                         :stages      [{:lib/type     :mbql.stage/mbql
                                                        :source-table 3}]
                                         :lib/options {:lib/uuid string?}}]
                         :limit        1
                         :source-table 4}]
             :database 5}
            (lib.convert/->pMBQL
             {:database 5
              :type     :query
              :query    {:joins        [{:source-table 3
                                         :alias        "Cat"
                                         :condition    [:= [:field 2 nil] [:field 2 nil]]
                                         :fields       [[:field 1 {:join-alias "Cat"}]]}]
                         :limit        1
                         :source-table 4}})))))

(deftest ^:parallel aggregation-options-test
  (is (=? {:lib/type :mbql/query
           :stages   [{:lib/type     :mbql.stage/mbql
                       :source-table 1
                       :aggregation  [[:sum
                                       {:lib/uuid string?, :display-name "Revenue"}
                                       [:field {:lib/uuid string?} 1]]]}]}
          (lib.convert/->pMBQL {:type  :query
                                :database 5
                                :query {:source-table 1
                                        :aggregation  [[:aggregation-options
                                                        [:sum [:field 1 nil]]
                                                        {:display-name "Revenue"}]]}}))))
(deftest ^:parallel effective-type-drop-test
  (testing ":effective_type values should be dropped in ->legacy-MBQL"
    (is (=? {:type  :query
             :query {:source-table 1
                     :aggregation  [[:sum [:field 1 nil]]]
                     :breakout     [[:aggregation 0 {:display-name "Revenue"}]]}}
<<<<<<< HEAD
            (let [ag-uuid (str (random-uuid))]
              (lib.convert/->legacy-MBQL
                {:lib/type :mbql/query
                 :stages   [{:lib/type     :mbql.stage/mbql
                             :source-table 1
                             :aggregation  [[:sum {:lib/uuid ag-uuid}
                                             [:field {:lib/uuid (str (random-uuid))} 1]]]
                             :breakout     [[:aggregation
                                             {:display-name   "Revenue"
                                              :effective_type :type/Integer}
                                             ag-uuid]]}]}))))))
=======
            (lib.convert/->legacy-MBQL
             {:lib/type :mbql/query
              :stages   [{:lib/type     :mbql.stage/mbql
                          :source-table 1
                          :aggregation  [[:sum {:lib/uuid string?} [:field {:lib/uuid string?} 1]]]
                          :breakout     [[:aggregation 0 {:display-name   "Revenue"
                                                          :effective_type :type/Integer}]]}]})))))
>>>>>>> 01a61b3a

(deftest ^:parallel round-trip-test
  ;; Miscellaneous queries that have caused test failures in the past, captured here for quick feedback.
  (are [query] (= query (-> query lib.convert/->pMBQL lib.convert/->legacy-MBQL))
    ;; :aggregation-options on a non-aggregate expression with an inner aggregate.
    {:database 194
     :query {:aggregation [[:aggregation-options
                            [:- [:sum [:field 1677 nil]] 41]
                            {:name "Sum-41"}]]
             :breakout [[:field 1677 nil]]
             :source-table 517}
     :type :query}

    ;; :aggregation-options nested, not at the top level under :aggregation
    {:database 194
     :query {:aggregation [[:- [:aggregation-options
                                [:sum [:field 1677 nil]]
                                {:name "Sum-41"}] 41]]
             :breakout [[:field 1677 nil]]
             :source-table 517}
     :type :query}

    {:database 67
     :query {:aggregation [[:aggregation-options
                            [:avg
                             [:field
                              809
                              {:metabase.query-processor.util.add-alias-info/source-alias "RATING"
                               :metabase.query-processor.util.add-alias-info/source-table 224}]]
                            {:name "avg"
                             :metabase.query-processor.util.add-alias-info/desired-alias "avg"
                             :metabase.query-processor.util.add-alias-info/position 1
                             :metabase.query-processor.util.add-alias-info/source-alias "avg"}]]
             :source-table 224}
     :type :query}

    [:value nil {:base_type :type/Number}]

    [:expression "expr" {:display-name "Iambic Diameter"}]

    [:case [[[:< [:field 1 nil] 10] [:value nil {:base_type :type/Number}]] [[:> [:field 2 nil] 2] 10]]]

    {:database 67
     :query {:filter [:= [:field
                          809
                          {:metabase.query-processor.util.add-alias-info/source-alias "RATING"
                           :metabase.query-processor.util.add-alias-info/source-table 224}] 1]
             :source-table 224}
     :type :query}

    {:database 67
     :query {:filter [:and
                      [:= [:field
                           809
                           {:metabase.query-processor.util.add-alias-info/source-alias "RATING"
                            :metabase.query-processor.util.add-alias-info/source-table 224}] 1]
                      [:= [:field
                           809
                           {:metabase.query-processor.util.add-alias-info/source-alias "RATING"
                            :metabase.query-processor.util.add-alias-info/source-table 224}] 1]]
             :source-table 224}
     :type :query}

    {:database 1,
     :type :query,
     :query
     {:source-table 2,
      :aggregation [[:count]],
      :breakout [[:field 14 {:temporal-unit :month}]],
      :order-by [[:asc [:aggregation 0]]]}}

    {:database 23001
     :type     :query
     :query    {:source-table 224
                :fields [[:field 23101 {:join-alias "CATEGORIES__via__CATEGORY_ID"}]]
                :joins  [{:alias        "CATEGORIES__via__CATEGORY_ID"
                          :source-table 23040
                          :condition    [:=
                                         [:field 23402 nil]
                                         [:field 23100 {:join-alias "CATEGORIES__via__CATEGORY_ID"}]]
                          :strategy     :left-join
                          :fk-field-id  23402}]}}

    {:database 1
     :type     :query
     :query    {:source-table 224
                :order-by [[:asc [:field 1 nil]]]}}

    {:database 5
     :type     :query
     :query    {:joins        [{:source-table 3
                                :alias        "Cat"
                                :condition    [:= [:field 2 nil] [:field 2 nil]]
                                :fields       [[:field 1 {:join-alias "Cat"}]]}]
                :limit        1
                :source-table 4}}

    {:database 310,
     :query {:middleware {:disable-remaps? true},
             :source-card-id 1301,
             :source-query {:native "SELECT id, name, category_id, latitude, longitude, price FROM venues ORDER BY id ASC LIMIT 2"}},
     :type :query}

    {:type :native,
     :native
     {:query
      "SELECT \"PUBLIC\".\"VENUES\".\"ID\" AS \"ID\", \"PUBLIC\".\"VENUES\".\"NAME\" AS \"NAME\", \"PUBLIC\".\"VENUES\".\"CATEGORY_ID\" AS \"CATEGORY_ID\", \"PUBLIC\".\"VENUES\".\"LATITUDE\" AS \"LATITUDE\", \"PUBLIC\".\"VENUES\".\"LONGITUDE\" AS \"LONGITUDE\", \"PUBLIC\".\"VENUES\".\"PRICE\" AS \"PRICE\" FROM \"PUBLIC\".\"VENUES\" LIMIT 1048575",
      :params nil}
     :database 2360}

    {:database 1,
     :native {:query "select 111 as my_number, 'foo' as my_string"},
     :parameters [{:target [:dimension [:field 16 {:source-field 5}]],
                   :type :category,
                   :value [:param-value]}],
     :type :native}))

(deftest ^:parallel round-trip-options-test
  (testing "Round-tripping (p)MBQL caluses with options (#30280)"
    (testing "starting with pMBQL"
      (is (=? [:does-not-contain {:lib/uuid string?
                                  :case-sensitive false}
               [:field {:lib/uuid string?} 23]
               "invite"]
              (-> [:does-not-contain {:lib/uuid "b6a2ab24-bfb2-4b90-bd71-f96b1e025a5e"
                                      :case-sensitive false}
                   [:field {:lib/uuid "5d01e669-783f-40e0-9ae0-2b8098448390"} 23]
                   "invite"]
                  lib.convert/->legacy-MBQL lib.convert/->pMBQL))))
    (testing "starting with MBQL"
      (let [mbql-filter [:does-not-contain [:field 23 nil] "invite" {:case-sensitive false}]]
        (is (= mbql-filter
               (-> mbql-filter lib.convert/->pMBQL lib.convert/->legacy-MBQL)))))))

(deftest ^:parallel case-expression-with-default-value-round-trip-test
  (testing "Round trip of case expression with default value (#30280)"
    (let [aggregation-options-clause
          [:aggregation-options
           [:distinct [:case [[[:> [:field 11 nil] 0] [:field 14 nil]]]
                       {:default [:field 13 nil]}]]
           {:name "CE"
            :display-name "CE"}]
          expected-pmbql-aggregation-options-clause
          [:distinct {:name "CE"
                      :display-name "CE"
                      :lib/uuid string?}
           [:case
            {:lib/uuid string?}
            [[[:> {:lib/uuid string?}
               [:field {:lib/uuid string?} 11] 0]
              [:field {:lib/uuid string?} 14]]]
            [:field {:lib/uuid string?} 13]]]
          mbql-query
          {:database 1
           :type :query
           :query {:expressions {"CC" [:+ 1 1]}
                   :limit 10
                   :source-query {:source-table 2
                                  :aggregation [aggregation-options-clause]
                                  :breakout [[:field 15 {:temporal-unit :month}]]}}
           :parameters []}
          pmbql-aggregation-options-clause
          (lib.convert/->pMBQL aggregation-options-clause)]
      (is (=? expected-pmbql-aggregation-options-clause
              pmbql-aggregation-options-clause))
      (is (=? aggregation-options-clause
              (lib.convert/->legacy-MBQL pmbql-aggregation-options-clause)))
      (is (= (dissoc mbql-query :parameters [])
             (-> mbql-query lib.convert/->pMBQL lib.convert/->legacy-MBQL))))))

(deftest ^:parallel round-trip-preserve-metadata-test
  (testing "Round-tripping should not affect embedded metadata"
    (let [query {:database 2445
                 :type     :query
                 :query    {:limit        5
                            :source-query {:source-table 1}
                            :source-metadata
                            [{:semantic_type   :type/PK
                              :table_id        32598
                              :name            "id"
                              :source          :fields
                              :field_ref       [:field 134528 nil]
                              :effective_type  :type/Integer
                              :id              134528
                              :visibility_type :normal
                              :display_name    "ID"
                              :base_type       :type/Integer}]}

                 :metabase-enterprise.sandbox.query-processor.middleware.row-level-restrictions/original-metadata
                 [{:base-type       :type/Text
                   :semantic-type   :type/Category
                   :table-id        32600
                   :name            "category"
                   :source          :breakout
                   :effective-type  :type/Text
                   :id              134551
                   :source-alias    "products__via__product_id"
                   :visibility-type :normal
                   :display-name    "Product → Category"
                   :field-ref       [:field 134551 {:source-field 134534}]
                   :fk-field-id     134534
                   :fingerprint     {:global {:distinct-count 4, :nil% 0.0}
                                     :type   {:type/text {:percent-json   0.0
                                                          :percent-url    0.0
                                                          :percent-email  0.0
                                                          :percent-state  0.0
                                                          :average-length 6.375}}}}]}]
      (is (= query
             (-> query lib.convert/->pMBQL lib.convert/->legacy-MBQL))))))

(deftest ^:parallel value-test
  (testing "For some crazy person reason legacy `:value` has `snake_case` options."
    (let [original [:value
                    3
                    {:base_type     :type/Integer
                     :semantic_type :type/Quantity
                     :database_type "INTEGER"
                     :name          "QUANTITY"
                     :unit          :quarter}]
          pMBQL    (lib.convert/->pMBQL original)]
      (testing "Normalize keys when converting to pMBQL. Add `:effective-type`."
        (is (=? [:value
                 {:lib/uuid       string?
                  :effective-type :type/Integer
                  :base-type      :type/Integer
                  :semantic-type  :type/Quantity
                  :database-type  "INTEGER"
                  :name           "QUANTITY"
                  :unit           :quarter}
                 3]
                pMBQL)))
      (testing "Round trip: make sure we convert back to `snake_case` when converting back."
        (is (= original
               (lib.convert/->legacy-MBQL pMBQL)))))))

(deftest ^:parallel clean-test
  (testing "irrecoverable queries"
    ;; Eventually we should get to a place where ->pMBQL throws an exception here,
    ;; but legacy e2e tests make this impossible right now
    (is (= {:type :query
            :query {}}
           (lib.convert/->legacy-MBQL
             (lib.convert/->pMBQL
               {:type :query}))))
    (is (= {:type :query
            :database 1
            :query {}}
            (lib.convert/->legacy-MBQL
              (lib.convert/->pMBQL
                {:type :query
                 :database 1}))))
    (is (= {:type :query
            :database 1
            :query {}}
           (lib.convert/->legacy-MBQL
             (lib.convert/->pMBQL
               {:type :query
                :database 1})))))
  (testing "recoverable queries"
    (is (nil? (->
                {:database 1
                 :type :query
                 :query {:source-table 224
                         :order-by [[:asc [:xfield 1 nil]]]}}
                lib.convert/->pMBQL
                lib/order-bys)))
    (is (nil? (->
                {:database 1
                 :type :query
                 :query {:source-table 224
                         :filter [:and [:= [:xfield 1 nil]]]}}
                lib.convert/->pMBQL
                lib/filters)))
    (is (nil? (->
                {:database 5
                 :type :query
                 :query {:joins [{:source-table 3
                                  ;; Invalid condition makes the join invalid
                                  :condition [:= [:field 2 nil] [:xfield 2 nil]]}]
                         :source-table 4}}
                 lib.convert/->pMBQL
                 lib/joins)))
    (is (nil? (->
                {:database 5
                 :type :query
                 :query {:joins [{:source-table 3
                                  :condition [:= [:field 2 nil] [:field 2 nil]]
                                  ;; Invalid field, the join is still valid
                                  :fields [[:xfield 2 nil]]}]
                         :source-table 4}}
                 lib.convert/->pMBQL
                 (get-in [:stages 0 :joins 0 :fields]))))))<|MERGE_RESOLUTION|>--- conflicted
+++ resolved
@@ -134,27 +134,17 @@
              :query {:source-table 1
                      :aggregation  [[:sum [:field 1 nil]]]
                      :breakout     [[:aggregation 0 {:display-name "Revenue"}]]}}
-<<<<<<< HEAD
             (let [ag-uuid (str (random-uuid))]
               (lib.convert/->legacy-MBQL
                 {:lib/type :mbql/query
                  :stages   [{:lib/type     :mbql.stage/mbql
                              :source-table 1
                              :aggregation  [[:sum {:lib/uuid ag-uuid}
-                                             [:field {:lib/uuid (str (random-uuid))} 1]]]
+                                             [:field {:lib/uuid string?} 1]]]
                              :breakout     [[:aggregation
                                              {:display-name   "Revenue"
                                               :effective_type :type/Integer}
                                              ag-uuid]]}]}))))))
-=======
-            (lib.convert/->legacy-MBQL
-             {:lib/type :mbql/query
-              :stages   [{:lib/type     :mbql.stage/mbql
-                          :source-table 1
-                          :aggregation  [[:sum {:lib/uuid string?} [:field {:lib/uuid string?} 1]]]
-                          :breakout     [[:aggregation 0 {:display-name   "Revenue"
-                                                          :effective_type :type/Integer}]]}]})))))
->>>>>>> 01a61b3a
 
 (deftest ^:parallel round-trip-test
   ;; Miscellaneous queries that have caused test failures in the past, captured here for quick feedback.
