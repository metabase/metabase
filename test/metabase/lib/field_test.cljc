--- conflicted
+++ resolved
@@ -147,15 +147,8 @@
                            :dataset-query card-query}
           ;; legacy result metadata will already include the Join name in the `:display-name`, so simulate that. Make
           ;; sure we're not including it twice.
-<<<<<<< HEAD
           result-metadata (for [col (lib/returned-columns
-                                     (lib/saved-question-query
-                                      meta/metadata-provider
-                                      {:dataset-query card-query}))]
-=======
-          result-metadata (for [col (lib.metadata.calculation/returned-columns
                                      (lib/query meta/metadata-provider card-query))]
->>>>>>> e2e3c10e
                             (cond-> col
                               (:source-alias col)
                               (update :display-name (fn [display-name]
