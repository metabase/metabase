/* eslint-disable react/prop-types */
/* eslint-disable react/no-string-refs */
import cx from "classnames";
import PropTypes from "prop-types";
import { Component, createRef } from "react";
import ReactDOM from "react-dom";
import { t } from "ttag";

import IconBorder from "metabase/components/IconBorder";
import PopoverWithTrigger from "metabase/components/PopoverWithTrigger";
import { DatabaseSchemaAndTableDataSelector } from "metabase/query_builder/components/DataSelector";
import { Icon } from "metabase/ui";
import * as Lib from "metabase-lib";
<<<<<<< HEAD
import CS from "metabase/css/core/index.css";
=======
>>>>>>> e8133575

import { AggregationWidget } from "../AggregationWidget";
import { FilterPopover } from "../FilterPopover";
<<<<<<< HEAD
import S from "./GuiQueryEditor.module.css";
=======
import { FilterWidgetList } from "../FilterWidgetList";
>>>>>>> e8133575

/**
 * @deprecated use MLv2
 */
export class GuiQueryEditor extends Component {
  constructor(props) {
    super(props);

    this.filterPopover = createRef();
    this.guiBuilder = createRef();
  }

  state = {
    expanded: true,
  };

  static propTypes = {
    isShowingDataReference: PropTypes.bool.isRequired,
    setDatasetQuery: PropTypes.func.isRequired,
    features: PropTypes.object,
    supportMultipleAggregations: PropTypes.bool,
  };

  static defaultProps = {
    features: {
      filter: true,
      aggregation: true,
      breakout: true,
      sort: true,
      limit: true,
    },
    supportMultipleAggregations: true,
  };

  renderAdd(text, onClick, targetRefName) {
    if (onClick) {
      return (
        <a className={S.addBlock} onClick={onClick}>
          {text && <span className="mr1">{text}</span>}
          {this.renderAddIcon(targetRefName)}
        </a>
      );
    } else {
      return (
        <span className={S.addBlock}>
          {text && <span className="mr1">{text}</span>}
          {this.renderAddIcon(targetRefName)}
        </span>
      );
    }
  }

  renderAddIcon(targetRefName) {
    return (
      <IconBorder borderRadius="3px" ref={targetRefName}>
        <Icon name="add" />
      </IconBorder>
    );
  }

  renderFilters() {
    const { legacyQuery, query, features, setDatasetQuery } = this.props;

    if (!features.filter) {
      return;
    }

    let enabled;
    let filterList;
    let addFilterButton;

    const { isEditable } = Lib.queryDisplayInfo(query);

    if (isEditable) {
      enabled = true;

      const filters = legacyQuery.filters();
      if (filters && filters.length > 0) {
        filterList = (
          <FilterWidgetList
            query={legacyQuery}
            filters={filters}
            removeFilter={index =>
              setDatasetQuery(legacyQuery.removeFilter(index))
            }
            updateFilter={(index, filter) =>
              setDatasetQuery(legacyQuery.updateFilter(index, filter))
            }
          />
        );
      }

      if (legacyQuery.canAddFilter()) {
        addFilterButton = this.renderAdd(
          filterList ? null : t`Add filters to narrow your answer`,
          null,
          "addFilterTarget",
        );
      }
    } else {
      enabled = false;
      addFilterButton = this.renderAdd(
        t`Add filters to narrow your answer`,
        null,
        "addFilterTarget",
      );
    }

    return (
      <div className={cx(S.querySection, !enabled && S.disabled)}>
        <div className="Query-filters">{filterList}</div>
        <div className="mx2">
          <PopoverWithTrigger
            id="FilterPopover"
            ref={this.filterPopover}
            triggerElement={addFilterButton}
            triggerClasses="flex align-center"
            horizontalAttachments={["left", "center"]}
            autoWidth
          >
            <FilterPopover
              isNew
              query={legacyQuery}
              onChangeFilter={filter =>
                setDatasetQuery(legacyQuery.filter(filter))
              }
              onClose={() => this.filterPopover.current.close()}
            />
          </PopoverWithTrigger>
        </div>
      </div>
    );
  }

  renderAggregation() {
    const {
      query,
      legacyQuery,
      features,
      setDatasetQuery,
      supportMultipleAggregations,
    } = this.props;
    const { isEditable } = Lib.queryDisplayInfo(query);

    if (!features.aggregation) {
      return;
    }
    // aggregation clause.  must have table details available
    if (isEditable) {
      const aggregations = [...legacyQuery.aggregations()];

      if (aggregations.length === 0) {
        // add implicit rows aggregation
        aggregations.push(["rows"]);
      }

      // Placeholder aggregation for showing the add button
      if (supportMultipleAggregations && !legacyQuery.isBareRows()) {
        aggregations.push(null);
      }

      const aggregationList = [];
      for (const [index, aggregation] of aggregations.entries()) {
        aggregationList.push(
          <AggregationWidget
            className="QueryOption p1"
            key={"agg" + index}
            aggregation={aggregation}
            query={legacyQuery}
            onChangeAggregation={aggregation =>
              aggregation
                ? setDatasetQuery(
                    legacyQuery.updateAggregation(index, aggregation),
                  )
                : setDatasetQuery(legacyQuery.removeAggregation(index))
            }
            showMetrics={false}
            showRawData
          >
            {this.renderAdd(null)}
          </AggregationWidget>,
        );
        if (
          aggregations[index + 1] != null &&
          aggregations[index + 1].length > 0
        ) {
          aggregationList.push(
            <span key={"and" + index} className="text-bold">{t`and`}</span>,
          );
        }
      }
      return aggregationList;
    } else {
      // TODO: move this into AggregationWidget?
      return (
        <div
          className={cx(
            S.querySection,
            S.disabled,
            "Query-section-aggregation",
          )}
        >
          <a className="QueryOption p1 flex align-center">{t`Raw data`}</a>
        </div>
      );
    }
  }

<<<<<<< HEAD
  renderBreakouts() {
    const { legacyQuery, setDatasetQuery, features } = this.props;

    if (!features.breakout) {
      return;
    }

    const breakoutList = [];

    const breakouts = [...legacyQuery.breakouts()];

    // Placeholder breakout for showing the add button
    if (legacyQuery.canAddBreakout()) {
      breakouts.push(null);
    }

    for (let index = 0; index < breakouts.length; index++) {
      const breakout = breakouts[index];

      if (breakout == null) {
        breakoutList.push(<span key="nullBreakout" className="ml1" />);
      }

      breakoutList.push(
        <BreakoutWidget
          key={"breakout" + (breakout ? index : "-new")}
          className="QueryOption p1"
          breakout={breakout}
          query={legacyQuery}
          breakoutOptions={legacyQuery.breakoutOptions(breakout)}
          onChangeBreakout={breakout =>
            breakout
              ? setDatasetQuery(legacyQuery.updateBreakout(index, breakout))
              : setDatasetQuery(legacyQuery.removeBreakout(index))
          }
        >
          {this.renderAdd(index === 0 ? t`Add a grouping` : null)}
        </BreakoutWidget>,
      );

      if (breakouts[index + 1] != null) {
        breakoutList.push(
          <span key={"and" + index} className="text-bold">{t`and`}</span>,
        );
      }
    }

    return (
      <div
        className={cx(
          S.querySection,
          "Query-section-breakout",
          breakoutList.length === 0 && S.disabled,
        )}
      >
        {breakoutList}
      </div>
    );
  }

=======
>>>>>>> e8133575
  renderDataSection() {
    const { legacyQuery, query, setDatasetQuery } = this.props;

    return (
      <div
        className={cx(
          CS.arrow_right,
          "GuiBuilder-section GuiBuilder-data flex align-center",
        )}
      >
        <span className="GuiBuilder-section-label Query-label">{t`Data`}</span>
        {this.props.canChangeTable ? (
          <DatabaseSchemaAndTableDataSelector
            selectedTableId={Lib.sourceTableOrCardId(query)}
            setSourceTableFn={tableId =>
              setDatasetQuery(
                legacyQuery.setSourceTableId(tableId).datasetQuery(),
              )
            }
          />
        ) : (
          <span className="flex align-center px2 py2 text-bold text-grey">
            {legacyQuery.table() && legacyQuery.table().displayName()}
          </span>
        )}
      </div>
    );
  }

  renderFilterSection() {
    if (!this.props.features.filter) {
      return;
    }

    return (
      <div
        className="GuiBuilder-section GuiBuilder-filtered-by flex align-center"
        ref={this.filterSection}
      >
        <span className="GuiBuilder-section-label Query-label">{t`Filtered by`}</span>
        {this.renderFilters()}
      </div>
    );
  }

  renderViewSection() {
    const { features } = this.props;
    if (!features.aggregation && !features.breakout) {
      return;
    }

    return (
      <div
        className="GuiBuilder-section GuiBuilder-view flex align-center px1 pr2"
        ref="viewSection"
      >
        <span className="GuiBuilder-section-label Query-label">{t`View`}</span>
        {this.renderAggregation()}
      </div>
    );
  }

  componentDidUpdate() {
    const guiBuilder = this.guiBuilder.current;
    if (!guiBuilder) {
      return;
    }

    // HACK: magic number "5" accounts for the borders between the sections?
    const contentWidth =
      ["data", "filter", "view", "groupedBy", "sortLimit"].reduce(
        (acc, ref) => {
          const node = ReactDOM.findDOMNode(this.refs[`${ref}Section`]);
          return acc + (node ? node.offsetWidth : 0);
        },
        0,
      ) + 5;
    const guiBuilderWidth = guiBuilder.offsetWidth;

    const expanded = contentWidth < guiBuilderWidth;
    if (this.state.expanded !== expanded) {
      this.setState({ expanded });
    }
  }

  render() {
    return (
      <div
        className={cx("GuiBuilder rounded shadowed", {
          "GuiBuilder--expand": this.state.expanded,
        })}
        ref={this.guiBuilder}
      >
        <div className="GuiBuilder-row flex">
          {this.renderDataSection()}
          {this.renderFilterSection()}
        </div>
        <div className="GuiBuilder-row flex flex-full">
          {this.renderViewSection()}
          <div className="flex-full" />
          {this.props.children}
        </div>
      </div>
    );
  }
}<|MERGE_RESOLUTION|>--- conflicted
+++ resolved
@@ -11,18 +11,13 @@
 import { DatabaseSchemaAndTableDataSelector } from "metabase/query_builder/components/DataSelector";
 import { Icon } from "metabase/ui";
 import * as Lib from "metabase-lib";
-<<<<<<< HEAD
+
 import CS from "metabase/css/core/index.css";
-=======
->>>>>>> e8133575
 
 import { AggregationWidget } from "../AggregationWidget";
 import { FilterPopover } from "../FilterPopover";
-<<<<<<< HEAD
+import { FilterWidgetList } from "../FilterWidgetList";
 import S from "./GuiQueryEditor.module.css";
-=======
-import { FilterWidgetList } from "../FilterWidgetList";
->>>>>>> e8133575
 
 /**
  * @deprecated use MLv2
@@ -231,69 +226,6 @@
     }
   }
 
-<<<<<<< HEAD
-  renderBreakouts() {
-    const { legacyQuery, setDatasetQuery, features } = this.props;
-
-    if (!features.breakout) {
-      return;
-    }
-
-    const breakoutList = [];
-
-    const breakouts = [...legacyQuery.breakouts()];
-
-    // Placeholder breakout for showing the add button
-    if (legacyQuery.canAddBreakout()) {
-      breakouts.push(null);
-    }
-
-    for (let index = 0; index < breakouts.length; index++) {
-      const breakout = breakouts[index];
-
-      if (breakout == null) {
-        breakoutList.push(<span key="nullBreakout" className="ml1" />);
-      }
-
-      breakoutList.push(
-        <BreakoutWidget
-          key={"breakout" + (breakout ? index : "-new")}
-          className="QueryOption p1"
-          breakout={breakout}
-          query={legacyQuery}
-          breakoutOptions={legacyQuery.breakoutOptions(breakout)}
-          onChangeBreakout={breakout =>
-            breakout
-              ? setDatasetQuery(legacyQuery.updateBreakout(index, breakout))
-              : setDatasetQuery(legacyQuery.removeBreakout(index))
-          }
-        >
-          {this.renderAdd(index === 0 ? t`Add a grouping` : null)}
-        </BreakoutWidget>,
-      );
-
-      if (breakouts[index + 1] != null) {
-        breakoutList.push(
-          <span key={"and" + index} className="text-bold">{t`and`}</span>,
-        );
-      }
-    }
-
-    return (
-      <div
-        className={cx(
-          S.querySection,
-          "Query-section-breakout",
-          breakoutList.length === 0 && S.disabled,
-        )}
-      >
-        {breakoutList}
-      </div>
-    );
-  }
-
-=======
->>>>>>> e8133575
   renderDataSection() {
     const { legacyQuery, query, setDatasetQuery } = this.props;
 
