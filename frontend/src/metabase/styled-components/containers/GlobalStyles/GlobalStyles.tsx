--- conflicted
+++ resolved
@@ -24,30 +24,25 @@
     }
 
     ${defaultFontFiles()}
-
     ${fontFiles?.map(
-      file => css`
-        @font-face {
-          font-family: "${font}";
-          src: url(${encodeURI(file.src)}) format("${file.fontFormat}");
-          font-weight: ${file.fontWeight};
-          font-style: normal;
-          font-display: swap;
-        }
-      `,
+            file => css`
+              @font-face {
+                font-family: "${font}";
+                src: url(${encodeURI(file.src)}) format("${file.fontFormat}");
+                font-weight: ${file.fontWeight};
+                font-style: normal;
+                font-display: swap;
+              }
+            `,
     )}
-
-<<<<<<< HEAD
-      ${aceEditorStyles}
-      ${saveDomImageStyles}
-=======
+    
     ${aceEditorStyles}
     ${saveDomImageStyles}
     body {
       ${getRootStyle(theme)}
     }
+
     ${baseStyle}
->>>>>>> 2ab84940
   `;
 
   return <Global styles={styles} />;
