--- conflicted
+++ resolved
@@ -196,11 +196,7 @@
   reinitializeCore();
   reinitializeDashcardMenu();
   reinitializeDatabase();
-<<<<<<< HEAD
-=======
   reinitializeDatastudio();
-  reinitializeDocuments();
->>>>>>> dc89b2bb
   reinitializeEmbedding();
   reinitializeEmbeddingIframeSdk();
   reinitializeEmbeddingIframeSdkSetup();
