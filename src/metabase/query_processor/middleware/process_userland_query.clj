(ns metabase.query-processor.middleware.process-userland-query
  "Middleware related to doing extra steps for queries that are ran via API endpoints (i.e., most of them -- as opposed
  to queries ran internally e.g. as part of the sync process). These include things like saving QueryExecutions and
  adding query ViewLogs, storing exceptions and formatting the results.

  ViewLog recording is triggered indirectly by the call to [[events/publish-event!]] with the `:event/card-query`
  event -- see [[metabase.events.view-log]]."
  (:require
   [java-time.api :as t]
   [metabase.analytics.sdk :as sdk]
   [metabase.events :as events]
   [metabase.lib.core :as lib]
   [metabase.models.field-usage :as field-usage]
   [metabase.models.query :as query]
   [metabase.query-processor.schema :as qp.schema]
   [metabase.query-processor.store :as qp.store]
   [metabase.query-processor.util :as qp.util]
   [metabase.util.grouper :as grouper]
   [metabase.util.log :as log]
   [metabase.util.malli :as mu]
   ^{:clj-kondo/ignore [:discouraged-namespace]}
   [toucan2.core :as t2]))

(set! *warn-on-reflection* true)

(defn- add-running-time [{start-time-ms :start_time_millis, :as query-execution}]
  (-> query-execution
      (assoc :running_time (when start-time-ms
                             (- (System/currentTimeMillis) start-time-ms)))
      (dissoc :start_time_millis)))

;;; +----------------------------------------------------------------------------------------------------------------+
;;; |                                              Save Query Execution                                              |
;;; +----------------------------------------------------------------------------------------------------------------+

(def ^:private field-usage-interval-seconds 20)

(defonce ^:private
  field-usages-queue
  (delay (grouper/start!
          (fn [inputs]
            (try
              (t2/insert! :model/FieldUsage (mapcat
                                             (fn [{:keys [query_execution_id pmbql]}]
                                               (try
                                                 (map #(assoc % :query_execution_id query_execution_id) (field-usage/pmbql->field-usages pmbql))
                                                 ;; one query fail shouldn't fail the whole batch
                                                 (catch Exception e
                                                   (log/error e "Error getting field usages from pmbql" pmbql)
                                                   [])))
                                             inputs))
              (catch Throwable e
                (log/error e "Error saving field usages"))))
          :capacity 20
          :interval (* field-usage-interval-seconds 1000))))

;; TODO - I'm not sure whether this should happen async as is currently the case, or should happen synchronously e.g.
;; in the completing arity of the rf
;;
;; Async seems like it makes sense from a performance standpoint, but should we have some sort of shared threadpool
;; for other places where we would want to do async saves (such as results-metadata for Cards?)
(defn- save-execution-metadata!*
  "Save a `QueryExecution` and update the average execution time for the corresponding `Query`."
  [{query :json_query, query-hash :hash, running-time :running_time, context :context :as query-execution} pmbql]
  (when-not (:cache_hit query-execution)
    (query/save-query-and-update-average-execution-time! query query-hash running-time))
  (if-not context
    (log/warn "Cannot save QueryExecution, missing :context")
    (let [qe-id (t2/insert-returning-pk! :model/QueryExecution (dissoc query-execution :json_query))]
      (when pmbql
        (grouper/submit! @field-usages-queue {:query_execution_id qe-id
                                              :pmbql              pmbql})))))

(defn- save-execution-metadata!
  "Save a `QueryExecution` row containing `execution-info`. Done asynchronously when a query is finished."
<<<<<<< HEAD
  [execution-info pmbql]
  (let [execution-info' (sdk/include-analytics execution-info)]
        ;; `sdk/assoc-analytics` reads values from dynamic vars, so we need to set them here, on the same thread:
=======
  [execution-info field-usages]
  (let [execution-info' (sdk/include-analytics execution-info)]
>>>>>>> b6602d56
    (qp.util/with-execute-async
      ;; 1. Asynchronously save QueryExecution, update query average execution time etc. using the Agent/pooledExecutor
      ;;    pool, which is a fixed pool of size `nthreads + 2`. This way we don't spin up a ton of threads doing unimportant
      ;;    background query execution saving (as `future` would do, which uses an unbounded thread pool by default)
      ;;
      ;; 2. This is on purpose! By *not* using `bound-fn` or `future`, any dynamic variables in play when the task is
      ;;    submitted, such as `db/*connection*`, won't be in play when the task is actually executed. That way we won't
      ;;    attempt to use closed DB connections
      (fn []
        (log/trace "Saving QueryExecution info")
        (try
          (save-execution-metadata!* (add-running-time execution-info') pmbql)
          (catch Throwable e
            (log/error e "Error saving query execution info")))))))

(defn- save-successful-execution-metadata! [cache-details is-sandboxed? query-execution result-rows pmbql]
  (let [qe-map (assoc query-execution
                      :cache_hit    (boolean (:cached cache-details))
                      :cache_hash   (:hash cache-details)
                      :result_rows  result-rows
                      :is_sandboxed (boolean is-sandboxed?))]
    (save-execution-metadata! qe-map pmbql)))

(defn- save-failed-query-execution! [query-execution message]
  (try
    (save-execution-metadata! (assoc query-execution :error (str message)) nil)
    (catch Throwable e
      (log/errorf e "Unexpected error saving failed query execution: %s" (ex-message e)))))

;;; +----------------------------------------------------------------------------------------------------------------+
;;; |                                                   Middleware                                                   |
;;; +----------------------------------------------------------------------------------------------------------------+

(defn- success-response [{query-hash :hash, :as query-execution} {cache :cache/details :as result}]
  (merge
   (-> query-execution
       add-running-time
       (dissoc :error :hash :executor_id :action_id :is_sandboxed :card_id :dashboard_id :pulse_id :result_rows :native))
   (dissoc result :cache/details)
   {:cached                 (when (:cached cache) (:updated_at cache))
    :status                 :completed
    :average_execution_time (when (:cached cache)
                              (query/average-execution-time-ms query-hash))}))

(defn- add-and-save-execution-metadata-xform! [execution-info pmbql rf]
  {:pre [(fn? rf)]}
  ;; previously we did nothing for cached results, now we have `cache_hit?` column
  (let [row-count (volatile! 0)]
    (fn execution-info-rf*
      ([]
       (rf))

      ([acc]
       ;; We don't actually have a guarantee that it's from a card just because it's userland
       (when (integer? (:card_id execution-info))
         (events/publish-event! :event/card-query {:user-id (:executor_id execution-info)
                                                   :card-id (:card_id execution-info)
                                                   :context (:context execution-info)}))
       (save-successful-execution-metadata! (:cache/details acc) (get-in acc [:data :is_sandboxed]) execution-info @row-count pmbql)
       (rf (if (map? acc)
             (success-response execution-info acc)
             acc)))

      ([result row]
       (vswap! row-count inc)
       (rf result row)))))

(defn- query-execution-info
  "Return the info for the QueryExecution entry for this `query`."
  {:arglists '([query])}
  [{{:keys       [executed-by query-hash context action-id card-id dashboard-id pulse-id]
     :pivot/keys [original-query]} :info
    database-id                    :database
    query-type                     :type
    :as                            query}]
  {:pre [(bytes? query-hash)]}
  (let [json-query (if original-query
                     (-> original-query
                         (dissoc :info)
                         (assoc :was-pivot true))
                     (cond-> (dissoc query :info)
                       (empty? (:parameters query)) (dissoc :parameters)))]
    {:database_id       database-id
     :executor_id       executed-by
     :action_id         action-id
     :card_id           card-id
     :dashboard_id      dashboard-id
     :pulse_id          pulse-id
     :context           context
     :hash              query-hash
     :native            (= (keyword query-type) :native)
     :json_query        json-query
     :started_at        (t/zoned-date-time)
     :running_time      0
     :result_rows       0
     :start_time_millis (System/currentTimeMillis)}))

(mu/defn process-userland-query-middleware :- ::qp.schema/qp
  "Around middleware.

  Userland queries only:

  1. Record a `QueryExecution` entry in the application database when this query is finished running

  2. Record a ViewLog entry when running a query for a Card

  3. Add extra info like `running_time` and `started_at` to the results

  4. Submit a background job to analyze field usages"
  [qp :- ::qp.schema/qp]
  (mu/fn [query :- ::qp.schema/query
          rff   :- ::qp.schema/rff]
    (if-not (qp.util/userland-query? query)
      (qp query rff)
      (let [query          (assoc-in query [:info :query-hash] (qp.util/query-hash query))
            execution-info (query-execution-info query)]
        (letfn [(rff* [metadata]
                  (let [preprocessed-query (:preprocessed_query metadata)
                        ;; we only need the preprocessed query to find field usages, so make sure we don't return it
                        result             (rff (dissoc metadata :preprocessed_query))
                        ;; skip internal queries because it uses honeysql, not mbql
                        pmbql              (when-not (qp.util/internal-query? query)
                                             (lib/query (qp.store/metadata-provider) preprocessed-query))]
                        ;; temporarily disabled because it impacts query performance
                    (add-and-save-execution-metadata-xform! execution-info pmbql result)))]
          (try
            (qp query rff*)
            (catch Throwable e
              (save-failed-query-execution!
               execution-info
               (or
                (some-> e ex-cause ex-message)
                (ex-message e)))
              (throw (ex-info (ex-message e)
                              {:query-execution execution-info}
                              e)))))))))<|MERGE_RESOLUTION|>--- conflicted
+++ resolved
@@ -73,14 +73,8 @@
 
 (defn- save-execution-metadata!
   "Save a `QueryExecution` row containing `execution-info`. Done asynchronously when a query is finished."
-<<<<<<< HEAD
   [execution-info pmbql]
   (let [execution-info' (sdk/include-analytics execution-info)]
-        ;; `sdk/assoc-analytics` reads values from dynamic vars, so we need to set them here, on the same thread:
-=======
-  [execution-info field-usages]
-  (let [execution-info' (sdk/include-analytics execution-info)]
->>>>>>> b6602d56
     (qp.util/with-execute-async
       ;; 1. Asynchronously save QueryExecution, update query average execution time etc. using the Agent/pooledExecutor
       ;;    pool, which is a fixed pool of size `nthreads + 2`. This way we don't spin up a ton of threads doing unimportant
