--- conflicted
+++ resolved
@@ -564,15 +564,10 @@
           backgroundColor,
         }}
         className={cx(
-<<<<<<< HEAD
           "TableInteractive-cellWrapper",
           CS.textDark,
-          "hover-parent hover--visibility",
-=======
-          "TableInteractive-cellWrapper text-dark",
           CS.hoverParent,
           CS.hoverVisibility,
->>>>>>> 3fbfeddf
           {
             "TableInteractive-cellWrapper--firstColumn": columnIndex === 0,
             padLeft: columnIndex === 0 && !showDetailShortcut,
