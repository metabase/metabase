--- conflicted
+++ resolved
@@ -17,211 +17,6 @@
       (update :db dissoc :router_database_id)
       (update :schema str)))
 
-<<<<<<< HEAD
-(def ^:private auto-bin-str (deferred-tru "Auto bin"))
-(def ^:private dont-bin-str (deferred-tru "Don''t bin"))
-
-;;; Apparently `msgcat` is not cool with us using a string as both a singular message ID and a plural message ID, and
-;;; since we're using stuff like `Minute` as a plural string elsewhere (see [[metabase.lib.temporal-bucket]]) we're
-;;; forced to use `*-trun` here as well
-(def ^:private unit->deferred-i18n-description
-  {:minute          (deferred-trun "Minute" "Minutes" 1)
-   :hour            (deferred-trun "Hour" "Hours" 1)
-   :day             (deferred-trun "Day" "Days" 1)
-   :week            (deferred-trun "Week" "Weeks" 1)
-   :month           (deferred-trun "Month" "Months" 1)
-   :quarter         (deferred-trun "Quarter" "Quarters" 1)
-   :year            (deferred-trun "Year" "Years" 1)
-   :minute-of-hour  (deferred-trun "Minute of hour" "Minutes of hour" 1)
-   :hour-of-day     (deferred-trun "Hour of day" "Hours of day" 1)
-   :day-of-week     (deferred-trun "Day of week" "Days of week" 1)
-   :day-of-month    (deferred-trun "Day of month" "Days of month" 1)
-   :day-of-year     (deferred-trun "Day of year" "Days of year" 1)
-   :week-of-year    (deferred-trun "Week of year" "Weeks of year" 1)
-   :month-of-year   (deferred-trun "Month of year" "Months of year" 1)
-   :quarter-of-year (deferred-trun "Quarter of year" "Quarters of year" 1)})
-
-;; note the order of these options corresponds to the order they will be shown to the user in the UI
-(def ^:private time-options
-  (mapv (fn [unit]
-          [(unit->deferred-i18n-description unit) (name unit)])
-        [:minute :hour :minute-of-hour]))
-
-(def ^:private datetime-options
-  (mapv (fn [unit]
-          [(unit->deferred-i18n-description unit) (name unit)])
-        [:minute
-         :hour
-         :day
-         :week
-         :month
-         :quarter
-         :year
-         :minute-of-hour
-         :hour-of-day
-         :day-of-week
-         :day-of-month
-         :day-of-year
-         :week-of-year
-         :month-of-year
-         :quarter-of-year]))
-
-(def ^:private date-options
-  (mapv (fn [unit]
-          [(unit->deferred-i18n-description unit) (name unit)])
-        [:day
-         :week
-         :month
-         :quarter
-         :year
-         :day-of-week
-         :day-of-month
-         :day-of-year
-         :week-of-year
-         :month-of-year
-         :quarter-of-year]))
-
-(def ^:private dimension-options
-  (let [default-entry [auto-bin-str ["default"]]]
-    (into (ordered-map/ordered-map)
-          (comp cat
-                (map-indexed vector))
-          [(map (fn [[name param]]
-                  {:name name
-                   :mbql [:field nil {:temporal-unit param}]
-                   :type :type/Date})
-                date-options)
-           (map (fn [[name param]]
-                  {:name name
-                   :mbql [:field nil {:temporal-unit param}]
-                   :type :type/DateTime})
-                datetime-options)
-           (map (fn [[name param]]
-                  {:name name
-                   :mbql [:field nil {:temporal-unit param}]
-                   :type :type/Time})
-                time-options)
-           (map (fn [[name [strategy param]]]
-                  {:name name
-                   :mbql [:field nil {:binning (merge {:strategy strategy}
-                                                      (when param
-                                                        {strategy param}))}]
-                   :type :type/Number})
-                [default-entry
-                 [(deferred-tru "10 bins") ["num-bins" 10]]
-                 [(deferred-tru "50 bins") ["num-bins" 50]]
-                 [(deferred-tru "100 bins") ["num-bins" 100]]])
-           [{:name dont-bin-str
-             :mbql nil
-             :type :type/Number}]
-           (map (fn [[name [strategy param]]]
-                  {:name name
-                   :mbql [:field nil {:binning (merge {:strategy strategy}
-                                                      (when param
-                                                        {strategy param}))}]
-                   :type :type/Coordinate})
-                [default-entry
-                 [(deferred-tru "Bin every 0.1 degrees") ["bin-width" 0.1]]
-                 [(deferred-tru "Bin every 1 degree") ["bin-width" 1.0]]
-                 [(deferred-tru "Bin every 10 degrees") ["bin-width" 10.0]]
-                 [(deferred-tru "Bin every 20 degrees") ["bin-width" 20.0]]])
-           [{:name dont-bin-str
-             :mbql nil
-             :type :type/Coordinate}]])))
-
-(def ^:private dimension-options-for-response
-  (m/map-keys str dimension-options))
-
-(defn- create-dim-index-seq [dim-type]
-  (->> dimension-options
-       (m/filter-vals (fn [v] (= (:type v) dim-type)))
-       keys
-       sort
-       (map str)))
-
-(def ^:private datetime-dimension-indexes
-  (create-dim-index-seq :type/DateTime))
-
-(def ^:private time-dimension-indexes
-  (create-dim-index-seq :type/Time))
-
-(def ^:private date-dimension-indexes
-  (create-dim-index-seq :type/Date))
-
-(def ^:private numeric-dimension-indexes
-  (create-dim-index-seq :type/Number))
-
-(def ^:private coordinate-dimension-indexes
-  (create-dim-index-seq :type/Coordinate))
-
-(defn- dimension-index-for-type [dim-type pred]
-  (let [dim' (keyword dim-type)]
-    (first (m/find-first (fn [[_k v]]
-                           (and (= dim' (:type v))
-                                (pred v))) dimension-options-for-response))))
-
-(def ^:private datetime-default-index
-  (dimension-index-for-type :type/DateTime #(= (str (unit->deferred-i18n-description :day)) (str (:name %)))))
-
-(def ^:private date-default-index
-  (dimension-index-for-type :type/Date #(= (str (unit->deferred-i18n-description :day)) (str (:name %)))))
-
-(def ^:private time-default-index
-  (dimension-index-for-type :type/Time #(= (str (unit->deferred-i18n-description :hour)) (str (:name %)))))
-
-(def ^:private numeric-default-index
-  (dimension-index-for-type :type/Number #(.contains ^String (str (:name %)) (str auto-bin-str))))
-
-(def ^:private coordinate-default-index
-  (dimension-index-for-type :type/Coordinate #(.contains ^String (str (:name %)) (str auto-bin-str))))
-
-(defn- supports-numeric-binning? [db]
-  (and db (driver.u/supports? (:engine db) :binning db)))
-
-;; TODO: Remove all this when the FE is fully ported to [[metabase.lib.binning/available-binning-strategies]].
-(defn- assoc-field-dimension-options [{:keys [base_type semantic_type fingerprint] :as field} db]
-  (let [{min_value :min, max_value :max} (get-in fingerprint [:type :type/Number])
-        [default-option all-options] (cond
-                                       ;; legacy usage -- do not use going forward
-                                       #_{:clj-kondo/ignore [:deprecated-var]}
-                                       (types/field-is-type? :type/Time field)
-                                       [time-default-index time-dimension-indexes]
-
-                                       ;; legacy usage -- do not use going forward
-                                       #_{:clj-kondo/ignore [:deprecated-var]}
-                                       (types/field-is-type? :type/Date field)
-                                       [date-default-index date-dimension-indexes]
-
-                                       ;; legacy usage -- do not use going forward
-                                       #_{:clj-kondo/ignore [:deprecated-var]}
-                                       (types/temporal-field? field)
-                                       [datetime-default-index datetime-dimension-indexes]
-
-                                       (and min_value max_value
-                                            (isa? semantic_type :type/Coordinate)
-                                            (supports-numeric-binning? db))
-                                       [coordinate-default-index coordinate-dimension-indexes]
-
-                                       (and min_value max_value
-                                            (isa? base_type :type/Number)
-                                            (not (isa? semantic_type :Relation/*))
-                                            (supports-numeric-binning? db))
-                                       [numeric-default-index numeric-dimension-indexes]
-
-                                       :else
-                                       [nil []])]
-    (assoc field
-           :default_dimension_option default-option
-           :dimension_options        all-options)))
-
-(defn- assoc-dimension-options [resp db]
-  (-> resp
-      (assoc :dimension_options dimension-options-for-response)
-      (update :fields (fn [fields]
-                        (mapv #(assoc-field-dimension-options % db) fields)))))
-
-=======
->>>>>>> 6bf6cb67
 (defn- format-fields-for-response [resp]
   (update resp :fields
           (fn [fields]
