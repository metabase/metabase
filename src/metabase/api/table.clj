(ns metabase.api.table
  "/api/table endpoints."
  (:require
   [compojure.core :refer [GET POST PUT]]
   [medley.core :as m]
   [metabase.api.common :as api]
   [metabase.db.query :as mdb.query]
   [metabase.driver :as driver]
   [metabase.driver.util :as driver.u]
   [metabase.models.card :refer [Card]]
   [metabase.models.field :refer [Field]]
   [metabase.models.field-values :as field-values :refer [FieldValues]]
   [metabase.models.interface :as mi]
   [metabase.models.table :as table :refer [Table]]
   [metabase.related :as related]
   [metabase.sync :as sync]
   [metabase.sync.concurrent :as sync.concurrent]
   #_:clj-kondo/ignore
   [metabase.sync.field-values :as sync.field-values]
   [metabase.types :as types]
   [metabase.util :as u]
   [metabase.util.i18n :refer [deferred-tru trs]]
   [metabase.util.log :as log]
   [metabase.util.malli.schema :as ms]
   [metabase.util.schema :as su]
   [schema.core :as s]
   [toucan.db :as db]
   [toucan.hydrate :refer [hydrate]]
   [toucan2.core :as t2]))

(set! *warn-on-reflection* true)

(def ^:private TableVisibilityType
  "Schema for a valid table visibility type."
  (apply s/enum (map name table/visibility-types)))

(def ^:private FieldOrder
  "Schema for a valid table field ordering."
  (apply s/enum (map name table/field-orderings)))

(api/defendpoint GET "/"
  "Get all `Tables`."
  []
  (as-> (db/select Table, :active true, {:order-by [[:name :asc]]}) tables
    (hydrate tables :db)
    (filterv mi/can-read? tables)))

(api/defendpoint GET "/:id"
  "Get `Table` with ID."
  [id include_editable_data_model]
  {id ms/PositiveInt
   include_editable_data_model [:maybe :boolean]}
  (let [api-perm-check-fn (if include_editable_data_model
                            api/write-check
                            api/read-check)]
    (-> (api-perm-check-fn Table id)
        (hydrate :db :pk_field))))

(defn- update-table!*
  "Takes an existing table and the changes, updates in the database and optionally calls `table/update-field-positions!`
  if field positions have changed."
  [{:keys [id] :as existing-table} body]
  {id ms/PositiveInt}
  (when-let [changes (not-empty (u/select-keys-when body
                                  :non-nil [:display_name :show_in_getting_started :entity_type :field_order]
                                  :present [:description :caveats :points_of_interest :visibility_type]))]
<<<<<<< HEAD
    (api/check-500 (pos? (t2/update! Table id changes))))
  (let [updated-table        (db/select-one Table :id id)
=======
    (api/check-500 (db/update! Table id changes)))
  (let [updated-table        (t2/select-one Table :id id)
>>>>>>> 952af410
        changed-field-order? (not= (:field_order updated-table) (:field_order existing-table))]
    (if changed-field-order?
      (do
        (table/update-field-positions! updated-table)
        (hydrate updated-table [:fields [:target :has_field_values] :dimensions :has_field_values]))
      updated-table)))

(defn- sync-unhidden-tables
  "Function to call on newly unhidden tables. Starts a thread to sync all tables."
  [newly-unhidden]
  (when (seq newly-unhidden)
    (sync.concurrent/submit-task
     (fn []
       (let [database (table/database (first newly-unhidden))]
         (if (driver.u/can-connect-with-details? (:engine database) (:details database))
           (doseq [table newly-unhidden]
             (log/info (u/format-color 'green (trs "Table ''{0}'' is now visible. Resyncing." (:name table))))
             (sync/sync-table! table))
           (log/warn (u/format-color 'red (trs "Cannot connect to database ''{0}'' in order to sync unhidden tables"
                                               (:name database))))))))))

(defn- update-tables!
  [ids {:keys [visibility_type] :as body}]
  (let [existing-tables (db/select Table :id [:in ids])]
    (api/check-404 (= (count existing-tables) (count ids)))
    (run! api/write-check existing-tables)
    (let [updated-tables (db/transaction (mapv #(update-table!* % body) existing-tables))
          newly-unhidden (when (and (contains? body :visibility_type) (nil? visibility_type))
                           (into [] (filter (comp some? :visibility_type)) existing-tables))]
      (sync-unhidden-tables newly-unhidden)
      updated-tables)))

#_{:clj-kondo/ignore [:deprecated-var]}
(api/defendpoint-schema PUT "/:id"
  "Update `Table` with ID."
  [id :as {{:keys [display_name entity_type visibility_type description caveats points_of_interest
                   show_in_getting_started field_order], :as body} :body}]
  {display_name            (s/maybe su/NonBlankString)
   entity_type             (s/maybe su/EntityTypeKeywordOrString)
   visibility_type         (s/maybe TableVisibilityType)
   description             (s/maybe s/Str)
   caveats                 (s/maybe s/Str)
   points_of_interest      (s/maybe s/Str)
   show_in_getting_started (s/maybe s/Bool)
   field_order             (s/maybe FieldOrder)}
  (first (update-tables! [id] body)))

#_{:clj-kondo/ignore [:deprecated-var]}
(api/defendpoint-schema PUT "/"
  "Update all `Table` in `ids`."
  [:as {{:keys [ids display_name entity_type visibility_type description caveats points_of_interest
                show_in_getting_started], :as body} :body}]
  {ids                     (su/non-empty [su/IntGreaterThanZero])
   display_name            (s/maybe su/NonBlankString)
   entity_type             (s/maybe su/EntityTypeKeywordOrString)
   visibility_type         (s/maybe TableVisibilityType)
   description             (s/maybe s/Str)
   caveats                 (s/maybe s/Str)
   points_of_interest      (s/maybe s/Str)
   show_in_getting_started (s/maybe s/Bool)}
  (update-tables! ids body))


(def ^:private auto-bin-str (deferred-tru "Auto bin"))
(def ^:private dont-bin-str (deferred-tru "Don''t bin"))
(def ^:private minute-str (deferred-tru "Minute"))
(def ^:private hour-str (deferred-tru "Hour"))
(def ^:private day-str (deferred-tru "Day"))

(def ^:private dimension-options
  (let [default-entry [auto-bin-str ["default"]]]
    (zipmap (range)
            (concat
             (map (fn [[name param]]
                    {:name name
                     :mbql [:field nil {:temporal-unit param}]
                     :type "type/DateTime"})
                  ;; note the order of these options corresponds to the order they will be shown to the user in the UI
                  [[minute-str "minute"]
                   [hour-str "hour"]
                   [day-str "day"]
                   [(deferred-tru "Week") "week"]
                   [(deferred-tru "Month") "month"]
                   [(deferred-tru "Quarter") "quarter"]
                   [(deferred-tru "Year") "year"]
                   [(deferred-tru "Minute of Hour") "minute-of-hour"]
                   [(deferred-tru "Hour of Day") "hour-of-day"]
                   [(deferred-tru "Day of Week") "day-of-week"]
                   [(deferred-tru "Day of Month") "day-of-month"]
                   [(deferred-tru "Day of Year") "day-of-year"]
                   [(deferred-tru "Week of Year") "week-of-year"]
                   [(deferred-tru "Month of Year") "month-of-year"]
                   [(deferred-tru "Quarter of Year") "quarter-of-year"]])
             (map (fn [[name param]]
                    {:name name
                     :mbql [:field nil {:temporal-unit param}]
                     :type "type/Time"})
                  [[minute-str "minute"]
                   [hour-str "hour"]
                   [(deferred-tru "Minute of Hour") "minute-of-hour"]])
             (conj
              (mapv (fn [[name [strategy param]]]
                      {:name name
                       :mbql [:field nil {:binning (merge {:strategy strategy}
                                                          (when param
                                                            {strategy param}))}]
                       :type "type/Number"})
                    [default-entry
                     [(deferred-tru "10 bins") ["num-bins" 10]]
                     [(deferred-tru "50 bins") ["num-bins" 50]]
                     [(deferred-tru "100 bins") ["num-bins" 100]]])
              {:name dont-bin-str
               :mbql nil
               :type "type/Number"})
             (conj
              (mapv (fn [[name [strategy param]]]
                      {:name name
                       :mbql [:field nil {:binning (merge {:strategy strategy}
                                                          (when param
                                                            {strategy param}))}]
                       :type "type/Coordinate"})
                    [default-entry
                     [(deferred-tru "Bin every 0.1 degrees") ["bin-width" 0.1]]
                     [(deferred-tru "Bin every 1 degree") ["bin-width" 1.0]]
                     [(deferred-tru "Bin every 10 degrees") ["bin-width" 10.0]]
                     [(deferred-tru "Bin every 20 degrees") ["bin-width" 20.0]]])
              {:name dont-bin-str
               :mbql nil
               :type "type/Coordinate"})))))

(def ^:private dimension-options-for-response
  (m/map-keys str dimension-options))

(defn- create-dim-index-seq [dim-type]
  (->> dimension-options
       (m/filter-vals (fn [v] (= (:type v) dim-type)))
       keys
       sort
       (map str)))

(def ^:private datetime-dimension-indexes
  (create-dim-index-seq "type/DateTime"))

(def ^:private time-dimension-indexes
  (create-dim-index-seq "type/Time"))

(def ^:private numeric-dimension-indexes
  (create-dim-index-seq "type/Number"))

(def ^:private coordinate-dimension-indexes
  (create-dim-index-seq "type/Coordinate"))

(defn- dimension-index-for-type [dim-type pred]
  (first (m/find-first (fn [[_k v]]
                         (and (= dim-type (:type v))
                              (pred v))) dimension-options-for-response)))

(def ^:private date-default-index
  (dimension-index-for-type "type/DateTime" #(= (str day-str) (str (:name %)))))

(def ^:private time-default-index
  (dimension-index-for-type "type/Time" #(= (str hour-str) (str (:name %)))))

(def ^:private numeric-default-index
  (dimension-index-for-type "type/Number" #(.contains ^String (str (:name %)) (str auto-bin-str))))

(def ^:private coordinate-default-index
  (dimension-index-for-type "type/Coordinate" #(.contains ^String (str (:name %)) (str auto-bin-str))))

(defn- supports-numeric-binning? [driver]
  (and driver (driver/supports? driver :binning)))

(defn- assoc-field-dimension-options [driver {:keys [base_type semantic_type fingerprint] :as field}]
  (let [{min_value :min, max_value :max} (get-in fingerprint [:type :type/Number])
        [default-option all-options] (cond
                                       (types/field-is-type? :type/Time field)
                                       [time-default-index time-dimension-indexes]

                                       (types/temporal-field? field)
                                       [date-default-index datetime-dimension-indexes]

                                       (and min_value max_value
                                            (isa? semantic_type :type/Coordinate)
                                            (supports-numeric-binning? driver))
                                       [coordinate-default-index coordinate-dimension-indexes]

                                       (and min_value max_value
                                            (isa? base_type :type/Number)
                                            (not (isa? semantic_type :Relation/*))
                                            (supports-numeric-binning? driver))
                                       [numeric-default-index numeric-dimension-indexes]

                                       :else
                                       [nil []])]
    (assoc field
           :default_dimension_option default-option
           :dimension_options        all-options)))

(defn- assoc-dimension-options [resp driver]
  (-> resp
      (assoc :dimension_options dimension-options-for-response)
      (update :fields (fn [fields]
                        (mapv #(assoc-field-dimension-options driver %) fields)))))

(defn- format-fields-for-response [resp]
  (update resp :fields
          (fn [fields]
            (for [{:keys [values] :as field} fields]
              (if (seq values)
                (update field :values field-values/field-values->pairs)
                field)))))

(defn fetch-query-metadata
  "Returns the query metadata used to power the Query Builder for the given `table`. `include-sensitive-fields?`,
  `include-hidden-fields?` and `include-editable-data-model?` can be either booleans or boolean strings."
  [table {:keys [include-sensitive-fields? include-hidden-fields? include-editable-data-model?]}]
  (if (Boolean/parseBoolean include-editable-data-model?)
    (api/write-check table)
    (api/read-check table))
  (let [driver                    (driver.u/database->driver (:db_id table))
        include-sensitive-fields? (cond-> include-sensitive-fields? (string? include-sensitive-fields?) Boolean/parseBoolean)
        include-hidden-fields?    (cond-> include-hidden-fields? (string? include-hidden-fields?) Boolean/parseBoolean)]
    (-> table
        (hydrate :db [:fields [:target :has_field_values] :dimensions :has_field_values] :segments :metrics)
        (m/dissoc-in [:db :details])
        (assoc-dimension-options driver)
        format-fields-for-response
        (update :fields (partial filter (fn [{visibility-type :visibility_type}]
                                          (case (keyword visibility-type)
                                            :hidden    include-hidden-fields?
                                            :sensitive include-sensitive-fields?
                                            true)))))))

#_{:clj-kondo/ignore [:deprecated-var]}
(api/defendpoint-schema GET "/:id/query_metadata"
  "Get metadata about a `Table` useful for running queries.
   Returns DB, fields, field FKs, and field values.

  Passing `include_hidden_fields=true` will include any hidden `Fields` in the response. Defaults to `false`
  Passing `include_sensitive_fields=true` will include any sensitive `Fields` in the response. Defaults to `false`.

  Passing `include_editable_data_model=true` will check that the current user has write permissions for the table's
  data model, while `false` checks that they have data access perms for the table. Defaults to `false`.

  These options are provided for use in the Admin Edit Metadata page."
  [id include_sensitive_fields include_hidden_fields include_editable_data_model]
  {include_sensitive_fields (s/maybe su/BooleanString)
   include_hidden_fields (s/maybe su/BooleanString)
   include_editable_data_model (s/maybe su/BooleanString)}
  (fetch-query-metadata (t2/select-one Table :id id) {:include-sensitive-fields?    include_sensitive_fields
                                                      :include-hidden-fields?       include_hidden_fields
                                                      :include-editable-data-model? include_editable_data_model}))

(defn- card-result-metadata->virtual-fields
  "Return a sequence of 'virtual' fields metadata for the 'virtual' table for a Card in the Saved Questions 'virtual'
   database."
  [card-id database-id metadata]
  (let [add-field-dimension-options #(assoc-field-dimension-options (driver.u/database->driver database-id) %)
        underlying (m/index-by :id (when-let [ids (seq (keep :id metadata))]
                                     (db/select Field :id [:in ids])))
        fields (for [{col-id :id :as col} metadata]
                 (-> col
                     (update :base_type keyword)
                     (merge (select-keys (underlying col-id)
                                         [:semantic_type :fk_target_field_id :has_field_values]))
                     (assoc
                      :table_id     (str "card__" card-id)
                      :id           (or col-id
                                        ;; TODO -- what????
                                        [:field (:name col) {:base-type (or (:base_type col) :type/*)}])
                      ;; Assoc semantic_type at least temprorarily. We need the correct semantic type in place to make decisions
                      ;; about what kind of dimension options should be added. PK/FK values will be removed after we've added
                      ;; the dimension options
                      :semantic_type (keyword (:semantic_type col)))
                     add-field-dimension-options))
        field->annotated (let [with-ids (filter (comp number? :id) fields)]
                           (zipmap with-ids (hydrate with-ids [:target :has_field_values] :has_field_values)))]
    (map #(field->annotated % %) fields)))

(defn root-collection-schema-name
  "Schema name to use for the saved questions virtual database for Cards that are in the root collection (i.e., not in
  any collection)."
  []
  "Everything else")

(defn card->virtual-table
  "Return metadata for a 'virtual' table for a `card` in the Saved Questions 'virtual' database. Optionally include
  'virtual' fields as well."
  [{:keys [database_id] :as card} & {:keys [include-fields?]}]
  ;; if collection isn't already hydrated then do so
  (let [card (hydrate card :collection)]
    (cond-> {:id               (str "card__" (u/the-id card))
             :db_id            (:database_id card)
             :display_name     (:name card)
             :schema           (get-in card [:collection :name] (root-collection-schema-name))
             :moderated_status (:moderated_status card)
             :description      (:description card)}
      include-fields? (assoc :fields (card-result-metadata->virtual-fields (u/the-id card)
                                                                           database_id
                                                                           (:result_metadata card))))))

(defn- remove-nested-pk-fk-semantic-types
  "This method clears the semantic_type attribute for PK/FK fields of nested queries. Those fields having a semantic
  type confuses the frontend and it can really used in the same way"
  [{:keys [fields] :as metadata-response}]
  (assoc metadata-response :fields (for [{:keys [semantic_type id] :as field} fields]
                                     (if (and (or (isa? semantic_type :type/PK)
                                                  (isa? semantic_type :type/FK))
                                              ;; if they have a user entered id let it stay
                                              (or (nil? id)
                                                  (not (number? id))))
                                       (assoc field :semantic_type nil)
                                       field))))

#_{:clj-kondo/ignore [:deprecated-var]}
(api/defendpoint-schema GET "/card__:id/query_metadata"
  "Return metadata for the 'virtual' table for a Card."
  [id]
  (let [{:keys [database_id] :as card} (t2/select-one [Card :id :dataset_query :result_metadata :name :description
                                                       :collection_id :database_id]
                                         :id id)
        moderated-status              (->> (mdb.query/query {:select   [:status]
                                                             :from     [:moderation_review]
                                                             :where    [:and
                                                                        [:= :moderated_item_type "card"]
                                                                        [:= :moderated_item_id id]
                                                                        [:= :most_recent true]]
                                                             :order-by [[:id :desc]]
                                                             :limit    1}
                                                            :id id)
                                           first :status)]
    (-> (assoc card :moderated_status moderated-status)
        api/read-check
        (card->virtual-table :include-fields? true)
        (assoc-dimension-options (driver.u/database->driver database_id))
        remove-nested-pk-fk-semantic-types)))

(api/defendpoint GET "/card__:id/fks"
  "Return FK info for the 'virtual' table for a Card. This is always empty, so this endpoint
   serves mainly as a placeholder to avoid having to change anything on the frontend."
  []
  []) ; return empty array

(api/defendpoint GET "/:id/fks"
  "Get all foreign keys whose destination is a `Field` that belongs to this `Table`."
  [id]
  {id ms/PositiveInt}
  (api/read-check Table id)
  (when-let [field-ids (seq (t2/select-pks-set Field, :table_id id, :visibility_type [:not= "retired"], :active true))]
    (for [origin-field (db/select Field, :fk_target_field_id [:in field-ids], :active true)]
      ;; it's silly to be hydrating some of these tables/dbs
      {:relationship   :Mt1
       :origin_id      (:id origin-field)
       :origin         (hydrate origin-field [:table :db])
       :destination_id (:fk_target_field_id origin-field)
       :destination    (hydrate (t2/select-one Field :id (:fk_target_field_id origin-field)) :table)})))

(api/defendpoint POST "/:id/rescan_values"
  "Manually trigger an update for the FieldValues for the Fields belonging to this Table. Only applies to Fields that
   are eligible for FieldValues."
  [id]
  {id ms/PositiveInt}
  (let [table (api/write-check (t2/select-one Table :id id))]
    ;; Override *current-user-permissions-set* so that permission checks pass during sync. If a user has DB detail perms
    ;; but no data perms, they should stll be able to trigger a sync of field values. This is fine because we don't
    ;; return any actual field values from this API. (#21764)
    (binding [api/*current-user-permissions-set* (atom #{"/"})]
      ;; async so as not to block the UI
      (sync.concurrent/submit-task
       (fn []
         (sync.field-values/update-field-values-for-table! table))))
    {:status :success}))

(api/defendpoint POST "/:id/discard_values"
  "Discard the FieldValues belonging to the Fields in this Table. Only applies to fields that have FieldValues. If
   this Table's Database is set up to automatically sync FieldValues, they will be recreated during the next cycle."
  [id]
  {id ms/PositiveInt}
  (api/write-check (t2/select-one Table :id id))
  (when-let [field-ids (t2/select-pks-set Field :table_id id)]
    (db/simple-delete! FieldValues :field_id [:in field-ids]))
  {:status :success})

(api/defendpoint GET "/:id/related"
  "Return related entities."
  [id]
  {id ms/PositiveInt}
  (-> (t2/select-one Table :id id) api/read-check related/related))

(api/defendpoint PUT "/:id/fields/order"
  "Reorder fields"
  [id :as {field_order :body}]
  {id ms/PositiveInt
   field_order [:sequential ms/PositiveInt]}
  (-> (t2/select-one Table :id id) api/write-check (table/custom-order-fields! field_order)))

(api/define-routes)<|MERGE_RESOLUTION|>--- conflicted
+++ resolved
@@ -64,13 +64,8 @@
   (when-let [changes (not-empty (u/select-keys-when body
                                   :non-nil [:display_name :show_in_getting_started :entity_type :field_order]
                                   :present [:description :caveats :points_of_interest :visibility_type]))]
-<<<<<<< HEAD
     (api/check-500 (pos? (t2/update! Table id changes))))
-  (let [updated-table        (db/select-one Table :id id)
-=======
-    (api/check-500 (db/update! Table id changes)))
   (let [updated-table        (t2/select-one Table :id id)
->>>>>>> 952af410
         changed-field-order? (not= (:field_order updated-table) (:field_order existing-table))]
     (if changed-field-order?
       (do
