--- conflicted
+++ resolved
@@ -16,7 +16,8 @@
    [ring.util.codec :as codec]
    [saml20-clj.core :as saml]
    [saml20-clj.encode-decode :as encode-decode]
-   [toucan2.core :as t2])
+   [toucan2.core :as t2]
+   [toucan2.tools.with-temp :as t2.with-temp])
   (:import
    (java.net URL)
    (java.nio.charset StandardCharsets)
@@ -567,11 +568,7 @@
       (with-saml-default-setup!
         (do-with-some-validators-disabled!
          (fn []
-<<<<<<< HEAD
-           (mt/with-temp [PermissionsGroup group-1 {:name (str ::group-1)}]
-=======
            (t2.with-temp/with-temp [:model/PermissionsGroup group-1 {:name (str ::group-1)}]
->>>>>>> 8d23fd74
              (mt/with-temporary-setting-values [saml-group-sync      true
                                                 saml-group-mappings  {"group_1" [(u/the-id group-1)]}
                                                 saml-attribute-group "GroupMembership"]
