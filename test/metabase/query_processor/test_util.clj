--- conflicted
+++ resolved
@@ -630,12 +630,5 @@
 
   If the optional `entity_id` is provided, it will be used for the `:ident`s. If missing, a placeholder ident will
   be used instead, as is done for ad-hoc native queries."
-<<<<<<< HEAD
-  ([metadata]
-   (metadata->native-form metadata (lib/placeholder-card-entity-id-for-adhoc-query)))
-  ([metadata _card-entity-id]
-   (mapv #(dissoc % :id :ident :source) metadata)))
-=======
   [metadata]
-  (mapv #(dissoc % :id :ident :source) metadata))
->>>>>>> f1c7740a
+  (mapv #(dissoc % :id :ident :source) metadata))