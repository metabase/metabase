--- conflicted
+++ resolved
@@ -26,13 +26,7 @@
                     {:type        type
                      :status-code 400}))))
 
-<<<<<<< HEAD
-#_{:clj-kondo/ignore [:deprecated-var]}
-(api/defendpoint POST "/"
-=======
-;; TODO: needs to make this work too
 (api.macros/defendpoint :post "/"
->>>>>>> 7aa52571
   "Allow non-users to unsubscribe from pulses/subscriptions, with the hash given through email."
   [_route-params
    _query-params
