--- conflicted
+++ resolved
@@ -7,10 +7,7 @@
 
 export type Document = {
   id: DocumentId;
-<<<<<<< HEAD
-=======
   creator: BaseUser;
->>>>>>> 14a343de
   document: DocumentContent;
   name: string;
   version: number;
@@ -32,7 +29,7 @@
   cards?: Record<number, Card>;
 };
 
-export type UpdateDocumentRequest = Pick<Document, "id" | "name"> & {
-  document?: DocumentContent;
-  cards?: Record<number, Card>;
-};+export type UpdateDocumentRequest = Pick<Document, "id"> &
+  Partial<Omit<Document, "id">>;
+
+export type DeleteDocumentRequest = Pick<Document, "id">;