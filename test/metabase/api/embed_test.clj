--- conflicted
+++ resolved
@@ -1936,13 +1936,8 @@
 
 (deftest entity-id-single-card-translations-test
   (mt/with-temp
-<<<<<<< HEAD
-    [:model/Card {id   :id eid   :entity_id} {}]
-    (is (= {eid   {:id id :status "success"   :type :card}}
-=======
     [:model/Card {id :id eid :entity_id} {}]
-    (is (= {eid   {:id id :type :card :status "ok"}}
->>>>>>> 1e78f8bd
+    (is (= {eid   {:id id :type :card :status "success"}}
            (api.embed.common/model->entity-ids->ids {:card [eid]})))))
 
 (deftest entity-id-card-translations-test
@@ -1954,7 +1949,6 @@
      :model/Card {id-3 :id eid-3 :entity_id} {}
      :model/Card {id-4 :id eid-4 :entity_id} {}
      :model/Card {id-5 :id eid-5 :entity_id} {}]
-<<<<<<< HEAD
     (is (= {eid   {:id id   :type :card :status "success"}
             eid-0 {:id id-0 :type :card :status "success"}
             eid-1 {:id id-1 :type :card :status "success"}
@@ -1962,15 +1956,6 @@
             eid-3 {:id id-3 :type :card :status "success"}
             eid-4 {:id id-4 :type :card :status "success"}
             eid-5 {:id id-5 :type :card :status "success"}}
-=======
-    (is (= {eid   {:id id   :type :card :status "ok"}
-            eid-0 {:id id-0 :type :card :status "ok"}
-            eid-1 {:id id-1 :type :card :status "ok"}
-            eid-2 {:id id-2 :type :card :status "ok"}
-            eid-3 {:id id-3 :type :card :status "ok"}
-            eid-4 {:id id-4 :type :card :status "ok"}
-            eid-5 {:id id-5 :type :card :status "ok"}}
->>>>>>> 1e78f8bd
            (api.embed.common/model->entity-ids->ids {:card [eid eid-0 eid-1 eid-2 eid-3 eid-4 eid-5]})))))
 
 (deftest entity-id-mixed-translations-test
@@ -1999,39 +1984,21 @@
      :model/Timeline           {timeline_id             :id timeline_eid             :entity_id} {}]
     (let [core_user_eid (u/generate-nano-id)]
       (t2/update! :model/User core_user_id {:entity_id core_user_eid})
-<<<<<<< HEAD
-      (is (= {action_eid               {:id action_id :type :action :status "success"}
-              collection_eid           {:id collection_id :type :collection :status "success"}
-              core_user_eid            {:id core_user_id :type :user :status "success"}
-              dashboard_tab_eid        {:id dashboard_tab_id :type :dashboard-tab :status "success"}
-              dimension_eid            {:id dimension_id :type :dimension :status "success"}
-              native_query_snippet_eid {:id native_query_snippet_id :type :snippet :status "success"}
-              permissions_group_eid    {:id permissions_group_id :type :permissions-group :status "success"}
-              pulse_eid                {:id pulse_id :type :pulse :status "success"}
-              pulse_card_eid           {:id pulse_card_id :type :pulse-card :status "success"}
-              pulse_channel_eid        {:id pulse_channel_id :type :pulse-channel :status "success"}
-              report_card_eid          {:id report_card_id :type :card :status "success"}
-              report_dashboard_eid     {:id report_dashboard_id :type :dashboard :status "success"}
-              report_dashboardcard_eid {:id report_dashboardcard_id :type :dashboard-card :status "success"}
-              segment_eid              {:id segment_id :type :segment :status "success"}
-              timeline_eid             {:id timeline_id :type :timeline :status "success"}}
-=======
-      (is (= {action_eid               {:id action_id               :type :action            :status "ok"}
-              collection_eid           {:id collection_id           :type :collection        :status "ok"}
-              core_user_eid            {:id core_user_id            :type :user              :status "ok"}
-              dashboard_tab_eid        {:id dashboard_tab_id        :type :dashboard-tab     :status "ok"}
-              dimension_eid            {:id dimension_id            :type :dimension         :status "ok"}
-              native_query_snippet_eid {:id native_query_snippet_id :type :snippet           :status "ok"}
-              permissions_group_eid    {:id permissions_group_id    :type :permissions-group :status "ok"}
-              pulse_eid                {:id pulse_id                :type :pulse             :status "ok"}
-              pulse_card_eid           {:id pulse_card_id           :type :pulse-card        :status "ok"}
-              pulse_channel_eid        {:id pulse_channel_id        :type :pulse-channel     :status "ok"}
-              card_eid                 {:id card_id                 :type :card              :status "ok"}
-              dashboard_eid            {:id dashboard_id            :type :dashboard         :status "ok"}
-              dashboardcard_eid        {:id dashboardcard_id        :type :dashboard-card    :status "ok"}
-              segment_eid              {:id segment_id              :type :segment           :status "ok"}
-              timeline_eid             {:id timeline_id             :type :timeline          :status "ok"}}
->>>>>>> 1e78f8bd
+      (is (= {action_eid               {:id action_id               :type :action            :status "success"}
+              collection_eid           {:id collection_id           :type :collection        :status "success"}
+              core_user_eid            {:id core_user_id            :type :user              :status "success"}
+              dashboard_tab_eid        {:id dashboard_tab_id        :type :dashboard-tab     :status "success"}
+              dimension_eid            {:id dimension_id            :type :dimension         :status "success"}
+              native_query_snippet_eid {:id native_query_snippet_id :type :snippet           :status "success"}
+              permissions_group_eid    {:id permissions_group_id    :type :permissions-group :status "success"}
+              pulse_eid                {:id pulse_id                :type :pulse             :status "success"}
+              pulse_card_eid           {:id pulse_card_id           :type :pulse-card        :status "success"}
+              pulse_channel_eid        {:id pulse_channel_id        :type :pulse-channel     :status "success"}
+              card_eid                 {:id card_id                 :type :card              :status "success"}
+              dashboard_eid            {:id dashboard_id            :type :dashboard         :status "success"}
+              dashboardcard_eid        {:id dashboardcard_id        :type :dashboard-card    :status "success"}
+              segment_eid              {:id segment_id              :type :segment           :status "success"}
+              timeline_eid             {:id timeline_id             :type :timeline          :status "success"}}
              (api.embed.common/model->entity-ids->ids
               {:action            [action_eid]
                :card              [card_eid]
@@ -2050,11 +2017,7 @@
                :user              [core_user_eid]}))))))
 
 (deftest missing-entity-translations-test
-<<<<<<< HEAD
   (is (= {"abcdefghijklmnopqrstu" {:type :card, :id nil, :status "not-found"}}
-         (api.embed.common/model->entity-ids->ids {:card ["abcdefghijklmnopqrstu"]}))))
-=======
-  (is (= {"abcdefghijklmnopqrstu" {:type :card, :status "not-found"}}
          (api.embed.common/model->entity-ids->ids {:card ["abcdefghijklmnopqrstu"]}))))
 
 (deftest wrong-format-entity-translations-test
@@ -2062,5 +2025,4 @@
           {:type :card,
            :status "invalid-format",
            :reason ["\"abcdefghijklmnopqrst\" should be 21 characters long, but it is 20"]}}
-         (api.embed.common/model->entity-ids->ids {:card ["abcdefghijklmnopqrst"]}))))
->>>>>>> 1e78f8bd
+         (api.embed.common/model->entity-ids->ids {:card ["abcdefghijklmnopqrst"]}))))