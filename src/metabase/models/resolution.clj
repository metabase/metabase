--- conflicted
+++ resolved
@@ -51,12 +51,8 @@
     :model/NotificationHandler               metabase.notification.models
     :model/NotificationRecipient             metabase.notification.models
     :model/NotificationSubscription          metabase.notification.models
-<<<<<<< HEAD
     :model/NotificationSystemEvent           metabase.notification.models
-    :model/ParameterCard                     metabase.models.parameter-card
-=======
     :model/ParameterCard                     metabase.queries.models.parameter-card
->>>>>>> 7a7e0916
     :model/Permissions                       metabase.permissions.models.permissions
     :model/PermissionsGroup                  metabase.permissions.models.permissions-group
     :model/PermissionsGroupMembership        metabase.permissions.models.permissions-group-membership
