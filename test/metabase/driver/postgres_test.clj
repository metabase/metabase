--- conflicted
+++ resolved
@@ -39,7 +39,8 @@
    [metabase.util.honey-sql-2 :as h2x]
    [metabase.util.log :as log]
    [next.jdbc :as next.jdbc]
-   [toucan2.core :as t2])
+   [toucan2.core :as t2]
+   [toucan2.tools.with-temp :as t2.with-temp])
   (:import
    (java.sql Connection)))
 
@@ -202,11 +203,7 @@
         ;; create the postgres DB
         (drop-if-exists-and-create-db! "hyphen-names-test")
         ;; create the DB object
-<<<<<<< HEAD
-        (mt/with-temp [Database database {:engine :postgres, :details (assoc details :dbname "hyphen-names-test")}]
-=======
         (t2.with-temp/with-temp [:model/Database database {:engine :postgres, :details (assoc details :dbname "hyphen-names-test")}]
->>>>>>> 8d23fd74
           (let [sync! #(sync/sync-database! database)]
             ;; populate the DB and create a view
             (exec! spec ["CREATE SCHEMA \"x-mas\";"
@@ -313,11 +310,7 @@
                                 SERVER foreign_server
                                 OPTIONS (user '" (:user details) "');
                               GRANT ALL ON public.local_table to PUBLIC;")])
-<<<<<<< HEAD
-        (mt/with-temp [Database database {:engine :postgres, :details (assoc details :dbname "fdw_test")}]
-=======
         (t2.with-temp/with-temp [:model/Database database {:engine :postgres, :details (assoc details :dbname "fdw_test")}]
->>>>>>> 8d23fd74
           (is (=? [(default-table-result "foreign_table")
                    (default-table-result "local_table" {:estimated_row_count (mt/malli=? int?)})]
                   (describe-database->tables :postgres database))))))))
@@ -331,11 +324,7 @@
         ;; create the postgres DB
         (drop-if-exists-and-create-db! "dropped_views_test")
         ;; create the DB object
-<<<<<<< HEAD
-        (mt/with-temp [Database database {:engine :postgres, :details (assoc details :dbname "dropped_views_test")}]
-=======
         (t2.with-temp/with-temp [:model/Database database {:engine :postgres, :details (assoc details :dbname "dropped_views_test")}]
->>>>>>> 8d23fd74
           (let [sync! #(sync/sync-database! database)]
             ;; populate the DB and create a view
             (exec! spec ["CREATE table birds (name VARCHAR UNIQUE NOT NULL);"
@@ -375,11 +364,7 @@
                          (.. conn getMetaData getDatabaseMajorVersion)))]
           (if (>= major-v 10)
             ;; create the DB object
-<<<<<<< HEAD
-            (mt/with-temp [Database database {:engine :postgres, :details (assoc details :dbname db-name)}]
-=======
             (t2.with-temp/with-temp [:model/Database database {:engine :postgres, :details (assoc details :dbname db-name)}]
->>>>>>> 8d23fd74
               (let [sync! #(sync/sync-database! database)]
                 ;; create a main partitioned table and two partitions for it
                 (exec! spec ["CREATE TABLE part_vals (val bigint NOT NULL) PARTITION BY RANGE (\"val\");"
@@ -573,7 +558,7 @@
         (jdbc/execute! spec [(str "CREATE SCHEMA bobdobbs;"
                                   "CREATE TABLE bobdobbs.describe_json_table (trivial_json JSONB NOT NULL);"
                                   "INSERT INTO bobdobbs.describe_json_table (trivial_json) VALUES ('{\"a\": 1}');")])
-        (mt/with-temp [:model/Database database {:engine :postgres, :details details}]
+        (t2.with-temp/with-temp [:model/Database database {:engine :postgres, :details details}]
           (mt/with-db database
             (sync-tables/sync-tables-and-database! database)
             (is (= #{{:name              "trivial_json → a",
@@ -598,7 +583,7 @@
         (jdbc/execute! spec [(str "CREATE SCHEMA \"AAAH_#\";"
                                   "CREATE TABLE \"AAAH_#\".\"dESCribe_json_table_%\" (trivial_json JSONB NOT NULL);"
                                   "INSERT INTO \"AAAH_#\".\"dESCribe_json_table_%\" (trivial_json) VALUES ('{\"a\": 1}');")])
-        (mt/with-temp [:model/Database database {:engine :postgres, :details details}]
+        (t2.with-temp/with-temp [:model/Database database {:engine :postgres, :details details}]
           (mt/with-db database
             (sync-tables/sync-tables-and-database! database)
             (is (= #{{:name              "trivial_json → a",
@@ -752,11 +737,7 @@
                           "Lucky Pigeon"   6.0
                           "Katie Parakeet" 23.99]]]
          (next.jdbc/execute! conn sql+args))))
-<<<<<<< HEAD
-    (mt/with-temp [Database db {:engine :postgres, :details (assoc details :dbname "money_columns_test")}]
-=======
     (t2.with-temp/with-temp [:model/Database db {:engine :postgres, :details (assoc details :dbname "money_columns_test")}]
->>>>>>> 8d23fd74
       (sync/sync-database! db)
       (mt/with-db db
         (thunk)))))
@@ -838,11 +819,7 @@
 
 (defn- do-with-enums-db! [f]
   (create-enums-db!)
-<<<<<<< HEAD
-  (mt/with-temp [Database database {:engine :postgres, :details (enums-test-db-details)}]
-=======
   (t2.with-temp/with-temp [:model/Database database {:engine :postgres, :details (enums-test-db-details)}]
->>>>>>> 8d23fd74
     (sync-metadata/sync-db-metadata! database)
     (f database)
     (driver/notify-database-updated :postgres database)))
@@ -1123,7 +1100,7 @@
                       "INSERT INTO mytable (id, column1, column2)
                       VALUES  (1, 'A', 'A'), (2, 'B', 'B');"]]
           (jdbc/execute! (sql-jdbc.conn/connection-details->spec :postgres details) [stmt]))
-        (mt/with-temp [:model/Database database {:engine driver/*driver* :details details}]
+        (t2.with-temp/with-temp [:model/Database database {:engine driver/*driver* :details details}]
           (mt/with-db database
             (sync/sync-database! database)
             (mt/with-actions-enabled
@@ -1189,11 +1166,7 @@
                              ");"
                              "INSERT INTO toucan_sleep_schedule (start_time, end_time, reason) "
                              "  VALUES ('22:00'::time, '9:00'::time, 'Beauty Sleep');")])
-<<<<<<< HEAD
-        (mt/with-temp [Database database {:engine :postgres, :details (assoc details :dbname "time_field_test")}]
-=======
         (t2.with-temp/with-temp [:model/Database database {:engine :postgres, :details (assoc details :dbname "time_field_test")}]
->>>>>>> 8d23fd74
           (sync/sync-database! database)
           (is (= {"start_time" {:global {:distinct-count 1
                                          :nil%           0.0}
@@ -1278,11 +1251,7 @@
       (let [test-user-details (assoc (mt/dbdef->connection-details :postgres :db {:database-name "no-select-test"})
                                      :user "no_select_test_user"
                                      :password "123456")]
-<<<<<<< HEAD
-        (mt/with-temp [Database database {:engine :postgres, :details test-user-details}]
-=======
         (t2.with-temp/with-temp [:model/Database database {:engine :postgres, :details test-user-details}]
->>>>>>> 8d23fd74
           ;; make sure that sync still succeeds even tho some tables are not SELECTable.
           (binding [sync-util/*log-exceptions-and-continue?* false]
             (is (some? (sync/sync-database! database {:scan :schema}))))
@@ -1304,11 +1273,7 @@
                                  "json_val::jsonb ?| array['c', 'd'],"
                                  "json_val::jsonb ?& array['a', 'b']"
                                  "FROM \"json_table\";")]
-<<<<<<< HEAD
-        (mt/with-temp [Database database {:engine :postgres, :details json-db-details}]
-=======
         (t2.with-temp/with-temp [:model/Database database {:engine :postgres, :details json-db-details}]
->>>>>>> 8d23fd74
           (mt/with-db database (sync/sync-database! database)
             (is (= [[true false true]]
                    (-> {:query query}
@@ -1332,7 +1297,7 @@
                                                                      [4 6 "{\"int_turn_string\":5}"]]]
                                       (format "INSERT INTO PUBLIC.json_table (first_id, second_id, json_val) VALUES (%d, %d, '%s');" first-id second-id json)))]
             (jdbc/execute! spec [statement]))
-          (mt/with-temp [:model/Database database {:engine driver/*driver* :details details}]
+          (t2.with-temp/with-temp [:model/Database database {:engine driver/*driver* :details details}]
             (mt/with-db database
               (sync-tables/sync-tables-and-database! database)
               (is (= #{{:name              "json_val → int_turn_string",
