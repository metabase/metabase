--- conflicted
+++ resolved
@@ -362,15 +362,10 @@
                 onTabChange={setSelectedTabId}
               />
             ) : (
-<<<<<<< HEAD
-              <SinglePickerView>
+              <SinglePickerView data-testid="single-picker-view">
                 {tabs[0].render({
                   onItemSelect: item => handleSelectItem(item, tabs[0].id),
                 })}
-=======
-              <SinglePickerView data-testid="single-picker-view">
-                {tabs?.[0]?.element}
->>>>>>> dcc33ceb
               </SinglePickerView>
             )}
             {!!hydratedOptions.hasConfirmButtons && onConfirm && (
