--- conflicted
+++ resolved
@@ -39,12 +39,8 @@
   onCancel: () => void;
   onSubmit: (vals: CopyQuestionProperties) => Promise<Question>;
   onSaved: (newQuestion: Question) => void;
-<<<<<<< HEAD
-};
-=======
   model?: string;
 }
->>>>>>> cc928b79
 
 export const CopyQuestionForm = ({
   initialValues,
