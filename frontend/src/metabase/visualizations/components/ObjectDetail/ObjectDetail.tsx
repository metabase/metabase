--- conflicted
+++ resolved
@@ -53,11 +53,7 @@
 } from "./types";
 
 import {
-<<<<<<< HEAD
   getActionItems,
-  getObjectName,
-=======
->>>>>>> 5bfd21b7
   getDisplayId,
   getIdValue,
   getObjectName,
@@ -385,73 +381,6 @@
   );
 }
 
-<<<<<<< HEAD
-export function ObjectDetailWrapper({
-  question,
-  isDataApp,
-  data,
-  closeObjectDetail,
-  card,
-  dashcard,
-  isObjectDetail,
-  ...props
-}: ObjectDetailProps) {
-  const [currentObjectIndex, setCurrentObjectIndex] = useState(0);
-
-  // only show modal if this object detail was triggered via an object detail zoom action
-  const shouldShowModal = isObjectDetail;
-
-  if (shouldShowModal) {
-    return (
-      <RootModal
-        isOpen
-        full={false}
-        onClose={closeObjectDetail}
-        className={""} // need an empty className to override the Modal default width
-      >
-        <ObjectDetailView
-          {...props}
-          showHeader
-          data={data}
-          question={question}
-          closeObjectDetail={closeObjectDetail}
-        />
-      </RootModal>
-    );
-  }
-
-  const hasPagination = data?.rows?.length > 1;
-
-  return (
-    <>
-      <ObjectDetailView
-        {...props}
-        zoomedRow={data.rows[currentObjectIndex]}
-        data={data}
-        question={question}
-        showHeader={props.settings["detail.showHeader"]}
-        showControls={false}
-        showRelations={false}
-        closeObjectDetail={closeObjectDetail}
-        isDataApp={isDataApp}
-      />
-      {hasPagination && (
-        <PaginationFooter
-          data-testid="pagination-footer"
-          start={currentObjectIndex}
-          end={currentObjectIndex}
-          total={data.rows.length}
-          onNextPage={() => setCurrentObjectIndex(prev => prev + 1)}
-          onPreviousPage={() => setCurrentObjectIndex(prev => prev - 1)}
-          singleItem
-        />
-      )}
-    </>
-  );
-}
-
-=======
->>>>>>> 5bfd21b7
 export interface ObjectDetailHeaderProps {
   actionItems: {
     title: string;
