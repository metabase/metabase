import { tag_names } from "cljs/metabase.shared.parameters.parameters";
import { isActionDashCard } from "metabase/actions/utils";
import { getColumnGroupName } from "metabase/common/utils/column-groups";
import { getColumnIcon } from "metabase/common/utils/columns";
import { isVirtualDashCard } from "metabase/dashboard/utils";
import * as Lib from "metabase-lib";
import { TemplateTagDimension } from "metabase-lib/v1/Dimension";
import type { DimensionOptionsSection } from "metabase-lib/v1/DimensionOptions/types";
import type Question from "metabase-lib/v1/Question";
import {
  dimensionFilterForParameter,
  variableFilterForParameter,
} from "metabase-lib/v1/parameters/utils/filters";
import {
  buildColumnTarget,
  buildDimensionTarget,
  buildTemplateTagVariableTarget,
  buildTextTagTarget,
  getParameterColumns,
} from "metabase-lib/v1/parameters/utils/targets";
import type TemplateTagVariable from "metabase-lib/v1/variables/TemplateTagVariable";
import type {
  BaseDashboardCard,
  Card,
  NativeParameterDimensionTarget,
  Parameter,
  ParameterTarget,
  ParameterVariableTarget,
  StructuredParameterDimensionTarget,
  WritebackParameter,
} from "metabase-types/api";

export type StructuredQuerySectionOption = {
  sectionName: string;
  name: string;
  icon: string;
  target: StructuredParameterDimensionTarget;
  isForeign: boolean;
};

function buildStructuredQuerySectionOptions(
  query: Lib.Query,
  stageIndex: number,
  group: Lib.ColumnGroup,
): StructuredQuerySectionOption[] {
  const groupInfo = Lib.displayInfo(query, stageIndex, group);
  const columns = Lib.getColumnsFromColumnGroup(group);

  return columns.map(column => {
    const columnInfo = Lib.displayInfo(query, stageIndex, column);

    return {
      sectionName: getColumnGroupName(groupInfo),
      name: columnInfo.displayName,
      icon: getColumnIcon(column),
      target: buildColumnTarget(query, stageIndex, column),
      isForeign: columnInfo.isFromJoin || columnInfo.isImplicitlyJoinable,
    };
  });
}

function buildNativeQuerySectionOptions(
  section: DimensionOptionsSection,
): NativeParameterMappingOption[] {
  return section.items
    .flatMap(({ dimension }) =>
      dimension instanceof TemplateTagDimension ? [dimension] : [],
    )
    .map(dimension => ({
      name: dimension.displayName(),
      icon: dimension.icon() ?? "",
      isForeign: false,
      target: buildDimensionTarget(dimension),
    }));
}

function buildVariableOption(
  variable: TemplateTagVariable,
): NativeParameterMappingOption {
  return {
    name: variable.displayName() ?? "",
    icon: variable.icon() ?? "",
    isForeign: false,
    target: buildTemplateTagVariableTarget(variable),
  };
}

function buildTextTagOption(tagName: string) {
  return {
    name: tagName,
    icon: "string",
    isForeign: false,
    target: buildTextTagTarget(tagName),
  };
}
type VirtualDashcardParameterMappingOption = {
  name: string;
  icon: string;
  isForeign: boolean;
  target: ParameterTarget;
};

type ActionDashcardParameterMappingOption = WritebackParameter & {
  icon: string;
  isForeign: boolean;
  hasVariableTemplateTagTarget?: boolean;
};

type NativeParameterMappingOption = {
  name: string;
  icon: string;
  isForeign: boolean;
  target: NativeParameterDimensionTarget | ParameterVariableTarget;
};

export type ParameterMappingOption =
  | VirtualDashcardParameterMappingOption
  | ActionDashcardParameterMappingOption
  | StructuredQuerySectionOption
  | NativeParameterMappingOption;

export function getParameterMappingOptions(
  question: Question | undefined,
  parameter: Parameter | null | undefined = null,
  card: Card,
  dashcard: BaseDashboardCard | null | undefined = null,
): ParameterMappingOption[] {
  if (
    dashcard &&
    isVirtualDashCard(dashcard) &&
    ["heading", "text"].includes(card.display)
  ) {
    const tagNames = tag_names(dashcard.visualization_settings.text || "");
    return tagNames ? tagNames.map(buildTextTagOption) : [];
  }

  if (dashcard && isActionDashCard(dashcard)) {
    const actionParams = dashcard?.action?.parameters?.map(param => ({
      icon: "variable",
      isForeign: false,
      ...param,
    }));

    return actionParams || [];
  }

  if (
    !question ||
    !card.dataset_query ||
    (dashcard && isVirtualDashCard(dashcard))
  ) {
    return [];
  }

  const { isNative } = Lib.queryDisplayInfo(question.query());
  const isQuestion = question.type() === "question";
  if (!isNative || !isQuestion) {
<<<<<<< HEAD
    // treat the dataset/model question like it is already composed so that we can apply
    // dataset/model-specific metadata to the underlying dimension options
    const query = !isQuestion
      ? question.composeQuestionAdhoc().query()
      : question.query();
    const stageIndex = -1;
    const availableColumns =
      parameter && isTemporalUnitParameter(parameter)
        ? Lib.breakouts(query, stageIndex).map(breakout =>
            Lib.breakoutColumn(query, stageIndex, breakout),
          )
        : Lib.filterableColumns(query, stageIndex);
    const parameterColumns = parameter
      ? availableColumns.filter(
          columnFilterForParameter(query, stageIndex, parameter),
        )
      : availableColumns;
    const columnGroups = Lib.groupColumns(parameterColumns);
=======
    const { query, stageIndex, columns } = getParameterColumns(
      question,
      parameter ?? undefined,
    );
    const columnGroups = Lib.groupColumns(columns);
>>>>>>> 897a22f2

    const options = columnGroups.flatMap(group =>
      buildStructuredQuerySectionOptions(query, stageIndex, group),
    );

    return options;
  }

  const legacyQuery = question.legacyQuery();
  const options: NativeParameterMappingOption[] = [];

  options.push(
    ...legacyQuery
      .variables(parameter ? variableFilterForParameter(parameter) : undefined)
      .map(buildVariableOption),
  );
  options.push(
    ...legacyQuery
      .dimensionOptions(
        parameter ? dimensionFilterForParameter(parameter) : undefined,
      )
      .sections()
      .flatMap(section => buildNativeQuerySectionOptions(section)),
  );

  return options;
}<|MERGE_RESOLUTION|>--- conflicted
+++ resolved
@@ -155,32 +155,11 @@
   const { isNative } = Lib.queryDisplayInfo(question.query());
   const isQuestion = question.type() === "question";
   if (!isNative || !isQuestion) {
-<<<<<<< HEAD
-    // treat the dataset/model question like it is already composed so that we can apply
-    // dataset/model-specific metadata to the underlying dimension options
-    const query = !isQuestion
-      ? question.composeQuestionAdhoc().query()
-      : question.query();
-    const stageIndex = -1;
-    const availableColumns =
-      parameter && isTemporalUnitParameter(parameter)
-        ? Lib.breakouts(query, stageIndex).map(breakout =>
-            Lib.breakoutColumn(query, stageIndex, breakout),
-          )
-        : Lib.filterableColumns(query, stageIndex);
-    const parameterColumns = parameter
-      ? availableColumns.filter(
-          columnFilterForParameter(query, stageIndex, parameter),
-        )
-      : availableColumns;
-    const columnGroups = Lib.groupColumns(parameterColumns);
-=======
     const { query, stageIndex, columns } = getParameterColumns(
       question,
       parameter ?? undefined,
     );
     const columnGroups = Lib.groupColumns(columns);
->>>>>>> 897a22f2
 
     const options = columnGroups.flatMap(group =>
       buildStructuredQuerySectionOptions(query, stageIndex, group),
