import fetchMock from "fetch-mock";
import type { CollectionItem } from "metabase-types/api";

export function setupSearchEndpoints(items: CollectionItem[]) {
  const availableModels = items.map(({ model }) => model);

  fetchMock.get("path:/api/search", uri => {
    const url = new URL(uri);
    const models = url.searchParams.getAll("models");
<<<<<<< HEAD
    const queryText = url.searchParams.get("q");

    let matchedItems = items;

    if (models && models.length > 0) {
      matchedItems = matchedItems.filter(({ model }) => models.includes(model));
    }

    if (queryText) {
      console.log(matchedItems);
      matchedItems = matchedItems.filter(({ name }) =>
        name.includes(queryText),
      );
      console.log(matchedItems);
    }
=======
    const limit = Number(url.searchParams.get("limit"));
    const offset = Number(url.searchParams.get("offset"));
    const table_db_id = url.searchParams.get("table_db_id") || null;
    const matchedItems = items.filter(({ model }) => models.includes(model));
>>>>>>> f2b7b7f1

    return {
      data: matchedItems,
      total: matchedItems.length,
      models, // this should reflect what is in the query param
      available_models: availableModels,
      limit,
      offset,
      table_db_id,
    };
  });
}<|MERGE_RESOLUTION|>--- conflicted
+++ resolved
@@ -7,7 +7,9 @@
   fetchMock.get("path:/api/search", uri => {
     const url = new URL(uri);
     const models = url.searchParams.getAll("models");
-<<<<<<< HEAD
+    const limit = Number(url.searchParams.get("limit"));
+    const offset = Number(url.searchParams.get("offset"));
+    const table_db_id = url.searchParams.get("table_db_id") || null;
     const queryText = url.searchParams.get("q");
 
     let matchedItems = items;
@@ -17,18 +19,10 @@
     }
 
     if (queryText) {
-      console.log(matchedItems);
       matchedItems = matchedItems.filter(({ name }) =>
         name.includes(queryText),
       );
-      console.log(matchedItems);
     }
-=======
-    const limit = Number(url.searchParams.get("limit"));
-    const offset = Number(url.searchParams.get("offset"));
-    const table_db_id = url.searchParams.get("table_db_id") || null;
-    const matchedItems = items.filter(({ model }) => models.includes(model));
->>>>>>> f2b7b7f1
 
     return {
       data: matchedItems,
