--- conflicted
+++ resolved
@@ -176,27 +176,19 @@
    [11 3 34.0406 -118.428 "The Apple Pan" 2 2 11 2 1 1]]
   (test-users/with-test-user :rasta
     (transforms.test/with-test-transform-specs
-<<<<<<< HEAD
       (de.test/with-test-domain-entity-specs
         (tu/with-model-cleanup ['Card 'Collection]
           (transforms/apply-transform! (data/id) "PUBLIC" (first @transforms.specs/transform-specs))
           (api-call "transform/%s" ["Test transform"]
                     #(revoke-collection-permissions!
-                      (transforms.materialize/get-collection "Test transform"))))))))
-=======
-      (tu/with-model-cleanup ['Card 'Collection]
-        (transforms/apply-transform! (data/id) "PUBLIC" (first @transforms.specs/transform-specs))
-        (api-call "transform/%s" ["Test transform"]
-                  #(revoke-collection-permissions!
-                    (transforms.materialize/get-collection "Test transform"))
-                  (fn [dashboard]
-                    (->> dashboard
-                        :ordered_cards
-                        (sort-by (juxt :row :col))
-                        last
-                        :card
-                        :dataset_query
-                        qp/process-query
-                        :data
-                        :rows)))))))
->>>>>>> d0873e18
+                      (transforms.materialize/get-collection "Test transform"))
+                    (fn [dashboard]
+                      (->> dashboard
+                           :ordered_cards
+                           (sort-by (juxt :row :col))
+                           last
+                           :card
+                           :dataset_query
+                           qp/process-query
+                           :data
+                           :rows))))))))