--- conflicted
+++ resolved
@@ -362,11 +362,7 @@
   [feature-name]
   (ex-info (tru "{0} is a paid feature not currently available to your instance. Please upgrade to use it. Learn more at metabase.com/upgrade/"
                 feature-name)
-<<<<<<< HEAD
-           {:status-code 402 :status (tru "error-{0}-not-available" (u/->kebab-case-en feature-name))}))
-=======
            {:status-code 402 :status "error-premium-feature-not-available"}))
->>>>>>> 92a7858d
 
 (mu/defn assert-has-feature
   "Check if an token with `feature` is present. If not, throw an error with a message using `feature-name`.
