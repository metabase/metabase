--- conflicted
+++ resolved
@@ -61,16 +61,6 @@
   columnSettings: TableColumnOrderSetting[],
   column: Lib.ColumnMetadata | DatasetColumn,
 ) {
-<<<<<<< HEAD
-=======
-  // ignore settings without fieldRef but preserve indexes
-  const items = columnSettings.flatMap((item, settingIndex) => {
-    const fieldRef = normalize(item.fieldRef);
-    return fieldRef ? [{ fieldRef, settingIndex }] : [];
-  });
-
-  // first try to find by fieldRef
->>>>>>> e94ea96a
   const stageIndex = -1;
   const columnIndexes = Lib.findColumnIndexesFromLegacyRefs(
     query,
