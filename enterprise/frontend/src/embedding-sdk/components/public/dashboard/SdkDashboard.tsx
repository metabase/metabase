import {
  type CSSProperties,
  type PropsWithChildren,
  type ReactNode,
  useEffect,
  useMemo,
  useRef,
  useState,
} from "react";
import { match } from "ts-pattern";
import { t } from "ttag";

import { InteractiveAdHocQuestion } from "embedding-sdk/components/private/InteractiveAdHocQuestion";
import { InteractiveQuestionProvider } from "embedding-sdk/components/private/InteractiveQuestion/context";
import { InteractiveQuestionDefaultView } from "embedding-sdk/components/private/InteractiveQuestionDefaultView";
import {
  DashboardNotFoundError,
  SdkError,
  SdkLoader,
  withPublicComponentWrapper,
} from "embedding-sdk/components/private/PublicComponentWrapper";
import {
  type SdkDashboardDisplayProps,
  useSdkDashboardParams,
} from "embedding-sdk/hooks/private/use-sdk-dashboard-params";
import { useSdkDispatch, useSdkSelector } from "embedding-sdk/store";
import type { MetabaseQuestion } from "embedding-sdk/types";
import type { DashboardEventHandlersProps } from "embedding-sdk/types/dashboard";
import type { MetabasePluginsConfig } from "embedding-sdk/types/plugins";
import { useConfirmation } from "metabase/common/hooks";
import { useLocale } from "metabase/common/hooks/use-locale";
import {
  setEditingDashboard,
  toggleSidebar,
  updateDashboardAndCards,
} from "metabase/dashboard/actions";
import { Dashboard } from "metabase/dashboard/components/Dashboard/Dashboard";
import { SIDEBAR_NAME } from "metabase/dashboard/constants";
import {
  type DashboardContextProps,
  DashboardContextProvider,
  type DashboardContextProviderHandle,
  useDashboardContext,
} from "metabase/dashboard/context";
import { getDashboardComplete, getIsDirty } from "metabase/dashboard/selectors";
import { useSelector } from "metabase/lib/redux";
import EmbedFrameS from "metabase/public/components/EmbedFrame/EmbedFrame.module.css";
import { useDashboardLoadHandlers } from "metabase/public/containers/PublicOrEmbeddedDashboard/use-dashboard-load-handlers";
import { resetErrorPage, setErrorPage } from "metabase/redux/app";
import { dismissAllUndo } from "metabase/redux/undo";
import { getErrorPage } from "metabase/selectors/app";
import type { DashboardId } from "metabase-types/api";

import type {
  DrillThroughQuestionProps,
  InteractiveQuestionProps,
} from "../InteractiveQuestion";

import {
  SdkDashboardStyledWrapper,
  SdkDashboardStyledWrapperWithRef,
} from "./SdkDashboardStyleWrapper";
import { SdkDashboardProvider } from "./context";
import { useCommonDashboardParams } from "./use-common-dashboard-params";

/**
 * @interface
 * @inline
 * @category Dashboard
 */
export type SdkDashboardProps = PropsWithChildren<
  {
    /**
     * Additional mapper function to override or add drill-down menu. See the implementing custom actions section for more details.
     */
    plugins?: MetabasePluginsConfig;

    // @todo pass the question context to the question view component,
    //       once we have a public-facing question context.
    /**
     * A custom React component to render the question layout.
     * Use namespaced InteractiveQuestion components to build the layout.
     */
    renderDrillThroughQuestion?: () => ReactNode;

    /**
     * Height of a question component when drilled from the dashboard to a question level.
     */
    drillThroughQuestionHeight?: CSSProperties["height"];

    /**
     * Props of a question component when drilled from the dashboard to a question level.
     */
    drillThroughQuestionProps?: DrillThroughQuestionProps;
  } & SdkDashboardDisplayProps &
    DashboardEventHandlersProps &
    EditableDashboardOwnProps
>;

type RenderMode = "dashboard" | "question" | "queryBuilder";

/**
 * Despite being a prop for a specific component, to avoid circular dependencies, the type is defined here.
 * @inline
 */
export type EditableDashboardOwnProps = {
  /**
   * Additional props to pass to the query builder rendered by `InteractiveQuestion` when creating a new dashboard question.
   */
  dataPickerProps?: Pick<InteractiveQuestionProps, "entityTypes">;
};

export type SdkDashboardInnerProps = SdkDashboardProps &
  Partial<
    Pick<
      DashboardContextProps,
      | "getClickActionMode"
      | "dashboardActions"
      | "dashcardMenu"
      | "navigateToNewCardFromDashboard"
    >
  >;

const SdkDashboardInner = ({
  dashboardId: dashboardIdProp,
  initialParameters = {},
  withTitle = true,
  withCardTitle = true,
  withDownloads = false,
  hiddenParameters = [],
  drillThroughQuestionHeight,
  plugins,
  onLoad,
  onLoadWithoutCards,
  drillThroughQuestionProps = {
    title: withTitle,
    height: drillThroughQuestionHeight,
    plugins: plugins,
  },
  renderDrillThroughQuestion: AdHocQuestionView,
  dashboardActions,
  dashcardMenu = plugins?.dashboard?.dashboardCardMenu,
  getClickActionMode,
  navigateToNewCardFromDashboard = undefined,
  className,
  style,
  children,
  dataPickerProps,
}: SdkDashboardInnerProps) => {
  const { handleLoad, handleLoadWithoutCards } = useDashboardLoadHandlers({
    onLoad,
    onLoadWithoutCards,
  });

  const { isLocaleLoading } = useLocale();
  const { displayOptions, isLoading, dashboardId } = useSdkDashboardParams({
    dashboardId: dashboardIdProp,
    withDownloads,
    withTitle,
    withCardTitle,
    hiddenParameters,
    initialParameters,
  });

  const {
    adhocQuestionUrl,
    onNavigateBackToDashboard,
    onEditQuestion,
    onNavigateToNewCardFromDashboard,
  } = useCommonDashboardParams({
    dashboardId,
  });

  const [renderModeState, setRenderMode] = useState<
    "dashboard" | "queryBuilder"
  >("dashboard");
  const finalRenderMode: RenderMode = adhocQuestionUrl
    ? "question"
    : renderModeState;

  // Now only used when rerendering the dashboard after creating a new question from the dashboard.
  const dashboardContextProviderRef = useRef<DashboardContextProviderHandle>();

  const [newDashboardQuestionId, setNewDashboardQuestionId] =
    useState<number>();

  const dashboard = useSelector(getDashboardComplete);
  const autoScrollToDashcardId = useMemo(
    () =>
      dashboard?.dashcards.find(
        (dashcard) => dashcard.card_id === newDashboardQuestionId,
      )?.id,
    [dashboard?.dashcards, newDashboardQuestionId],
  );

  const errorPage = useSdkSelector(getErrorPage);
  const dispatch = useSdkDispatch();
  useEffect(() => {
    if (dashboardId) {
      dispatch(resetErrorPage());
    }
  }, [dispatch, dashboardId]);

  const { modalContent, show } = useConfirmation();
  const isDashboardDirty = useSelector(getIsDirty);

  if (isLocaleLoading || isLoading) {
    return (
      <SdkDashboardStyledWrapper className={className} style={style}>
        <SdkLoader />
      </SdkDashboardStyledWrapper>
    );
  }

  if (!dashboardId || errorPage?.status === 404) {
    return (
      <SdkDashboardStyledWrapper className={className} style={style}>
        <DashboardNotFoundError id={dashboardIdProp} />
      </SdkDashboardStyledWrapper>
    );
  }

  if (errorPage) {
    return (
      <SdkDashboardStyledWrapper className={className} style={style}>
        <SdkError
          message={errorPage.data?.message ?? t`Something's gone wrong`}
        />
      </SdkDashboardStyledWrapper>
    );
  }

  return (
    <DashboardContextProvider
      ref={dashboardContextProviderRef}
      dashboardId={dashboardId}
      parameterQueryParams={initialParameters}
      navigateToNewCardFromDashboard={
        navigateToNewCardFromDashboard !== undefined
          ? navigateToNewCardFromDashboard
          : onNavigateToNewCardFromDashboard
      }
      onNewQuestion={() => {
        if (isDashboardDirty) {
          show({
            title: t`Save your changes?`,
            message: t`You’ll need to save your changes before leaving to create a new question.`,
            confirmButtonText: t`Save changes`,
            onConfirm: async () => {
              /**
               * Dispatch the same actions as in the DashboardLeaveConfirmationModal.
               * @see {@link https://github.com/metabase/metabase/blob/4453fa8363eb37062a159f398050d050d91397a9/frontend/src/metabase/dashboard/components/DashboardLeaveConfirmationModal/DashboardLeaveConfirmationModal.tsx#L30-L34}
               */
              setRenderMode("queryBuilder");
              dispatch(dismissAllUndo());
              await dispatch(updateDashboardAndCards());
              // After saving the dashboard, it will exit the editing mode.
              dispatch(setEditingDashboard(dashboard));
            },
            confirmButtonProps: {
              color: "brand",
            },
          });
        } else {
          setRenderMode("queryBuilder");
        }
      }}
      downloadsEnabled={displayOptions.downloadsEnabled}
      background={displayOptions.background}
      bordered={displayOptions.bordered}
      hideParameters={displayOptions.hideParameters}
      titled={displayOptions.titled}
      cardTitled={displayOptions.cardTitled}
      theme={displayOptions.theme}
      onLoad={handleLoad}
      onLoadWithoutCards={handleLoadWithoutCards}
      onError={(error) => dispatch(setErrorPage(error))}
      getClickActionMode={getClickActionMode}
      dashcardMenu={dashcardMenu}
      dashboardActions={dashboardActions}
      onAddQuestion={(dashboard) => {
        dispatch(setEditingDashboard(dashboard));
        dispatch(toggleSidebar(SIDEBAR_NAME.addQuestion));
      }}
      autoScrollToDashcardId={autoScrollToDashcardId}
    >
      {match(finalRenderMode)
        .with("question", () => (
          <SdkDashboardStyledWrapperWithRef className={className} style={style}>
            <InteractiveAdHocQuestion
              // `adhocQuestionUrl` would have value if renderMode is "question"
              questionPath={adhocQuestionUrl!}
              onNavigateBack={onNavigateBackToDashboard}
              {...drillThroughQuestionProps}
            >
              {AdHocQuestionView && <AdHocQuestionView />}
            </InteractiveAdHocQuestion>
          </SdkDashboardStyledWrapperWithRef>
        ))
        .with("dashboard", () => (
          <SdkDashboardProvider
            plugins={plugins}
            onEditQuestion={onEditQuestion}
          >
            {children ?? (
              <SdkDashboardStyledWrapperWithRef
                className={className}
                style={style}
              >
                <Dashboard className={EmbedFrameS.EmbedFrame} />
              </SdkDashboardStyledWrapperWithRef>
            )}
          </SdkDashboardProvider>
        ))
        .with("queryBuilder", () => (
          <DashboardQueryBuilder
            targetDashboardId={dashboardId}
            onCreate={(question) => {
              setNewDashboardQuestionId(question.id);
              setRenderMode("dashboard");
              dashboardContextProviderRef.current?.refetchDashboard();
            }}
            onNavigateBack={() => {
              setRenderMode("dashboard");
            }}
            dataPickerProps={dataPickerProps}
          />
        ))
        .exhaustive()}
      {modalContent}
    </DashboardContextProvider>
  );
};

<<<<<<< HEAD
export const SdkDashboard = ({ ...props }: SdkDashboardInnerProps) => (
  <PublicComponentWrapper>
    <SdkDashboardInner {...props} />
  </PublicComponentWrapper>
);

SdkDashboard.Grid = Grid;
SdkDashboard.ParameterList = DashboardParameterList;
SdkDashboard.Title = DashboardTitle;
SdkDashboard.Tabs = DashboardTabs;
SdkDashboard.FullscreenButton = FullscreenToggle;
SdkDashboard.ExportAsPdfButton = ExportAsPdfButton;
SdkDashboard.InfoButton = DashboardInfoButton;
SdkDashboard.NightModeButton = NightModeToggleButton;
SdkDashboard.RefreshPeriod = RefreshWidget;

type DashboardQueryBuilderProps = {
  targetDashboardId: DashboardId;
  onCreate: (question: MetabaseQuestion) => void;
  onNavigateBack: () => void;
  dataPickerProps: EditableDashboardOwnProps["dataPickerProps"];
};

/**
 * The sole reason this is extracted into a separate component is to access the dashboard context
 */
function DashboardQueryBuilder({
  targetDashboardId,
  onCreate,
  onNavigateBack,
  dataPickerProps,
}: DashboardQueryBuilderProps) {
  const { dashboard, selectTab, setEditingDashboard } = useDashboardContext();

  /**
   * This won't happen at this point in time. As `DashboardQueryBuilder` is guaranteed to be rendered
   * while under the dashboard context, after a dashboard has already been loaded.
   *
   * I added this condition just to satisfy TypeScript, so that below this, the dashboard value isn't null.
   */
  if (!dashboard) {
    return null;
  }

  return (
    <InteractiveQuestionProvider
      questionId="new"
      targetDashboardId={targetDashboardId}
      onSave={(question, { isNewQuestion, dashboardTabId }) => {
        if (isNewQuestion) {
          onCreate(question);
          if (dashboardTabId) {
            selectTab({ tabId: dashboardTabId });
          }
          setEditingDashboard(dashboard);
        }
      }}
      onNavigateBack={onNavigateBack}
      backToDashboard={dashboard}
      entityTypes={dataPickerProps?.entityTypes}
    >
      <InteractiveQuestionDefaultView
        withResetButton
        withChartTypeSelector
        // The default value is 600px and it cuts off the "Visualize" button.
        height="700px"
      />
    </InteractiveQuestionProvider>
  );
}
=======
export const SdkDashboard = withPublicComponentWrapper(
  SdkDashboardInner,
) as typeof SdkDashboardInner &
  Pick<
    typeof Dashboard,
    | "Grid"
    | "Header"
    | "Title"
    | "Tabs"
    | "ParametersList"
    | "FullscreenButton"
    | "ExportAsPdfButton"
    | "InfoButton"
    | "NightModeButton"
    | "RefreshPeriod"
  >;

SdkDashboard.Grid = Dashboard.Grid;
SdkDashboard.Header = Dashboard.Header;
SdkDashboard.Title = Dashboard.Title;
SdkDashboard.Tabs = Dashboard.Tabs;
SdkDashboard.ParametersList = Dashboard.ParametersList;
SdkDashboard.FullscreenButton = Dashboard.FullscreenButton;
SdkDashboard.ExportAsPdfButton = Dashboard.ExportAsPdfButton;
SdkDashboard.InfoButton = Dashboard.InfoButton;
SdkDashboard.NightModeButton = Dashboard.NightModeButton;
SdkDashboard.RefreshPeriod = Dashboard.RefreshPeriod;
>>>>>>> 50842e5c
<|MERGE_RESOLUTION|>--- conflicted
+++ resolved
@@ -332,22 +332,33 @@
   );
 };
 
-<<<<<<< HEAD
-export const SdkDashboard = ({ ...props }: SdkDashboardInnerProps) => (
-  <PublicComponentWrapper>
-    <SdkDashboardInner {...props} />
-  </PublicComponentWrapper>
-);
-
-SdkDashboard.Grid = Grid;
-SdkDashboard.ParameterList = DashboardParameterList;
-SdkDashboard.Title = DashboardTitle;
-SdkDashboard.Tabs = DashboardTabs;
-SdkDashboard.FullscreenButton = FullscreenToggle;
-SdkDashboard.ExportAsPdfButton = ExportAsPdfButton;
-SdkDashboard.InfoButton = DashboardInfoButton;
-SdkDashboard.NightModeButton = NightModeToggleButton;
-SdkDashboard.RefreshPeriod = RefreshWidget;
+export const SdkDashboard = withPublicComponentWrapper(
+  SdkDashboardInner,
+) as typeof SdkDashboardInner &
+  Pick<
+    typeof Dashboard,
+    | "Grid"
+    | "Header"
+    | "Title"
+    | "Tabs"
+    | "ParametersList"
+    | "FullscreenButton"
+    | "ExportAsPdfButton"
+    | "InfoButton"
+    | "NightModeButton"
+    | "RefreshPeriod"
+  >;
+
+SdkDashboard.Grid = Dashboard.Grid;
+SdkDashboard.Header = Dashboard.Header;
+SdkDashboard.Title = Dashboard.Title;
+SdkDashboard.Tabs = Dashboard.Tabs;
+SdkDashboard.ParametersList = Dashboard.ParametersList;
+SdkDashboard.FullscreenButton = Dashboard.FullscreenButton;
+SdkDashboard.ExportAsPdfButton = Dashboard.ExportAsPdfButton;
+SdkDashboard.InfoButton = Dashboard.InfoButton;
+SdkDashboard.NightModeButton = Dashboard.NightModeButton;
+SdkDashboard.RefreshPeriod = Dashboard.RefreshPeriod;
 
 type DashboardQueryBuilderProps = {
   targetDashboardId: DashboardId;
@@ -402,33 +413,4 @@
       />
     </InteractiveQuestionProvider>
   );
-}
-=======
-export const SdkDashboard = withPublicComponentWrapper(
-  SdkDashboardInner,
-) as typeof SdkDashboardInner &
-  Pick<
-    typeof Dashboard,
-    | "Grid"
-    | "Header"
-    | "Title"
-    | "Tabs"
-    | "ParametersList"
-    | "FullscreenButton"
-    | "ExportAsPdfButton"
-    | "InfoButton"
-    | "NightModeButton"
-    | "RefreshPeriod"
-  >;
-
-SdkDashboard.Grid = Dashboard.Grid;
-SdkDashboard.Header = Dashboard.Header;
-SdkDashboard.Title = Dashboard.Title;
-SdkDashboard.Tabs = Dashboard.Tabs;
-SdkDashboard.ParametersList = Dashboard.ParametersList;
-SdkDashboard.FullscreenButton = Dashboard.FullscreenButton;
-SdkDashboard.ExportAsPdfButton = Dashboard.ExportAsPdfButton;
-SdkDashboard.InfoButton = Dashboard.InfoButton;
-SdkDashboard.NightModeButton = Dashboard.NightModeButton;
-SdkDashboard.RefreshPeriod = Dashboard.RefreshPeriod;
->>>>>>> 50842e5c
+}