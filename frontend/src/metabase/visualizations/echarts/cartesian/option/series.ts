import type { BarSeriesOption, LineSeriesOption } from "echarts/charts";
import type { CallbackDataParams } from "echarts/types/dist/shared";
import type { SeriesLabelOption } from "echarts/types/src/util/types";
import _ from "underscore";

import { getTextColorForBackground } from "metabase/lib/colors/palette";
import { getObjectValues } from "metabase/lib/objects";
import { isNotNull } from "metabase/lib/types";
import {
  NEGATIVE_STACK_TOTAL_DATA_KEY,
  ORIGINAL_INDEX_DATA_KEY,
  POSITIVE_STACK_TOTAL_DATA_KEY,
  X_AXIS_DATA_KEY,
} from "metabase/visualizations/echarts/cartesian/constants/dataset";
import {
  CHART_STYLE,
  LINE_SIZE,
} from "metabase/visualizations/echarts/cartesian/constants/style";
import type {
  SeriesModel,
  DataKey,
  StackTotalDataKey,
  ChartDataset,
  Datum,
  XAxisModel,
  TimeSeriesXAxisModel,
  NumericXAxisModel,
  NumericAxisScaleTransforms,
  LabelFormatter,
  StackModel,
  CartesianChartModel,
} from "metabase/visualizations/echarts/cartesian/model/types";
import type { EChartsSeriesOption } from "metabase/visualizations/echarts/cartesian/option/types";
import type {
  ComputedVisualizationSettings,
  RenderingContext,
} from "metabase/visualizations/types";
import type { SeriesSettings } from "metabase-types/api";

import type {
  ChartMeasurements,
  TicksRotation,
} from "../chart-measurements/types";
import {
  isCategoryAxis,
  isNumericAxis,
  isTimeSeriesAxis,
} from "../model/guards";
import { getStackTotalValue } from "../model/series";

import { getSeriesYAxisIndex } from "./utils";

const getBlurLabelStyle = (
  settings: ComputedVisualizationSettings,
  hasMultipleSeries: boolean,
) => ({
  show: settings["graph.show_values"] && !hasMultipleSeries,
  opacity: 1,
});

export const getBarLabelLayout =
  (
    dataset: ChartDataset,
    settings: ComputedVisualizationSettings,
    seriesDataKey: DataKey,
    renderingContext: RenderingContext,
  ): BarSeriesOption["labelLayout"] =>
  params => {
    const { fontSize } = renderingContext.theme.cartesian.label;

    const { dataIndex, rect } = params;
    if (dataIndex == null) {
      return {};
    }

    const labelValue = dataset[dataIndex][seriesDataKey];
    if (typeof labelValue !== "number") {
      return {};
    }

    const barHeight = rect.height;
    const labelOffset =
      barHeight / 2 + fontSize / 2 + CHART_STYLE.seriesLabels.offset;
    return {
      hideOverlap: settings["graph.label_value_frequency"] === "fit",
      dy: labelValue < 0 ? labelOffset : -labelOffset,
    };
  };

export const getBarInsideLabelLayout =
  (
    dataset: ChartDataset,
    settings: ComputedVisualizationSettings,
    seriesDataKey: DataKey,
    ticksRotation?: TicksRotation,
  ): BarSeriesOption["labelLayout"] =>
  params => {
    const { dataIndex, rect, labelRect } = params;
    if (dataIndex == null) {
      return {};
    }

    // HACK: On the first render, labelRect values are provided as if the label has not been rotated.
    // If we decide to rotate it here, labelRect will be computed for the already rotated label on the next render.
    // Since we can't determine whether it's the initial render or if labelRect is computed for a rotated label,
    // we need to figure out the actual text width of the label based on the known side of the rectangle, which is the text size.
    const labelTextWidth =
      labelRect.width === CHART_STYLE.seriesLabels.size
        ? labelRect.height
        : labelRect.width;
    const paddedLabelTextWidth =
      CHART_STYLE.seriesLabels.stackedPadding * 2 + labelTextWidth;
    const paddedLabelTextHeight =
      CHART_STYLE.seriesLabels.stackedPadding * 2 +
      CHART_STYLE.seriesLabels.size;

    let canFit = false;
    if (ticksRotation === "horizontal") {
      canFit =
        rect.width > paddedLabelTextWidth &&
        rect.height > paddedLabelTextHeight;
    } else if (ticksRotation === "vertical") {
      canFit =
        rect.height > paddedLabelTextWidth &&
        rect.width > paddedLabelTextHeight;
    }

    if (!canFit) {
      return {
        fontSize: 0,
      };
    }

    const labelValue = dataset[dataIndex][seriesDataKey];
    if (typeof labelValue !== "number") {
      return {};
    }

    return {
      hideOverlap: settings["graph.label_value_frequency"] === "fit",
      rotate: ticksRotation === "vertical" ? 90 : 0,
    };
  };

export function getDataLabelFormatter(
  dataKey: DataKey,
  yAxisScaleTransforms: NumericAxisScaleTransforms,
  formatter: LabelFormatter,
) {
  return (params: CallbackDataParams) => {
    const value = (params.data as Datum)[dataKey];

    if (typeof value !== "number") {
      return " ";
    }
    return formatter(yAxisScaleTransforms.fromEChartsAxisValue(value));
  };
}

export const buildEChartsLabelOptions = (
  seriesModel: SeriesModel,
  yAxisScaleTransforms: NumericAxisScaleTransforms,
  renderingContext: RenderingContext,
  formatter?: LabelFormatter,
  position?: "top" | "bottom" | "inside",
): SeriesLabelOption => {
  const { fontSize } = renderingContext.theme.cartesian.label;

  return {
    show: !!formatter,
    silent: true,
    position,
    opacity: 1,
    fontFamily: renderingContext.fontFamily,
    fontWeight: CHART_STYLE.seriesLabels.weight,
    fontSize,
    color: renderingContext.getColor("text-dark"),
    textBorderColor: renderingContext.getColor("white"),
    textBorderWidth: 3,
    formatter:
      formatter &&
      getDataLabelFormatter(
        seriesModel.dataKey,
        yAxisScaleTransforms,
        formatter,
      ),
  };
};

export const computeContinuousScaleBarWidth = (
  xAxisModel: TimeSeriesXAxisModel | NumericXAxisModel,
  boundaryWidth: number,
  barSeriesCount: number,
  stackedOrSingleSeries: boolean,
) => {
  let barWidth =
    (boundaryWidth / (xAxisModel.intervalsCount + 2)) *
    CHART_STYLE.series.barWidth;

  if (!stackedOrSingleSeries) {
    barWidth /= barSeriesCount;
  }

  return barWidth;
};

export const computeBarWidth = (
  xAxisModel: XAxisModel,
  boundaryWidth: number,
  barSeriesCount: number,
  isStacked: boolean,
) => {
  const stackedOrSingleSeries = isStacked || barSeriesCount === 1;
  const isNumericOrTimeSeries =
    isNumericAxis(xAxisModel) || isTimeSeriesAxis(xAxisModel);

  if (isNumericOrTimeSeries) {
    return computeContinuousScaleBarWidth(
      xAxisModel,
      boundaryWidth,
      barSeriesCount,
      stackedOrSingleSeries,
    );
  }

  let barWidth: string | number | undefined = undefined;

  if (isCategoryAxis(xAxisModel) && xAxisModel.isHistogram) {
    const barWidthPercent = stackedOrSingleSeries
      ? CHART_STYLE.series.histogramBarWidth
      : CHART_STYLE.series.histogramBarWidth / barSeriesCount;
    barWidth = `${barWidthPercent * 100}%`;
  }

  return barWidth;
};

export const buildEChartsStackLabelOptions = (
  seriesModel: SeriesModel,
  formatter: LabelFormatter | undefined,
  originalDataset: ChartDataset,
  renderingContext: RenderingContext,
): SeriesLabelOption | undefined => {
  if (!formatter) {
    return;
  }

  return {
    silent: true,
    position: "inside",
    opacity: 1,
    show: true,
    fontFamily: renderingContext.fontFamily,
    fontWeight: CHART_STYLE.seriesLabels.weight,
    fontSize: CHART_STYLE.seriesLabels.size,
    color: getTextColorForBackground(
      seriesModel.color,
      renderingContext.getColor,
    ),
    formatter: (params: CallbackDataParams) => {
      const transformedDatum = params.data as Datum;
      const originalIndex =
        transformedDatum[ORIGINAL_INDEX_DATA_KEY] ?? params.dataIndex;
      const datum = originalDataset[originalIndex];
      const value = datum[seriesModel.dataKey];

      if (typeof value !== "number") {
        return " ";
      }
      return formatter(value);
    },
  };
};

const buildEChartsBarSeries = (
  dataset: ChartDataset,
  originalDataset: ChartDataset,
  xAxisModel: XAxisModel,
  yAxisScaleTransforms: NumericAxisScaleTransforms,
  chartMeasurements: ChartMeasurements,
  seriesModel: SeriesModel,
  stackName: string | undefined,
  settings: ComputedVisualizationSettings,
  yAxisIndex: number,
  barSeriesCount: number,
  hasMultipleSeries: boolean,
  labelFormatter: LabelFormatter | undefined,
  renderingContext: RenderingContext,
): BarSeriesOption => {
  const isStacked = stackName != null;

  return {
    id: seriesModel.dataKey,
    emphasis: {
      focus: hasMultipleSeries ? "series" : "self",
      itemStyle: {
        color: seriesModel.color,
      },
    },
    blur: {
      label: getBlurLabelStyle(settings, hasMultipleSeries),
      itemStyle: {
        opacity: CHART_STYLE.opacity.blur,
      },
    },
    type: "bar",
    z: CHART_STYLE.series.zIndex,
    yAxisIndex,
    barGap: 0,
    stack: stackName,
    barWidth: computeBarWidth(
      xAxisModel,
      chartMeasurements.boundaryWidth,
      barSeriesCount,
      !!stackName,
    ),
    encode: {
      y: seriesModel.dataKey,
      x: X_AXIS_DATA_KEY,
    },
<<<<<<< HEAD
    label: buildEChartsLabelOptions(
      seriesModel,
      yAxisScaleTransforms,
      renderingContext,
      labelFormatter,
    ),
    labelLayout: getBarLabelLayout(
      dataset,
      settings,
      seriesModel.dataKey,
      renderingContext,
    ),
=======
    label: isStacked
      ? buildEChartsStackLabelOptions(
          seriesModel,
          labelFormatter,
          originalDataset,
          renderingContext,
        )
      : buildEChartsLabelOptions(
          seriesModel,
          yAxisScaleTransforms,
          renderingContext,
          labelFormatter,
        ),
    labelLayout: isStacked
      ? getBarInsideLabelLayout(
          dataset,
          settings,
          seriesModel.dataKey,
          chartMeasurements.stackedBarTicksRotation,
        )
      : getBarLabelLayout(dataset, settings, seriesModel.dataKey),
>>>>>>> 0e8d4f8a
    itemStyle: {
      color: seriesModel.color,
    },
  };
};

function getShowAutoSymbols(
  seriesModels: SeriesModel[],
  dataset: ChartDataset,
  seriesSettingsByDataKey: Record<string, SeriesSettings>,
  chartWidth: number,
): boolean {
  if (chartWidth <= 0) {
    return false;
  }

  const seriesWithSymbols = seriesModels.filter(seriesModel => {
    const seriesSettings = seriesSettingsByDataKey[seriesModel.dataKey];
    return ["area", "line"].includes(seriesSettings.display ?? "");
  });

  // at least half of the chart width should not have a symbol on it
  const maxNumberOfDots = chartWidth / (2 * CHART_STYLE.symbolSize);
  const totalNumberOfDots = seriesWithSymbols.reduce((sum, seriesModel) => {
    const seriesSettings = seriesSettingsByDataKey[seriesModel.dataKey];
    const numDots =
      seriesSettings["line.missing"] !== "none"
        ? dataset.length
        : dataset.filter(datum => datum[seriesModel.dataKey] != null).length;

    return sum + numDots;
  }, 0);

  return totalNumberOfDots < maxNumberOfDots;
}

function getShowSymbol(
  areAutoSymbolsVisible: boolean,
  seriesSettings: SeriesSettings,
  chartWidth: number,
): boolean {
  if (chartWidth <= 0) {
    return false;
  }

  if (seriesSettings["line.marker_enabled"] === false) {
    return false;
  }

  if (seriesSettings["line.marker_enabled"] === true) {
    return true;
  }

  return areAutoSymbolsVisible;
}

const buildEChartsLineAreaSeries = (
  seriesModel: SeriesModel,
  stackName: string | undefined,
  seriesSettings: SeriesSettings,
  dataset: ChartDataset,
  yAxisScaleTransforms: NumericAxisScaleTransforms,
  settings: ComputedVisualizationSettings,
  yAxisIndex: number,
  hasMultipleSeries: boolean,
  areAutoSymbolsVisible: boolean,
  chartWidth: number,
  labelFormatter: LabelFormatter | undefined,
  renderingContext: RenderingContext,
): LineSeriesOption => {
  const isSymbolVisible = getShowSymbol(
    areAutoSymbolsVisible,
    seriesSettings,
    chartWidth,
  );

  const blurOpacity = hasMultipleSeries ? CHART_STYLE.opacity.blur : 1;

  return {
    emphasis: {
      focus: hasMultipleSeries ? "series" : "self",
      itemStyle: {
        color: seriesModel.color,
      },
    },
    blur: {
      label: getBlurLabelStyle(settings, hasMultipleSeries),
      itemStyle: {
        opacity: isSymbolVisible ? blurOpacity : 0,
      },
      lineStyle: {
        opacity: blurOpacity,
      },
      areaStyle: { opacity: CHART_STYLE.opacity.area },
    },
    z: CHART_STYLE.series.zIndexLineArea,
    id: seriesModel.dataKey,
    type: "line",
    lineStyle: {
      type: seriesSettings["line.style"],
      width: seriesSettings["line.size"]
        ? LINE_SIZE[seriesSettings["line.size"]]
        : LINE_SIZE.M,
    },
    yAxisIndex,
    showSymbol: true,
    symbolSize: CHART_STYLE.symbolSize,
    smooth: seriesSettings["line.interpolate"] === "cardinal",
    connectNulls: seriesSettings["line.missing"] === "interpolate",
    step:
      seriesSettings["line.interpolate"] === "step-after" ? "end" : undefined,
    stack: stackName,
    areaStyle:
      seriesSettings.display === "area"
        ? { opacity: CHART_STYLE.opacity.area }
        : undefined,
    encode: {
      y: seriesModel.dataKey,
      x: X_AXIS_DATA_KEY,
    },
    label: buildEChartsLabelOptions(
      seriesModel,
      yAxisScaleTransforms,
      renderingContext,
      labelFormatter,
      "top",
    ),
    labelLayout: {
      hideOverlap: settings["graph.label_value_frequency"] === "fit",
    },
    itemStyle: {
      color: seriesModel.color,
      opacity: isSymbolVisible ? 1 : 0, // Make the symbol invisible to keep it for event trigger for tooltip
    },
  };
};

const generateStackOption = (
  yAxisScaleTransforms: NumericAxisScaleTransforms,
  settings: ComputedVisualizationSettings,
  signKey: StackTotalDataKey,
  stackDataKeys: DataKey[],
  seriesOptionFromStack: LineSeriesOption | BarSeriesOption,
  labelFormatter: LabelFormatter | undefined,
  renderingContext: RenderingContext,
) => {
  const stackName = seriesOptionFromStack.stack;

  const seriesOption = {
    yAxisIndex: seriesOptionFromStack.yAxisIndex,
    silent: true,
    symbolSize: 0,
    lineStyle: {
      opacity: 0,
    },
    id: `${stackName}_${signKey}`,
    stack: stackName,
    encode: {
      y: signKey,
      x: X_AXIS_DATA_KEY,
    },
    label: {
      ...seriesOptionFromStack.label,
      show: true,
      position:
        signKey === POSITIVE_STACK_TOTAL_DATA_KEY
          ? ("top" as const)
          : ("bottom" as const),
      formatter:
        labelFormatter &&
        getStackedDataLabelFormatter(
          yAxisScaleTransforms,
          signKey,
          stackDataKeys,
          labelFormatter,
        ),
      fontFamily: renderingContext.fontFamily,
      fontWeight: CHART_STYLE.seriesLabels.weight,
      fontSize: CHART_STYLE.seriesLabels.size,
      color: renderingContext.getColor("text-dark"),
      textBorderColor: renderingContext.getColor("white"),
      textBorderWidth: 3,
    },
    labelLayout: {
      hideOverlap: settings["graph.label_value_frequency"] === "fit",
    },
    z: CHART_STYLE.seriesLabels.zIndex,
    blur: {
      label: {
        opacity: 1,
      },
    },
  };

  if (seriesOptionFromStack.type === "bar") {
    return { ...seriesOption, type: "bar" as const };
  }

  return { ...seriesOption, type: "line" as const };
};

function getStackedDataLabelFormatter(
  yAxisScaleTransforms: NumericAxisScaleTransforms,
  signKey: StackTotalDataKey,
  stackDataKeys: DataKey[],
  formatter: LabelFormatter,
) {
  return (params: CallbackDataParams) => {
    const stackValue = getStackTotalValue(
      params.data as Datum,
      stackDataKeys,
      signKey,
    );

    if (stackValue === null) {
      return " ";
    }

    return formatter(yAxisScaleTransforms.fromEChartsAxisValue(stackValue));
  };
}

export const getStackTotalsSeries = (
  chartModel: CartesianChartModel,
  yAxisScaleTransforms: NumericAxisScaleTransforms,
  settings: ComputedVisualizationSettings,
  seriesOptions: (LineSeriesOption | BarSeriesOption)[],
  renderingContext: RenderingContext,
) => {
  const seriesByStackName = _.groupBy(
    seriesOptions.filter(s => s.stack != null),
    "stack",
  );

  return getObjectValues(seriesByStackName).flatMap(seriesOptions => {
    const stackDataKeys = seriesOptions // we set string dataKeys as series IDs
      .map(s => s.id)
      .filter(isNotNull) as string[];
    const firstSeriesInStack = seriesOptions[0];

    const labelFormatter = firstSeriesInStack.stack
      ? chartModel?.stackedLabelsFormatters?.[
          firstSeriesInStack.stack as "bar" | "area"
        ]
      : undefined;

    if (!labelFormatter) {
      return [];
    }

    return [
      generateStackOption(
        yAxisScaleTransforms,
        settings,
        POSITIVE_STACK_TOTAL_DATA_KEY,
        stackDataKeys,
        firstSeriesInStack,
        labelFormatter,
        renderingContext,
      ),
      generateStackOption(
        yAxisScaleTransforms,
        settings,
        NEGATIVE_STACK_TOTAL_DATA_KEY,
        stackDataKeys,
        firstSeriesInStack,
        labelFormatter,
        renderingContext,
      ),
    ];
  });
};

const getDisplaySeriesSettingsByDataKey = (
  seriesModels: SeriesModel[],
  stackModels: StackModel[] | null,
  settings: ComputedVisualizationSettings,
) => {
  const seriesSettingsByKey = seriesModels.reduce((acc, seriesModel) => {
    acc[seriesModel.dataKey] = settings.series(
      seriesModel.legacySeriesSettingsObjectKey,
    );
    return acc;
  }, {} as Record<DataKey, SeriesSettings>);

  if (stackModels != null) {
    stackModels.forEach(({ display, seriesKeys }) => {
      seriesKeys.forEach(seriesKey => {
        seriesSettingsByKey[seriesKey].display = display;
      });
    });
  }

  return seriesSettingsByKey;
};

export const buildEChartsSeries = (
  chartModel: CartesianChartModel,
  settings: ComputedVisualizationSettings,
  chartWidth: number,
  chartMeasurements: ChartMeasurements,
  renderingContext: RenderingContext,
): EChartsSeriesOption[] => {
  const seriesSettingsByDataKey = getDisplaySeriesSettingsByDataKey(
    chartModel.seriesModels,
    chartModel.stackModels,
    settings,
  );

  const seriesYAxisIndexByDataKey = chartModel.seriesModels.reduce(
    (acc, seriesModel) => {
      acc[seriesModel.dataKey] = getSeriesYAxisIndex(
        seriesModel.dataKey,
        chartModel,
      );
      return acc;
    },
    {} as Record<DataKey, number>,
  );

  const barSeriesCount = Object.values(seriesSettingsByDataKey).filter(
    seriesSettings => seriesSettings.display === "bar",
  ).length;

  const hasMultipleSeries = chartModel.seriesModels.length > 1;
  const areAutoSymbolsVisible = getShowAutoSymbols(
    chartModel.seriesModels,
    chartModel.transformedDataset,
    seriesSettingsByDataKey,
    chartWidth,
  );

  const series = chartModel.seriesModels
    .map(seriesModel => {
      const seriesSettings = seriesSettingsByDataKey[seriesModel.dataKey];
      const yAxisIndex = seriesYAxisIndexByDataKey[seriesModel.dataKey];
      const stackName =
        chartModel.stackModels == null
          ? undefined
          : chartModel.stackModels.find(stackModel =>
              stackModel.seriesKeys.includes(seriesModel.dataKey),
            )?.display;

      switch (seriesSettings.display) {
        case "line":
        case "area":
          return buildEChartsLineAreaSeries(
            seriesModel,
            stackName,
            seriesSettings,
            chartModel.transformedDataset,
            chartModel.yAxisScaleTransforms,
            settings,
            yAxisIndex,
            hasMultipleSeries,
            areAutoSymbolsVisible,
            chartWidth,
            chartModel?.seriesLabelsFormatters?.[seriesModel.dataKey],
            renderingContext,
          );
        case "bar":
          return buildEChartsBarSeries(
            chartModel.transformedDataset,
            chartModel.dataset,
            chartModel.xAxisModel,
            chartModel.yAxisScaleTransforms,
            chartMeasurements,
            seriesModel,
            stackName,
            settings,
            yAxisIndex,
            barSeriesCount,
            hasMultipleSeries,
            chartModel?.seriesLabelsFormatters?.[seriesModel.dataKey],
            renderingContext,
          );
      }
    })
    .flat()
    .filter(isNotNull);

  const hasStackedSeriesTotalLabels =
    settings["graph.show_values"] &&
    settings["stackable.stack_type"] === "stacked" &&
    (settings["graph.show_stack_values"] === "total" ||
      settings["graph.show_stack_values"] === "all");
  if (hasStackedSeriesTotalLabels) {
    series.push(
      ...getStackTotalsSeries(
        chartModel,
        chartModel.yAxisScaleTransforms,
        settings,
        // It's guranteed that no series here will be scatter, since with
        // scatter plots the `stackable.stack_type` is undefined. We can maybe
        // remove this later after refactoring the scatter implementation to a
        // separate codepath.
        series as (LineSeriesOption | BarSeriesOption)[],
        renderingContext,
      ),
    );
  }

  return series;
};<|MERGE_RESOLUTION|>--- conflicted
+++ resolved
@@ -241,6 +241,8 @@
   originalDataset: ChartDataset,
   renderingContext: RenderingContext,
 ): SeriesLabelOption | undefined => {
+  const { fontSize } = renderingContext.theme.cartesian.label;
+
   if (!formatter) {
     return;
   }
@@ -252,7 +254,7 @@
     show: true,
     fontFamily: renderingContext.fontFamily,
     fontWeight: CHART_STYLE.seriesLabels.weight,
-    fontSize: CHART_STYLE.seriesLabels.size,
+    fontSize,
     color: getTextColorForBackground(
       seriesModel.color,
       renderingContext.getColor,
@@ -318,20 +320,6 @@
       y: seriesModel.dataKey,
       x: X_AXIS_DATA_KEY,
     },
-<<<<<<< HEAD
-    label: buildEChartsLabelOptions(
-      seriesModel,
-      yAxisScaleTransforms,
-      renderingContext,
-      labelFormatter,
-    ),
-    labelLayout: getBarLabelLayout(
-      dataset,
-      settings,
-      seriesModel.dataKey,
-      renderingContext,
-    ),
-=======
     label: isStacked
       ? buildEChartsStackLabelOptions(
           seriesModel,
@@ -352,8 +340,12 @@
           seriesModel.dataKey,
           chartMeasurements.stackedBarTicksRotation,
         )
-      : getBarLabelLayout(dataset, settings, seriesModel.dataKey),
->>>>>>> 0e8d4f8a
+      : getBarLabelLayout(
+          dataset,
+          settings,
+          seriesModel.dataKey,
+          renderingContext,
+        ),
     itemStyle: {
       color: seriesModel.color,
     },
