import { useDisclosure } from "@mantine/hooks";
import {
  InteractiveQuestion,
  type MetabaseQuestion,
} from "@metabase/embedding-sdk-react";
import type { ComponentProps } from "react";

import { SAMPLE_DATABASE } from "e2e/support/cypress_sample_database";
import {
  FIRST_COLLECTION_ID,
  THIRD_COLLECTION_ID,
} from "e2e/support/cypress_sample_instance_data";
import {
  createQuestion,
  describeEE,
  popover,
  tableHeaderClick,
  tableInteractive,
} from "e2e/support/helpers";
import {
  mockAuthProviderAndJwtSignIn,
  mountInteractiveQuestion,
  mountSdkContent,
  signInAsAdminAndEnableEmbeddingSdk,
} from "e2e/support/helpers/component-testing-sdk";
import { getSdkRoot } from "e2e/support/helpers/e2e-embedding-sdk-helpers";
import { saveInteractiveQuestionAsNewQuestion } from "e2e/support/helpers/e2e-embedding-sdk-interactive-question-helpers";
<<<<<<< HEAD
import { Box, Button, Modal } from "metabase/ui";
import type Question from "metabase-lib/v1/Question";
=======
import { Box, Button, Flex, Modal, Popover } from "metabase/ui";
>>>>>>> 115d77df

const { ORDERS, ORDERS_ID } = SAMPLE_DATABASE;

type InteractiveQuestionProps = ComponentProps<typeof InteractiveQuestion>;

describeEE("scenarios > embedding-sdk > interactive-question", () => {
  beforeEach(() => {
    signInAsAdminAndEnableEmbeddingSdk();

    createQuestion(
      {
        name: "47563",
        query: {
          "source-table": ORDERS_ID,
          aggregation: [["max", ["field", ORDERS.QUANTITY, null]]],
          breakout: [["field", ORDERS.PRODUCT_ID, null]],
          limit: 2,
        },
      },
      { wrapId: true },
    );

    cy.signOut();

    mockAuthProviderAndJwtSignIn();
  });

  it("should show question content", () => {
    mountInteractiveQuestion();

    getSdkRoot().within(() => {
      cy.findByText("Product ID").should("be.visible");
      cy.findByText("Max of Quantity").should("be.visible");
    });
  });

  it("should not fail on aggregated question drill", () => {
    mountInteractiveQuestion();

    cy.wait("@cardQuery").then(({ response }) => {
      expect(response?.statusCode).to.equal(202);
    });

    cy.findAllByTestId("cell-data").last().click();

    cy.on("uncaught:exception", error => {
      expect(
        error.message.includes(
          "Error converting :aggregation reference: no aggregation at index 0",
        ),
      ).to.be.false;
    });

    popover().findByText("See these Orders").click();

    cy.icon("warning").should("not.exist");
  });

  it("should be able to hide columns from a table", () => {
    mountInteractiveQuestion();

    cy.wait("@cardQuery").then(({ response }) => {
      expect(response?.statusCode).to.equal(202);
    });

    tableInteractive().findByText("Max of Quantity").should("be.visible");

    tableHeaderClick("Max of Quantity");

    popover()
      .findByTestId("click-actions-sort-control-formatting-hide")
      .click();

    tableInteractive().findByText("Max of Quantity").should("not.exist");
  });

  it("can save a question to a default collection", () => {
    mountInteractiveQuestion();

    saveInteractiveQuestionAsNewQuestion({
      entityName: "Orders",
      questionName: "Sample Orders 1",
    });

    cy.wait("@createCard").then(({ response }) => {
      expect(response?.statusCode).to.equal(200);
      expect(response?.body.name).to.equal("Sample Orders 1");
      expect(response?.body.collection_id).to.equal(null);
    });
  });

  it("can save a question to a selected collection", () => {
    mountInteractiveQuestion();

    saveInteractiveQuestionAsNewQuestion({
      entityName: "Orders",
      questionName: "Sample Orders 2",
      collectionPickerPath: ["Our analytics", "First collection"],
    });

    cy.wait("@createCard").then(({ response }) => {
      expect(response?.statusCode).to.equal(200);
      expect(response?.body.name).to.equal("Sample Orders 2");
      expect(response?.body.collection_id).to.equal(FIRST_COLLECTION_ID);
    });
  });

  it("can save a question to a pre-defined collection", () => {
    mountInteractiveQuestion({
      saveToCollectionId: Number(THIRD_COLLECTION_ID),
    });

    saveInteractiveQuestionAsNewQuestion({
      entityName: "Orders",
      questionName: "Sample Orders 3",
    });

    cy.wait("@createCard").then(({ response }) => {
      expect(response?.statusCode).to.equal(200);
      expect(response?.body.name).to.equal("Sample Orders 3");
      expect(response?.body.collection_id).to.equal(THIRD_COLLECTION_ID);
    });
  });

  it("can add a filter via the FilterPicker component", () => {
    cy.intercept("GET", "/api/card/*").as("getCard");
    cy.intercept("POST", "/api/card/*/query").as("cardQuery");

    const TestSuiteComponent = ({ questionId }: { questionId: string }) => (
      <Box p="lg">
        <InteractiveQuestion questionId={questionId}>
          <Box>
            <InteractiveQuestion.FilterDropdown />
            <InteractiveQuestion.QuestionVisualization />
          </Box>
        </InteractiveQuestion>
      </Box>
    );

    cy.get<string>("@questionId").then(questionId => {
      mountSdkContent(<TestSuiteComponent questionId={questionId} />);
    });

    cy.wait("@getCard").then(({ response }) => {
      expect(response?.statusCode).to.equal(200);
    });

    getSdkRoot().findByText("Filter").click();

    popover().within(() => {
      cy.findByText("User ID").click();
      cy.findByPlaceholderText("Enter an ID").type("12");
      cy.findByText("Add filter").click();

      cy.findByText("User ID is 12").should("be.visible");
      cy.findByText("Add another filter").should("be.visible");
    });
  });

  it("can create questions via the SaveQuestionForm component", () => {
    const TestComponent = ({
      questionId,
      onBeforeSave,
      onSave,
    }: InteractiveQuestionProps) => {
      const [isSaveModalOpen, { toggle, close }] = useDisclosure(false);

      const handleSave = (
        question: MetabaseQuestion | undefined,
        context: { isNewQuestion: boolean },
      ) => {
        if (context.isNewQuestion) {
          onSave(question?.name ?? "");
        }

        close();
      };

      return (
        <InteractiveQuestion
          questionId={questionId}
          isSaveEnabled
          onBeforeSave={onBeforeSave}
          onSave={handleSave}
        >
          <Box p="lg">
            <Button onClick={toggle}>Save</Button>
          </Box>

          {isSaveModalOpen && (
            <Modal data-testid="modal" opened={isSaveModalOpen} onClose={close}>
              <InteractiveQuestion.SaveQuestionForm onCancel={close} />
            </Modal>
          )}

          {!isSaveModalOpen && <InteractiveQuestion.QuestionVisualization />}
        </InteractiveQuestion>
      );
    };

    const onBeforeSaveSpy = cy.spy().as("onBeforeSaveSpy");
    const onSaveSpy = cy.spy().as("onSaveSpy");

    cy.get("@questionId").then(questionId => {
      mountSdkContent(
        <TestComponent
          questionId={questionId}
          onBeforeSave={onBeforeSaveSpy}
          onSave={onSaveSpy}
        />,
      );
    });

    saveInteractiveQuestionAsNewQuestion({
      entityName: "Orders",
      questionName: "Sample Orders 4",
    });

    cy.wait("@createCard").then(({ response }) => {
      expect(response?.statusCode).to.equal(200);
      expect(response?.body.name).to.equal("Sample Orders 4");
    });

    cy.get("@onBeforeSaveSpy").should("have.been.calledOnce");
    cy.get("@onSaveSpy").should("have.been.calledWith", "Sample Orders 4");
  });

  it("should not crash when clicking on Summarize (metabase#50398)", () => {
    mountInteractiveQuestion();

    cy.wait("@cardQuery").then(({ response }) => {
      expect(response?.statusCode).to.equal(202);
    });

    getSdkRoot().within(() => {
      // Open the default summarization view in the sdk
      cy.findByText("1 summary").click();
    });

    popover().findByText("Add another summary").click();

    // Expect the default summarization view to be there.
    cy.findByTestId("aggregation-picker").should("be.visible");

    cy.on("uncaught:exception", error => {
      expect(error.message.includes("Stage 1 does not exist")).to.be.false;
    });
  });
});<|MERGE_RESOLUTION|>--- conflicted
+++ resolved
@@ -25,12 +25,7 @@
 } from "e2e/support/helpers/component-testing-sdk";
 import { getSdkRoot } from "e2e/support/helpers/e2e-embedding-sdk-helpers";
 import { saveInteractiveQuestionAsNewQuestion } from "e2e/support/helpers/e2e-embedding-sdk-interactive-question-helpers";
-<<<<<<< HEAD
 import { Box, Button, Modal } from "metabase/ui";
-import type Question from "metabase-lib/v1/Question";
-=======
-import { Box, Button, Flex, Modal, Popover } from "metabase/ui";
->>>>>>> 115d77df
 
 const { ORDERS, ORDERS_ID } = SAMPLE_DATABASE;
 
