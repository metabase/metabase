(ns metabase.models.serialization
  "Defines several helper functions and multimethods for the serialization system.
  Serialization is an enterprise feature, but in the interest of keeping all the code for an entity in one place, these
  methods are defined here and implemented for all the exported models.

  Whether to export a new model:
  - Generally, the high-profile user facing things (databases, questions, dashboards, snippets, etc.) are exported.
  - Internal or automatic things (users, activity logs, permissions) are not.

  If the model is not exported, add it to the exclusion lists in the tests. Every model should be explicitly listed as
  exported or not, and a test enforces this so serialization isn't forgotten for new models."
  (:require
   [cheshire.core :as json]
   [clojure.core.match :refer [match]]
   [clojure.set :as set]
   [clojure.string :as str]
   [medley.core :as m]
   [metabase.mbql.normalize :as mbql.normalize]
   [metabase.mbql.schema :as mbql.s]
   [metabase.mbql.util :as mbql.u]
   [metabase.models.interface :as mi]
   [metabase.shared.models.visualization-settings :as mb.viz]
   [metabase.util :as u]
   [metabase.util.i18n :refer [trs]]
   [metabase.util.log :as log]
   [toucan.db :as db]
   [toucan.hydrate :refer [hydrate]]
   [toucan.models :as models]
   [toucan2.core :as t2])
  (:refer-clojure :exclude [descendants]))

(set! *warn-on-reflection* true)

(defmulti entity-id
  "Given the model name and an entity, returns its entity ID (which might be nil).

  This abstracts over the exact definition of the \"entity ID\" for a given entity.
  By default this is a column, `:entity_id`.

  Models that have a different portable ID should override this."
  {:arglists '([model-name instance])}
  (fn [model-name _instance] model-name))

(defmethod entity-id :default [_ {:keys [entity_id]}]
  entity_id)

(defn raw-hash
  "Hashes a Clojure value into an 8-character hex string, which is used as the identity hash.
  Don't call this outside a test, use [[identity-hash]] instead."
  [target]
  (when (sequential? target)
    (assert (seq target) "target cannot be an empty sequence"))
  (format "%08x" (hash target)))

(defmulti hash-fields
  "Returns a seq of functions which will be transformed into a seq of values for hash calculation by calling each
   function on an entity map."
  {:arglists '([model-or-instance])}
  mi/dispatch-on-model)

(defn identity-hash
  "Returns an identity hash string from an entity map."
  [entity]
  {:pre [(some? entity)]}
  (-> (for [f (hash-fields entity)]
        (f entity))
      raw-hash))

(defn identity-hash?
  "Returns true if s is a valid identity hash string."
  [s]
  (boolean (re-matches #"^[0-9a-fA-F]{8}$" s)))

(defn hydrated-hash
  "Returns a function which accepts an entity and returns the identity hash of
   the value of the hydrated property under key k."
  [k]
  (fn [entity]
    (or
     (some-> entity (hydrate k) (get k) identity-hash)
     "<none>")))

(defmulti generate-path
  "Given the model name and raw entity from the database, returns a vector giving its *path*.
  `(generate-path \"ModelName\" entity)`

  The path is a vector of maps, root first and this entity itself last. Each map looks like:
  `{:model \"ModelName\" :id \"entity ID, identity hash, or custom ID\" :label \"optional human label\"}`"
  {:arglists '([model-name instance])}
  (fn [model-name _instance] model-name))

(defn infer-self-path
  "Returns `{:model \"ModelName\" :id \"id-string\"}`"
  [model-name entity]
  (let [model (db/resolve-model (symbol model-name))
        pk    (models/primary-key model)]
    {:model model-name
     :id    (or (entity-id model-name entity)
                (some-> (get entity pk) model identity-hash))}))

(defn maybe-labeled
  "Common helper for defining [[generate-path]] for an entity that is
  (1) top-level, ie. a one layer path;
  (2) labeled by a single field, slugified.

  For example, a Card's or Dashboard's `:name` field."
  [model-name entity slug-key]
  (let [self  (infer-self-path model-name entity)
        label (get entity slug-key)]
    [(if label
       (assoc self :label (u/slugify label {:unicode? true}))
       self)]))

(defmethod generate-path :default [model-name entity]
  ;; This default works for most models, but needs overriding for nested ones.
  (maybe-labeled model-name entity :name))

(defmulti extract-all
  "Entry point for extracting all entities of a particular model:
  `(extract-all \"ModelName\" {opts...})`
  Keyed on the model name.

  Returns a reducible stream of extracted maps (ie. vanilla Clojure maps with `:serdes/meta` keys).

  You probably don't want to implement this directly. The default implementation delegates to [[extract-query]] and
  [[extract-one]], which are usually more convenient to override."
  {:arglists '([model-name opts])}
  (fn [model-name _opts] model-name))

(defmulti extract-query
  "Performs the select query, possibly filtered, for all the entities of this model that should be serialized. Called
  from [[extract-all]]'s default implementation.

  `(extract-query \"ModelName\" opts)`

  Keyed on the model name, the first argument.

  Returns a reducible stream of modeled Toucan maps.

  Defaults to using `(toucan.db/select model)` for the entire table.

  You may want to override this to eg. skip archived entities, or otherwise filter what gets serialized."
  {:arglists '([model-name opts])}
  (fn [model-name _opts] model-name))

(defmulti extract-one
  "Extracts a single entity retrieved from the database into a portable map with `:serdes/meta` attached.
  `(extract-one \"ModelName\" opts entity)`

  The default implementation uses [[generate-path]] to build the `:serdes/meta`. It also strips off the
  database's numeric primary key.

  That suffices for a few simple entities, but most entities will need to override this.
  They should follow the pattern of:
  - Convert to a vanilla Clojure map, not a [[models/IModel]] instance.
  - Drop the numeric database primary key
  - Replace any foreign keys with portable values (eg. entity IDs or `identity-hash`es, owning user's ID with their
    email, etc.)

  When overriding this, [[extract-one-basics]] is probably a useful starting point.

  Keyed by the model name of the entity, the first argument."
  {:arglists '([model-name opts instance])}
  (fn [model-name _opts _instance] model-name))

(defn- log-and-extract-one
  [model opts instance]
  (log/info (trs "Extracting {0} {1}" model (:id instance)))
  (extract-one model opts instance))

(defmethod extract-all :default [model opts]
  (eduction (map (partial log-and-extract-one model opts))
            (extract-query model opts)))

(defn extract-query-collections
  "Helper for the common (but not default) [[extract-query]] case of fetching everything that isn't in a personal
  collection."
  [model {:keys [collection-set]}]
  (if collection-set
    ;; If collection-set is defined, select everything in those collections, or with nil :collection_id.
    (let [in-colls  (db/select-reducible model :collection_id [:in collection-set])]
      (if (contains? collection-set nil)
        (eduction cat [in-colls (db/select-reducible model :collection_id nil)])
        in-colls))
    ;; If collection-set is nil, just select everything.
    (db/select-reducible model)))

(defmethod extract-query :default [model-name _]
  (db/select-reducible (symbol model-name)))

(defn extract-one-basics
  "A helper for writing [[extract-one]] implementations. It takes care of the basics:
  - Convert to a vanilla Clojure map.
  - Add `:serdes/meta` by calling [[generate-path]].
  - Drop the primary key.
  - Drop :updated_at; it's noisy in git and not really used anywhere.

  Returns the Clojure map."
  [model-name entity]
  (let [model (db/resolve-model (symbol model-name))
        pk    (models/primary-key model)]
    (-> (into {} entity)
        (assoc :serdes/meta (generate-path model-name entity))
        (dissoc pk :updated_at))))

(defmethod extract-one :default [model-name _opts entity]
  (extract-one-basics model-name entity))

(defmulti descendants
  "Returns set of `[model-name database-id]` pairs for all entities contained or used by this entity. e.g. the Dashboard
   implementation should return pairs for all DashboardCard entities it contains, etc.

   Dispatched on model-name."
  {:arglists '([model-name db-id])}
  (fn [model-name _] model-name))

(defmethod descendants :default [_ _]
  nil)

(defn- ingested-model
  "The dispatch function for several of the load multimethods: dispatching on the model of the incoming entity."
  [ingested]
  (-> ingested :serdes/meta last :model))

(defn path
  "Given an exported or imported entity with a `:serdes/meta` key on it, return the abstract path (not a filesystem
  path)."
  [entity]
  (:serdes/meta entity))

(defmulti load-find-local
  "Given a path, tries to look up any corresponding local entity.

  Returns nil, or the local Toucan entity that corresponds to the given path.
  Keyed on the model name at the leaf of the path.

  By default, this tries to look up the entity by its `:entity_id` column, or identity hash, depending on the shape of
  the incoming key. For the identity hash, this scans the entire table and builds a cache of
  [[identity-hash]] to primary keys, since the identity hash cannot be queried directly.
  This cache is cleared at the beginning and end of the deserialization process."
  {:arglists '([path])}
  (fn [path]
    (-> path last :model)))

(declare lookup-by-id)

(defmethod load-find-local :default [path]
  (let [{id :id model-name :model} (last path)
        model                      (db/resolve-model (symbol model-name))]
    (when model
      (lookup-by-id model id))))

(defmulti dependencies
  "Given an entity map as ingested (not a Toucan entity) returns a (possibly empty) list of its dependencies, where each
  dependency is represented by its abstract path (its `:serdes/meta` value).

  Keyed on the model name for this entity.
  Default implementation returns an empty vector, so only models that have dependencies need to implement this."
  {:arglists '([ingested])}
  ingested-model)

(defmethod dependencies :default [_]
  [])

(defmulti load-xform
  "Given the incoming vanilla map as ingested, transform it so it's suitable for sending to the database (in eg.
  [[db/insert!]]).
  For example, this should convert any foreign keys back from a portable entity ID or identity hash into a numeric
  database ID. This is the mirror of [[extract-one]], in spirit. (They're not strictly inverses - [[extract-one]] drops
  the primary key but this need not put one back, for example.)

  By default, this just calls [[load-xform-basics]].
  If you override this, call [[load-xform-basics]] as well."
  {:arglists '([ingested])}
  ingested-model)

(defn load-xform-basics
  "Performs the usual steps for an incoming entity:
  - Drop :serdes/meta

  You should call this as a first step from any implementation of [[load-xform]].

  This is a mirror (but not precise inverse) of [[extract-one-basics]]."
  [ingested]
  (dissoc ingested :serdes/meta))

(defmethod load-xform :default [ingested]
  (load-xform-basics ingested))

(defmulti load-update!
  "Called by the default [[load-one!]] if there is a corresponding entity already in the appdb.
  `(load-update! \"ModelName\" ingested-and-xformed local-Toucan-entity)`

  Defaults to a straightforward [[db/update!]], and you may not need to update it.

  Keyed on the model name (the first argument), because the second argument doesn't have its `:serdes/meta` anymore.

  Returns the updated entity."
  {:arglists '([model-name ingested local])}
  (fn [model _ _] model))

(defmethod load-update! :default [model-name ingested local]
  (let [model    (db/resolve-model (symbol model-name))
        pk       (models/primary-key model)
        id       (get local pk)]
    (log/tracef "Upserting %s %d: old %s new %s" model-name id (pr-str local) (pr-str ingested))
    (db/update! model id ingested)
    (t2/select-one model pk id)))

(defmulti load-insert!
  "Called by the default [[load-one!]] if there is no corresponding entity already in the appdb.
  `(load-insert! \"ModelName\" ingested-and-xformed)`

  Defaults to a straightforward [[db/insert!]], and you probably don't need to implement this.

  Note that any [[db/insert!]] behavior we don't want to run (like generating an `:entity_id`!) should be skipped based
  on the [[mi/*deserializing?*]] dynamic var.

  Keyed on the model name (the first argument), because the second argument doesn't have its `:serdes/meta` anymore.

  Returns the newly inserted entity."
  {:arglists '([model ingested])}
  (fn [model _] model))

(defmethod load-insert! :default [model-name ingested]
  (log/tracef "Inserting %s: %s" model-name (pr-str ingested))
  (db/insert! (symbol model-name) ingested))

(defmulti load-one!
  "Black box for integrating a deserialized entity into this appdb.
  `(load-one! ingested maybe-local)`

  `ingested` is the vanilla map from ingestion, with the `:serdes/meta` key on it.
  `maybe-local` is either `nil`, or the corresponding Toucan entity from the appdb.

  Defaults to calling [[load-xform]] to massage the incoming map, then either [[load-update!]] if `maybe-local`
  exists, or [[load-insert!]] if it's `nil`.

  Prefer overriding [[load-xform]], and if necessary [[load-update!]] and [[load-insert!]], rather than this.

  Keyed on the model name.

  Returns the primary key of the updated or inserted entity."
  (fn [ingested _]
    (ingested-model ingested)))

(defmethod load-one! :default [ingested maybe-local]
  (let [model    (ingested-model ingested)
        adjusted (load-xform ingested)]
    (binding [mi/*deserializing?* true]
      (if (nil? maybe-local)
        (load-insert! model adjusted)
        (load-update! model adjusted maybe-local)))))


(defn entity-id?
  "Checks if the given string is a 21-character NanoID. Useful for telling entity IDs apart from identity hashes."
  [id-str]
  (boolean (and id-str
                (string? id-str)
                (re-matches #"^[A-Za-z0-9_-]{21}$" id-str))))

(defn- find-by-identity-hash
  "Given a model and a target identity hash, this scans the appdb for any instance of the model corresponding to the
  hash. Does a complete scan, so this should be called sparingly!"
  ;; TODO This should be able to use a cache of identity-hash values from the start of the deserialization process.
  ;; Note that it needs to include either updates (or worst-case, invalidation) at [[load-one!]] time.
  [model id-hash]
  (->> (db/select-reducible model)
       (into [] (comp (filter #(= id-hash (identity-hash %)))
                      (take 1)))
       first))

(defn lookup-by-id
  "Given an ID string, this endeavours to find the matching entity, whether it's an entity ID or identity hash.
  This is useful when writing [[load-xform]] to turn a foreign key from a portable form to an appdb ID.
  Returns a Toucan entity or nil."
  [model id-str]
  (if (entity-id? id-str)
    (t2/select-one model :entity_id id-str)
    (find-by-identity-hash model id-str)))

(def ^:private max-label-length 100)

(defn- truncate-label [s]
  (if (> (count s) max-label-length)
      (subs s 0 max-label-length)
      s))

(defn- lower-plural [s]
  (-> s u/lower-case-en (str "s")))

(defn storage-leaf-file-name
  "Captures the common pattern for leaf file names as `entityID_label`."
  ([id]       (str id))
  ([id label] (if (nil? label)
                (storage-leaf-file-name id)
                (str id "_" (truncate-label label)))))

(defn storage-default-collection-path
  "Implements the most common structure for [[storage-path]] - `collections/c1/c2/c3/models/entityid_slug.ext`"
  [entity {:keys [collections]}]
  (let [{:keys [model id label]} (-> entity path last)]
    (concat ["collections"]
            (get collections (:collection_id entity)) ;; This can be nil, but that's fine - that's the root collection.
            [(lower-plural model) (storage-leaf-file-name id label)])))

(defmulti storage-path
  "Returns a seq of storage path components for a given entity. Dispatches on model name."
  {:arglists '([entity ctx])}
  (fn [entity _] (ingested-model entity)))

(defmethod storage-path :default [entity ctx]
  (storage-default-collection-path entity ctx))

(defn storage-base-context
  "Creates the basic context for storage. This is a map with a single entry: `:collections` is a map from collection ID
  to the path of collections."
  []
  (let [colls      (db/select ['Collection :id :entity_id :location :slug])
        coll-names (into {} (for [{:keys [id entity_id slug]} colls]
                              [(str id) (storage-leaf-file-name entity_id slug)]))
        coll->path (into {} (for [{:keys [entity_id id location]} colls
                                  :let [parents (rest (str/split location #"/"))]]
                              [entity_id (map coll-names (concat parents [(str id)]))]))]
    {:collections coll->path}))

(defn log-path-str
  "Returns a string for logging from a serdes path sequence (i.e. in :serdes/meta)"
  [elements]
  (->> elements (map #(str (:model %) " " (:id %))) (str/join " > ")))


;; utils

;; -------------------------------------------- General Foreign Keys -------------------------------------------------
(defn export-fk
  "Given a numeric foreign key and its model (symbol, name or IModel), looks up the entity by ID and gets its entity ID
  or identity hash.
  Unusual parameter order means this can be used as `(update x :some_id export-fk 'SomeModel)`.

  NOTE: This works for both top-level and nested entities. Top-level entities like `Card` are returned as just a
  portable ID string.. Nested entities are returned as a vector of such ID strings."
  [id model]
  (when id
    (let [model-name (name model)
          model      (db/resolve-model (symbol model-name))
          entity     (t2/select-one model (models/primary-key model) id)
          path       (mapv :id (generate-path model-name entity))]
      (if (= (count path) 1)
        (first path)
        path))))

(defn import-fk
  "Given an identifier, and the model it represents (symbol, name or IModel), looks up the corresponding
  entity and gets its primary key.

  The identifier can be a single entity ID string, a single identity-hash string, or a vector of entity ID and hash
  strings. If the ID is compound, then the last ID is the one that corresponds to the model. This allows for the
  compound IDs needed for nested entities like `DashboardCard`s to get their [[serdes/serdes-dependencies]].

  Throws if the corresponding entity cannot be found.

  Unusual parameter order means this can be used as `(update x :some_id import-fk 'SomeModel)`."
  [eid model]
  (when eid
    (let [model-name (name model)
          model      (db/resolve-model (symbol model-name))
          eid        (if (vector? eid)
                       (last eid)
                       eid)
          entity     (lookup-by-id model eid)]
      (if entity
        (get entity (models/primary-key model))
        (throw (ex-info "Could not find foreign key target - bad serdes-dependencies or other serialization error"
                        {:entity_id eid :model (name model)}))))))

(defn export-fk-keyed
  "Given a numeric ID, look up a different identifying field for that entity, and return it as a portable ID.
  Eg. `Database.name`.
  [[import-fk-keyed]] is the inverse.
  Unusual parameter order lets this be called as, for example, `(update x :creator_id export-fk-keyed 'Database :name)`.

  Note: This assumes the primary key is called `:id`."
  [id model field]
  (t2/select-one-fn field model :id id))

(defn import-fk-keyed
  "Given a single, portable, identifying field and the model it refers to, this resolves the entity and returns its
  numeric `:id`.
  Eg. `Database.name`.

  Unusual parameter order lets this be called as, for example,
  `(update x :creator_id import-fk-keyed 'Database :name)`."
  [portable model field]
  (t2/select-one-pk model field portable))

;; -------------------------------------------------- Users ----------------------------------------------------------
(defn export-user
  "Exports a user as the email address.
  This just calls [[export-fk-keyed]], but the counterpart [[import-user]] is more involved. This is a unique function
  so they form a pair."
  [id]
  (when id (export-fk-keyed id 'User :email)))

(defn import-user
  "Imports a user by their email address.
  If a user with that email address exists, returns its primary key.
  If no such user exists, creates a dummy one with the default settings, blank name, and randomized password.
  Does not send any invite emails."
  [email]
  (when email
    (or (import-fk-keyed email 'User :email)
        ;; Need to break a circular dependency here.
        (:id ((resolve 'metabase.models.user/serdes-synthesize-user!) {:email email})))))

;; -------------------------------------------------- Tables ---------------------------------------------------------
(defn export-table-fk
  "Given a numeric `table_id`, return a portable table reference.
  If the `table_id` is `nil`, return `nil`. This is legal for a native question.
  That has the form `[db-name schema table-name]`, where the `schema` might be nil.
  [[import-table-fk]] is the inverse."
  [table-id]
  (when table-id
<<<<<<< HEAD
    (let [{:keys [db_id name schema]} (t2/select-one 'Table :id table-id)
          db-name                     (db/select-one-field :name 'Database :id db_id)]
=======
    (let [{:keys [db_id name schema]} (db/select-one 'Table :id table-id)
          db-name                     (t2/select-one-fn :name 'Database :id db_id)]
>>>>>>> 3bd35da2
      [db-name schema name])))

(defn import-table-fk
  "Given a `table_id` as exported by [[export-table-fk]], resolve it back into a numeric `table_id`.
  The input might be nil, in which case so is the output. This is legal for a native question."
  [[db-name schema table-name :as table-id]]
  (when table-id
    (t2/select-one-fn :id 'Table :name table-name :schema schema :db_id (t2/select-one-fn :id 'Database :name db-name))))

(defn table->path
  "Given a `table_id` as exported by [[export-table-fk]], turn it into a `[{:model ...}]` path for the Table.
  This is useful for writing [[metabase.models.serialization.base/serdes-dependencies]] implementations."
  [[db-name schema table-name]]
  (filterv some? [{:model "Database" :id db-name}
                  (when schema {:model "Schema" :id schema})
                  {:model "Table" :id table-name}]))

(defn storage-table-path-prefix
  "The [[serdes/storage-path]] for Table is a bit tricky, and shared with Fields and FieldValues, so it's
  factored out here.
  Takes the :serdes/meta value for a `Table`!
  The return value includes the directory for the Table, but not the file for the Table itself.

  With a schema: `[\"databases\" \"db_name\" \"schemas\" \"public\" \"tables\" \"customers\"]`
  No schema:     `[\"databases\" \"db_name\" \"tables\" \"customers\"]`"
  [path]
  (let [db-name    (-> path first :id)
        schema     (when (= (count path) 3)
                     (-> path second :id))
        table-name (-> path last :id)]
    (concat ["databases" db-name]
            (when schema ["schemas" schema])
            ["tables" table-name])))

;; -------------------------------------------------- Fields ---------------------------------------------------------
(defn export-field-fk
  "Given a numeric `field_id`, return a portable field reference.
  That has the form `[db-name schema table-name field-name]`, where the `schema` might be nil.
  [[import-field-fk]] is the inverse."
  [field-id]
  (when field-id
    (let [{:keys [name table_id]}     (t2/select-one 'Field :id field-id)
          [db-name schema field-name] (export-table-fk table_id)]
      [db-name schema field-name name])))

(defn import-field-fk
  "Given a `field_id` as exported by [[export-field-fk]], resolve it back into a numeric `field_id`."
  [[db-name schema table-name field-name :as field-id]]
  (when field-id
    (let [table_id (import-table-fk [db-name schema table-name])]
      (t2/select-one-pk 'Field :table_id table_id :name field-name))))

(defn field->path
  "Given a `field_id` as exported by [[export-field-fk]], turn it into a `[{:model ...}]` path for the Field.
  This is useful for writing [[metabase.models.serialization.base/serdes-dependencies]] implementations."
  [[db-name schema table-name field-name]]
  (filterv some? [{:model "Database" :id db-name}
                  (when schema {:model "Schema" :id schema})
                  {:model "Table" :id table-name}
                  {:model "Field" :id field-name}]))

;; ---------------------------------------------- MBQL Fields --------------------------------------------------------
(defn- mbql-entity-reference?
  "Is given form an MBQL entity reference?"
  [form]
  (mbql.normalize/is-clause? #{:field :field-id :fk-> :dimension :metric :segment} form))

(defn- mbql-id->fully-qualified-name
  [mbql]
  (-> mbql
      mbql.normalize/normalize-tokens
      (mbql.u/replace
        ;; `integer?` guard is here to make the operation idempotent
       [:field (id :guard integer?) opts]
       [:field (export-field-fk id) (mbql-id->fully-qualified-name opts)]

        ;; `integer?` guard is here to make the operation idempotent
       [:field (id :guard integer?)]
       [:field (export-field-fk id)]

        ;; field-id is still used within parameter mapping dimensions
        ;; example relevant clause - [:dimension [:fk-> [:field-id 1] [:field-id 2]]]
       [:field-id (id :guard integer?)]
       [:field-id (export-field-fk id)]

       {:source-table (id :guard integer?)}
       (assoc &match :source-table (export-table-fk id))

        ;; source-field is also used within parameter mapping dimensions
        ;; example relevant clause - [:field 2 {:source-field 1}]
       {:source-field (id :guard integer?)}
       (assoc &match :source-field (export-field-fk id))

       [:dimension (dim :guard vector?)]
       [:dimension (mbql-id->fully-qualified-name dim)]

       [:metric (id :guard integer?)]
       [:metric (export-fk id 'Metric)]

       [:segment (id :guard integer?)]
       [:segment (export-fk id 'Segment)])))

(defn- export-source-table
  [source-table]
  (if (and (string? source-table)
           (str/starts-with? source-table "card__"))
    (export-fk (-> source-table
                   (str/split #"__")
                   second
                   Integer/parseInt)
               'Card)
    (export-table-fk source-table)))

(defn- ids->fully-qualified-names
  [entity]
  (mbql.u/replace entity
                  mbql-entity-reference?
                  (mbql-id->fully-qualified-name &match)

                  sequential?
                  (mapv ids->fully-qualified-names &match)

                  map?
                  (as-> &match entity
                    (m/update-existing entity :database (fn [db-id]
                                                          (if (= db-id mbql.s/saved-questions-virtual-database-id)
                                                            "database/__virtual"
                                                            (t2/select-one-fn :name 'Database :id db-id))))
                    (m/update-existing entity :card_id #(export-fk % 'Card)) ; attibutes that refer to db fields use _
                    (m/update-existing entity :card-id #(export-fk % 'Card)) ; template-tags use dash
                    (m/update-existing entity :source-table export-source-table)
                    (m/update-existing entity :source_table export-source-table)
                    (m/update-existing entity :breakout    (fn [breakout]
                                                             (mapv mbql-id->fully-qualified-name breakout)))
                    (m/update-existing entity :aggregation (fn [aggregation]
                                                             (mapv mbql-id->fully-qualified-name aggregation)))
                    (m/update-existing entity :filter      ids->fully-qualified-names)
                    (m/update-existing entity ::mb.viz/param-mapping-source export-field-fk)
                    (m/update-existing entity :segment    export-fk 'Segment)
                    (m/update-existing entity :snippet-id export-fk 'NativeQuerySnippet)
                    (merge entity
                           (m/map-vals ids->fully-qualified-names
                                       (dissoc entity
                                               :database :card_id :card-id :source-table :breakout :aggregation :filter :segment
                                               ::mb.viz/param-mapping-source :snippet-id))))))

(defn export-mbql
  "Given an MBQL expression, convert it to an EDN structure and turn the non-portable Database, Table and Field IDs
  inside it into portable references."
  [encoded]
  (ids->fully-qualified-names encoded))

(defn- portable-id?
  "True if the provided string is either an Entity ID or identity-hash string."
  [s]
  (and (string? s)
       (or (entity-id? s)
           (identity-hash? s))))

(defn- mbql-fully-qualified-names->ids*
  [entity]
  (mbql.u/replace entity
    ;; handle legacy `:field-id` forms encoded prior to 0.39.0
    ;; and also *current* expresion forms used in parameter mapping dimensions
    ;; example relevant clause - [:dimension [:fk-> [:field-id 1] [:field-id 2]]]
                  [(:or :field-id "field-id") fully-qualified-name]
                  (mbql-fully-qualified-names->ids* [:field fully-qualified-name])

                  [(:or :field "field") (fully-qualified-name :guard vector?) opts]
                  [:field (import-field-fk fully-qualified-name) (mbql-fully-qualified-names->ids* opts)]
                  [(:or :field "field") (fully-qualified-name :guard vector?)]
                  [:field (import-field-fk fully-qualified-name)]


    ;; source-field is also used within parameter mapping dimensions
    ;; example relevant clause - [:field 2 {:source-field 1}]
                  {:source-field (fully-qualified-name :guard vector?)}
                  (assoc &match :source-field (import-field-fk fully-qualified-name))

                  {:database (fully-qualified-name :guard string?)}
                  (-> &match
                      (assoc :database (if (= fully-qualified-name "database/__virtual")
                                         mbql.s/saved-questions-virtual-database-id
                                         (t2/select-one-pk 'Database :name fully-qualified-name)))
                      mbql-fully-qualified-names->ids*) ; Process other keys

                  {:card-id (entity-id :guard portable-id?)}
                  (-> &match
                      (assoc :card-id (import-fk entity-id 'Card))
                      mbql-fully-qualified-names->ids*) ; Process other keys

                  [(:or :metric "metric") (fully-qualified-name :guard portable-id?)]
                  [:metric (import-fk fully-qualified-name 'Metric)]

                  [(:or :segment "segment") (fully-qualified-name :guard portable-id?)]
                  [:segment (import-fk fully-qualified-name 'Segment)]

                  (_ :guard (every-pred map? #(vector? (:source-table %))))
                  (-> &match
                      (assoc :source-table (import-table-fk (:source-table &match)))
                      mbql-fully-qualified-names->ids*)

                  (_ :guard (every-pred map? #(vector? (:source_table %))))
                  (-> &match
                      (assoc :source_table (import-table-fk (:source_table &match)))
                      mbql-fully-qualified-names->ids*)

                  (_ :guard (every-pred map? (comp portable-id? :source-table)))
                  (-> &match
                      (assoc :source-table (str "card__" (import-fk (:source-table &match) 'Card)))
                      mbql-fully-qualified-names->ids*)

                  (_ :guard (every-pred map? (comp portable-id? :source_table)))
                  (-> &match
                      (assoc :source_table (str "card__" (import-fk (:source_table &match) 'Card)))
                      mbql-fully-qualified-names->ids*) ;; process other keys

                  (_ :guard (every-pred map? (comp portable-id? :snippet-id)))
                  (-> &match
                      (assoc :snippet-id (import-fk (:snippet-id &match) 'NativeQuerySnippet))
                      mbql-fully-qualified-names->ids*)))

(defn- mbql-fully-qualified-names->ids
  [entity]
  (mbql-fully-qualified-names->ids* entity))

(defn import-mbql
  "Given an MBQL expression as an EDN structure with portable IDs embedded, convert the IDs back to raw numeric IDs."
  [exported]
  (mbql-fully-qualified-names->ids exported))


(declare ^:private mbql-deps-map)

(defn- mbql-deps-vector [entity]
  (match entity
    [:field     (field :guard vector?)]      #{(field->path field)}
    ["field"    (field :guard vector?)]      #{(field->path field)}
    [:field-id  (field :guard vector?)]      #{(field->path field)}
    ["field-id" (field :guard vector?)]      #{(field->path field)}
    [:field     (field :guard vector?) tail] (into #{(field->path field)} (mbql-deps-map tail))
    ["field"    (field :guard vector?) tail] (into #{(field->path field)} (mbql-deps-map tail))
    [:field-id  (field :guard vector?) tail] (into #{(field->path field)} (mbql-deps-map tail))
    ["field-id" (field :guard vector?) tail] (into #{(field->path field)} (mbql-deps-map tail))
    [:metric    (field :guard portable-id?)] #{[{:model "Metric" :id field}]}
    ["metric"   (field :guard portable-id?)] #{[{:model "Metric" :id field}]}
    [:segment   (field :guard portable-id?)] #{[{:model "Segment" :id field}]}
    ["segment"  (field :guard portable-id?)] #{[{:model "Segment" :id field}]}
    :else (reduce #(cond
                     (map? %2)    (into %1 (mbql-deps-map %2))
                     (vector? %2) (into %1 (mbql-deps-vector %2))
                     :else %1)
                  #{}
                  entity)))

(defn- mbql-deps-map [entity]
  (->> (for [[k v] entity]
         (cond
           (and (= k :database)
                (string? v)
                (not= v "database/__virtual"))        #{[{:model "Database" :id v}]}
           (and (= k :source-table) (vector? v))      #{(table->path v)}
           (and (= k :source-table) (portable-id? v)) #{[{:model "Card" :id v}]}
           (and (= k :source-field) (vector? v))      #{(field->path v)}
           (and (= k :snippet-id)   (portable-id? v)) #{[{:model "NativeQuerySnippet" :id v}]}
           (and (= k :card_id)      (string? v))      #{[{:model "Card" :id v}]}
           (and (= k :card-id)      (string? v))      #{[{:model "Card" :id v}]}
           (map? v)                                   (mbql-deps-map v)
           (vector? v)                                (mbql-deps-vector v)))
       (reduce set/union #{})))

(defn mbql-deps
  "Given an MBQL expression as exported, with qualified names like `[\"some-db\" \"schema\" \"table_name\"]` instead of
  raw IDs, return the corresponding set of serdes-dependencies. The query can't be imported until all the referenced
  databases, tables and fields are loaded."
  [entity]
  (cond
    (map? entity)     (mbql-deps-map entity)
    (seqable? entity) (mbql-deps-vector entity)
    :else             (mbql-deps-vector [entity])))

(defn export-parameter-mappings
  "Given the :parameter_mappings field of a `Card` or `DashboardCard`, as a vector of maps, converts
  it to a portable form with the field IDs replaced with `[db schema table field]` references."
  [mappings]
  (map ids->fully-qualified-names mappings))

(defn import-parameter-mappings
  "Given the :parameter_mappings field as exported by serialization convert its field references
  (`[db schema table field]`) back into raw IDs."
  [mappings]
  (->> mappings
       (map mbql-fully-qualified-names->ids)
       (map #(m/update-existing % :card_id import-fk 'Card))))

(defn export-parameters
  "Given the :parameter field of a `Card` or `Dashboard`, as a vector of maps, converts
  it to a portable form with the CardIds/FieldIds replaced with `[db schema table field]` references."
  [parameters]
  (map ids->fully-qualified-names parameters))

(defn import-parameters
  "Given the :parameter field as exported by serialization convert its field references
  (`[db schema table field]`) back into raw IDs."
  [parameters]
  (for [param parameters]
    (-> param
        mbql-fully-qualified-names->ids
        (m/update-existing-in [:values_source_config :card_id] import-fk 'Card))))

(defn parameters-deps
  "Given the :parameters (possibly nil) for an entity, return any embedded serdes-deps as a set.
  Always returns an empty set even if the input is nil."
  [parameters]
  (reduce set/union #{}
          (for [parameter parameters
                :when (= "card" (:values_source_type parameter))
                :let  [config (:values_source_config parameter)]]
            (set/union #{[{:model "Card" :id (:card_id config)}]}
                       (mbql-deps-vector (:value_field config))))))

(def link-card-model->toucan-model
  "A map from model on linkcards to its corresponding toucan model.

  Link cards are dashcards that link to internal entities like Database/Dashboard/... or an url.

  It's here instead of [metabase.models.dashboard_card] to avoid cyclic deps."
  {"card"       :metabase.models.card/Card
   "dataset"    :metabase.models.card/Card
   "collection" :metabase.models.collection/Collection
   "database"   :metabase.models.database/Database
   "dashboard"  :metabase.models.dashboard/Dashboard
   "table"      :metabase.models.table/Table})

(defn- export-viz-link-card
  [settings]
  (m/update-existing-in
   settings
   [:link :entity]
   (fn [{:keys [id model] :as entity}]
     (merge entity
            {:id (case model
                   "table"    (export-table-fk id)
                   "database" (export-fk-keyed id 'Database :name)
                   (export-fk id (link-card-model->toucan-model model)))}))))

(defn- export-visualizations [entity]
  (mbql.u/replace
   entity
   ["field-id" (id :guard number?)]
   ["field-id" (export-field-fk id)]
   [:field-id (id :guard number?)]
   [:field-id (export-field-fk id)]

   ["field-id" (id :guard number?) tail]
   ["field-id" (export-field-fk id) (export-visualizations tail)]
   [:field-id (id :guard number?) tail]
   [:field-id (export-field-fk id) (export-visualizations tail)]

   ["field" (id :guard number?)]
   ["field" (export-field-fk id)]
   [:field (id :guard number?)]
   [:field (export-field-fk id)]

   ["field" (id :guard number?) tail]
   ["field" (export-field-fk id) (export-visualizations tail)]
   [:field (id :guard number?) tail]
   [:field (export-field-fk id) (export-visualizations tail)]

   (_ :guard map?)
   (m/map-vals export-visualizations &match)

   (_ :guard vector?)
   (mapv export-visualizations &match)))

(defn- export-column-settings
  "Column settings use a JSON-encoded string as a map key, and it contains field numbers.
  This function parses those keys, converts the IDs to portable values, and serializes them back to JSON."
  [settings]
  (when settings
    (update-keys settings #(-> % json/parse-string export-visualizations json/generate-string))))

(defn export-visualization-settings
  "Given the `:visualization_settings` map, convert all its field-ids to portable `[db schema table field]` form."
  [settings]
  (when settings
    (-> settings
        export-visualizations
        export-viz-link-card
        (update :column_settings export-column-settings))))

(defn- import-viz-link-card
  [settings]
  (m/update-existing-in
   settings
   [:link :entity]
   (fn [{:keys [id model] :as entity}]
     (merge entity
            {:id (case model
                   "table"    (import-table-fk id)
                   "database" (import-fk-keyed id 'Database :name)
                   (import-fk id (link-card-model->toucan-model model)))}))))

(defn- import-visualizations [entity]
  (mbql.u/replace
   entity
   [(:or :field-id "field-id") (fully-qualified-name :guard vector?) tail]
   [:field-id (import-field-fk fully-qualified-name) (import-visualizations tail)]
   [(:or :field-id "field-id") (fully-qualified-name :guard vector?)]
   [:field-id (import-field-fk fully-qualified-name)]

   [(:or :field "field") (fully-qualified-name :guard vector?) tail]
   [:field (import-field-fk fully-qualified-name) (import-visualizations tail)]
   [(:or :field "field") (fully-qualified-name :guard vector?)]
   [:field (import-field-fk fully-qualified-name)]

   (_ :guard map?)
   (m/map-vals import-visualizations &match)

   (_ :guard vector?)
   (mapv import-visualizations &match)))

(defn- import-column-settings [settings]
  (when settings
    (update-keys settings #(-> % name json/parse-string import-visualizations json/generate-string))))

(defn import-visualization-settings
  "Given an EDN value as exported by [[export-visualization-settings]], convert its portable `[db schema table field]`
  references into Field IDs."
  [settings]
  (when settings
    (-> settings
        import-visualizations
        import-viz-link-card
        (update :column_settings import-column-settings))))

(defn- viz-link-card-deps
  [settings]
  (when-let [{:keys [model id]} (get-in settings [:link :entity])]
    #{(case model
        "table" (table->path id)
        [{:model (name (link-card-model->toucan-model model))
          :id    id}])}))

(defn visualization-settings-deps
  "Given the :visualization_settings (possibly nil) for an entity, return any embedded serdes-deps as a set.
  Always returns an empty set even if the input is nil."
  [viz]
  (let [vis-column-settings (some->> viz
                                     :column_settings
                                     keys
                                     (map (comp mbql-deps json/parse-string name)))
        link-card-deps      (viz-link-card-deps viz)]
    (->> (concat vis-column-settings [(mbql-deps viz) link-card-deps])
         (filter some?)
         (reduce set/union))))<|MERGE_RESOLUTION|>--- conflicted
+++ resolved
@@ -522,13 +522,8 @@
   [[import-table-fk]] is the inverse."
   [table-id]
   (when table-id
-<<<<<<< HEAD
     (let [{:keys [db_id name schema]} (t2/select-one 'Table :id table-id)
-          db-name                     (db/select-one-field :name 'Database :id db_id)]
-=======
-    (let [{:keys [db_id name schema]} (db/select-one 'Table :id table-id)
           db-name                     (t2/select-one-fn :name 'Database :id db_id)]
->>>>>>> 3bd35da2
       [db-name schema name])))
 
 (defn import-table-fk
