--- conflicted
+++ resolved
@@ -3,11 +3,8 @@
 
 import { Flex, Stack } from "metabase/ui";
 import { EditorHeader } from "metabase-enterprise/transforms/components/QueryEditor/EditorHeader";
-<<<<<<< HEAD
+import { useRegisterMetabotTransformContext } from "metabase-enterprise/transforms/hooks/use-register-transform-metabot-context";
 import { useTestPythonTransform } from "metabase-enterprise/transforms-python/hooks/use-test-python-transform";
-=======
-import { useRegisterMetabotTransformContext } from "metabase-enterprise/transforms/hooks/use-register-transform-metabot-context";
->>>>>>> 90b57af0
 import type {
   PythonTransformSource,
   PythonTransformSourceDraft,
@@ -56,13 +53,9 @@
   const saveSource = proposedSource ?? source;
   const [isSourceDirty, setIsSourceDirty] = useState(false);
 
-<<<<<<< HEAD
-  const { isRunning, cancel, run, executionResult } =
-=======
   useRegisterMetabotTransformContext(transform, proposedSource ?? source);
 
-  const { isRunning, isDirty, cancel, run, executionResult } =
->>>>>>> 90b57af0
+  const { isRunning, cancel, run, executionResult } =
     useTestPythonTransform(source);
 
   const handleScriptChange = (body: string) => {
@@ -102,20 +95,15 @@
     }
   };
 
-<<<<<<< HEAD
-=======
   const handleAcceptProposed =
     proposedSource && onAcceptProposed
       ? () => {
-          setSource(proposedSource);
-          setIsSourceDirty(true);
-          onAcceptProposed(proposedSource);
-        }
+        setSource(proposedSource);
+        setIsSourceDirty(true);
+        onAcceptProposed(proposedSource);
+      }
       : undefined;
 
-  const showDebugger = useShouldShowPythonDebugger();
-
->>>>>>> 90b57af0
   const handleCmdEnter = () => {
     if (isRunning) {
       cancel();
@@ -161,17 +149,13 @@
             source={source.body}
             proposedSource={proposedSource?.body}
             onChange={handleScriptChange}
-<<<<<<< HEAD
             withDebugger
+            onAcceptProposed={handleAcceptProposed}
+            onRejectProposed={onRejectProposed}
           />
           <PythonEditorResults
             isRunning={isRunning}
             executionResult={executionResult}
-=======
-            withDebugger={showDebugger}
-            onAcceptProposed={handleAcceptProposed}
-            onRejectProposed={onRejectProposed}
->>>>>>> 90b57af0
           />
         </Stack>
       </Flex>
