--- conflicted
+++ resolved
@@ -1,9 +1,5 @@
-<<<<<<< HEAD
-import { render, screen } from "@testing-library/react";
-=======
 import React from "react";
 import { DatabaseData } from "metabase-types/api";
->>>>>>> 3335bcc7
 import { createMockDatabaseData } from "metabase-types/api/mocks";
 import {
   createMockSettingsState,
