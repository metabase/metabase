--- conflicted
+++ resolved
@@ -169,10 +169,7 @@
 (defmethod metadata-method :default
   [query stage-number x]
   {:lib/type     :metadata/field
-<<<<<<< HEAD
-=======
    ;; TODO -- effective-type
->>>>>>> e429d5fd
    :base_type    (type-of query stage-number x)
    :name         (column-name query stage-number x)
    :display_name (display-name query stage-number x)})
