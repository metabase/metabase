--- conflicted
+++ resolved
@@ -5,6 +5,7 @@
    [malli.core :as mc]
    [medley.core :as m]
    [metabase.lib.dispatch :as lib.dispatch]
+   [metabase.lib.hierarchy :as lib.hierarchy]
    [metabase.lib.options :as lib.options]
    [metabase.lib.schema :as lib.schema]
    [metabase.lib.util :as lib.util]
@@ -65,7 +66,8 @@
 (defmulti ->pMBQL
   "Coerce something to pMBQL (the version of MBQL manipulated by Metabase Lib v2) if it's not already pMBQL."
   {:arglists '([x])}
-  lib.dispatch/dispatch-value)
+  lib.dispatch/dispatch-value
+  :hierarchy lib.hierarchy/hierarchy)
 
 (defn- default-MBQL-clause->pMBQL [mbql-clause]
   (let [[clause-type options & args] (lib.options/ensure-uuid mbql-clause)]
@@ -126,7 +128,6 @@
                                [x y])]
     (lib.options/ensure-uuid [:field options id-or-name])))
 
-<<<<<<< HEAD
 (defmethod ->pMBQL :value
   [[_tag value opts]]
   ;; `:value` uses `:snake_case` keys in legacy MBQL for some insane reason (actually this was to match the shape of
@@ -141,12 +142,13 @@
                                              (:base-type opts)
                                              :type/*))]
     (lib.options/ensure-uuid [:value opts value])))
-=======
-(doseq [tag [:value :aggregation :expression]]
-  (defmethod ->pMBQL tag
-    [[tag value opts]]
-    (lib.options/ensure-uuid [tag opts value])))
->>>>>>> 6c9f8ca3
+
+(doseq [tag [:aggregation :expression]]
+  (lib.hierarchy/derive tag ::aggregation-or-expression-ref))
+
+(defmethod ->pMBQL ::aggregation-or-expression-ref
+  [[tag value opts]]
+  (lib.options/ensure-uuid [tag opts value]))
 
 (defmethod ->pMBQL :aggregation-options
   [[_tag aggregation options]]
@@ -166,7 +168,8 @@
   "Coerce something to legacy MBQL (the version of MBQL understood by the query processor and Metabase Lib v1) if it's
   not already legacy MBQL."
   {:arglists '([x])}
-  lib.dispatch/dispatch-value)
+  lib.dispatch/dispatch-value
+  :hierarchy lib.hierarchy/hierarchy)
 
 (defn- lib-key? [x]
   (and (qualified-keyword? x)
@@ -203,23 +206,28 @@
                                    (update-vals ->legacy-MBQL))
     :else x))
 
-(doseq [clause [;; Aggregations
-                :count :avg :count-where :distinct
-                :max :median :min :percentile
-                :share :stddev :sum :sum-where
-
-                ;; Expressions
-                :+ :- :* :/
-                :case :coalesce
-                :abs :log :exp :sqrt :ceil :floor :round :power :interval
-                :relative-datetime :time :absolute-datetime :now :convert-timezone
-                :get-week :get-year :get-month :get-day :get-hour
-                :get-minute :get-second :get-quarter
-                :datetime-add :datetime-subtract
-                :concat :substring :replace :regexextract :length
-                :trim :ltrim :rtrim :upper :lower]]
-  (defmethod ->legacy-MBQL clause [input]
-    (aggregation->legacy-MBQL input)))
+(doseq [tag [::aggregation ::expression]]
+  (lib.hierarchy/derive tag ::aggregation-or-expression))
+
+(doseq [tag [:count :avg :count-where :distinct
+             :max :median :min :percentile
+             :share :stddev :sum :sum-where]]
+  (lib.hierarchy/derive tag ::aggregation))
+
+(doseq [tag [:+ :- :* :/
+             :case :coalesce
+             :abs :log :exp :sqrt :ceil :floor :round :power :interval
+             :relative-datetime :time :absolute-datetime :now :convert-timezone
+             :get-week :get-year :get-month :get-day :get-hour
+             :get-minute :get-second :get-quarter
+             :datetime-add :datetime-subtract
+             :concat :substring :replace :regexextract :length
+             :trim :ltrim :rtrim :upper :lower]]
+  (lib.hierarchy/derive tag ::expression))
+
+(defmethod ->legacy-MBQL ::aggregation-or-expression
+  [input]
+  (aggregation->legacy-MBQL input))
 
 (defn- chain-stages [{:keys [stages]}]
   ;; :source-metadata aka :lib/stage-metadata is handled differently in the two formats.
