--- conflicted
+++ resolved
@@ -22,18 +22,17 @@
   },
 ];
 
-<<<<<<< HEAD
 export const frenchNames: NonEmpty<DictionaryArray> = [
   { locale: "fr", msgid: "Francesca Gleason", msgstr: "Glacia Froskeon" },
   { locale: "fr", msgid: "Francesca Hammes", msgstr: "Hammera Francite" },
   { locale: "fr", msgid: "Francesco Grant", msgstr: "Granto Francello" },
   { locale: "fr", msgid: "Francisco Robel", msgstr: "Robux Ciscoray" },
   { locale: "fr", msgid: "Franco O'Reilly", msgstr: "O'Reilux Francor" },
-=======
+];
+
 export const frenchBooleanTranslations: NonEmpty<DictionaryArray> = [
   { locale: "fr", msgid: "true", msgstr: "vrai" },
   { locale: "fr", msgid: "false", msgstr: "faux" },
->>>>>>> 0b3df708
 ];
 
 export const portugueseFieldNames: DictionaryArray = [
