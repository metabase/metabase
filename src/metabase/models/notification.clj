(ns metabase.models.notification
  "A notification have:
  - a payload
  - more than one subscriptions
  - more than one handlers where each handler has a channel, optionally a template, and more than one recpients."
  (:require
   [malli.core :as mc]
   [medley.core :as m]
<<<<<<< HEAD
   [metabase.models.audit-log :as audit-log]
   [metabase.models.channel :as models.channel]
=======
   [metabase.channel.models.channel :as models.channel]
>>>>>>> 5ac1fb62
   [metabase.models.interface :as mi]
   [metabase.models.permissions :as perms]
   [metabase.models.util.spec-update :as models.u.spec-update]
   [metabase.premium-features.core :as premium-features]
   [metabase.util :as u]
   [metabase.util.malli :as mu]
   [metabase.util.malli.registry :as mr]
   [metabase.util.malli.schema :as ms]
   [methodical.core :as methodical]
   [toucan2.core :as t2]))

(set! *warn-on-reflection* true)

(methodical/defmethod t2/table-name :model/Notification             [_model] :notification)
(methodical/defmethod t2/table-name :model/NotificationSubscription [_model] :notification_subscription)
(methodical/defmethod t2/table-name :model/NotificationHandler      [_model] :notification_handler)
(methodical/defmethod t2/table-name :model/NotificationRecipient    [_model] :notification_recipient)
(methodical/defmethod t2/table-name :model/NotificationCard         [_model] :notification_card)

(doseq [model [:model/Notification
               :model/NotificationSubscription
               :model/NotificationHandler
               :model/NotificationRecipient
               :model/NotificationCard]]
  (doto model
    (derive :metabase/model)
    (derive (if (= model :model/NotificationSubscription)
              :hook/created-at-timestamped?
              :hook/timestamped?))))

;; ------------------------------------------------------------------------------------------------;;
;;                                       :model/Notification                                       ;;
;; ------------------------------------------------------------------------------------------------;;

(def notification-types
  "Set of valid notification types."
  #{:notification/system-event
    :notification/dashboard
    :notification/card
    ;; for testing only
    :notification/testing})

(t2/deftransforms :model/Notification
  {:payload_type (mi/transform-validator mi/transform-keyword (partial mi/assert-enum notification-types))})

(t2/define-after-select :model/Notification
  [notification]
  (dissoc notification :internal_id))

(methodical/defmethod t2/batched-hydrate [:model/Notification :subscriptions]
  "Batch hydration NotificationSubscriptions for a list of Notifications."
  [_model k notifications]
  (mi/instances-with-hydrated-data
   notifications k
   #(group-by :notification_id
              (t2/select :model/NotificationSubscription :notification_id [:in (map :id notifications)]))
   :id
   {:default []}))

(methodical/defmethod t2/batched-hydrate [:model/Notification :payload]
  "Batch hydration payloads for a list of Notifications."
  [_model k notifications]
  (let [payload-type->ids        (u/group-by :payload_type :payload_id
                                             conj #{}
                                             notifications)
        payload-type+id->payload (into {}
                                       (for [[payload-type payload-ids] payload-type->ids]
                                         (case payload-type
                                           :notification/card
                                           (t2/select-fn->fn (fn [x] [payload-type (:id x)]) identity
                                                             :model/NotificationCard :id [:in payload-ids])
                                           {[payload-type nil] nil})))]

    (for [notification notifications]
      (assoc notification k
             (get payload-type+id->payload [(:payload_type notification)
                                            (:payload_id notification)])))))

(methodical/defmethod t2/batched-hydrate [:model/Notification :handlers]
  "Batch hydration NotificationHandlers for a list of Notifications"
  [_model k notifications]
  (mi/instances-with-hydrated-data
   notifications k
   #(group-by :notification_id
              (t2/select :model/NotificationHandler :notification_id [:in (map :id notifications)]))
   :id
   {:default []}))

(mr/def ::Notification
  [:merge
   [:map
    [:payload_type (ms/enum-decode-keyword notification-types)]]
   [:multi {:dispatch (comp keyword :payload_type)}
    [:notification/system-event
     [:map
      [:payload_id {:optional true} nil?]]]
    [:notification/card
     [:map
      ;; optional during creation
      [:payload_id {:optional true} int?]
      [:creator_id {:optional true} int?]]]
    [:notification/testing :any]]])

(defn- validate-notification
  [notification]
  (mu/validate-throw ::Notification notification))

(t2/define-before-insert :model/Notification
  [instance]
  (validate-notification instance)
  instance)

(t2/define-before-update :model/Notification
  [instance]
  (validate-notification instance)
  (when-let [unallowed-key (some #{:payload_type :payload_id :creator_id} (keys (t2/changes instance)))]
    (throw (ex-info (format "Update %s is not allowed." (name unallowed-key))
                    {:status-code 400
                     :changes     (t2/changes instance)})))
  instance)

(defn- delete-trigger-for-subscription!
  [& args]
  (apply (requiring-resolve 'metabase.task.notification/delete-trigger-for-subscription!) args))

(t2/define-before-delete :model/Notification
  [instance]
  (doseq [subscription-id (t2/select-pks-set :model/NotificationSubscription
                                             :notification_id (:id instance)
                                             :type :notification-subscription/cron)]
    (delete-trigger-for-subscription! subscription-id))
  (when-let [payload-id (:payload_id instance)]
    (t2/delete! (case (:payload_type instance)
                  :notification/card
                  :model/NotificationCard)
                payload-id))
  instance)

(defmethod audit-log/model-details :model/Notification
  [{:keys [subscriptions handlers] :as fully-hydrated-notification} _event-type]
  (merge
   (select-keys fully-hydrated-notification [:id :payload_type :payload_id :creator_id :active])
   {:subscriptions (map #(dissoc % :id :created_at) subscriptions)
    :handlers      (map (fn [handler]
                          (merge (select-keys [:id :channel_type :channel_id :template_id :active]
                                              handler)
                                 {:recipients (map #(select-keys % [:id :type :user_id :permissions_group_id :details]) (:recipients handler))}))
                        handlers)}))

;; ------------------------------------------------------------------------------------------------;;
;;                               :model/NotificationSubscription                                   ;;
;; ------------------------------------------------------------------------------------------------;;

(def ^:private subscription-types
  #{:notification-subscription/system-event
    :notification-subscription/cron})

(t2/deftransforms :model/NotificationSubscription
  {:type       (mi/transform-validator mi/transform-keyword (partial mi/assert-enum subscription-types))
   :event_name (mi/transform-validator mi/transform-keyword (partial mi/assert-namespaced "event"))})

(mr/def ::NotificationSubscription
  "Schema for :model/NotificationSubscription."
  [:merge [:map
           [:type (ms/enum-decode-keyword subscription-types)]]
   [:multi {:dispatch (comp keyword :type)}
    [:notification-subscription/system-event
     [:map
      [:event_name                     [:or :keyword :string]]
      [:cron_schedule {:optional true} nil?]]]
    [:notification-subscription/cron
     [:map
      [:cron_schedule                  :string]
      [:event_name    {:optional true} nil?]]]]])

(defn- validate-subscription
  "Validate a NotificationSubscription."
  [subscription]
  (mu/validate-throw ::NotificationSubscription subscription))

(t2/define-before-insert :model/NotificationSubscription
  [instance]
  (validate-subscription instance)
  instance)

(defn- update-subscription-trigger!
  [& args]
  (apply (requiring-resolve 'metabase.task.notification/update-subscription-trigger!) args))

(t2/define-after-insert :model/NotificationSubscription
  [instance]
  (update-subscription-trigger! instance)
  instance)

(t2/define-before-update :model/NotificationSubscription
  [instance]
  (validate-subscription instance)
  (update-subscription-trigger! instance)
  instance)

(t2/define-before-delete :model/NotificationSubscription
  [instance]
  (delete-trigger-for-subscription! (:id instance))
  instance)

;; ------------------------------------------------------------------------------------------------;;
;;                                  :model/NotificationHandler                                     ;;
;; ------------------------------------------------------------------------------------------------;;

(t2/deftransforms :model/NotificationHandler
  {:channel_type (mi/transform-validator mi/transform-keyword (partial mi/assert-namespaced "channel"))})

(methodical/defmethod t2/batched-hydrate [:model/NotificationHandler :channel]
  "Batch hydration Channels for a list of NotificationHandlers"
  [_model k notification-handlers]
  (mi/instances-with-hydrated-data
   notification-handlers k
   #(when-let [channel-ids (seq (keep :channel_id notification-handlers))]
      (t2/select-fn->fn :id identity :model/Channel
                        :id [:in channel-ids]
                        :active true))
   :channel_id
   {:default nil}))

(methodical/defmethod t2/batched-hydrate [:model/NotificationHandler :template]
  "Batch hydration ChannelTemplates for a list of NotificationHandlers"
  [_model k notification-handlers]
  (mi/instances-with-hydrated-data
   notification-handlers k
   #(when-let [template-ids (seq (keep :template_id notification-handlers))]
      (t2/select-fn->fn :id identity :model/ChannelTemplate
                        :id [:in template-ids]))
   :template_id
   {:default nil}))

(methodical/defmethod t2/batched-hydrate [:model/NotificationHandler :recipients]
  "Batch hydration NotificationRecipients for a list of NotificationHandlers"
  [_model k notification-handlers]
  (mi/instances-with-hydrated-data
   notification-handlers
   k
   #(group-by :notification_handler_id
              (let [recipients       (t2/select :model/NotificationRecipient
                                                :notification_handler_id [:in (map :id notification-handlers)])
                    type->recipients (group-by :type recipients)]
                (-> type->recipients
                    (m/update-existing :notification-recipient/user
                                       (fn [recipients]
                                         (t2/hydrate recipients :user)))
                    (m/update-existing :notification-recipient/group
                                       (fn [recipients]
                                         (t2/hydrate recipients [:permissions_group :members])))
                    vals
                    flatten)))
   :id
   {:default []}))

(defn- cross-check-channel-type-and-template-type
  [notification-handler]
  (when-let [template-id (:template_id notification-handler)]
    (let [channel-type  (keyword (:channel_type notification-handler))
          template-type (t2/select-one-fn :channel_type [:model/ChannelTemplate :channel_type] template-id)]
      (when (not= channel-type template-type)
        (throw (ex-info "Channel type and template type mismatch"
                        {:status        400
                         :channel-type  channel-type
                         :template-type template-type}))))))

(mr/def ::NotificationHandler
  [:map
   ;; optional during insertion
   [:notification_id {:optional true}       ms/PositiveInt]
   [:channel_type    {:decode/json keyword} [:fn #(= "channel" (-> % keyword namespace))]]
   [:channel_id      {:optional true}       [:maybe ms/PositiveInt]]
   [:template_id     {:optional true}       [:maybe ms/PositiveInt]]
   [:active          {:optional true}       [:maybe :boolean]]])

(defn- validate-notification-handler
  [notification-handler]
  (mu/validate-throw ::NotificationHandler notification-handler))

(t2/define-before-insert :model/NotificationHandler
  [instance]
  (cross-check-channel-type-and-template-type instance)
  (validate-notification-handler instance)
  instance)

(t2/define-before-update :model/NotificationHandler
  [instance]
  (validate-notification-handler instance)
  (when (some #{:channel_id :template_id :channel_type} (-> instance t2/changes keys))
    (cross-check-channel-type-and-template-type instance)
    instance))

;; ------------------------------------------------------------------------------------------------;;
;;                                   :model/NotificationRecipient                                  ;;
;; ------------------------------------------------------------------------------------------------;;

(def ^:private notification-recipient-types
  #{:notification-recipient/user
    :notification-recipient/group
    :notification-recipient/raw-value
    :notification-recipient/template})

(t2/deftransforms :model/NotificationRecipient
  {:type    (mi/transform-validator mi/transform-keyword (partial mi/assert-enum notification-recipient-types))
   :details mi/transform-json})

(mr/def ::NotificationRecipient
  "Schema for :model/NotificationRecipient."
  [:merge [:map
           [:type (ms/enum-decode-keyword notification-recipient-types)]
           [:notification_handler_id {:optional true} ms/PositiveInt]]
   [:multi {:dispatch (comp keyword :type)}
    [:notification-recipient/user
     [:map
      [:user_id                               ms/PositiveInt]
      [:permissions_group_id {:optional true} [:fn nil?]]
      [:details              {:optional true} [:fn empty?]]]]
    [:notification-recipient/group
     [:map
      [:permissions_group_id                  ms/PositiveInt]
      [:user_id              {:optional true} [:fn nil?]]
      [:details              {:optional true} [:fn empty?]]]]
    [:notification-recipient/raw-value
     [:map
      [:details                               [:map {:closed true}
                                               [:value :any]]]
      [:user_id              {:optional true} [:fn nil?]]
      [:permissions_group_id {:optional true} [:fn nil?]]]]
    [:notification-recipient/template
     [:map
      [:details                               [:map {:closed true}
                                               [:pattern                      :string]
                                               [:is_optional {:optional true} :boolean]]]
      [:user_id              {:optional true} [:fn nil?]]
      [:permissions_group_id {:optional true} [:fn nil?]]]]]])

(defn- check-valid-recipient
  [recipient]
  (mu/validate-throw ::NotificationRecipient recipient))

(t2/define-before-insert :model/NotificationRecipient
  [instance]
  (check-valid-recipient instance)
  instance)

(t2/define-before-update :model/NotificationRecipient
  [instance]
  (check-valid-recipient instance)
  instance)

;; ------------------------------------------------------------------------------------------------;;
;;                                     :model/NotificationCard                                     ;;
;; ------------------------------------------------------------------------------------------------;;

(def card-subscription-send-conditions
  "Set of valid send conditions for NotificationCard."
  #{:has_result
    :goal_above
    :goal_below})

(t2/deftransforms :model/NotificationCard
  {:send_condition (mi/transform-validator mi/transform-keyword (partial mi/assert-enum card-subscription-send-conditions))})

(mr/def ::NotificationCard
  "Schema for :model/NotificationCard."
  [:map
   [:card_id                         ms/PositiveInt]
   [:send_condition {:optional true} (ms/enum-decode-keyword card-subscription-send-conditions)]
   [:send_once      {:optional true} :boolean]])

(t2/define-before-insert :model/NotificationCard
  [instance]
  (merge {:send_condition :has_result
          :send_once      false}
         instance))

;; ------------------------------------------------------------------------------------------------;;
;;                                         Permissions                                             ;;
;; ------------------------------------------------------------------------------------------------;;

(defn current-user-can-read-payload?
  "Check if the current user can read the payload of a notification."
  [notification]
  (case (:payload_type notification)
    :notification/card
    (mi/can-read? :model/Card (-> notification :payload :card_id))

    :notification/system-event
    (mi/superuser?)

    :notification/testing
    true))

(defn current-user-is-recipient?
  "Check if the current user is a recipient of a notification."
  [notification]
  (->> (:handlers (t2/hydrate notification [:handlers :recipients]))
       (mapcat :recipients)
       (map :user_id)
       distinct
       (some #{(mi/current-user-id)})
       boolean))

(defn current-user-is-creator?
  "Check if the current user is the creator of a notification."
  [notification]
  (= (:creator_id notification) (mi/current-user-id)))

(defmethod mi/can-read? :model/Notification
  ([notification]
   (or
    (mi/superuser?)
    (current-user-is-creator? notification)
    (current-user-is-recipient? notification)))
  ([_ pk]
   (mi/can-read? (t2/select-one :model/Notification pk))))

(defmethod mi/can-create? :model/Notification
  [_ notification]
  (or (mi/superuser?)
      (and (current-user-can-read-payload? notification)
           ;; if advanced-permissions is enabled, we require users to have subscription permissions
           (or (not (premium-features/has-feature? :advanced-permissions))
               (perms/current-user-has-application-permissions? :subscription)))))

(defmethod mi/can-update? :model/Notification
  [instance _changes]
  (or
   (mi/superuser?)
   (and
    (current-user-is-creator? instance)
    ;; if advanced-permissions is enabled, we require users to have subscription permissions
    ;; and is the owner of the notification and can read the payload
    (or
     (not (premium-features/has-feature? :advanced-permissions))
     (perms/current-user-has-application-permissions? :subscription))
    (current-user-can-read-payload? instance))))

;; ------------------------------------------------------------------------------------------------;;
;;                                         Public APIs                                             ;;
;; ------------------------------------------------------------------------------------------------;;

(mr/def ::FullyHydratedNotification
  "Fully hydrated notification."
  [:merge
   ::Notification
   [:map
    [:creator       {:optional true} [:maybe :map]]
    [:subscriptions {:optional true} [:sequential ::NotificationSubscription]]
    [:handlers      {:optional true} [:sequential [:merge
                                                   ::NotificationHandler
                                                   [:map
                                                    [:template   {:optional true} [:maybe ::models.channel/ChannelTemplate]]
                                                    [:channel    {:optional true} [:maybe ::models.channel/Channel]]
                                                    [:recipients {:optional true} [:sequential ::NotificationRecipient]]]]]]]
   [:multi {:dispatch (comp keyword :payload_type)}
    [:notification/card [:map
                         [:payload ::NotificationCard]]]
    [::mc/default       :any]]])

(mu/defn hydrate-notification :- [:or ::FullyHydratedNotification [:sequential ::FullyHydratedNotification]]
  "Fully hydrate notifictitons."
  [notification-or-notifications]
  (t2/hydrate notification-or-notifications
              :creator
              :payload
              :subscriptions
              [:handlers :channel :template :recipients]))

(mu/defn notifications-for-card :- [:sequential ::FullyHydratedNotification]
  "Find all active card notifications for a given card-id."
  [card-id :- pos-int?]
  (hydrate-notification (t2/select :model/Notification
                                   :active true
                                   :payload_type :notification/card
                                   :payload_id [:in {:select [:id]
                                                     :from   [:notification_card]
                                                     :where  [:= :card_id card-id]}])))

(defn notifications-for-event
  "Find all active notifications for a given event."
  [event-name]
  (t2/select :model/Notification
             {:select    [:n.*]
              :from      [[:notification :n]]
              :left-join [[:notification_subscription :ns] [:= :n.id :ns.notification_id]]
              :where     [:and
                          [:= :n.active true]
                          [:= :ns.event_name (u/qualified-name event-name)]
                          [:= :ns.type (u/qualified-name :notification-subscription/system-event)]]}))

(defn create-notification!
  "Create a new notification with `subsciptions`.
  Return the created notification."
  [notification subscriptions handlers+recipients]
  (t2/with-transaction [_conn]
    (let [payload-id      (case (:payload_type notification)
                            (:notification/system-event :notification/testing)
                            nil
                            :notification/card
                            (t2/insert-returning-pk! :model/NotificationCard (:payload notification)))
          notification    (-> notification
                              (assoc :payload_id payload-id)
                              (dissoc :payload))
          instance        (t2/insert-returning-instance! :model/Notification notification)
          notification-id (:id instance)]
      (when (seq subscriptions)
        (t2/insert! :model/NotificationSubscription (map #(assoc % :notification_id notification-id) subscriptions)))
      (doseq [handler handlers+recipients]
        (let [recipients (:recipients handler)
              handler    (-> handler
                             (dissoc :recipients)
                             (assoc :notification_id notification-id))
              handler-id (t2/insert-returning-pk! :model/NotificationHandler handler)]
          (t2/insert! :model/NotificationRecipient (map #(assoc % :notification_handler_id handler-id) recipients))))
      instance)))

(models.u.spec-update/define-spec notification-update-spec
  "Spec for updating a notification."
  {:model        :model/Notification
   :compare-cols [:active]
   :extra-cols   [:payload_type :internal_id :payload_id]
   :nested-specs {:payload       {:model        :model/NotificationCard
                                  :compare-cols [:send_condition :send_once]
                                  :extra-cols   [:card_id]}
                  :subscriptions {:model        :model/NotificationSubscription
                                  :fk-column    :notification_id
                                  :compare-cols [:notification_id :type :event_name :cron_schedule]
                                  :multi-row?   true}
                  :handlers      {:model        :model/NotificationHandler
                                  :fk-column    :notification_id
                                  :compare-cols [:notification_id :channel_type :channel_id :template_id :active]
                                  :multi-row?   true
                                  :nested-specs {:recipients {:model        :model/NotificationRecipient
                                                              :fk-column    :notification_handler_id
                                                              :compare-cols [:notification_handler_id :type :user_id :permissions_group_id :details]
                                                              :multi-row?   true}}}}})

(defn update-notification!
  "Update an existing notification with `new-notification`."
  [existing-notification new-notification]
  (models.u.spec-update/do-update! existing-notification new-notification notification-update-spec))

(defn unsubscribe-user!
  "Unsubscribe a user from a notification."
  [notification-id user-id]
  (t2/delete! :model/NotificationRecipient
              :user_id user-id
              :notification_handler_id [:in {:select [:id]
                                             :from   [:notification_handler]
                                             :where  [:= :notification_id notification-id]}]))<|MERGE_RESOLUTION|>--- conflicted
+++ resolved
@@ -6,12 +6,8 @@
   (:require
    [malli.core :as mc]
    [medley.core :as m]
-<<<<<<< HEAD
    [metabase.models.audit-log :as audit-log]
-   [metabase.models.channel :as models.channel]
-=======
    [metabase.channel.models.channel :as models.channel]
->>>>>>> 5ac1fb62
    [metabase.models.interface :as mi]
    [metabase.models.permissions :as perms]
    [metabase.models.util.spec-update :as models.u.spec-update]
