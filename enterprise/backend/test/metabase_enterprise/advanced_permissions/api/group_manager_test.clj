--- conflicted
+++ resolved
@@ -299,11 +299,7 @@
 
 (deftest update-user-api-test
   (testing "PUT /api/user/:id"
-<<<<<<< HEAD
-    (mt/with-test-helpers-set-global-values!
-=======
     (mt/test-helpers-set-global-values!
->>>>>>> 2476e2fa
       (mt/with-user-in-groups
         [group {:name "New Group"}
          user  [group]]
