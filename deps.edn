;; -*- comment-column: 80; -*-
{:deps
 ;; !!!!!!!!!!!!!!!!!!!!!!!!!!!!!!!!!!!!!!!!!!!!!!!!!!!!!!!!!!!!!!!!!!!!!!!!!!!!!!!!!!!!!!!!!!!!!!!!!!!!!!!!!!!!!!!!!!!
 ;; !!                                   PLEASE KEEP THESE ORGANIZED ALPHABETICALLY                                  !!
 ;; !!                                   AND ADD A COMMENT EXPLAINING THEIR PURPOSE                                  !!
 ;; !!!!!!!!!!!!!!!!!!!!!!!!!!!!!!!!!!!!!!!!!!!!!!!!!!!!!!!!!!!!!!!!!!!!!!!!!!!!!!!!!!!!!!!!!!!!!!!!!!!!!!!!!!!!!!!!!!!
 {amalloy/ring-buffer                       {:mvn/version "1.3.1"               ; fixed length queue implementation, used in log buffering
                                             :exclusions  [org.clojure/clojure
                                                           org.clojure/clojurescript]}
  amalloy/ring-gzip-middleware              {:mvn/version "0.1.4"}              ; Ring middleware to GZIP responses if client can handle it
  babashka/fs                               {:mvn/version "0.5.27"}             ; Portable filesystem operations
  bigml/histogram                           {:mvn/version "5.0.0"               ; Histogram data structure
                                             :exclusions  [junit/junit]}
  buddy/buddy-core                          {:mvn/version "1.12.0-430"          ; various cryptographic functions
                                             :exclusions  [commons-codec/commons-codec
                                                           org.bouncycastle/bcpkix-jdk15on
                                                           org.bouncycastle/bcprov-jdk15on
                                                           org.bouncycastle/bcpkix-jdk18on
                                                           org.bouncycastle/bcprov-jdk18on]}
  buddy/buddy-sign                          {:mvn/version "3.6.1-359"}          ; JSON Web Tokens; High-Level message signing library
  camel-snake-kebab/camel-snake-kebab       {:mvn/version "0.4.3"}              ; util functions for converting between camel, snake, and kebob case
  cheshire/cheshire                         {:mvn/version "6.0.0"}             ; fast JSON encoding (used by Ring JSON middleware)
  clj-bom/clj-bom                           {:mvn/version "0.1.2"}              ; handle BOMs in imported CSVs
  clj-commons/clj-yaml                      {:mvn/version "1.0.29"}             ; Clojure wrapper for YAML library SnakeYAML
  clj-commons/iapetos                       {:mvn/version "0.1.14"}             ; prometheus metrics
  clj-http/clj-http                         {:mvn/version "3.13.1"              ; HTTP client
                                             :exclusions  [commons-codec/commons-codec
                                                           commons-io/commons-io
                                                           slingshot/slingshot]}
  clojure.java-time/clojure.java-time       {:mvn/version "1.4.3"}              ; java.time utilities
  clojurewerkz/quartzite                    {:mvn/version "2.2.0"               ; scheduling library
                                             :exclusions  [com.mchange.c3p0/c3p0
                                                           com.zaxxer/HikariCP-java7]}
  colorize/colorize                         {:mvn/version "0.1.1"               ; string output with ANSI color codes (for logging)
                                             :exclusions  [org.clojure/clojure]}
  com.clearspring.analytics/stream          {:mvn/version "2.9.8"               ; Various sketching algorithms
                                             :exclusions  [it.unimi.dsi/fastutil
                                                           org.slf4j/slf4j-api]}
  com.clojure-goes-fast/jvm-alloc-rate-meter{:mvn/version "0.1.4"}              ; Monitor heap allocation rate.
  com.clojure-goes-fast/jvm-hiccup-meter    {:mvn/version "0.1.1"}              ; Monitor GC pauses and other system-induced pauses.
  com.draines/postal                        {:mvn/version "2.0.5"               ; SMTP library
                                             :exclusions [com.sun.mail/jakarta.mail]}
  com.fasterxml.woodstox/woodstox-core      {:mvn/version "7.1.1"}              ; trans dep of commons-codec
                                                                                ; Detect the charset in uploaded CSV files
  com.github.albfernandez/juniversalchardet {:mvn/version "2.5.0"}
  com.github.blagerweij/liquibase-sessionlock {:mvn/version "1.6.9"}            ; session lock for liquibase migrations
  com.github.jknack/handlebars              ^:antq/exclude                      ; 4.4.0 requires java 17+
                                            {:mvn/version "4.3.1"}              ; templating engine
  com.github.oliyh/martian-clj-http         {:mvn/version "0.2.1"}             ; openapi client
  com.github.pangloss/transducers           {:git/sha "c91d39046c8c64dc31b84ebb27154a8084fcda4c" ; like medley for transducers
                                             :git/url "https://github.com/pangloss/transducers"}
  com.github.seancorfield/honeysql          {:mvn/version "2.7.1340"}           ; Honey SQL 2. SQL generation from Clojure data maps
  com.github.seancorfield/next.jdbc         {:mvn/version "1.3.1070"}           ; Talk to JDBC DBs
  com.github.steffan-westcott/clj-otel-api  {:mvn/version "0.2.8"}              ; Telemetry library
  com.github.vertical-blank/sql-formatter   {:mvn/version "2.0.5"}              ; Java SQL formatting library https://github.com/vertical-blank/sql-formatter
  com.google.guava/guava                    {:mvn/version "33.4.8-jre"}         ; dep for BigQuery, Spark, and GA. Require here rather than letting different dep versions stomp on each other — see comments on #9697
  com.h2database/h2                         ^:antq/exclude                      ; https://metaboat.slack.com/archives/CKZEMT1MJ/p1727191010259979
                                            {:mvn/version "2.1.214"}            ; embedded SQL database
  com.ibm.icu/icu4j                         {:mvn/version "78.1"}               ; Used to transliterate Unicode characters into Latin characters
  com.knuddels/jtokkit                      {:mvn/version "1.1.0"}              ; Java tokenizer library for OpenAI models, used for token counting in semantic search
  com.mchange/c3p0                          {:mvn/version "0.11.2"}             ; DB connection pool
  com.snowplowanalytics/snowplow-java-tracker ^:antq/exclude                    ; 2+ depend on apache httpclient 5.x, but saml and clj-http depend on 4.x
                                            {:mvn/version "1.0.1"}              ; Snowplow analytics
  com.sun.mail/jakarta.mail                 ^:antq/exclude                      ; 2+ changes imports from javax.mail to jakarta.mail
                                            {:mvn/version "1.6.8"}              ; SMTP lib, required by postal
  com.taoensso/nippy                        {:mvn/version "3.6.0"}              ; Fast serialization (i.e., GZIP) library for Clojure
  com.vladsch.flexmark/flexmark             {:mvn/version "0.64.8"}             ; Markdown parsing
  com.vladsch.flexmark/flexmark-ext-autolink
  {:mvn/version "0.64.8"}             ; Flexmark extension for auto-linking bare URLs
  commons-codec/commons-codec               {:mvn/version "1.19.0"}             ; Apache Commons -- useful codec util fns
  commons-io/commons-io                     {:mvn/version "2.20.0"}             ; Apache Commons -- useful IO util fns
  commons-net/commons-net                   {:mvn/version "3.12.0"}             ; Apache Commons -- useful network utils. Transitive dep of Snowplow, pinned due to CVE-2021-37533
  commons-validator/commons-validator       {:mvn/version "1.10.0"               ; Apache Commons -- useful validation util fns
                                             :exclusions  [commons-beanutils/commons-beanutils
                                                           commons-digester/commons-digester
                                                           commons-logging/commons-logging]}
  compojure/compojure                       {:mvn/version "1.7.1"               ; HTTP Routing library built on Ring
                                             :exclusions  [ring/ring-codec]}
  crypto-random/crypto-random               {:mvn/version "1.2.1"}              ; library for generating cryptographically secure random bytes and strings
  diehard/diehard                           {:mvn/version "0.12.0"}
  dk.ative/docjure                          {:mvn/version "1.22.0"              ; excel export
                                             :exclusions  [org.apache.poi/poi
                                                           org.apache.poi/poi-ooxml]}
  environ/environ                           {:mvn/version "1.2.0"}              ; env vars/Java properties abstraction
  hiccup/hiccup                             {:mvn/version "2.0.0"}              ; HTML templating
  inflections/inflections                   {:mvn/version "0.15.0"}             ; Clojure/Script library used for prularizing words
  instaparse/instaparse                     {:mvn/version "1.5.0"}              ; Make your own parser
  io.github.camsaul/toucan2                 {:mvn/version "1.0.568"}
  io.github.eerohele/pp                     {#_#_:git/tag "2024-11-13.77"       ; super fast pretty-printing library
                                             :git/sha "4998a1fdd9d3713d7034d04509e9212204773bf2"
                                             :git/url "https://github.com/eerohele/pp"}
  ;; TODO: replace back to normal artifact
  io.github.metabase/macaw                  {:mvn/version "0.2.29"}             ; Parse native SQL queries
  io.github.resilience4j/resilience4j-retry ^:antq/exclude                      ; 2.x do not support Java 8
                                            {:mvn/version "1.7.1"}              ; Support for retrying operations
  io.prometheus/simpleclient_hotspot        {:mvn/version "0.16.0"}             ; prometheus jvm collector
  junegunn/grouper                          {:mvn/version "0.1.1"}              ; Batch processing helper
  kixi/stats                                {:mvn/version "0.5.7"               ; Various statistic measures implemented as transducers
                                             :exclusions  [org.clojure/data.avl]}
  lambdaisland/uri                          {:mvn/version "1.19.155"}           ; Used by openai-clojure
  medley/medley                             {:mvn/version "1.4.0"}              ; lightweight lib of useful functions
  metabase/connection-pool                  {:mvn/version "1.2.0"}              ; simple wrapper around C3P0. JDBC connection pools
  metabase/saml20-clj                       {:mvn/version "4.2.1"
                                             :exclusions [; EE SAML integration TODO: bump version when we release the library
                                                          org.bouncycastle/bcpkix-jdk15on
                                                          org.bouncycastle/bcprov-jdk15on
                                                          org.bouncycastle/bcpkix-jdk18on
                                                          org.bouncycastle/bcprov-jdk18on]}
  metabase/throttle                         {:mvn/version "1.0.2"}              ; Tools for throttling access to API endpoints and other code pathways
  methodical/methodical                     {:mvn/version "1.0.127"}            ; drop-in replacements for Clojure multimethods and adds several advanced features
  metosin/malli                             {:mvn/version "0.19.2"}             ; Data-driven Schemas for Clojure/Script and babashka
  nano-id/nano-id                           {:mvn/version "1.1.0"}              ; NanoID generator for generating entity_ids
  net.cgrand/macrovich                      {:mvn/version "0.2.2"}              ; utils for writing macros for both Clojure & ClojureScript
  net.clojars.wkok/openai-clojure           {:mvn/version "0.23.0"
                                             :exclusions  [lambdaisland/uri]}   ; OpenAI
  net.redhogs.cronparser/cron-parser-core   {:mvn/version "3.5"                 ; describe Cron schedule in human-readable language
                                             :exclusions  [org.slf4j/slf4j-api]}
  net.sf.cssbox/cssbox                      {:mvn/version "5.0.2"               ; HTML / CSS rendering
                                             :exclusions  [org.slf4j/slf4j-api
                                                           junit/junit]}
  net.thisptr/jackson-jq                    {:mvn/version "1.6.0"}              ; Java implementation of the JQ json query language
  org.apache.commons/commons-compress       {:mvn/version "1.28.0"}             ; compression utils
  org.apache.commons/commons-lang3          {:mvn/version "3.18.0"}             ; helper methods for working with java.lang stuff
  org.apache.logging.log4j/log4j-1.2-api    {:mvn/version "2.25.1"}             ; apache logging framework
  org.apache.logging.log4j/log4j-api        {:mvn/version "2.25.1"}             ; add compatibility with log4j 1.2
  org.apache.logging.log4j/log4j-core       {:mvn/version "2.25.1"}             ; apache logging framework
  org.apache.logging.log4j/log4j-jcl        {:mvn/version "2.25.1"}             ; allows the commons-logging API to work with log4j 2
  org.apache.logging.log4j/log4j-jul        {:mvn/version "2.25.1"}             ; java.util.logging (JUL) -> Log4j2 adapter
  org.apache.logging.log4j/log4j-layout-template-json
  {:mvn/version "2.25.1"}             ; allows the custom json logging format
  org.apache.logging.log4j/log4j-slf4j2-impl
  {:mvn/version "2.25.1"}             ; allows the slf4j2 API to work with log4j 2
  org.apache.poi/poi                        {:mvn/version "5.4.1"}              ; Work with Office documents (e.g. Excel spreadsheets) -- newer version than one specified by Docjure
  org.apache.poi/poi-ooxml                  {:mvn/version "5.4.1"
                                             :exclusions  [org.bouncycastle/bcpkix-jdk15on
                                                           org.bouncycastle/bcprov-jdk15on]}
  org.apache.poi/poi-ooxml-full             {:mvn/version "5.4.1"}
  org.apache.sshd/sshd-core                 {:mvn/version "3.0.0-M2"              ; ssh tunneling and test server
                                             :exclusions  [org.slf4j/slf4j-api
                                                           org.slf4j/jcl-over-slf4j]}
  org.apache.tika/tika-core                 {:mvn/version "3.2.2"}
  org.apache.xmlgraphics/batik-all          {:mvn/version "1.19"}               ; SVG -> image
  org.bouncycastle/bcpkix-jdk18on           {:mvn/version "1.81"}               ; Bouncy Castle crypto library -- explicit version of BC specified to resolve illegal reflective access errors
  org.bouncycastle/bcprov-jdk18on           {:mvn/version "1.81"}
  org.clj-commons/claypoole                 {:mvn/version "1.2.2"}              ; Threadpool tools for Clojure
  org.clj-commons/dirigiste                 {:mvn/version "1.0.4"}              ; Instrumented object pooling
  org.clj-commons/hickory                   {:mvn/version "0.7.7"               ; Parse HTML into Clojure data structures
                                             :exclusions [org.jsoup/jsoup]}
  org.clojars.pntblnk/clj-ldap              {:mvn/version "0.0.17"}             ; LDAP client
  org.clojure/clojure                       {:mvn/version "1.12.3"}
  org.clojure/core.async                    {:mvn/version "1.7.701"
                                             :exclusions  [org.clojure/tools.reader]}
  org.clojure/core.logic                    {:mvn/version "1.1.0"}              ; optimized pattern matching library for Clojure
  org.clojure/core.match                    {:mvn/version "1.1.0"}
  org.clojure/core.memoize                  {:mvn/version "1.1.266"}            ; useful FIFO, LRU, etc. caching mechanisms
  org.clojure/data.csv                      {:mvn/version "1.1.0"}              ; CSV parsing / generation
  org.clojure/data.xml                      {:mvn/version "0.2.0-alpha9"}       ; XML parsing / generation
  org.clojure/java.classpath                {:mvn/version "1.1.0"}              ; examine the Java classpath from Clojure programs
  org.clojure/java.jdbc                     {:mvn/version "0.7.12"}             ; basic JDBC access from Clojure
  org.clojure/java.jmx                      {:mvn/version "1.1.0"}              ; JMX bean library, for exporting diagnostic info
  org.clojure/math.combinatorics            {:mvn/version "0.3.0"}              ; combinatorics functions
  org.clojure/math.numeric-tower            {:mvn/version "0.1.0"}              ; math functions like `ceil`
  org.clojure/tools.cli                     {:mvn/version "1.1.230"}            ; command-line argument parsing
  org.clojure/tools.logging                 {:mvn/version "1.3.0"}              ; logging framework
  org.clojure/tools.macro                   {:mvn/version "0.2.1"}              ; local macros
  org.clojure/tools.namespace               {:mvn/version "1.5.0"}
  org.clojure/tools.reader                  {:mvn/version "1.5.2"}
  org.clojure/tools.trace                   {:mvn/version "0.8.0"}              ; function tracing
<<<<<<< HEAD
  org.eclipse.jetty/jetty-server            {:mvn/version "12.0.24"}
  org.eclipse.jetty/jetty-unixdomain-server {:mvn/version "12.0.25"}
  org.eclipse.jetty.ee9/jetty-ee9-servlet   {:mvn/version "12.0.24"}
  org.eclipse.jetty.ee9.websocket/jetty-ee9-websocket-jetty-server {:mvn/version "12.0.25"}
  org.eclipse.jgit/org.eclipse.jgit        {:mvn/version "7.4.0.202509020913-r"}; Java implementation of Git version control system
=======
  org.eclipse.jetty/jetty-server            {:mvn/version "12.1.3"}
  org.eclipse.jetty/jetty-unixdomain-server {:mvn/version "12.1.3"}
  org.eclipse.jetty.ee9/jetty-ee9-servlet   {:mvn/version "12.1.3"}
  org.eclipse.jetty.ee9.websocket/jetty-ee9-websocket-jetty-server {:mvn/version "12.1.3"}
  org.eclipse.jgit/org.eclipse.jgit        {:mvn/version "7.3.0.202506031305-r"}; Java implementation of Git version control system
>>>>>>> 85ff7199
  org.flatland/ordered                      {:mvn/version "1.15.12"}            ; ordered maps & sets
  org.graalvm.polyglot/js-community         {:mvn/version "25.0.1" :extension "pom"} ; JavaScript engine
  org.graalvm.polyglot/polyglot             {:mvn/version "25.0.1"}             ; GraalVM platform, required by JS engine
  org.jsoup/jsoup                           {:mvn/version "1.21.1"}             ; required by hickory
  org.liquibase/liquibase-core              {:mvn/version "4.33.0"              ; migration management (Java lib)
                                             :exclusions  [ch.qos.logback/logback-classic]}
  org.mariadb.jdbc/mariadb-java-client      ^:antq/exclude                      ; 3.x only support jdbc:mariadb, so using 2.x for now
  {:mvn/version "2.7.10"}             ; MySQL/MariaDB driver
  org.mindrot/jbcrypt                       {:mvn/version "0.4"}                ; Crypto library
  org.postgresql/postgresql                 {:mvn/version "42.7.7"}             ; Postgres driver
  org.slf4j/slf4j-api                       {:mvn/version "2.0.17"}             ; abstraction for logging frameworks -- allows end user to plug in desired logging framework at deployment time
  org.tcrawley/dynapath                     {:mvn/version "1.1.0"}              ; Dynamically add Jars (e.g. Oracle or Vertica) to classpath
  org.threeten/threeten-extra               {:mvn/version "1.8.0"}              ; extra Java 8 java.time classes like DayOfMonth and Quarter
  potemkin/potemkin                         {:mvn/version "0.4.8"               ; utility macros & fns
                                             :exclusions  [riddley/riddley]}
  pretty/pretty                             {:mvn/version "1.0.5"}              ; protocol for defining how custom types should be pretty printed
  ;; Dependency below is our fork of redux - utility functions for building and composing transducers. The
  ;; group/artifact name is the same as with the upstream so that it overrides the original dependency everywhere.
  redux/redux                               {:git/url "https://github.com/metabase/redux"
                                             :sha "4a37feaf817a2a6b5ef688c927f6fd4375964433"}
  riddley/riddley                           {:mvn/version "0.2.0"}              ; code walking lib -- used interally by Potemkin, manifold, etc.
  ring/ring-core                            {:mvn/version "1.14.2"}             ; HTTP abstraction
  ring/ring-jetty-adapter                   {:mvn/version "1.14.2"              ; Ring adapter for Jetty
                                             :exclusions  [org.eclipse.jetty/jetty-server
                                                           org.eclipse.jetty/jetty-unixdomain-server
                                                           org.eclipse.jetty.ee9/jetty-ee9-servlet
                                                           org.eclipse.jetty.ee9.websocket/jetty-ee9-websocket-jetty-server]}
  slingshot/slingshot                       {:mvn/version "0.12.2"}             ; enhanced throw/catch, used by other deps
  software.amazon.awssdk/s3                 {:mvn/version "2.36.2"}             ; AWS SDK v2 for S3
  software.amazon.awssdk/sts                {:mvn/version "2.36.2"}             ; Required for S3 client to use service account
  software.amazon.jdbc/aws-advanced-jdbc-wrapper {:mvn/version "2.6.5"}        ; AWS JDBC wrapper for IAM authentication
  stencil/stencil                           {:mvn/version "0.5.0"}              ; Mustache templates for Clojure
  user-agent/user-agent                     {:mvn/version "0.1.1"}              ; User-Agent string parser, for Login History page & elsewhere
  weavejester/dependency                    {:mvn/version "1.0.0"}              ; Dependency graphs and topological sorting
  xerces/xercesImpl                         {:mvn/version "2.12.2"}}            ; SAX2 parser, transient dependency of batik

;; !!!!!!!!!!!!!!!!!!!!!!!!!!!!!!!!!!!!!!!!!!!!!!!!!!!!!!!!!!!!!!!!!!!!!!!!!!!!!!!!!!!!!!!!!!!!!!!!!!!!!!!!!!!!!!!!!!!
 ;; !!         PLEASE KEEP NEW DEPENDENCIES ABOVE ALPHABETICALLY ORGANIZED AND ADD COMMENTS EXPLAINING THEM.         !!
 ;; !!                            *PLEASE DO NOT* ADD NEW ONES TO THE BOTTOM OF THE LIST.                            !!
 ;; !!!!!!!!!!!!!!!!!!!!!!!!!!!!!!!!!!!!!!!!!!!!!!!!!!!!!!!!!!!!!!!!!!!!!!!!!!!!!!!!!!!!!!!!!!!!!!!!!!!!!!!!!!!!!!!!!!!

 :paths
 ["src" "resources"]

 ;; These are needed for the Athena and Redshift drivers if you are developing against them locally. If those drivers'
 ;; dependencies are not included (i.e., if we don't have the `:drivers` profile), these repos are effectively
 ;; ignored.
 ;;
 ;; 1. Maven repos from subprojects do not get copied over -- see
 ;; https://ask.clojure.org/index.php/10726/deps-manifest-dependencies-respect-repos-dependent-project
 ;;
 ;; 2. You cannot include `:mvn/repos` inside of an alias -- see
 ;; https://ask.clojure.org/index.php/12367/support-mvn-repos-inside-an-alias -- if we could, this could go in the
 ;; `:drivers` alias instead.
 :mvn/repos
 {"metabase-maven-downloads" {:url "https://s3.amazonaws.com/metabase-maven-downloads"}
  "redshift" {:url "https://s3.amazonaws.com/redshift-maven-repository/release"}
  ;; for metabase/saml20-clj
  "opensaml" {:url "https://build.shibboleth.net/nexus/content/repositories/releases/"}}

 :aliases
 {;;; Local Dev & test profiles

  ;; for local development: start a REPL with
  ;;
  ;;    clojure -A:dev (basic dev REPL that includes test namespaces)
  ;;    clojure -A:dev:drivers:drivers-dev (dev REPL w/ drivers + tests)
  ;;    clojure -A:dev:ee:ee-dev (dev REPL w/ EE code including tests)
  ;;
  ;; You can start a web server from this REPL with
  ;;
  ;;    (require 'dev)
  ;;    (dev/start!)
  :dev
  {:extra-deps
   {cider/cider-nrepl            {:mvn/version "0.58.0"}                    ; nREPL server for CIDER
    clj-http-fake/clj-http-fake  {:mvn/version "1.0.4"
                                  :exclusions  [slingshot/slingshot]}
    clj-kondo/clj-kondo          {:mvn/version "2025.07.28"}                ; included here mainly to facilitate working on the stuff in `.clj-kondo/src`
    cloverage/cloverage          {:mvn/version "1.2.4"}
    com.clojure-goes-fast/clj-async-profiler
    {:mvn/version "1.6.2"}                     ; Enables local profiling and heat map generation
    com.clojure-goes-fast/clj-memory-meter
    {:mvn/version "0.4.0"}                     ; Enables easy memory measurement
    com.gfredericks/test.chuck   {:mvn/version "0.2.15"}                    ; generating strings from regexes (useful with malli)
    criterium/criterium          {:mvn/version "0.4.6"}                     ; benchmarking library
    djblue/portal                {:mvn/version "0.62.0"}                    ; ui for inspecting values
    io.github.camsaul/humane-are {:mvn/version "1.0.2"}                     ; cleaner test output
    io.github.metabase/hawk      {:mvn/version "1.0.13"}                    ; test runner
    jonase/eastwood              {:mvn/version "1.4.3"                      ; inspects namespaces and reports possible problems using tools.analyzer
                                  :exclusions
                                  [org.ow2.asm/asm-all]}
    lambdaisland/deep-diff2      {:mvn/version "2.12.219"}                  ; way better diffs
    net.solovyov/hashp           {:mvn/version "0.4.0-1"}                   ; debugging/spying utility
    nrepl/nrepl                  {:mvn/version "1.5.1"}                     ; nREPL server
    peridot/peridot              {:git/url "https://github.com/piranha/peridot.git"
                                  :sha "db627c627db3b527a63caf472f0422e4cbfdf574"} ; mocking Ring requests; waiting for upstream release of commit 0fc7c01 (explicit charset)
    pjstadig/humane-test-output  {:mvn/version "0.11.0"}
    refactor-nrepl/refactor-nrepl {:mvn/version "3.11.0"}                   ; refactoring helpers for cider
    reifyhealth/specmonstah      {:mvn/version "2.1.0"
                                  :exclusions  [org.clojure/clojure
                                                org.clojure/clojurescript]} ; lets you write test fixtures that are clear, concise, and easy to maintain (clojure.spec)
    rewrite-clj/rewrite-clj      {:mvn/version "1.2.50"}                    ; clojure source parsing and rewriting
    ring/ring-devel              {:mvn/version "1.14.2"}                    ; reload clojure files on the fly
    ring/ring-mock               {:mvn/version "0.6.2"}                     ; creating Ring request maps for testing purposes
    talltale/talltale            {:mvn/version "0.5.14"}}                   ; generates fake data, useful for prototyping or load testing
   :extra-paths ["dev/src" "local/src" "test" "test_resources" ".clj-kondo/src" ".clj-kondo/test"]
   :jvm-opts    ["-Dmb.run.mode=dev"
                 "-Dmb.field.filter.operators.enabled=true"
                 "-Dmb.test.env.setting=ABCDEFG"
                 "-Dmacaw.run.mode=dev"
                 "-Duser.timezone=UTC"
                 "-Dfile.encoding=UTF-8"
                 "-Duser.language=en"
                 "-Duser.country=US"
                 ;; Allow clojure goes fast tooling to work
                 "-Djdk.attach.allowAttachSelf"
                 ;; have core.async report usages of blocking operations in go blocks
                 "-Dclojure.core.async.go-checking=true"
                 ;; This will suppress the warning about dynamically loaded agents (like clj-memory-meter)
                 "-XX:+EnableDynamicAgentLoading"
                 ;; set the logging properties set in `metabase.core.bootstrap`. calling (dev) will load it but
                 ;; putting here to be sure
                 "-Dlog4j2.contextSelector=org.apache.logging.log4j.core.selector.BasicContextSelector"
                 "-Dclojure.tools.logging.factory=clojure.tools.logging.impl/log4j2-factory"
                 ;; If Clojure fails to start (e.g. because of a compilation error somewhere) print the error
                 ;; report/stacktrace to stderr rather than to a random EDN file in /tmp/
                 "-Dclojure.main.report=stderr"
                 ;; Exceptions that get thrown repeatedly are created without stacktraces as a performance
                 ;; optimization in newer Java versions. This makes debugging pretty hard when working on stuff
                 ;; locally -- prefer debuggability over performance for local dev work.
                 "-XX:-OmitStackTraceInFastThrow"
                 ;; prevent Java icon from randomly popping up in macOS dock
                 "-Djava.awt.headless=true"
                 ;; ignore options that aren't present in older versions of Java, like the one below:
                 "-XX:+IgnoreUnrecognizedVMOptions"
                 ;; include more details for debugging NPEs (Java 14+)
                 "-XX:+ShowCodeDetailsInExceptionMessages"
                 ;; test self-signed certificates for testing
                 "-Dmail.smtps.ssl.trust=*"
                 ;; Support Snowflake in Java 17+. See https://github.com/metabase/metabase/pull/47997 and
                 ;; https://community.snowflake.com/s/article/JDBC-Driver-Compatibility-Issue-With-JDK-16-and-Later
                 "--add-opens"
                 "java.base/java.nio=ALL-UNNAMED"]}

  ;; This is probably the best way to start the app for dev mode.
  ;; 1. Runs (dev) (start!) for you
  ;; 2. This starts the repl too: just like the :nrepl alias below. (see [[user/-main]])
  ;; clj -M:dev:dev-start:drivers:drivers-dev:ee:ee-dev
  :dev-start {:main-opts ["-m" "user"]
              :jvm-opts ["-Dmb.run.mode=dev"
                         "-Dmacaw.run.mode=dev"
                         "-Djava.awt.headless=true"]}

  ;; includes test code as source paths. Run tests with clojure -X:dev:test
  :test
  {:extra-paths ["test_config"]
   :exec-fn     metabase.test-runner/find-and-run-tests-cli
   :exec-args   {:exclude-tags [:metabot-v3/e2e]}
   :jvm-opts    ["-Dmb.run.mode=test"
                 "-Dmacaw.run.mode=test"
                 "-Dmb.db.in.memory=true"
                 "-Dmb.jetty.join=false"
                 "-Dmb.field.filter.operators.enabled=true"
                 "-Dmb.api.key=test-api-key"
                 ;; Different port from normal `:dev` so you can run tests on a different server.
                 ;; TODO -- figure out how to do a random port like in the old project.clj?
                 "-Dmb.jetty.port=3001"]}

  ;; run the dev server with
  ;; clojure -M:run
  ;; clojure -M:run:drivers (include all drivers)
  ;; clojure -M:run:ee (include EE code)
  :run
  {:main-opts ["-m" "metabase.core.bootstrap"]
   :jvm-opts  ["-Dmb.run.mode=dev"
               "-Dmacaw.run.mode=dev"
               "-Djava.awt.headless=true"]}                   ; prevent Java icon from randomly popping up in macOS dock

  ;; run the prod server when generating docs
  ;; as some default values differ between dev and prod
  ;;
  ;;    clojure -M:ee:doc api-documentation
  :doc
  {:main-opts ["-m" "metabase.core.bootstrap"]
   :jvm-opts  ["-Dmb.run.mode=prod"
               "-Djava.awt.headless=true"]}                   ; prevent Java icon from randomly popping up in macOS dock

  ;; alias for CI-specific options.
  :ci
  {:jvm-opts ["-Xmx12g"
              "-Xms12g"
              ;; normally CircleCI sets `CI` as an env var, so this is mostly to replicate that locally. Hawk will not
              ;; print the progress bar in output when this is set. Progress bars aren't very CI friendly
              "-Dci=TRUE"]}

  ;; include EE source code.
  :ee
  {:extra-paths ["enterprise/backend/src"]}

  ;; Include EE tests.
  ;; for EE dev:   `clojure -X:dev:ee:ee-dev`
  ;; for EE tests: `clojure -X:dev:ee:ee-dev:test`
  :ee-dev
  {:extra-paths ["enterprise/backend/test"]}

  ;; these aliases exist for symmetry with the ee aliases. Empty for now.
  :oss
  {}

  :oss-dev
  {}

  ;; Generate BE documentation with
  ;; clojure -M:marginalia
  :marginalia
  {:extra-deps
   {marginalia/marginalia {:mvn/version "0.9.2"}}
   :main-opts ["-m" "marginalia.main" "-n" "Metabase" "-d" "backend-docs" "-D"
               "The simplest, fastest way to get business intelligence and analytics to everyone in your company 😋"
               "dev" "src" "enterprise/backend/src"]}

  ;; Generate a single file's docs with
  ;;   clojure -M:marginalia/one src/metabase/some/namespace.clj
  ;; which creates `backend-docs/metabase.some.namespace.html`
  :marginalia/one
  {:extra-deps
   {marginalia/marginalia {:mvn/version "0.9.2"}}
   :main-opts ["-m" "marginalia.main" "-m" "-n" "Metabase" "-d" "backend-docs" "-D"
               "The simplest, fastest way to get business intelligence and analytics to everyone in your company 😋"]}

  ;; Find outdated versions of dependencies. Run with `clojure -M:outdated`
  :outdated {;; Note that it is `:deps`, not `:extra-deps`
             :deps {com.github.liquidz/antq {:mvn/version "RELEASE"}}
             :main-opts ["-m" "antq.core" "--skip=github-action"]}

  :cljs
  {:extra-paths ["test"]
   :extra-deps
   {binaryage/devtools                 {:mvn/version "1.0.7"}
    cider/cider-nrepl                  {:mvn/version "0.58.0"}
    cider/piggieback                   {:mvn/version "0.6.1"}
    cljs-bean/cljs-bean                {:mvn/version "1.9.0"}
    com.lambdaisland/glogi             {:mvn/version "1.3.169"}
    io.github.metabase/hawk            {:mvn/version "1.0.13"}
    org.clojars.mmb90/cljs-cache       {:mvn/version "0.1.4"}
    refactor-nrepl/refactor-nrepl      {:mvn/version "3.11.0"}
    ;; keep it in sync with package.json
    thheller/shadow-cljs               {:mvn/version "3.2.0"}}}

  ;; for local dev -- include the drivers locally with :dev:drivers
  :drivers
  {:extra-deps
   {metabase/driver-modules {:local/root "modules/drivers"}}}

  ;; for local dev: include drivers as well as their tests.
  ;;
  ;;    clojure -X:dev:drivers:drivers-dev:test
  ;;
  ;; or
  ;;
  ;;    clojure -X:dev:ee:ee-dev:drivers:drivers-dev:test (for EE)
  :drivers-dev
  {:extra-paths
   ["modules/drivers/athena/test"
    "modules/drivers/bigquery-cloud-sdk/test"
    "modules/drivers/clickhouse/test"
    "modules/drivers/databricks/test"
    "modules/drivers/druid/test"
    "modules/drivers/druid-jdbc/test"
    "modules/drivers/hive-like/test"
    "modules/drivers/mongo/test"
    "modules/drivers/oracle/test"
    "modules/drivers/presto-jdbc/test"
    "modules/drivers/redshift/test"
    "modules/drivers/snowflake/test"
    "modules/drivers/sparksql/test"
    "modules/drivers/sqlite/test"
    "modules/drivers/sqlserver/test"
    "modules/drivers/starburst/test"
    "modules/drivers/vertica/test"]}

;;; Linters

  ;; clojure -M:kondo --lint src test
  ;;
  ;; clojure -M:kondo --version
  ;;
  ;; clojure -M:kondo --copy-configs --dependencies --lint "$(clojure -A:dev -Spath)" --skip-lint --parallel
  ;;
  ;; Run Kondo from the JVM using the pinned version. Preferable to running the installed command since we can pin the
  ;; version here which may be different from the version installed on your computer.
  ;;
  ;; Use this to only run Kondo against specific files.
  :kondo
  {:replace-deps
   {clj-kondo/clj-kondo {:mvn/version "2025.07.28"}}

   :main-opts
   ["-m" "clj-kondo.main"]}

  ;; clojure -M:kondo:kondo/all
  ;;
  ;; Like the command above but includes arguments so it lints everything.
  :kondo/all
  {:main-opts
   ["-m" "clj-kondo.main"
    ;; disabled for now since this seems to cause random failures -- see https://github.com/clj-kondo/clj-kondo/issues/2218
    #_"--parallel"
    ;; enable this if Kondo isn't working as expected or if LSP jump-to-definition is being fussy
    #_"--debug"
    "--lint"
    "src"
    "test"
    "enterprise/backend/src"
    "enterprise/backend/test"
    "bin/build/src"
    "bin/build/test"
    "bin/lint-migrations-file/src"
    "bin/lint-migrations-file/test"
    "bin/release-list/src"
    "bin/release-list/test"
    "modules/drivers/athena/src"
    "modules/drivers/athena/test"
    "modules/drivers/bigquery-cloud-sdk/src"
    "modules/drivers/bigquery-cloud-sdk/test"
    "modules/drivers/clickhouse/src"
    "modules/drivers/clickhouse/test"
    "modules/drivers/databricks/src"
    "modules/drivers/databricks/test"
    "modules/drivers/druid-jdbc/src"
    "modules/drivers/druid-jdbc/test"
    "modules/drivers/druid/src"
    "modules/drivers/druid/test"
    "modules/drivers/hive-like/src"
    "modules/drivers/hive-like/test"
    "modules/drivers/mongo/src"
    "modules/drivers/mongo/test"
    "modules/drivers/oracle/src"
    "modules/drivers/oracle/test"
    "modules/drivers/presto-jdbc/src"
    "modules/drivers/presto-jdbc/test"
    "modules/drivers/redshift/src"
    "modules/drivers/redshift/test"
    "modules/drivers/snowflake/src"
    "modules/drivers/snowflake/test"
    "modules/drivers/sparksql/src"
    "modules/drivers/sparksql/test"
    "modules/drivers/sqlite/src"
    "modules/drivers/sqlite/test"
    "modules/drivers/sqlserver/src"
    "modules/drivers/sqlserver/test"
    "modules/drivers/starburst/src"
    "modules/drivers/starburst/test"
    "modules/drivers/vertica/src"
    "modules/drivers/vertica/test"]}

  ;; clojure -M:ee:drivers:check
  ;;
  ;; checks that all the namespaces we actually ship can be compiled, without any dependencies that we don't
  ;; ship (such as `:dev` dependencies). See #27009 for more context.
  :check
  {:extra-deps {athos/clj-check {:git/url "https://github.com/athos/clj-check.git"
                                 :sha     "d997df866b2a04b7ce7b17533093ee0a2e2cb729"}}
   :main-opts  ["-m" "clj-check.check"
                "src"
                "enterprise/backend/src"
                "modules/drivers/athena/src"
                "modules/drivers/bigquery-cloud-sdk/src"
                "modules/drivers/clickhouse/src"
                "modules/drivers/databricks/src"
                "modules/drivers/druid/src"
                "modules/drivers/druid-jdbc/src"
                "modules/drivers/hive-like/src"
                "modules/drivers/mongo/src"
                "modules/drivers/oracle/src"
                "modules/drivers/presto-jdbc/src"
                "modules/drivers/redshift/src"
                "modules/drivers/snowflake/src"
                "modules/drivers/sparksql/src"
                "modules/drivers/sqlite/src"
                "modules/drivers/sqlserver/src"
                "modules/drivers/starburst/src"
                "modules/drivers/vertica/src"]
   :jvm-opts   ["-Dclojure.main.report=stderr"]}

  ;; clojure -X:dev:ee:ee-dev:drivers:drivers-dev:test:eastwood
  :eastwood
  {:exec-fn   metabase.linters.eastwood/eastwood
   :exec-args {;; manually specify the source paths for the time being (exclude test paths) until we fix Eastwood
               ;; errors in the test paths (once PR #17193 is merged)
               :source-paths    ["src"
                                 "enterprise/backend/src"
                                 "modules/drivers/athena/src"
                                 "modules/drivers/bigquery-cloud-sdk/src"
                                 "modules/drivers/clickhouse/src"
                                 "modules/drivers/databricks/src"
                                 "modules/drivers/druid/src"
                                 "modules/drivers/druid-jdbc/src"
                                 "modules/drivers/hive-like/src"
                                 "modules/drivers/mongo/src"
                                 "modules/drivers/oracle/src"
                                 "modules/drivers/presto-jdbc/src"
                                 "modules/drivers/redshift/src"
                                 "modules/drivers/snowflake/src"
                                 "modules/drivers/sparksql/src"
                                 "modules/drivers/sqlite/src"
                                 "modules/drivers/sqlserver/src"
                                 "modules/drivers/starburst/src"
                                 "modules/drivers/vertica/src"]
               :exclude-linters [;; Turn this off temporarily until we finish removing
                                 ;; self-deprecated functions & macros
                                 :deprecations
                                 ;; this has a fit in libs that use Potemkin `import-vars` such
                                 ;; as `java-time`
                                 :implicit-dependencies
                                 ;; too many false positives for now
                                 :unused-ret-vals
                                 ;; Kondo lints this for us anyway, and this isn't as easy to configure.
                                 :wrong-arity
                                 ;; Kondo lints this for us anyway, and this isn't as easy to configure.
                                 :suspicious-expression]
               ;; Snowplow has a dynamic dependency on okhttp3.CookieJar that we
               ;; don't use but eastwood detects. This is discussed in Slack here
               ;; https://clojurians.slack.com/archives/C03S1KBA2/p1667925853699669
               ;; An issue has been filed here https://github.com/jonase/eastwood/issues/444
               ;; and a simple reproduction repo can be found here https://github.com/metabase/snowplow-eastwood-issue
               :exclude-namespaces [metabase.analytics.snowplow]}}

  ;; clojure -T:whitespace-linter
  :whitespace-linter
  {:deps       {com.github.camsaul/whitespace-linter {:sha "e35bc252ccf5cc74f7d543ef95ad8a3e5131f25b"}}
   :ns-default whitespace-linter
   :exec-fn    whitespace-linter/lint
   :exec-args  {:paths            ["./.dir-locals.el"
                                   "./deps.edn"
                                   "./package.json"
                                   "./shadow-cljs.edn"
                                   ".clj-kondo"
                                   ".github"
                                   "bin"
                                   "enterprise"
                                   "frontend"
                                   "resources"
                                   "src"
                                   "test"]
                :include-patterns ["\\.clj.?$"
                                   "\\.edn$"
                                   "\\.el$"
                                   "\\.html$"
                                   "\\.json$"
                                   "\\.jsx?$"
                                   "\\.sh$"
                                   "\\.yaml$"
                                   "\\.yml$"]
                :exclude-patterns [".clj-kondo/better-cond/.*"
                                   ".clj-kondo/com.github.seancorfield/.*"
                                   "resources/i18n/.*\\.edn$"
                                   "resources/frontend_client"
                                   "resources/frontend_shared"
                                   "resources/html-entities.edn"
                                   "resources/openapi/.*"
                                   "frontend/src/cljs"
                                   "frontend/test/metabase/lib/urls\\.unit\\.spec\\.js$"
                                   "frontend/test/metabase/lib/formatting\\.unit\\.spec\\.js$"
                                   "src/metabase/util/currency\\.cljc$"
                                   "test/metabase/channel/render/png_test.clj"
                                   "#.+#$"
                                   "\\.transit\\.json$"
                                   "enterprise/frontend/src/metabase-enterprise/documents/components/Editor/data/data\\.json$"]}}

  ;; clojure -X:dev:ee:ee-dev:test:cloverage
  :cloverage
  {:exec-fn   metabase.test.cloverage-runner/run-project
   :exec-args {:fail-threshold 69
               :codecov?       true
               ;; don't instrument logging forms, since they won't get executed as part of tests anyway
               ;; log calls expand to these
               :exclude-call
               [clojure.tools.logging/logf
                clojure.tools.logging/logp
                metabase.util.log/logf
                metabase.util.log/logp]

               :src-ns-path
               ["src" "enterprise/backend/src"]

               :test-ns-path
               ["test" "enterprise/backend/test"]

               :ns-regex
               ["^metabase\\..*" "^metabase-enterprise\\..*"]

               ;; don't instrument Postgres/MySQL driver namespaces, because we don't currently run tests for them
               ;; as part of recording test coverage, which means they can give us false positives.
               ;;
               ;; regex literals aren't allowed in EDN. We parse them in `./test/cloverage.clj`
               :ns-exclude-regex
               ["metabase\\.driver\\.mysql.*"
                "metabase\\.driver\\.postgres.*"]}
   ;; different port from `:test` so you can run it at the same time as `:test`.
   :jvm-opts ["-Dmb.jetty.port=3002"]}

  ;; To fix indentation in all source files
  ;;
  ;;     ./bin/mage cljfmt-all
  ;;
  ;; to fix errors in specific source files:
  ;;
  ;;     ./bin/mage cljfmt-file file1.clj file2.clj
  ;;
  ;; - and you can mix in directories:
  ;;
  ;;     ./bin/mage cljfmt-file test file1.clj
  ;;
  ;; to check for errors without fixing them:
  ;;
  ;;    ./bin/mage cljfmt-all
  ;;
  ;; ./bin/mage cljfmt-all -h for more info
  :cljfmt
  {:deps       {io.github.weavejester/cljfmt {:mvn/version "0.15.3"}}
   :ns-default cljfmt.tool
   :exec-fn    cljfmt.tool/fix}

;;; building Uberjar, build and release scripts

  :build
  {:extra-paths
   ["bin/build/resources"
    "bin/build/src"]

   :extra-deps
   {com.bhauman/spell-spec            {:mvn/version "0.1.2"}                    ; used to find misspellings in YAML files
    expound/expound                   {:mvn/version "0.9.0"}                    ; better output of spec validation errors
    io.github.borkdude/grasp          {:mvn/version "0.1.4"}
    io.github.clojure/tools.build     {:mvn/version "0.10.11"}
    io.github.seancorfield/build-uber-log4j2-handler
    {:git/tag "v2.25.1" :git/sha "1cfab45"}                                     ; collect binary files for log4j2
    org.clojure/data.xml              {:mvn/version "0.2.0-alpha9"}
    org.clojure/tools.deps.alpha      {:mvn/version "0.15.1254"}
    org.fedorahosted.tennera/jgettext {:mvn/version "0.15.1"}}

   :jvm-opts
   ["-Dclojure.main.report=stderr"
    "-XX:-OmitStackTraceInFastThrow"
    "-XX:+IgnoreUnrecognizedVMOptions"
    "-XX:+ShowCodeDetailsInExceptionMessages"]}

  ;; Build everything:
  ;;
  ;;    clojure -X:drivers:build:build/all
  ;;    clojure -X:drivers:build:build/all :edition :ee
  ;;
  ;; Run just a specific build step:
  ;;
  ;;    clojure -X:drivers:build:build/all :steps '[:version]'
  ;;
  ;; the various steps available are:
  ;;
  ;;    :version :translations :frontend :licenses :drivers :uberjar
  :build/all
  {:exec-fn build/build-cli}

  ;; build just the uberjar (without i18n, drivers, etc.)
  ;;
  ;; clojure -X:build:build/uberjar
  ;; clojure -X:build:build/uberjar :edition :ee
  :build/uberjar
  {:exec-fn build.uberjar/uberjar}

  ;; List dependencies without a license. Not really 100% sure why this needs `:dev`
  ;;
  ;; clojure -X:build:build/list-without-license
  :build/list-without-license
  {:exec-fn build/list-without-license}

  ;; Build a single driver.
  ;;
  ;;   clojure -X:build:drivers:build/driver :driver :sqlserver :edition :oss
  :build/driver
  {:exec-fn build-driver/build-driver}

  ;; Build all of the drivers.
  ;;
  ;;    clojure -X:build:drivers:build/drivers
  ;;    clojure -X:build:drivers:build/drivers :edition :ee
  :build/drivers
  {:exec-fn build-drivers/build-drivers}

  ;; Verify that a driver JAR looks correct.
  ;;
  ;;    clojure -X:build:build/verify-driver :driver :mongo
  :build/verify-driver
  {:exec-fn verify-driver/verify-driver}

  ;; Build i18n artifacts.
  ;;
  ;;    clojure -X:build:build/i18n
  :build/i18n
  {:exec-fn i18n.create-artifacts/create-all-artifacts!}

  ;; extra paths and deps for working on build scripts, or running the tests.
  :build-dev
  {:extra-paths ["bin/build/test"]

   :extra-deps
   {org.clojure/data.json {:mvn/version "2.5.1"}}}

  ;; Run tests for the build scripts:
  ;;
  ;; clj -X:dev:drivers:build:build-dev:build-test
  :build-test
  {:exec-fn   mb.hawk.core/find-and-run-tests-cli
   :exec-args {:only ["bin/build/test"]}}

;;; Other misc convenience aliases

  ;; Profile Metabase start time with clojure -M:profile
  :profile
  {:main-opts ["-m" "metabase.core.bootstrap" "profile"]
   :jvm-opts  ["-XX:+CITime" ; print time spent in JIT compiler
               "-Xlog:gc"]}

  ;; get the H2 shell with clojure -X:dev:h2
  :h2
  {:extra-paths ["dev/src"]
   :exec-fn     dev.h2/shell
   :jvm-opts    ["-Dfile.encoding=UTF-8"]}

  :generate-automagic-dashboards-pot
  {:main-opts ["-m" "metabase.xrays.automagic-dashboards.dashboard-templates"]}

  ;; Start a Network REPL (nrepl) that you can connect your editor to.
  ;;
  ;; clojure -M:dev:nrepl (etc.)
  :nrepl
  {:extra-deps {nrepl/nrepl {:mvn/version "1.5.1"}}
   :main-opts  ["-m" "nrepl.cmdline" "-p" "50605"]}

  ;; - start a Socket REPL on port 50505 that you can connect your editor to:
  :socket {:jvm-opts ["-Dclojure.server.repl={:address,\"0.0.0.0\",:port,50505,:accept,clojure.core.server/repl}"]}

  ;; Liquibase CLI:
  ;;
  ;;    clojure -M:liquibase <command>
  ;;
  ;; e.g.
  ;;
  ;;    clojure -M:liquibase dbDoc target/liquibase
  :liquibase
  {:extra-deps  {ch.qos.logback/logback-classic {:mvn/version "1.5.20"}}
   :extra-paths ["dev/src"]
   :main-opts   ["-m" "dev.liquibase"]}

  ;; Migrate CLI:
  ;;    clojure -M:migrate <command>
  ;; E.g.
  ;;    clojure -M:migrate up                       ;; migrate up to the latest
  ;;    clojure -M:migrate rollback count 2         ;; rollback 2 migrations
  ;;    clojure -M:migrate rollback id "v40.00.001" ;; rollback to a specific migration with id
  ;;    clojure -M:migrate status                   ;; print the latest migration id
  :migrate
  {:extra-deps {io.github.camsaul/humane-are {:mvn/version "1.0.2"}}
   :extra-paths ["dev/src"]
   :main-opts   ["-m" "dev.migrate"]}

  ;; run tests against MLv2. Very fast since this is almost all ^:parallel
  :test/lib
  {:exec-args {:only ["test/metabase/lib"
                      "test/metabase/lib_be"]}}

  ;; test the Query Processor
  ;;
  ;;    clj -X:dev:ee:ee-dev:test:test/qp
  :test/qp
  {:exec-args {:only ["test/metabase/query_processor"
                      "test/metabase/query_processor_test"
                      metabase.driver.sql.query-processor-test
                      metabase-enterprise.advanced-permissions.models.permissions.block-permissions-test
                      metabase-enterprise.advanced-permissions.query-processor.middleware.permissions-test
                      metabase-enterprise.sandbox.query-processor.middleware.sandboxing-test]}}

  ;; test the notification system
  ;;    clj -X:dev:ee:ee-dev:test:test/notification
  :test/notification
  {:exec-args {:only ["test/metabase/notification"
                      "test/metabase/channel"]}}

  ;; test all MBQL related stuff: MLv2, the legacy shared `metabase.legacy-mbql` code, and the QP
  ;;
  ;;    clj -X:dev:ee:ee-dev:test:test/mbql
  :test/mbql
  {:exec-args {:only ["test/metabase/lib"
                      "test/metabase/lib_be"
                      "test/metabase/legacy_mbql"
                      "test/metabase/query_processor"
                      "test/metabase/query_processor_test"
                      metabase.driver.sql.query-processor-test
                      metabase-enterprise.advanced-permissions.models.permissions.block-permissions-test
                      metabase-enterprise.advanced-permissions.query-processor.middleware.permissions-test
                      metabase-enterprise.sandbox.query-processor.middleware.sandboxing-test]}}

  ;; test search-related stuff.
  ;;
  ;;    clj -X:dev:ee:ee-dev:test:test/search
  :test/search
  {:exec-args {:only ["test/metabase/search"]}}

  ;; test custom clj-kondo linters and hooks.
  ;;
  ;;    clj -X:dev:test:test/kondo
  :test/kondo
  {:exec-args {:only [".clj-kondo/test"]}}

  ;; DB configs -- start DBs with:
  ;; ./bin/mage start-db postgres oldest
  :db/postgres-oldest
  {:jvm-opts
   ["-Dmb.db.type=postgres"
    "-Dmb.db.connection.uri=jdbc:postgresql://localhost:5432/metabase?user=metabase&password=password"]}
  ;; ./bin/mage start-db postgres latest
  :db/postgres-latest
  {:jvm-opts
   ["-Dmb.db.type=postgres"
    "-Dmb.db.connection.uri=jdbc:postgresql://localhost:5433/metabase?user=metabase&password=password"]}

  ;; ./bin/mage start-db mysql oldest
  :db/mysql-oldest
  {:jvm-opts
   ["-Dmb.db.type=mysql"
    "-Dmb.db.connection.uri=jdbc:mysql://localhost:3308/metabase_test?user=root&password="]}
  ;; ./bin/mage start-db mysql latest
  :db/mysql-latest
  {:jvm-opts
   ["-Dmb.db.type=mysql"
    "-Dmb.db.connection.uri=jdbc:mysql://localhost:3309/metabase_test?user=root&password="]}

  ;; ./bin/mage start-db mariadb oldest
  :db/mariadb-oldest
  {:jvm-opts
   ["-Dmb.db.type=mysql"
    "-Dmb.db.connection.uri=jdbc:mysql://localhost:3306/metabase_test?user=root&password="]}
  ;; ./bin/mage start-db mariadb latest
  :db/mariadb-latest
  {:jvm-opts
   ["-Dmb.db.type=mysql"
    "-Dmb.db.connection.uri=jdbc:mysql://localhost:3307/metabase_test?user=root&password="]}}}

;; TODO -- consider creating an alias that includes the `./bin` build-drivers & release code as well so we can work
  ;; on them all from a single REPL process.<|MERGE_RESOLUTION|>--- conflicted
+++ resolved
@@ -166,19 +166,11 @@
   org.clojure/tools.namespace               {:mvn/version "1.5.0"}
   org.clojure/tools.reader                  {:mvn/version "1.5.2"}
   org.clojure/tools.trace                   {:mvn/version "0.8.0"}              ; function tracing
-<<<<<<< HEAD
-  org.eclipse.jetty/jetty-server            {:mvn/version "12.0.24"}
-  org.eclipse.jetty/jetty-unixdomain-server {:mvn/version "12.0.25"}
-  org.eclipse.jetty.ee9/jetty-ee9-servlet   {:mvn/version "12.0.24"}
-  org.eclipse.jetty.ee9.websocket/jetty-ee9-websocket-jetty-server {:mvn/version "12.0.25"}
-  org.eclipse.jgit/org.eclipse.jgit        {:mvn/version "7.4.0.202509020913-r"}; Java implementation of Git version control system
-=======
   org.eclipse.jetty/jetty-server            {:mvn/version "12.1.3"}
   org.eclipse.jetty/jetty-unixdomain-server {:mvn/version "12.1.3"}
   org.eclipse.jetty.ee9/jetty-ee9-servlet   {:mvn/version "12.1.3"}
   org.eclipse.jetty.ee9.websocket/jetty-ee9-websocket-jetty-server {:mvn/version "12.1.3"}
-  org.eclipse.jgit/org.eclipse.jgit        {:mvn/version "7.3.0.202506031305-r"}; Java implementation of Git version control system
->>>>>>> 85ff7199
+  org.eclipse.jgit/org.eclipse.jgit        {:mvn/version "7.4.0.202509020913-r"}; Java implementation of Git version control system
   org.flatland/ordered                      {:mvn/version "1.15.12"}            ; ordered maps & sets
   org.graalvm.polyglot/js-community         {:mvn/version "25.0.1" :extension "pom"} ; JavaScript engine
   org.graalvm.polyglot/polyglot             {:mvn/version "25.0.1"}             ; GraalVM platform, required by JS engine
