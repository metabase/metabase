--- conflicted
+++ resolved
@@ -2,19 +2,7 @@
   "Utility functions for dealing with parameters for Dashboards and Cards."
   (:require [clojure.set :as set]
             [clojure.tools.logging :as log]
-<<<<<<< HEAD
             [metabase.db.util :as mdb.u]
-            [metabase.mbql
-             [normalize :as mbql.normalize]
-             [schema :as mbql.s]
-             [util :as mbql.u]]
-            [metabase.mbql.schema.helpers :as mbql.s.helpers]
-            [metabase.util :as u]
-            [metabase.util
-             [i18n :as ui18n :refer [deferred-trs tru]]
-             [schema :as su]]
-=======
-            [metabase.db :as mdb]
             [metabase.mbql.normalize :as mbql.normalize]
             [metabase.mbql.schema :as mbql.s]
             [metabase.mbql.schema.helpers :as mbql.s.helpers]
@@ -22,7 +10,6 @@
             [metabase.util :as u]
             [metabase.util.i18n :as ui18n :refer [deferred-trs tru]]
             [metabase.util.schema :as su]
->>>>>>> db0793ae
             [schema.core :as s]
             [toucan.db :as db]
             [toucan.hydrate :refer [hydrate]]))
