import type {
  ChecklistItemCTA,
  ChecklistItemValue,
} from "metabase/home/components/Onboarding/types";
import type { KeyboardShortcutId } from "metabase/palette/shortcuts";
import type {
  Engine,
  TransformId,
  VisualizationDisplay,
} from "metabase-types/api";

type SimpleEventSchema = {
  event: string;
  target_id?: number | null;
  triggered_from?: string | null;
  duration_ms?: number | null;
  result?: string | null;
  event_detail?: string | null;
};

type ValidateEvent<
  T extends SimpleEventSchema &
    Record<Exclude<keyof T, keyof SimpleEventSchema>, never>,
> = T;

export type CustomSMTPSetupClickedEvent = ValidateEvent<{
  event: "custom_smtp_setup_clicked";
  event_detail: "self-hosted" | "cloud";
}>;

export type CustomSMTPSetupSuccessEvent = ValidateEvent<{
  event: "custom_smtp_setup_success";
  event_detail: "self-hosted" | "cloud";
}>;

type CSVUploadClickedEvent = ValidateEvent<{
  event: "csv_upload_clicked";
  triggered_from: "add-data-modal" | "collection";
}>;

export type DatabaseAddClickedEvent = ValidateEvent<{
  event: "database_add_clicked";
  triggered_from: "db-list";
}>;

export type DatabaseEngineSelectedEvent = ValidateEvent<{
  event: "database_setup_selected";
  event_detail: Engine["driver-name"];
  triggered_from: "add-data-modal";
}>;

type OnboardingChecklistOpenedEvent = ValidateEvent<{
  event: "onboarding_checklist_opened";
}>;

type OnboardingChecklistItemExpandedEvent = ValidateEvent<{
  event: "onboarding_checklist_item_expanded";
  triggered_from: ChecklistItemValue;
}>;

type OnboardingChecklistItemCTAClickedEvent = ValidateEvent<{
  event: "onboarding_checklist_cta_clicked";
  triggered_from: ChecklistItemValue;
  event_detail: ChecklistItemCTA;
}>;

export type NewsletterToggleClickedEvent = ValidateEvent<{
  event: "newsletter-toggle-clicked";
  triggered_from: "setup";
  event_detail: "opted-in" | "opted-out";
}>;

export type NewIFrameCardCreatedEvent = ValidateEvent<{
  event: "new_iframe_card_created";
  event_detail: string | null;
  target_id: number | null;
}>;

export type MoveToTrashEvent = ValidateEvent<{
  event: "moved-to-trash";
  target_id: number | null;
  triggered_from: "collection" | "detail_page" | "cleanup_modal";
  duration_ms: number | null;
  result: "success" | "failure";
  event_detail:
    | "question"
    | "model"
    | "metric"
    | "dashboard"
    | "collection"
    | "dataset"
    | "indexed-entity"
    | "snippet"
    | "document";
}>;

export type ErrorDiagnosticModalOpenedEvent = ValidateEvent<{
  event: "error_diagnostic_modal_opened";
  triggered_from: "profile-menu" | "command-palette";
}>;

export type ErrorDiagnosticModalSubmittedEvent = ValidateEvent<{
  event: "error_diagnostic_modal_submitted";
  event_detail: "download-diagnostics" | "submit-report";
}>;

export type GsheetsConnectionClickedEvent = ValidateEvent<{
  event: "sheets_connection_clicked";
  triggered_from: "db-page" | "add-data-modal";
}>;

export type GsheetsImportClickedEvent = ValidateEvent<{
  event: "sheets_import_by_url_clicked";
  triggered_from: "sheets-url-popup";
}>;

export type KeyboardShortcutPerformEvent = ValidateEvent<{
  event: "keyboard_shortcut_performed";
  event_detail: KeyboardShortcutId;
}>;

export type NewEntityInitiatedEvent = ValidateEvent<{
  event: "plus_button_clicked";
  triggered_from: "model" | "metric" | "collection-header" | "collection-nav";
}>;

export type NewButtonClickedEvent = ValidateEvent<{
  event: "new_button_clicked";
  triggered_from: "app-bar" | "empty-collection";
}>;

export type NewButtonItemClickedEvent = ValidateEvent<{
  event: "new_button_item_clicked";
  triggered_from: "question" | "native-query" | "dashboard";
}>;

export type VisualizeAnotherWayClickedEvent = ValidateEvent<{
  event: "visualize_another_way_clicked";
  triggered_from: "question-list" | "dashcard-actions-panel";
}>;

export type VisualizerModalEvent = ValidateEvent<
  | {
      event:
        | "visualizer_add_more_data_clicked"
        | "visualizer_show_columns_clicked"
        | "visualizer_settings_clicked"
        | "visualizer_save_clicked"
        | "visualizer_close_clicked"
        | "visualizer_view_as_table_clicked";
      triggered_from: "visualizer-modal";
    }
  | {
      event: "visualizer_data_changed";
      event_detail:
        | "visualizer_viz_type_changed"
        | "visualizer_datasource_removed"
        | "visualizer_datasource_added"
        | "visualizer_datasource_replaced"
        | "visualizer_datasource_reset"
        | "visualizer_column_removed"
        | "visualizer_column_added";
      triggered_from: "visualizer-modal";
    }
>;

export type EmbeddingSetupStepKey =
  | "welcome"
  | "user-creation"
  | "data-connection"
  | "table-selection"
  | "processing"
  | "add-to-your-app"
  | "done";
export type EmbeddingSetupStepSeenEvent = ValidateEvent<{
  event: "embedding_setup_step_seen";
  event_detail: EmbeddingSetupStepKey;
}>;

export type EmbeddingSetupClickEvent = ValidateEvent<{
  event: "embedding_setup_click";
  event_detail:
    | "setup-up-manually"
    | "add-data-later-or-skip"
    | "snippet-copied"
    | "ill-do-this-later";
  triggered_from: EmbeddingSetupStepKey;
}>;

export type EventsClickedEvent = ValidateEvent<{
  event: "events_clicked";
  triggered_from: "chart" | "collection";
}>;

export type AddDataModalOpenedEvent = ValidateEvent<{
  event: "data_add_modal_opened";
  triggered_from: "getting-started" | "left-nav";
}>;

export type AddDataModalTabEvent = ValidateEvent<{
  event: "csv_tab_clicked" | "sheets_tab_clicked" | "database_tab_clicked";
  triggered_from: "add-data-modal";
}>;

export type DashboardFilterCreatedEvent = ValidateEvent<{
  event: "dashboard_filter_created";
  target_id: number | null;
  triggered_from: VisualizationDisplay | null;
  event_detail: string | null;
}>;

export type DashboardFilterMovedEvent = ValidateEvent<{
  event: "dashboard_filter_moved";
  target_id: number | null;
  triggered_from: VisualizationDisplay | null;
  event_detail: VisualizationDisplay | null;
}>;

export type SdkIframeEmbedSetupExperience =
  | "dashboard"
  | "chart"
  | "exploration"
  | "browser";

export type EmbedWizardExperienceSelectedEvent = ValidateEvent<{
  event: "embed_wizard_experience_selected";
  event_detail: SdkIframeEmbedSetupExperience;
}>;

export type EmbedWizardResourceSelectedEvent = ValidateEvent<{
  event: "embed_wizard_resource_selected";
  event_detail: SdkIframeEmbedSetupExperience;
  target_id: number;
}>;

export type EmbedWizardOptionChangedEvent = ValidateEvent<{
  event: "embed_wizard_option_changed";
  event_detail: string;
}>;

export type EmbedWizardAuthSelectedEvent = ValidateEvent<{
  event: "embed_wizard_auth_selected";
  event_detail: "sso" | "user-session";
}>;

export type EmbedWizardCodeCopiedEvent = ValidateEvent<{
  event: "embed_wizard_code_copied";
}>;

<<<<<<< HEAD
export type TableEditingSettingsToggledEvent = ValidateEvent<{
  event: "edit_data_settings_toggled";
  event_detail: "on" | "off";
  target_id: number;
  triggered_from: "admin-settings-databases";
}>;

export type TableEditButtonClickedEvent = ValidateEvent<{
  event: "edit_data_button_clicked";
  target_id: number;
  triggered_from: "table-browser";
}>;

export type TableEditingRecordModifiedEvent = ValidateEvent<{
  event: "edit_data_record_modified";
  event_detail: "create" | "update" | "delete";
  target_id: number;
  triggered_from: "inline" | "modal";
  result: "success" | "error";
=======
export type ConnectionStringParsedSuccessEvent = ValidateEvent<{
  event: "connection_string_parsed_success";
  triggered_from: "admin" | "setup" | "embedding_setup";
}>;

export type ConnectionStringParsedFailedEvent = ValidateEvent<{
  event: "connection_string_parsed_failed";
  triggered_from: "admin" | "setup" | "embedding_setup";
}>;

export type TransformTriggerManualRunEvent = ValidateEvent<{
  event: "transform_trigger_manual_run";
  triggered_from: "transform-page";
  target_id: TransformId;
}>;

export type TransformJobTriggerManualRunEvent = ValidateEvent<{
  event: "transform_job_trigger_manual_run";
  triggered_from: "job-page";
  target_id: TransformId;
}>;

export type TransformCreateEvent = ValidateEvent<{
  event: "transform_create";
  triggered_from: "transform-page-create-menu";
  event_detail: "query" | "native" | "saved-question";
}>;

export type TransformCreatedEvent = ValidateEvent<{
  event: "transform_created";
  target_id: number;
}>;

export type DocumentCreatedEvent = ValidateEvent<{
  event: "document_created";
  target_id: number;
}>;

export type DocumentUpdatedEvent = ValidateEvent<{
  event: "document_saved";
  target_id: number;
}>;

export type DocumentAddCardEvent = ValidateEvent<{
  event: "document_add_card";
  target_id: number | null;
}>;

export type DocumentAddSmartLinkEvent = ValidateEvent<{
  event: "document_add_smart_link";
  target_id: number | null;
}>;

export type DocumentReplaceCardEvent = ValidateEvent<{
  event: "document_replace_card";
  target_id: number | null;
}>;

export type DocumentAskMetabotEvent = ValidateEvent<{
  event: "document_ask_metabot";
  target_id: number | null;
}>;

export type DocumentPrintEvent = ValidateEvent<{
  event: "document_print";
  target_id: number | null;
>>>>>>> 3194dd74
}>;

export type EmbedWizardEvent =
  | EmbedWizardExperienceSelectedEvent
  | EmbedWizardResourceSelectedEvent
  | EmbedWizardOptionChangedEvent
  | EmbedWizardAuthSelectedEvent
  | EmbedWizardCodeCopiedEvent;

export type TableEditingEvent =
  | TableEditingSettingsToggledEvent
  | TableEditButtonClickedEvent
  | TableEditingRecordModifiedEvent;

export type SimpleEvent =
  | CustomSMTPSetupClickedEvent
  | CustomSMTPSetupSuccessEvent
  | CSVUploadClickedEvent
  | DatabaseAddClickedEvent
  | DatabaseEngineSelectedEvent
  | NewIFrameCardCreatedEvent
  | NewsletterToggleClickedEvent
  | OnboardingChecklistOpenedEvent
  | OnboardingChecklistItemExpandedEvent
  | OnboardingChecklistItemCTAClickedEvent
  | MoveToTrashEvent
  | ErrorDiagnosticModalOpenedEvent
  | ErrorDiagnosticModalSubmittedEvent
  | GsheetsConnectionClickedEvent
  | GsheetsImportClickedEvent
  | KeyboardShortcutPerformEvent
  | NewEntityInitiatedEvent
  | NewButtonClickedEvent
  | NewButtonItemClickedEvent
  | VisualizeAnotherWayClickedEvent
  | VisualizerModalEvent
  | EmbeddingSetupStepSeenEvent
  | EmbeddingSetupClickEvent
  | EventsClickedEvent
  | AddDataModalOpenedEvent
  | AddDataModalTabEvent
  | DashboardFilterCreatedEvent
  | DashboardFilterMovedEvent
  | EmbedWizardEvent
<<<<<<< HEAD
  | TableEditingEvent;
=======
  | ConnectionStringParsedSuccessEvent
  | ConnectionStringParsedFailedEvent
  | TransformTriggerManualRunEvent
  | TransformJobTriggerManualRunEvent
  | TransformCreatedEvent
  | TransformCreateEvent
  | DocumentAddCardEvent
  | DocumentAddSmartLinkEvent
  | DocumentAskMetabotEvent
  | DocumentCreatedEvent
  | DocumentReplaceCardEvent
  | DocumentUpdatedEvent
  | DocumentPrintEvent;
>>>>>>> 3194dd74
<|MERGE_RESOLUTION|>--- conflicted
+++ resolved
@@ -247,7 +247,6 @@
   event: "embed_wizard_code_copied";
 }>;
 
-<<<<<<< HEAD
 export type TableEditingSettingsToggledEvent = ValidateEvent<{
   event: "edit_data_settings_toggled";
   event_detail: "on" | "off";
@@ -267,7 +266,8 @@
   target_id: number;
   triggered_from: "inline" | "modal";
   result: "success" | "error";
-=======
+}>;
+
 export type ConnectionStringParsedSuccessEvent = ValidateEvent<{
   event: "connection_string_parsed_success";
   triggered_from: "admin" | "setup" | "embedding_setup";
@@ -334,7 +334,6 @@
 export type DocumentPrintEvent = ValidateEvent<{
   event: "document_print";
   target_id: number | null;
->>>>>>> 3194dd74
 }>;
 
 export type EmbedWizardEvent =
@@ -379,9 +378,7 @@
   | DashboardFilterCreatedEvent
   | DashboardFilterMovedEvent
   | EmbedWizardEvent
-<<<<<<< HEAD
-  | TableEditingEvent;
-=======
+  | TableEditingEvent
   | ConnectionStringParsedSuccessEvent
   | ConnectionStringParsedFailedEvent
   | TransformTriggerManualRunEvent
@@ -394,5 +391,4 @@
   | DocumentCreatedEvent
   | DocumentReplaceCardEvent
   | DocumentUpdatedEvent
-  | DocumentPrintEvent;
->>>>>>> 3194dd74
+  | DocumentPrintEvent;