(ns metabase.lib.join
  (:require
   [medley.core :as m]
   [metabase.lib.common :as lib.common]
   [metabase.lib.dispatch :as lib.dispatch]
   [metabase.lib.hierarchy :as lib.hierarchy]
   [metabase.lib.metadata :as lib.metadata]
   [metabase.lib.metadata.calculation :as lib.metadata.calculation]
   [metabase.lib.options :as lib.options]
   [metabase.lib.schema :as lib.schema]
   [metabase.lib.schema.common :as lib.schema.common]
   [metabase.lib.schema.join :as lib.schema.join]
   [metabase.lib.schema.ref :as ref]
   [metabase.lib.util :as lib.util]
   [metabase.shared.util.i18n :as i18n]
   [metabase.util.malli :as mu]))

(defmulti with-join-alias-method
  "Implementation for [[with-join-alias]]."
  {:arglists '([x join-alias])}
  (fn [x _join-alias]
    (lib.dispatch/dispatch-value x)))

(defmethod with-join-alias-method :dispatch-type/fn
  [f join-alias]
  (fn [query stage-number]
    (let [x (f query stage-number)]
      (with-join-alias-method x join-alias))))

(defmethod with-join-alias-method :mbql/join
  [join join-alias]
  (assoc join :alias join-alias))

(mu/defn with-join-alias
  "Add a specific `join-alias` to something `x`, either a `:field` or join map. Does not recursively update other
  references (yet; we can add this in the future)."
  [x join-alias :- ::lib.schema.common/non-blank-string]
  (with-join-alias-method x join-alias))

(defmulti current-join-alias-method
  "Impl for [[current-join-alias]]."
  {:arglists '([x])}
  lib.dispatch/dispatch-value)

(defmethod current-join-alias-method :default
  [_x]
  nil)

(mu/defn current-join-alias :- [:maybe ::lib.schema.common/non-blank-string]
  "Get the current join alias associated with something, if it has one."
  [x]
  (current-join-alias-method x))

(mu/defn resolve-join :- ::lib.schema.join/join
  "Resolve a join with a specific `join-alias`."
  [query        :- ::lib.schema/query
   stage-number :- :int
   join-alias   :- ::lib.schema.common/non-blank-string]
  (let [{:keys [joins]} (lib.util/query-stage query stage-number)]
    (or (m/find-first #(= (:alias %) join-alias)
                      joins)
        (throw (ex-info (i18n/tru "No join named {0}, found: {1}"
                                  (pr-str join-alias)
                                  (pr-str (mapv :alias joins)))
                        {:join-alias   join-alias
                         :query        query
                         :stage-number stage-number})))))

(defmethod lib.metadata.calculation/display-name-method :mbql/join
  [query _stage-number {[first-stage] :stages, :as _join} _style]
  (if-let [source-table (:source-table first-stage)]
    (if (integer? source-table)
      (:display_name (lib.metadata/table query source-table))
      ;; handle card__<id> source tables.
      (let [card-id (lib.util/string-table-id->card-id source-table)]
        (i18n/tru "Saved Question #{0}" card-id)))
    (i18n/tru "Native Query")))

(defmethod lib.metadata.calculation/display-info-method :mbql/join
  [query stage-number join]
  (let [display-name (lib.metadata.calculation/display-name query stage-number join)]
    {:name (or (:alias join) display-name), :display_name display-name}))

(mu/defn ^:private column-from-join-fields :- lib.metadata.calculation/ColumnMetadataWithSource
  "For a column that comes from a join `:fields` list, add or update metadata as needed, e.g. include join name in the
  display name."
  [query           :- ::lib.schema/query
   stage-number    :- :int
   column-metadata :- lib.metadata/ColumnMetadata
   join-alias      :- ::lib.schema.common/non-blank-string]
  (let [column-metadata (assoc column-metadata :source_alias join-alias)
        col             (-> (assoc column-metadata
                                   :display_name (lib.metadata.calculation/display-name query stage-number column-metadata)
                                   :lib/source   :source/joins)
                            (with-join-alias join-alias))]
    (assert (= (current-join-alias col) join-alias))
    col))

(mu/defn ^:private default-join-alias :- ::lib.schema.common/non-blank-string
  "Generate an alias for a join that doesn't already have one."
  [query        :- ::lib.schema/query
   stage-number :- :int
   join         :- ::lib.schema.join/join]
  ;; TODO -- this logic is a little goofy, we should update it to match what MLv1 does. See
  ;; https://github.com/metabase/metabase/issues/30048
  (lib.metadata.calculation/display-name query stage-number join))

(defmethod lib.metadata.calculation/metadata-method :mbql/join
  [query stage-number {:keys [fields stages], join-alias :alias, :or {fields :none}, :as _join}]
  (when-not (= fields :none)
    (let [field-metadatas (if (= fields :all)
                            (lib.metadata.calculation/metadata (assoc query :stages stages) -1 (last stages))
                            (for [field-ref fields]
                              ;; resolve the field ref in the context of the join. Not sure if this is right.
                              (lib.metadata.calculation/metadata query stage-number field-ref)))]
      (mapv (fn [field-metadata]
              (column-from-join-fields query stage-number field-metadata join-alias))
            field-metadatas))))

(mu/defn joined-field-desired-alias :- ::lib.schema.common/non-blank-string
  "Desired alias for a Field that comes from a join, e.g.

    MyJoin__my_field

  You should pass the results thru a unique name function."
  [join-alias :- ::lib.schema.common/non-blank-string
   field-name :- ::lib.schema.common/non-blank-string]
  (lib.util/format "%s__%s" join-alias field-name))

(defmethod lib.metadata.calculation/default-columns-method :mbql/join
  [query stage-number join unique-name-fn]
  ;; should be dev-facing-only so don't need to i18n
  (assert (:alias join) "Join must have an alias to determine column aliases!")
  (mapv (fn [col]
          (assoc col
                 :lib/source-column-alias  (:name col)
                 :lib/desired-column-alias (unique-name-fn (joined-field-desired-alias (:alias join) (:name col)))))
        (lib.metadata.calculation/metadata query stage-number join)))

(def ^:private JoinsWithAliases
  "Schema for a sequence of joins that all have aliases."
  [:and
   ::lib.schema.join/joins
   [:sequential
    [:map
     [:alias ::lib.schema.common/non-blank-string]]]])

(mu/defn ^:private  ensure-all-joins-have-aliases :- JoinsWithAliases
  "Make sure all the joins in a query have an `:alias` if they don't already have one."
  [query        :- ::lib.schema/query
   stage-number :- :int
   joins        :- ::lib.schema.join/joins]
  (let [unique-name-fn (lib.util/unique-name-generator)]
    (mapv (fn [join]
            (cond-> join
              (not (:alias join)) (assoc :alias (unique-name-fn (default-join-alias query stage-number join)))))
          joins)))

(mu/defn all-joins-default-columns :- lib.metadata.calculation/ColumnsWithUniqueAliases
  "Convenience for calling [[lib.metadata.calculation/default-columns]] on all of the joins in a query stage."
  [query          :- ::lib.schema/query
   stage-number   :- :int
   unique-name-fn :- fn?]
  (into []
        (mapcat (fn [join]
                  (lib.metadata.calculation/default-columns query stage-number join unique-name-fn)))
        (when-let [joins (:joins (lib.util/query-stage query stage-number))]
          (ensure-all-joins-have-aliases query stage-number joins))))

(defmulti join-clause-method
  "Convert something to a join clause."
  {:arglists '([query stage-number x])}
  (fn [_query _stage-number x]
    (lib.dispatch/dispatch-value x))
  :hierarchy lib.hierarchy/hierarchy)

;; TODO -- should the default implementation call [[metabase.lib.query/query]]? That way if we implement a method to
;; create an MBQL query from a `Table`, then we'd also get [[join]] support for free?

(defmethod join-clause-method :mbql/join
  [_query _stage-number a-join-clause]
  a-join-clause)

;;; TODO -- this probably ought to live in [[metabase.lib.query]]
(defmethod join-clause-method :mbql/query
  [_query _stage-number another-query]
  (-> {:lib/type :mbql/join
       :stages   (:stages (lib.util/pipeline another-query))}
      lib.options/ensure-uuid))

;;; TODO -- this probably ought to live in [[metabase.lib.stage]]
(defmethod join-clause-method :mbql.stage/mbql
  [_query _stage-number mbql-stage]
  (-> {:lib/type :mbql/join
       :stages   [mbql-stage]}
      lib.options/ensure-uuid))

(defmethod join-clause-method :dispatch-type/fn
  [query stage-number f]
  (join-clause-method query
                      stage-number
                      (or (f query stage-number)
                          (throw (ex-info "Error creating join clause: (f query stage-number) returned nil"
                                          {:query        query
                                           :stage-number stage-number
                                           :f            f})))))

<<<<<<< HEAD
;; TODO this is basically the same as lib.common/->op-args,
;; but requiring lib.common leads to crircular dependencies:
;; join -> common -> field -> join.
(defmulti ^:private ->arg
  {:arglists '([query stage-number x])}
  (fn [_query _stage-number x]
    (lib.dispatch/dispatch-value x))
  :hierarchy lib.hierarchy/hierarchy)

(defmethod ->arg :default
  [_query _stage-number x]
  x)

(defmethod ->arg :lib/external-op
  [query stage-number {:keys [operator options args] :or {options {}}}]
  (->arg query stage-number
         (lib.options/ensure-uuid (into [operator options] args))))

(defmethod ->arg :dispatch-type/fn
  [query stage-number f]
  (->arg query stage-number (f query stage-number)))

(mu/defn join-field :- [:or
                        fn?
                        [:ref ::ref/ref]]
  "Create a MBQL field expression to include in the `:fields` in a join map.

  - One arity: return a function that will be resolved later once we have `query` and `stage-number.`
  - Three arity: return the join field expression immediately."
  ([x]
   (fn [query stage-number]
     (join-condition query stage-number x)))
  ([query stage-number x]
   (->arg query stage-number x)))

(mu/defn join-condition :- [:or
                            fn?
                            ::lib.schema.expression/boolean]
  "Create a MBQL condition expression to include in the `:conditions` in a join map.

  - One arity: return a function that will be resolved later once we have `query` and `stage-number.`
  - Three arity: return the join condition expression immediately."
  ([x]
   (fn [query stage-number]
     (join-condition query stage-number x)))
  ([query stage-number x]
   (->arg query stage-number x)))

=======
>>>>>>> a442c05c
(defn join-clause
  "Create an MBQL join map from something that can conceptually be joined against. A `Table`? An MBQL or native query? A
  Saved Question? You should be able to join anything, and this should return a sensible MBQL join map."
  ([x]
   (fn [query stage-number]
     (join-clause query stage-number x)))

  ([x conditions]
   (fn [query stage-number]
     (join-clause query stage-number x conditions)))

  ([query stage-number x]
   (join-clause-method query stage-number x))

  ([query stage-number x conditions]
   (cond-> (join-clause query stage-number x)
     conditions (assoc :conditions (mapv #(lib.common/->op-arg query stage-number %) conditions)))))

(defmulti with-join-fields-method
  "Impl for [[with-join-fields]]."
  {:arglists '([x fields])}
  (fn [x _fields]
    (lib.dispatch/dispatch-value x))
  :hierarchy lib.hierarchy/hierarchy)

(defmethod with-join-fields-method :dispatch-type/fn
  [f fields]
  (fn [query stage-number]
<<<<<<< HEAD
    (with-join-fields-method (f query stage-number) (mapv #(join-field query stage-number %) fields))))
=======
    (with-join-fields-method (f query stage-number) (if (keyword? fields)
                                                      fields
                                                      (mapv #(lib.common/->op-arg query stage-number %) fields)))))
>>>>>>> a442c05c

(defmethod with-join-fields-method :mbql/join
  [join fields]
  (assoc join :fields fields))

(mu/defn with-join-fields
  "Update a join (or a function that will return a join) to include `:fields`, either `:all`, `:none`, or a sequence of
  references."
  [x fields]
  (with-join-fields-method x fields))

(mu/defn join :- ::lib.schema/query
  "Create a join map as if by [[join-clause]] and add it to a `query`.

  `conditions` is currently required, but in the future I think we should make this smarter and try to infer sensible
  default conditions for things, e.g. when joining a Table B from Table A, if there is an FK relationship between A and
  B, join via that relationship. Not yet implemented!"
  ([query a-join-clause]
   (join query -1 a-join-clause (:conditions a-join-clause)))

  ([query x conditions]
   (join query -1 x conditions))

  ([query stage-number x conditions]
   (let [stage-number (or stage-number -1)
         new-join     (if (seq conditions)
                        (join-clause query stage-number x conditions)
                        (join-clause query stage-number x))]
     (lib.util/update-query-stage query stage-number update :joins (fn [joins]
                                                                     (conj (vec joins) new-join))))))

(mu/defn joins :- [:maybe ::lib.schema.join/joins]
  "Get all joins in a specific `stage` of a `query`. If `stage` is unspecified, returns joins in the final stage of the
  query."
  ([query]
   (joins query -1))
  ([query        :- ::lib.schema/query
    stage-number :- :int]
   (not-empty (get (lib.util/query-stage query stage-number) :joins))))

(mu/defn implicit-join-name :- ::lib.schema.common/non-blank-string
  "Name for an implicit join against `table-name` via an FK field, e.g.

    CATEGORIES__via__CATEGORY_ID

  You should make sure this gets ran thru a unique-name fn."
  [table-name           :- ::lib.schema.common/non-blank-string
   source-field-id-name :- ::lib.schema.common/non-blank-string]
  (lib.util/format "%s__via__%s" table-name source-field-id-name))

(mu/defn join-conditions :- ::lib.schema.join/conditions
  "Get all join conditions for the given join"
  [join :- ::lib.schema.join/join]
  (:conditions join))

(mu/defn join-conditions :- ::lib.schema.join/conditions
  "Get all join conditions for the given join"
  [join :- ::lib.schema.join/join]
  (:conditions join))<|MERGE_RESOLUTION|>--- conflicted
+++ resolved
@@ -10,7 +10,6 @@
    [metabase.lib.schema :as lib.schema]
    [metabase.lib.schema.common :as lib.schema.common]
    [metabase.lib.schema.join :as lib.schema.join]
-   [metabase.lib.schema.ref :as ref]
    [metabase.lib.util :as lib.util]
    [metabase.shared.util.i18n :as i18n]
    [metabase.util.malli :as mu]))
@@ -205,57 +204,6 @@
                                            :stage-number stage-number
                                            :f            f})))))
 
-<<<<<<< HEAD
-;; TODO this is basically the same as lib.common/->op-args,
-;; but requiring lib.common leads to crircular dependencies:
-;; join -> common -> field -> join.
-(defmulti ^:private ->arg
-  {:arglists '([query stage-number x])}
-  (fn [_query _stage-number x]
-    (lib.dispatch/dispatch-value x))
-  :hierarchy lib.hierarchy/hierarchy)
-
-(defmethod ->arg :default
-  [_query _stage-number x]
-  x)
-
-(defmethod ->arg :lib/external-op
-  [query stage-number {:keys [operator options args] :or {options {}}}]
-  (->arg query stage-number
-         (lib.options/ensure-uuid (into [operator options] args))))
-
-(defmethod ->arg :dispatch-type/fn
-  [query stage-number f]
-  (->arg query stage-number (f query stage-number)))
-
-(mu/defn join-field :- [:or
-                        fn?
-                        [:ref ::ref/ref]]
-  "Create a MBQL field expression to include in the `:fields` in a join map.
-
-  - One arity: return a function that will be resolved later once we have `query` and `stage-number.`
-  - Three arity: return the join field expression immediately."
-  ([x]
-   (fn [query stage-number]
-     (join-condition query stage-number x)))
-  ([query stage-number x]
-   (->arg query stage-number x)))
-
-(mu/defn join-condition :- [:or
-                            fn?
-                            ::lib.schema.expression/boolean]
-  "Create a MBQL condition expression to include in the `:conditions` in a join map.
-
-  - One arity: return a function that will be resolved later once we have `query` and `stage-number.`
-  - Three arity: return the join condition expression immediately."
-  ([x]
-   (fn [query stage-number]
-     (join-condition query stage-number x)))
-  ([query stage-number x]
-   (->arg query stage-number x)))
-
-=======
->>>>>>> a442c05c
 (defn join-clause
   "Create an MBQL join map from something that can conceptually be joined against. A `Table`? An MBQL or native query? A
   Saved Question? You should be able to join anything, and this should return a sensible MBQL join map."
@@ -284,13 +232,9 @@
 (defmethod with-join-fields-method :dispatch-type/fn
   [f fields]
   (fn [query stage-number]
-<<<<<<< HEAD
-    (with-join-fields-method (f query stage-number) (mapv #(join-field query stage-number %) fields))))
-=======
     (with-join-fields-method (f query stage-number) (if (keyword? fields)
                                                       fields
                                                       (mapv #(lib.common/->op-arg query stage-number %) fields)))))
->>>>>>> a442c05c
 
 (defmethod with-join-fields-method :mbql/join
   [join fields]
@@ -343,10 +287,5 @@
 
 (mu/defn join-conditions :- ::lib.schema.join/conditions
   "Get all join conditions for the given join"
-  [join :- ::lib.schema.join/join]
-  (:conditions join))
-
-(mu/defn join-conditions :- ::lib.schema.join/conditions
-  "Get all join conditions for the given join"
-  [join :- ::lib.schema.join/join]
-  (:conditions join))+  [j :- ::lib.schema.join/join]
+  (:conditions j))