--- conflicted
+++ resolved
@@ -8,29 +8,20 @@
 import _ from "underscore";
 
 import TitleAndDescription from "metabase/components/TitleAndDescription";
-<<<<<<< HEAD
 import {
   FixedWidthContainer,
   ParametersFixedWidthContainer,
 } from "metabase/dashboard/components/Dashboard/Dashboard.styled";
 import { parseHashOptions } from "metabase/lib/browser";
-import { isWithinIframe, initializeIframeResizer } from "metabase/lib/dom";
-import { useDispatch } from "metabase/lib/redux";
-=======
-
-import { getSetting } from "metabase/selectors/settings";
 import {
-  isWithinIframe,
   initializeIframeResizer,
   isSmallScreen,
+  isWithinIframe,
 } from "metabase/lib/dom";
-import { parseHashOptions } from "metabase/lib/browser";
-
-import { getVisibleParameters } from "metabase/parameters/utils/ui";
-import SyncedParametersList from "metabase/parameters/components/SyncedParametersList/SyncedParametersList";
->>>>>>> d2856e4d
+import { useDispatch } from "metabase/lib/redux";
 import { FilterApplyButton } from "metabase/parameters/components/FilterApplyButton";
 import SyncedParametersList from "metabase/parameters/components/SyncedParametersList/SyncedParametersList";
+import { getVisibleParameters } from "metabase/parameters/utils/ui";
 import { setOptions } from "metabase/redux/embed";
 import { getSetting } from "metabase/selectors/settings";
 import type Question from "metabase-lib/Question";
@@ -43,21 +34,21 @@
 } from "metabase-types/api";
 import type { State } from "metabase-types/store";
 
+import "./EmbedFrame.css";
 import type { FooterVariant } from "./EmbedFrame.styled";
 import {
+  ActionButtonsContainer,
+  Body,
+  ContentContainer,
+  DashboardTabsContainer,
+  Footer,
+  Header,
+  ParametersWidgetContainer,
   Root,
-  ContentContainer,
-  Header,
-  Body,
-  ParametersWidgetContainer,
-  Footer,
-  ActionButtonsContainer,
+  Separator,
   TitleAndDescriptionContainer,
-  Separator,
-  DashboardTabsContainer,
 } from "./EmbedFrame.styled";
 import LogoBadge from "./LogoBadge";
-import "./EmbedFrame.css";
 
 type ParameterValues = Record<ParameterId, ParameterValueOrArray>;
 
