--- conflicted
+++ resolved
@@ -16,20 +16,12 @@
     cy.wait("@getPinnedItems");
     cy.wait("@getCardQuery");
 
-<<<<<<< HEAD
     cy.icon("chevronright").click();
-    cy.findByText("Rows 5-8 of first 2000").should("be.visible");
-
-    cy.icon("chevronleft").click();
-    cy.findByText("Rows 1-4 of first 2000").should("be.visible");
-=======
-    cy.icon("triangle_right").click();
     // eslint-disable-next-line no-unscoped-text-selectors -- deprecated usage
     cy.findByText("Rows 4-6 of first 2000").should("be.visible");
 
-    cy.icon("triangle_left").click();
+    cy.icon("chevronright").click();
     // eslint-disable-next-line no-unscoped-text-selectors -- deprecated usage
     cy.findByText("Rows 1-3 of first 2000").should("be.visible");
->>>>>>> 125b5e60
   });
 });