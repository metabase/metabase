--- conflicted
+++ resolved
@@ -1,13 +1,9 @@
 import type { ReactNode } from "react";
 
+import { isNotNull } from "metabase/lib/types";
 import { extractCollectionId } from "metabase/lib/urls";
-<<<<<<< HEAD
 
-import CollectionContent from "../../containers/CollectionContent";
-=======
-import { isNotNull } from "metabase/lib/types";
 import { CollectionContent } from "../CollectionContent";
->>>>>>> d2856e4d
 
 export interface CollectionLandingProps {
   params: CollectionLandingParams;
