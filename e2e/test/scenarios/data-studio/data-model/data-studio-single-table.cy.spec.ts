import { WRITABLE_DB_ID } from "e2e/support/cypress_data";

const { H } = cy;
const { TablePicker } = H.DataModel;

interface MetadataResponse {
  updated_at: string;
  data_layer: string;
  view_count: number;
}

describe("Table editing", () => {
  beforeEach(() => {
    H.resetSnowplow();
    H.restore();
    cy.signInAsAdmin();
    H.activateToken("bleeding-edge");
    cy.intercept("GET", "/api/database?*").as("databases");
    cy.intercept("GET", "/api/database/*/schemas?*").as("schemas");
    cy.intercept("GET", "/api/table/*/query_metadata*").as("metadata");
    cy.intercept("GET", "/api/database/*/schema/*").as("schema");
    cy.intercept("POST", "/api/dataset*").as("dataset");
    cy.intercept("GET", "/api/field/*/values").as("fieldValues");
    cy.intercept("PUT", "/api/field/*", cy.spy().as("updateFieldSpy")).as(
      "updateField",
    );
    cy.intercept("PUT", "/api/table/*/fields/order").as("updateFieldOrder");
    cy.intercept("POST", "/api/field/*/values").as("updateFieldValues");
    cy.intercept("POST", "/api/field/*/dimension").as("updateFieldDimension");
    cy.intercept("PUT", "/api/table").as("updateTables");
    cy.intercept("PUT", "/api/table/*").as("updateTable");
    cy.intercept("POST", "/api/ee/data-studio/table/publish-table").as(
      "publishTables",
    );
    cy.intercept("POST", "/api/ee/data-studio/table/unpublish-table").as(
      "unpublishTables",
    );
  });

  it("should display metadata information", { tags: ["@external"] }, () => {
    H.restore("mysql-8");
    H.activateToken("bleeding-edge");
    H.DataModel.visitDataStudio();
    TablePicker.getDatabase("QA MySQL8").click();
    TablePicker.getTable("Orders").click();

    cy.wait<MetadataResponse>("@metadata").then(({ response }) => {
      const updatedAt = response?.body.updated_at ?? "";
      const expectedDate = new Date(updatedAt).toLocaleString();
      const viewCount = response?.body.view_count ?? 0;

      cy.findByLabelText("Name in the database").should("have.text", "ORDERS");
      cy.findByLabelText("Last updated at").should("have.text", expectedDate);
      cy.findByLabelText("View count").should("have.text", viewCount);
      cy.findByLabelText("Est. row count").should("not.exist");
      cy.findByLabelText("Dependencies").should("have.text", "0");
      cy.findByLabelText("Dependents").should("have.text", "0");

      H.DataModel.TableSection.get()
        .findByRole("link", { name: "Dependency graph" })
        .click();
      cy.findByRole("heading", { name: "Dependency graph" }).should(
        "be.visible",
      );
    });
  });

  it(
    "should publish a single table to a collection and unpublish",
    { tags: ["@external"] },
    () => {
      H.restore("mysql-8");
      H.activateToken("bleeding-edge");
      H.DataModel.visitDataStudio();
      TablePicker.getDatabase("QA MySQL8").click();
      TablePicker.getTable("Orders").click();

      cy.log("publish the table and verify it's published");
      cy.findByRole("button", { name: /Publish/ }).click();
      H.modal().button("Create my Library and publish").click();
      cy.wait("@publishTables");
      H.undoToast().within(() => {
        cy.findByText("Published").should("be.visible");
        cy.findByRole("button", { name: /Go to Data/ }).click();
      });
<<<<<<< HEAD
      H.DataStudio.Modeling.tableItem("Orders").should("be.visible");
=======

      cy.findByRole("button", { name: /Publish/ }).click();
      H.pickEntity({
        tab: "Collections",
        path: ["Our analytics"],
      });
      cy.findByRole("button", { name: /Publish here/ }).click();

      cy.wait<PublishModelResponse>("@publishModel").then(() => {
        H.undoToast().within(() => {
          cy.findByText("Published").should("be.visible");
          cy.findByRole("button", { name: /See it/ }).click();
        });
        cy.findByTestId("head-crumbs-container").within(() => {
          cy.findByText("Our analytics").should("be.visible");
          cy.findByText("Model based on ORDERS").should("be.visible");
        });
      });

      H.expectUnstructuredSnowplowEvent({
        event: "data_studio_table_published",
      });

      // Should not show info modal again
>>>>>>> 7a98f93a
      cy.go("back");

      cy.log("unpublish the table and verify it's unpublished");
      cy.findByRole("button", { name: /Unpublish/ }).click();
      H.modal().button("Unpublish").click();
      cy.wait("@unpublishTables");
      H.DataStudio.nav().findByLabelText("Modeling").click();
      H.DataStudio.ModelingSidebar.collectionsTree().findByText("Data").click();
      H.DataStudio.Modeling.collectionPage()
        .findByText("No tables or models yet")
        .should("be.visible");
    },
  );

  it("should allow to edit attributes", { tags: ["@external"] }, () => {
    H.restore("postgres-12");
    H.activateToken("bleeding-edge");
    H.DataModel.visitDataStudio();
    TablePicker.getDatabase("QA Postgres12").click();
    TablePicker.getTable("Orders").click();

    H.selectHasValue("Owner", "Unspecified").click();
    H.selectDropdown().contains("Bobby Tables").click();
    H.undoToastListContainer()
      .findByText("Table owner updated")
      .should("be.visible");

    H.selectHasValue("Visibility type", "Bronze").click();
    H.selectDropdown().contains("Gold").click();
    H.undoToastListContainer()
      .findByText("Table visibility type updated")
      .should("be.visible");

    H.selectHasValue("Entity type", "Transaction").click();
    H.selectDropdown().contains("Person").click();
    H.undoToastListContainer()
      .findByText("Entity type updated")
      .should("be.visible");

    H.selectHasValue("Source", "Unspecified").click();
    H.selectDropdown().contains("Ingested").click();
    H.undoToastListContainer()
      .findByText("Table data source updated")
      .should("be.visible");

    // navigate away and back
    TablePicker.getTable("Products").click();
    TablePicker.getTable("Orders").click();

    H.selectHasValue("Owner", "Bobby Tables");
    H.selectHasValue("Visibility type", "Gold");
    H.selectHasValue("Entity type", "Person");
    H.selectHasValue("Source", "Ingested");
  });

  it(
    "transform-created table should have link and disabled source edit",
    { tags: ["@external"] },
    () => {
      H.restore("postgres-writable");
      H.activateToken("bleeding-edge");
      H.resetTestTable({ type: "postgres", table: "many_schemas" });

      const SOURCE_TABLE = "Animals";
      const TARGET_TABLE = "transform_table";
      const TARGET_SCHEMA = "Schema A";
      const TRANSFORM_TABLE_DISPLAY_NAME = "Transform Table";
      const TRANSFORM_NAME = "Test transform for animals";

      H.resyncDatabase({ dbId: WRITABLE_DB_ID, tableName: SOURCE_TABLE });

      // Create and run a transform to create a table
      H.createAndRunMbqlTransform({
        sourceTable: SOURCE_TABLE,
        targetTable: TARGET_TABLE,
        targetSchema: TARGET_SCHEMA,
        name: TRANSFORM_NAME,
      }).then(() => {
        H.DataModel.visitDataStudio();
        TablePicker.getDatabase("Writable Postgres12").click();
        TablePicker.getSchema(TARGET_SCHEMA).click();
        TablePicker.getTable(TRANSFORM_TABLE_DISPLAY_NAME).click();

        cy.findByRole("link", { name: new RegExp(TRANSFORM_NAME) }).should(
          "be.visible",
        );

        H.selectIsDisabled("Source");
      });
    },
  );
});<|MERGE_RESOLUTION|>--- conflicted
+++ resolved
@@ -83,34 +83,10 @@
         cy.findByText("Published").should("be.visible");
         cy.findByRole("button", { name: /Go to Data/ }).click();
       });
-<<<<<<< HEAD
-      H.DataStudio.Modeling.tableItem("Orders").should("be.visible");
-=======
-
-      cy.findByRole("button", { name: /Publish/ }).click();
-      H.pickEntity({
-        tab: "Collections",
-        path: ["Our analytics"],
-      });
-      cy.findByRole("button", { name: /Publish here/ }).click();
-
-      cy.wait<PublishModelResponse>("@publishModel").then(() => {
-        H.undoToast().within(() => {
-          cy.findByText("Published").should("be.visible");
-          cy.findByRole("button", { name: /See it/ }).click();
-        });
-        cy.findByTestId("head-crumbs-container").within(() => {
-          cy.findByText("Our analytics").should("be.visible");
-          cy.findByText("Model based on ORDERS").should("be.visible");
-        });
-      });
-
       H.expectUnstructuredSnowplowEvent({
         event: "data_studio_table_published",
       });
-
-      // Should not show info modal again
->>>>>>> 7a98f93a
+      H.DataStudio.Modeling.tableItem("Orders").should("be.visible");
       cy.go("back");
 
       cy.log("unpublish the table and verify it's unpublished");
