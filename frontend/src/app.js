
import { registerAnalyticsClickListener } from "metabase/lib/analytics";

// Declare app level module which depends on filters, and services
var Metabase = angular.module('metabase', [
    'ngRoute',
    'ngCookies',
    'ui.bootstrap', // bootstrap LIKE widgets via angular directives
    'metabase.auth',
    'metabase.filters',
    'metabase.directives',
    'metabase.controllers',
    'metabase.components',
    'metabase.card',
    'metabase.dashboard',
    'metabase.home',
    'metabase.pulse',
    'metabase.setup',
    'metabase.user',
    'metabase.admin',
    'metabase.admin.databases',
    'metabase.admin.people',
    'metabase.admin.settings',
    'metabase.admin.datamodel',
]);
Metabase.config(['$routeProvider', '$locationProvider', function($routeProvider, $locationProvider) {
    $locationProvider.html5Mode({
        enabled: true,
        requireBase: false
    });

    $routeProvider.when('/unauthorized/', {
        templateUrl: '/app/unauthorized.html',
        controller: 'Unauthorized'
    });

    $routeProvider.when('/auth/', {
        redirectTo: function(routeParams, path, search) {
            return '/auth/login';
        }
    });

    $routeProvider.when('/admin/', {
        redirectTo: function(routeParams, path, search) {
            return '/admin/settings';
        }
    });

    // TODO: we need an appropriate homepage or something to show in this situation
    $routeProvider.otherwise({
        templateUrl: '/app/not_found.html',
        controller: 'NotFound'
    });
}]);

Metabase.run(["AppState", function(AppState) {
    // initialize app state
    AppState.init();

<<<<<<< HEAD
    document.body.ondragover = function () {
        this.className = "drophover";
        return false;
    };
    document.body.ondragleave =
    document.body.ondragend = function () {
        this.className = "";
        return false;
    };
    document.body.ondrop = function (e) {
        this.className = "";
        e.preventDefault();

        var xhr = new XMLHttpRequest();
        xhr.open('POST', '/api/upload/upload_table');
        xhr.onload = function() {
            let result = JSON.parse(xhr.responseText);
            window.location = "/q?db=" + result.db + "&table=" + result.table;
        };
        xhr.send(e.dataTransfer.files[0]);
    }
=======
    // start our analytics click listener
    registerAnalyticsClickListener();
>>>>>>> 814d2c76
}]);<|MERGE_RESOLUTION|>--- conflicted
+++ resolved
@@ -57,7 +57,6 @@
     // initialize app state
     AppState.init();
 
-<<<<<<< HEAD
     document.body.ondragover = function () {
         this.className = "drophover";
         return false;
@@ -79,8 +78,7 @@
         };
         xhr.send(e.dataTransfer.files[0]);
     }
-=======
+
     // start our analytics click listener
     registerAnalyticsClickListener();
->>>>>>> 814d2c76
 }]);