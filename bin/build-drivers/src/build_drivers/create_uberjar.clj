(ns build-drivers.create-uberjar
  (:require [build-drivers.common :as c]
            [clojure.java.io :as io]
            [clojure.tools.deps.alpha :as deps]
            [clojure.tools.deps.alpha.util.dir :as deps.dir]
            [colorize.core :as colorize]
            [hf.depstar.api :as depstar]
            [metabuild-common.core :as u]))

(defn driver-basis [driver edition]
  (let [edn (c/driver-edn driver edition)]
    (binding [deps.dir/*the-dir* (io/file (c/driver-project-dir driver))]
      (deps/calc-basis edn))))

(defonce metabase-core-edn
  (deps/merge-edns
   ((juxt :root-edn :project-edn)
    (deps/find-edn-maps (u/filename u/project-root-directory "deps.edn")))))

(defonce metabase-core-basis
  (binding [deps.dir/*the-dir* (io/file u/project-root-directory)]
    (deps/calc-basis metabase-core-edn)))

(defonce metabase-core-provided-libs
  (set (keys (:libs metabase-core-basis))))

<<<<<<< HEAD
(defn- driver-parents [driver edition]
  (when-let [parents (not-empty (:metabase.build-driver/parents (c/driver-edn driver edition)))]
=======
(defn driver-parents [driver edition]
  (when-let [parents (not-empty (:metabase.driver/parents (c/driver-edn driver edition)))]
>>>>>>> 65932665
    (u/announce "Driver has parent drivers %s" (pr-str parents))
    parents))

(defn- parent-provided-libs [driver edition]
  (into {} (for [parent (driver-parents driver edition)
                 lib    (keys (:libs (driver-basis parent edition)))]
             [lib parent])))

(defn- provided-libs
  "Return a map of lib -> provider, where lib is a symbol like `com.h2database/h2` and provider is either
  `metabase-core` or the parent driver that provided that lib."
  [driver edition]
  (into (parent-provided-libs driver edition)
        (map (fn [lib]
               [lib 'metabase-core]))
        metabase-core-provided-libs))

(defn remove-provided-libs [basis driver edition]
  (let [provided-lib->provider (into {}
                                     (filter (fn [[lib]]
                                               (get-in basis [:libs lib])))
                                     (provided-libs driver edition))]
    ;; log which libs we're including and excluding.
    (doseq [lib (sort (keys (:libs basis)))]
      (u/announce (if-let [provider (get provided-lib->provider lib)]
                    (format "SKIP %%45s (provided by %s)" provider)
                    "INCLUDE %s")
                  (colorize/yellow lib)))
    ;; now remove the provide libs from `:classpath`, `:classpath-roots`, and `:libs`
    (let [provided-libs-set  (into #{} (keys provided-lib->provider))
          provided-paths-set (into #{} (mapcat #(get-in basis [:libs % :paths])) provided-libs-set)]
      (-> basis
          (update :classpath-roots #(vec (remove provided-paths-set %)))
          (update :libs            #(into {} (remove (fn [[lib]] (provided-libs-set lib))) %))
          (update :classpath       #(into {} (remove (fn [[path]] (provided-paths-set path))) %))))))

(defn- uberjar-basis [driver edition]
  (u/step "Determine which dependencies to include"
    (-> (driver-basis driver edition)
        (remove-provided-libs driver edition)
        ;; remove unneeded keys so Depstar doesn't try to do anything clever and resolve them
        (dissoc :deps :aliases :mvn/repos))))

(defn create-uberjar! [driver edition]
  (u/step (format "Write %s %s uberjar -> %s" driver edition (c/driver-jar-destination-path driver))
    (let [start-time-ms (System/currentTimeMillis)]
      (depstar/uber
       {:class-dir (c/compiled-source-target-dir driver)
        :uber-file (c/driver-jar-destination-path driver)
        :basis     (uberjar-basis driver edition)})
      (u/announce "Created uberjar in %d ms." (- (System/currentTimeMillis) start-time-ms)))))<|MERGE_RESOLUTION|>--- conflicted
+++ resolved
@@ -24,13 +24,8 @@
 (defonce metabase-core-provided-libs
   (set (keys (:libs metabase-core-basis))))
 
-<<<<<<< HEAD
 (defn- driver-parents [driver edition]
-  (when-let [parents (not-empty (:metabase.build-driver/parents (c/driver-edn driver edition)))]
-=======
-(defn driver-parents [driver edition]
   (when-let [parents (not-empty (:metabase.driver/parents (c/driver-edn driver edition)))]
->>>>>>> 65932665
     (u/announce "Driver has parent drivers %s" (pr-str parents))
     parents))
 
