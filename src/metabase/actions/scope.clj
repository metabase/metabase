--- conflicted
+++ resolved
@@ -26,13 +26,8 @@
     scope
     (let [{:keys [card_id dashboard_id]} (t2/select-one [:model/DashboardCard :card_id :dashboard_id]
                                                         (:dashcard-id scope))]
-<<<<<<< HEAD
-      (merge {:card-id      (or card_id missing-id)
-              :dashboard-id (or dashboard_id missing-id)}
-=======
       (merge {:dashboard-id (or dashboard_id missing-id)}
              (when card_id {:card-id card_id})
->>>>>>> 029b0189
              scope))))
 
 (defn- hydrate-from-card [scope card-id]
