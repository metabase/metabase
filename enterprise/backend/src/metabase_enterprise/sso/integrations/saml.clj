(ns metabase-enterprise.sso.integrations.saml
  "Implementation of the SAML backend for SSO.

  # The basic flow of of a SAML login is:

  1. User attempts to access some `url` but is not authenticated.

  2. User is redirected to `GET /auth/sso`.

  3. Metabase issues another redirect to the identity provider URI.

  4. User logs into their identity provider (i.e. Auth0).

  5. Identity provider POSTs to Metabase with successful auth info.

  6. Metabase parses/validates the SAML response.

  7. Metabase inits the user session, responds with a redirect to back to the original `url`.

  # The basic flow of a SAML logout is:

  1. A SSO SAML User clicks Sign Out.

  2. Metabase issues a redirect to the client with a LogoutRequest to the identity provider.

  3. Client forwards the request to the identity provider.

  4. Identity provider logs the user out + redirects client back to Metabase with a LogoutResponse.

  5. Metabase checks for successful LogoutResponse, clears the user's session, and responds to the client with a redirect to the home page."
  (:require
   [clojure.string :as str]
   [java-time.api :as t]
   [medley.core :as m]
   [metabase-enterprise.sso.api.interface :as sso.i]
<<<<<<< HEAD
   [metabase-enterprise.sso.integrations.saml-utils :as saml-utils]
   [metabase-enterprise.sso.integrations.sso-settings :as sso-settings]
   [metabase-enterprise.sso.integrations.sso-utils :as sso-utils]
   [metabase-enterprise.sso.integrations.token-utils :as token-utils]
=======
   [metabase-enterprise.sso.integrations.sso-utils :as sso-utils]
   [metabase-enterprise.sso.settings :as sso-settings]
>>>>>>> d40df5ea
   [metabase.api.common :as api]
   [metabase.channel.urls :as urls]
   [metabase.premium-features.core :as premium-features]
   [metabase.request.core :as request]
   [metabase.session.core :as session]
   [metabase.sso.core :as sso]
   [metabase.system.core :as system]
   [metabase.util :as u]
   [metabase.util.i18n :refer [trs tru]]
   [metabase.util.log :as log]
   [metabase.util.malli :as mu]
   [metabase.util.malli.schema :as ms]
   [ring.util.response :as response]
   [saml20-clj.core :as saml]
   [toucan2.core :as t2]))

(set! *warn-on-reflection* true)

(defn- group-names->ids
  "Translate a user's group names to a set of MB group IDs using the configured mappings"
  [group-names]
  (->> (cond-> group-names (string? group-names) vector)
       (map keyword)
       (mapcat (sso-settings/saml-group-mappings))
       set))

(defn- all-mapped-group-ids
  "Returns the set of all MB group IDs that have configured mappings"
  []
  (-> (sso-settings/saml-group-mappings)
      vals
      flatten
      set))

(defn sync-groups!
  "Sync a user's groups based on mappings configured in the SAML settings"
  [user group-names]
  (when (sso-settings/saml-group-sync)
    (when group-names
      (sso/sync-group-memberships! user
                                   (group-names->ids group-names)
                                   (all-mapped-group-ids)))))

(mu/defn- fetch-or-create-user! :- [:maybe [:map [:key ms/UUIDString]]]
  "Returns a Session for the given `email`. Will create the user if needed."
  [{:keys [first-name last-name email group-names user-attributes device-info]}]
  (when-not (sso-settings/saml-enabled)
    (throw (IllegalArgumentException. (tru "Can''t create new SAML user when SAML is not enabled"))))
  (when-not email
    (throw (ex-info (str (tru "Invalid SAML configuration: could not find user email.")
                         " "
                         (tru "We tried looking for {0}, but couldn''t find the attribute."
                              (sso-settings/saml-attribute-email))
                         " "
                         (tru "Please make sure your SAML IdP is properly configured."))
                    {:status-code 400, :user-attributes (keys user-attributes)})))
  (let [new-user {:first_name       first-name
                  :last_name        last-name
                  :email            email
                  :sso_source       :saml
                  :login_attributes user-attributes}]
    (when-let [user (or (sso-utils/fetch-and-update-login-attributes! new-user)
                        (sso-utils/check-user-provisioning :saml)
                        (sso-utils/create-new-sso-user! new-user))]
      (sync-groups! user group-names)
      (session/create-session! :sso user device-info))))

;;;;;;;;;;;;;;;;;;;;;;;;;;;;;;;;;;;;;;;;;;;;;;;;;;;;;;;;;;;;;;;;;;;;;;;;;;;;;;;;;;;;;;;;;;;;;;;;;
;;
;; SAML route supporting functions
;;
;;;;;;;;;;;;;;;;;;;;;;;;;;;;;;;;;;;;;;;;;;;;;;;;;;;;;;;;;;;;;;;;;;;;;;;;;;;;;;;;;;;;;;;;;;;;;;;;;

(defn- acs-url []
  (str (system/site-url) "/auth/sso"))

(defn sp-cert-keystore-details
  "Build a certificate store map usable by the saml20-clj library."
  []
  (when-let [path (sso-settings/saml-keystore-path)]
    (when-let [password (sso-settings/saml-keystore-password)]
      (when-let [key-name (sso-settings/saml-keystore-alias)]
        {:filename path
         :password password
         :alias    key-name}))))

(defn- check-saml-enabled []
  (api/check (sso-settings/saml-enabled)
             [400 (tru "SAML has not been enabled and/or configured")]))

(defn construct-redirect-url
  "Constructs a redirect URL from request parameters.
   Parameters:
   - req: The request object containing params, headers, etc.
   Returns: The constructed redirect URL with appropriate query parameters"
  [req]
  (let [redirect (get-in req [:params :redirect])
        origin (get-in req [:headers "origin"])
        embedding-sdk-header? (sso-utils/is-embedding-sdk-header? req)]
    (cond
      ;; Case 1: Embedding SDK header is present - use ACS URL with token and origin
      embedding-sdk-header?
      (str (acs-url) "?token=" (token-utils/generate-token) "&origin=" (java.net.URLEncoder/encode ^String origin "UTF-8"))

      ;; Case 2: No redirect parameter
      (nil? redirect)
      (do
        (log/warn "Warning: expected `redirect` param, but none is present")
        (system/site-url))

      ;; Case 3: Redirect is a relative URI
      (sso-utils/relative-uri? redirect)
      (str (system/site-url) redirect)

      ;; Case 4: Redirect is an absolute URI
      :else
      redirect)))

(defmethod sso.i/sso-get :saml
  ;; Initial call that will result in a redirect to the IDP along with information about how the IDP can authenticate
  ;; and redirect them back to us
  [req]
  (premium-features/assert-has-feature :sso-saml (tru "SAML-based authentication"))
  (check-saml-enabled)
  (let [redirect (get-in req [:params :redirect])
        _ (prn (:headers req))
        embedding-sdk-header? (sso-utils/is-embedding-sdk-header? req)
        redirect-url (construct-redirect-url req)]
    (sso-utils/check-sso-redirect redirect)
    (try
      (let [idp-url     (sso-settings/saml-identity-provider-uri)
            relay-state (u/encode-base64 redirect-url)
            response    (saml/idp-redirect-response {:request-id       (str "id-" (random-uuid))
                                                     :sp-name          (sso-settings/saml-application-name)
                                                     :issuer           (sso-settings/saml-application-name)
                                                     :acs-url          (acs-url)
                                                     :idp-url          idp-url
                                                     :credential       (sp-cert-keystore-details)
                                                     :relay-state      relay-state
                                                     :protocol-binding :post})]
        (if embedding-sdk-header?
          {:status 200
           :body  {:url (get-in response [:headers "location"])
                   :method "saml"}
           :headers {"Content-Type" "application/json"}}
          response))
      (catch Throwable e
        (let [msg (trs "Error generating SAML request")]
          (log/error e msg)
          (throw (ex-info msg {:status-code 500} e)))))))

(defn- idp-cert
  []
  (or (sso-settings/saml-identity-provider-certificate)
      (throw (ex-info (str (tru "Unable to log in: SAML IdP certificate is not set."))
                      {:status-code 500}))))

(defn- unwrap-user-attributes
  "For some reason all of the user attributes coming back from the saml library are wrapped in a list, instead of 'Oisin',
  it's ('Oisin'). This function discards the list if there's just a single item in it."
  [m]
  (m/map-vals (fn [maybe-coll]
                (if (and (coll? maybe-coll)
                         (= 1 (count maybe-coll)))
                  (first maybe-coll)
                  maybe-coll))
              m))

(defn- saml-response->attributes [saml-response]
  (let [assertions (saml/assertions saml-response)
        attrs      (-> assertions first :attrs unwrap-user-attributes)]
    (when-not attrs
      (throw (ex-info (str (tru "Unable to log in: SAML info does not contain user attributes."))
                      {:status-code 401})))
    attrs))

(defn- process-relay-state-params
  "Process the RelayState to extract continue URL and related parameters"
  [relay-state]
  (let [continue-url (u/ignore-exceptions
                       (when-let [s (some-> relay-state u/decode-base64)]
                         (when-not (str/blank? s)
                           s)))
        ;; Extract token value from URL parameter
        token-value (when continue-url
                      (second (re-find #"[?&]token=([^&]+)" continue-url)))
        ;; Check if token is valid using token-utils
        token-valid? (when token-value
                       (token-utils/validate-token token-value))
        ;; Remove token parameter
        url-without-token (when continue-url
                            (str/replace continue-url #"[?&]token=[^&]+(&|$)" "$1"))
        ;; Extract origin parameter
        origin-param (when url-without-token
                       (second (re-find #"[?&]origin=([^&]+)" url-without-token)))
        origin (if origin-param
                 (try
                   (java.net.URLDecoder/decode ^String origin-param "UTF-8")
                   (catch Exception _
                     "*"))
                 "*")
        ;; Remove origin parameter
        clean-continue-url (if (and url-without-token origin-param)
                             (str/replace url-without-token #"[?&]origin=[^&]+(&|$)" "$1")
                             url-without-token)]
    {:continue-url continue-url
     :token-value token-value
     :token-valid? token-valid?
     :clean-continue-url clean-continue-url
     :origin origin}))

(defmethod sso.i/sso-post :saml
  ;; Does the verification of the IDP's response and 'logs the user in'. The attributes are available in the response:
  ;; `(get-in saml-info [:assertions :attrs])
  [{:keys [params], :as request}]
  (premium-features/assert-has-feature :sso-saml (tru "SAML-based authentication"))
  (check-saml-enabled)
  ;; Process continue URL and extract needed parameters
  (let [{:keys [continue-url token-value token-valid? clean-continue-url origin]} (process-relay-state-params (:RelayState params))]
    ;; Check if token is present but not valid
    (when (and token-value (not token-valid?))
      (throw (ex-info (tru "Invalid authentication token")
                      {:status-code 401})))

    (sso-utils/check-sso-redirect continue-url)
    (try
      (let [saml-response (saml/validate-response request
                                                  {:idp-cert (idp-cert)
                                                   :sp-private-key (sp-cert-keystore-details)
                                                   :acs-url (acs-url)
                                                   ;; remove :in-response-to validation since we're not
                                                   ;; tracking that in metabase
                                                   :response-validators [:issuer
                                                                         :signature
                                                                         :require-authenticated]
                                                   :assertion-validators [:signature
                                                                          :recipient
                                                                          :not-on-or-after
                                                                          :not-before
                                                                          :address
                                                                          :issuer]
                                                   :issuer (sso-settings/saml-identity-provider-issuer)})
            attrs         (saml-response->attributes saml-response)
            email         (get attrs (sso-settings/saml-attribute-email))
            first-name    (get attrs (sso-settings/saml-attribute-firstname))
            last-name     (get attrs (sso-settings/saml-attribute-lastname))
            groups        (get attrs (sso-settings/saml-attribute-group))
            session       (fetch-or-create-user!
                           {:first-name      first-name
                            :last-name       last-name
                            :email           email
                            :group-names     groups
                            :user-attributes attrs
                            :device-info     (request/device-info request)})
            response      (response/redirect (or continue-url (system/site-url)))]
        (if token-value
          (saml-utils/create-token-response session origin clean-continue-url)
          (request/set-session-cookies request response session (t/zoned-date-time (t/zone-id "GMT")))))
      (catch Throwable e
        (log/error e "SAML response validation failed")
        (throw (ex-info (tru "Unable to log in: SAML response validation failed")
                        {:status-code 401}
                        e))))))

(defmethod sso.i/sso-handle-slo :saml
  [{:keys [cookies] :as req}]
  (if (sso-settings/saml-slo-enabled)
    (let [idp-cert (or (sso-settings/saml-identity-provider-certificate)
                       (throw (ex-info (str (tru "Unable to handle logout: SAML IdP certificate is not set."))
                                       {:status-code 500})))
          response (saml/validate-logout req
                                         {:idp-cert idp-cert
                                          :issuer (sso-settings/saml-identity-provider-issuer)
                                          :response-validators [:signature :require-authenticated :issuer]})]
      (if-let [metabase-session-key (and (saml/logout-success? response) (get-in cookies [request/metabase-session-cookie :value]))]
        (do
          (t2/delete! :model/Session {:where [:or [:= (session/hash-session-key metabase-session-key) :key_hashed] [:= metabase-session-key :id]]})
          (request/clear-session-cookie (response/redirect (urls/site-url))))
        {:status 500 :body "SAML logout failed."}))
    (log/warn "SAML SLO is not enabled, not continuing Single Log Out flow.")))<|MERGE_RESOLUTION|>--- conflicted
+++ resolved
@@ -33,15 +33,10 @@
    [java-time.api :as t]
    [medley.core :as m]
    [metabase-enterprise.sso.api.interface :as sso.i]
-<<<<<<< HEAD
    [metabase-enterprise.sso.integrations.saml-utils :as saml-utils]
-   [metabase-enterprise.sso.integrations.sso-settings :as sso-settings]
    [metabase-enterprise.sso.integrations.sso-utils :as sso-utils]
    [metabase-enterprise.sso.integrations.token-utils :as token-utils]
-=======
-   [metabase-enterprise.sso.integrations.sso-utils :as sso-utils]
    [metabase-enterprise.sso.settings :as sso-settings]
->>>>>>> d40df5ea
    [metabase.api.common :as api]
    [metabase.channel.urls :as urls]
    [metabase.premium-features.core :as premium-features]
