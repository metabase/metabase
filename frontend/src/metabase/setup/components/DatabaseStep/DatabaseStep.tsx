<<<<<<< HEAD
import { useCallback } from "react";
=======
>>>>>>> 1f7e261e
import { t } from "ttag";
import { updateIn } from "icepick";
import { useDispatch, useSelector } from "metabase/lib/redux";
import DatabaseForm from "metabase/databases/containers/DatabaseForm";
import { DatabaseData } from "metabase-types/api";
import { InviteInfo } from "metabase-types/store";
import {
  selectStep,
  skipDatabase,
  submitDatabase,
  submitUserInvite,
  updateDatabaseEngine,
} from "../../actions";
import { DATABASE_STEP } from "../../constants";
import {
  getDatabase,
  getDatabaseEngine,
  getInvite,
  getIsEmailConfigured,
  getIsSetupCompleted,
  getIsStepActive,
  getIsStepCompleted,
  getUser,
} from "../../selectors";
import { ActiveStep } from "../ActiveStep";
import { InactiveStep } from "../InvactiveStep";
import { InviteUserForm } from "../InviteUserForm";
import { SetupSection } from "../SetupSection";
import { StepDescription } from "./DatabaseStep.styled";

export const DatabaseStep = (): JSX.Element => {
  const user = useSelector(getUser);
  const database = useSelector(getDatabase);
  const engine = useSelector(getDatabaseEngine);
  const invite = useSelector(getInvite);
  const isEmailConfigured = useSelector(getIsEmailConfigured);
  const isStepActive = useSelector(state =>
    getIsStepActive(state, DATABASE_STEP),
  );
  const isStepCompleted = useSelector(state =>
    getIsStepCompleted(state, DATABASE_STEP),
  );
  const isSetupCompleted = useSelector(getIsSetupCompleted);
  const dispatch = useDispatch();

  const handleEngineChange = (engine?: string) => {
    dispatch(updateDatabaseEngine(engine));
  };

  const handleDatabaseSubmit = async (database: DatabaseData) => {
    try {
      await dispatch(submitDatabase(database)).unwrap();
    } catch (error) {
      throw getSubmitError(error);
    }
  };

  const handleInviteSubmit = (invite: InviteInfo) => {
    dispatch(submitUserInvite(invite));
  };

  const handleStepSelect = () => {
    dispatch(selectStep(DATABASE_STEP));
  };

  const handleStepCancel = () => {
    dispatch(skipDatabase(engine));
  };

  if (!isStepActive) {
    return (
      <InactiveStep
        title={getStepTitle(database, invite, isStepCompleted)}
        label={3}
        isStepCompleted={isStepCompleted}
        isSetupCompleted={isSetupCompleted}
        onStepSelect={handleStepSelect}
      />
    );
  }

  return (
    <ActiveStep
      title={getStepTitle(database, invite, isStepCompleted)}
      label={3}
    >
      <StepDescription>
        <div>{t`Are you ready to start exploring your data? Add it below.`}</div>
        <div>{t`Not ready? Skip and play around with our Sample Database.`}</div>
      </StepDescription>
      <DatabaseForm
        initialValues={database}
        onSubmit={handleDatabaseSubmit}
        onEngineChange={handleEngineChange}
        onCancel={handleStepCancel}
      />
      {isEmailConfigured && (
        <SetupSection
          title={t`Need help connecting to your data?`}
          description={t`Invite a teammate. We’ll make them an admin so they can configure your database. You can always change this later on.`}
        >
          <InviteUserForm
            user={user}
            invite={invite}
            onSubmit={handleInviteSubmit}
          />
        </SetupSection>
      )}
    </ActiveStep>
  );
};

const getStepTitle = (
  database: DatabaseData | undefined,
  invite: InviteInfo | undefined,
  isStepCompleted: boolean,
): string => {
  if (!isStepCompleted) {
    return t`Add your data`;
  } else if (database) {
    return t`Connecting to ${database.name}`;
  } else if (invite) {
    return t`I'll invite a teammate to connect the database`;
  } else {
    return t`I'll add my own data later`;
  }
};

const getSubmitError = (error: unknown): unknown => {
  return updateIn(error, ["data", "errors"], errors => ({
    details: errors,
  }));
};<|MERGE_RESOLUTION|>--- conflicted
+++ resolved
@@ -1,7 +1,3 @@
-<<<<<<< HEAD
-import { useCallback } from "react";
-=======
->>>>>>> 1f7e261e
 import { t } from "ttag";
 import { updateIn } from "icepick";
 import { useDispatch, useSelector } from "metabase/lib/redux";
