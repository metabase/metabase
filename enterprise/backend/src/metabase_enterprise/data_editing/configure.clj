(ns metabase-enterprise.data-editing.configure
  (:require
   [malli.core :as mc]
   [medley.core :as m]
   [metabase.actions.core :as actions]
   [metabase.api.common :as api]
   [metabase.models.humanization :as humanization]
   [metabase.util :as u]
   [metabase.util.malli :as mu]
   [metabase.util.malli.registry :as mr]
   [metabase.util.malli.schema :as ms]
   [metabase.warehouse-schema.models.table :as table]
   [toucan2.core :as t2]))

(defn- merge-option
  [entry-schema new-options]
  (if (= 2 (count entry-schema))
    (let [[k s] entry-schema]
      [k new-options s])
    (let [[k o s] entry-schema]
      [k (merge o new-options) s])))

;; This schema is Order important, as it'll be the order UI elments will be shown.
(mr/def ::param-configuration
  ;; TODO Yeah, gross. This is currently just mirroring the config in the FE.
  ;; They at least have defined it using a nicer dependently typed way! See ConstantRowActionFieldSettings.
  ;; We could do something like that with malli... but once this stuff is opaque to the frontend, we can go wild and
  ;; make the shape more idiomatically Clojure, and maybe we should just wait until we've finalized the shape.
  [:map {:closed true}
<<<<<<< HEAD
   [:id :string]
   [:configure-details {:optional true} [:sequential [:tuple :keyword :map]]]
   ;; omiited if we have visibility != null
   (merge-option [:display-name :string]
                 {:optional      true
                  ::display-name "Field Name"
                  ::input-type   :text})
   (merge-option [:source-type [:enum "ask-user" "row-data" "constant"]]
                 {:optional      true
                  ::display-name "Source Type"
                  ::default      "ask-user"
                  ::input-type   :dropdown
                  ::options      ["ask-user" "row-data" "constant"]})
   ;; omitted if we have visibility != null
   (merge-option [:source-value :string]
                 {:optional      true
                  ::display-name "Pick column"
                  ::default      nil
                  ::visible-if   [:source-type "row-data"]
                  ::input-type   :column-picker})
   (merge-option [:value [:or :string :int :boolean]]
                 {:optional      true
                  ::display-name "Value"
                  ::input-type   :field-filter
                  ::visible-if   [:source-type "constant"]
                  ::default      nil})
   (merge-option [:editable :boolean] ;; only when visible is true
                 {:optional      true
                  ::descripion   "Can you override"
                  ::display-name "Editable"
                  ::input-type   :select
                  ::vislble-if   [[:source-type "ask-user"] [:source-type "constant"]]
                  ::default      nil})
   (merge-option [:required :boolean] ;; only show when the underline fields is nullable
                 {:optional      true
                  ::description  "Whether this field is required" ;; can't turn off if the underlying field is required
                  ::display-name "Required"
                  ::input-type   :select
                  ::vislble-if   [[:source-type "ask-user"] [:source-type "constant"]]
                  ::default      nil})
   (merge-option [:visible :boolean] ;; can't be false if the field is required
                 {:optional      true
                  ::description  "Whether to show this field value in the form"
                  ::display-name "Visible"
                  ::input-type   :select
                  ::default      true})])

(def ^:private default-configuration-detais
  (for [[k p _s] (mc/children (mr/resolve-schema ::param-configuration))
        :let    [namespaced-opts (m/filter-keys namespace p)]
        :when   (seq namespaced-opts)]
    (-> namespaced-opts
        (update-keys (comp keyword name))
        (assoc :id k))))
=======
   [:id                                 :string]
   [:displayName                        :string]
   ;; omitted if we have visibility != null
   [:sourceType       {:optional true}  [:enum "ask-user" "row-data" "constant"]]
   ;; omitted if we have visibility != null
   [:sourceValueTarget {:optional true} :string]
   ;; would be much nicer if we have a "visible" option rather than this being optional, but just tracking FE
   [:visibility       {:optional true}  [:enum "readonly" "hidden"]]
   ;; should be present if and only if "sourceType" is "constant"
   [:value            {:optional true}  [:or :string :int :boolean]]])
>>>>>>> d8661957

(mr/def ::action-configuration
  [:map {:closed true}
   [:title      :string]
   [:parameters [:sequential ::param-configuration]]])

(mu/defn- configuration-for-saved-action
  [action-id :- pos-int?]
  (let [action (-> (actions/select-action :id action-id
                                          :archived false
                                          {:where [:not [:= nil :model_id]]})
                   api/read-check
                   api/check-404)]
    {:title      (:name action)
     :parameters (for [param (:parameters action)]
<<<<<<< HEAD
                   {:id                (case (:type action)
                                         :query (:slug param)
                                         :implicit (:id param))
                    :source-type       "ask-user"
                    :configure-details default-configuration-detais})}))
=======
                   {:id          (:id param)
                    :displayName (or (:displayName param)
                                     (:display-name param)
                                     (:name param)
                                     (humanization/name->human-readable-name (:slug param)))
                    :sourceType  "ask-user"})}))
>>>>>>> d8661957

;; TODO handle exposing new inputs required by the inner-action
(defn- configuration-for-pending-action [{:keys [param-map] :as action}]
  ;; TODO Delegate to get this
  {:title      (:name action "TODO - depends on existing configuration if already saved, otherwise from the inner action as the default.")
   :parameters (for [[param-id param-settings] param-map]
                 (-> param-settings
                     (assoc :id (name param-id))
                     (update :displayName #(or % (humanization/name->human-readable-name (name param-id))))))})

(mu/defn- configuration-for-table-action
  [table-id :- pos-int?
   action-kw :- :keyword]
  (let [table          (t2/select-one [:model/Table :display_name :field_order] table-id)
        ordered-fields (table/ordered-fields table-id (:field_order table))]
    {:title      (format "%s: %s" (:display_name table) (u/capitalize-en (name action-kw)))
     :parameters (for [field ordered-fields
                       :when (case action-kw
                               :table.row/create (not (:database_is_auto_increment field))
                               :table.row/update true
                               :table.row/delete (isa? (:semantic_type field) :type/PK))]
<<<<<<< HEAD
                   {:id                (:name field)
                    :source            "ask-user"
                    :configure-details default-configuration-detais})}))
=======
                   {:id               (:name field)
                    :displayName      (:display_name field)
                    :sourceType       "ask-user"})}))

(defn- combine-configurations
  [saved-configuration raw-configuration]
  (let [existing-param-ids (set (map :id (:parameters saved-configuration)))]
    {:title      (:title saved-configuration)
     :parameters (concat (:parameters saved-configuration) (remove #(existing-param-ids (:id %)) (:parameters raw-configuration)))}))
>>>>>>> d8661957

(mu/defn configuration :- [:or ::action-configuration [:map [:status ms/PositiveInt]]]
  "Returns configuration needed for a given action."
  [{:keys [action-id action-kw inner-action] :as action}
   scope
   input]
  (if (false? (:configurable action))
    {:status 400, :body "Cannot configure this action"}
    (cond
      ;; Eventually will be put inside a nicely typed :configuration key
      (:param-map action)
      ;; Dynamically incorporate any new options added since we last saved our configuration.
      (combine-configurations (configuration-for-pending-action action)
                              (configuration (dissoc action :param-map) scope input))

      (pos-int? action-id)
      (configuration-for-saved-action action-id)

      (and action-kw (isa? action-kw :table.row/common))
      (configuration-for-table-action (:table-id input (:table-id scope)) action-kw)

      inner-action
      (let [action-id (:action-id inner-action)
            action-kw (:action-kw inner-action)]
        (cond
          (pos-int? action-id)
          (configuration-for-saved-action action-id)
          (and action-kw (isa? action-kw :table.row/common))
          ;; TODO remove assumption that all primitives are table actions
          (configuration-for-table-action (:table-id input (:table-id scope)) action-kw)
          :else (ex-info "Not a supported row action" {:status-code 500 :scope scope :unified action})))

      ;; TODO support data-grid.row and model.row actions (not important yet)
      :else
      (throw (ex-info "Don't know how to handle this action" {:action action, :scope scope})))))<|MERGE_RESOLUTION|>--- conflicted
+++ resolved
@@ -27,7 +27,6 @@
   ;; We could do something like that with malli... but once this stuff is opaque to the frontend, we can go wild and
   ;; make the shape more idiomatically Clojure, and maybe we should just wait until we've finalized the shape.
   [:map {:closed true}
-<<<<<<< HEAD
    [:id :string]
    [:configure-details {:optional true} [:sequential [:tuple :keyword :map]]]
    ;; omiited if we have visibility != null
@@ -82,18 +81,6 @@
     (-> namespaced-opts
         (update-keys (comp keyword name))
         (assoc :id k))))
-=======
-   [:id                                 :string]
-   [:displayName                        :string]
-   ;; omitted if we have visibility != null
-   [:sourceType       {:optional true}  [:enum "ask-user" "row-data" "constant"]]
-   ;; omitted if we have visibility != null
-   [:sourceValueTarget {:optional true} :string]
-   ;; would be much nicer if we have a "visible" option rather than this being optional, but just tracking FE
-   [:visibility       {:optional true}  [:enum "readonly" "hidden"]]
-   ;; should be present if and only if "sourceType" is "constant"
-   [:value            {:optional true}  [:or :string :int :boolean]]])
->>>>>>> d8661957
 
 (mr/def ::action-configuration
   [:map {:closed true}
@@ -109,20 +96,11 @@
                    api/check-404)]
     {:title      (:name action)
      :parameters (for [param (:parameters action)]
-<<<<<<< HEAD
                    {:id                (case (:type action)
                                          :query (:slug param)
                                          :implicit (:id param))
                     :source-type       "ask-user"
                     :configure-details default-configuration-detais})}))
-=======
-                   {:id          (:id param)
-                    :displayName (or (:displayName param)
-                                     (:display-name param)
-                                     (:name param)
-                                     (humanization/name->human-readable-name (:slug param)))
-                    :sourceType  "ask-user"})}))
->>>>>>> d8661957
 
 ;; TODO handle exposing new inputs required by the inner-action
 (defn- configuration-for-pending-action [{:keys [param-map] :as action}]
@@ -144,21 +122,15 @@
                                :table.row/create (not (:database_is_auto_increment field))
                                :table.row/update true
                                :table.row/delete (isa? (:semantic_type field) :type/PK))]
-<<<<<<< HEAD
                    {:id                (:name field)
                     :source            "ask-user"
                     :configure-details default-configuration-detais})}))
-=======
-                   {:id               (:name field)
-                    :displayName      (:display_name field)
-                    :sourceType       "ask-user"})}))
 
 (defn- combine-configurations
   [saved-configuration raw-configuration]
   (let [existing-param-ids (set (map :id (:parameters saved-configuration)))]
     {:title      (:title saved-configuration)
      :parameters (concat (:parameters saved-configuration) (remove #(existing-param-ids (:id %)) (:parameters raw-configuration)))}))
->>>>>>> d8661957
 
 (mu/defn configuration :- [:or ::action-configuration [:map [:status ms/PositiveInt]]]
   "Returns configuration needed for a given action."
