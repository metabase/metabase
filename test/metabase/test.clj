(ns metabase.test
  "The stuff you need to write almost every test, all in one place. Nice!

  (Prefer using `metabase.test` to requiring bits and pieces from these various namespaces going forward, since it
  reduces the cognitive load required to write tests.)"
  (:refer-clojure :exclude [compile])
  (:require
   [clojure.data]
   [clojure.test :refer :all]
   [environ.core :as env]
   [hawk.init]
   [hawk.parallel]
   [humane-are.core :as humane-are]
   [java-time :as t]
   [medley.core :as m]
   [metabase.actions.test-util :as actions.test-util]
   [metabase.config :as config]
   [metabase.driver :as driver]
   [metabase.driver.sql-jdbc.test-util :as sql-jdbc.tu]
   [metabase.driver.sql.query-processor-test-util :as sql.qp-test-util]
   [metabase.email-test :as et]
   [metabase.http-client :as client]
   [metabase.models :refer [PermissionsGroupMembership User]]
   [metabase.models.permissions-group :as perms-group]
   [metabase.query-processor :as qp]
   [metabase.query-processor-test :as qp.test]
   [metabase.query-processor.context :as qp.context]
   [metabase.query-processor.reducible :as qp.reducible]
   [metabase.query-processor.test-util :as qp.test-util]
   [metabase.server.middleware.session :as mw.session]
   [metabase.test-runner.assert-exprs :as test-runner.assert-exprs]
   [metabase.test.data :as data]
   [metabase.test.data.datasets :as datasets]
   [metabase.test.data.env :as tx.env]
   [metabase.test.data.impl :as data.impl]
   [metabase.test.data.interface :as tx]
   [metabase.test.data.users :as test.users]
   [metabase.test.initialize :as initialize]
   [metabase.test.persistence :as test.persistence]
   [metabase.test.redefs]
   [metabase.test.util :as tu]
   [metabase.test.util.async :as tu.async]
   [metabase.test.util.i18n :as i18n.tu]
   [metabase.test.util.log :as tu.log]
   [metabase.test.util.random :as tu.random]
   [metabase.test.util.timezone :as test.tz]
   [metabase.util.log :as log]
   [pjstadig.humane-test-output :as humane-test-output]
   [potemkin :as p]
   [toucan.db :as db]
   [toucan.models :as models]
   [toucan.util.test :as tt]
   [toucan2.core :as t2]))
<<<<<<< HEAD

=======
>>>>>>> 9abbfa6f

(set! *warn-on-reflection* true)

(humane-are/install!)

;; don't enable humane-test-output when running tests from the CLI, it breaks diffs.
(when-not config/is-test?
  (humane-test-output/activate!))

;; Fool the linters into thinking these namespaces are used! See discussion on
;; https://github.com/clojure-emacs/refactor-nrepl/pull/270
(comment
  client/keep-me
  data/keep-me
  data.impl/keep-me
  datasets/keep-me
  driver/keep-me
  et/keep-me
  i18n.tu/keep-me
  initialize/keep-me
  metabase.test.redefs/keep-me
  mw.session/keep-me
  test.persistence/keep-me
  qp/keep-me
  qp.test-util/keep-me
  qp.test/keep-me
  sql-jdbc.tu/keep-me
  sql.qp-test-util/keep-me
  test-runner.assert-exprs/keep-me
  test.users/keep-me
  tt/keep-me
  tu/keep-me
  tu.async/keep-me
  tu.log/keep-me
  tu.random/keep-me
  test.tz/keep-me
  tx/keep-me
  tx.env/keep-me)

;; Add more stuff here as needed
(p/import-vars
 [actions.test-util
  with-actions
  with-actions-disabled
  with-actions-enabled
  with-actions-test-data
  with-actions-test-data-tables
  with-actions-test-data-and-actions-enabled
  with-temp-test-data]

 [data
  $ids
  dataset
  db
  format-name
  id
  mbql-query
  native-query
  query
  run-mbql-query
  with-db
  with-temp-copy-of-db
  with-empty-h2-app-db]

 [data.impl
  *db-is-temp-copy?*]

 [datasets
  test-driver
  test-drivers
  when-testing-driver]

 [driver
  with-driver]

 [et
  email-to
  fake-inbox-email-fn
  inbox
  received-email-body?
  received-email-subject?
  regex-email-bodies
  reset-inbox!
  summarize-multipart-email
  with-expected-messages
  with-fake-inbox]

 [client
  authenticate
  build-url
  client
  client-full-response]

 [i18n.tu
  with-mock-i18n-bundles
  with-user-locale]

 [initialize
  initialize-if-needed!]

 [mw.session
  with-current-user]

 [qp
  compile
  preprocess
  process-query]

 [qp.test
  col
  cols
  first-row
  format-rows-by
  formatted-rows
  nest-query
  normal-drivers
  normal-drivers-except
  normal-drivers-with-feature
  normal-drivers-without-feature
  rows
  rows+column-names
  with-bigquery-fks]

 [qp.test-util
  card-with-source-metadata-for-query
  store-contents
  with-database-timezone-id
  with-everything-store
  with-report-timezone-id
  with-results-timezone-id]

 [sql-jdbc.tu
  sql-jdbc-drivers]

 [sql.qp-test-util
  with-native-query-testing-context]

 [test-runner.assert-exprs
  derecordize]

 [test.persistence
  with-persistence-enabled]

 [test.users
  fetch-user
  test-user?
  user->credentials
  user->id
  user-descriptor
  user-http-request
  with-group
  with-group-for-user
  with-test-user]

 [tt
  with-temp
  with-temp*
  with-temp-defaults]

 [tu
  boolean-ids-and-timestamps
  call-with-paused-query
  discard-setting-changes
  doall-recursive
  file->bytes
  is-uuid-string?
  obj->json->obj
  postwalk-pred
  round-all-decimals
  scheduler-current-tasks
  secret-value-equals?
  select-keys-sequentially
  throw-if-called
  with-all-users-permission
  with-column-remappings
  with-discarded-collections-perms-changes
  with-env-keys-renamed-by
  with-locale
  with-model-cleanup
  with-non-admin-groups-no-root-collection-for-namespace-perms
  with-non-admin-groups-no-root-collection-perms
  with-temp-env-var-value
  with-temp-dir
  with-temp-file
  with-temp-scheduler
  with-temp-vals-in-db
  with-temporary-setting-values
  with-temporary-raw-setting-values
  with-user-in-groups]

 [tu.async
  wait-for-result
  with-open-channels]

 [tu.log
  ns-log-level
  set-ns-log-level!
  with-log-messages-for-level
  with-log-level]

 [tu.random
  random-name
  random-hash
  random-email]

 [test.tz
  with-system-timezone-id]

 [tx
  count-with-template-tag-query
  count-with-field-filter-query
  dataset-definition
  db-qualified-table-name
  db-test-env-var
  db-test-env-var!
  db-test-env-var-or-throw
  dbdef->connection-details
  defdataset
  dispatch-on-driver-with-test-extensions
  get-dataset-definition
  has-questionable-timezone-support?
  has-test-extensions?
  metabase-instance
  sorts-nil-first?
  supports-time-type?
  supports-timestamptz-type?]

 [tx.env
  set-test-drivers!
  with-test-drivers])

;;; TODO -- move all the stuff below into some other namespace and import it here.

(defn do-with-clock [clock thunk]
  (hawk.parallel/assert-test-is-not-parallel "with-clock")
  (testing (format "\nsystem clock = %s" (pr-str clock))
    (let [clock (cond
                  (t/clock? clock)           clock
                  (t/zoned-date-time? clock) (t/mock-clock (t/instant clock) (t/zone-id clock))
                  :else                      (throw (Exception. (format "Invalid clock: ^%s %s"
                                                                        (.getName (class clock))
                                                                        (pr-str clock)))))]
      #_{:clj-kondo/ignore [:discouraged-var]}
      (t/with-clock clock
        (thunk)))))

(defmacro with-clock
  "Same as [[t/with-clock]], but adds [[testing]] context, and also supports using `ZonedDateTime` instances
  directly (converting them to a mock clock automatically).

    (mt/with-clock #t \"2019-12-10T00:00-08:00[US/Pacific]\"
      ...)"
  [clock & body]
  `(do-with-clock ~clock (fn [] ~@body)))

(defn do-with-single-admin-user
  [attributes thunk]
  (let [existing-admin-memberships (t2/select PermissionsGroupMembership :group_id (:id (perms-group/admin)))
        _                          (db/simple-delete! PermissionsGroupMembership :group_id (:id (perms-group/admin)))
        existing-admin-ids         (t2/select-pks-set User :is_superuser true)
        _                          (when (seq existing-admin-ids)
                                     (t2/update! User {:id [:in existing-admin-ids]} {:is_superuser false}))
        temp-admin                 (db/insert! User (merge (with-temp-defaults User)
                                                           attributes
                                                           {:is_superuser true}))
        primary-key                (models/primary-key User)]
    (try
      (thunk temp-admin)
      (finally
        (t2/delete! User primary-key (primary-key temp-admin))
        (when (seq existing-admin-ids)
          (t2/update! User {:id [:in existing-admin-ids]} {:is_superuser true}))
        (db/insert-many! PermissionsGroupMembership existing-admin-memberships)))))

(defmacro with-single-admin-user
  "Creates an admin user (with details described in the `options-map`) and (temporarily) removes the administrative
  powers of all other users in the database.

  Example:

  (testing \"Check that the last superuser cannot deactivate themselves\"
    (mt/with-single-admin-user [{id :id}]
      (is (= \"You cannot remove the last member of the 'Admin' group!\"
             (mt/user-http-request :crowberto :delete 400 (format \"user/%d\" id))))))"
  [[binding-form & [options-map]] & body]
  `(do-with-single-admin-user ~options-map (fn [~binding-form]
                                             ~@body)))

;;;; New QP middleware test util fns. Experimental. These will be put somewhere better if confirmed useful.

(defn test-qp-middleware
  "Helper for testing QP middleware that uses the

    (defn middleware [qp]
      (fn [query rff context]
        (qp query rff context)))

  pattern, such as stuff in [[metabase.query-processor/around-middleware]]. Changes are returned in a map with keys:

    * `:result`   ­ final result
    * `:pre`      ­ `query` after preprocessing
    * `:metadata` ­ `metadata` after post-processing. Should be a map e.g. with `:cols`
    * `:post`     ­ `rows` after post-processing transduction"
  ([middleware-fn]
   (test-qp-middleware middleware-fn {}))

  ([middleware-fn query]
   (test-qp-middleware middleware-fn query []))

  ([middleware-fn query rows]
   (test-qp-middleware middleware-fn query {} rows))

  ([middleware-fn query metadata rows]
   (test-qp-middleware middleware-fn query metadata rows nil))

  ([middleware-fn query metadata rows {:keys [run async?], :as context}]
   {:pre [((some-fn nil? map?) metadata)]}
   (let [async-qp (qp.reducible/async-qp
                   (qp.reducible/combine-middleware
                    (if (sequential? middleware-fn)
                      middleware-fn
                      [middleware-fn])))
         context  (merge
                   ;; CI is S U P E R  S L O W so give this a longer timeout.
                   {:timeout (if (env/env :ci)
                               5000
                               500)
                    :runf    (fn [query rff context]
                               (try
                                 (when run (run))
                                 (qp.context/reducef rff context (assoc metadata :pre query) rows)
                                 (catch Throwable e
                                   (log/errorf "Error in test-qp-middleware runf: %s" e)
                                   (throw e))))}
                   context)]
     (if async?
       (async-qp query context)
       (binding [qp.reducible/*run-on-separate-thread?* true]
         (let [qp     (qp.reducible/sync-qp async-qp)
               result (qp query context)]
           {:result   (m/dissoc-in result [:data :pre])
            :pre      (-> result :data :pre)
            :post     (-> result :data :rows)
            :metadata (update result :data #(dissoc % :pre :rows))}))))))

(def ^{:arglists '([toucan-model])} object-defaults
  "Return the default values for columns in an instance of a `toucan-model`, excluding ones that differ between
  instances such as `:id`, `:name`, or `:created_at`. Useful for writing tests and comparing objects from the
  application DB. Example usage:

    (deftest update-user-first-name-test
      (mt/with-temp User [user]
        (update-user-first-name! user \"Cam\")
        (is (= (merge (mt/object-defaults User)
                      (select-keys user [:id :last_name :created_at :updated_at])
                      {:name \"Cam\"})
               (mt/decrecordize (t2/select-one User :id (:id user)))))))"
  (comp
   (memoize
    (fn [toucan-model]
      (with-temp* [toucan-model [x]
                   toucan-model [y]]
        (let [[_ _ things-in-both] (clojure.data/diff x y)]
          ;; don't include created_at/updated_at even if they're the exactly the same, as might be the case with MySQL
          ;; TIMESTAMP columns (which only have second resolution by default)
          (dissoc things-in-both :created_at :updated_at)))))
   (fn [toucan-model]
     (hawk.init/assert-tests-are-not-initializing (list 'object-defaults (symbol (name toucan-model))))
     (initialize/initialize-if-needed! :db)
     (db/resolve-model toucan-model))))

(defmacro disable-flaky-test-when-running-driver-tests-in-ci
  "Only run `body` when we're not running driver tests in CI (i.e., `DRIVERS` and `CI` are both not set). Perfect for
  disabling those damn flaky tests that cause CI to fail all the time. You should obviously only do this for things
  that have nothing to do with drivers but tend to flake anyway."
  {:style/indent 0}
  [& body]
  `(when (and (not (seq (env/env :drivers)))
              (not (seq (env/env :ci))))
     ~@body))<|MERGE_RESOLUTION|>--- conflicted
+++ resolved
@@ -51,10 +51,6 @@
    [toucan.models :as models]
    [toucan.util.test :as tt]
    [toucan2.core :as t2]))
-<<<<<<< HEAD
-
-=======
->>>>>>> 9abbfa6f
 
 (set! *warn-on-reflection* true)
 
