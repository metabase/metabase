--- conflicted
+++ resolved
@@ -2027,16 +2027,11 @@
   enterprise/transforms-python
   {:team "Querying"
    :api  #{metabase-enterprise.transforms-python.api
-<<<<<<< HEAD
+           metabase-enterprise.transforms-python.execute
            metabase-enterprise.transforms-python.init
            metabase-enterprise.transforms-python.settings}
    :uses #{analytics
            api
-=======
-           metabase-enterprise.transforms-python.execute
-           metabase-enterprise.transforms-python.init}
-   :uses #{api
->>>>>>> 3037854e
            app-db
            config
            driver
