(ns metabase.query-processor-test.date-time-zone-functions-test
  (:require [clojure.string :as str]
            [clojure.test :refer :all]
            [java-time :as t]
            [metabase.driver :as driver]
            [metabase.models :refer [Card]]
            [metabase.test :as mt]
            [metabase.util.date-2 :as u.date]))

;;; +----------------------------------------------------------------------------------------------------------------+
;;; |                                                Date extract tests                                              |
;;; +----------------------------------------------------------------------------------------------------------------+

(defn test-temporal-extract
  [{:keys [aggregation breakout expressions fields filter limit]}]
  (if breakout
    (->> (mt/run-mbql-query times {:expressions expressions
                                   :aggregation aggregation
                                   :limit       limit
                                   :filter      filter
                                   :breakout    breakout})
         (mt/formatted-rows [int int]))
    (->> (mt/run-mbql-query times {:expressions expressions
                                   :aggregation aggregation
                                   :limit       limit
                                   :filter      filter
                                   :fields      fields})
         (mt/formatted-rows [int])
         (map first))))

(mt/defdataset times-mixed
  [["times" [{:field-name "index"
              :base-type :type/Integer}
             {:field-name "dt"
              :base-type :type/DateTime}
             {:field-name "dt_tz"
              :base-type  :type/DateTimeWithTZ}
             {:field-name "d"
              :base-type :type/Date}
             {:field-name "as_dt"
              :base-type :type/Text
              :effective-type :type/DateTime
              :coercion-strategy :Coercion/ISO8601->DateTime}
             {:field-name "as_d"
              :base-type :type/Text
              :effective-type :type/Date
              :coercion-strategy :Coercion/ISO8601->Date}]
    (for [[idx t]
          (map-indexed vector [#t "2004-03-19 09:19:09+07:00[Asia/Ho_Chi_Minh]"
                               #t "2008-06-20 10:20:10+07:00[Asia/Ho_Chi_Minh]"
                               #t "2012-11-21 11:21:11+07:00[Asia/Ho_Chi_Minh]"
                               #t "2012-11-21 11:21:11+07:00[Asia/Ho_Chi_Minh]"])]
      [(inc idx)
       (t/local-date-time t)                                  ;; dt
       (t/with-zone-same-instant t "Asia/Ho_Chi_Minh")        ;; dt_tz
       (t/local-date t)                                       ;; d
       (t/format "yyyy-MM-dd HH:mm:ss" (t/local-date-time t)) ;; as _dt
       (t/format "yyyy-MM-dd" (t/local-date-time t))])]       ;; as_d
   ["weeks" [{:field-name "index"
              :base-type :type/Integer}
             {:field-name "description"
              :base-type :type/Text}
             {:field-name "d"
              :base-type :type/Date}]
    [[1 "1st saturday"   #t "2000-01-01"]
     [2 "1st sunday"     #t "2000-01-02"]
     [3 "1st monday"     #t "2000-01-03"]
     [4 "1st wednesday"  #t "2000-01-04"]
     [5 "1st tuesday"    #t "2000-01-05"]
     [6 "1st thursday"   #t "2000-01-06"]
     [7 "1st friday"     #t "2000-01-07"]
     [8 "2nd saturday"   #t "2000-01-08"]
     [9 "2nd sunday"     #t "2000-01-09"]
     [10 "2005 saturday" #t "2005-01-01"]]]])

(def ^:private temporal-extraction-op->unit
  {:get-second      :second-of-minute
   :get-minute      :minute-of-hour
   :get-hour        :hour-of-day
   :get-day-of-week :day-of-week
   :get-day         :day-of-month
   :get-month       :month-of-year
   :get-quarter     :quarter-of-year
   :get-year        :year})

(defn- extract
  [x op]
  (u.date/extract x (temporal-extraction-op->unit op)))

(def ^:private extraction-test-cases
  [{:expected-fn (fn [op]          [(extract #t "2004-03-19 09:19:09" op) (extract #t "2008-06-20 10:20:10" op)
                                    (extract #t "2012-11-21 11:21:11" op) (extract #t "2012-11-21 11:21:11" op)])
    :query-fn    (fn [op field-id] {:expressions {"expr" [op [:field field-id nil]]}
                                    :fields      [[:expression "expr"]]})}
   {:expected-fn (fn [op]          (into [] (frequencies [(extract #t "2004-03-19 09:19:09" op)
                                                          (extract #t "2008-06-20 10:20:10" op)
                                                          (extract #t "2012-11-21 11:21:11" op)
                                                          (extract #t "2012-11-21 11:21:11" op)])))
    :query-fn    (fn [op field-id] {:expressions {"expr" [op [:field field-id nil]]}
                                    :aggregation [[:count]]
                                    :breakout    [[:expression "expr"]]})}])
(deftest extraction-function-tests
  (mt/dataset times-mixed
    (mt/test-drivers (mt/normal-drivers-with-feature :temporal-extract)
      (testing "with datetime columns"
        (doseq [[col-type field-id] [[:datetime (mt/id :times :dt)] [:text-as-datetime (mt/id :times :as_dt)]]
                op                  [:get-year :get-quarter :get-month :get-day
                                     :get-day-of-week :get-hour :get-minute :get-second]
                {:keys [expected-fn query-fn]}
                extraction-test-cases]
          (testing (format "extract %s function works as expected on %s column for driver %s" op col-type driver/*driver*)
            (is (= (set (expected-fn op)) (set (test-temporal-extract (query-fn op field-id)))))))))

      ;; mongo doesn't supports cast string to date
    (mt/test-drivers (disj (mt/normal-drivers-with-feature :temporal-extract) :mongo)
      (testing "with date columns"
        (doseq [[col-type field-id] [[:date (mt/id :times :d)] [:text-as-date (mt/id :times :as_d)]]
                op                  [:get-year :get-quarter :get-month :get-day :get-day-of-week]
                {:keys [expected-fn query-fn]}
                extraction-test-cases]
          (testing (format "extract %s function works as expected on %s column for driver %s" op col-type driver/*driver*)
            (is (= (set (expected-fn op)) (set (test-temporal-extract (query-fn op field-id)))))))))

    (mt/test-drivers (mt/normal-drivers-with-feature :temporal-extract)
      (testing "works with literal value"
        (let [ops [:get-year :get-quarter :get-month :get-day
                   :get-day-of-week :get-hour :get-minute :get-second]]
          (is (= {:get-day         3
                  :get-day-of-week 2
                  :get-hour        7
                  :get-minute      10
                  :get-month       10
                  :get-quarter     4
                  :get-second      20
                  :get-year        2022}
                 (->> (mt/run-mbql-query times
                                         {:expressions (into {} (for [op ops]
                                                                  [(name op) [op "2022-10-03T07:10:20"]]))
                                          :fields      (into [] (for [op ops] [:expression (name op)]))})
                      (mt/formatted-rows (repeat int))
                      first
                      (zipmap ops)))))))))

(deftest temporal-extraction-with-filter-expresion-tests
  (mt/test-drivers (mt/normal-drivers-with-feature :temporal-extract)
    (mt/dataset times-mixed
      (doseq [{:keys [title expected query]}
              [{:title    "Nested expression"
                :expected [2004]
                :query    {:expressions {"expr" [:abs [:get-year [:field (mt/id :times :dt) nil]]]}
                           :filter      [:= [:field (mt/id :times :index) nil] 1]
                           :fields      [[:expression "expr"]]}}

               {:title     "Nested with arithmetic"
                :expected  [4008]
                :query     {:expressions {"expr" [:* [:get-year [:field (mt/id :times :dt) nil]] 2]}
                            :filter      [:= [:field (mt/id :times :index) nil] 1]
                            :fields      [[:expression "expr"]]}}

               {:title    "Filter using the extracted result - equality"
                :expected [1]
                :query    {:filter [:= [:get-year [:field (mt/id :times :dt) nil]] 2004]
                           :fields [[:field (mt/id :times :index) nil]]}}

               {:title    "Filter using the extracted result - comparable"
                :expected [1]
                :query    {:filter [:< [:get-year [:field (mt/id :times :dt) nil]] 2005]
                           :fields [[:field (mt/id :times :index) nil]]}}

               {:title    "Nested expression in fitler"
                :expected [1]
                :query    {:filter [:= [:* [:get-year [:field (mt/id :times :dt) nil]] 2] 4008]
                           :fields [[:field (mt/id :times :index) nil]]}}]]
        (testing title
          (is (= expected (test-temporal-extract query))))))))

(deftest temporal-extraction-with-datetime-arithmetic-expression-tests
  (mt/test-drivers (mt/normal-drivers-with-feature :temporal-extract :expressions)
    (mt/dataset times-mixed
      (doseq [{:keys [title expected query]}
              [{:title    "Nested interval addition expression"
                :expected [2005]
                :query    {:expressions {"expr" [:abs [:get-year [:+ [:field (mt/id :times :dt) nil] [:interval 1 :year]]]]}
                           :filter      [:= [:field (mt/id :times :index) nil] 1]
                           :fields      [[:expression "expr"]]}}

               {:title    "Interval addition nested in numeric addition"
                :expected [2006]
                :query    {:expressions {"expr" [:+ [:get-year [:+ [:field (mt/id :times :dt) nil] [:interval 1 :year]]] 1]}
                           :filter      [:= [:field (mt/id :times :index) nil] 1]
                           :fields      [[:expression "expr"]]}}]]
        (testing title
          (is (= expected (test-temporal-extract query))))))))

(defn test-extract-week
  [field-id method]
  (->> (mt/mbql-query weeks {:expressions {"expr" [:get-week [:field field-id nil] method]}
                             :order-by    [[:asc [:field (mt/id :weeks :index)]]]
                             :fields      [[:expression "expr"]]})
       mt/process-query
       (mt/formatted-rows [int])
       (map first)))

(deftest extract-week-tests
  (mt/test-drivers (mt/normal-drivers-with-feature :temporal-extract)
    (mt/dataset times-mixed
      ;; the native get week of sqlite is not iso, and it's not easy
      ;; to implement in raw sql, so skips it for now
      (when-not (#{:sqlite} driver/*driver*)
        (testing "iso8601 week"
          (is (= [52 52 1 1 1 1 1 1 1 53]
                 (test-extract-week (mt/id :weeks :d) :iso)))
          (testing "shouldn't change if start-of-week settings change"
            (mt/with-temporary-setting-values [start-of-week :monday]
              (is (= [52 52 1 1 1 1 1 1 1 53]
                     (test-extract-week (mt/id :weeks :d) :iso)))))))

        ;; check the (defmethod sql.qp/date [:snowflake :week-of-year-us]) for why we skip snowflake
      (when-not (#{:snowflake} driver/*driver*)
        (testing "us week"
          (is (= [1 2 2 2 2 2 2 2 3 1]
                 (test-extract-week (mt/id :weeks :d) :us)))
          (testing "shouldn't change if start-of-week settings change"
            (mt/with-temporary-setting-values [start-of-week :monday]
              (is (= [1 2 2 2 2 2 2 2 3 1]
                     (test-extract-week (mt/id :weeks :d) :us)))))))

      (testing "instance week"
        (is (= [1 2 2 2 2 2 2 2 3 1]
               (test-extract-week (mt/id :weeks :d) :instance)))

        (mt/with-temporary-setting-values [start-of-week :monday]
          (is (= [1 1 2 2 2 2 2 2 2 1]
                 (test-extract-week (mt/id :weeks :d) :instance))))))))

;;; +----------------------------------------------------------------------------------------------------------------+
;;; |                                              Date arithmetics tests                                            |
;;; +----------------------------------------------------------------------------------------------------------------+

(defn datetime-math
  [op x amount unit col-type]
  (let [amount (if (= op :datetime-add)
                 amount
                 (- amount))
        fmt    (cond
                 ;; the :date column of :presto should have this format too,
                 ;; but the test data we created for presto is datetime even if we define it as date
                 (and (= driver/*driver* :presto) (#{:text-as-date} col-type))
                 "yyyy-MM-dd"

                 (= unit :millisecond)
                 "yyyy-MM-dd HH:mm:ss.SSS"

                 :else
                 "yyyy-MM-dd HH:mm:ss")]
    (t/format fmt (u.date/add x unit amount))))

(defn- normalize-timestamp-str [x]
  (if (number? x)
    (int x)
    (-> x
        (str/replace  #"T" " ")
        (str/replace  #"Z" ""))))

(defn test-datetime-math
  [{:keys [aggregation breakout expressions fields filter limit]}]
  (if breakout
    (->> (mt/run-mbql-query times {:expressions expressions
                                   :aggregation aggregation
                                   :limit       limit
                                   :filter      filter
                                   :breakout    breakout})
         (mt/formatted-rows [normalize-timestamp-str normalize-timestamp-str]))
    (->> (mt/run-mbql-query times {:expressions expressions
                                   :aggregation aggregation
                                   :limit       limit
                                   :filter      filter
                                   :fields      fields})
         (mt/formatted-rows [normalize-timestamp-str])
         (map first))))

(deftest datetime-math-tests
  (mt/dataset times-mixed
    ;; mongo doesn't supports coercion yet so we exclude it here, Tests for it are in [[metabase.driver.mongo.query-processor-test]]
    (mt/test-drivers (disj (mt/normal-drivers-with-feature :date-arithmetics) :mongo)
      (testing "date arithmetic with datetime columns"
        (doseq [[col-type field-id] [[:datetime (mt/id :times :dt)] [:text-as-datetime (mt/id :times :as_dt)]]
                op                  [:datetime-add :datetime-subtract]
                unit                [:year :quarter :month :day :hour :minute :second]

                {:keys [expected query]}
                [{:expected [(datetime-math op #t "2004-03-19 09:19:09" 2 unit col-type) (datetime-math op #t "2008-06-20 10:20:10" 2 unit col-type)
                             (datetime-math op #t "2012-11-21 11:21:11" 2 unit col-type) (datetime-math op #t "2012-11-21 11:21:11" 2 unit col-type)]
                  :query    {:expressions {"expr" [op [:field field-id nil] 2 unit]}
                             :fields      [[:expression "expr"]]}}
                 {:expected (into [] (frequencies
                                       [(datetime-math op #t "2004-03-19 09:19:09" 2 unit col-type) (datetime-math op #t "2008-06-20 10:20:10" 2 unit col-type)
                                        (datetime-math op #t "2012-11-21 11:21:11" 2 unit col-type) (datetime-math op #t "2012-11-21 11:21:11" 2 unit col-type)]))
                  :query    {:expressions {"expr" [op [:field field-id nil] 2 unit]}
                             :aggregation [[:count]]
                             :breakout    [[:expression "expr"]]}}]]
          (testing (format "%s %s function works as expected on %s column for driver %s" op unit col-type driver/*driver*)
            (is (= (set expected) (set (test-datetime-math query)))))))

      (testing "date arithmetic with datetime columns"
        (doseq [[col-type field-id] [[:date (mt/id :times :d)] [:text-as-date (mt/id :times :as_d)]]
                op                  [:datetime-add :datetime-subtract]
                unit                [:year :quarter :month :day]

                {:keys [expected query]}
                [{:expected [(datetime-math op #t "2004-03-19 00:00:00" 2 unit col-type) (datetime-math op #t "2008-06-20 00:00:00" 2 unit col-type)
                             (datetime-math op #t "2012-11-21 00:00:00" 2 unit col-type) (datetime-math op #t "2012-11-21 00:00:00" 2 unit col-type)]
                  :query    {:expressions {"expr" [op [:field field-id nil] 2 unit]}
                             :fields      [[:expression "expr"]]}}
                 {:expected (into [] (frequencies
                                       [(datetime-math op #t "2004-03-19 00:00:00" 2 unit col-type) (datetime-math op #t "2008-06-20 00:00:00" 2 unit col-type)
                                        (datetime-math op #t "2012-11-21 00:00:00" 2 unit col-type) (datetime-math op #t "2012-11-21 00:00:00" 2 unit col-type)]))
                  :query    {:expressions {"expr" [op [:field field-id nil] 2 unit]}
                             :aggregation [[:count]]
                             :breakout    [[:expression "expr"]]}}]]
          (testing (format "%s %s function works as expected on %s column for driver %s" op unit col-type driver/*driver*)
            (is (= (set expected) (set (test-datetime-math query)))))))
      (testing "date arithmetics with literal date"
        (is (= ["2008-08-20 00:00:00" "2008-04-20 00:00:00"]
               (->> (mt/run-mbql-query times
                                       {:expressions {"add" [:datetime-add "2008-06-20T00:00:00" 2 :month]
                                                      "sub" [:datetime-subtract "2008-06-20T00:00:00" 2 :month]}
                                        :fields      [[:expression "add"] [:expression "sub"]]})
                    (mt/formatted-rows [normalize-timestamp-str normalize-timestamp-str])
                    first)))))))

(defn- close? [t1 t2 period]
  (and (t/before? (t/instant t1) (t/plus (t/instant t2) period))
       (t/after? (t/instant t1) (t/minus (t/instant t2) period))))

(deftest now-test
  (mt/test-drivers (mt/normal-drivers-with-feature :now)
    (testing "should return the current time"
      ;; Allow a 30 second window for the current time to account for any difference between the time in Clojure and the DB
      (doseq [timezone [nil "America/Los_Angeles"]]
        (mt/with-temporary-setting-values [report-timezone timezone]
          (is (= true
                 (-> (mt/run-mbql-query venues
                       {:expressions {"1" [:now]}
                        :fields [[:expression "1"]]
                        :limit  1})
                     mt/rows
                     ffirst
                     u.date/parse
                     (t/zoned-date-time (t/zone-id "UTC")) ; needed for sqlite, which returns a local date time
                     (close? (t/instant) (t/seconds 30)))))))))
  (mt/test-drivers (mt/normal-drivers-with-feature :now :date-arithmetics)
    (testing "should work as an argument to datetime-add and datetime-subtract"
      (is (= true
             (-> (mt/run-mbql-query venues
                   {:expressions {"1" [:datetime-subtract [:datetime-add [:now] 1 :month] 1 :month]}
                    :fields [[:expression "1"]]
                    :limit  1})
                 mt/rows
                 ffirst
                 u.date/parse
                 (t/zoned-date-time (t/zone-id "UTC"))
                 (close? (t/instant) (t/seconds 30)))))))
  (mt/test-drivers (mt/normal-drivers-with-feature :now)
    (testing "now works in a filter"
      (is (= 1000
             (->> (mt/run-mbql-query checkins
                    {:aggregation [[:count]]
                     :filter      [:<= $date [:now]]})
                  (mt/formatted-rows [int])
                  ffirst)))))
  (mt/test-drivers (mt/normal-drivers-with-feature :now :datetime-diff)
    (testing "should work as an argument to datetime-diff"
      (is (= 0
             (-> (mt/run-mbql-query venues
                   {:expressions {"1" [:datetime-diff [:now] [:now] :month]}
                    :fields [[:expression "1"]]
                    :limit  1})
                 mt/rows ffirst)))))
  (mt/test-drivers (mt/normal-drivers-with-feature :now :date-arithmetics :datetime-diff)
    (testing "should work in combination with datetime-diff and date-arithmetics"
      (is (= [1 1]
             (-> (mt/run-mbql-query venues
                   {:expressions {"1" [:datetime-diff [:now] [:datetime-add [:now] 1 :month] :month]
                                  "2" [:now]
                                  "3" [:datetime-diff [:expression "2"] [:datetime-add [:expression "2"] 1 :month] :month]}
                    :fields [[:expression "1"]
                             [:expression "3"]]
                    :limit  1})
                 mt/rows first))))))

(deftest datetime-math-with-extract-test
  (mt/test-drivers (mt/normal-drivers-with-feature :date-arithmetics)
    (mt/dataset times-mixed
      (doseq [{:keys [title expected query]}
              [{:title    "Nested date math then extract"
                :expected [2006 2010 2014]
                :query    {:expressions {"expr" [:get-year [:datetime-add [:field (mt/id :times :dt) nil] 2 :year]]}
                           :fields [[:expression "expr"]]}}

               {:title   "Nested date math twice"
                :expected ["2006-05-19 09:19:09" "2010-08-20 10:20:10" "2015-01-21 11:21:11"]
                :query    {:expressions {"expr" [:datetime-add [:datetime-add [:field (mt/id :times :dt) nil] 2 :year] 2 :month]}
                           :fields [[:expression "expr"]]}}

               {:title    "filter with date math"
                :expected [1]
                :query   {:filter [:= [:get-year [:datetime-add [:field (mt/id :times :dt) nil] 2 :year]] 2006]
                          :fields [[:field (mt/id :times :index)]]}}]]
        (testing title
          (is (= (set expected) (set (test-datetime-math query)))))))))


;;; +----------------------------------------------------------------------------------------------------------------+
;;; |                                           Convert Timezone tests                                               |
;;; +----------------------------------------------------------------------------------------------------------------+

(deftest convert-timezone-test
  (mt/test-drivers (mt/normal-drivers-with-feature :convert-timezone)
    (mt/dataset times-mixed
      (letfn [(test-convert-tz
                [field
                 expression]
                (->> (mt/run-mbql-query times
                                        {:expressions {"expr" expression}
                                         :limit       1
                                         :fields      [field                  ;; original row for comparision
                                                       [:expression "expr"]]});; result
                     mt/rows
                     first))]
        (testing "timestamp with out timezone columns"
          (mt/with-report-timezone-id "UTC"
            (testing "convert from Asia/Shanghai(+08:00) to Asia/Tokyo(+09:00)"
              (is (= ["2004-03-19T09:19:09Z"
                      "2004-03-19T10:19:09+09:00"]
                     (mt/$ids (test-convert-tz
                                $times.dt
                                [:convert-timezone $times.dt "Asia/Tokyo" "Asia/Shanghai"])))))
            (testing "source-timezone is required"
              (is (thrown-with-msg?
                    clojure.lang.ExceptionInfo
                    #"input column doesnt have a set timezone. Please set the source parameter in convertTimezone to convert it."
                    (mt/$ids (test-convert-tz
                               $times.dt
                               [:convert-timezone [:field (mt/id :times :dt) nil] "Asia/Tokyo"]))))))

          (when (driver/supports? driver/*driver* :set-timezone)
            (mt/with-report-timezone-id "Europe/Rome"
              (testing "results should be displayed in the converted timezone, not report-tz"
                (is (= ["2004-03-19T09:19:09+01:00" "2004-03-19T17:19:09+09:00"]
                       (mt/$ids (test-convert-tz
                                  $times.dt
                                  [:convert-timezone [:field (mt/id :times :dt) nil] "Asia/Tokyo" "Europe/Rome"]))))))))

        (testing "timestamp with time zone columns"
          (mt/with-report-timezone-id "UTC"
            (testing "convert to +09:00"
              (is (= ["2004-03-19T02:19:09Z" "2004-03-19T11:19:09+09:00"]
                     (mt/$ids (test-convert-tz
                                $times.dt_tz
                                [:convert-timezone [:field (mt/id :times :dt_tz) nil] "Asia/Tokyo"])))))

            (testing "timestamp with time zone columns shouldn't have `source-timezone`"
              (is (thrown-with-msg?
                    clojure.lang.ExceptionInfo
                    #"input column already has a set timezone. Please remove the source parameter in convertTimezone."
                    (mt/$ids (test-convert-tz
                               $times.dt_tz
                               [:convert-timezone [:field (mt/id :times :dt_tz) nil]
                                "Asia/Tokyo"
                                "UTC"]))))))

          (when (driver/supports? driver/*driver* :set-timezone)
            (mt/with-report-timezone-id "Europe/Rome"
              (testing "the base timezone should be the timezone of column (Asia/Ho_Chi_Minh)"
                (is (= ["2004-03-19T03:19:09+01:00" "2004-03-19T11:19:09+09:00"]
                       (mt/$ids (test-convert-tz
                                  $times.dt_tz
                                  [:convert-timezone [:field (mt/id :times :dt_tz) nil] "Asia/Tokyo"]))))))))

        (testing "with literal datetime"
          (mt/with-report-timezone-id "UTC"
            (is (= "2022-10-03T14:10:20+07:00"
                   (->> (mt/run-mbql-query times
                                           {:expressions {"expr" [:convert-timezone "2022-10-03T07:10:20" "Asia/Saigon" "UTC"]}
                                            :fields      [[:expression "expr"]]})
                        mt/rows
                        ffirst)))))))))

(deftest nested-convert-timezone-test
  (mt/test-drivers (mt/normal-drivers-with-feature :convert-timezone)
    (mt/with-report-timezone-id "UTC"
      (mt/dataset times-mixed
        (testing "convert-timezone nested with datetime extract"
          (is (= ["2004-03-19T09:19:09Z"      ;; original col
                  "2004-03-19T10:19:09+09:00" ;; converted
                  10]                         ;; hour
                 (->> (mt/run-mbql-query
                        times
                        {:expressions {"converted" [:convert-timezone $times.dt "Asia/Tokyo" "Asia/Shanghai"]
                                       "hour"      [:get-hour [:expression "converted"]]}
                         :filter      [:= $times.index 1]
                         :fields      [$times.dt
                                       [:expression "converted"]
                                       [:expression "hour"]]})
                      (mt/formatted-rows [str str int])
                      first))))

        (testing "convert-timezone nested with date-math, date-extract"
          (is (= ["2004-03-19T09:19:09Z"       ;; original
                  "2004-03-19T18:19:09+09:00"  ;; converted
                  "2004-03-19T20:19:09+09:00"  ;; date-added
                  20]                          ;; hour
                 (->> (mt/run-mbql-query
                        times
                        {:expressions {"converted"  [:convert-timezone $times.dt "Asia/Tokyo" "UTC"]
                                       "date-added" [:datetime-add [:convert-timezone $times.dt "Asia/Tokyo" "UTC"] 2 :hour]
                                       "hour"       [:get-hour [:expression "date-added"]]}
                         :filter      [:= $times.index 1]
                         :fields      [$times.dt
                                       [:expression "converted"]
                                       [:expression "date-added"]
                                       [:expression "hour"]]})
                      (mt/formatted-rows [str str str int])
                      first))))

        (testing "extract hour should respect daylight savings times"
          (is (= [["2004-03-19T09:19:09Z" "2004-03-19T01:19:09-08:00" 1]  ;; Before DST -- UTC-8
                  ["2008-06-20T10:20:10Z" "2008-06-20T03:20:10-07:00" 3]] ;; During DST -- UTC-7
                 (->> (mt/run-mbql-query
                        times
                        {:expressions {"converted" [:convert-timezone $times.dt "America/Los_Angeles" "UTC"]
                                       "hour"      [:get-hour [:expression "converted"]]}
                         :filter      [:< $times.index 3]
                         :fields      [$times.dt
                                       [:expression "converted"]
                                       [:expression "hour"]]})
                      (mt/formatted-rows [str str int])))))

        (testing "convert-timezone twice should works"
          (is (= ["2004-03-19T09:19:09Z"      ;; original column
                  "2004-03-19T16:19:09+07:00" ;; at +07
                  "2004-03-19T18:19:09+09:00"];; at +09
                 (->> (mt/run-mbql-query
                        times
                        {:expressions {"to-07"       [:convert-timezone $times.dt "Asia/Saigon" "UTC"]
                                       "to-07-to-09" [:convert-timezone [:expression "to-07"] "Asia/Tokyo"
                                                      "Asia/Saigon"]}
                         :filter      [:= $times.index 1]
                         :fields      [$times.dt
                                       [:expression "to-07"]
                                       [:expression "to-07-to-09"]]})
                      mt/rows
                      first))))

        (testing "filter a converted-timezone column"
          (is (= ["2004-03-19T18:19:09+09:00"]
                 (->> (mt/run-mbql-query
                        times
                        {:expressions {"converted" [:convert-timezone $times.dt "Asia/Tokyo" "UTC"]
                                       "hour"       [:get-hour [:expression "converted"]]}
                         :filter      [:between [:expression "hour"] 17 18]
                         :fields      [[:expression "converted"]]})
                      mt/rows
                      first)))

          (is (= ["2004-03-19T18:19:09+09:00"]
                 (->> (mt/run-mbql-query
                        times
                        {:expressions {"converted" [:convert-timezone $times.dt "Asia/Tokyo" "UTC"]
                                       "hour"      [:get-hour [:expression "converted"]]}
                         :filter      [:= [:expression "hour"] 18]
                         :fields      [[:expression "converted"]]})
                      mt/rows
                      first))))

        (testing "nested custom expression should works"
          (mt/with-temp Card [card
                              {:dataset_query
                               (mt/mbql-query
                                 times
                                 {:expressions {"to-07"       [:convert-timezone $times.dt "Asia/Saigon" "UTC"]
                                                "to-07-to-09" [:convert-timezone [:expression "to-07"] "Asia/Tokyo"
                                                               "Asia/Saigon"]}
                                  :filter      [:= $times.index 1]
                                  :fields      [$times.dt
                                                [:expression "to-07"]
                                                [:expression "to-07-to-09"]]})}]
            (testing "mbql query"
              (is (= [["2004-03-19T09:19:09Z"
                       "2004-03-19T16:19:09+07:00"
                       "2004-03-19T18:19:09+09:00"]]
                     (->> (mt/mbql-query nil {:source-table (format "card__%d" (:id card))})
                          mt/process-query
                          mt/rows))))

            ;; TIMEZONE FIXME: technically these values should have offset timezone(different than 'Z')
            ;; like the mbql query test above
            ;; but we haven't figured out a way to pass the convert_timezone metadata if you use a native query.
            (testing "native query"
              (let [card-tag (format "#%d" (:id card))]
                (is (= [["2004-03-19T09:19:09Z"
                         "2004-03-19T16:19:09Z"
                         "2004-03-19T18:19:09Z"]]
                       (->> (mt/native-query {:query         (format "select * from {{%s}} %s" card-tag
                                                                    (case driver/*driver*
                                                                      :oracle ""
                                                                      "as source"))
                                              :template-tags {card-tag {:card-id      (:id card)
                                                                        :type         :card
                                                                        :display-name "CARD ID"
                                                                        :id           "_CARD_ID_"}}})
                            mt/process-query
                            mt/rows)))))))))))


;;; +----------------------------------------------------------------------------------------------------------------+
;;; |                                            Datetime diff tests                                                 |
;;; +----------------------------------------------------------------------------------------------------------------+

(deftest datetime-diff-base-test
  (mt/test-drivers (mt/normal-drivers-with-feature :datetime-diff)
    (mt/dataset sample-dataset
      (letfn [(query [x y unit]
                (->> (mt/run-mbql-query orders
                       {:limit 1
                        :expressions {"diff"     [:datetime-diff x y unit]
                                      "diff-rev" [:datetime-diff y x unit]}
                        :fields [[:expression "diff"]
                                 [:expression "diff-rev"]]})
                     (mt/formatted-rows [int int])
                     first))]
        (doseq [[unit cases] [[:year [["2021-10-03T09:18:09" "2022-10-02T09:18:09" 0 "day under a year"]
                                      ["2021-10-03T09:19:09" "2022-10-03T09:18:09" 1 "ignores time"]
                                      ["2017-06-10T08:30:00" "2019-07-10T08:30:00" 2 "multiple years"]]]
                              [:month [["2022-10-03T09:18:09" "2022-11-02T09:18:09" 0  "day under a month"]
                                       ["2022-10-02T09:19:09" "2022-11-02T09:18:09" 1  "minute under a month"]
                                       ["2022-10-02T09:18:09" "2023-10-03T09:18:09" 12 "over a year"]]]
                              [:week [["2022-10-01T09:18:09" "2022-10-04T09:18:09" 0   "under 7 days across week boundary"]
                                      ["2022-10-02T09:19:09" "2022-10-09T09:18:09" 1   "ignores time"]
                                      ["2022-10-02T09:18:09" "2023-10-03T09:18:09" 52 "over a year"]]]
                              [:day [["2022-10-02T08:30:00" "2022-10-02T10:30:00" 0   "<24h same day"]
                                     ["2022-10-02T09:19:09" "2022-10-03T09:18:09" 1   "<24h consecutive days"]
                                     ["2021-10-02T08:30:00" "2022-10-05T10:30:00" 368 "over a year"]]]
                              [:hour [["2022-10-02T08:30:00" "2022-10-02T08:34:00" 0     "minutes"]
                                      ["2022-10-02T08:30:00" "2022-10-02T09:29:59.999" 0 "millisecond under an hour"]
                                      ["2022-10-02T08:30:00" "2022-10-05T08:34:00" 72    "hours"]
                                      ["2021-10-02T08:30:00" "2022-10-02T08:34:00" 8760  "over a year"]]]
                              [:minute [["2022-10-02T08:30:00" "2022-10-02T08:30:59.999" 0  "millisecond under a minute"]
                                        ["2022-10-02T08:30:00" "2022-10-02T08:34:00" 4      "minutes"]
                                        ["2022-10-02T08:30:00" "2022-10-02T10:30:00" 120    "hours"]
                                        ["2021-10-02T08:30:00" "2022-10-02T08:34:00" 525604 "over a year"]]]
                              [:second [["2022-10-02T08:30:00" "2022-10-02T08:30:00.999" 0    "millisecond under a second"]
                                        ["2022-10-02T08:30:00" "2022-10-02T08:34:00" 240      "minutes"]
                                        ["2022-10-02T08:30:00" "2022-10-02T10:30:00" 7200     "hours"]
                                        ["2021-10-02T08:30:00" "2022-10-02T08:34:00" 31536240 "over a year"]]]]

                [x y expected description] cases]
          (testing (name unit)
            (testing description
              (is (= [expected (- expected)] (query x y unit))))))))
    (mt/dataset times-mixed
      (testing "Can compare across dates, datetimes, and with timezones from a table"
        ;; these particular numbers are not important, just that we can compare between dates, datetimes, etc.
        (is (= [25200 -8349 33549]
               (->> (mt/run-mbql-query times
                      {:fields [[:expression "tz,dt"]
                                [:expression "tz,d"]
                                [:expression "d,dt"]]
                       :limit 1
                       :expressions
                       {"tz,dt" [:datetime-diff $dt_tz $dt :second]
                        "tz,d"  [:datetime-diff $dt_tz $d :second]
                        "d,dt"  [:datetime-diff $d $dt :second]}})
                    (mt/formatted-rows [int int int])
                    first)))))))

<<<<<<< HEAD
#_(mt/with-report-timezone-id "UTC"
   (mt/with-everything-store
    (dev/query-jdbc-db
      [:postgres 'times-mixed]
      ["select cast(? as timestamp)" #t "2022-10-02T01:00:00+01:00"])))
;; => {:cols [{:name "timestamp", :base_type :type/DateTime}], :rows [[#t "2022-10-02T00:00"]]}

#_(mt/with-report-timezone-id "UTC"
   (mt/with-everything-store
    (dev/query-jdbc-db
      [:redshift 'times-mixed]
      ["select cast(? as timestamp)" #t "2022-10-02T01:00:00+01:00"])))
;; => {:cols [{:name "timestamp", :base_type :type/DateTime}], :rows [[#t "2022-10-02T00:00"]]}


#_(mt/with-report-timezone-id "Atlantic/Cape_Verde"
   (mt/with-everything-store
    (dev/query-jdbc-db
      [:postgres 'times-mixed]
      ["select cast(? as timestamp)" #t "2022-10-02T01:00:00+01:00"])))
;; => {:cols [{:name "timestamp", :base_type :type/DateTime}], :rows [[#t "2022-10-01T23:00"]]}


#_(mt/with-report-timezone-id "Atlantic/Cape_Verde"
   (mt/with-everything-store
    (dev/query-jdbc-db
      [:redshift 'times-mixed]
      ["select cast(? as timestamp)" #t "2022-10-02T01:00:00+01:00"])))
;; => {:cols [{:name "timestamp", :base_type :type/DateTime}], :rows [[#t "2022-10-01T23:00"]]}
=======
(mt/defdataset time-zone-edge-cases
  [["times"
    [{:field-name "a_dt",            :base-type :type/DateTime}
     {:field-name "a_dt_ltz",        :base-type :type/DateTimeWithLocalTZ}
     {:field-name "a_dt_tz",         :base-type :type/DateTimeWithZoneOffset}
     {:field-name "a_dt_tz_id",      :base-type :type/DateTimeWithZoneID}
     {:field-name "a_dt_tz_text",    :base-type :type/Text}
     {:field-name "a_dt_tz_id_text", :base-type :type/Text}
     {:field-name "b_dt",            :base-type :type/DateTime}
     {:field-name "b_dt_ltz",        :base-type :type/DateTimeWithLocalTZ}
     {:field-name "b_dt_tz",         :base-type :type/DateTimeWithZoneOffset}
     {:field-name "b_dt_tz_id",      :base-type :type/DateTimeWithZoneID}
     {:field-name "b_dt_tz_text",    :base-type :type/Text}
     {:field-name "b_dt_tz_id_text", :base-type :type/Text}]
    (let [times ["2022-10-02T01:00:00+01:00[Africa/Lagos]"
                 "2022-10-02T00:00:00Z[UTC]"
                 "2022-10-02T01:00:00+01:00[Africa/Lagos]"
                 "2022-10-03T00:00:00Z[UTC]"
                 "2022-10-03T00:00:00+01:00[Africa/Lagos]"
                 "2022-10-09T00:00:00Z[UTC]"
                 "2022-10-09T00:00:00+01:00[Africa/Lagos]"
                 "2022-11-02T00:00:00Z[UTC]"
                 "2022-11-02T00:00:00+01:00[Africa/Lagos]"
                 "2023-10-02T00:00:00Z[UTC]"
                 "2023-10-02T00:00:00+01:00[Africa/Lagos]"]]
      (for [a times b times]
        [(t/local-date-time (u.date/parse a))              ; a_dt
         (t/offset-date-time (u.date/parse a))             ; a_dt_ltz
         (t/offset-date-time (u.date/parse a))             ; a_dt_tz
         (u.date/parse a)                                  ; a_dt_tz_id
         (t/format :iso-offset-date-time (u.date/parse a)) ; a_dt_tz_text
         a                                                 ; a_dt_tz_id_text
         (t/local-date-time (u.date/parse b))              ; b_dt
         (t/offset-date-time (u.date/parse b))             ; b_dt_ltz
         (t/offset-date-time (u.date/parse b))             ; b_dt_tz
         (u.date/parse b)                                  ; b_dt_tz_id
         (t/format :iso-offset-date-time (u.date/parse b)) ; b_dt_tz_text
         b]))]])                                           ; b_dt_tz_id_text
>>>>>>> 836ce8c7

(deftest datetime-diff-time-zones-test
  (mt/test-drivers (mt/normal-drivers-with-feature :datetime-diff)
    (mt/dataset time-zone-edge-cases
      (let [diffs (fn [x y]
                    (let [units [:second :minute :hour :day :week :month :year]]
                      (->> (mt/run-mbql-query times
                             {:filter [:and [:= x $a_dt_tz_text] [:= y $b_dt_tz_text]]
                              :expressions (into {} (for [unit units]
                                                      [(name unit) [:datetime-diff x y unit]]))
                              :fields (into [] (for [unit units]
                                                 [:expression (name unit)]))})
                           (mt/formatted-rows (repeat (count units) int))
                           first
                           (zipmap units))))]
        (testing "a day"
          (mt/with-temporary-setting-values [driver/report-timezone "Atlantic/Cape_Verde"] ; UTC-1 all year
            (is (partial= {:second 86400 :minute 1440 :hour 24 :day 1}
                          (diffs "2022-10-02T01:00:00+01:00"     ; 2022-10-01T23:00:00-01:00 <- datetime in report-timezone offset
                                 "2022-10-03T00:00:00Z"))))      ; 2022-10-02T23:00:00-01:00
          (mt/with-temporary-setting-values [driver/report-timezone "UTC"]
            (is (partial= {:second 86400 :minute 1440 :hour 24 :day 1}
                          (diffs "2022-10-02T01:00:00+01:00"      ; 2022-10-02T00:00:00Z
                                 "2022-10-03T00:00:00Z")))))      ; 2022-10-03T00:00:00Z
        (testing "hour under a day"
          (mt/with-temporary-setting-values [driver/report-timezone "Atlantic/Cape_Verde"]
            (is (partial= {:second 82800 :minute 1380 :hour 23 :day 1}
                          (diffs "2022-10-02T00:00:00Z"          ; 2022-10-01T23:00:00-01:00
                                 "2022-10-03T00:00:00+01:00")))) ; 2022-10-02T22:00:00-01:00
          (mt/with-temporary-setting-values [driver/report-timezone "UTC"]
            (is (partial= {:second 82800 :minute 1380 :hour 23 :day 0}
                          (diffs "2022-10-02T00:00:00Z"           ; 2022-10-02T00:00:00Z
                                 "2022-10-03T00:00:00+01:00"))))) ; 2022-10-02T23:00:00Z
        (testing "hour under a week"
          (mt/with-temporary-setting-values [driver/report-timezone "Atlantic/Cape_Verde"]
            (is (partial= {:hour 167 :day 7 :week 1}
                          (diffs "2022-10-02T00:00:00Z"     ; 2022-10-01T23:00:00-01:00
                                 "2022-10-09T00:00:00+01:00")))) ; 2022-10-08T22:00:00-01:00
          (mt/with-temporary-setting-values [driver/report-timezone "UTC"]
            (is (partial= {:hour 167 :day 6 :week 0}
                          (diffs "2022-10-02T00:00:00Z"           ; 2022-10-02T00:00:00Z
                                 "2022-10-09T00:00:00+01:00"))))) ; 2022-10-08T23:00:00Z
        (testing "week"
          (mt/with-temporary-setting-values [driver/report-timezone "Atlantic/Cape_Verde"]
            (is (partial= {:hour 168 :day 7 :week 1}
                          (diffs "2022-10-02T01:00:00+01:00"      ; 2022-10-01T23:00:00-01:00
                                 "2022-10-09T00:00:00Z"))))       ; 2022-10-08T23:00:00-01:00
          (mt/with-temporary-setting-values [driver/report-timezone "UTC"]
            (is (partial= {:hour 168 :day 7 :week 1}
                          (diffs "2022-10-02T01:00:00+01:00"      ; 2022-10-02T00:00:00Z
                                 "2022-10-09T00:00:00Z")))))      ; 2022-10-09T00:00:00Z
        (testing "hour under a month"
          (mt/with-temporary-setting-values [driver/report-timezone "Atlantic/Cape_Verde"]
            (is (partial= {:hour 743 :day 31 :week 4 :month 1}
                          (diffs "2022-10-02T00:00:00Z"          ; 2022-10-01T23:00:00-01:00
                                 "2022-11-02T00:00:00+01:00")))) ; 2022-11-01T22:00:00-01:00
          (mt/with-temporary-setting-values [driver/report-timezone "UTC"]
            (is (partial= {:hour 743 :day 30 :week 4 :month 0}
                          (diffs "2022-10-02T00:00:00Z"           ; 2022-10-02T00:00:00Z
                                 "2022-11-02T00:00:00+01:00"))))) ; 2022-11-01T23:00:00Z
        (testing "month"
          (mt/with-temporary-setting-values [driver/report-timezone "Atlantic/Cape_Verde"]
            (is (partial= {:hour 744 :day 31 :month 1 :year 0}
                          (diffs "2022-10-02T01:00:00+01:00"      ; 2022-10-01T23:00:00-01:00
                                 "2022-11-02T00:00:00Z"))))       ; 2022-11-01T23:00:00-01:00
          (mt/with-temporary-setting-values [driver/report-timezone "UTC"]
            (is (partial= {:hour 744 :day 31 :month 1 :year 0}
                          (diffs "2022-10-02T01:00:00+01:00"      ; 2022-10-02T00:00:00Z
                                 "2022-11-02T00:00:00Z")))))      ; 2022-11-02T00:00:00Z
        (testing "year"
          (mt/with-temporary-setting-values [driver/report-timezone "Atlantic/Cape_Verde"]
            (is (partial= {:day 365, :week 52, :month 12, :year 1}
                          (diffs "2022-10-02T01:00:00+01:00"     ; 2022-10-01T23:00:00-01:00
                                 "2023-10-02T00:00:00Z"))))      ; 2023-10-01T23:00:00-01:00
          (mt/with-temporary-setting-values [driver/report-timezone "UTC"]
            (is (partial= {:day 365, :week 52, :month 12, :year 1}
                          (diffs "2022-10-02T01:00:00+01:00"      ; 2022-10-02T00:00:00Z
                                 "2023-10-02T00:00:00Z")))))      ; 2023-10-02T00:00:00Z
        (testing "hour under a year"
          (mt/with-temporary-setting-values [driver/report-timezone "Atlantic/Cape_Verde"]
            (is (partial= {:day 365 :month 12 :year 1}
                          (diffs "2022-10-02T00:00:00Z"          ; 2022-10-01T23:00:00-01:00
                                 "2023-10-02T00:00:00+01:00")))) ; 2023-10-01T22:00:00-01:00
          (mt/with-temporary-setting-values [driver/report-timezone "UTC"]
            (is (partial= {:day 364 :month 11 :year 0}
                          (diffs "2022-10-02T00:00:00Z"               ; 2022-10-02T00:00:00Z
                                 "2023-10-02T00:00:00+01:00"))))))))) ; 2023-10-01T23:00:00Z

(deftest datetime-diff-expressions-test
  (mt/test-drivers (mt/normal-drivers-with-feature :datetime-diff)
    (mt/dataset sample-dataset
      (testing "Args can be expressions that return datetime values"
        (let [diffs (fn [x y]
                      (let [units [:second :minute :hour :day :week :month :year]]
                        (->> (mt/run-mbql-query orders
                               {:limit 1
                                :expressions (into {} (for [unit units]
                                                        [(name unit) [:datetime-diff x y unit]]))
                                :fields (into [] (for [unit units]
                                                   [:expression (name unit)]))})
                             (mt/formatted-rows (repeat (count units) int))
                             first
                             (zipmap units))))]
          (is (= {:second 31795200, :minute 529920, :hour 8832, :day 368, :week 52, :month 12, :year 1}
                 (diffs [:datetime-add #t "2022-10-03T00:00:00" 1 "day"] [:datetime-add #t "2023-10-03T00:00:00" 4 "day"])))))
      (testing "Result works in arithmetic expressions"
        (let [start "2021-10-03T09:19:09"
              end   "2022-10-03T09:18:09"]
          (is (= [1 6 365 370]
                 (->> (mt/run-mbql-query orders
                        {:limit       1
                         :expressions {"datediff1"     [:datetime-diff start end :year]
                                       "datediff1-add" [:+ [:datetime-diff start end :year] 5]
                                       "datediff2"     [:datetime-diff start end :day]
                                       "datediff2-add" [:+ 5 [:datetime-diff start end :day]]}
                         :fields      [[:expression "datediff1"]
                                       [:expression "datediff1-add"]
                                       [:expression "datediff2"]
                                       [:expression "datediff2-add"]]})
                      (mt/formatted-rows [int int int int])
                      first))))))))

(deftest datetime-diff-type-test
  ;; FIXME — The excluded drivers below don't have TIME types. These shouldn't be hard-coded with #26807
  (mt/test-drivers (disj (mt/normal-drivers-with-feature :datetime-diff)
                         :oracle :presto :redshift :sparksql :snowflake)
    (testing "Cannot datetime-diff against time column"
      (mt/dataset attempted-murders
        (is (thrown-with-msg?
             clojure.lang.ExceptionInfo
             #"Only datetime, timestamp, or date types allowed. Found .*"
             (mt/rows
              (mt/run-mbql-query attempts
                {:limit 1
                 :fields      [[:expression "diff-day"]]
                 :expressions {"diff-day" [:datetime-diff $time_tz $datetime_tz :day]}}))))))))<|MERGE_RESOLUTION|>--- conflicted
+++ resolved
@@ -675,37 +675,6 @@
                     (mt/formatted-rows [int int int])
                     first)))))))
 
-<<<<<<< HEAD
-#_(mt/with-report-timezone-id "UTC"
-   (mt/with-everything-store
-    (dev/query-jdbc-db
-      [:postgres 'times-mixed]
-      ["select cast(? as timestamp)" #t "2022-10-02T01:00:00+01:00"])))
-;; => {:cols [{:name "timestamp", :base_type :type/DateTime}], :rows [[#t "2022-10-02T00:00"]]}
-
-#_(mt/with-report-timezone-id "UTC"
-   (mt/with-everything-store
-    (dev/query-jdbc-db
-      [:redshift 'times-mixed]
-      ["select cast(? as timestamp)" #t "2022-10-02T01:00:00+01:00"])))
-;; => {:cols [{:name "timestamp", :base_type :type/DateTime}], :rows [[#t "2022-10-02T00:00"]]}
-
-
-#_(mt/with-report-timezone-id "Atlantic/Cape_Verde"
-   (mt/with-everything-store
-    (dev/query-jdbc-db
-      [:postgres 'times-mixed]
-      ["select cast(? as timestamp)" #t "2022-10-02T01:00:00+01:00"])))
-;; => {:cols [{:name "timestamp", :base_type :type/DateTime}], :rows [[#t "2022-10-01T23:00"]]}
-
-
-#_(mt/with-report-timezone-id "Atlantic/Cape_Verde"
-   (mt/with-everything-store
-    (dev/query-jdbc-db
-      [:redshift 'times-mixed]
-      ["select cast(? as timestamp)" #t "2022-10-02T01:00:00+01:00"])))
-;; => {:cols [{:name "timestamp", :base_type :type/DateTime}], :rows [[#t "2022-10-01T23:00"]]}
-=======
 (mt/defdataset time-zone-edge-cases
   [["times"
     [{:field-name "a_dt",            :base-type :type/DateTime}
@@ -744,7 +713,6 @@
          (u.date/parse b)                                  ; b_dt_tz_id
          (t/format :iso-offset-date-time (u.date/parse b)) ; b_dt_tz_text
          b]))]])                                           ; b_dt_tz_id_text
->>>>>>> 836ce8c7
 
 (deftest datetime-diff-time-zones-test
   (mt/test-drivers (mt/normal-drivers-with-feature :datetime-diff)
