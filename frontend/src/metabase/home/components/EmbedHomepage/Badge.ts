import styled from "@emotion/styled";
import type { MantineSize } from "@mantine/styles";

type BadgeColor = "brand" | "gray";

const COLOR_VARIANTS = {
  brand: {
    color: "var(--mb-color-text-white)",
    background: "var(--mb-color-brand)",
  },
  gray: {
    color: "var(--mb-color-text-black)",
    background: "var(--mb-base-color-gray-20)",
  },
};

<<<<<<< HEAD
export const Badge = styled.span<{
  color: BadgeColor;
  uppercase?: boolean;
  px?: MantineSize;
  py?: MantineSize;
  fz?: MantineSize;
}>`
  padding: ${({ px, py, theme }) => {
    const paddingY = py ? theme.spacing[py] : "0";
    const paddingX = px ? theme.spacing[px] : "4px";
    return `${paddingY} ${paddingX}`;
  }};
=======
// TODO: use Badge from metabase/ui when it's available
export const Badge = styled.span<{ color: BadgeColor; uppercase?: boolean }>`
  padding: 0px 4px;
>>>>>>> 6b7205e5
  display: inline-block;
  line-height: 1rem;
  font-size: ${({ fz, theme }) => (fz ? theme.fontSizes[fz] : "0.625rem")};
  font-weight: 700;
  border-radius: 4px;
  text-transform: ${props =>
    (props.uppercase ?? true) ? "uppercase" : "none"};
  color: ${({ color }) => COLOR_VARIANTS[color].color};
  background: ${({ color }) => COLOR_VARIANTS[color].background};
`;<|MERGE_RESOLUTION|>--- conflicted
+++ resolved
@@ -14,7 +14,7 @@
   },
 };
 
-<<<<<<< HEAD
+// TODO: use Badge from metabase/ui when it's available
 export const Badge = styled.span<{
   color: BadgeColor;
   uppercase?: boolean;
@@ -27,11 +27,6 @@
     const paddingX = px ? theme.spacing[px] : "4px";
     return `${paddingY} ${paddingX}`;
   }};
-=======
-// TODO: use Badge from metabase/ui when it's available
-export const Badge = styled.span<{ color: BadgeColor; uppercase?: boolean }>`
-  padding: 0px 4px;
->>>>>>> 6b7205e5
   display: inline-block;
   line-height: 1rem;
   font-size: ${({ fz, theme }) => (fz ? theme.fontSizes[fz] : "0.625rem")};
