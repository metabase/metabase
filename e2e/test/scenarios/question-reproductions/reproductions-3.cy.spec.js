import { WRITABLE_DB_ID, SAMPLE_DB_ID } from "e2e/support/cypress_data";
import { SAMPLE_DATABASE } from "e2e/support/cypress_sample_database";
import { NO_COLLECTION_PERSONAL_COLLECTION_ID } from "e2e/support/cypress_sample_instance_data";
import {
  restore,
  visualize,
  openTable,
  openOrdersTable,
  popover,
  modal,
  summarize,
  startNewQuestion,
  entityPickerModal,
  entityPickerModalTab,
  questionInfoButton,
  rightSidebar,
  getNotebookStep,
  visitQuestionAdhoc,
  openNotebook,
  queryBuilderHeader,
  cartesianChartCircle,
  filter,
  moveColumnDown,
  getDraggableElements,
  resetTestTable,
  getTable,
  resyncDatabase,
  createQuestion,
  saveQuestion,
  echartsContainer,
  newButton,
  appBar,
  openProductsTable,
  queryBuilderFooter,
  enterCustomColumnDetails,
  addCustomColumn,
  tableInteractive,
<<<<<<< HEAD
  join,
} from "e2e/support/helpers";

const { ORDERS, ORDERS_ID, PRODUCTS, PRODUCTS_ID, PEOPLE, PEOPLE_ID } =
=======
  createNativeQuestion,
  queryBuilderMain,
  leftSidebar,
  assertQueryBuilderRowCount,
} from "e2e/support/helpers";

const { ORDERS, ORDERS_ID, PEOPLE, PEOPLE_ID, PRODUCTS, PRODUCTS_ID } =
>>>>>>> 55fed903
  SAMPLE_DATABASE;

describe("issue 32625, issue 31635", () => {
  const CC_NAME = "Is Promotion";

  const QUESTION = {
    dataset_query: {
      type: "query",
      database: SAMPLE_DB_ID,
      query: {
        "source-table": ORDERS_ID,
        aggregation: [
          "distinct",
          ["field", ORDERS.PRODUCT_ID, { "base-type": "type/Integer" }],
        ],
        breakout: ["expression", CC_NAME],
        expressions: {
          [CC_NAME]: [
            "case",
            [[[">", ["field", ORDERS.DISCOUNT, null], 0], 1]],
            { default: 0 },
          ],
        },
      },
    },
  };
  beforeEach(() => {
    restore();
    cy.signInAsAdmin();
  });

  it("should remove dependent clauses when a clause is removed (metabase#32625, metabase#31635)", () => {
    visitQuestionAdhoc(QUESTION, { mode: "notebook" });

    getNotebookStep("expression")
      .findAllByTestId("notebook-cell-item")
      .first()
      .icon("close")
      .click();

    getNotebookStep("expression").should("not.exist");
    getNotebookStep("summarize").findByText(CC_NAME).should("not.exist");

    visualize();

    cy.findByTestId("query-builder-main").within(() => {
      cy.findByTestId("scalar-value").should("have.text", "200");
      cy.findByText("There was a problem with your question").should(
        "not.exist",
      );
    });
  });
});

describe("issue 32964", () => {
  const LONG_NAME = "A very long column name that will cause text overflow";

  const QUESTION = {
    dataset_query: {
      type: "query",
      database: SAMPLE_DB_ID,
      query: {
        "source-table": ORDERS_ID,
        expressions: {
          [LONG_NAME]: [
            "*",
            ["field", SAMPLE_DATABASE.ORDERS.SUBTOTAL, null],
            2,
          ],
        },
        aggregation: [["sum", ["expression", LONG_NAME]]],
        breakout: [
          [
            "field",
            SAMPLE_DATABASE.ORDERS.CREATED_AT,
            {
              "base-type": "type/DateTime",
              "temporal-unit": "week",
            },
          ],
        ],
      },
    },
  };
  beforeEach(() => {
    restore();
    cy.signInAsAdmin();
  });

  it("should not overflow chart settings sidebar with long column name (metabase#32964)", () => {
    visitQuestionAdhoc(QUESTION);
    cy.findByTestId("viz-settings-button").click();
    cy.findByTestId("sidebar-left").within(([sidebar]) => {
      const maxX = sidebar.getBoundingClientRect().right;
      cy.findByText(`Sum of ${LONG_NAME}`).then(([el]) => {
        const x = el.getBoundingClientRect().right;
        expect(x).to.be.lessThan(maxX);
      });
    });
  });
});

describe("issue 33079", () => {
  const questionDetails = {
    display: "line",
    query: {
      "source-table": ORDERS_ID,
      aggregation: [["count"]],
      breakout: [["field", ORDERS.CREATED_AT, { "temporal-unit": "month" }]],
    },
  };
  beforeEach(() => {
    restore();
    cy.signInAsAdmin();

    cy.intercept("POST", "/api/dataset").as("dataset");
    cy.request("GET", "/api/user/current").then(({ body: user }) => {
      cy.request("PUT", `/api/user/${user.id}`, { locale: "de" });
    });
  });

  it("underlying records drill should work in a non-English locale (metabase#33079)", () => {
    cy.createQuestion(questionDetails, { visitQuestion: true });
    cartesianChartCircle().eq(1).click({ force: true });
    popover()
      .findByText(/Order/) // See these Orders
      .click();
    cy.wait("@dataset");
    cy.findByTestId("question-row-count").should("contain", "19");
  });
});

describe("issue 34414", () => {
  const { INVOICES_ID } = SAMPLE_DATABASE;

  const INVOICE_MODEL_DETAILS = {
    name: "Invoices Model",
    query: { "source-table": INVOICES_ID },
    type: "model",
  };
  beforeEach(() => {
    restore();
    cy.signInAsNormalUser();
  });

  it("populate field values after re-adding filter on virtual table field (metabase#34414)", () => {
    cy.createQuestion(INVOICE_MODEL_DETAILS).then(response => {
      const modelId = response.body.id;

      visitQuestionAdhoc({
        dataset_query: {
          type: "query",
          database: SAMPLE_DB_ID,
          query: { "source-table": `card__${modelId}` },
        },
      });
    });

    openNotebook();
    filter({ mode: "notebook" });

    popover().within(() => {
      cy.findByText("Plan").click();
      assertPlanFieldValues();

      cy.log("Open filter again");
      cy.findByLabelText("Back").click();

      cy.log("Open plan field again");
      cy.findByText("Plan").click();

      assertPlanFieldValues();
    });
  });
});

function assertPlanFieldValues() {
  cy.findByText("Basic").should("be.visible");
  cy.findByText("Business").should("be.visible");
  cy.findByText("Premium").should("be.visible");
}

describe("issue 38176", () => {
  beforeEach(() => {
    restore();
    cy.signInAsNormalUser();
    cy.intercept("PUT", "/api/card/**").as("updateQuestion");
  });

  it("restoring a question to a previous version should preserve the variables (metabase#38176)", () => {
    cy.createNativeQuestion(
      {
        name: "38176",
        native: {
          query:
            'SELECT "COUNTRY" from "ACCOUNTS" WHERE country = {{ country }} LIMIT 5',
          "template-tags": {
            country: {
              type: "text",
              id: "dd06cd10-596b-41d0-9d6e-94e98ceaf989",
              name: "country",
              "display-name": "Country",
            },
          },
        },
      },
      { visitQuestion: true },
    );

    cy.findByPlaceholderText("Country").type("NL");

    cy.findByTestId("query-builder-main").button("Get Answer").click();

    questionInfoButton().click();
    rightSidebar().within(() => {
      cy.findByText("History");

      cy.findByPlaceholderText("Add description")
        .type("This is a question")
        .blur();

      cy.wait("@updateQuestion");
      cy.findByText(/added a description/i);
      cy.findByTestId("question-revert-button").click();

      cy.findByText(/reverted to an earlier version/i).should("be.visible");
    });

    cy.findAllByRole("gridcell").should("contain", "NL");
  });
});

describe("issue 38354", { tags: "@external" }, () => {
  const QUESTION_DETAILS = {
    query: {
      "source-table": ORDERS_ID,
      limit: 5,
    },
  };
  beforeEach(() => {
    restore();
    restore("postgres-12");
    cy.signInAsAdmin();
    cy.createQuestion(QUESTION_DETAILS, { visitQuestion: true });
  });

  it("should be possible to change source database (metabase#38354)", () => {
    openNotebook();
    getNotebookStep("data").findByTestId("data-step-cell").click();
    entityPickerModal().within(() => {
      cy.findByText("QA Postgres12").click();
      cy.findByText("Orders").click();
    });

    // optimization: add a limit so that query runs faster
    cy.button("Row limit").click();
    getNotebookStep("limit").findByPlaceholderText("Enter a limit").type("5");

    visualize();

    cy.findByTestId("query-builder-main")
      .findByText("There was a problem with your question")
      .should("not.exist");
    cy.get("[data-testid=cell-data]").should("contain", "37.65"); // assert visualization renders the data
  });
});

describe("issue 39102", () => {
  const questionDetails = {
    name: "39102",
    query: {
      "source-query": {
        "source-table": ORDERS_ID,
        aggregation: ["count"],
        breakout: [["field", ORDERS.CREATED_AT, { "temporal-unit": "year" }]],
      },
      filter: [">", ["field", "count", { "base-type": "type/Integer" }], 1000],
      aggregation: ["count"],
    },
    type: "question",
  };
  beforeEach(() => {
    restore();
    cy.signInAsAdmin();
    cy.intercept("POST", "/api/dataset").as("dataset");
  });

  it("should be able to preview a multi-stage query (metabase#39102)", () => {
    cy.createQuestion(questionDetails, { visitQuestion: true });
    openNotebook();

    getNotebookStep("data", { stage: 0 }).icon("play").click();
    cy.wait("@dataset");
    cy.findByTestId("preview-root").within(() => {
      cy.findByText("Tax").should("be.visible");
      cy.icon("close").click();
    });

    getNotebookStep("summarize", { stage: 0 }).icon("play").click();
    cy.wait("@dataset");
    cy.findByTestId("preview-root").within(() => {
      cy.findByText("Count").should("be.visible");
      cy.findByText("3,610").should("be.visible");
      cy.findByText("744").should("be.visible");
      cy.icon("close").click();
    });

    getNotebookStep("filter", { stage: 1 }).icon("play").click();
    cy.wait("@dataset");
    cy.findByTestId("preview-root").within(() => {
      cy.findByText("Count").should("be.visible");
      cy.findByText("3,610").should("be.visible");
      cy.findByText("744").should("not.exist");
      cy.icon("close").click();
    });

    getNotebookStep("summarize", { stage: 1 }).icon("play").click();
    cy.wait("@dataset");
    cy.findByTestId("preview-root").within(() => {
      cy.findByText("Count").should("be.visible");
      cy.findByText("4").should("be.visible");
    });
  });
});

describe("issue 39795", () => {
  beforeEach(() => {
    restore();
    cy.signInAsAdmin();

    //If you comment out this post, then the test will pass.
    cy.request("post", `/api/field/${ORDERS.PRODUCT_ID}/dimension`, {
      human_readable_field_id: PRODUCTS.TITLE,
      name: "Product ID",
      type: "external",
    });
  });

  it("should allow me to re-order even when a field is set with a different display value (metabase#39795)", () => {
    visitQuestionAdhoc({
      dataset_query: {
        database: SAMPLE_DB_ID,
        query: {
          "source-table": ORDERS_ID,
        },
        type: "query",
      },
    });
    cy.findByTestId("viz-settings-button").click();
    moveColumnDown(getDraggableElements().first(), 2);

    // We are not able to re-order because the dataset will also contain values a column for Product ID
    // This causes the isValid() check to fire, and you are always forced into the default value for table.columns
    getDraggableElements().eq(2).should("contain.text", "ID");
  });
});

describe("issue 40176", () => {
  const DIALECT = "postgres";
  const TABLE = "uuid_pk_table";
  beforeEach(() => {
    restore(`${DIALECT}-writable`);
    cy.signInAsAdmin();
    resetTestTable({ type: DIALECT, table: TABLE });
    resyncDatabase({
      dbId: WRITABLE_DB_ID,
      tableName: TABLE,
    });
  });

  it(
    "should allow filtering on UUID PK columns (metabase#40176)",
    { tags: "@external" },
    () => {
      getTable({ name: TABLE }).then(({ id: tableId }) => {
        visitQuestionAdhoc({
          display: "table",
          dataset_query: {
            database: WRITABLE_DB_ID,
            query: {
              "source-table": tableId,
            },
            type: "query",
          },
        });
      });
      openNotebook();
      cy.findByTestId("action-buttons").findByText("Filter").click();
      popover().within(() => {
        cy.findByText("ID").click();
        cy.findByLabelText("Filter value").type(
          "a0eebc99-9c0b-4ef8-bb6d-6bb9bd380a11",
        );
        cy.button("Add filter").click();
      });
      visualize();
      cy.findByTestId("question-row-count")
        .findByText("Showing 1 row")
        .should("be.visible");
    },
  );
});

describe("issue 40435", () => {
  beforeEach(() => {
    restore();
    cy.signInAsNormalUser();
    cy.intercept("PUT", "/api/card/*").as("updateCard");
  });

  it("should make new query columns visible by default (metabase#40435)", () => {
    openOrdersTable();
    openNotebook();
    getNotebookStep("data").button("Pick columns").click();
    popover().within(() => {
      cy.findByText("Select none").click();
      cy.findByText("User ID").click();
    });
    getNotebookStep("data").button("Pick columns").click();
    visualize();
    cy.findByTestId("viz-settings-button").click();
    cy.findByTestId("sidebar-left").within(() => {
      cy.findByTestId("ID-hide-button").click();
      cy.findByTestId("ID-show-button").click();
    });
    saveQuestion();

    openNotebook();
    getNotebookStep("data").button("Pick columns").click();
    popover().findByText("Product ID").click();
    queryBuilderHeader().findByText("Save").click();
    modal().last().findByText("Save").click();
    cy.wait("@updateCard");
    visualize();

    cy.findByRole("columnheader", { name: "ID" }).should("be.visible");
    cy.findByRole("columnheader", { name: "User ID" }).should("be.visible");
    cy.findByRole("columnheader", { name: "Product ID" }).should("be.visible");
  });
});

describe("issue 41381", () => {
  beforeEach(() => {
    restore();
    cy.signInAsNormalUser();
  });

  it("should show an error message when adding a constant-only custom expression (metabase#41381)", () => {
    openOrdersTable({ mode: "notebook" });
    addCustomColumn();
    enterCustomColumnDetails({ formula: "'Test'", name: "Constant" });
    popover().within(() => {
      cy.findByText("Invalid expression").should("be.visible");
      cy.button("Done").should("be.disabled");
    });
  });
});

describe(
  "issue 42010 -- Unable to filter by mongo id",
  { tags: "@mongo" },
  () => {
    beforeEach(() => {
      restore("mongo-5");
      cy.signInAsAdmin();

      cy.intercept("POST", "/api/dataset").as("dataset");
      cy.request(`/api/database/${WRITABLE_DB_ID}/schema/`).then(({ body }) => {
        const tableId = body.find(table => table.name === "orders").id;
        openTable({
          database: WRITABLE_DB_ID,
          table: tableId,
          limit: 2,
        });
      });
      cy.wait("@dataset");
    });

    it("should be possible to filter by Mongo _id column (metabase#40770, metabase#42010)", () => {
      cy.get("#main-data-grid")
        .findAllByRole("gridcell")
        .first()
        .then($cell => {
          // Ids are non-deterministic so we have to obtain the id from the cell, and store its value.
          const id = $cell.text();

          cy.log(
            "Scenario 1 - Make sure the simple mode filter is working correctly (metabase#40770)",
          );
          filter();

          cy.findByRole("dialog").within(() => {
            cy.findByPlaceholderText("Search by ID").type(id);
            cy.button("Apply filters").click();
          });

          cy.findByTestId("question-row-count").should(
            "have.text",
            "Showing 1 row",
          );
          removeFilter();

          cy.log(
            "Scenario 2 - Make sure filter is working in the notebook editor (metabase#42010)",
          );
          openNotebook();
          filter({ mode: "notebook" });

          popover()
            .findAllByRole("option")
            .first()
            .should("have.text", "ID")
            .click();

          cy.findByTestId("string-filter-picker").within(() => {
            cy.findByLabelText("Filter operator").should("have.value", "Is");
            cy.findByPlaceholderText("Search by ID").type(id);
            cy.button("Add filter").click();
          });

          cy.findByTestId("step-filter-0-0").within(() => {
            cy.findByText(`ID is ${id}`);

            cy.log(
              "Scenario 2.1 - Trigger the preview to make sure it reflects the filter correctly",
            );
            cy.icon("play").click();
          });

          // The preview should show only one row
          const ordersColumns = 10;
          cy.findByTestId("preview-root")
            .get("#main-data-grid")
            .findAllByTestId("cell-data")
            .should("have.length.at.most", ordersColumns);

          cy.log("Scenario 2.2 - Make sure we can visualize the data");
          visualize();
          cy.findByTestId("question-row-count").should(
            "have.text",
            "Showing 1 row",
          );
        });
    });
  },
);

function removeFilter() {
  cy.findByTestId("filter-pill").findByLabelText("Remove").click();
  cy.findByTestId("question-row-count").should("have.text", "Showing 2 rows");
}

describe("issue 33439", () => {
  beforeEach(() => {
    restore();
    cy.signInAsNormalUser();
  });

  it("should show an error message when trying to use convertTimezone on an unsupported db (metabase#33439)", () => {
    openOrdersTable({ mode: "notebook" });
    addCustomColumn();
    enterCustomColumnDetails({
      formula:
        'convertTimezone("2022-12-28T12:00:00", "Canada/Pacific", "Canada/Eastern")',
      name: "Date",
    });
    popover().within(() => {
      cy.findByText("Unsupported function convert-timezone");
      cy.button("Done").should("be.disabled");
    });
  });
});

describe("issue 42244", () => {
  const COLUMN_NAME = "Created At".repeat(5);

  beforeEach(() => {
    restore();
    cy.signInAsAdmin();
    cy.request("PUT", `/api/field/${ORDERS.CREATED_AT}`, {
      display_name: COLUMN_NAME,
    });
  });

  it("should allow to change the temporal bucket when the column name is long (metabase#42244)", () => {
    openOrdersTable({ mode: "notebook" });
    summarize({ mode: "notebook" });
    getNotebookStep("summarize")
      .findByText("Pick a column to group by")
      .click();
    popover().within(() => {
      cy.findByText(COLUMN_NAME).realHover();
      cy.findByText("by month").should("be.visible").click();
    });
    popover().last().findByText("Year").click();
    getNotebookStep("summarize")
      .findByText(`${COLUMN_NAME}: Year`)
      .should("be.visible");
  });
});

describe("issue 42957", () => {
  beforeEach(() => {
    restore();
    cy.signInAsAdmin();
  });

  it("does not show collections that contain models from different tabs (metabase#42957)", () => {
    createQuestion({
      name: "Model",
      type: "model",
      query: {
        "source-table": ORDERS_ID,
      },
    });

    cy.createCollection({ name: "Collection without models" }).then(
      ({ body: collection }) => {
        cy.wrap(collection.id).as("collectionId");
      },
    );

    cy.get("@collectionId").then(collectionId => {
      createQuestion({
        name: "Question",
        type: "question",
        query: {
          "source-table": ORDERS_ID,
        },
        collection_id: collectionId,
      });
    });

    startNewQuestion();
    entityPickerModal().within(() => {
      entityPickerModalTab("Models").click();

      cy.findByText("Collection without models").should("not.exist");
    });
  });
});

describe("issue 40064", () => {
  beforeEach(() => {
    restore();
    cy.signInAsNormalUser();
  });

  it("should be able to edit a custom column with the same name as one of the columns used in the expression (metabase#40064)", () => {
    createQuestion(
      {
        query: {
          "source-table": ORDERS_ID,
          expressions: {
            Tax: ["*", ["field", ORDERS.TAX, { "base-type": "type/Float" }], 2],
          },
          limit: 1,
        },
      },
      { visitQuestion: true },
    );

    cy.log("check the initial expression value");
    tableInteractive().findByText("4.14").should("be.visible");

    cy.log("update the expression and check the value");
    openNotebook();
    getNotebookStep("expression").findByText("Tax").click();
    enterCustomColumnDetails({ formula: "[Tax] * 3" });
    popover().button("Update").click();
    visualize();
    tableInteractive().findByText("6.21").should("be.visible");

    cy.log("rename the expression and make sure you cannot create a cycle");
    openNotebook();
    getNotebookStep("expression").findByText("Tax").click();
    enterCustomColumnDetails({ formula: "[Tax] * 3", name: "Tax3" });
    popover().button("Update").click();
    getNotebookStep("expression").findByText("Tax3").click();
    enterCustomColumnDetails({ formula: "[Tax3] * 3", name: "Tax3" });
    popover().within(() => {
      cy.findByText("Unknown Field: Tax3").should("be.visible");
      cy.button("Update").should("be.disabled");
    });
  });
});

describe.skip("issue 10493", () => {
  beforeEach(() => {
    restore();
    cy.intercept("POST", "/api/dataset").as("dataset");
    cy.signInAsAdmin();
  });

  it("should not reset chart axes after adding a new query stage (metabase#10493)", () => {
    visitQuestionAdhoc({
      display: "bar",
      dataset_query: {
        type: "query",
        database: SAMPLE_DB_ID,
        query: {
          aggregation: [["count"]],
          breakout: [
            [
              "field",
              ORDERS.QUANTITY,
              { "base-type": "type/Integer", binning: { strategy: "default" } },
            ],
          ],
          "source-table": ORDERS_ID,
        },
      },
    });

    filter();
    modal().within(() => {
      cy.findByText("Summaries").click();
      cy.findByTestId("filter-column-Count").within(() => {
        cy.findByPlaceholderText("Min").type("0");
        cy.findByPlaceholderText("Max").type("30000");
      });
      cy.button("Apply filters").click();
    });
    cy.wait("@dataset");

    echartsContainer().within(() => {
      // y axis
      cy.findByText("Count").should("exist");
      cy.findByText("21,000").should("exist");
      cy.findByText("3,000").should("exist");

      // x axis
      cy.findByText("Quantity").should("exist");
      cy.findByText("25").should("exist");
      cy.findByText("75").should("exist");
    });
  });
});

describe("issue 32020", () => {
  const question1Details = {
    name: "Q1",
    query: {
      "source-table": ORDERS_ID,
      aggregation: [
        ["sum", ["field", ORDERS.TOTAL, { "base-type": "type/Float" }]],
      ],
      breakout: [
        ["field", ORDERS.ID, { "base-type": "type/BigInteger" }],
        [
          "field",
          ORDERS.CREATED_AT,
          { "base-type": "type/DateTime", "temporal-unit": "month" },
        ],
      ],
    },
  };

  const question2Details = {
    name: "Q2",
    query: {
      "source-table": PEOPLE_ID,
      aggregation: [
        ["max", ["field", PEOPLE.LONGITUDE, { "base-type": "type/Float" }]],
      ],
      breakout: [
        ["field", PEOPLE.ID, { "base-type": "type/BigInteger" }],
        [
          "field",
          PEOPLE.CREATED_AT,
          { "base-type": "type/DateTime", "temporal-unit": "month" },
        ],
      ],
    },
  };

  beforeEach(() => {
    restore();
    cy.signInAsNormalUser();
    createQuestion(question1Details);
    createQuestion(question2Details);
  });

  it("should be possible to use aggregation columns from source and joined questions in aggregation (metabase#32020)", () => {
    startNewQuestion();

    cy.log("create joined question manually");
    entityPickerModal().within(() => {
      entityPickerModalTab("Saved questions").click();
      cy.findByText(question1Details.name).click();
    });
    join();
    entityPickerModal().within(() => {
      entityPickerModalTab("Saved questions").click();
      cy.findByText(question2Details.name).click();
    });
    popover().findByText("ID").click();
    popover().findByText("ID").click();

    cy.log("aggregation column from the source question");
    getNotebookStep("summarize")
      .findByText(/Pick the metric/)
      .click();
    popover().within(() => {
      cy.findByText("Sum of ...").click();
      cy.findByText("Sum of Total").click();
    });

    cy.log("aggregation column from the joined question");
    getNotebookStep("summarize").icon("add").click();
    popover().within(() => {
      cy.findByText("Sum of ...").click();
      cy.findByText(question2Details.name).click();
      cy.findByText("Max of Longitude").click();
    });

    cy.log("visualize and check results");
    visualize();
    tableInteractive().within(() => {
      cy.findByText("Sum of Sum of Total").should("be.visible");
      cy.findByText("Sum of Q2 → Max").should("be.visible");
    });
  });
});

describe("issue 44071", () => {
  const questionDetails = {
    name: "Test",
    query: { "source-table": ORDERS_ID },
    collection_id: NO_COLLECTION_PERSONAL_COLLECTION_ID,
  };

  beforeEach(() => {
    restore();
    cy.signIn("nocollection");
    createQuestion(questionDetails);
  });

  it("should be able to save questions based on another questions without collection access (metabase#44071)", () => {
    cy.visit("/");
    newButton("Question").click();
    entityPickerModal().within(() => {
      entityPickerModalTab("Saved questions").click();
      cy.findByText(/Personal Collection/).click();
      cy.findByText(questionDetails.name).click();
    });
    getNotebookStep("data")
      .findByText(questionDetails.name)
      .should("be.visible");
    saveQuestion();
    appBar()
      .findByText(/Personal Collection/)
      .should("be.visible");
  });
});

describe("issue 44415", () => {
  beforeEach(() => {
    restore();
    cy.signIn("admin");
    createQuestion(
      {
        query: {
          "source-table": ORDERS_ID,
          filter: [
            "and",
            [
              "not-null",
              ["field", ORDERS.DISCOUNT, { "base-type": "type/Float" }],
            ],
          ],
        },
        visualization_settings: {
          "table.columns": [
            {
              name: "ID",
              fieldRef: ["field", ORDERS.ID, null],
              enabled: true,
            },
            {
              name: "DISCOUNT",
              fieldRef: ["field", ORDERS.DISCOUNT, null],
              enabled: true,
            },
          ],
        },
      },
      { wrapId: true },
    );
  });

  it("should be able to edit a table question in the notebook editor before running its query (metabase#44415)", () => {
    cy.get("@questionId").then(questionId =>
      cy.visit(`/question/${questionId}/notebook`),
    );

    getNotebookStep("filter")
      .findAllByTestId("notebook-cell-item")
      .first()
      .icon("close")
      .click();

    getNotebookStep("filter").should("not.exist");

    visualize();

    cy.findByTestId("qb-filters-panel").should("not.exist");
    cy.get("@questionId").then(questionId => {
      cy.url().should("not.include", `/question/${questionId}`);
      cy.url().should("include", "question#");
    });
  });
});

describe("issue 44532", () => {
  beforeEach(() => {
    restore();
    cy.signInAsAdmin();
    openProductsTable();
  });

  it("should update chart metrics and dimensions with each added breakout (metabase #44532)", () => {
    summarize();

    rightSidebar()
      .findByRole("listitem", { name: "Category" })
      .button("Add dimension")
      .click();
    cy.wait("@dataset");

    echartsContainer().within(() => {
      cy.findByText("Count").should("exist"); // y-axis
      cy.findByText("Category").should("exist"); // x-axis

      // x-axis values
      cy.findByText("Doohickey").should("exist");
      cy.findByText("Gadget").should("exist");
      cy.findByText("Gizmo").should("exist");
      cy.findByText("Widget").should("exist");
    });

    rightSidebar()
      .findByRole("listitem", { name: "Created At" })
      .button("Add dimension")
      .click();
    cy.wait("@dataset");

    cy.findByLabelText("Legend").within(() => {
      cy.findByText("Doohickey").should("exist");
      cy.findByText("Gadget").should("exist");
      cy.findByText("Gizmo").should("exist");
      cy.findByText("Widget").should("exist");
    });

    echartsContainer().within(() => {
      cy.findByText("Count").should("exist"); // y-axis
      cy.findByText("Created At").should("exist"); // x-axis

      // x-axis values
      cy.findByText("January 2023").should("exist");
      cy.findByText("January 2024").should("exist");
      cy.findByText("January 2025").should("exist");

      // previous x-axis values
      cy.findByText("Doohickey").should("not.exist");
      cy.findByText("Gadget").should("not.exist");
      cy.findByText("Gizmo").should("not.exist");
      cy.findByText("Widget").should("not.exist");
    });

    rightSidebar().button("Done").click();
    cy.wait("@dataset");

    cy.findByLabelText("Legend").within(() => {
      cy.findByText("Doohickey").should("exist");
      cy.findByText("Gadget").should("exist");
      cy.findByText("Gizmo").should("exist");
      cy.findByText("Widget").should("exist");
    });

    echartsContainer().within(() => {
      cy.findByText("Count").should("exist"); // y-axis
      cy.findByText("Created At").should("exist"); // x-axis

      // x-axis values
      cy.findByText("January 2023").should("exist");
      cy.findByText("January 2024").should("exist");
      cy.findByText("January 2025").should("exist");

      // previous x-axis values
      cy.findByText("Doohickey").should("not.exist");
      cy.findByText("Gadget").should("not.exist");
      cy.findByText("Gizmo").should("not.exist");
      cy.findByText("Widget").should("not.exist");
    });
  });
});

describe("issue 33441", () => {
  beforeEach(() => {
    restore();
    cy.signInAsNormalUser();
  });

  it("should show an error message for an incorrect date expression (metabase#33441)", () => {
    openOrdersTable({ mode: "notebook" });
    addCustomColumn();
    enterCustomColumnDetails({
      formula: 'datetimeDiff([Created At] , now, "days")',
      name: "Date",
    });
    popover().within(() => {
      cy.findByText("Invalid expression").should("be.visible");
      cy.button("Done").should("be.disabled");
    });
  });
});

describe("issue 43294", () => {
  const questionDetails = {
    display: "line",
    query: {
      "source-table": ORDERS_ID,
      aggregation: [["count"]],
      breakout: [["field", ORDERS.CREATED_AT, { "temporal-unit": "month" }]],
    },
    visualization_settings: {
      "graph.metrics": ["count"],
      "graph.dimensions": ["CREATED_AT"],
    },
  };

  beforeEach(() => {
    restore();
    cy.signInAsNormalUser();
  });

  it("should not overwrite viz settings with click actions in raw data mode (metabase#43294)", () => {
    createQuestion(questionDetails, { visitQuestion: true });
    queryBuilderFooter().findByLabelText("Switch to data").click();

    cy.log("compare action");
    cy.button("Add column").click();
    popover().findByText("Compare “Count” to previous months").click();
    popover().button("Done").click();

    cy.log("extract action");
    cy.button("Add column").click();
    popover().findByText("Extract part of column").click();
    popover().within(() => {
      cy.findByText("Created At: Month").click();
      cy.findByText("Year").click();
    });

    cy.log("combine action");
    cy.button("Add column").click();
    popover().findByText("Combine columns").click();
    popover().button("Done").click();

    cy.log("check visualization");
    queryBuilderFooter().findByLabelText("Switch to visualization").click();
    echartsContainer().within(() => {
      cy.findByText("Count").should("be.visible");
      cy.findByText("Created At").should("be.visible");
    });
  });
});

describe("issue 40399", () => {
  beforeEach(() => {
    restore();
    cy.signInAsAdmin();
  });

  it("should not show results from other stages in a stages preview (metabase#40399)", () => {
    createQuestion(
      {
        name: "40399",
        query: {
          "source-table": PRODUCTS_ID,
          joins: [
            {
              fields: "all",
              alias: "Orders",
              "source-table": ORDERS_ID,
              strategy: "left-join",
              condition: [
                "=",
                ["field", PRODUCTS.ID, null],
                ["field", ORDERS.PRODUCT_ID, { "join-alias": "Orders" }],
              ],
            },
          ],
          filter: ["=", ["field", PRODUCTS.CATEGORY, null], "Widget"],
        },
      },
      {
        visitQuestion: true,
      },
    );

    openNotebook();

    getNotebookStep("filter", { stage: 0 }).within(() => {
      cy.icon("play").click();
      cy.findByTestId("preview-root")
        .findAllByText("Widget")
        .should("be.visible");
    });

    getNotebookStep("join", { stage: 0 }).within(() => {
      cy.icon("play").click();
      cy.findByTestId("preview-root")
        .findAllByText("Gizmo")
        .should("be.visible");

      cy.findByTestId("preview-root").findByText("Widget").should("not.exist");
    });

    getNotebookStep("data", { stage: 0 }).within(() => {
      cy.icon("play").click();
      cy.findByTestId("preview-root")
        .findAllByText("Gizmo")
        .should("be.visible");

      cy.findByTestId("preview-root").findAllByText("Gizmo").should("exist");
      cy.findByTestId("preview-root").findAllByText("Widget").should("exist");
    });
  });
});

describe("issue 19894", () => {
  beforeEach(() => {
    restore();
    cy.signInAsNormalUser();
  });

  it("should show all columns when using the join column selecter (metabase#19894)", () => {
    createQuestion(
      {
        name: "Q1",
        query: {
          "source-table": PRODUCTS_ID,
          aggregation: [["count"]],
          breakout: [["field", PRODUCTS.CATEGORY, null]],
        },
      },
      {
        wrapId: true,
      },
    );

    createQuestion({
      name: "Q2",
      query: {
        "source-table": PRODUCTS_ID,
        aggregation: [["sum", ["field", PRODUCTS.PRICE, null]]],
        breakout: [["field", PRODUCTS.CATEGORY, null]],
      },
    });

    createQuestion({
      name: "Q3",
      query: {
        "source-table": PRODUCTS_ID,
        aggregation: [["avg", ["field", PRODUCTS.RATING, null]]],
        breakout: [["field", PRODUCTS.CATEGORY, null]],
      },
    });

    startNewQuestion();

    modal().findByText("Saved questions").click();
    modal().findByText("Q1").click();

    cy.button("Join data").click();

    modal().findByText("Saved questions").click();
    modal().findByText("Q2").click();

    popover().findByText("Category").click();
    popover().findByText("Category").click();

    cy.button("Join data").click();

    modal().findByText("Saved questions").click();
    modal().findByText("Q3").click();

    popover().findByText("Category").should("be.visible");
    popover().findByText("Count").should("be.visible");

    popover().findByText("Q1").click();
    popover().findByText("Q2").click();

    popover().findByText("Category").should("be.visible");
    popover().findByText("Sum of Price").should("be.visible");

    popover().findByText("Q1").click();

    popover().findByText("Category").should("be.visible");
    popover().findByText("Count").should("be.visible");
  });
});

describe("issue 44637", () => {
  beforeEach(() => {
    restore();
    cy.signInAsNormalUser();
  });

  it("should not crash when rendering a line/bar chart with empty results (metabase#44637)", () => {
    createNativeQuestion(
      {
        native: {
          query: "SELECT '2023-01-01'::date, 2 FROM people WHERE false",
        },
      },
      { visitQuestion: true },
    );

    assertQueryBuilderRowCount(0);
    queryBuilderMain().findByText("No results!").should("exist");
    queryBuilderFooter().button("Visualization").click();
    leftSidebar().icon("bar").click();
    queryBuilderMain().within(() => {
      cy.findByText("No results!").should("exist");
      cy.findByText("Something's gone wrong").should("not.exist");
    });

    queryBuilderFooter().icon("calendar").click();
    rightSidebar().findByText("Add an event");
  });
});

describe("issue 44668", () => {
  beforeEach(() => {
    restore();
    cy.signInAsAdmin();
  });

  it("should not drop graph.metrics after adding a new query stage (metabase#44668)", () => {
    createQuestion(
      {
        display: "bar",
        query: {
          aggregation: [["count"]],
          breakout: [["field", PEOPLE.STATE, { "base-type": "type/Text" }]],
          "source-table": PEOPLE_ID,
          limit: 5,
        },
        visualization_settings: {
          "graph.metrics": ["count"],
          "graph.dimensions": ["STATE"],
        },
      },
      { visitQuestion: true },
    );

    openNotebook();

    cy.findAllByTestId("action-buttons").last().button("Custom column").click();
    enterCustomColumnDetails({
      formula: 'concat("abc_", [Count])',
      name: "Custom String",
    });
    popover().button("Done").click();

    getNotebookStep("expression", { stage: 1 }).icon("add").click();
    enterCustomColumnDetails({ formula: "[Count] * 2", name: "Custom Number" });
    popover().button("Done").click();

    visualize();

    echartsContainer().within(() => {
      cy.findByText("State").should("be.visible"); // x-axis
      cy.findByText("Count").should("be.visible"); // y-axis

      // x-axis values
      ["AK", "AL", "AR", "AZ", "CA"].forEach(state => {
        cy.findByText(state).should("be.visible");
      });
    });

    // Ensure custom columns weren't added as series automatically
    queryBuilderMain().findByLabelText("Legend").should("not.exist");

    cy.findByTestId("viz-settings-button").click();

    // Ensure can use Custom Number as series
    leftSidebar().findByText("Add another series").click();
    queryBuilderMain()
      .findByLabelText("Legend")
      .within(() => {
        cy.findByText("Count").should("exist");
        cy.findByText("Custom Number").should("exist");
      });
    leftSidebar().within(() => {
      cy.findByText("Add another series").should("not.exist");
      cy.findByText("Add series breakout").should("not.exist");
      cy.findByTestId("remove-Custom Number").click();
    });
    queryBuilderMain().findByLabelText("Legend").should("not.exist");

    leftSidebar().findByText("Add series breakout").click();
    popover().within(() => {
      cy.findByText("Count").should("exist");
      cy.findByText("Custom Number").should("exist");
      cy.findByText("Custom String").click();
    });
    queryBuilderMain()
      .findByLabelText("Legend")
      .within(() => {
        ["68", "56", "49", "20", "90"].forEach(value => {
          cy.findByText(`abc_${value}`).should("exist");
        });
      });
    leftSidebar().within(() => {
      cy.findByText("Add another series").should("not.exist");
      cy.findByText("Add series breakout").should("not.exist");
    });
  });
});<|MERGE_RESOLUTION|>--- conflicted
+++ resolved
@@ -35,20 +35,14 @@
   enterCustomColumnDetails,
   addCustomColumn,
   tableInteractive,
-<<<<<<< HEAD
-  join,
-} from "e2e/support/helpers";
-
-const { ORDERS, ORDERS_ID, PRODUCTS, PRODUCTS_ID, PEOPLE, PEOPLE_ID } =
-=======
   createNativeQuestion,
   queryBuilderMain,
   leftSidebar,
   assertQueryBuilderRowCount,
+  join,
 } from "e2e/support/helpers";
 
-const { ORDERS, ORDERS_ID, PEOPLE, PEOPLE_ID, PRODUCTS, PRODUCTS_ID } =
->>>>>>> 55fed903
+const { ORDERS, ORDERS_ID, PRODUCTS, PRODUCTS_ID, PEOPLE, PEOPLE_ID } =
   SAMPLE_DATABASE;
 
 describe("issue 32625, issue 31635", () => {
