--- conflicted
+++ resolved
@@ -35,10 +35,7 @@
    [metabase.test.data.users :as test.users]
    [metabase.test.fixtures :as fixtures]
    [metabase.util :as u]
-<<<<<<< HEAD
    [metabase.util.malli.schema :as ms]
-=======
->>>>>>> 4031957e
    [schema.core :as s]
    [toucan2.core :as t2]
    [toucan2.tools.with-temp :as t2.with-temp])
@@ -1509,7 +1506,6 @@
                                               :namespace  "snippets"})))
           (finally
             (t2/delete! Collection :name collection-name)))))))
-<<<<<<< HEAD
 
 (deftest create-collection-types-test
   (testing "POST /api/collection"
@@ -1540,8 +1536,6 @@
         (testing "Non-admins cannot create a collection with a type"
           (mt/user-http-request :rasta :post 403 "collection"
                                 {:name "foo", :color "#f38630", :authority_level "official"}))))))
-=======
->>>>>>> 4031957e
 
 ;;; +----------------------------------------------------------------------------------------------------------------+
 ;;; |                                            PUT /api/collection/:id                                             |
