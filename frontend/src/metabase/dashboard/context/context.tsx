--- conflicted
+++ resolved
@@ -9,12 +9,9 @@
 import { usePrevious, useUnmount } from "react-use";
 import { isEqual, isObject, noop } from "underscore";
 
-<<<<<<< HEAD
+import type { ParameterValues } from "metabase/embedding-sdk/types/dashboard";
 import { fetchEntityId } from "metabase/lib/entity-id/fetch-entity-id";
 import { useDispatch } from "metabase/lib/redux";
-=======
-import type { ParameterValues } from "metabase/embedding-sdk/types/dashboard";
->>>>>>> 7c526b2c
 import type { Dashboard, DashboardId } from "metabase-types/api";
 
 import type { NavigateToNewCardFromDashboardOpts } from "../components/DashCard/types";
