--- conflicted
+++ resolved
@@ -177,13 +177,11 @@
   /** Width of each column by ID */
   columnSizingMap?: ColumnSizingState;
 
-<<<<<<< HEAD
   /** Visibility state of columns */
   columnVisibility?: VisibilityState;
-=======
+
   /** Pinning state of columns */
   columnPinning?: ColumnPinningState;
->>>>>>> b4248281
 
   /** Array of column sorting options */
   sorting?: SortingState;
