--- conflicted
+++ resolved
@@ -82,27 +82,11 @@
 
 (jobs/defjob ^{DisallowConcurrentExecution true
                :doc                        "Backfill QueryField for cards created earlier. Runs once per instance."}
-  SweepQueryAnalysis [_ctx]
+             SweepQueryAnalysis [_ctx]
   (when (public-settings/query-analysis-enabled)
     (sweep-query-analysis-loop!)))
 
 (defmethod task/init! ::SweepQueryAnalysis [_]
-<<<<<<< HEAD
-  (let [job     (jobs/build
-                 (jobs/of-type SweepQueryAnalysis)
-                 (jobs/with-identity (jobs/key "metabase.task.backfill-query-fields.job"))
-                 (jobs/store-durably))
-        trigger (triggers/build
-                 (triggers/with-identity (triggers/key "metabase.task.backfill-query-fields.trigger"))
-                 (triggers/start-now)
-                 (triggers/with-schedule
-                  (cron/schedule
-                   (cron/cron-schedule
-                     ;; run every 4 hours at a random minute:
-                    (format "0 %d 0/4 1/1 * ? *" (rand-int 60)))
-                   (cron/with-misfire-handling-instruction-do-nothing))))]
-    (task/schedule-task! job trigger)))
-=======
   (let [job-key (jobs/key "metabase.task.backfill-query-fields.job")
         job     (jobs/build
                   (jobs/of-type SweepQueryAnalysis)
@@ -121,5 +105,4 @@
     ;; Schedule the repeats
     (task/schedule-task! job trigger)
     ;; Don't wait, try to kick it off immediately
-    (task/trigger-now! job-key)))
->>>>>>> 9ea7f2d6
+    (task/trigger-now! job-key)))