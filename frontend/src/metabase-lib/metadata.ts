import * as ML from "cljs/metabase.lib.js";
import * as ML_MetadataCalculation from "cljs/metabase.lib.metadata.calculation";
import type { DatabaseId, FieldReference, TableId } from "metabase-types/api";
import type Metadata from "./metadata/Metadata";
import type {
  AggregationClause,
  AggregationClauseDisplayInfo,
  AggregationOperator,
  AggregationOperatorDisplayInfo,
  BreakoutClause,
  BreakoutClauseDisplayInfo,
  Bucket,
  BucketDisplayInfo,
  CardMetadata,
  CardDisplayInfo,
  Clause,
  ClauseDisplayInfo,
  ColumnDisplayInfo,
  ColumnGroup,
  ColumnMetadata,
  DrillThru,
  DrillThruDisplayInfo,
  FilterOperator,
  FilterOperatorDisplayInfo,
  JoinConditionOperator,
  JoinConditionOperatorDisplayInfo,
  JoinStrategy,
  JoinStrategyDisplayInfo,
  MetadataProvider,
  MetricMetadata,
  MetricDisplayInfo,
  OrderByClause,
  OrderByClauseDisplayInfo,
  Query,
  SegmentMetadata,
  SegmentDisplayInfo,
  TableDisplayInfo,
  TableMetadata,
} from "./types";

export function metadataProvider(
  databaseId: DatabaseId,
  metadata: Metadata,
): MetadataProvider {
  return ML.metadataProvider(databaseId, metadata);
}

export function displayName(query: Query, clause: Clause): string {
  return ML_MetadataCalculation.display_name(query, clause);
}

declare function DisplayInfoFn(
  query: Query,
  stageIndex: number,
  columnMetadata: ColumnMetadata,
): ColumnDisplayInfo;
declare function DisplayInfoFn(
  query: Query,
  stageIndex: number,
  columnGroup: ColumnGroup,
): ColumnDisplayInfo | TableDisplayInfo;
declare function DisplayInfoFn(
  query: Query,
  stageIndex: number,
  cardMetadata: CardMetadata,
): CardDisplayInfo;
declare function DisplayInfoFn(
  query: Query,
  stageIndex: number,
  tableMetadata: TableMetadata,
): TableDisplayInfo;
declare function DisplayInfoFn(
  query: Query,
  stageIndex: number,
  tableLike: CardMetadata | TableMetadata,
): CardDisplayInfo | TableDisplayInfo;
declare function DisplayInfoFn(
  query: Query,
  stageIndex: number,
  aggregationClause: AggregationClause,
): AggregationClauseDisplayInfo;
declare function DisplayInfoFn(
  query: Query,
  stageIndex: number,
  aggregationOperator: AggregationOperator,
): AggregationOperatorDisplayInfo;
declare function DisplayInfoFn(
  query: Query,
  stageIndex: number,
  breakoutClause: BreakoutClause,
): BreakoutClauseDisplayInfo;
declare function DisplayInfoFn(
  query: Query,
  stageIndex: number,
  orderByClause: OrderByClause,
): OrderByClauseDisplayInfo;
declare function DisplayInfoFn(
  query: Query,
  stageIndex: number,
  clause: Clause,
): ClauseDisplayInfo;
declare function DisplayInfoFn(
  query: Query,
  stageIndex: number,
  bucket: Bucket,
): BucketDisplayInfo;
declare function DisplayInfoFn(
  query: Query,
  stageIndex: number,
  metric: MetricMetadata,
): MetricDisplayInfo;
declare function DisplayInfoFn(
  query: Query,
  stageIndex: number,
  joinStrategy: JoinStrategy,
): JoinStrategyDisplayInfo;
declare function DisplayInfoFn(
  query: Query,
  stageIndex: number,
  joinConditionOperator: JoinConditionOperator,
): JoinConditionOperatorDisplayInfo;
declare function DisplayInfoFn(
  query: Query,
  stageIndex: number,
  drillThru: DrillThru,
): DrillThruDisplayInfo;
declare function DisplayInfoFn(
  query: Query,
  stageIndex: number,
  filterOperator: FilterOperator,
): FilterOperatorDisplayInfo;
declare function DisplayInfoFn(
  query: Query,
  stageIndex: number,
  segment: SegmentMetadata,
): SegmentDisplayInfo;

// x can be any sort of opaque object, e.g. a clause or metadata map. Values returned depend on what you pass in, but it
// should always have display_name... see :metabase.lib.metadata.calculation/display-info schema
export const displayInfo: typeof DisplayInfoFn = ML.display_info;

export function groupColumns(columns: ColumnMetadata[]): ColumnGroup[] {
  return ML.group_columns(columns);
}

export function getColumnsFromColumnGroup(
  group: ColumnGroup,
): ColumnMetadata[] {
  return ML.columns_group_columns(group);
}

export function describeTemporalUnit(
  unit: string | null = null,
  n: number = 1,
): string {
  return ML.describe_temporal_unit(n, unit);
}

export function tableOrCardMetadata(
  queryOrMetadataProvider: Query | MetadataProvider,
  tableID: TableId,
): CardMetadata | TableMetadata {
  return ML.table_or_card_metadata(queryOrMetadataProvider, tableID);
}

/**
 * Given a sequence of `columns` (column metadatas), return the one that is the best fit for `legacyRef`.
 */
export function findColumnForLegacyRef(
  query: Query,
  stageIndex: number,
  legacyRef: FieldReference, // actually this will work for expression and aggregation references as well.
  columns: ColumnMetadata[],
): ColumnMetadata | null {
  return ML.find_column_for_legacy_ref(query, stageIndex, legacyRef, columns);
}

export function visibleColumns(
  query: Query,
  stageIndex: number,
): ColumnMetadata[] {
  return ML.visible_columns(query, stageIndex);
<<<<<<< HEAD
=======
}

export function returnedColumns(
  query: Query,
  stageIndex: number,
): ColumnMetadata[] {
  return ML.returned_columns(query, stageIndex);
}

export function isColumnMetadata(arg: unknown): arg is ColumnMetadata {
  return ML.is_column_metadata(arg);
>>>>>>> c593fecd
}<|MERGE_RESOLUTION|>--- conflicted
+++ resolved
@@ -180,8 +180,6 @@
   stageIndex: number,
 ): ColumnMetadata[] {
   return ML.visible_columns(query, stageIndex);
-<<<<<<< HEAD
-=======
 }
 
 export function returnedColumns(
@@ -189,9 +187,4 @@
   stageIndex: number,
 ): ColumnMetadata[] {
   return ML.returned_columns(query, stageIndex);
-}
-
-export function isColumnMetadata(arg: unknown): arg is ColumnMetadata {
-  return ML.is_column_metadata(arg);
->>>>>>> c593fecd
 }