(ns metabase.query-processor.middleware.cache-backend.db
  (:require
   [honey.sql :as sql]
   [java-time :as t]
   [metabase.db :as mdb]
   [metabase.models.query-cache :refer [QueryCache]]
   [metabase.query-processor.middleware.cache-backend.interface :as i]
   [metabase.util.date-2 :as u.date]
   [metabase.util.i18n :refer [trs]]
   [metabase.util.log :as log]
   [toucan.db :as db]
   [toucan2.connection :as t2.connection]
   [toucan2.core :as t2])
  (:import
   (java.sql Connection PreparedStatement ResultSet Types)))

(set! *warn-on-reflection* true)

(defn- seconds-ago [n]
  (let [[unit n] (if-not (integer? n)
                   [:millisecond (long (* 1000 n))]
                   [:second n])]
    (u.date/add (t/offset-date-time) unit (- n))))

(def ^:private ^{:arglists '([])} cached-results-query-sql
  ;; this is memoized for a given application DB so we can deliver cached results EXTRA FAST and not have to spend an
  ;; extra microsecond compiling the same exact query every time. :shrug:
  ;;
  ;; Since application DB can change at run time (during tests) it's not just a plain delay
  (let [f (memoize (fn [_db-type quoting-style]
                     (first (sql/format {:select   [:results]
                                         :from     [:query_cache]
                                         :where    [:and
                                                    [:= :query_hash [:raw "?"]]
                                                    [:>= :updated_at [:raw "?"]]]
                                         :order-by [[:updated_at :desc]]
                                         :limit    [:inline 1]}
                                        {:quoted  true
                                         :dialect quoting-style}))))]
    (fn []
      (f (mdb/db-type) (db/quoting-style)))))

(defn- prepare-statement
  ^PreparedStatement [^Connection conn query-hash max-age-seconds]
  (let [stmt (.prepareStatement conn ^String (cached-results-query-sql)
                                ResultSet/TYPE_FORWARD_ONLY
                                ResultSet/CONCUR_READ_ONLY
                                ResultSet/CLOSE_CURSORS_AT_COMMIT)]
    (try
      (doto stmt
        (.setFetchDirection ResultSet/FETCH_FORWARD)
        (.setBytes 1 query-hash)
        (.setObject 2 (seconds-ago max-age-seconds) Types/TIMESTAMP_WITH_TIMEZONE)
        (.setMaxRows 1))
      (catch Throwable e
        (log/error e (trs "Error preparing statement to fetch cached query results"))
        (.close stmt)
        (throw e)))))

(defn- cached-results [query-hash max-age-seconds respond]
  ;; VERY IMPORTANT! Open up a connection (which internally binds [[toucan2.connection/*current-connectable*]] so it
  ;; will get reused elsewhere for the duration of results reduction, otherwise we can potentially end up deadlocking if
  ;; we need to acquire another connection for one reason or another, such as recording QueryExecutions
  (t2/with-connection [conn]
    (with-open [stmt (prepare-statement conn query-hash max-age-seconds)
                rs   (.executeQuery stmt)]
      (assert (= t2.connection/*current-connectable* conn))
      (if-not (.next rs)
        (respond nil)
        (with-open [is (.getBinaryStream rs 1)]
          (respond is))))))

(defn- purge-old-cache-entries!
  "Delete any cache entries that are older than the global max age `max-cache-entry-age-seconds` (currently 3 months)."
  [max-age-seconds]
  {:pre [(number? max-age-seconds)]}
  (log/tracef "Purging old cache entries.")
  (try
    (db/simple-delete! QueryCache
                       :updated_at [:<= (seconds-ago max-age-seconds)])
    (catch Throwable e
      (log/error e (trs "Error purging old cache entries"))))
  nil)

(defn- save-results!
  "Save the `results` of query with `query-hash`, updating an existing QueryCache entry if one already exists, otherwise
  creating a new entry."
  [^bytes query-hash ^bytes results]
  (log/debug (trs "Caching results for query with hash {0}." (pr-str (i/short-hex-hash query-hash))))
  (try
<<<<<<< HEAD
    (or (pos? (t2/update! QueryCache {:query_hash query-hash}
                          {:updated_at (t/offset-date-time)
                           :results    results}))
        (db/insert! QueryCache
          :updated_at (t/offset-date-time)
          :query_hash query-hash
          :results    results))
=======
    (or (db/update-where! QueryCache {:query_hash query-hash}
          :updated_at (t/offset-date-time)
          :results    results)
        (first (t2/insert-returning-instances! QueryCache
                                               :updated_at (t/offset-date-time)
                                               :query_hash query-hash
                                               :results    results)))
>>>>>>> f31368f6
    (catch Throwable e
      (log/error e (trs "Error saving query results to cache."))))
  nil)

(defmethod i/cache-backend :db
  [_]
  (reify i/CacheBackend
    (cached-results [_ query-hash max-age-seconds respond]
      (cached-results query-hash max-age-seconds respond))

    (save-results! [_ query-hash is]
      (save-results! query-hash is)
      nil)

    (purge-old-entries! [_ max-age-seconds]
      (purge-old-cache-entries! max-age-seconds))))<|MERGE_RESOLUTION|>--- conflicted
+++ resolved
@@ -88,23 +88,13 @@
   [^bytes query-hash ^bytes results]
   (log/debug (trs "Caching results for query with hash {0}." (pr-str (i/short-hex-hash query-hash))))
   (try
-<<<<<<< HEAD
     (or (pos? (t2/update! QueryCache {:query_hash query-hash}
                           {:updated_at (t/offset-date-time)
                            :results    results}))
-        (db/insert! QueryCache
-          :updated_at (t/offset-date-time)
-          :query_hash query-hash
-          :results    results))
-=======
-    (or (db/update-where! QueryCache {:query_hash query-hash}
-          :updated_at (t/offset-date-time)
-          :results    results)
         (first (t2/insert-returning-instances! QueryCache
                                                :updated_at (t/offset-date-time)
                                                :query_hash query-hash
                                                :results    results)))
->>>>>>> f31368f6
     (catch Throwable e
       (log/error e (trs "Error saving query results to cache."))))
   nil)
