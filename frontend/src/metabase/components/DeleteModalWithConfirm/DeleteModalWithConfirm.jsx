--- conflicted
+++ resolved
@@ -74,13 +74,8 @@
           >{t`Cancel`}</button>
           <button
             className={cx(ButtonsS.Button, CS.ml2, {
-<<<<<<< HEAD
-              [CS.disabled]: !confirmed,
-              [ButtonsS.ButtonDanger]: confirmed,
-=======
               [ButtonsS.ButtonDanger]: confirmed,
               [CS.disabled]: !confirmed,
->>>>>>> ac0bb151
             })}
             onClick={this.onDelete}
           >
