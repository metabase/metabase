(ns metabase.email.messages
  "Convenience functions for sending templated email messages.  Each function here should represent a single email.
   NOTE: we want to keep this about email formatting, so don't put heavy logic here RE: building data for emails.

  NOTE: This namespace is deprecated, all of these emails will soon be converted to System Email Notifications."
  (:require
   [buddy.core.codecs :as codecs]
   [cheshire.core :as json]
   [clojure.core.cache :as cache]
   [hiccup.core :refer [html]]
   [java-time.api :as t]
   [medley.core :as m]
   [metabase.config :as config]
   [metabase.db.query :as mdb.query]
   [metabase.driver :as driver]
   [metabase.email :as email]
   [metabase.email.result-attachment :as email.result-attachment]
   [metabase.lib.util :as lib.util]
   [metabase.models.collection :as collection]
   [metabase.models.data-permissions :as data-perms]
   [metabase.models.permissions :as perms]
   [metabase.models.user :refer [User]]
   [metabase.public-settings :as public-settings]
   [metabase.public-settings.premium-features :as premium-features]
   [metabase.pulse.core :as pulse]
   [metabase.query-processor.timezone :as qp.timezone]
   [metabase.util :as u]
   [metabase.util.date-2 :as u.date]
   [metabase.util.encryption :as encryption]
   [metabase.util.i18n :as i18n :refer [trs tru]]
   [metabase.util.log :as log]
   [metabase.util.malli :as mu]
   [metabase.util.markdown :as markdown]
   [metabase.util.urls :as urls]
   [stencil.core :as stencil]
   [stencil.loader :as stencil-loader]
   [toucan2.core :as t2])
  (:import
   (java.time LocalTime)
   (java.time.format DateTimeFormatter)))

(set! *warn-on-reflection* true)

(defn app-name-trs
  "Return the user configured application name, or Metabase translated
  via trs if a name isn't configured."
  []
  (or (public-settings/application-name)
      (trs "Metabase")))

;; Dev only -- disable template caching
(when config/is-dev?
  (alter-meta! #'stencil/render-file assoc :style/indent 1)
  (stencil-loader/set-cache (cache/ttl-cache-factory {} :ttl 0)))

(defn logo-url
  "Return the URL for the application logo. If the logo is the default, return a URL to the Metabase logo."
  []
  (let [url (public-settings/application-logo-url)]
    (cond
      (= url "app/assets/img/logo.svg") "http://static.metabase.com/email_logo.png"

      :else nil)))
      ;; NOTE: disabling whitelabeled URLs for now since some email clients don't render them correctly
      ;; We need to extract them and embed as attachments like we do in metabase.pulse.render.image-bundle
      ;; (data-uri-svg? url)               (themed-image-url url color)
      ;; :else                             url

(defn- icon-bundle
  "Bundle an icon.

  The available icons are defined in [[js-svg/icon-paths]]."
  [icon-name]
  (let [color     (pulse/primary-color)
        png-bytes (pulse/icon icon-name color)]
    (-> (pulse/make-image-bundle :attachment png-bytes)
        (pulse/image-bundle->attachment))))

(defn button-style
  "Return a CSS style string for a button with the given color."
  [color]
  (str "display: inline-block; "
       "box-sizing: border-box; "
       "padding: 0.5rem 1.375rem; "
       "font-size: 1.063rem; "
       "font-weight: bold; "
       "text-decoration: none; "
       "cursor: pointer; "
       "color: #fff; "
       "border: 1px solid " color "; "
       "background-color: " color "; "
       "border-radius: 4px;"))

;;; Various Context Helper Fns. Used to build Stencil template context

(defn common-context
  "Context that is used across multiple email templates, and that is the same for all emails"
  []
  {:applicationName           (public-settings/application-name)
   :applicationColor          (pulse/primary-color)
   :applicationLogoUrl        (logo-url)
   :buttonStyle               (button-style (pulse/primary-color))
   :colorTextLight            pulse/color-text-light
   :colorTextMedium           pulse/color-text-medium
   :colorTextDark             pulse/color-text-dark
   :siteUrl                   (public-settings/site-url)})

;;; ### Public Interface

(defn send-new-user-email!
  "Send an email to `invitied` letting them know `invitor` has invited them to join Metabase."
  [invited invitor join-url sent-from-setup?]
  (let [company      (or (public-settings/site-name) "Unknown")
        message-body (stencil/render-file "metabase/email/new_user_invite"
                                          (merge (common-context)
                                                 {:emailType     "new_user_invite"
                                                  :invitedName   (or (:first_name invited) (:email invited))
                                                  :invitorName   (or (:first_name invitor) (:email invitor))
                                                  :invitorEmail  (:email invitor)
                                                  :company       company
                                                  :joinUrl       join-url
                                                  :today         (t/format "MMM'&nbsp;'dd,'&nbsp;'yyyy" (t/zoned-date-time))
                                                  :logoHeader    true
                                                  :sentFromSetup sent-from-setup?}))]
    (email/send-message!
     {:subject      (str (trs "You''re invited to join {0}''s {1}" company (app-name-trs)))
      :recipients   [(:email invited)]
      :message-type :html
      :message      message-body})))

(defn- all-admin-recipients
  "Return a sequence of email addresses for all Admin users.

  The first recipient will be the site admin (or oldest admin if unset), which is the address that should be used in
  `mailto` links (e.g., for the new user to email with any questions)."
  []
  (concat (when-let [admin-email (public-settings/admin-email)]
            [admin-email])
          (t2/select-fn-set :email 'User, :is_superuser true, :is_active true, {:order-by [[:id :asc]]})))

(defn send-user-joined-admin-notification-email!
  "Send an email to the `invitor` (the Admin who invited `new-user`) letting them know `new-user` has joined."
  [new-user & {:keys [google-auth?]}]
  {:pre [(map? new-user)]}
  (let [recipients (all-admin-recipients)]
    (email/send-message!
     {:subject      (str (if google-auth?
                           (trs "{0} created a {1} account" (:common_name new-user) (app-name-trs))
                           (trs "{0} accepted their {1} invite" (:common_name new-user) (app-name-trs))))
      :recipients   recipients
      :message-type :html
      :message      (stencil/render-file "metabase/email/user_joined_notification"
                                         (merge (common-context)
                                                {:logoHeader        true
                                                 :joinedUserName    (or (:first_name new-user) (:email new-user))
                                                 :joinedViaSSO      google-auth?
                                                 :joinedUserEmail   (:email new-user)
                                                 :joinedDate        (t/format "EEEE, MMMM d" (t/zoned-date-time)) ; e.g. "Wednesday, July 13".
                                                 :adminEmail        (first recipients)
                                                 :joinedUserEditUrl (str (public-settings/site-url) "/admin/people")}))})))

(defn send-password-reset-email!
  "Format and send an email informing the user how to reset their password."
  [email sso-source password-reset-url is-active?]
  {:pre [(u/email? email)
         ((some-fn string? nil?) password-reset-url)]}
  (let [google-sso? (= "google" sso-source)
        message-body (stencil/render-file
                      "metabase/email/password_reset"
                      (merge (common-context)
                             {:emailType        "password_reset"
                              :google           google-sso?
                              :nonGoogleSSO     (and (not google-sso?) (some? sso-source))
                              :passwordResetUrl password-reset-url
                              :logoHeader       true
                              :isActive         is-active?
                              :adminEmail       (public-settings/admin-email)
                              :adminEmailSet    (boolean (public-settings/admin-email))}))]
    (email/send-message!
     {:subject      (trs "[{0}] Password Reset Request" (app-name-trs))
      :recipients   [email]
      :message-type :html
      :message      message-body})))

(mu/defn send-login-from-new-device-email!
  "Format and send an email informing the user that this is the first time we've seen a login from this device. Expects
  login history information as returned by `metabase.models.login-history/human-friendly-infos`."
  [{user-id :user_id, :keys [timestamp], :as login-history} :- [:map [:user_id pos-int?]]]
  (let [user-info    (or (t2/select-one ['User [:first_name :first-name] :email :locale] :id user-id)
                         (throw (ex-info (tru "User {0} does not exist" user-id)
                                         {:user-id user-id, :status-code 404})))
        user-locale  (or (:locale user-info) (i18n/site-locale))
        timestamp    (u.date/format-human-readable timestamp user-locale)
        context      (merge (common-context)
                            {:first-name (:first-name user-info)
                             :device     (:device_description login-history)
                             :location   (:location login-history)
                             :timestamp  timestamp})
        message-body (stencil/render-file "metabase/email/login_from_new_device"
                                          context)]
    (email/send-message!
     {:subject      (trs "We''ve Noticed a New {0} Login, {1}" (app-name-trs) (:first-name user-info))
      :recipients   [(:email user-info)]
      :message-type :html
      :message      message-body})))

(defn- admin-or-ee-monitoring-details-emails
  "Find emails for users that have an interest in monitoring the database.
   If oss that means admin users.
   If ee that also means users with monitoring and details permissions."
  [database-id]
  (let [monitoring (perms/application-perms-path :monitoring)
        user-ids-with-monitoring (when (premium-features/enable-advanced-permissions?)
                                   (->> {:select   [:pgm.user_id]
                                         :from     [[:permissions_group_membership :pgm]]
                                         :join     [[:permissions_group :pg] [:= :pgm.group_id :pg.id]]
                                         :where    [:and
                                                    [:exists {:select [1]
                                                              :from [[:permissions :p]]
                                                              :where [:and
                                                                      [:= :p.group_id :pg.id]
                                                                      [:= :p.object monitoring]]}]]
                                         :group-by [:pgm.user_id]}
                                        mdb.query/query
                                        (mapv :user_id)))
        user-ids (filter
                  #(data-perms/user-has-permission-for-database? % :perms/manage-database :yes database-id)
                  user-ids-with-monitoring)]
    (into
     []
     (distinct)
     (concat
      (all-admin-recipients)
      (when (seq user-ids)
        (t2/select-fn-set :email User {:where [:and
                                               [:= :is_active true]
                                               [:in :id user-ids]]}))))))

(defn send-persistent-model-error-email!
  "Format and send an email informing the user about errors in the persistent model refresh task."
  [database-id persisted-infos trigger]
  {:pre [(seq persisted-infos)]}
  (let [database (:database (first persisted-infos))
        emails (admin-or-ee-monitoring-details-emails database-id)
        timezone (some-> database qp.timezone/results-timezone-id t/zone-id)
        context {:database-name (:name database)
                 :errors
                 (for [[idx persisted-info] (m/indexed persisted-infos)
                       :let [card (:card persisted-info)
                             collection (or (:collection card)
                                            (collection/root-collection-with-ui-details nil))]]
                   {:is-not-first (not= 0 idx)
                    :error (:error persisted-info)
                    :card-id (:id card)
                    :card-name (:name card)
                    :collection-name (:name collection)
                    ;; February 1, 2022, 3:10 PM
                    :last-run-at (t/format "MMMM d, yyyy, h:mm a z" (t/zoned-date-time (:refresh_begin persisted-info) timezone))
                    :last-run-trigger trigger
                    :card-url (urls/card-url (:id card))
                    :collection-url (urls/collection-url (:id collection))
                    :caching-log-details-url (urls/tools-caching-details-url (:id persisted-info))})}
        message-body (stencil/render-file "metabase/email/persisted-model-error"
                                          (merge (common-context) context))]
    (when (seq emails)
      (email/send-message!
       {:subject      (trs "[{0}] Model cache refresh failed for {1}" (app-name-trs) (:name database))
        :recipients   (vec emails)
        :message-type :html
        :message      message-body}))))

(defn send-follow-up-email!
  "Format and send an email to the system admin following up on the installation."
  [email]
  {:pre [(u/email? email)]}
  (let [context (merge (common-context)
                       {:emailType    "notification"
                        :logoHeader   true
                        :heading      (trs "We hope you''ve been enjoying Metabase.")
                        :callToAction (trs "Would you mind taking a quick 5 minute survey to tell us how it’s going?")
                        :link         "https://metabase.com/feedback/active"})
        email {:subject      (trs "[{0}] Tell us how things are going." (app-name-trs))
               :recipients   [email]
               :message-type :html
               :message      (stencil/render-file "metabase/email/follow_up_email" context)}]
    (email/send-message! email)))

(defn send-creator-sentiment-email!
  "Format and send an email to a creator with a link to a survey. If a [[blob]] is included, it will be turned into json
  and then base64 encoded."
  [{:keys [email first_name]} blob]
  {:pre [(u/email? email)]}
  (let [encoded-info    (when blob
                          (-> blob
                              json/generate-string
                              .getBytes
                              codecs/bytes->b64-str))
        context (merge (common-context)
                       {:emailType  "notification"
                        :logoHeader true
                        :first-name first_name
                        :link       (cond-> "https://metabase.com/feedback/creator"
                                      encoded-info (str "?context=" encoded-info))}
                       (when-not (premium-features/is-hosted?)
                         {:self-hosted (public-settings/site-url)}))
        message {:subject      "Metabase would love your take on something"
                 :recipients   [email]
                 :message-type :html
                 :message      (stencil/render-file "metabase/email/creator_sentiment_email" context)}]
    (email/send-message! message)))

(defn- make-message-attachment [[content-id url]]
  {:type         :inline
   :content-id   content-id
   :content-type "image/png"
   :content      url})

(defn- pulse-link-context
  [{:keys [cards dashboard_id]}]
  (when-let [dashboard-id (or dashboard_id
                              (some :dashboard_id cards))]
    {:pulseLink (urls/dashboard-url dashboard-id)}))

(defn generate-pulse-unsubscribe-hash
  "Generates hash to allow for non-users to unsubscribe from pulses/subscriptions."
  [pulse-id email]
  (codecs/bytes->hex
   (encryption/validate-and-hash-secret-key
    (json/generate-string {:salt     (public-settings/site-uuid-for-unsubscribing-url)
                           :email    email
                           :pulse-id pulse-id}))))

(defn- pulse-context [pulse dashboard non-user-email]
  (let [dashboard-id (:id dashboard)]
    (merge (common-context)
           {:emailType                 "pulse"
            :title                     (:name dashboard)
            :titleUrl                  (pulse/dashboard-url dashboard-id (pulse/parameters pulse dashboard))
            :dashboardDescription      (markdown/process-markdown (:description dashboard) :html)
           ;; There are legacy pulses that exist without being tied to a dashboard
            :dashboardHasTabs          (when dashboard-id
                                         (boolean (seq (t2/hydrate dashboard :tabs))))
            :creator                   (-> pulse :creator :common_name)
            :sectionStyle              (pulse/style (pulse/section-style))
            :notificationText          (if (nil? non-user-email)
                                         "Manage your subscriptions"
                                         "Unsubscribe")
            :notificationManagementUrl (if (nil? non-user-email)
                                         (urls/notification-management-url)
                                         (str (urls/unsubscribe-url)
                                              "?hash=" (generate-pulse-unsubscribe-hash (:id pulse) non-user-email)
                                              "&email=" non-user-email
                                              "&pulse-id=" (:id pulse)))}
           (pulse-link-context pulse))))

<<<<<<< HEAD
=======
(defn- create-temp-file
  "Separate from `create-temp-file-or-throw` primarily so that we can simulate exceptions in tests"
  [suffix]
  (doto (File/createTempFile "metabase_attachment" suffix)
    .deleteOnExit))

(defn- create-temp-file-or-throw
  "Tries to create a temp file, will give the users a better error message if we are unable to create the temp file"
  [suffix]
  (try
    (create-temp-file suffix)
    (catch IOException e
      (let [ex-msg (tru "Unable to create temp file in `{0}` for email attachments "
                        (System/getProperty "java.io.tmpdir"))]
        (throw (IOException. ex-msg e))))))

(defn- create-result-attachment-map [export-type card-name ^File attachment-file]
  (let [{:keys [content-type]} (qp.si/stream-options export-type)]
    {:type         :attachment
     :content-type content-type
     :file-name    (format "%s_%s.%s"
                           (or card-name "query_result")
                           (u.date/format (t/zoned-date-time))
                           (name export-type))
     :content      (-> attachment-file .toURI .toURL)
     :description  (format "More results for '%s'" card-name)}))

(defn- stream-api-results-to-export-format
  "For legacy compatibility. Takes QP results in the normal `:api` response format and streams them to a different
  format.

  TODO -- this function is provided mainly because rewriting all the Pulse/Alert code to stream results directly
  was a lot of work. I intend to rework that code so we can stream directly to the correct export format(s) at some
  point in the future; for now, this function is a stopgap.

  Results are streamed synchronously. Caller is responsible for closing `os` when this call is complete."
  [^OutputStream os {:keys [export-format format-rows? pivot?]} {{:keys [rows]} :data, database-id :database_id, :as results}]
  ;; make sure Database/driver info is available for the streaming results writers -- they might need this in order to
  ;; get timezone information when writing results
  (driver/with-driver (driver.u/database->driver database-id)
    (qp.store/with-metadata-provider database-id
      (let [w                           (qp.si/streaming-results-writer export-format os)
            cols                        (-> results :data :cols)
            viz-settings                (-> results :data :viz-settings)
            [ordered-cols output-order] (qp.streaming/order-cols cols viz-settings)
            viz-settings'               (assoc viz-settings :output-order output-order)]
        (qp.si/begin! w
                      (-> results
                          (assoc-in [:data :format-rows?] format-rows?)
                          (assoc-in [:data :pivot?] pivot?)
                          (assoc-in [:data :ordered-cols] ordered-cols))
                      viz-settings')
        (dorun
         (map-indexed
          (fn [i row]
            (qp.si/write-row! w row i ordered-cols viz-settings'))
          rows))
        (qp.si/finish! w results)))))

(defn- result-attachment
  [{{card-name :name format-rows :format_rows pivot-results :pivot_results :as card} :card
    {{:keys [rows]} :data :as result}                   :result}]
  (when (seq rows)
    [(when-let [temp-file (and (:include_csv card)
                               (create-temp-file-or-throw "csv"))]
       (with-open [os (io/output-stream temp-file)]
         (stream-api-results-to-export-format os {:export-format :csv :format-rows? format-rows :pivot? pivot-results} result))
       (create-result-attachment-map "csv" card-name temp-file))
     (when-let [temp-file (and (:include_xls card)
                               (create-temp-file-or-throw "xlsx"))]
       (with-open [os (io/output-stream temp-file)]
         (stream-api-results-to-export-format os {:export-format :xlsx :format-rows? format-rows :pivot? pivot-results} result))
       (create-result-attachment-map "xlsx" card-name temp-file))]))

>>>>>>> eefd7543
(defn- part-attachments [parts]
  (filter some? (mapcat email.result-attachment/result-attachment parts)))

(defn- render-part
  [timezone part options]
  (case (:type part)
    :card
    (pulse/render-pulse-section timezone part options)

    :text
    {:content (markdown/process-markdown (:text part) :html)}

    :tab-title
    {:content (markdown/process-markdown (format "# %s\n---" (:text part)) :html)}))

(defn- render-filters
  [notification dashboard]
  (let [filters (pulse/parameters notification dashboard)
        cells   (map
                 (fn [filter]
                   [:td {:class "filter-cell"
                         :style (pulse/style {:width "50%"
                                              :padding "0px"
                                              :vertical-align "baseline"})}
                    [:table {:cellpadding "0"
                             :cellspacing "0"
                             :width "100%"
                             :height "100%"}
                     [:tr
                      [:td
                       {:style (pulse/style {:color pulse/color-text-medium
                                             :min-width "100px"
                                             :width "50%"
                                             :padding "4px 4px 4px 0"
                                             :vertical-align "baseline"})}
                       (:name filter)]
                      [:td
                       {:style (pulse/style {:color pulse/color-text-dark
                                             :min-width "100px"
                                             :width "50%"
                                             :padding "4px 16px 4px 8px"
                                             :vertical-align "baseline"})}
                       (pulse/value-string filter)]]]])
                 filters)
        rows    (partition 2 2 nil cells)]
    (html
     [:table {:style (pulse/style {:table-layout :fixed
                                   :border-collapse :collapse
                                   :cellpadding "0"
                                   :cellspacing "0"
                                   :width "100%"
                                   :font-size  "12px"
                                   :font-weight 700
                                   :margin-top "8px"})}
      (for [row rows]
        [:tr {} row])])))

(defn- render-message-body
  [notification message-type message-context timezone dashboard parts]
  (let [rendered-cards  (mapv #(render-part timezone % {:pulse/include-title? true}) parts)
        icon-name       (case message-type
                          :alert :bell
                          :pulse :dashboard)
        icon-attachment (first (map make-message-attachment (icon-bundle icon-name)))
        filters         (when dashboard
                          (render-filters notification dashboard))
        message-body    (assoc message-context :pulse (html (vec (cons :div (map :content rendered-cards))))
                               :filters filters
                               :iconCid (:content-id icon-attachment))
        attachments     (apply merge (map :attachments rendered-cards))]
    (vec (concat [{:type "text/html; charset=utf-8" :content (stencil/render-file "metabase/email/pulse" message-body)}]
                 (map make-message-attachment attachments)
                 [icon-attachment]
                 (part-attachments parts)))))

(defn- assoc-attachment-booleans [pulse results]
  (for [{{result-card-id :id} :card :as result} results
        :let [pulse-card (m/find-first #(= (:id %) result-card-id) (:cards pulse))]]
    (if result-card-id
      (update result :card merge (select-keys pulse-card [:include_csv :include_xls :format_rows :pivot_results]))
      result)))

(defn render-pulse-email
  "Take a pulse object and list of results, returns an array of attachment objects for an email"
  [timezone pulse dashboard parts non-user-email]
  (render-message-body pulse
                       :pulse
                       (pulse-context pulse dashboard non-user-email)
                       timezone
                       dashboard
                       (assoc-attachment-booleans pulse parts)))

(defn pulse->alert-condition-kwd
  "Given an `alert` return a keyword representing what kind of goal needs to be met."
  [{:keys [alert_above_goal alert_condition] :as _alert}]
  (if (= "goal" alert_condition)
    (if (true? alert_above_goal)
      :meets
      :below)
    :rows))

(defn- first-card
  "Alerts only have a single card, so the alerts API accepts a `:card` key, while pulses have `:cards`. Depending on
  whether the data comes from the alert API or pulse tasks, the card could be under `:card` or `:cards`"
  [alert]
  (or (:card alert)
      (first (:cards alert))))

(defn common-alert-context
  "Template context that is applicable to all alert templates, including alert management templates
  (e.g. the subscribed/unsubscribed emails)"
  ([alert]
   (common-alert-context alert nil))
  ([alert alert-condition-map]
   (let [{card-id :id, card-name :name} (first-card alert)]
     (merge (common-context)
            {:emailType                 "alert"
             :questionName              card-name
             :questionURL               (urls/card-url card-id)
             :sectionStyle              (pulse/section-style)}
            (when alert-condition-map
              {:alertCondition (get alert-condition-map (pulse->alert-condition-kwd alert))})))))

(defn- schedule-hour-text
  [{hour :schedule_hour}]
  (.format (LocalTime/of hour 0)
           (DateTimeFormatter/ofPattern "h a")))

(defn- schedule-day-text
  [{day :schedule_day}]
  (get {"sun" "Sunday"
        "mon" "Monday"
        "tue" "Tuesday"
        "wed" "Wednesday"
        "thu" "Thursday"
        "fri" "Friday"
        "sat" "Saturday"}
       day))

(defn- schedule-timezone
  []
  (or (driver/report-timezone) "UTC"))

(defn- alert-schedule-text
  "Returns a string that describes the run schedule of an alert (i.e. how often results are checked),
  for inclusion in the email template. Not translated, since emails in general are not currently translated."
  [channel]
  (case (keyword (:schedule_type channel))
    :hourly
    "Run hourly"

    :daily
    (format "Run daily at %s %s"
            (schedule-hour-text channel)
            (schedule-timezone))

    :weekly
    (format "Run weekly on %s at %s %s"
            (schedule-day-text channel)
            (schedule-hour-text channel)
            (schedule-timezone))))

(defn- alert-context
  "Context that is applicable only to the actual alert template (not alert management templates)"
  [alert channel non-user-email]
  (let [{card-id :id card-name :name} (first-card alert)]
    {:title                     card-name
     :titleUrl                  (urls/card-url card-id)
     :alertSchedule             (alert-schedule-text channel)
     :notificationText          (if (nil? non-user-email)
                                  "Manage your subscriptions"
                                  "Unsubscribe")
     :notificationManagementUrl (if (nil? non-user-email)
                                  (urls/notification-management-url)
                                  (str (urls/unsubscribe-url)
                                       "?hash=" (generate-pulse-unsubscribe-hash (:id alert) non-user-email)
                                       "&email=" non-user-email
                                       "&pulse-id=" (:id alert)))
     :creator                   (-> alert :creator :common_name)}))

(defn- alert-results-condition-text [goal-value]
  {:meets (format "This question has reached its goal of %s." goal-value)
   :below (format "This question has gone below its goal of %s." goal-value)})

(defn render-alert-email
  "Take a pulse object and list of results, returns an array of attachment objects for an email"
  [timezone {:keys [alert_first_only] :as alert} channel results goal-value non-user-email]
  (let [message-ctx  (merge
                      (common-alert-context alert (alert-results-condition-text goal-value))
                      (alert-context alert channel non-user-email))]
    (render-message-body alert
                         :alert
                         (assoc message-ctx :firstRunOnly? alert_first_only)
                         timezone
                         nil
                         (assoc-attachment-booleans alert results))))

(def alert-condition-text
  "A map of alert conditions to their corresponding text."
  {:meets "when this question meets its goal"
   :below "when this question goes below its goal"
   :rows  "whenever this question has any results"})

(defn- send-email!
  "Sends an email on a background thread, returning a future."
  [user subject template-path template-context]
  (future
    (try
      (email/send-email-retrying!
       {:recipients   [(:email user)]
        :message-type :html
        :subject      subject
        :message      (stencil/render-file template-path template-context)})
      (catch Exception e
        (log/errorf e "Failed to send message to '%s' with subject '%s'" (:email user) subject)))))

(defn- template-path [template-name]
  (str "metabase/email/" template-name ".mustache"))

;; Paths to the templates for all of the alerts emails
(def ^:private you-unsubscribed-template   (template-path "alert_unsubscribed"))
(def ^:private admin-unsubscribed-template (template-path "alert_admin_unsubscribed_you"))
(def ^:private added-template              (template-path "alert_you_were_added"))
(def ^:private stopped-template            (template-path "alert_stopped_working"))
(def ^:private archived-template           (template-path "alert_archived"))

(defn send-you-unsubscribed-alert-email!
  "Send an email to `who-unsubscribed` letting them know they've unsubscribed themselves from `alert`"
  [alert who-unsubscribed]
  (send-email! who-unsubscribed "You unsubscribed from an alert" you-unsubscribed-template
               (common-alert-context alert)))

(defn send-admin-unsubscribed-alert-email!
  "Send an email to `user-added` letting them know `admin` has unsubscribed them from `alert`"
  [alert user-added {:keys [first_name last_name] :as _admin}]
  (let [admin-name (format "%s %s" first_name last_name)]
    (send-email! user-added "You’ve been unsubscribed from an alert" admin-unsubscribed-template
                 (assoc (common-alert-context alert) :adminName admin-name))))

(defn send-you-were-added-alert-email!
  "Send an email to `user-added` letting them know `admin-adder` has added them to `alert`"
  [alert user-added {:keys [first_name last_name] :as _admin-adder}]
  (let [subject (format "%s %s added you to an alert" first_name last_name)]
    (send-email! user-added subject added-template (common-alert-context alert alert-condition-text))))

(def ^:private not-working-subject "One of your alerts has stopped working")

(defn send-alert-stopped-because-archived-email!
  "Email to notify users when a card associated to their alert has been archived"
  [alert user {:keys [first_name last_name] :as _archiver}]
  (let [{card-id :id card-name :name} (first-card alert)]
    (send-email! user not-working-subject archived-template {:archiveURL   (urls/archive-url)
                                                             :questionName (format "%s (#%d)" card-name card-id)
                                                             :archiverName (format "%s %s" first_name last_name)})))
(defn send-alert-stopped-because-changed-email!
  "Email to notify users when a card associated to their alert changed in a way that invalidates their alert"
  [alert user {:keys [first_name last_name] :as _archiver}]
  (let [edited-text (format "the question was edited by %s %s" first_name last_name)]
    (send-email! user not-working-subject stopped-template (assoc (common-alert-context alert) :deletionCause edited-text))))

(defn send-broken-subscription-notification!
  "Email dashboard and subscription creators information about a broken subscription due to bad parameters"
  [{:keys [dashboard-id dashboard-name pulse-creator dashboard-creator affected-users bad-parameters]}]
  (let [{:keys [siteUrl] :as context} (common-context)]
    (email/send-message!
     :subject (trs "Subscription to {0} removed" dashboard-name)
     :recipients (distinct (map :email [pulse-creator dashboard-creator]))
     :message-type :html
     :message (stencil/render-file
               "metabase/email/broken_subscription_notification.mustache"
               (merge context
                      {:dashboardName            dashboard-name
                       :badParameters            (map
                                                  (fn [{:keys [value] :as param}]
                                                    (cond-> param
                                                      (coll? value)
                                                      (update :value #(lib.util/join-strings-with-conjunction
                                                                       (i18n/tru "or")
                                                                       %))))
                                                  bad-parameters)
                       :affectedUsers            (map
                                                  (fn [{:keys [notification-type] :as m}]
                                                    (cond-> m
                                                      notification-type
                                                      (update :notification-type name)))
                                                  (into
                                                   [{:notification-type :email
                                                     :recipient         (:common_name dashboard-creator)
                                                     :role              "Dashboard Creator"}
                                                    {:notification-type :email
                                                     :recipient         (:common_name pulse-creator)
                                                     :role              "Subscription Creator"}]
                                                   (map #(assoc % :role "Subscriber") affected-users)))
                       :dashboardUrl             (format "%s/dashboard/%s" siteUrl dashboard-id)})))))<|MERGE_RESOLUTION|>--- conflicted
+++ resolved
@@ -353,83 +353,6 @@
                                               "&pulse-id=" (:id pulse)))}
            (pulse-link-context pulse))))
 
-<<<<<<< HEAD
-=======
-(defn- create-temp-file
-  "Separate from `create-temp-file-or-throw` primarily so that we can simulate exceptions in tests"
-  [suffix]
-  (doto (File/createTempFile "metabase_attachment" suffix)
-    .deleteOnExit))
-
-(defn- create-temp-file-or-throw
-  "Tries to create a temp file, will give the users a better error message if we are unable to create the temp file"
-  [suffix]
-  (try
-    (create-temp-file suffix)
-    (catch IOException e
-      (let [ex-msg (tru "Unable to create temp file in `{0}` for email attachments "
-                        (System/getProperty "java.io.tmpdir"))]
-        (throw (IOException. ex-msg e))))))
-
-(defn- create-result-attachment-map [export-type card-name ^File attachment-file]
-  (let [{:keys [content-type]} (qp.si/stream-options export-type)]
-    {:type         :attachment
-     :content-type content-type
-     :file-name    (format "%s_%s.%s"
-                           (or card-name "query_result")
-                           (u.date/format (t/zoned-date-time))
-                           (name export-type))
-     :content      (-> attachment-file .toURI .toURL)
-     :description  (format "More results for '%s'" card-name)}))
-
-(defn- stream-api-results-to-export-format
-  "For legacy compatibility. Takes QP results in the normal `:api` response format and streams them to a different
-  format.
-
-  TODO -- this function is provided mainly because rewriting all the Pulse/Alert code to stream results directly
-  was a lot of work. I intend to rework that code so we can stream directly to the correct export format(s) at some
-  point in the future; for now, this function is a stopgap.
-
-  Results are streamed synchronously. Caller is responsible for closing `os` when this call is complete."
-  [^OutputStream os {:keys [export-format format-rows? pivot?]} {{:keys [rows]} :data, database-id :database_id, :as results}]
-  ;; make sure Database/driver info is available for the streaming results writers -- they might need this in order to
-  ;; get timezone information when writing results
-  (driver/with-driver (driver.u/database->driver database-id)
-    (qp.store/with-metadata-provider database-id
-      (let [w                           (qp.si/streaming-results-writer export-format os)
-            cols                        (-> results :data :cols)
-            viz-settings                (-> results :data :viz-settings)
-            [ordered-cols output-order] (qp.streaming/order-cols cols viz-settings)
-            viz-settings'               (assoc viz-settings :output-order output-order)]
-        (qp.si/begin! w
-                      (-> results
-                          (assoc-in [:data :format-rows?] format-rows?)
-                          (assoc-in [:data :pivot?] pivot?)
-                          (assoc-in [:data :ordered-cols] ordered-cols))
-                      viz-settings')
-        (dorun
-         (map-indexed
-          (fn [i row]
-            (qp.si/write-row! w row i ordered-cols viz-settings'))
-          rows))
-        (qp.si/finish! w results)))))
-
-(defn- result-attachment
-  [{{card-name :name format-rows :format_rows pivot-results :pivot_results :as card} :card
-    {{:keys [rows]} :data :as result}                   :result}]
-  (when (seq rows)
-    [(when-let [temp-file (and (:include_csv card)
-                               (create-temp-file-or-throw "csv"))]
-       (with-open [os (io/output-stream temp-file)]
-         (stream-api-results-to-export-format os {:export-format :csv :format-rows? format-rows :pivot? pivot-results} result))
-       (create-result-attachment-map "csv" card-name temp-file))
-     (when-let [temp-file (and (:include_xls card)
-                               (create-temp-file-or-throw "xlsx"))]
-       (with-open [os (io/output-stream temp-file)]
-         (stream-api-results-to-export-format os {:export-format :xlsx :format-rows? format-rows :pivot? pivot-results} result))
-       (create-result-attachment-map "xlsx" card-name temp-file))]))
-
->>>>>>> eefd7543
 (defn- part-attachments [parts]
   (filter some? (mapcat email.result-attachment/result-attachment parts)))
 
