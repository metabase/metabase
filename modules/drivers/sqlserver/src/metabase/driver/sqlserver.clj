--- conflicted
+++ resolved
@@ -861,7 +861,6 @@
   [_driver this]
   {:replacement-snippet (format "'%s'" (str this))})
 
-<<<<<<< HEAD
 (defmethod sql.qp/->integer :sqlserver
   [driver value]
   ;; value can be either string or float
@@ -869,7 +868,6 @@
   ;; if it's a string, we can't round, so we need to convert to float first
   (h2x/maybe-cast (sql.qp/integer-dbtype driver)
                   [:round (sql.qp/->float driver value) 0]))
-=======
+
 (defmethod sql-jdbc/impl-query-canceled? :sqlserver [_ e]
-  (= (sql-jdbc/get-sql-state e) "HY008"))
->>>>>>> 9b87335e
+  (= (sql-jdbc/get-sql-state e) "HY008"))