--- conflicted
+++ resolved
@@ -1691,7 +1691,6 @@
             (doseq [db (t2/select :model/Database :id [:in (map :id db-without-scan-fv)])]
               (is (= #{(#'api.database-test/sync-and-analyze-trigger-name db)}
                      (#'task.sync-databases-test/query-all-db-sync-triggers-name db)))
-<<<<<<< HEAD
               (is (nil? (:cache_field_values_schedule db))))))))))
 
 (deftest backfill-query-field-test
@@ -1762,7 +1761,4 @@
               (is (= 1 (count (pulse-channel-test/send-pulse-triggers pulse-id))))
               (is (= #{"metabase.task.send-pulses.send-pulse.job"
                        "metabase.task.send-pulses.init-send-pulse-triggers.job"}
-                     (scheduler-job-keys))))))))))
-=======
-              (is (nil? (:cache_field_values_schedule db))))))))))
->>>>>>> 11594d8c
+                     (scheduler-job-keys))))))))))