(ns metabase.sync.sync-metadata.metabase-metadata
  "Logic for syncing the special `_metabase_metadata` table, which is a way for datasets such as the Sample Database to
  specific properties such as semantic types that should be applied during sync.

  Currently, this is only used by the Sample Database, but theoretically in the future we could add additional sample
  datasets and preconfigure them by populating this Table; or 3rd-party applications or users can add this table to
  their database for an enhanced Metabase experience out-of-the box."
  (:require
   [clojure.string :as str]
   [metabase.driver :as driver]
   [metabase.driver.util :as driver.u]
   [metabase.models.database :refer [Database]]
   [metabase.models.field :refer [Field]]
   [metabase.models.table :refer [Table]]
   [metabase.sync.fetch-metadata :as fetch-metadata]
   [metabase.sync.interface :as i]
   [metabase.sync.util :as sync-util]
   [metabase.util :as u]
   [metabase.util.log :as log]
   [metabase.util.schema :as su]
   [schema.core :as s]
   [toucan.db :as db]
   [toucan2.core :as t2]))

(def ^:private KeypathComponents
  {:table-name (s/maybe su/NonBlankString)
   :field-name (s/maybe su/NonBlankString)
   :k          s/Keyword})

(s/defn ^:private parse-keypath :- KeypathComponents
  "Parse a KEYPATH into components for easy use."
  ;; TODO: this does not support schemas in dbs :(
  [keypath :- su/NonBlankString]
  ;; keypath will have one of three formats:
  ;; property (for database-level properties)
  ;; table_name.property
  ;; table_name.field_name.property
  (let [[first-part second-part third-part] (str/split keypath #"\.")]
    {:table-name (when second-part first-part)
     :field-name (when third-part second-part)
     :k          (keyword (or third-part second-part first-part))}))

(s/defn ^:private set-property! :- s/Bool
  "Set a property for a Field or Table in DATABASE. Returns `true` if a property was successfully set."
  [database :- i/DatabaseInstance, {:keys [table-name field-name k]} :- KeypathComponents, value]
  (boolean
   ;; ignore legacy entries that try to set field_type since it's no longer part of Field
   (when-not (= k :field_type)
     ;; fetch the corresponding Table, then set the Table or Field property
     (if table-name
       (when-let [table-id (t2/select-one-pk Table
                             ;; TODO: this needs to support schemas
                             :db_id  (u/the-id database)
                             :name   table-name
                             :active true)]
         (if field-name
<<<<<<< HEAD
           (t2/update! Field {:name field-name, :table_id table-id} {k value})
           (db/update! Table table-id k value)))
       (db/update! Database (u/the-id database) k value)))))
=======
           (db/update-where! Field {:name field-name, :table_id table-id} k value)
           (t2/update! Table table-id {k value})))
       (t2/update! Database (u/the-id database) {k value})))))
>>>>>>> 9abbfa6f

(s/defn ^:private sync-metabase-metadata-table!
  "Databases may include a table named `_metabase_metadata` (case-insentive) which includes descriptions or other
  metadata about the `Tables` and `Fields` it contains. This table is *not* synced normally, i.e. a Metabase `Table`
  is not created for it. Instead, *this* function is called, which reads the data it contains and updates the relevant
  Metabase objects.

  The table should have the following schema:

    column  | type    | example
    --------+---------+-------------------------------------------------
    keypath | varchar | \"products.created_at.description\"
    value   | varchar | \"The date the product was added to our catalog.\"

  `keypath` is of the form `table-name.key` or `table-name.field-name.key`, where `key` is the name of some property
  of `Table` or `Field`.

  This functionality is currently only used by the Sample Database. In order to use this functionality, drivers *must*
  implement optional fn `:table-rows-seq`."
  [driver, database :- i/DatabaseInstance, metabase-metadata-table :- i/DatabaseMetadataTable]
  (doseq [{:keys [keypath value]} (driver/table-rows-seq driver database metabase-metadata-table)]
    (sync-util/with-error-handling (format "Error handling metabase metadata entry: set %s -> %s" keypath value)
      (or (set-property! database (parse-keypath keypath) value)
          (log/error (u/format-color 'red "Error syncing _metabase_metadata: no matching keypath: %s" keypath))))))

(s/defn is-metabase-metadata-table? :- s/Bool
  "Is this TABLE the special `_metabase_metadata` table?"
  [table :- i/DatabaseMetadataTable]
  (= "_metabase_metadata" (u/lower-case-en (:name table))))

(s/defn sync-metabase-metadata!
  "Sync the `_metabase_metadata` table, a special table with Metabase metadata, if present.
   This table contains information about type information, descriptions, and other properties that
   should be set for Metabase objects like Tables and Fields."
  ([database :- i/DatabaseInstance]
   (sync-metabase-metadata! database (fetch-metadata/db-metadata database)))
  ([database :- i/DatabaseInstance db-metadata]
   (sync-util/with-error-handling (format "Error syncing _metabase_metadata table for %s"
                                          (sync-util/name-for-logging database))
     (let [driver (driver.u/database->driver database)]
       ;; `sync-metabase-metadata-table!` relies on `driver/table-rows-seq` being defined
       (when (get-method driver/table-rows-seq driver)
         ;; If there's more than one metabase metadata table (in different schemas) we'll sync each one in turn.
         ;; Hopefully this is never the case.
         (doseq [table (:tables db-metadata)]
           (when (is-metabase-metadata-table? table)
             (sync-metabase-metadata-table! driver database table))))
       {}))))<|MERGE_RESOLUTION|>--- conflicted
+++ resolved
@@ -54,15 +54,9 @@
                              :name   table-name
                              :active true)]
          (if field-name
-<<<<<<< HEAD
            (t2/update! Field {:name field-name, :table_id table-id} {k value})
-           (db/update! Table table-id k value)))
-       (db/update! Database (u/the-id database) k value)))))
-=======
-           (db/update-where! Field {:name field-name, :table_id table-id} k value)
            (t2/update! Table table-id {k value})))
        (t2/update! Database (u/the-id database) {k value})))))
->>>>>>> 9abbfa6f
 
 (s/defn ^:private sync-metabase-metadata-table!
   "Databases may include a table named `_metabase_metadata` (case-insentive) which includes descriptions or other
