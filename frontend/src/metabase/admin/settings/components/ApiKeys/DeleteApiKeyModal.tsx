--- conflicted
+++ resolved
@@ -7,15 +7,9 @@
   FormSubmitButton,
   FormErrorMessage,
 } from "metabase/forms";
-<<<<<<< HEAD
-
-import { Text, Button, Group, Modal, Stack } from "metabase/ui";
 import { useDeleteApiKeyMutation } from "metabase/redux/api";
-=======
-import { ApiKeysApi } from "metabase/services";
 import { Text, Button, Group, Modal, Stack } from "metabase/ui";
 import type { ApiKey } from "metabase-types/api";
->>>>>>> a0331c7a
 
 export const DeleteApiKeyModal = ({
   onClose,
