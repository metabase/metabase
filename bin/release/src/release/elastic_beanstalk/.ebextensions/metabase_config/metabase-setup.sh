#!/bin/bash
####
# Metabase Report server Elastic Beanstalk metabase-setup.sh
# Modify the environmental variables to customize your installation
# Unset a variable to disable a feature
####

set_up_env_vars () {
    # /opt/elasticbeanstalk/bin/get-config environment | jq -r 'to_entries | .[] | "export \(.key)=\"\(.value)\""' > /etc/profile.d/sh.local
<<<<<<< HEAD
    if grep -q "Amazon Linux 2" /etc/os-release; then 
        if [ ! -z "$RDS_HOSTNAME" ]; then 
=======
    if grep -q "Amazon Linux 2" /etc/os-release; then
        if [ ! -z "$RDS_HOSTNAME" ]; then
>>>>>>> 0c4f3dc7
            # sed -i 's/RDS_HOSTNAME/MB_DB_HOST/' /etc/profile.d/sh.local
            sed -i 's/RDS_HOSTNAME/MB_DB_HOST/' /opt/elasticbeanstalk/deployment/env.list
            # sed -i 's/RDS_USERNAME/MB_DB_USER/' /etc/profile.d/sh.local
            sed -i 's/RDS_USERNAME/MB_DB_USER/' /opt/elasticbeanstalk/deployment/env.list
            # sed -i 's/RDS_PASSWORD/MB_DB_PASS/' /etc/profile.d/sh.local
            sed -i 's/RDS_PASSWORD/MB_DB_PASS/' /opt/elasticbeanstalk/deployment/env.list
<<<<<<< HEAD
            # sed -i 's/RDS_PORT/MB_DB_PORT/' /etc/profile.d/sh.local 
            sed -i 's/RDS_PORT/MB_DB_PORT/' /opt/elasticbeanstalk/deployment/env.list
            # sed -i 's/RDS_DB_NAME/MB_DB_DBNAME/' /etc/profile.d/sh.local 
            sed -i 's/RDS_DB_NAME/MB_DB_DBNAME/' /opt/elasticbeanstalk/deployment/env.list
            if [ "$RDS_PORT" == "3306" ]; then 
                # echo 'export MB_DB_TYPE="mysql"' >> /etc/profile.d/sh.local
                echo 'MB_DB_TYPE=mysql' >> /opt/elasticbeanstalk/deployment/env.list
            else 
                # echo 'export MB_DB_TYPE="postgres"' >> /etc/profile.d/sh.local
                echo 'MB_DB_TYPE=postgres' >> /opt/elasticbeanstalk/deployment/env.list
            fi 
        fi
    else
        if [ ! -z "$RDS_HOSTNAME" ]; then 
=======
            # sed -i 's/RDS_PORT/MB_DB_PORT/' /etc/profile.d/sh.local
            sed -i 's/RDS_PORT/MB_DB_PORT/' /opt/elasticbeanstalk/deployment/env.list
            # sed -i 's/RDS_DB_NAME/MB_DB_DBNAME/' /etc/profile.d/sh.local
            sed -i 's/RDS_DB_NAME/MB_DB_DBNAME/' /opt/elasticbeanstalk/deployment/env.list
            if [ "$RDS_PORT" == "3306" ]; then
                # echo 'export MB_DB_TYPE="mysql"' >> /etc/profile.d/sh.local
                echo 'MB_DB_TYPE=mysql' >> /opt/elasticbeanstalk/deployment/env.list
            else
                # echo 'export MB_DB_TYPE="postgres"' >> /etc/profile.d/sh.local
                echo 'MB_DB_TYPE=postgres' >> /opt/elasticbeanstalk/deployment/env.list
            fi
        fi
    else
        if [ ! -z "$RDS_HOSTNAME" ]; then
>>>>>>> 0c4f3dc7
            # sed -i 's/RDS_HOSTNAME/MB_DB_HOST/' /etc/profile.d/sh.local
            sed -i 's/RDS_HOSTNAME/MB_DB_HOST/' /opt/elasticbeanstalk/deploy/configuration/containerconfiguration
            # sed -i 's/RDS_USERNAME/MB_DB_USER/' /etc/profile.d/sh.local
            sed -i 's/RDS_USERNAME/MB_DB_USER/' /opt/elasticbeanstalk/deploy/configuration/containerconfiguration
            # sed -i 's/RDS_PASSWORD/MB_DB_PASS/' /etc/profile.d/sh.local
            sed -i 's/RDS_PASSWORD/MB_DB_PASS/' /opt/elasticbeanstalk/deploy/configuration/containerconfiguration
<<<<<<< HEAD
            # sed -i 's/RDS_PORT/MB_DB_PORT/' /etc/profile.d/sh.local 
            sed -i 's/RDS_PORT/MB_DB_PORT/' /opt/elasticbeanstalk/deploy/configuration/containerconfiguration
            # sed -i 's/RDS_DB_NAME/MB_DB_DBNAME/' /etc/profile.d/sh.local 
            sed -i 's/RDS_DB_NAME/MB_DB_DBNAME/' /opt/elasticbeanstalk/deploy/configuration/containerconfiguration
            if [ "$RDS_PORT" == "3306" ]; then 
                # echo 'export MB_DB_TYPE="mysql"' >> /etc/profile.d/sh.local
                sed -i 's/}}}}/,"MB_DB_TYPE":"mysql"}}}}/' /opt/elasticbeanstalk/deploy/configuration/containerconfiguration
            else 
                # echo 'export MB_DB_TYPE="postgres"' >> /etc/profile.d/sh.local
                sed -i 's/}}}}/,"MB_DB_TYPE":"postgres"}}}}/' /opt/elasticbeanstalk/deploy/configuration/containerconfiguration
            fi 
        fi
    fi
    
=======
            # sed -i 's/RDS_PORT/MB_DB_PORT/' /etc/profile.d/sh.local
            sed -i 's/RDS_PORT/MB_DB_PORT/' /opt/elasticbeanstalk/deploy/configuration/containerconfiguration
            # sed -i 's/RDS_DB_NAME/MB_DB_DBNAME/' /etc/profile.d/sh.local
            sed -i 's/RDS_DB_NAME/MB_DB_DBNAME/' /opt/elasticbeanstalk/deploy/configuration/containerconfiguration
            if [ "$RDS_PORT" == "3306" ]; then
                # echo 'export MB_DB_TYPE="mysql"' >> /etc/profile.d/sh.local
                sed -i 's/}}}}/,"MB_DB_TYPE":"mysql"}}}}/' /opt/elasticbeanstalk/deploy/configuration/containerconfiguration
            else
                # echo 'export MB_DB_TYPE="postgres"' >> /etc/profile.d/sh.local
                sed -i 's/}}}}/,"MB_DB_TYPE":"postgres"}}}}/' /opt/elasticbeanstalk/deploy/configuration/containerconfiguration
            fi
        fi
    fi

>>>>>>> 0c4f3dc7
}

# add files to papertrail
pt_files () {
    sed -i '/  - .*/d' /etc/log_files.yml
    set -f
    for file in $PAPERTRAIL_FILES; do
        sed -i 's|files:|files:\n  - '$file'|' /etc/log_files.yml
    done
    set +f
}

# papertail remote host
pt_remote_host () {
    sed -i "s/.*host:.*/  host: $PAPERTRAIL_HOST/" /etc/log_files.yml
}

# papertail remote port
pt_port () {
    sed -i "s/.*port:.*/  port: $PAPERTRAIL_PORT/" /etc/log_files.yml
}

# papertail local host
pt_local_host () {
    eval export PAPERTRAIL_HOSTNAME=$PAPERTRAIL_HOSTNAME # expand vars like $HOSTNAME
    sed -i "s/.*hostname:.*/hostname: $PAPERTRAIL_HOSTNAME/" /etc/log_files.yml
}

# download, install and configure papertrail
install_papertrail () {
    cp .ebextensions/metabase_config/papertrail/log_files.yml /etc/log_files.yml && chmod 644 /etc/log_files.yml
    cp .ebextensions/metabase_config/papertrail/remote_syslog /etc/init.d/remote_syslog && chmod 555 /etc/init.d/remote_syslog
    cd /tmp/
    wget -q "https://github.com/papertrail/remote_syslog2/releases/download/v0.20/remote_syslog_linux_amd64.tar.gz" &&
        tar xzf remote_syslog_linux_amd64.tar.gz
    /sbin/service remote_syslog stop
    mv /tmp/remote_syslog/remote_syslog /usr/local/bin/
    rm -rf remote_syslog_linux_amd64.tar.gz remote_syslog
    # Setup Papertrail
    [[ "$PAPERTRAIL_HOST" ]] && pt_remote_host
    [[ "$PAPERTRAIL_PORT" ]] && pt_port
    [[ "$PAPERTRAIL_FILES" ]] && pt_files
    [[ "$PAPERTRAIL_HOSTNAME" ]] && pt_local_host
}

case $1 in
set_up_env_vars)
    set_up_env_vars
    ;;
install_papertrail)
    install_papertrail
    ;;
esac<|MERGE_RESOLUTION|>--- conflicted
+++ resolved
@@ -7,35 +7,14 @@
 
 set_up_env_vars () {
     # /opt/elasticbeanstalk/bin/get-config environment | jq -r 'to_entries | .[] | "export \(.key)=\"\(.value)\""' > /etc/profile.d/sh.local
-<<<<<<< HEAD
-    if grep -q "Amazon Linux 2" /etc/os-release; then 
-        if [ ! -z "$RDS_HOSTNAME" ]; then 
-=======
     if grep -q "Amazon Linux 2" /etc/os-release; then
         if [ ! -z "$RDS_HOSTNAME" ]; then
->>>>>>> 0c4f3dc7
             # sed -i 's/RDS_HOSTNAME/MB_DB_HOST/' /etc/profile.d/sh.local
             sed -i 's/RDS_HOSTNAME/MB_DB_HOST/' /opt/elasticbeanstalk/deployment/env.list
             # sed -i 's/RDS_USERNAME/MB_DB_USER/' /etc/profile.d/sh.local
             sed -i 's/RDS_USERNAME/MB_DB_USER/' /opt/elasticbeanstalk/deployment/env.list
             # sed -i 's/RDS_PASSWORD/MB_DB_PASS/' /etc/profile.d/sh.local
             sed -i 's/RDS_PASSWORD/MB_DB_PASS/' /opt/elasticbeanstalk/deployment/env.list
-<<<<<<< HEAD
-            # sed -i 's/RDS_PORT/MB_DB_PORT/' /etc/profile.d/sh.local 
-            sed -i 's/RDS_PORT/MB_DB_PORT/' /opt/elasticbeanstalk/deployment/env.list
-            # sed -i 's/RDS_DB_NAME/MB_DB_DBNAME/' /etc/profile.d/sh.local 
-            sed -i 's/RDS_DB_NAME/MB_DB_DBNAME/' /opt/elasticbeanstalk/deployment/env.list
-            if [ "$RDS_PORT" == "3306" ]; then 
-                # echo 'export MB_DB_TYPE="mysql"' >> /etc/profile.d/sh.local
-                echo 'MB_DB_TYPE=mysql' >> /opt/elasticbeanstalk/deployment/env.list
-            else 
-                # echo 'export MB_DB_TYPE="postgres"' >> /etc/profile.d/sh.local
-                echo 'MB_DB_TYPE=postgres' >> /opt/elasticbeanstalk/deployment/env.list
-            fi 
-        fi
-    else
-        if [ ! -z "$RDS_HOSTNAME" ]; then 
-=======
             # sed -i 's/RDS_PORT/MB_DB_PORT/' /etc/profile.d/sh.local
             sed -i 's/RDS_PORT/MB_DB_PORT/' /opt/elasticbeanstalk/deployment/env.list
             # sed -i 's/RDS_DB_NAME/MB_DB_DBNAME/' /etc/profile.d/sh.local
@@ -50,29 +29,12 @@
         fi
     else
         if [ ! -z "$RDS_HOSTNAME" ]; then
->>>>>>> 0c4f3dc7
             # sed -i 's/RDS_HOSTNAME/MB_DB_HOST/' /etc/profile.d/sh.local
             sed -i 's/RDS_HOSTNAME/MB_DB_HOST/' /opt/elasticbeanstalk/deploy/configuration/containerconfiguration
             # sed -i 's/RDS_USERNAME/MB_DB_USER/' /etc/profile.d/sh.local
             sed -i 's/RDS_USERNAME/MB_DB_USER/' /opt/elasticbeanstalk/deploy/configuration/containerconfiguration
             # sed -i 's/RDS_PASSWORD/MB_DB_PASS/' /etc/profile.d/sh.local
             sed -i 's/RDS_PASSWORD/MB_DB_PASS/' /opt/elasticbeanstalk/deploy/configuration/containerconfiguration
-<<<<<<< HEAD
-            # sed -i 's/RDS_PORT/MB_DB_PORT/' /etc/profile.d/sh.local 
-            sed -i 's/RDS_PORT/MB_DB_PORT/' /opt/elasticbeanstalk/deploy/configuration/containerconfiguration
-            # sed -i 's/RDS_DB_NAME/MB_DB_DBNAME/' /etc/profile.d/sh.local 
-            sed -i 's/RDS_DB_NAME/MB_DB_DBNAME/' /opt/elasticbeanstalk/deploy/configuration/containerconfiguration
-            if [ "$RDS_PORT" == "3306" ]; then 
-                # echo 'export MB_DB_TYPE="mysql"' >> /etc/profile.d/sh.local
-                sed -i 's/}}}}/,"MB_DB_TYPE":"mysql"}}}}/' /opt/elasticbeanstalk/deploy/configuration/containerconfiguration
-            else 
-                # echo 'export MB_DB_TYPE="postgres"' >> /etc/profile.d/sh.local
-                sed -i 's/}}}}/,"MB_DB_TYPE":"postgres"}}}}/' /opt/elasticbeanstalk/deploy/configuration/containerconfiguration
-            fi 
-        fi
-    fi
-    
-=======
             # sed -i 's/RDS_PORT/MB_DB_PORT/' /etc/profile.d/sh.local
             sed -i 's/RDS_PORT/MB_DB_PORT/' /opt/elasticbeanstalk/deploy/configuration/containerconfiguration
             # sed -i 's/RDS_DB_NAME/MB_DB_DBNAME/' /etc/profile.d/sh.local
@@ -87,7 +49,6 @@
         fi
     fi
 
->>>>>>> 0c4f3dc7
 }
 
 # add files to papertrail
