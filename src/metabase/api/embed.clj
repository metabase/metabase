(ns metabase.api.embed
  "Various endpoints that use [JSON web tokens](https://jwt.io/introduction/) to fetch Cards and Dashboards.
   The endpoints are the same as the ones in `api/public/`, and differ only in the way they are authorized.

   To use these endpoints:

    1.  Set the `embedding-secret-key` Setting to a hexadecimal-encoded 32-byte sequence (i.e., a 64-character string).
        You can use `/api/util/random_token` to get a cryptographically-secure value for this.
    2.  Sign/base-64 encode a JSON Web Token using the secret key and pass it as the relevant part of the URL path
        to the various endpoints here.

   Tokens can have the following fields:

      {:resource {:question  <card-id>
                  :dashboard <dashboard-id>}
       :params   <params>}"
  (:require
   [compojure.core :refer [GET]]
   [medley.core :as m]
   [metabase.api.common :as api]
   [metabase.api.dataset :as api.dataset]
   [metabase.api.embed.common :as api.embed.common]
   [metabase.api.public :as api.public]
   [metabase.events :as events]
   [metabase.models.card :as card :refer [Card]]
   [metabase.models.dashboard :refer [Dashboard]]
   [metabase.query-processor.card :as qp.card]
   [metabase.query-processor.middleware.constraints :as qp.constraints]
   [metabase.query-processor.pivot :as qp.pivot]
   [metabase.util :as u]
   [metabase.util.embed :as embed]
   [metabase.util.malli.schema :as ms]
   [toucan2.core :as t2]))

(set! *warn-on-reflection* true)

;;; ------------------------------------------- /api/embed/card endpoints --------------------------------------------

(api/defendpoint GET "/card/:token"
  "Fetch a Card via a JSON Web Token signed with the `embedding-secret-key`.

   Token should have the following format:

     {:resource {:question <card-id>}}"
  [token]
  (let [unsigned (embed/unsign token)]
    (api.embed.common/check-embedding-enabled-for-card (embed/get-in-unsigned-token-or-throw unsigned [:resource :question]))
    (u/prog1 (api.embed.common/card-for-unsigned-token unsigned, :constraints [:enable_embedding true])
<<<<<<< HEAD
      (events/publish-event! :event/card-read {:object-id (:id <>), :user-id api/*current-user-id*, :context :embedded-question}))))
=======
      (events/publish-event! :event/card-read {:object-id (:id <>), :user-id api/*current-user-id*, :context :question}))))
>>>>>>> 9cea6fe3

(defn ^:private run-query-for-unsigned-token-async
  "Run the query belonging to Card identified by `unsigned-token`. Checks that embedding is enabled both globally and
  for this Card. Returns core.async channel to fetch the results."
  [unsigned-token export-format query-params & {:keys [constraints qp]
                                                :or   {constraints (qp.constraints/default-query-constraints)
                                                       qp          qp.card/process-query-for-card-default-qp}
                                                :as   options}]
  (let [card-id (embed/get-in-unsigned-token-or-throw unsigned-token [:resource :question])]
    (api.embed.common/check-embedding-enabled-for-card card-id)
    (api.embed.common/process-query-for-card-with-params
      :export-format     export-format
      :card-id           card-id
      :token-params      (embed/get-in-unsigned-token-or-throw unsigned-token [:params])
      :embedding-params  (t2/select-one-fn :embedding_params Card :id card-id)
      :query-params      query-params
      :qp                qp
      :constraints       constraints
      :options           options)))

(api/defendpoint GET "/card/:token/query"
  "Fetch the results of running a Card using a JSON Web Token signed with the `embedding-secret-key`.

   Token should have the following format:

     {:resource {:question <card-id>}
      :params   <parameters>}"
  [token & query-params]
  (run-query-for-unsigned-token-async (embed/unsign token) :api query-params))

(api/defendpoint GET ["/card/:token/query/:export-format", :export-format api.dataset/export-format-regex]
  "Like `GET /api/embed/card/query`, but returns the results as a file in the specified format."
  [token export-format format_rows :as {:keys [query-params]}]
  {export-format (into [:enum] api.dataset/export-formats)
   format_rows   [:maybe :boolean]}
  (run-query-for-unsigned-token-async
   (embed/unsign token)
   export-format
   (dissoc (m/map-keys keyword query-params) :format_rows)
   :constraints nil
   :middleware {:process-viz-settings? true
                :js-int-to-string?     false
                :format-rows?          format_rows}))


;;; ----------------------------------------- /api/embed/dashboard endpoints -----------------------------------------

(api/defendpoint GET "/dashboard/:token"
  "Fetch a Dashboard via a JSON Web Token signed with the `embedding-secret-key`.

   Token should have the following format:

     {:resource {:dashboard <dashboard-id>}}"
  [token]
  (let [unsigned (embed/unsign token)]
    (api.embed.common/check-embedding-enabled-for-dashboard (embed/get-in-unsigned-token-or-throw unsigned [:resource :dashboard]))
    (u/prog1 (api.embed.common/dashboard-for-unsigned-token unsigned, :constraints [:enable_embedding true])
      (events/publish-event! :event/dashboard-read {:object-id (:id <>), :user-id api/*current-user-id*}))))

(defn- process-query-for-dashcard-with-signed-token
  "Fetch the results of running a Card belonging to a Dashboard using a JSON Web Token signed with the
   `embedding-secret-key`.

   Token should have the following format:

     {:resource {:dashboard <dashboard-id>}
      :params   <parameters>}

  Additional dashboard parameters can be provided in the query string, but params in the JWT token take precedence.

  Returns a `StreamingResponse`."
  [token dashcard-id card-id export-format query-params
   & {:keys [constraints qp middleware]
      :or   {constraints (qp.constraints/default-query-constraints)
             qp          qp.card/process-query-for-card-default-qp}}]
  (let [unsigned-token (embed/unsign token)
        dashboard-id   (embed/get-in-unsigned-token-or-throw unsigned-token [:resource :dashboard])]
    (api.embed.common/check-embedding-enabled-for-dashboard dashboard-id)
    (api.embed.common/process-query-for-dashcard
      :export-format    export-format
      :dashboard-id     dashboard-id
      :dashcard-id      dashcard-id
      :card-id          card-id
      :embedding-params (t2/select-one-fn :embedding_params Dashboard :id dashboard-id)
      :token-params     (embed/get-in-unsigned-token-or-throw unsigned-token [:params])
      :query-params     (dissoc query-params :format_rows)
      :constraints      constraints
      :qp               qp
      :middleware       middleware)))

(api/defendpoint GET "/dashboard/:token/dashcard/:dashcard-id/card/:card-id"
  "Fetch the results of running a Card belonging to a Dashboard using a JSON Web Token signed with the
  `embedding-secret-key`"
  [token dashcard-id card-id & query-params]
  {dashcard-id ms/PositiveInt
   card-id     ms/PositiveInt}
  (u/prog1 (process-query-for-dashcard-with-signed-token token dashcard-id card-id :api query-params)
<<<<<<< HEAD
    (events/publish-event! :event/card-read {:object-id card-id, :user-id api/*current-user-id*, :context :embedded-dashboard})))
=======
    (events/publish-event! :event/card-read {:object-id card-id, :user-id api/*current-user-id*, :context :dashboard})))
>>>>>>> 9cea6fe3


;;; +----------------------------------------------------------------------------------------------------------------+
;;; |                                        FieldValues, Search, Remappings                                         |
;;; +----------------------------------------------------------------------------------------------------------------+

;;; -------------------------------------------------- Field Values --------------------------------------------------

(api/defendpoint GET "/card/:token/field/:field-id/values"
  "Fetch FieldValues for a Field that is referenced by an embedded Card."
  [token field-id]
  {field-id ms/PositiveInt}
  (let [unsigned-token (embed/unsign token)
        card-id        (embed/get-in-unsigned-token-or-throw unsigned-token [:resource :question])]
    (api.embed.common/check-embedding-enabled-for-card card-id)
    (api.public/card-and-field-id->values card-id field-id)))

(api/defendpoint GET "/dashboard/:token/field/:field-id/values"
  "Fetch FieldValues for a Field that is used as a param in an embedded Dashboard."
  [token field-id]
  {field-id ms/PositiveInt}
  (let [unsigned-token (embed/unsign token)
        dashboard-id   (embed/get-in-unsigned-token-or-throw unsigned-token [:resource :dashboard])]
    (api.embed.common/check-embedding-enabled-for-dashboard dashboard-id)
    (api.public/dashboard-and-field-id->values dashboard-id field-id)))


;;; --------------------------------------------------- Searching ----------------------------------------------------

(api/defendpoint GET "/card/:token/field/:field-id/search/:search-field-id"
  "Search for values of a Field that is referenced by an embedded Card."
  [token field-id search-field-id value limit]
  {field-id        ms/PositiveInt
   search-field-id ms/PositiveInt
   value           ms/NonBlankString
   limit           [:maybe ms/PositiveInt]}
  (let [unsigned-token (embed/unsign token)
        card-id        (embed/get-in-unsigned-token-or-throw unsigned-token [:resource :question])]
    (api.embed.common/check-embedding-enabled-for-card card-id)
    (api.public/search-card-fields card-id field-id search-field-id value (when limit (Integer/parseInt limit)))))

(api/defendpoint GET "/dashboard/:token/field/:field-id/search/:search-field-id"
  "Search for values of a Field that is referenced by a Card in an embedded Dashboard."
  [token field-id search-field-id value limit]
  {field-id        ms/PositiveInt
   search-field-id ms/PositiveInt
   value           ms/NonBlankString
   limit           [:maybe ms/PositiveInt]}
  (let [unsigned-token (embed/unsign token)
        dashboard-id   (embed/get-in-unsigned-token-or-throw unsigned-token [:resource :dashboard])]
    (api.embed.common/check-embedding-enabled-for-dashboard dashboard-id)
    (api.public/search-dashboard-fields dashboard-id field-id search-field-id value (when limit
                                                                                      (Integer/parseInt limit)))))


;;; --------------------------------------------------- Remappings ---------------------------------------------------

(api/defendpoint GET "/card/:token/field/:field-id/remapping/:remapped-id"
  "Fetch remapped Field values. This is the same as `GET /api/field/:id/remapping/:remapped-id`, but for use with
  embedded Cards."
  [token field-id remapped-id value]
  {field-id    ms/PositiveInt
   remapped-id ms/PositiveInt
   value       ms/NonBlankString}
  (let [unsigned-token (embed/unsign token)
        card-id        (embed/get-in-unsigned-token-or-throw unsigned-token [:resource :question])]
    (api.embed.common/check-embedding-enabled-for-card card-id)
    (api.public/card-field-remapped-values card-id field-id remapped-id value)))

(api/defendpoint GET "/dashboard/:token/field/:field-id/remapping/:remapped-id"
  "Fetch remapped Field values. This is the same as `GET /api/field/:id/remapping/:remapped-id`, but for use with
  embedded Dashboards."
  [token field-id remapped-id value]
  {field-id    ms/PositiveInt
   remapped-id ms/PositiveInt
   value       ms/NonBlankString}
  (let [unsigned-token (embed/unsign token)
        dashboard-id   (embed/get-in-unsigned-token-or-throw unsigned-token [:resource :dashboard])]
    (api.embed.common/check-embedding-enabled-for-dashboard dashboard-id)
    (api.public/dashboard-field-remapped-values dashboard-id field-id remapped-id value)))

(api/defendpoint GET ["/dashboard/:token/dashcard/:dashcard-id/card/:card-id/:export-format"
                                         :export-format api.dataset/export-format-regex]
  "Fetch the results of running a Card belonging to a Dashboard using a JSON Web Token signed with the
  `embedding-secret-key` return the data in one of the export formats"
  [token export-format dashcard-id card-id format_rows, :as {:keys [query-params]}]
  {dashcard-id   ms/PositiveInt
   card-id       ms/PositiveInt
   format_rows   [:maybe :boolean]
   export-format (into [:enum] api.dataset/export-formats)}
  (process-query-for-dashcard-with-signed-token token
    dashcard-id
    card-id
    export-format
    (m/map-keys keyword query-params)
    :constraints nil
    :middleware {:process-viz-settings? true
                 :js-int-to-string?     false
                 :format-rows?          format_rows}))


;;; ----------------------------------------------- Param values -------------------------------------------------

;; embedding parameters in `:embedding_params` and the JWT are keyed by `:slug`; the chain filter endpoints instead
;; key by `:id`. So we need to do a little conversion back and forth below.
;;
;; variables whose name includes `id-` e.g. `id-query-params` below are ones that are keyed by ID; ones whose name
;; includes `slug-` are keyed by slug.


(api/defendpoint GET "/dashboard/:token/params/:param-key/values"
  "Embedded version of chain filter values endpoint."
  [token param-key :as {:keys [query-params]}]
  (api.embed.common/dashboard-param-values token param-key nil query-params))

(api/defendpoint GET "/dashboard/:token/params/:param-key/search/:prefix"
  "Embedded version of chain filter search endpoint."
  [token param-key prefix :as {:keys [query-params]}]
  (api.embed.common/dashboard-param-values token param-key prefix query-params))

(api/defendpoint GET "/card/:token/params/:param-key/values"
  "Embedded version of api.card filter values endpoint."
  [token param-key]
  (let [unsigned (embed/unsign token)
        card-id  (embed/get-in-unsigned-token-or-throw unsigned [:resource :question])
        card     (t2/select-one Card :id card-id)]
    (api.embed.common/check-embedding-enabled-for-card card-id)
    (api.embed.common/card-param-values {:unsigned-token unsigned
                        :card           card
                        :param-key      param-key})))

(api/defendpoint GET "/card/:token/params/:param-key/search/:prefix"
  "Embedded version of chain filter search endpoint."
  [token param-key prefix]
  (let [unsigned (embed/unsign token)
        card-id  (embed/get-in-unsigned-token-or-throw unsigned [:resource :question])
        card     (t2/select-one Card :id card-id)]
    (api.embed.common/check-embedding-enabled-for-card card-id)
    (api.embed.common/card-param-values {:unsigned-token unsigned
                        :card           card
                        :param-key      param-key
                        :search-prefix  prefix})))

(api/defendpoint GET "/pivot/card/:token/query"
  "Fetch the results of running a Card using a JSON Web Token signed with the `embedding-secret-key`.

   Token should have the following format:

     {:resource {:question <card-id>}
      :params   <parameters>}"
  [token & query-params]
  (run-query-for-unsigned-token-async (embed/unsign token) :api query-params :qp qp.pivot/run-pivot-query))

(api/defendpoint GET "/pivot/dashboard/:token/dashcard/:dashcard-id/card/:card-id"
  "Fetch the results of running a Card belonging to a Dashboard using a JSON Web Token signed with the
  `embedding-secret-key`"
  [token dashcard-id card-id & query-params]
  {dashcard-id ms/PositiveInt
   card-id ms/PositiveInt}
  (u/prog1 (process-query-for-dashcard-with-signed-token token dashcard-id card-id :api query-params :qp qp.pivot/run-pivot-query)
<<<<<<< HEAD
    (events/publish-event! :event/card-read {:object-id card-id, :user-id api/*current-user-id*, :context :embedded-dashboard})))
=======
    (events/publish-event! :event/card-read {:object-id card-id, :user-id api/*current-user-id*, :context :dashboard})))
>>>>>>> 9cea6fe3

(api/define-routes)<|MERGE_RESOLUTION|>--- conflicted
+++ resolved
@@ -46,11 +46,7 @@
   (let [unsigned (embed/unsign token)]
     (api.embed.common/check-embedding-enabled-for-card (embed/get-in-unsigned-token-or-throw unsigned [:resource :question]))
     (u/prog1 (api.embed.common/card-for-unsigned-token unsigned, :constraints [:enable_embedding true])
-<<<<<<< HEAD
-      (events/publish-event! :event/card-read {:object-id (:id <>), :user-id api/*current-user-id*, :context :embedded-question}))))
-=======
       (events/publish-event! :event/card-read {:object-id (:id <>), :user-id api/*current-user-id*, :context :question}))))
->>>>>>> 9cea6fe3
 
 (defn ^:private run-query-for-unsigned-token-async
   "Run the query belonging to Card identified by `unsigned-token`. Checks that embedding is enabled both globally and
@@ -148,11 +144,7 @@
   {dashcard-id ms/PositiveInt
    card-id     ms/PositiveInt}
   (u/prog1 (process-query-for-dashcard-with-signed-token token dashcard-id card-id :api query-params)
-<<<<<<< HEAD
-    (events/publish-event! :event/card-read {:object-id card-id, :user-id api/*current-user-id*, :context :embedded-dashboard})))
-=======
     (events/publish-event! :event/card-read {:object-id card-id, :user-id api/*current-user-id*, :context :dashboard})))
->>>>>>> 9cea6fe3
 
 
 ;;; +----------------------------------------------------------------------------------------------------------------+
@@ -313,10 +305,6 @@
   {dashcard-id ms/PositiveInt
    card-id ms/PositiveInt}
   (u/prog1 (process-query-for-dashcard-with-signed-token token dashcard-id card-id :api query-params :qp qp.pivot/run-pivot-query)
-<<<<<<< HEAD
-    (events/publish-event! :event/card-read {:object-id card-id, :user-id api/*current-user-id*, :context :embedded-dashboard})))
-=======
     (events/publish-event! :event/card-read {:object-id card-id, :user-id api/*current-user-id*, :context :dashboard})))
->>>>>>> 9cea6fe3
 
 (api/define-routes)