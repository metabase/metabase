(ns metabase.lib.stage
  "Method implementations for a stage of a query."
  (:require
   [clojure.string :as str]
   [medley.core :as m]
   [metabase.lib.aggregation :as lib.aggregation]
   [metabase.lib.breakout :as lib.breakout]
   [metabase.lib.expression :as lib.expression]
   [metabase.lib.field :as lib.field]
   [metabase.lib.hierarchy :as lib.hierarchy]
   [metabase.lib.join :as lib.join]
   [metabase.lib.metadata :as lib.metadata]
   [metabase.lib.metadata.calculation :as lib.metadata.calculation]
   [metabase.lib.normalize :as lib.normalize]
   [metabase.lib.schema :as lib.schema]
   [metabase.lib.schema.id :as lib.schema.id]
   [metabase.lib.util :as lib.util]
   [metabase.shared.util.i18n :as i18n]
   [metabase.util.malli :as mu]))

(declare stage-metadata)

(lib.hierarchy/derive :mbql.stage/mbql   ::stage)
(lib.hierarchy/derive :mbql.stage/native ::stage)

(defmethod lib.normalize/normalize :mbql.stage/mbql
  [stage]
  (lib.normalize/normalize-map
   stage
   keyword
   {:aggregation (partial mapv lib.normalize/normalize)
    :filters     (partial mapv lib.normalize/normalize)}))

(mu/defn ^:private ensure-previous-stages-have-metadata :- ::lib.schema/query
  "Recursively calculate the metadata for the previous stages and add it to them, we'll need it for metadata
  calculations for `stage-number` and we don't want to have to calculate it more than once..."
  [query        :- ::lib.schema/query
   stage-number :- :int]
  (let [previous-stage-number (lib.util/previous-stage-number query stage-number)]
    (cond-> query
      previous-stage-number
      (lib.util/update-query-stage previous-stage-number
                                   assoc
                                   ::cached-metadata
                                   (stage-metadata query previous-stage-number)))))

(mu/defn ^:private existing-stage-metadata :- [:maybe lib.metadata.calculation/ColumnsWithUniqueAliases]
  "Return existing stage metadata attached to a stage if is already present: return it as-is, but only if this is a
  native stage or a source-Card stage. if it's any other sort of stage then ignore the metadata, it's probably wrong;
  we can recalculate the correct metadata anyway."
  [query        :- ::lib.schema/query
   stage-number :- :int]
  (let [{stage-type :lib/type, :keys [source-table] :as stage} (lib.util/query-stage query stage-number)]
    (or (::cached-metadata stage)
        (when-let [metadata (:lib/stage-metadata stage)]
          (when (or (= stage-type :mbql.stage/native)
                    (lib.util/string-table-id->card-id source-table))
            (let [source-type (case stage-type
                                :mbql.stage/native :source/native
                                :mbql.stage/mbql   :source/card)]
              (not-empty
               (for [col (:columns metadata)]
                 (merge
                  {:lib/source-column-alias  (:name col)
                   :lib/desired-column-alias (:name col)}
                  col
                  {:lib/source source-type})))))))))

(mu/defn ^:private breakouts-columns :- [:maybe lib.metadata.calculation/ColumnsWithUniqueAliases]
  [query          :- ::lib.schema/query
   stage-number   :- :int
   unique-name-fn :- fn?]
  (not-empty
   (for [breakout (lib.breakout/breakouts-metadata query stage-number)]
     (assoc breakout
            :lib/source               :source/breakouts
            :lib/source-column-alias  (:name breakout)
            :lib/desired-column-alias (unique-name-fn (:name breakout))))))

(mu/defn ^:private aggregations-columns :- [:maybe lib.metadata.calculation/ColumnsWithUniqueAliases]
  [query          :- ::lib.schema/query
   stage-number   :- :int
   unique-name-fn :- fn?]
  (not-empty
   (for [ag (lib.aggregation/aggregations-metadata query stage-number)]
     (assoc ag
            :lib/source               :source/aggregations
            :lib/source-column-alias  (:name ag)
            :lib/desired-column-alias (unique-name-fn (:name ag))))))

(mu/defn ^:private fields-columns :- [:maybe lib.metadata.calculation/ColumnsWithUniqueAliases]
  [query          :- ::lib.schema/query
   stage-number   :- :int
   unique-name-fn :- fn?]
  (when-let [{fields :fields} (lib.util/query-stage query stage-number)]
    (not-empty
     (for [[tag :as ref-clause] fields
           :let                 [source (case tag
                                          ;; you can't have an `:aggregation` reference in `:fields`; anything in
                                          ;; `:aggregations` is returned automatically anyway
                                          ;; by [[aggregations-columns]] above.
                                          :field      :source/fields
                                          :expression :source/expressions)
                                 metadata (lib.metadata.calculation/metadata query stage-number ref-clause)]]
       (assoc metadata
              :lib/source               source
              :lib/source-column-alias  (lib.metadata.calculation/column-name query stage-number metadata)
              :lib/desired-column-alias (unique-name-fn (lib.field/desired-alias query metadata)))))))

(mu/defn ^:private summary-columns :- [:maybe lib.metadata.calculation/ColumnsWithUniqueAliases]
  [query          :- ::lib.schema/query
   stage-number   :- :int
   unique-name-fn :- fn?]
  (not-empty
   (into []
         (mapcat (fn [f]
                   (f query stage-number unique-name-fn)))
         [breakouts-columns
          aggregations-columns])))

(mu/defn ^:private previous-stage-metadata :- [:maybe lib.metadata.calculation/ColumnsWithUniqueAliases]
  "Metadata for the previous stage, if there is one."
  [query          :- ::lib.schema/query
   stage-number   :- :int
   unique-name-fn :- fn?]
  (when-let [previous-stage-number (lib.util/previous-stage-number query stage-number)]
    (not-empty
     (for [col  (stage-metadata query previous-stage-number)
           :let [source-alias (or ((some-fn :lib/desired-column-alias :lib/source-column-alias) col)
                                  (lib.metadata.calculation/column-name query stage-number col))]]
       (-> col
           (assoc :lib/source               :source/previous-stage
                  :lib/source-column-alias  source-alias
                  :lib/desired-column-alias (unique-name-fn source-alias))
           ;; do not retain `:temporal-unit`; it's not like we're doing a extract(month from <x>) twice, in both
           ;; stages of a query. It's a little hacky that we're manipulating `::lib.field` keys directly here since
           ;; they're presumably supposed to be private-ish, but I don't have a more elegant way of solving this sort
           ;; of problem at this point in time.
           (dissoc ::lib.field/temporal-unit))))))

(mu/defn ^:private saved-question-metadata :- [:maybe lib.metadata.calculation/ColumnsWithUniqueAliases]
  "Metadata associated with a Saved Question, if `:source-table` is a `card__<id>` string."
  [query           :- ::lib.schema/query
   stage-number    :- :int
   source-table-id :- [:or ::lib.schema.id/table ::lib.schema.id/table-card-id-string]
   unique-name-fn  :- fn?]
  (when-let [card-id (lib.util/string-table-id->card-id source-table-id)]
    (when-let [card (lib.metadata/card query card-id)]
      (lib.metadata.calculation/default-columns query stage-number card unique-name-fn))))

(mu/defn ^:private expressions-metadata :- [:maybe lib.metadata.calculation/ColumnsWithUniqueAliases]
  [query           :- ::lib.schema/query
   stage-number    :- :int
   unique-name-fn  :- fn?]
  (not-empty
<<<<<<< HEAD
   (for [expression (lib.expression/expressions query stage-number)]
     (let [base-type (:base-type expression)]
       (cond-> (assoc expression
                      :lib/source               :source/expressions
                      :lib/source-column-alias  (:name expression)
                      :lib/desired-column-alias (unique-name-fn (:name expression)))
         (and (not (:effective-type expression))
              base-type)
         (assoc :effective-type base-type))))))
=======
   (for [expression (lib.expression/expressions-metadata query stage-number)]
     (assoc expression
            :lib/source               :source/expressions
            :lib/source-column-alias  (:name expression)
            :lib/desired-column-alias (unique-name-fn (:name expression))))))
>>>>>>> 6fec6262

;;; Calculate the columns to return if `:aggregations`/`:breakout`/`:fields` are unspecified.
;;;
;;; Formula for the so-called 'default' columns is
;;;
;;; 1a. Columns returned by the previous stage of the query (if there is one), OR
;;;
;;; 1b. Default 'visible' Fields for our `:source-table`, OR
;;;
;;; 1c. Metadata associated with a Saved Question, if `:source-table` is a `card__<id>` string, OR
;;;
;;; 1d. `:lib/stage-metadata` if this is a `:mbql.stage/native` stage
;;;
;;; PLUS
;;;
;;; 2. Expressions (aka calculated columns) added in this stage
;;;
;;; PLUS
;;;
;;; 3. Columns added by joins at this stage
(defmethod lib.metadata.calculation/default-columns-method ::stage
  [query stage-number _stage unique-name-fn]
  (concat
   ;; 1: columns from the previous stage, source table or query
   (or
    ;; 1a. columns returned by previous stage
    (previous-stage-metadata query stage-number unique-name-fn)
    ;; 1b or 1c
    (let [{:keys [source-table], :as this-stage} (lib.util/query-stage query stage-number)]
      (or
       ;; 1b: default visible Fields for the source Table
       (when (integer? source-table)
         (let [table-metadata (lib.metadata/table query source-table)]
           (lib.metadata.calculation/default-columns query stage-number table-metadata unique-name-fn)))
       ;; 1c. Metadata associated with a saved Question
       (when (string? source-table)
         (saved-question-metadata query stage-number source-table unique-name-fn))
       ;; 1d: `:lib/stage-metadata` for the (presumably native) query
       (for [col (:columns (:lib/stage-metadata this-stage))]
         (assoc col
                :lib/source :source/native
                :lib/source-column-alias  (:name col)
                ;; these should already be unique, but run them thru `unique-name-fn` anyway to make sure anything
                ;; that gets added later gets deduplicated from these.
                :lib/desired-column-alias (unique-name-fn (:name col)))))))
   ;; 2: expressions (aka calculated columns) added in this stage
   (expressions-metadata query stage-number unique-name-fn)
   ;; 3: columns added by joins at this stage
   (lib.join/all-joins-default-columns query stage-number unique-name-fn)))

(mu/defn ^:private stage-metadata :- [:maybe lib.metadata.calculation/ColumnsWithUniqueAliases]
  "Return results metadata about the expected columns in an MBQL query stage. If the query has
  aggregations/breakouts, then return those and the fields columns.
  Otherwise if there are fields columns return those and the joined columns.
  Otherwise return the defaults based on the source Table or previous stage + joins."
  ([query stage-number]
   (stage-metadata query stage-number (lib.util/unique-name-generator)))

  ([query          :- ::lib.schema/query
    stage-number   :- :int
    unique-name-fn :- fn?]
   (or
    (existing-stage-metadata query stage-number)
    (let [query (ensure-previous-stages-have-metadata query stage-number)
          summary-cols (summary-columns query stage-number unique-name-fn)
          field-cols (fields-columns query stage-number unique-name-fn)]
      ;; ... then calculate metadata for this stage
      (cond
        summary-cols
        (into summary-cols field-cols)

        field-cols
        (do (doall field-cols)          ; force generation of unique names before join columns
            (into []
                  (m/distinct-by #(dissoc % :source_alias :lib/source :lib/source-uuid :lib/desired-column-alias))
                  (concat field-cols
                          (lib.join/all-joins-default-columns query stage-number unique-name-fn))))

        :else
        (lib.metadata.calculation/default-columns query stage-number (lib.util/query-stage query stage-number) unique-name-fn))))))

(defmethod lib.metadata.calculation/metadata-method ::stage
  [query stage-number _stage]
  (stage-metadata query stage-number))

(defmethod lib.metadata.calculation/display-name-method :mbql.stage/native
  [_query _stage-number _stage _style]
  (i18n/tru "Native query"))

(def ^:private display-name-parts
  [:source-table
   :aggregation
   :breakout
   :filters
   :order-by
   :limit])

(defmethod lib.metadata.calculation/display-name-method :mbql.stage/mbql
  [query stage-number _stage style]
  (or
   (not-empty
    (let [descriptions (for [k display-name-parts]
                         (lib.metadata.calculation/describe-top-level-key query stage-number k))]
      (str/join ", " (remove str/blank? descriptions))))
   (when-let [previous-stage-number (lib.util/previous-stage-number query stage-number)]
     (lib.metadata.calculation/display-name query
                                            previous-stage-number
                                            (lib.util/query-stage query previous-stage-number)
                                            style))))

(defn- implicitly-joinable-columns
  "Columns that are implicitly joinable from some other columns in `column-metadatas`. To be joinable, the column has to
  have appropriate FK metadata, i.e. have an `:fk-target-field-id` pointing to another Field. (I think we only include
  this information for Databases that support FKs and joins, so I don't think we need to do an additional DB feature
  check here.)

  This does not include columns from any Tables that are already explicitly joined, and does not include multiple
  versions of a column when there are multiple pathways to it (i.e. if there is more than one FK to a Table). This
  behavior matches how things currently work in MLv1, at least for order by; we can adjust as needed in the future if
  it turns out we do need that stuff.

  Does not include columns that would be implicitly joinable via multiple hops."
  [query stage-number column-metadatas unique-name-fn]
  (let [existing-table-ids (into #{} (map :table-id) column-metadatas)]
    (into []
          (comp (filter :fk-target-field-id)
                (m/distinct-by :fk-target-field-id)
                (map (fn [{source-field-id :id, :keys [fk-target-field-id]}]
                       (-> (lib.metadata/field query fk-target-field-id)
                           (assoc ::source-field-id source-field-id))))
                (remove #(contains? existing-table-ids (:table-id %)))
                (m/distinct-by :table-id)
                (mapcat (fn [{:keys [table-id], ::keys [source-field-id]}]
                          (let [table-metadata (lib.metadata/table query table-id)]
                            (for [field (lib.metadata.calculation/default-columns query stage-number table-metadata unique-name-fn)
                                  :let  [field (assoc field
                                                      :fk-field-id              source-field-id
                                                      :lib/source               :source/implicitly-joinable
                                                      :lib/source-column-alias  (:name field))]]
                              (assoc field :lib/desired-column-alias (unique-name-fn
                                                                      (lib.field/desired-alias query field))))))))
          column-metadatas)))

(defmethod lib.metadata.calculation/visible-columns-method ::stage
  [query stage-number stage unique-name-fn]
  (let [query   (lib.util/update-query-stage query stage-number dissoc :fields :breakout :aggregation)
        columns (lib.metadata.calculation/default-columns query stage-number stage unique-name-fn)]
    (concat
     columns
     (implicitly-joinable-columns query stage-number columns unique-name-fn))))

(mu/defn append-stage :- ::lib.schema/query
  "Adds a new blank stage to the end of the pipeline"
  [query]
  (update query :stages conj {:lib/type :mbql.stage/mbql}))

(mu/defn drop-stage :- ::lib.schema/query
  "Drops the final stage in the pipeline"
  [query]
  (when (= 1 (count (:stages query)))
    (throw (ex-info (i18n/tru "Cannot drop the only stage") {:stages (:stages query)})))
  (update query :stages (comp vec butlast)))<|MERGE_RESOLUTION|>--- conflicted
+++ resolved
@@ -153,7 +153,6 @@
    stage-number    :- :int
    unique-name-fn  :- fn?]
   (not-empty
-<<<<<<< HEAD
    (for [expression (lib.expression/expressions query stage-number)]
      (let [base-type (:base-type expression)]
        (cond-> (assoc expression
@@ -163,13 +162,6 @@
          (and (not (:effective-type expression))
               base-type)
          (assoc :effective-type base-type))))))
-=======
-   (for [expression (lib.expression/expressions-metadata query stage-number)]
-     (assoc expression
-            :lib/source               :source/expressions
-            :lib/source-column-alias  (:name expression)
-            :lib/desired-column-alias (unique-name-fn (:name expression))))))
->>>>>>> 6fec6262
 
 ;;; Calculate the columns to return if `:aggregations`/`:breakout`/`:fields` are unspecified.
 ;;;
