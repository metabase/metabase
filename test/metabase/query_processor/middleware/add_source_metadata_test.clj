(ns metabase.query-processor.middleware.add-source-metadata-test
  (:require
   [clojure.test :refer :all]
   [clojure.walk :as walk]
   [medley.core :as m]
   [metabase.driver :as driver]
   [metabase.lib.test-metadata :as meta]
   [metabase.lib.test-util :as lib.tu]
   [metabase.lib.test-util.macros :as lib.tu.macros]
   [metabase.query-processor.middleware.add-source-metadata :as add-source-metadata]
   [metabase.query-processor.preprocess :as qp.preprocess]
   [metabase.query-processor.store :as qp.store]
   [metabase.test :as mt]
   [metabase.util :as u]))

(defn- add-source-metadata [query]
  (driver/with-driver :h2
    (qp.store/with-metadata-provider (if (qp.store/initialized?)
                                       (qp.store/metadata-provider)
                                       meta/metadata-provider)
      (->> (add-source-metadata/add-source-metadata-for-source-queries query)
           (walk/postwalk
            (fn [form]
              (if (map? form)
                (dissoc form :ident)
                form)))))))

(defn- results-col [col]
  (select-keys
   col
   [:id :table_id :name :display_name :base_type :effective_type :coercion_strategy
    :semantic_type :unit :fingerprint :settings :field_ref :nfc_path :parent_id]))

(defn- results-metadata [cols]
  (map results-col cols))

(defn- venues-source-metadata
  ([]
   (venues-source-metadata :id :name :category-id :latitude :longitude :price))

  ([& field-names]
   (let [field-ids (map #(meta/id :venues (keyword (u/lower-case-en (name %))))
                        field-names)]
     (qp.store/with-metadata-provider (if (qp.store/initialized?)
                                        (qp.store/metadata-provider)
                                        meta/metadata-provider)
       (results-metadata
        (qp.preprocess/query->expected-cols
         (lib.tu.macros/mbql-query venues
           {:fields (for [id field-ids] [:field id nil])
            :limit  1})))))))

(deftest ^:parallel basic-test
  (testing "Can we automatically add source metadata to the parent level of a query? If the source query has `:fields`"
    (is (=? (lib.tu.macros/mbql-query venues
              {:source-query    {:source-table $$venues
                                 :fields       [$id $name]}
               :source-metadata (venues-source-metadata :id :name)})
            (add-source-metadata
             (lib.tu.macros/mbql-query venues
               {:source-query {:source-table $$venues
                               :fields       [$id $name]}}))))))

(deftest ^:parallel basic-parent-level-test
  (testing (str "Can we automatically add source metadata to the parent level of a query? If the source query does not "
                "have `:fields`")
    (is (=? (lib.tu.macros/mbql-query venues
              {:source-query    {:source-table $$venues}
               :source-metadata (venues-source-metadata)})
            (add-source-metadata
             (lib.tu.macros/mbql-query venues
               {:source-query {:source-table $$venues}}))))))

(deftest ^:parallel basic-summary-columns-test
  (testing "Can we add source metadata for a source query that has breakouts/aggregations?"
    (is (=? (lib.tu.macros/mbql-query venues
              {:source-query    {:source-table $$venues
                                 :aggregation  [[:count]]
                                 :breakout     [$price]}
               :source-metadata [(-> (venues-source-metadata :price)
                                     first)
                                 {:name          "count"
                                  :display_name  "Count"
                                  :base_type     :type/Integer
                                  :semantic_type :type/Quantity
                                  :field_ref     [:aggregation 0]}]})
            (add-source-metadata
             (lib.tu.macros/mbql-query venues
               {:source-query {:source-table       $$venues
                               :aggregation        [[:count]]
                               :breakout           [$price]}}))))))

(deftest ^:parallel basic-aggregation-with-field-test
  (testing "Can we add source metadata for a source query that has an aggregation for a specific Field?"
    (is (=? (lib.tu.macros/mbql-query venues
              {:source-query    {:source-table       $$venues
                                 :aggregation        [[:avg $id]]
                                 :breakout           [$price]}
               :source-metadata [(-> (venues-source-metadata :price)
                                     first)
                                 {:name          "avg"
                                  :display_name  "Average of ID"
                                  :base_type     :type/Float
                                  :semantic_type :type/PK
                                  :field_ref     [:aggregation 0]}]})
            (add-source-metadata
             (lib.tu.macros/mbql-query venues
               {:source-query {:source-table $$venues
                               :aggregation  [[:avg $id]]
                               :breakout     [$price]}}))))))

(defn- source-metadata [query]
  (get-in query [:query :source-metadata] query))

(deftest ^:parallel named-aggregations-test
  (testing "adding source metadata for source queries with named aggregations"
    (testing "w/ `:name` and `:display-name`"
      (is (=? (lib.tu.macros/mbql-query venues
                {:source-query    {:source-table $$venues
                                   :aggregation  [[:aggregation-options
                                                   [:avg $id]
                                                   {:name "some_generated_name", :display-name "My Cool Ag"}]]
                                   :breakout     [$price]}
                 :source-metadata [(-> (venues-source-metadata :price)
                                       first)
                                   {:name          "some_generated_name"
                                    :display_name  "My Cool Ag"
                                    :base_type     :type/Float
                                    :semantic_type :type/PK
                                    :field_ref     [:aggregation 0]}]})
              (add-source-metadata
               (lib.tu.macros/mbql-query venues
                 {:source-query {:source-table $$venues
                                 :aggregation  [[:aggregation-options
                                                 [:avg $id]
                                                 {:name "some_generated_name", :display-name "My Cool Ag"}]]
                                 :breakout     [$price]}})))))))

(deftest ^:parallel named-aggregations-name-only-test
  (testing "w/ `:name` only"
    (is (=? [{:name          "some_generated_name"
              :display_name  "Average of ID"
              :base_type     :type/Float
              :semantic_type :type/PK
              :field_ref     [:aggregation 0]}]
            (source-metadata
             (add-source-metadata
              (lib.tu.macros/mbql-query venues
                {:source-query {:source-table $$venues
                                :aggregation  [[:aggregation-options [:avg $id] {:name "some_generated_name"}]]}})))))))

(deftest ^:parallel named-aggregations-display-name-only-test
  (testing "w/ `:display-name` only"
    (is (=? [{:name          "avg"
              :display_name  "My Cool Ag"
              :base_type     :type/Float
              :semantic_type :type/PK
              :field_ref     [:aggregation 0]}]
            (source-metadata
             (add-source-metadata
              (lib.tu.macros/mbql-query venues
                {:source-query {:source-table $$venues
                                :aggregation  [[:aggregation-options [:avg $id] {:display-name "My Cool Ag"}]]}})))))))

(deftest ^:parallel nested-sources-test
  (testing (str "Can we automatically add source metadata to the parent level of a query? If the source query has a "
                "source query with source metadata")
    (is (=? (lib.tu.macros/mbql-query venues
              {:source-query    {:source-query    {:source-table $$venues
                                                   :fields       [$id $name]}
                                 :source-metadata (venues-source-metadata :id :name)}
               :source-metadata (venues-source-metadata :id :name)})
            (add-source-metadata
             (lib.tu.macros/mbql-query venues
               {:source-query {:source-query    {:source-table $$venues
                                                 :fields       [$id $name]}
                               :source-metadata (venues-source-metadata :id :name)}}))))))

(deftest ^:parallel nested-sources-3-levels-with-source-metadata-test
  (testing "Can we automatically add source metadata if a source-query nested 3 levels has `:source-metadata`?"
    (is (=? (lib.tu.macros/mbql-query venues
              {:source-query    {:source-query    {:source-query    {:source-table $$venues
                                                                     :fields       [$id $name]}
                                                   :source-metadata (venues-source-metadata :id :name)}
                                 :source-metadata (venues-source-metadata :id :name)}
               :source-metadata (venues-source-metadata :id :name)})
            (add-source-metadata
             (lib.tu.macros/mbql-query venues
               {:source-query
                {:source-query
                 {:source-query    {:source-table $$venues
                                    :fields       [$id $name]}
                  :source-metadata (venues-source-metadata :id :name)}}}))))))

(deftest ^:parallel nested-sources-3-levels-with-no-source-metadata-test
  (testing "Ok, how about a source query nested 3 levels with no `source-metadata`?"
    (is (=? (lib.tu.macros/mbql-query venues
              {:source-query    {:source-query    {:source-query    {:source-table $$venues}
                                                   :source-metadata (venues-source-metadata)}
                                 :source-metadata (venues-source-metadata)}
               :source-metadata (venues-source-metadata)})
            (add-source-metadata
             (lib.tu.macros/mbql-query venues
               {:source-query {:source-query {:source-query {:source-table $$venues}}}}))))))

(deftest ^:parallel nested-sources-3-levels-with-fields-test
  (testing "nested 3 levels with `fields`"
    (is (=? (lib.tu.macros/mbql-query venues
              {:source-query    {:source-query    {:source-query    {:source-table $$venues
                                                                     :fields       [$id $name]}
                                                   :source-metadata (venues-source-metadata :id :name)}
                                 :source-metadata (venues-source-metadata :id :name)}
               :source-metadata (venues-source-metadata :id :name)})
            (add-source-metadata
             (lib.tu.macros/mbql-query venues
               {:source-query {:source-query {:source-query {:source-table $$venues
                                                             :fields       [$id $name]}}}}))))))

(deftest ^:parallel nested-sources-3-levels-with-summary-columns-test
  (testing "nested 3 levels with breakouts/aggregations"
    (qp.store/with-metadata-provider meta/metadata-provider
      ;; field ref for the count aggregation differs slightly depending on what level of the query we're at; at the
      ;; most-deeply-nested level we can use the `[:aggregation 0]` ref to refer to it; at higher levels we have to
      ;; refer to it with a field literal
      (is (=? (letfn [(metadata-with-count-field-ref [field-ref]
                        [(-> (venues-source-metadata :price) first)
                         (let [[count-col] (->> (lib.tu.macros/mbql-query venues
                                                  {:aggregation [[:count]]})
                                                qp.preprocess/query->expected-cols
                                                results-metadata)]
                           (-> count-col
                               (dissoc :effective_type)
                               (assoc :field_ref field-ref
                                      :base_type :type/Integer)))])]
                (lib.tu.macros/mbql-query venues
                  {:source-query    {:source-query    {:source-query    {:source-table $$venues
                                                                         :aggregation  [[:count]]
                                                                         :breakout     [$price]}
                                                       :source-metadata (metadata-with-count-field-ref [:aggregation 0])}
                                     :source-metadata (metadata-with-count-field-ref *count/Integer)}
                   :source-metadata (metadata-with-count-field-ref *count/Integer)}))
              (add-source-metadata
               (lib.tu.macros/mbql-query venues
                 {:source-query {:source-query {:source-query {:source-table $$venues
                                                               :aggregation  [[:count]]
                                                               :breakout     [$price]}}}})))))))

(deftest ^:parallel nested-sources-with-source-native-query-test
  (testing "can we add `source-metadata` to the parent level if the source query has a native source query, but itself has `source-metadata`?"
    (is (=? (lib.tu.macros/mbql-query venues
              {:source-query    {:source-query    {:native "SELECT \"ID\", \"NAME\" FROM \"VENUES\";"}
                                 :source-metadata (venues-source-metadata :id :name)}
               :source-metadata (venues-source-metadata :id :name)})
            (add-source-metadata
             (lib.tu.macros/mbql-query venues
               {:source-query {:source-query    {:native "SELECT \"ID\", \"NAME\" FROM \"VENUES\";"}
                               :source-metadata (venues-source-metadata :id :name)}}))))))

(deftest ^:parallel joins-test
  (testing "should work inside JOINS as well"
    (is (=? (lib.tu.macros/mbql-query venues
              {:source-table $$venues
               :joins        [{:source-query    {:source-table $$venues
                                                 :fields       [$id $name]}
                               :source-metadata (venues-source-metadata :id :name)}]})
            (add-source-metadata
             (lib.tu.macros/mbql-query venues
               {:source-table $$venues
                :joins        [{:source-query {:source-table $$venues
                                               :fields       [$id $name]}}]}))))))

(deftest ^:parallel binned-fields-test
  (testing "source metadata should handle source queries that have binned fields"
    (qp.store/with-metadata-provider (lib.tu/mock-metadata-provider
                                      meta/metadata-provider
                                      {:settings {:breakout-bin-width 5.0}})
      (is (=? (lib.tu.macros/mbql-query venues
                {:source-query    {:source-table       $$venues
                                   :aggregation        [[:count]]
                                   :breakout           [[:field %latitude {:binning {:strategy :default}}]]}
                 :source-metadata (concat
                                   (let [[lat-col]   (venues-source-metadata :latitude)
                                         [count-col] (results-metadata (qp.preprocess/query->expected-cols
                                                                        (lib.tu.macros/mbql-query venues
                                                                          {:aggregation [[:count]]})))]
                                     [(assoc lat-col
                                             :field_ref [:field
                                                         (meta/id :venues :latitude)
                                                         {:binning {:strategy  :bin-width
                                                                    :min-value 10.0
                                                                    :max-value 45.0
                                                                    :num-bins  7
                                                                    :bin-width 5.0}}]
                                             :display_name "Latitude: 5°")
                                      ;; computed column doesn't have an effective type in middleware before query
                                      (-> count-col
                                          (dissoc :effective_type)
                                          ;; the type that comes back from H2 is :type/BigInteger but the type that comes
                                          ;; back from calculating it with MLv2 is just plain :type/Integer
                                          (assoc :base_type :type/Integer))]))})
              (add-source-metadata
               (lib.tu.macros/mbql-query venues
                 {:source-query
                  {:source-table       $$venues
                   :aggregation        [[:count]]
                   :breakout           [[:field %latitude {:binning {:strategy :default}}]]}})))))))

(deftest ^:parallel deduplicate-column-names-test
  (testing "Metadata that gets added to source queries should have deduplicated column names"
    (let [query (add-source-metadata
                 (lib.tu.macros/mbql-query checkins
                   {:source-query {:source-table $$checkins
                                   :joins        [{:fields       :all
                                                   :alias        "u"
                                                   :source-table $$users
                                                   :condition    [:= $user-id &u.users.id]}]}
                    :joins        [{:fields       :all
                                    :alias        "v"
                                    :source-table $$venues
                                    :condition    [:= *user-id &v.venues.id]}]
                    :order-by     [[:asc $id]]
                    :limit        2}))]
      (is (= ["ID" "DATE" "USER_ID" "VENUE_ID" "ID_2" "NAME" "LAST_LOGIN"]
             (map :name (get-in query [:query :source-metadata])))))))

(deftest ^:parallel inception-test
  (testing "Should be able to do an 'inception-style' nesting of source > source > source with a join (#14724)"
    ;; these tests look at the metadata for just one column so it's easier to spot the differences.
    (letfn [(ean-metadata [query]
              (as-> query query
                (get-in query [:query :source-metadata])
                (m/index-by :name query)
                (get query "EAN")
                (select-keys query [:name :display_name :base_type :semantic_type :id :field_ref])))]
      (let [base-query (lib.tu.macros/mbql-query orders
                         {:source-table $$orders
                          :joins        [{:fields       :all
                                          :source-table $$products
                                          :condition    [:= $product-id &Products.products.id]
                                          :alias        "Products"}]
                          :limit        10})]
        (testing "Make sure metadata is correct for the 'EAN' column with"
          (doseq [level (range 1 4)
                  :let  [query (mt/nest-query base-query level)]]
            (testing (format "%d level(s) of nesting" level)
              (is (= (lib.tu.macros/$ids products
                       {:name         "EAN"
                        :display_name "Products → Ean"
                        :base_type    :type/Text
                        :id           %ean
                        :field_ref    &Products.ean})
                     (ean-metadata (add-source-metadata query)))))))))))

(deftest ^:parallel ignore-legacy-source-metadata-test
  (testing "Should ignore 'legacy' < 0.38.0 source metadata and recalculate it for MBQL queries (#14788)"
    ;; normally this middleware will use existing source metadata rather than recalculating it, but if we encounter <
    ;; 0.38.0 source metadata that is missing `:field_ref` and `:id` information we should ignore it.
    (let [query             (lib.tu.macros/mbql-query orders
                              {:source-query {:source-table $$orders
                                              :joins        [{:source-table $$products
                                                              :alias         "ℙ"
                                                              :fields       :all
                                                              :condition    [:= $product-id &ℙ.products.id]}]
                                              :order-by     [[:asc $id]]
                                              :limit        2}})
          metadata          (qp.store/with-metadata-provider meta/metadata-provider
                              (->> (qp.preprocess/query->expected-cols query)
                                   (mapv (fn [col]
                                           (dissoc col :ident)))))
          ;; the actual metadata this middleware should return. Doesn't have all the columns that come back from
          ;; `qp.preprocess/query->expected-cols`
          expected-metadata (map results-col metadata)]
      (letfn [(added-metadata [query]
                (get-in (add-source-metadata query) [:query :source-metadata]))]
        (testing "\nShould add source metadata if there's none already"
          (is (=? expected-metadata
                  (added-metadata query))))
        (testing "\nShould use existing metadata if it's already there"
          ;; since it's using the existing metadata, it should have all the extra keys instead of the subset in
          ;; `expected-metadata`
          (is (= metadata
                 (added-metadata (assoc-in query [:query :source-metadata] metadata)))))
        (testing "\nShould ignore legacy metadata"
          ;; pre-0.38.0 metadata didn't have `field_ref` or `id.`
          (let [legacy-metadata (for [col metadata]
                                  (dissoc col :field_ref :id))]
            (is (=? expected-metadata
<<<<<<< HEAD
                    (added-metadata (assoc-in query [:query :source-metadata] legacy-metadata))))))))))
=======
                    (added-metadata (assoc-in query [:query :source-metadata] legacy-metadata))))))))))

(deftest ^:parallel add-correct-metadata-fields-for-deeply-nested-source-queries-test
  (testing "Make sure we add correct `:fields` from deeply-nested source queries (#14872)"
    ;; this should return a field literal ref because that's what we used in the query, even if that's not technically
    ;; correct.
    (is (= [[:field "TITLE" {:base-type :type/Text}]
            [:aggregation 0]]
           (->> (lib.tu.macros/mbql-query orders
                  {:source-query {:source-query {:source-table $$orders
                                                 :filter       [:= $id 1]
                                                 :aggregation  [[:sum $total]]
                                                 :breakout     [!day.created-at
                                                                $product-id->products.title
                                                                $product-id->products.category]}
                                  :filter       [:> *sum/Float 100]
                                  :aggregation  [[:sum *sum/Float]]
                                  :breakout     [*TITLE/Text]}
                   :filter       [:> *sum/Float 100]})
                add-source-metadata
                :query
                :source-metadata
                (map :field_ref))))))
>>>>>>> 427982c9
<|MERGE_RESOLUTION|>--- conflicted
+++ resolved
@@ -385,9 +385,6 @@
           (let [legacy-metadata (for [col metadata]
                                   (dissoc col :field_ref :id))]
             (is (=? expected-metadata
-<<<<<<< HEAD
-                    (added-metadata (assoc-in query [:query :source-metadata] legacy-metadata))))))))))
-=======
                     (added-metadata (assoc-in query [:query :source-metadata] legacy-metadata))))))))))
 
 (deftest ^:parallel add-correct-metadata-fields-for-deeply-nested-source-queries-test
@@ -410,5 +407,4 @@
                 add-source-metadata
                 :query
                 :source-metadata
-                (map :field_ref))))))
->>>>>>> 427982c9
+                (map :field_ref))))))