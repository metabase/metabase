import { PointerSensor, useSensor } from "@dnd-kit/core";
import cx from "classnames";
import { forwardRef, useCallback, useMemo } from "react";

import type {
  DragEndEvent,
  RenderItemProps,
} from "metabase/common/components/Sortable";
import { SortableList } from "metabase/common/components/Sortable";
import CS from "metabase/css/core/index.css";
import type { ParametersListProps } from "metabase/parameters/components/ParametersList/types";
import { getVisibleParameters } from "metabase/parameters/utils/ui";
import { Flex, Icon } from "metabase/ui";
import type { Parameter, ParameterId } from "metabase-types/api";

import { ParameterWidget } from "../ParameterWidget";

const getId = (valuePopulatedParameter: Parameter) =>
  valuePopulatedParameter.id;

export const ParametersList = forwardRef<HTMLDivElement, ParametersListProps>(
  function ParametersList(
    {
      className,

      parameters,
      question,
      dashboard,
      editingParameter,

      isSortable = true,
      isFullscreen,
      hideParameters,
      isEditing,
      vertical = false,
      commitImmediately = false,

      setParameterValueToDefault,
      setParameterValue,
      setParameterIndex,
      setEditingParameter,
      enableParameterRequiredBehavior,
      widgetsVariant = "default",
      widgetsWithinPortal,
<<<<<<< HEAD
=======
      widgetsPopoverPosition,
>>>>>>> ed0efccf

      hasTestIdProps = true,
    },
    ref,
  ) {
    const pointerSensor = useSensor(PointerSensor, {
      activationConstraint: { distance: 15 },
    });

    const visibleValuePopulatedParameters = useMemo(
      () => getVisibleParameters(parameters, hideParameters),
      [parameters, hideParameters],
    );

    const handleSortEnd = useCallback(
      ({ id, newIndex }: DragEndEvent) => {
        if (setParameterIndex) {
          setParameterIndex(id as ParameterId, newIndex);
        }
      },
      [setParameterIndex],
    );

    const renderItem = ({
      item: valuePopulatedParameter,
      id,
    }: RenderItemProps<Parameter>) => (
      <ParameterWidget
        key={`sortable-${id}`}
        variant={widgetsVariant}
        fullWidth={vertical}
        withinPortal={widgetsWithinPortal}
<<<<<<< HEAD
=======
        popoverPosition={widgetsPopoverPosition}
>>>>>>> ed0efccf
        className={cx({ [CS.mb2]: vertical })}
        isEditing={isEditing}
        isFullscreen={isFullscreen}
        parameter={valuePopulatedParameter}
        parameters={parameters}
        question={question}
        dashboard={dashboard}
        editingParameter={editingParameter}
        setEditingParameter={setEditingParameter}
        setValue={
          setParameterValue &&
          ((value: any) => setParameterValue(valuePopulatedParameter.id, value))
        }
        setParameterValueToDefault={setParameterValueToDefault}
        enableParameterRequiredBehavior={enableParameterRequiredBehavior}
        commitImmediately={commitImmediately}
        dragHandle={
          isSortable && isEditing && setParameterIndex ? (
            <div
              className={cx(
                CS.flex,
                CS.layoutCentered,
                CS.cursorGrab,
                "text-inherit",
              )}
            >
              <Icon name="grabber" />
            </div>
          ) : null
        }
        isSortable={isSortable}
        hasTestId={hasTestIdProps}
      />
    );

    return visibleValuePopulatedParameters.length > 0 ? (
      <Flex
        display="flex"
        direction={vertical ? "column" : "row"}
        align="end"
        wrap="wrap"
        gap="sm"
        className={className}
        ref={ref}
      >
        {isSortable ? (
          <SortableList
            items={visibleValuePopulatedParameters}
            getId={getId}
            renderItem={renderItem}
            onSortEnd={handleSortEnd}
            sensors={[pointerSensor]}
          />
        ) : (
          <>
            {visibleValuePopulatedParameters.map((parameter, index) =>
              renderItem({
                item: parameter,
                id: getId(parameter),
                index,
              }),
            )}
          </>
        )}
      </Flex>
    ) : null;
  },
);<|MERGE_RESOLUTION|>--- conflicted
+++ resolved
@@ -42,10 +42,7 @@
       enableParameterRequiredBehavior,
       widgetsVariant = "default",
       widgetsWithinPortal,
-<<<<<<< HEAD
-=======
       widgetsPopoverPosition,
->>>>>>> ed0efccf
 
       hasTestIdProps = true,
     },
@@ -78,10 +75,7 @@
         variant={widgetsVariant}
         fullWidth={vertical}
         withinPortal={widgetsWithinPortal}
-<<<<<<< HEAD
-=======
         popoverPosition={widgetsPopoverPosition}
->>>>>>> ed0efccf
         className={cx({ [CS.mb2]: vertical })}
         isEditing={isEditing}
         isFullscreen={isFullscreen}
