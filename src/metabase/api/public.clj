(ns metabase.api.public
  "Metabase API endpoints for viewing publicly-accessible Cards and Dashboards."
  (:require
   [medley.core :as m]
   [metabase.actions.core :as actions]
   [metabase.analytics.snowplow :as snowplow]
   [metabase.api.card :as api.card]
   [metabase.api.common :as api]
   [metabase.api.common.validation :as validation]
   [metabase.api.dashboard :as api.dashboard]
   [metabase.api.dataset :as api.dataset]
   [metabase.api.field :as api.field]
   [metabase.api.macros :as api.macros]
   [metabase.db.query :as mdb.query]
   [metabase.events :as events]
   [metabase.lib.schema.id :as lib.schema.id]
   [metabase.lib.schema.info :as lib.schema.info]
   [metabase.lib.util.match :as lib.util.match]
   [metabase.models.action :as action]
   [metabase.models.card :as card]
   [metabase.models.interface :as mi]
   [metabase.models.params :as params]
   [metabase.query-processor.card :as qp.card]
   [metabase.query-processor.dashboard :as qp.dashboard]
   [metabase.query-processor.error-type :as qp.error-type]
   [metabase.query-processor.middleware.constraints :as qp.constraints]
   [metabase.query-processor.middleware.permissions :as qp.perms]
   [metabase.query-processor.pipeline :as qp.pipeline]
   [metabase.query-processor.pivot :as qp.pivot]
   [metabase.query-processor.streaming :as qp.streaming]
   [metabase.request.core :as request]
   [metabase.util :as u]
   [metabase.util.embed :as embed]
   [metabase.util.i18n :refer [tru]]
   [metabase.util.json :as json]
   [metabase.util.malli :as mu]
   [metabase.util.malli.schema :as ms]
   [throttle.core :as throttle]
   [toucan2.core :as t2])
  (:import
   (clojure.lang ExceptionInfo)))

(set! *warn-on-reflection* true)

(def ^:private ^:const ^Integer default-embed-max-height 800)
(def ^:private ^:const ^Integer default-embed-max-width 1024)

;;; -------------------------------------------------- Public Cards --------------------------------------------------

(defn combine-parameters-and-template-tags
  "Update `card.parameters` to include parameters from template-tags.

  On native queries parameters exists in 2 forms:
  - parameters
  - dataset_query.native.template-tags

  In most cases, these 2 are sync, meaning, if you have a template-tag, there will be a parameter.
  However, since card.parameters is a recently added feature, there may be instances where a template-tag
  is not present in the parameters.
  This function ensures that all template-tags are converted to parameters and added to card.parameters."
  [{:keys [parameters] :as card}]
  (let [template-tag-parameters     (card/template-tag-parameters card)
        id->template-tags-parameter (m/index-by :id template-tag-parameters)
        id->parameter               (m/index-by :id parameters)]
    (assoc card :parameters (vals (reduce-kv (fn [acc id parameter]
                                               ;; order importance: we want the info from `template-tag` to be merged last
                                               (update acc id #(merge % parameter)))
                                             id->parameter
                                             id->template-tags-parameter)))))

(defn- remove-card-non-public-columns
  "Remove everyting from public `card` that shouldn't be visible to the general public."
  [card]
  ;; We need to check this to resolve params - we set `request/as-admin` there
  (if qp.perms/*param-values-query*
    card
    (mi/instance
     :model/Card
     (u/select-nested-keys card [:id :name :description :display :visualization_settings :parameters
                                 [:dataset_query :type [:native :template-tags]]]))))

(defn public-card
  "Return a public Card matching key-value `conditions`, removing all columns that should not be visible to the general
  public. Throws a 404 if the Card doesn't exist."
  [& conditions]
  (binding [params/*ignore-current-user-perms-and-return-all-field-values* true]
    (-> (api/check-404 (apply t2/select-one [:model/Card :id :dataset_query :description :display :name :parameters :visualization_settings]
                              :archived false, conditions))
        remove-card-non-public-columns
        combine-parameters-and-template-tags
        (t2/hydrate :param_values :param_fields))))

(defn- card-with-uuid [uuid] (public-card :public_uuid uuid))

(api.macros/defendpoint :get "/card/:uuid"
  "Fetch a publicly-accessible Card an return query results as well as `:card` information. Does not require auth
   credentials. Public sharing must be enabled."
  [{:keys [uuid]} :- [:map
                      [:uuid ms/UUIDString]]]
  (validation/check-public-sharing-enabled)
  (u/prog1 (card-with-uuid uuid)
    (events/publish-event! :event/card-read {:object-id (:id <>), :user-id api/*current-user-id*, :context :question})))

(defmulti ^:private transform-qp-result
  "Transform results to be suitable for a public endpoint"
  {:arglists '([results])}
  :status)

(defmethod transform-qp-result :default
  [x]
  x)

(defmethod transform-qp-result :completed
  [results]
  (u/select-nested-keys
   results
   [[:data :cols :rows :rows_truncated :insights :requested_timezone :results_timezone]
    [:json_query :parameters]
    :status]))

(defmethod transform-qp-result :failed
  [{error-type :error_type, :as results}]
  ;; if the query failed instead, unless the error type is specified and is EXPLICITLY allowed to be shown for embeds,
  ;; instead of returning anything about the query just return a generic error message
  (merge
   (select-keys results [:status :error :error_type])
   (when-not (qp.error-type/show-in-embeds? error-type)
     {:error (tru "An error occurred while running the query.")})))

(defn- process-query-for-card-with-id-run-fn
  "Create the `:make-run` function used for [[process-query-for-card-with-id]] and [[process-query-for-dashcard]]."
  [qp export-format]
  (fn run [query info]
    (qp.streaming/streaming-response [rff export-format (u/slugify (:card-name info))]
      (binding [qp.pipeline/*result* (comp qp.pipeline/*result* transform-qp-result)]
        (request/as-admin
          (qp (update query :info merge info) rff))))))

(mu/defn- export-format->context :- ::lib.schema.info/context
  [export-format]
  (case export-format
    "csv"  :public-csv-download
    "xlsx" :public-xlsx-download
    "json" :public-json-download
    :public-question))

(mu/defn process-query-for-card-with-id
  "Run the query belonging to Card with `card-id` with `parameters` and other query options (e.g. `:constraints`).
  Returns a `StreamingResponse` object that should be returned as the result of an API endpoint."
  [card-id :- ::lib.schema.id/card
   export-format
   parameters
   & {:keys [qp]
      :or   {qp qp.card/process-query-for-card-default-qp}
      :as   options}]
  ;; run this query with full superuser perms
  ;;
  ;; we actually need to bind the current user perms here twice, once so `card-api` will have the full perms when it
  ;; tries to do the `read-check`, and a second time for when the query is ran (async) so the QP middleware will have
  ;; the correct perms
  (request/as-admin
    (m/mapply qp.card/process-query-for-card card-id export-format
              :parameters parameters
              :context    (export-format->context export-format)
              :qp         qp
              :make-run   process-query-for-card-with-id-run-fn
              options)))

(defn ^:private process-query-for-card-with-public-uuid
  "Run query for a *public* Card with UUID. If public sharing is not enabled, this throws an exception. Returns a
  `StreamingResponse` object that should be returned as the result of an API endpoint."
  [uuid export-format parameters & options]
  (validation/check-public-sharing-enabled)
  (let [card-id (api/check-404 (t2/select-one-pk :model/Card :public_uuid uuid, :archived false))]
    (apply process-query-for-card-with-id card-id export-format parameters options)))

(api.macros/defendpoint :get "/card/:uuid/query"
  "Fetch a publicly-accessible Card an return query results as well as `:card` information. Does not require auth
<<<<<<< HEAD
  credentials. Public sharing must be enabled.

  The endpoint is kept for backward compatibility only as it does not handle requests with many (> 10) parameters
  because of the URL length constraints; the new POST endpoint should be used instead. See #51813 for details."
  [uuid parameters]
  {uuid       ms/UUIDString
   parameters [:maybe ms/JSONString]}
  (process-query-for-card-with-public-uuid uuid :api (json/decode+kw parameters)))

#_{:clj-kondo/ignore [:deprecated-var]}
(api/defendpoint POST "/card/:uuid/query"
  "Fetch a publicly-accessible Card an return query results as well as `:card` information. Does not require auth
   credentials. Public sharing must be enabled."
  [uuid :as {{:keys [parameters]} :body}]
  {uuid       ms/UUIDString
   parameters [:maybe [:sequential ms/Parameter]]}
  (process-query-for-card-with-public-uuid uuid :api parameters))

#_{:clj-kondo/ignore [:deprecated-var]}
(api/defendpoint GET "/card/:uuid/query/:export-format"
  "Fetch a publicly-accessible Card and return query results in the specified format. Does not require auth
  credentials. Public sharing must be enabled.

  The endpoint is kept for backward compatibility only as it does not handle requests with many (> 10) parameters
  because of the URL length constraints; the new POST endpoint should be used instead. See #51813 for details."
  [uuid export-format :as {{:keys [parameters format_rows pivot_results]} :params}]
  {uuid          ms/UUIDString
   export-format api.dataset/ExportFormat
   format_rows   [:maybe :boolean]
   pivot_results [:maybe :boolean]
   parameters    [:maybe ms/JSONString]}
=======
   credentials. Public sharing must be enabled."
  [{:keys [uuid]} :- [:map
                      [:uuid ms/UUIDString]]
   {:keys [parameters]} :- [:map
                            [:parameters {:optional true} [:maybe ms/JSONString]]]]
  (process-query-for-card-with-public-uuid uuid :api (json/decode+kw parameters)))

(api.macros/defendpoint :get "/card/:uuid/query/:export-format"
  "Fetch a publicly-accessible Card and return query results in the specified format. Does not require auth
  credentials. Public sharing must be enabled."
  [{:keys [uuid export-format]} :- [:map
                                    [:uuid          ms/UUIDString]
                                    [:export-format api.dataset/ExportFormat]]
   {:keys [parameters format_rows pivot_results]} :- [:map
                                                      [:format_rows   {:default false} [:maybe :boolean]]
                                                      [:pivot_results {:default false} [:maybe :boolean]]
                                                      [:parameters    {:optional true} [:maybe ms/JSONString]]]]
>>>>>>> c7fe1a24
  (process-query-for-card-with-public-uuid
   uuid
   export-format
   (json/decode+kw parameters)
   :constraints nil
   :middleware {:process-viz-settings? true
                :js-int-to-string?     false
                :format-rows?          (or format_rows false)
                :pivot?                (or pivot_results false)}))

#_{:clj-kondo/ignore [:deprecated-var]}
(api/defendpoint POST "/card/:uuid/query/:export-format"
  "Fetch a publicly-accessible Card and return query results in the specified format. Does not require auth
  credentials. Public sharing must be enabled."
  [uuid export-format :as {{:keys [parameters format_rows pivot_results]} :params}]
  {uuid          ms/UUIDString
   export-format api.dataset/ExportFormat
   format_rows   [:maybe ms/BooleanValue]
   pivot_results [:maybe ms/BooleanValue]
   parameters    [:maybe ms/JSONString]}
  (process-query-for-card-with-public-uuid
   uuid
   export-format
   (json/decode+kw parameters)
   :constraints nil
   :middleware {:process-viz-settings? true
                :js-int-to-string?     false
                :format-rows?          (or format_rows false)
                :pivot?                (or pivot_results false)}))

;;; ----------------------------------------------- Public Dashboards ------------------------------------------------

(def ^:private action-public-keys
  "The only keys for an action that should be visible to the general public."
  #{:name
    :id
    :database_id ;; needed to check if the database has actions enabled on the frontend
    :visualization_settings
    :parameters})

(defn- public-action
  "Returns a public version of `action`, removing all data that should not be visible to the general public."
  [action]
  (let [hidden-parameter-ids (->> (get-in action [:visualization_settings :fields])
                                  vals
                                  (keep (fn [x]
                                          (when (true? (:hidden x))
                                            (:id x))))
                                  set)]
    (-> action
        (update :parameters (fn [parameters]
                              (remove #(contains? hidden-parameter-ids (:id %)) parameters)))
        (update-in [:visualization_settings :fields] (fn [fields]
                                                       (m/remove-keys hidden-parameter-ids fields)))
        (select-keys action-public-keys))))

(defn public-dashboard
  "Return a public Dashboard matching key-value `conditions`, removing all columns that should not be visible to the
  general public. Throws a 404 if the Dashboard doesn't exist."
  [& conditions]
  {:pre [(even? (count conditions))]}
  (binding [params/*ignore-current-user-perms-and-return-all-field-values* true
            params/*field-id-context* (atom params/empty-field-id-context)]
    (-> (api/check-404 (apply t2/select-one [:model/Dashboard :name :description :id :parameters :auto_apply_filters :width], :archived false, conditions))
        (t2/hydrate [:dashcards :card :series :dashcard/action] :tabs :param_values :param_fields)
        api.dashboard/add-query-average-durations
        (update :dashcards (fn [dashcards]
                             (for [dashcard dashcards]
                               (-> (select-keys dashcard [:id :card :card_id :dashboard_id :series :col :row :size_x :dashboard_tab_id
                                                          :size_y :parameter_mappings :visualization_settings :action])
                                   (update :card remove-card-non-public-columns)
                                   (update :series (fn [series]
                                                     (for [series series]
                                                       (remove-card-non-public-columns series))))
                                   (m/update-existing :action public-action))))))))

(defn- dashboard-with-uuid [uuid] (public-dashboard :public_uuid uuid))

(api.macros/defendpoint :get "/dashboard/:uuid"
  "Fetch a publicly-accessible Dashboard. Does not require auth credentials. Public sharing must be enabled."
  [{:keys [uuid]} :- [:map
                      [:uuid ms/UUIDString]]]
  (validation/check-public-sharing-enabled)
  (u/prog1 (dashboard-with-uuid uuid)
    (events/publish-event! :event/dashboard-read {:object-id (:id <>), :user-id api/*current-user-id*})))

(defn process-query-for-dashcard
  "Return the results of running a query for Card with `card-id` belonging to Dashboard with `dashboard-id` via
  `dashcard-id`. `card-id`, `dashboard-id`, and `dashcard-id` are all required; other parameters are optional:

  * `parameters`    - MBQL query parameters, either already parsed or as a serialized JSON string
  * `export-format` - `:api` (default format with metadata), `:json` (results only), `:csv`, or `:xslx`. Default: `:api`
  * `qp`            - QP function to run the query with. Default [[qp/process-query]] + [[qp/userland-context]]

  Throws a 404 immediately if the Card isn't part of the Dashboard. Returns a `StreamingResponse`."
  {:arglists '([& {:keys [dashboard-id card-id dashcard-id export-format parameters] :as options}])}
  [& {:keys [export-format parameters qp]
      :or   {qp            qp.card/process-query-for-card-default-qp
             export-format :api}
      :as   options}]
  (let [options (merge
                 {:context     :public-dashboard
                  :constraints (qp.constraints/default-query-constraints)}
                 options
                 {:parameters    (cond-> parameters
                                   (string? parameters) json/decode+kw)
                  :export-format export-format
                  :qp            qp
                  :make-run      process-query-for-card-with-id-run-fn})]
    ;; Run this query with full superuser perms. We don't want the various perms checks failing because there are no
    ;; current user perms; if this Dashcard is public you're by definition allowed to run it without a perms check
    ;; anyway
    (request/as-admin
      (m/mapply qp.dashboard/process-query-for-dashcard options))))

(api.macros/defendpoint :get "/dashboard/:uuid/dashcard/:dashcard-id/card/:card-id"
  "Fetch the results for a Card in a publicly-accessible Dashboard. Does not require auth credentials. Public
   sharing must be enabled."
  [{:keys [uuid dashcard-id card-id]} :- [:map
                                          [:uuid        ms/UUIDString]
                                          [:dashcard-id ms/PositiveInt]
                                          [:card-id     ms/PositiveInt]]
   {:keys [parameters]} :- [:map
                            [:parameters {:optional true} [:maybe ms/JSONString]]]]
  (validation/check-public-sharing-enabled)
  (api/check-404 (t2/select-one-pk :model/Card :id card-id :archived false))
  (let [dashboard-id (api/check-404 (t2/select-one-pk :model/Dashboard :public_uuid uuid, :archived false))]
    (u/prog1 (process-query-for-dashcard
              :dashboard-id  dashboard-id
              :card-id       card-id
              :dashcard-id   dashcard-id
              :export-format :api
              :parameters    parameters)
      (events/publish-event! :event/card-read {:object-id card-id, :user-id api/*current-user-id*, :context :dashboard}))))

(api.macros/defendpoint :post ["/dashboard/:uuid/dashcard/:dashcard-id/card/:card-id/:export-format"
                               :export-format api.dataset/export-format-regex]
  "Fetch the results of running a publicly-accessible Card belonging to a Dashboard and return the data in one of the
  export formats. Does not require auth credentials. Public sharing must be enabled."
  [{:keys [uuid dashcard-id card-id export-format]} :- [:map
                                                        [:uuid          ms/UUIDString]
                                                        [:dashcard-id   ms/PositiveInt]
                                                        [:card-id       ms/PositiveInt]
                                                        [:export-format (into [:enum] api.dataset/export-formats)]]
   {:keys [parameters format_rows pivot_results]} :- [:map
                                                      [:parameters    {:optional true} [:maybe ms/JSONString]]
                                                      [:format_rows   {:default false} [:maybe ms/BooleanValue]]
                                                      [:pivot_results {:default false} [:maybe ms/BooleanValue]]]]
  (validation/check-public-sharing-enabled)
  (api/check-404 (t2/select-one-pk :model/Card :id card-id :archived false))
  (let [dashboard-id (api/check-404 (t2/select-one-pk :model/Dashboard :public_uuid uuid, :archived false))]
    (u/prog1 (process-query-for-dashcard
              :dashboard-id  dashboard-id
              :card-id       card-id
              :dashcard-id   dashcard-id
              :export-format export-format
              :parameters    parameters
              :constraints   nil
              :middleware    {:process-viz-settings? true
                              :format-rows?          (or format_rows false)
                              :pivot?                (or pivot_results false)}))))

(api.macros/defendpoint :get "/dashboard/:uuid/dashcard/:dashcard-id/execute"
  "Fetches the values for filling in execution parameters. Pass PK parameters and values to select."
  [{:keys [uuid dashcard-id]} :- [:map
                                  [:uuid        ms/UUIDString]
                                  [:dashcard-id ms/PositiveInt]]
   {:keys [parameters]} :- [:map
                            [:parameters ms/JSONString]]]
  (validation/check-public-sharing-enabled)
  (api/check-404 (t2/select-one-pk :model/Dashboard :public_uuid uuid :archived false))
  (actions/fetch-values
   (api/check-404 (action/dashcard->action dashcard-id))
   (json/decode parameters)))

(def ^:private dashcard-execution-throttle (throttle/make-throttler :dashcard-id :attempts-threshold 5000))

(api.macros/defendpoint :post "/dashboard/:uuid/dashcard/:dashcard-id/execute"
  "Execute the associated Action in the context of a `Dashboard` and `DashboardCard` that includes it.

   `parameters` should be the mapped dashboard parameters with values."
  [{:keys [uuid dashcard-id]} :- [:map
                                  [:uuid        ms/UUIDString]
                                  [:dashcard-id ms/PositiveInt]]
   _query-params
   {:keys [parameters], :as _body} :- [:map
                                       [:parameters {:optional true} [:maybe [:map-of :keyword :any]]]]]
  (let [throttle-message (try
                           (throttle/check dashcard-execution-throttle dashcard-id)
                           nil
                           (catch ExceptionInfo e
                             (get-in (ex-data e) [:errors :dashcard-id])))
        throttle-time (when throttle-message
                        (second (re-find #"You must wait ([0-9]+) seconds" throttle-message)))]
    (if throttle-message
      (cond-> {:status 429
               :body throttle-message}
        throttle-time (assoc :headers {"Retry-After" throttle-time}))
      (do
        (validation/check-public-sharing-enabled)
        (let [dashboard-id (api/check-404 (t2/select-one-pk :model/Dashboard :public_uuid uuid, :archived false))]
          ;; Run this query with full superuser perms. We don't want the various perms checks
          ;; failing because there are no current user perms; if this Dashcard is public
          ;; you're by definition allowed to run it without a perms check anyway
          (request/as-admin
            ;; Undo middleware string->keyword coercion
            (actions/execute-dashcard! dashboard-id dashcard-id (update-keys parameters name))))))))

(api.macros/defendpoint :get "/oembed"
  "oEmbed endpoint used to retreive embed code and metadata for a (public) Metabase URL."
  [_route-params
   {:keys [url maxheight maxwidth]} :- [:map
                                        [:url       ms/NonBlankString]
                                        [:maxheight {:optional true} [:maybe ms/IntString]]
                                        [:maxwidth  {:optional true} [:maybe ms/IntString]]]]
  ;; the format param is not used by the API, but is required as part of the oEmbed spec: http://oembed.com/#section2
  ;; just return an error if `format` is specified and it's anything other than `json`.
  (let [height (if maxheight (Integer/parseInt maxheight) default-embed-max-height)
        width  (if maxwidth  (Integer/parseInt maxwidth)  default-embed-max-width)]
    {:version "1.0"
     :type    "rich"
     :width   width
     :height  height
     :html    (embed/iframe url width height)}))

;;; ----------------------------------------------- Public Action ------------------------------------------------

(api.macros/defendpoint :get "/action/:uuid"
  "Fetch a publicly-accessible Action. Does not require auth credentials. Public sharing must be enabled."
  [{:keys [uuid]} :- [:map
                      [:uuid ms/UUIDString]]]
  (validation/check-public-sharing-enabled)
  (let [action (api/check-404 (action/select-action :public_uuid uuid :archived false))]
    (actions/check-actions-enabled! action)
    (public-action action)))

;;; +----------------------------------------------------------------------------------------------------------------+
;;; |                                        FieldValues, Search, Remappings                                         |
;;; +----------------------------------------------------------------------------------------------------------------+

;;; -------------------------------------------------- Field Values --------------------------------------------------

(defn- query->referenced-field-ids
  "Get the IDs of all Fields referenced by an MBQL `query` (not including any parameters)."
  [query]
  (lib.util.match/match (:query query) [:field id _] id))

(defn- card->referenced-field-ids
  "Return a set of all Field IDs referenced by `card`, in both the MBQL query itself and in its parameters ('template
  tags')."
  [card]
  (set (concat (query->referenced-field-ids (:dataset_query card))
               (params/card->template-tag-field-ids card))))

(defn- check-field-is-referenced-by-card
  "Check to make sure the query for Card with `card-id` references Field with `field-id`. Otherwise, or if the Card
  cannot be found, throw an Exception."
  [field-id card-id]
  (let [card                 (api/check-404 (t2/select-one [:model/Card :dataset_query] :id card-id))
        referenced-field-ids (card->referenced-field-ids card)]
    (api/check-404 (contains? referenced-field-ids field-id))))

(defn- check-search-field-is-allowed
  "Check whether a search Field is allowed to be used in conjunction with another Field. A search Field is allowed if
  *any* of the following conditions is true:

  *  `search-field-id` and `field-id` are both the same Field
  *  `search-field-id` is equal to the other Field's Dimension's `human-readable-field-id`
  *  field is a `:type/PK` Field and search field is a `:type/Name` Field belonging to the same Table.

  If none of these conditions are met, you are not allowed to use the search field in combination with the other
  field, and an 400 exception will be thrown."
  [field-id search-field-id]
  {:pre [(integer? field-id) (integer? search-field-id)]}
  (api/check-400
   (or (= field-id search-field-id)
       (t2/exists? :model/Dimension :field_id field-id, :human_readable_field_id search-field-id)
       ;; just do a couple small queries to figure this out, we could write a fancy query to join Field against itself
       ;; and do this in one but the extra code complexity isn't worth it IMO
       (when-let [table-id (t2/select-one-fn :table_id :model/Field :id field-id, :semantic_type (mdb.query/isa :type/PK))]
         (t2/exists? :model/Field :id search-field-id, :table_id table-id, :semantic_type (mdb.query/isa :type/Name))))))

(defn- check-field-is-referenced-by-dashboard
  "Check that `field-id` belongs to a Field that is used as a parameter in a Dashboard with `dashboard-id`, or throw a
  404 Exception."
  [field-id dashboard-id]
  (let [dashboard       (-> (t2/select-one :model/Dashboard :id dashboard-id)
                            api/check-404
                            (t2/hydrate [:dashcards :card]))
        param-field-ids (params/dashcards->param-field-ids (:dashcards dashboard))]
    (api/check-404 (contains? param-field-ids field-id))))

(defn card-and-field-id->values
  "Return the FieldValues for a Field with `field-id` that is referenced by Card with `card-id`."
  [card-id field-id]
  (check-field-is-referenced-by-card field-id card-id)
  (api.field/field->values (t2/select-one :model/Field :id field-id)))

(api.macros/defendpoint :get "/card/:uuid/field/:field-id/values"
  "Fetch FieldValues for a Field that is referenced by a public Card."
  [{:keys [uuid field-id]} :- [:map
                               [:uuid     ms/UUIDString]
                               [:field-id ms/PositiveInt]]]
  (validation/check-public-sharing-enabled)
  (let [card-id (t2/select-one-pk :model/Card :public_uuid uuid, :archived false)]
    (card-and-field-id->values card-id field-id)))

(defn dashboard-and-field-id->values
  "Return the FieldValues for a Field with `field-id` that is referenced by Card with `card-id` which itself is present
  in Dashboard with `dashboard-id`."
  [dashboard-id field-id]
  (check-field-is-referenced-by-dashboard field-id dashboard-id)
  (api.field/field->values (t2/select-one :model/Field :id field-id)))

(api.macros/defendpoint :get "/dashboard/:uuid/field/:field-id/values"
  "Fetch FieldValues for a Field that is referenced by a Card in a public Dashboard."
  [{:keys [uuid field-id]} :- [:map
                               [:uuid     ms/UUIDString]
                               [:field-id ms/PositiveInt]]]
  (validation/check-public-sharing-enabled)
  (let [dashboard-id (api/check-404 (t2/select-one-pk :model/Dashboard :public_uuid uuid, :archived false))]
    (dashboard-and-field-id->values dashboard-id field-id)))

;;; --------------------------------------------------- Searching ----------------------------------------------------

(defn search-card-fields
  "Wrapper for `metabase.api.field/search-values` for use with public/embedded Cards. See that functions
  documentation for a more detailed explanation of exactly what this does."
  [card-id field-id search-id value limit]
  (check-field-is-referenced-by-card field-id card-id)
  (check-search-field-is-allowed field-id search-id)
  (api.field/search-values (t2/select-one :model/Field :id field-id) (t2/select-one :model/Field :id search-id) value limit))

(defn search-dashboard-fields
  "Wrapper for `metabase.api.field/search-values` for use with public/embedded Dashboards. See that functions
  documentation for a more detailed explanation of exactly what this does."
  [dashboard-id field-id search-id value limit]
  (check-field-is-referenced-by-dashboard field-id dashboard-id)
  (check-search-field-is-allowed field-id search-id)
  (api.field/search-values (t2/select-one :model/Field :id field-id) (t2/select-one :model/Field :id search-id) value limit))

(api.macros/defendpoint :get "/card/:uuid/field/:field-id/search/:search-field-id"
  "Search for values of a Field that is referenced by a public Card."
  [{:keys [uuid field-id search-field-id]} :- [:map
                                               [:uuid            ms/UUIDString]
                                               [:field-id        ms/PositiveInt]
                                               [:search-field-id ms/PositiveInt]]
   {:keys [value limit]} :- [:map
                             [:value ms/NonBlankString]
                             [:limit {:optional true} [:maybe ms/PositiveInt]]]]
  (validation/check-public-sharing-enabled)
  (let [card-id (t2/select-one-pk :model/Card :public_uuid uuid, :archived false)]
    (search-card-fields card-id field-id search-field-id value limit)))

(api.macros/defendpoint :get "/dashboard/:uuid/field/:field-id/search/:search-field-id"
  "Search for values of a Field that is referenced by a Card in a public Dashboard."
  [{:keys [uuid field-id search-field-id]} :- [:map
                                               [:uuid            ms/UUIDString]
                                               [:field-id        ms/PositiveInt]
                                               [:search-field-id ms/PositiveInt]]
   {:keys [value limit]} :- [:map
                             [:value ms/NonBlankString]
                             [:limit {:optional true} [:maybe ms/PositiveInt]]]]
  (validation/check-public-sharing-enabled)
  (let [dashboard-id (api/check-404 (t2/select-one-pk :model/Dashboard :public_uuid uuid, :archived false))]
    (search-dashboard-fields dashboard-id field-id search-field-id value limit)))

;;; --------------------------------------------------- Remappings ---------------------------------------------------

(defn- field-remapped-values [field-id remapped-field-id, ^String value-str]
  (let [field          (api/check-404 (t2/select-one :model/Field :id field-id))
        remapped-field (api/check-404 (t2/select-one :model/Field :id remapped-field-id))]
    (check-search-field-is-allowed field-id remapped-field-id)
    (api.field/remapped-value field remapped-field (api.field/parse-query-param-value-for-field field value-str))))

(defn card-field-remapped-values
  "Return the reampped Field values for a Field referenced by a *Card*. This explanation is almost useless, so see the
  one in `metabase.api.field/remapped-value` if you would actually like to understand what is going on here."
  [card-id field-id remapped-field-id, ^String value-str]
  (check-field-is-referenced-by-card field-id card-id)
  (field-remapped-values field-id remapped-field-id value-str))

(defn dashboard-field-remapped-values
  "Return the reampped Field values for a Field referenced by a *Dashboard*. This explanation is almost useless, so see
  the one in `metabase.api.field/remapped-value` if you would actually like to understand what is going on here."
  [dashboard-id field-id remapped-field-id, ^String value-str]
  (check-field-is-referenced-by-dashboard field-id dashboard-id)
  (field-remapped-values field-id remapped-field-id value-str))

(api.macros/defendpoint :get "/card/:uuid/field/:field-id/remapping/:remapped-id"
  "Fetch remapped Field values. This is the same as `GET /api/field/:id/remapping/:remapped-id`, but for use with public
  Cards."
  [{:keys [uuid field-id remapped-id]} :- [:map
                                           [:uuid        ms/UUIDString]
                                           [:field-id    ms/PositiveInt]
                                           [:remapped-id ms/PositiveInt]]
   {:keys [value]} :- [:map
                       [:value ms/NonBlankString]]]
  (validation/check-public-sharing-enabled)
  (let [card-id (api/check-404 (t2/select-one-pk :model/Card :public_uuid uuid, :archived false))]
    (card-field-remapped-values card-id field-id remapped-id value)))

(api.macros/defendpoint :get "/dashboard/:uuid/field/:field-id/remapping/:remapped-id"
  "Fetch remapped Field values. This is the same as `GET /api/field/:id/remapping/:remapped-id`, but for use with public
  Dashboards."
  [{:keys [uuid field-id remapped-id]} :- [:map
                                           [:uuid        ms/UUIDString]
                                           [:field-id    ms/PositiveInt]
                                           [:remapped-id ms/PositiveInt]]
   {:keys [value]} :- [:map
                       [:value ms/NonBlankString]]]
  (validation/check-public-sharing-enabled)
  (let [dashboard-id (t2/select-one-pk :model/Dashboard :public_uuid uuid, :archived false)]
    (dashboard-field-remapped-values dashboard-id field-id remapped-id value)))

;;; ------------------------------------------------ Param Values -------------------------------------------------

(api.macros/defendpoint :get "/card/:uuid/params/:param-key/values"
  "Fetch values for a parameter on a public card."
  [{:keys [uuid param-key]} :- [:map
                                [:uuid      ms/UUIDString]
                                [:param-key ms/NonBlankString]]]
  (validation/check-public-sharing-enabled)
  (let [card (t2/select-one :model/Card :public_uuid uuid, :archived false)]
    (request/as-admin
      (api.card/param-values card param-key))))

(api.macros/defendpoint :get "/card/:uuid/params/:param-key/search/:query"
  "Fetch values for a parameter on a public card containing `query`."
  [{:keys [uuid param-key query]} :- [:map
                                      [:uuid      ms/UUIDString]
                                      [:param-key ms/NonBlankString]
                                      [:query     ms/NonBlankString]]]
  (validation/check-public-sharing-enabled)
  (let [card (t2/select-one :model/Card :public_uuid uuid, :archived false)]
    (request/as-admin
      (api.card/param-values card param-key query))))

(api.macros/defendpoint :get "/dashboard/:uuid/params/:param-key/values"
  "Fetch filter values for dashboard parameter `param-key`."
  [{:keys [uuid param-key]} :- [:map
                                [:uuid      ms/UUIDString]
                                [:param-key ms/NonBlankString]]
   constraint-param-key->value :- [:map-of string? any?]]
  (let [dashboard (dashboard-with-uuid uuid)]
    (request/as-admin
      (binding [qp.perms/*param-values-query* true]
        (api.dashboard/param-values dashboard param-key constraint-param-key->value)))))

(api.macros/defendpoint :get "/dashboard/:uuid/params/:param-key/search/:query"
  "Fetch filter values for dashboard parameter `param-key`, containing specified `query`."
  [{:keys [uuid param-key query]} :- [:map
                                      [:uuid      ms/UUIDString]
                                      [:param-key ms/NonBlankString]
                                      [:query     ms/NonBlankString]]
   constraint-param-key->value :- [:map-of string? any?]]
  (let [dashboard (dashboard-with-uuid uuid)]
    (request/as-admin
      (binding [qp.perms/*param-values-query* true]
        (api.dashboard/param-values dashboard param-key constraint-param-key->value query)))))

;;; ----------------------------------------------------- Pivot Tables -----------------------------------------------

;; TODO -- why do these endpoints START with `/pivot/` whereas the version in Dash
(api.macros/defendpoint :get "/pivot/card/:uuid/query"
  "Fetch a publicly-accessible Card an return query results as well as `:card` information. Does not require auth
<<<<<<< HEAD
  credentials. Public sharing must be enabled.

  The endpoint is kept for backward compatibility only as it does not handle requests with many (> 10) parameters
  because of the URL length constraints; the new POST endpoint should be used instead. See #51813 for details."
  [uuid parameters]
  {uuid       ms/UUIDString
   parameters [:maybe ms/JSONString]}
  (process-query-for-card-with-public-uuid uuid :api (json/decode+kw parameters)
                                           :qp qp.pivot/run-pivot-query))

#_{:clj-kondo/ignore [:deprecated-var]}
(api/defendpoint POST "/pivot/card/:uuid/query"
  "Fetch a publicly-accessible Card an return query results as well as `:card` information. Does not require auth
   credentials. Public sharing must be enabled."
  [uuid :as {{:keys [parameters]} :body}]
  {uuid       ms/UUIDString
   parameters [:maybe [:sequential ms/Parameter]]}
  (process-query-for-card-with-public-uuid uuid :api parameters
                                           :qp qp.pivot/run-pivot-query))

#_{:clj-kondo/ignore [:deprecated-var]}
(api/defendpoint GET "/pivot/dashboard/:uuid/dashcard/:dashcard-id/card/:card-id"
=======
   credentials. Public sharing must be enabled."
  [{:keys [uuid]} :- [:map
                      [:uuid ms/UUIDString]]
   {:keys [parameters]} :- [:map
                            [:parameters {:optional true} [:maybe ms/JSONString]]]]
  (process-query-for-card-with-public-uuid uuid :api (json/decode+kw parameters)
                                           :qp qp.pivot/run-pivot-query))

(api.macros/defendpoint :get "/pivot/dashboard/:uuid/dashcard/:dashcard-id/card/:card-id"
>>>>>>> c7fe1a24
  "Fetch the results for a Card in a publicly-accessible Dashboard. Does not require auth credentials. Public
  sharing must be enabled."
  [{:keys [uuid dashcard-id card-id]} :- [:map
                                          [:uuid        ms/UUIDString]
                                          [:card-id     ms/PositiveInt]
                                          [:dashcard-id ms/PositiveInt]]
   {:keys [parameters]} :- [:map
                            [:parameters {:optional true} [:maybe ms/JSONString]]]]
  (validation/check-public-sharing-enabled)
  (api/check-404 (t2/select-one-pk :model/Card :id card-id :archived false))
  (let [dashboard-id (api/check-404 (t2/select-one-pk :model/Dashboard :public_uuid uuid, :archived false))]
    (u/prog1 (process-query-for-dashcard
              :dashboard-id  dashboard-id
              :card-id       card-id
              :dashcard-id   dashcard-id
              :export-format :api
              :parameters    parameters
              :qp            qp.pivot/run-pivot-query)
      (events/publish-event! :event/card-read {:object-id card-id, :user-id api/*current-user-id*, :context :dashboard}))))

(def ^:private action-execution-throttle
  "Rate limit at 10 actions per 1000 ms on a per action basis.
   The goal of rate limiting should be to prevent very obvious abuse, but it should
   be relatively lax so we don't annoy legitimate users."
  (throttle/make-throttler :action-uuid
                           :attempts-threshold 10
                           :initial-delay-ms 1000
                           :attempt-ttl-ms 1000
                           :delay-exponent 1))

(api.macros/defendpoint :post "/action/:uuid/execute"
  "Execute the Action.

   `parameters` should be the mapped dashboard parameters with values."
  [{:keys [uuid]} :- [:map
                      [:uuid ms/UUIDString]]
   _query-params
   {:keys [parameters], :as _body} :- [:map
                                       [:parameters {:optional true} [:maybe [:map-of :keyword any?]]]]]
  (let [throttle-message (try
                           (throttle/check action-execution-throttle uuid)
                           nil
                           (catch ExceptionInfo e
                             (get-in (ex-data e) [:errors :action-uuid])))
        throttle-time (when throttle-message
                        (second (re-find #"You must wait ([0-9]+) seconds" throttle-message)))]
    (if throttle-message
      (cond-> {:status 429
               :body   throttle-message}
        throttle-time (assoc :headers {"Retry-After" throttle-time}))
      (do
        (validation/check-public-sharing-enabled)
        ;; Run this query with full superuser perms. We don't want the various perms checks
        ;; failing because there are no current user perms; if this Dashcard is public
        ;; you're by definition allowed to run it without a perms check anyway
        (request/as-admin
          (let [action (api/check-404 (action/select-action :public_uuid uuid :archived false))]
            (snowplow/track-event! ::snowplow/action
                                   {:event     :action-executed
                                    :source    :public_form
                                    :type      (:type action)
                                    :action_id (:id action)})
            ;; Undo middleware string->keyword coercion
            (actions/execute-action! action (update-keys parameters name))))))))

;;; ----------------------------------------- Route Definitions & Complaints -----------------------------------------

;; TODO - why don't we just make these routes have a bit of middleware that includes the
;; `validation/check-public-sharing-enabled` check in each of them? That way we don't need to remember to include the line in
;; every single endpoint definition here? Wouldn't that be 100x better?!
;;
;; TODO - also a smart person would probably just parse the UUIDs automatically in middleware as appropriate for
;;`/dashboard` vs `/card`
(api/define-routes)<|MERGE_RESOLUTION|>--- conflicted
+++ resolved
@@ -176,14 +176,14 @@
 
 (api.macros/defendpoint :get "/card/:uuid/query"
   "Fetch a publicly-accessible Card an return query results as well as `:card` information. Does not require auth
-<<<<<<< HEAD
   credentials. Public sharing must be enabled.
 
   The endpoint is kept for backward compatibility only as it does not handle requests with many (> 10) parameters
   because of the URL length constraints; the new POST endpoint should be used instead. See #51813 for details."
-  [uuid parameters]
-  {uuid       ms/UUIDString
-   parameters [:maybe ms/JSONString]}
+  [{:keys [uuid]} :- [:map
+                      [:uuid ms/UUIDString]]
+   {:keys [parameters]} :- [:map
+                            [:parameters {:optional true} [:maybe ms/JSONString]]]]
   (process-query-for-card-with-public-uuid uuid :api (json/decode+kw parameters)))
 
 #_{:clj-kondo/ignore [:deprecated-var]}
@@ -195,30 +195,12 @@
    parameters [:maybe [:sequential ms/Parameter]]}
   (process-query-for-card-with-public-uuid uuid :api parameters))
 
-#_{:clj-kondo/ignore [:deprecated-var]}
-(api/defendpoint GET "/card/:uuid/query/:export-format"
+(api.macros/defendpoint :get "/card/:uuid/query/:export-format"
   "Fetch a publicly-accessible Card and return query results in the specified format. Does not require auth
   credentials. Public sharing must be enabled.
 
   The endpoint is kept for backward compatibility only as it does not handle requests with many (> 10) parameters
   because of the URL length constraints; the new POST endpoint should be used instead. See #51813 for details."
-  [uuid export-format :as {{:keys [parameters format_rows pivot_results]} :params}]
-  {uuid          ms/UUIDString
-   export-format api.dataset/ExportFormat
-   format_rows   [:maybe :boolean]
-   pivot_results [:maybe :boolean]
-   parameters    [:maybe ms/JSONString]}
-=======
-   credentials. Public sharing must be enabled."
-  [{:keys [uuid]} :- [:map
-                      [:uuid ms/UUIDString]]
-   {:keys [parameters]} :- [:map
-                            [:parameters {:optional true} [:maybe ms/JSONString]]]]
-  (process-query-for-card-with-public-uuid uuid :api (json/decode+kw parameters)))
-
-(api.macros/defendpoint :get "/card/:uuid/query/:export-format"
-  "Fetch a publicly-accessible Card and return query results in the specified format. Does not require auth
-  credentials. Public sharing must be enabled."
   [{:keys [uuid export-format]} :- [:map
                                     [:uuid          ms/UUIDString]
                                     [:export-format api.dataset/ExportFormat]]
@@ -226,7 +208,6 @@
                                                       [:format_rows   {:default false} [:maybe :boolean]]
                                                       [:pivot_results {:default false} [:maybe :boolean]]
                                                       [:parameters    {:optional true} [:maybe ms/JSONString]]]]
->>>>>>> c7fe1a24
   (process-query-for-card-with-public-uuid
    uuid
    export-format
@@ -693,14 +674,14 @@
 ;; TODO -- why do these endpoints START with `/pivot/` whereas the version in Dash
 (api.macros/defendpoint :get "/pivot/card/:uuid/query"
   "Fetch a publicly-accessible Card an return query results as well as `:card` information. Does not require auth
-<<<<<<< HEAD
   credentials. Public sharing must be enabled.
 
   The endpoint is kept for backward compatibility only as it does not handle requests with many (> 10) parameters
   because of the URL length constraints; the new POST endpoint should be used instead. See #51813 for details."
-  [uuid parameters]
-  {uuid       ms/UUIDString
-   parameters [:maybe ms/JSONString]}
+  [{:keys [uuid]} :- [:map
+                      [:uuid ms/UUIDString]]
+   {:keys [parameters]} :- [:map
+                            [:parameters {:optional true} [:maybe ms/JSONString]]]]
   (process-query-for-card-with-public-uuid uuid :api (json/decode+kw parameters)
                                            :qp qp.pivot/run-pivot-query))
 
@@ -714,19 +695,7 @@
   (process-query-for-card-with-public-uuid uuid :api parameters
                                            :qp qp.pivot/run-pivot-query))
 
-#_{:clj-kondo/ignore [:deprecated-var]}
-(api/defendpoint GET "/pivot/dashboard/:uuid/dashcard/:dashcard-id/card/:card-id"
-=======
-   credentials. Public sharing must be enabled."
-  [{:keys [uuid]} :- [:map
-                      [:uuid ms/UUIDString]]
-   {:keys [parameters]} :- [:map
-                            [:parameters {:optional true} [:maybe ms/JSONString]]]]
-  (process-query-for-card-with-public-uuid uuid :api (json/decode+kw parameters)
-                                           :qp qp.pivot/run-pivot-query))
-
 (api.macros/defendpoint :get "/pivot/dashboard/:uuid/dashcard/:dashcard-id/card/:card-id"
->>>>>>> c7fe1a24
   "Fetch the results for a Card in a publicly-accessible Dashboard. Does not require auth credentials. Public
   sharing must be enabled."
   [{:keys [uuid dashcard-id card-id]} :- [:map
