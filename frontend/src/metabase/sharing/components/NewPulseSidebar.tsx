--- conflicted
+++ resolved
@@ -34,13 +34,8 @@
       <div className={cx(CS.my1, CS.mx4)}>
         <ChannelCard
           flat
-<<<<<<< HEAD
           className={cx(CS.mt1, CS.mb3, {
-            "hover-parent hover--inherit": emailConfigured,
-=======
-          className={cx("mt1 mb3", {
             [cx(CS.hoverParent, CS.hoverInherit)]: emailConfigured,
->>>>>>> 6655faa0
           })}
           isConfigured={emailConfigured}
           onClick={onNewEmailPulse}
