--- conflicted
+++ resolved
@@ -20,12 +20,9 @@
                                      Emitter
                                      Field
                                      FieldValues
-<<<<<<< HEAD
                                      ModelAction
-=======
                                      PermissionsGroup
                                      PermissionsGroupMembership
->>>>>>> c1eee3df
                                      Pulse
                                      QueryAction
                                      Revision
