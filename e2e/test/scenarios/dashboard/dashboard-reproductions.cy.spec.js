--- conflicted
+++ resolved
@@ -715,18 +715,14 @@
 
     // eslint-disable-next-line no-unscoped-text-selectors -- deprecated usage
     cy.findByText("Orders").click();
-<<<<<<< HEAD
     cy.findByTestId("viz-type-button").should("be.visible");
-=======
-    // eslint-disable-next-line no-unscoped-text-selectors -- deprecated usage
-    cy.findByText("Visualization").should("be.visible");
+
     assertQueryBuilderRowCount(1); // test that user is sandboxed - normal users has over 2000 rows
     assertDatasetReqIsSandboxed({
       requestAlias: "@cardQuery",
       columnId: ORDERS.USER_ID,
       columnAssertion: USERS.sandboxed.login_attributes.attr_uid,
     });
->>>>>>> ed24366e
   });
 });
 
