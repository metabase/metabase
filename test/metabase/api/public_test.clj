--- conflicted
+++ resolved
@@ -5,10 +5,6 @@
    [clojure.string :as str]
    [clojure.test :refer :all]
    [dk.ative.docjure.spreadsheet :as spreadsheet]
-<<<<<<< HEAD
-   [metabase.actions.test-util :as actions.test-util]
-=======
->>>>>>> 0288adb5
    [metabase.api.card-test :as api.card-test]
    [metabase.api.dashboard-test :as api.dashboard-test]
    [metabase.api.pivots :as api.pivots]
