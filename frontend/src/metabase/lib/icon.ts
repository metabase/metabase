import { PERSONAL_COLLECTIONS } from "metabase/entities/collections/constants";
import { PLUGIN_COLLECTIONS } from "metabase/plugins";
import type { IconName } from "metabase/ui";
import { getIconForVisualizationType } from "metabase/visualizations";
import type {
  CardDisplayType,
  Collection,
  CollectionItemModel,
  SearchModel,
} from "metabase-types/api";

<<<<<<< HEAD
export type IconModel =
  | SearchModel
  | CollectionItemModel
  | "schema"
  | "transform"
  | "user";
=======
import type { ColorName } from "./colors/types";

export type IconModel = SearchModel | CollectionItemModel | "schema";
>>>>>>> 4215b09a

export type ObjectWithModel = {
  id?: unknown;
  model: IconModel;
  authority_level?: "official" | string | null;
  collection_authority_level?: "official" | string | null;
  moderated_status?: "verified" | string | null;
  display?: CardDisplayType | null;
  type?: Collection["type"];
  is_personal?: boolean;
};

export const modelIconMap: Record<IconModel, IconName> = {
  collection: "folder",
  database: "database",
  table: "table",
  dataset: "model",
  schema: "folder",
  action: "bolt",
  "indexed-entity": "index",
  dashboard: "dashboard",
  card: "table",
  segment: "segment",
  metric: "metric",
  snippet: "unknown",
  document: "document",
  transform: "refresh_downstream",
  user: "person",
};

export type IconData = {
  name: IconName;
  color?: ColorName;
};

/** get an Icon for any entity object, doesn't depend on the entity system */
export const getIconBase = (item: ObjectWithModel): IconData => {
  if (item.model === "card" && item.display) {
    return { name: getIconForVisualizationType(item.display) };
  }

  if (item.model === "collection" && item.id === PERSONAL_COLLECTIONS.id) {
    return { name: "group" };
  }

  if (item.model === "collection" && item.is_personal) {
    return { name: "person" };
  }

  return { name: modelIconMap?.[item.model] ?? "unknown" };
};

export const getIcon = (item: ObjectWithModel) => {
  if (PLUGIN_COLLECTIONS) {
    return PLUGIN_COLLECTIONS.getIcon(item);
  }
  return getIconBase(item);
};<|MERGE_RESOLUTION|>--- conflicted
+++ resolved
@@ -9,18 +9,14 @@
   SearchModel,
 } from "metabase-types/api";
 
-<<<<<<< HEAD
+import type { ColorName } from "./colors/types";
+
 export type IconModel =
   | SearchModel
   | CollectionItemModel
   | "schema"
   | "transform"
   | "user";
-=======
-import type { ColorName } from "./colors/types";
-
-export type IconModel = SearchModel | CollectionItemModel | "schema";
->>>>>>> 4215b09a
 
 export type ObjectWithModel = {
   id?: unknown;
