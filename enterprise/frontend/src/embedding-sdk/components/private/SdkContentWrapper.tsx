import styled from "@emotion/styled";

import { baseStyle, getRootStyle } from "metabase/css/core/base.styled";
import { alpha, color } from "metabase/lib/colors";
import { aceEditorStyles } from "metabase/query_builder/components/NativeQueryEditor/NativeQueryEditor.styled";
import { defaultFontFiles } from "metabase/styled-components/fonts";
import { saveDomImageStyles } from "metabase/visualizations/lib/save-chart-image";

<<<<<<< HEAD
export const SdkContentWrapper = styled.div<{ font: string; baseUrl?: string }>`
  --default-font-family: "${({ font }) => font}";
  --color-brand: ${color("brand")};
  --color-brand-alpha-04: ${alpha("brand", 0.04)};
  --color-brand-alpha-88: ${alpha("brand", 0.88)};
  --color-focus: ${color("focus")};
=======
export const SdkContentWrapper = styled.div<{ font: string }>`
  --mb-default-font-family: "${({ font }) => font}";
  --mb-color-brand: ${color("brand")};
  --mb-color-brand-alpha-04: ${alpha("brand", 0.04)};
  --mb-color-brand-alpha-88: ${alpha("brand", 0.88)};
  --mb-color-focus: ${color("focus")};
>>>>>>> e6fa8f90

  ${aceEditorStyles}
  ${saveDomImageStyles}
  ${({ theme }) => getRootStyle(theme)}
  ${baseStyle}


  ${({ baseUrl }) => defaultFontFiles({ baseUrl })}
  
  svg {
    display: inline;
  }
`;<|MERGE_RESOLUTION|>--- conflicted
+++ resolved
@@ -6,21 +6,12 @@
 import { defaultFontFiles } from "metabase/styled-components/fonts";
 import { saveDomImageStyles } from "metabase/visualizations/lib/save-chart-image";
 
-<<<<<<< HEAD
 export const SdkContentWrapper = styled.div<{ font: string; baseUrl?: string }>`
-  --default-font-family: "${({ font }) => font}";
-  --color-brand: ${color("brand")};
-  --color-brand-alpha-04: ${alpha("brand", 0.04)};
-  --color-brand-alpha-88: ${alpha("brand", 0.88)};
-  --color-focus: ${color("focus")};
-=======
-export const SdkContentWrapper = styled.div<{ font: string }>`
   --mb-default-font-family: "${({ font }) => font}";
   --mb-color-brand: ${color("brand")};
   --mb-color-brand-alpha-04: ${alpha("brand", 0.04)};
   --mb-color-brand-alpha-88: ${alpha("brand", 0.88)};
   --mb-color-focus: ${color("focus")};
->>>>>>> e6fa8f90
 
   ${aceEditorStyles}
   ${saveDomImageStyles}
