--- conflicted
+++ resolved
@@ -1445,7 +1445,6 @@
                     nullable: false
 
   - changeSet:
-<<<<<<< HEAD
       id: v57.2025-09-16T12:55:00
       author: stasgavrylov
       comment: Add content_html column to comment table for storing HTML-rendered content
@@ -1465,7 +1464,8 @@
                   remarks: HTML-rendered version of the comment content
                   constraints:
                     nullable: true
-=======
+
+  - changeSet:
       id: v57.2025-09-19T11:30:20
       author: ranquild
       comment: Add transform_job.ui_display_type
@@ -1501,7 +1501,6 @@
                   name: ui_display_type
                   value: 'cron/raw'
             where: built_in_type IS NOT NULL
->>>>>>> eed3bb1e
 
 # >>>>>>>>>> DO NOT ADD NEW MIGRATIONS BELOW THIS LINE! ADD THEM ABOVE <<<<<<<<<<
 
