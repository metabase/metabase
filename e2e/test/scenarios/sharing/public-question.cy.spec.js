<<<<<<< HEAD
import xlsx from "xlsx";

import { H } from "e2e/support";
=======
const { H } = cy;
>>>>>>> e7e962e2
import { SAMPLE_DATABASE } from "e2e/support/cypress_sample_database";

const { PEOPLE } = SAMPLE_DATABASE;

const questionData = {
  name: "Parameterized Public Question",
  native: {
    query: "SELECT * FROM PEOPLE WHERE {{birthdate}} AND {{source}} limit 5",
    "template-tags": {
      birthdate: {
        id: "08c5ea9d-1579-3503-37f1-cbe4d29e6a28",
        name: "birthdate",
        "display-name": "Birthdate",
        type: "dimension",
        dimension: ["field", PEOPLE.BIRTH_DATE, null],
        "widget-type": "date/all-options",
        default: "past30years",
      },
      source: {
        id: "37eb6fa2-3677-91d3-6be0-c5dd9113c672",
        name: "source",
        "display-name": "Source",
        type: "dimension",
        dimension: ["field", PEOPLE.SOURCE, null],
        "widget-type": "string/=",
        default: "Affiliate",
      },
    },
  },
};

const PUBLIC_QUESTION_REGEX =
  /\/public\/question\/[0-9a-fA-F]{8}\b-[0-9a-fA-F]{4}\b-[0-9a-fA-F]{4}\b-[0-9a-fA-F]{4}\b-[0-9a-fA-F]{12}$/;

const EXPECTED_QUERY_PARAMS = "?birthdate=past30years&source=Affiliate";

const USERS = {
  "admin user": () => cy.signInAsAdmin(),
  "user with no permissions": () => cy.signIn("none"),
};

describe("scenarios > public > question", () => {
  beforeEach(() => {
    cy.intercept("GET", "/api/public/card/*/query?*").as("publicQuery");

    H.restore();
    cy.signInAsAdmin();

    H.updateSetting("enable-public-sharing", true);
  });

  it("adds filters to url as get params and renders the results correctly (metabase#7120, metabase#17033, metabase#21993)", () => {
    H.createNativeQuestion(questionData).then(({ body: { id } }) => {
      H.visitQuestion(id);

      // Make sure metadata fully loaded before we continue
      cy.findByTestId("visualization-root").should("be.visible");

      H.openNewPublicLinkDropdown("card");

      // Although we already have API helper `visitPublicQuestion`,
      // it makes sense to use the UI here in order to check that the
      // generated url originally doesn't include query params
      visitPublicURL();

      // On page load, query params are added
      cy.location("search").should("eq", EXPECTED_QUERY_PARAMS);

      H.filterWidget().contains("Previous 30 Years");
      H.filterWidget().contains("Affiliate");

      cy.wait("@publicQuery");

      // Make sure we can download the public question (metabase#21993)
      cy.get("@uuid").then(publicUuid => {
        H.downloadAndAssert(
          { fileType: "xlsx", questionId: id, publicUuid },
          H.assertSheetRowsCount(5),
        );
      });
    });
  });

  it("should only allow non-admin users to see a public link if one has already been created", () => {
    H.createNativeQuestion(questionData).then(({ body: { id } }) => {
      H.createPublicQuestionLink(id);
      cy.signOut();
      cy.signInAsNormalUser().then(() => {
        H.visitQuestion(id);

        H.openSharingMenu("Public link");

        cy.findByTestId("public-link-popover-content").within(() => {
          cy.findByText("Public link").should("be.visible");
          cy.findByTestId("public-link-input").should($input => {
            expect($input.val()).to.match(PUBLIC_QUESTION_REGEX);
          });
          cy.findByText("Remove public URL").should("not.exist");
        });
      });
    });
  });

  Object.entries(USERS).map(([userType, setUser]) =>
    describe(`${userType}`, () => {
      it("should be able to view public questions", () => {
        H.createNativeQuestion(questionData).then(({ body: { id } }) => {
          cy.request("POST", `/api/card/${id}/public_link`).then(
            ({ body: { uuid } }) => {
              setUser();
              cy.visit(`/public/question/${uuid}`);

              cy.location("search").should("eq", EXPECTED_QUERY_PARAMS);

              H.filterWidget().contains("Previous 30 Years");
              H.filterWidget().contains("Affiliate");

              cy.findByTestId("visualization-root").should("be.visible");
            },
          );
        });
      });
    }),
  );

  it("should be able to view public questions with snippets", () => {
    H.startNewNativeQuestion({ display: "table" }).as("editor");

    // Create a snippet
    cy.icon("snippet").click();
    cy.findByTestId("sidebar-content").findByText("Create a snippet").click();

    H.modal().within(() => {
      cy.findByLabelText("Enter some SQL here so you can reuse it later").type(
        "'test'",
      );
      cy.findByLabelText("Give your snippet a name").type("string 'test'");
      cy.findByText("Save").click();
    });

    cy.get("@editor").type("{moveToStart}select ");

    H.saveQuestion(
      "test question",
      { wrapId: true },
      {
        tab: "Browse",
        path: ["Our analytics"],
      },
    );

    cy.get("@questionId").then(id => {
      H.createPublicQuestionLink(id).then(({ body: { uuid } }) => {
        cy.signOut();
        cy.signInAsNormalUser().then(() => {
          cy.visit(`/public/question/${uuid}`);
          cy.get("[data-testid=cell-data]").contains("test");
        });
      });
    });
  });

  it("should be able to view public questions with card template tags", () => {
    H.createNativeQuestion({
      name: "Nested Question",
      native: {
        query: "SELECT * FROM PEOPLE LIMIT 5",
      },
    }).then(({ body: { id } }) => {
      H.startNewNativeQuestion({ display: "table" }).as("editor");

      cy.get("@editor")
        .type("select * from {{#")
        .type(`{leftarrow}{leftarrow}${id}`);

      H.saveQuestion(
        "test question",
        { wrapId: true },
        {
          tab: "Browse",
          path: ["Our analytics"],
        },
      );
      cy.get("@questionId").then(id => {
        H.createPublicQuestionLink(id).then(({ body: { uuid } }) => {
          cy.signOut();
          cy.signInAsNormalUser().then(() => {
            cy.visit(`/public/question/${uuid}`);
            // Check the name of the first person in the PEOPLE table
            cy.get("[data-testid=cell-data]").contains("Hudson Borer");
          });
        });
      });
    });
  });
});

describe("scenarios > question > public link with extension", () => {
  beforeEach(() => {
    H.restore();
    cy.signInAsAdmin();

    H.createNativeQuestion(
      {
        name: "Question A",
        native: {
          query: "SELECT ID from (SELECT * FROM ORDERS LIMIT 1) as order_row",
        },
      },
      {
        visitQuestion: true,
        wrapId: true,
      },
    ).as("questionId");
  });

  it("should download a json file when a public link with .json is shared", () => {
    downloadPublicFileURL("json", response => {
      expect(response.body[0]).to.deep.eq({ ID: 1 });
    });
  });

  ["csv", "xlsx"].forEach(fileType =>
    it(`should download a ${fileType} file when a public link with .${fileType} is shared`, () => {
      downloadPublicFileURL(fileType, response => {
        const { SheetNames, Sheets } = xlsx.read(response.body, {
          type: "binary",
        });

        const sheetName = SheetNames[0];
        const sheet = Sheets[sheetName];
        expect(sheet["A1"].v).to.eq("ID");
        expect(sheet["A2"].v).to.eq(1);
      });
    }),
  );
});

H.describeEE("scenarios [EE] > public > question", () => {
  beforeEach(() => {
    cy.intercept("GET", "/api/public/card/*/query?*").as("publicQuery");

    H.restore();
    cy.signInAsAdmin();
    H.setTokenFeatures("all");

    H.updateSetting("enable-public-sharing", true);
  });

  it("should allow to set locale from the `#locale` hash parameter (metabase#50182)", () => {
    H.createNativeQuestion(
      {
        name: "Native question with a parameter",
        native: {
          query:
            "select '2025-2-11'::DATE as date, {{some_parameter}} as some_parameter ",
          "template-tags": {
            some_parameter: {
              type: "text",
              name: "some_parameter",
              id: "1e0806a0-155b-4e24-80bc-c050720201d0",
              "display-name": "Some Parameter",
              default: "some default value",
            },
          },
        },
      },
      { wrapId: true },
    );

    // We don't have a de-CH.json file, so it should fallback to de.json, see metabase#51039 for more details
    cy.intercept("/app/locales/de.json").as("deLocale");

    cy.get("@questionId").then(id => {
      H.visitPublicQuestion(id, {
        params: {
          some_parameter: "some_value",
        },
        hash: {
          locale: "de-CH",
        },
      });
    });

    cy.wait("@deLocale");

    H.main().findByText("Februar 11, 2025");

    cy.url().should("include", "locale=de");
  });
});

const visitPublicURL = () => {
  cy.findByTestId("public-link-input").should($input => {
    // Copied URL has no get params
    expect($input.val()).to.match(PUBLIC_QUESTION_REGEX);
  });
  cy.findByTestId("public-link-input")
    .invoke("val")
    .then(publicURL => {
      cy.signOut();
      cy.visit(publicURL);
    });
};

const downloadPublicFileURL = (fileType, validationCallback) => {
  H.openSharingMenu("Create a public link");

  H.popover().findByText(fileType).click();

  H.popover().findByTestId("public-link-input").invoke("val").as("publicUrl");

  cy.get("@publicUrl").should(
    "match",
    new RegExp(`\\/public\\/question\\/.*\\.${fileType}`),
  );

  cy.get("@publicUrl").then(url => {
    cy.request({
      method: "GET",
      url: url,
      followRedirect: true,
      encoding: "binary",
    }).then(response => {
      validationCallback(response);
    });
  });
};<|MERGE_RESOLUTION|>--- conflicted
+++ resolved
@@ -1,10 +1,6 @@
-<<<<<<< HEAD
 import xlsx from "xlsx";
 
-import { H } from "e2e/support";
-=======
 const { H } = cy;
->>>>>>> e7e962e2
 import { SAMPLE_DATABASE } from "e2e/support/cypress_sample_database";
 
 const { PEOPLE } = SAMPLE_DATABASE;
