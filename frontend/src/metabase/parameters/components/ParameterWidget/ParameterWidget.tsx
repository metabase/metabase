--- conflicted
+++ resolved
@@ -46,10 +46,7 @@
       withinPortal?: boolean;
       fullWidth?: boolean;
       hasTestId?: boolean;
-<<<<<<< HEAD
-=======
       popoverPosition: "bottom-start" | "bottom-end";
->>>>>>> ed0efccf
     } & Pick<DashboardFullscreenControls, "isFullscreen">
   >
 >;
