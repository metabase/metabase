--- conflicted
+++ resolved
@@ -10,7 +10,8 @@
    [metabase.test :as mt]
    [metabase.test.data :as data]
    [metabase.util :as u]
-   [toucan2.core :as t2]))
+   [toucan2.core :as t2]
+   [toucan2.tools.with-temp :as t2.with-temp]))
 
 ;;; +----------------------------------------------------------------------------------------------------------------+
 ;;; |                                   TESTS FOR WHICH FIELDS NEED FINGERPRINTING                                   |
@@ -151,13 +152,8 @@
                                                     [_query rff]
                                                     (transduce identity (rff :metadata) [[1] [2] [3] [4] [5]]))
                     sync.fingerprint/save-fingerprint! (fn [& _] (reset! fingerprinted? true))]
-<<<<<<< HEAD
-        (mt/with-temp [Table table {}
-                       Field _     (assoc field-properties :table_id (u/the-id table))]
-=======
         (t2.with-temp/with-temp [:model/Table table {}
                                  :model/Field _     (assoc field-properties :table_id (u/the-id table))]
->>>>>>> 8d23fd74
           [(sync.fingerprint/fingerprint-fields! table)
            @fingerprinted?])))))
 
@@ -264,19 +260,11 @@
 
 (deftest fingerprint-table!-test
   (testing "the `fingerprint!` function is correctly updating the correct columns of Field"
-<<<<<<< HEAD
-    (mt/with-temp [Field field {:base_type           :type/Integer
-                                :table_id            (data/id :venues)
-                                :fingerprint         nil
-                                :fingerprint_version 1
-                                :last_analyzed       #t "2017-08-09T00:00:00"}]
-=======
     (t2.with-temp/with-temp [:model/Field field {:base_type           :type/Integer
                                                  :table_id            (data/id :venues)
                                                  :fingerprint         nil
                                                  :fingerprint_version 1
                                                  :last_analyzed       #t "2017-08-09T00:00:00"}]
->>>>>>> 8d23fd74
       (binding [i/*latest-fingerprint-version* 3]
         (with-redefs [qp/process-query             (fn [_query rff]
                                                      (transduce identity (rff :metadata) [[1] [2] [3] [4] [5]]))
