(ns metabase.driver.common.parameters.values-test
  (:require [clojure.test :refer :all]
            [metabase
             [driver :as driver]
             [test :as mt]]
            [metabase.driver.common.parameters :as i]
            [metabase.driver.common.parameters.values :as values]
            [metabase.models
             [card :refer [Card]]
             [database :refer [Database]]
             [field :refer [map->FieldInstance]]
             [native-query-snippet :refer [NativeQuerySnippet]]])
  (:import clojure.lang.ExceptionInfo))

(deftest variable-value-test
  (testing "Specified value"
    (is (= "2"
           (#'values/value-for-tag
            {:name "id", :display-name "ID", :type :text, :required true, :default "100"}
            [{:type :category, :target [:variable [:template-tag "id"]], :value "2"}]))))

  (testing "Unspecified value"
    (is (= i/no-value
           (#'values/value-for-tag {:name "id", :display-name "ID", :type :text} nil))))

  (testing "Default used"
    (is (= "100"
           (#'values/value-for-tag
            {:name "id", :display-name "ID", :type :text, :required true, :default "100"} nil)))))

(deftest field-filter-test
  (testing "specified"
<<<<<<< HEAD
    (is (= {:field (map->FieldInstance
                    {:name      "DATE"
                     :parent_id nil
                     :table_id  (mt/id :checkins)
                     :base_type :type/Date})
            :value {:type  :date/range
                    :value "2015-04-01~2015-05-01"}}
           (into {} (#'values/value-for-tag
                     {:name         "checkin_date"
                      :display-name "Checkin Date"
                      :type         :dimension
                      :dimension    [:field-id (mt/id :checkins :date)]}
                     [{:type :date/range, :target [:dimension [:template-tag "checkin_date"]], :value
                       "2015-04-01~2015-05-01"}])))))

  (testing "unspecified"
    (is (= {:field (map->FieldInstance
                    {:name      "DATE"
                     :parent_id nil
                     :table_id  (mt/id :checkins)
                     :base_type :type/Date})
=======
    (testing "date range for a normal :type/Temporal field"
      (is (= {:field (map->FieldInstance
                      {:name         "DATE"
                       :parent_id    nil
                       :table_id     (data/id :checkins)
                       :base_type    :type/Date
                       :special_type nil})
              :value {:type  :date/range
                      :value "2015-04-01~2015-05-01"}}
             (into {} (#'values/value-for-tag
                       {:name         "checkin_date"
                        :display-name "Checkin Date"
                        :type         :dimension
                        :dimension    [:field-id (data/id :checkins :date)]}
                       [{:type   :date/range
                         :target [:dimension [:template-tag "checkin_date"]]
                         :value  "2015-04-01~2015-05-01"}])))))

    (testing "date range for a UNIX timestamp field should work just like a :type/Temporal field (#11934)"
      (mt/dataset tupac-sightings
        (mt/$ids sightings
          (is (= {:field (map->FieldInstance
                          {:name         "TIMESTAMP"
                           :parent_id    nil
                           :table_id     $$sightings
                           :base_type    :type/BigInteger
                           :special_type :type/UNIXTimestampSeconds})
                  :value {:type  :date/range
                          :value "2020-02-01~2020-02-29"}}
                 (into {} (#'values/value-for-tag
                           {:name         "timestamp"
                            :display-name "Sighting Timestamp"
                            :type         :dimension
                            :dimension    $timestamp
                            :widget-type  :date/range}
                           [{:type   :date/range
                             :target [:dimension [:template-tag "timestamp"]]
                             :value  "2020-02-01~2020-02-29"}]))))))))

  (testing "unspecified"
    (is (= {:field (map->FieldInstance
                    {:name         "DATE"
                     :parent_id    nil
                     :table_id     (data/id :checkins)
                     :base_type    :type/Date
                     :special_type nil})
>>>>>>> 7c54e32e
            :value i/no-value}
           (into {} (#'values/value-for-tag
                     {:name         "checkin_date"
                      :display-name "Checkin Date"
                      :type         :dimension
                      :dimension    [:field-id (mt/id :checkins :date)]}
                     nil)))))

  (testing "id requiring casting"
    (is (= {:field (map->FieldInstance
<<<<<<< HEAD
                    {:name      "ID"
                     :parent_id nil
                     :table_id  (mt/id :checkins)
                     :base_type :type/BigInteger})
=======
                    {:name         "ID"
                     :parent_id    nil
                     :table_id     (data/id :checkins)
                     :base_type    :type/BigInteger
                     :special_type :type/PK})
>>>>>>> 7c54e32e
            :value {:type  :id
                    :value 5}}
           (into {} (#'values/value-for-tag
                     {:name "id", :display-name "ID", :type :dimension, :dimension [:field-id (mt/id :checkins :id)]}
                     [{:type :id, :target [:dimension [:template-tag "id"]], :value "5"}])))))

  (testing "required but unspecified"
    (is (thrown? Exception
                 (into {} (#'values/value-for-tag
<<<<<<< HEAD
                           {:name "checkin_date", :display-name "Checkin Date", :type "dimension", :required true,
                            :dimension ["field-id" (mt/id :checkins :date)]}
=======
                           {:name      "checkin_date", :display-name "Checkin Date", :type "dimension", :required true,
                            :dimension ["field-id" (data/id :checkins :date)]}
>>>>>>> 7c54e32e
                           nil)))))

  (testing "required and default specified"
    (is (= {:field (map->FieldInstance
<<<<<<< HEAD
                    {:name      "DATE"
                     :parent_id nil
                     :table_id  (mt/id :checkins)
                     :base_type :type/Date})
=======
                    {:name         "DATE"
                     :parent_id    nil
                     :table_id     (data/id :checkins)
                     :base_type    :type/Date
                     :special_type nil})
>>>>>>> 7c54e32e
            :value {:type  :dimension
                    :value "2015-04-01~2015-05-01"}}
           (into {} (#'values/value-for-tag
                     {:name         "checkin_date"
                      :display-name "Checkin Date"
                      :type         :dimension
                      :required     true
                      :default      "2015-04-01~2015-05-01",
                      :dimension    [:field-id (mt/id :checkins :date)]}
                     nil)))))


  (testing "multiple values for the same tag should return a vector with multiple params instead of a single param"
    (is (= {:field (map->FieldInstance
<<<<<<< HEAD
                    {:name      "DATE"
                     :parent_id nil
                     :table_id  (mt/id :checkins)
                     :base_type :type/Date})
=======
                    {:name         "DATE"
                     :parent_id    nil
                     :table_id     (data/id :checkins)
                     :base_type    :type/Date
                     :special_type nil})
>>>>>>> 7c54e32e
            :value [{:type  :date/range
                     :value "2015-01-01~2016-09-01"}
                    {:type  :date/single
                     :value "2015-07-01"}]}
           (into {} (#'values/value-for-tag
                     {:name "checkin_date", :display-name "Checkin Date", :type :dimension, :dimension [:field-id (mt/id :checkins :date)]}
                     [{:type :date/range, :target [:dimension [:template-tag "checkin_date"]], :value "2015-01-01~2016-09-01"}
                      {:type :date/single, :target [:dimension [:template-tag "checkin_date"]], :value "2015-07-01"}])))))

  (testing "Make sure defaults values get picked up for field filter clauses"
    (is (= {:field (map->FieldInstance
<<<<<<< HEAD
                    {:name "DATE", :parent_id nil, :table_id (mt/id :checkins), :base_type :type/Date})
=======
                    {:name         "DATE"
                     :parent_id    nil
                     :table_id     (data/id :checkins)
                     :base_type    :type/Date
                     :special_type nil})
>>>>>>> 7c54e32e
            :value {:type  :date/all-options
                    :value "past5days"}}
           (into {} (#'values/field-filter-value-for-tag
                     {:name         "checkin_date"
                      :display-name "Checkin Date"
                      :type         :dimension
                      :dimension    [:field-id (mt/id :checkins :date)]
                      :default      "past5days"
                      :widget-type  :date/all-options}
                     nil))))))

(deftest card-query-test
  (testing "Card query template tag gets card's native query"
    (let [test-query "SELECT 1"]
      (mt/with-temp Card [card {:dataset_query {:database (mt/id)
                                                :type     "native"
                                                :native   {:query test-query}}}]
        (is (= (i/->ReferencedCardQuery (:id card) test-query)
               (#'values/value-for-tag
                {:name         "card-template-tag-test"
                 :display-name "Card template tag test"
                 :type         :card
                 :card-id      (:id card)}
                []))))))

  (testing "Card query template tag generates native query for MBQL query"
    (mt/with-everything-store
      (driver/with-driver :h2
<<<<<<< HEAD
        (let [mbql-query   (mt/mbql-query venues
                             {:database (mt/id)
                              :filter [:< [:field-id $price] 3]})
=======
        (let [mbql-query   (data/mbql-query venues
                             {:database (data/id)
                              :filter   [:< [:field-id $price] 3]})
>>>>>>> 7c54e32e
              expected-sql (str "SELECT "
                                "\"PUBLIC\".\"VENUES\".\"ID\" AS \"ID\", "
                                "\"PUBLIC\".\"VENUES\".\"NAME\" AS \"NAME\", "
                                "\"PUBLIC\".\"VENUES\".\"CATEGORY_ID\" AS \"CATEGORY_ID\", "
                                "\"PUBLIC\".\"VENUES\".\"LATITUDE\" AS \"LATITUDE\", "
                                "\"PUBLIC\".\"VENUES\".\"LONGITUDE\" AS \"LONGITUDE\", "
                                "\"PUBLIC\".\"VENUES\".\"PRICE\" AS \"PRICE\" "
                                "FROM \"PUBLIC\".\"VENUES\" "
                                "WHERE \"PUBLIC\".\"VENUES\".\"PRICE\" < 3 "
                                "LIMIT 1048576")]
          (mt/with-temp Card [card {:dataset_query mbql-query}]
            (is (= (i/->ReferencedCardQuery (:id card) expected-sql)
                   (#'values/value-for-tag
                    {:name         "card-template-tag-test"
                     :display-name "Card template tag test"
                     :type         :card
                     :card-id      (:id card)}
                    []))))))))

  (testing "Card query template tag wraps error in tag details"
<<<<<<< HEAD
    (mt/with-temp Card [param-card {:dataset_query
                                    (mt/native-query
                                     {:query "SELECT {{x}}"
                                      :template-tags
                                      {"x"
                                       {:id "x-tag", :name "x", :display-name "Number x",
                                        :type :number, :required false}}})}]
      (let [param-card-id  (:id param-card)
            param-card-tag (str "#" param-card-id)]
        (mt/with-temp Card [card {:dataset_query
                                  (mt/native-query
                                   {:query         (str "SELECT * FROM {{#" param-card-id "}} AS y")
                                    :template-tags
                                    {param-card-tag
                                     {:id param-card-tag, :name param-card-tag, :display-name param-card-tag
                                      :type "card", :card-id param-card-id}}})}]
          (let [card-id  (:id card)
                tag      {:name "card-template-tag-test", :display-name "Card template tag test",
                          :type :card, :card-id card-id}
                exc-data (try
                          (#'values/value-for-tag tag [])
                          (catch ExceptionInfo e
                            (ex-data e)))]
            (is (true?     (:card-query-error? exc-data)))
            (is (= card-id (:card-id exc-data)))
            (is (= tag     (:tag exc-data)))))))))

(deftest snippet-test
  (testing "Snippet template tag gets snippet's content"
    (mt/with-temp NativeQuerySnippet [snippet {:database_id (mt/id)
                                               :name        "test_comment"
                                               :content     "-- Just a comment"
                                               :creator_id  1}]
      (is (= (i/->NativeQuerySnippet (:id snippet) (:content snippet))
             (#'values/value-for-tag
              {:name "snippet-template-tag-test", :display-name "Snippet template tag test",
               :type :snippet, :snippet-name (:name snippet), :database (mt/id)}
              [])))))

  (testing "fails for snippet with mismatched database ID"
    (mt/with-temp* [Database           [db]
                    NativeQuerySnippet [snippet {:database_id (:id db)
                                                 :name        "test_comment"
                                                 :content     "SELECT NULL;"
                                                 :creator_id  1}]]
      (is (thrown-with-msg? ExceptionInfo (re-pattern (str "^Snippet \"test_comment\" is associated with a different "
                                                           "database and may not be used here\\.$"))
            (#'values/value-for-tag
             {:name "snippet-template-tag-test", :display-name "Snippet template tag test",
              :database (mt/id), ; Not the same as `(:id db)` used for `snippet`
              :type :snippet, :snippet-name (:name snippet)}
             []))))))
=======
    (tt/with-temp Card [param-card {:dataset_query
                                    (data/native-query
                                      {:query "SELECT {{x}}"
                                       :template-tags
                                       {"x"
                                        {:id   "x-tag", :name     "x", :display-name "Number x",
                                         :type :number, :required false}}})}]
      (let [param-card-id  (:id param-card)
            param-card-tag (str "#" param-card-id)]
        (tt/with-temp Card [card {:dataset_query
                                  (data/native-query
                                    {:query (str "SELECT * FROM {{#" param-card-id "}} AS y")
                                     :template-tags
                                     {param-card-tag
                                      {:id   param-card-tag, :name    param-card-tag, :display-name param-card-tag
                                       :type "card",         :card-id param-card-id}}})}]
          (let [card-id  (:id card)
                tag      {:name "card-template-tag-test", :display-name "Card template tag test",
                          :type :card,                    :card-id      card-id}
                e        (try
                           (#'values/value-for-tag tag [])
                           (catch ExceptionInfo e
                             e))
                exc-data (some (fn [e]
                                 (when (:card-query-error? (ex-data e))
                                   (ex-data e)))
                               (take-while some? (iterate ex-cause e)))]
            (testing "should be a card Query error"
              (is (= true
                     (boolean (:card-query-error? exc-data)))))
            (testing "card-id"
              (is (= card-id
                     (:card-id exc-data))))
            (testing "tag"
              (is (= tag
                     (:tag exc-data))))))))))
>>>>>>> 7c54e32e
<|MERGE_RESOLUTION|>--- conflicted
+++ resolved
@@ -9,7 +9,9 @@
              [card :refer [Card]]
              [database :refer [Database]]
              [field :refer [map->FieldInstance]]
-             [native-query-snippet :refer [NativeQuerySnippet]]])
+             [native-query-snippet :refer [NativeQuerySnippet]]]
+            [metabase.test.data :as data]
+            [toucan.util.test :as tt])
   (:import clojure.lang.ExceptionInfo))
 
 (deftest variable-value-test
@@ -30,29 +32,6 @@
 
 (deftest field-filter-test
   (testing "specified"
-<<<<<<< HEAD
-    (is (= {:field (map->FieldInstance
-                    {:name      "DATE"
-                     :parent_id nil
-                     :table_id  (mt/id :checkins)
-                     :base_type :type/Date})
-            :value {:type  :date/range
-                    :value "2015-04-01~2015-05-01"}}
-           (into {} (#'values/value-for-tag
-                     {:name         "checkin_date"
-                      :display-name "Checkin Date"
-                      :type         :dimension
-                      :dimension    [:field-id (mt/id :checkins :date)]}
-                     [{:type :date/range, :target [:dimension [:template-tag "checkin_date"]], :value
-                       "2015-04-01~2015-05-01"}])))))
-
-  (testing "unspecified"
-    (is (= {:field (map->FieldInstance
-                    {:name      "DATE"
-                     :parent_id nil
-                     :table_id  (mt/id :checkins)
-                     :base_type :type/Date})
-=======
     (testing "date range for a normal :type/Temporal field"
       (is (= {:field (map->FieldInstance
                       {:name         "DATE"
@@ -99,7 +78,6 @@
                      :table_id     (data/id :checkins)
                      :base_type    :type/Date
                      :special_type nil})
->>>>>>> 7c54e32e
             :value i/no-value}
            (into {} (#'values/value-for-tag
                      {:name         "checkin_date"
@@ -110,18 +88,11 @@
 
   (testing "id requiring casting"
     (is (= {:field (map->FieldInstance
-<<<<<<< HEAD
-                    {:name      "ID"
-                     :parent_id nil
-                     :table_id  (mt/id :checkins)
-                     :base_type :type/BigInteger})
-=======
                     {:name         "ID"
                      :parent_id    nil
                      :table_id     (data/id :checkins)
                      :base_type    :type/BigInteger
                      :special_type :type/PK})
->>>>>>> 7c54e32e
             :value {:type  :id
                     :value 5}}
            (into {} (#'values/value-for-tag
@@ -131,29 +102,17 @@
   (testing "required but unspecified"
     (is (thrown? Exception
                  (into {} (#'values/value-for-tag
-<<<<<<< HEAD
-                           {:name "checkin_date", :display-name "Checkin Date", :type "dimension", :required true,
-                            :dimension ["field-id" (mt/id :checkins :date)]}
-=======
                            {:name      "checkin_date", :display-name "Checkin Date", :type "dimension", :required true,
                             :dimension ["field-id" (data/id :checkins :date)]}
->>>>>>> 7c54e32e
                            nil)))))
 
   (testing "required and default specified"
     (is (= {:field (map->FieldInstance
-<<<<<<< HEAD
-                    {:name      "DATE"
-                     :parent_id nil
-                     :table_id  (mt/id :checkins)
-                     :base_type :type/Date})
-=======
-                    {:name         "DATE"
-                     :parent_id    nil
-                     :table_id     (data/id :checkins)
-                     :base_type    :type/Date
-                     :special_type nil})
->>>>>>> 7c54e32e
+                    {:name         "DATE"
+                     :parent_id    nil
+                     :table_id     (data/id :checkins)
+                     :base_type    :type/Date
+                     :special_type nil})
             :value {:type  :dimension
                     :value "2015-04-01~2015-05-01"}}
            (into {} (#'values/value-for-tag
@@ -168,18 +127,11 @@
 
   (testing "multiple values for the same tag should return a vector with multiple params instead of a single param"
     (is (= {:field (map->FieldInstance
-<<<<<<< HEAD
-                    {:name      "DATE"
-                     :parent_id nil
-                     :table_id  (mt/id :checkins)
-                     :base_type :type/Date})
-=======
-                    {:name         "DATE"
-                     :parent_id    nil
-                     :table_id     (data/id :checkins)
-                     :base_type    :type/Date
-                     :special_type nil})
->>>>>>> 7c54e32e
+                    {:name         "DATE"
+                     :parent_id    nil
+                     :table_id     (data/id :checkins)
+                     :base_type    :type/Date
+                     :special_type nil})
             :value [{:type  :date/range
                      :value "2015-01-01~2016-09-01"}
                     {:type  :date/single
@@ -191,15 +143,11 @@
 
   (testing "Make sure defaults values get picked up for field filter clauses"
     (is (= {:field (map->FieldInstance
-<<<<<<< HEAD
-                    {:name "DATE", :parent_id nil, :table_id (mt/id :checkins), :base_type :type/Date})
-=======
-                    {:name         "DATE"
-                     :parent_id    nil
-                     :table_id     (data/id :checkins)
-                     :base_type    :type/Date
-                     :special_type nil})
->>>>>>> 7c54e32e
+                    {:name         "DATE"
+                     :parent_id    nil
+                     :table_id     (data/id :checkins)
+                     :base_type    :type/Date
+                     :special_type nil})
             :value {:type  :date/all-options
                     :value "past5days"}}
            (into {} (#'values/field-filter-value-for-tag
@@ -228,15 +176,9 @@
   (testing "Card query template tag generates native query for MBQL query"
     (mt/with-everything-store
       (driver/with-driver :h2
-<<<<<<< HEAD
-        (let [mbql-query   (mt/mbql-query venues
-                             {:database (mt/id)
-                              :filter [:< [:field-id $price] 3]})
-=======
         (let [mbql-query   (data/mbql-query venues
                              {:database (data/id)
                               :filter   [:< [:field-id $price] 3]})
->>>>>>> 7c54e32e
               expected-sql (str "SELECT "
                                 "\"PUBLIC\".\"VENUES\".\"ID\" AS \"ID\", "
                                 "\"PUBLIC\".\"VENUES\".\"NAME\" AS \"NAME\", "
@@ -257,60 +199,6 @@
                     []))))))))
 
   (testing "Card query template tag wraps error in tag details"
-<<<<<<< HEAD
-    (mt/with-temp Card [param-card {:dataset_query
-                                    (mt/native-query
-                                     {:query "SELECT {{x}}"
-                                      :template-tags
-                                      {"x"
-                                       {:id "x-tag", :name "x", :display-name "Number x",
-                                        :type :number, :required false}}})}]
-      (let [param-card-id  (:id param-card)
-            param-card-tag (str "#" param-card-id)]
-        (mt/with-temp Card [card {:dataset_query
-                                  (mt/native-query
-                                   {:query         (str "SELECT * FROM {{#" param-card-id "}} AS y")
-                                    :template-tags
-                                    {param-card-tag
-                                     {:id param-card-tag, :name param-card-tag, :display-name param-card-tag
-                                      :type "card", :card-id param-card-id}}})}]
-          (let [card-id  (:id card)
-                tag      {:name "card-template-tag-test", :display-name "Card template tag test",
-                          :type :card, :card-id card-id}
-                exc-data (try
-                          (#'values/value-for-tag tag [])
-                          (catch ExceptionInfo e
-                            (ex-data e)))]
-            (is (true?     (:card-query-error? exc-data)))
-            (is (= card-id (:card-id exc-data)))
-            (is (= tag     (:tag exc-data)))))))))
-
-(deftest snippet-test
-  (testing "Snippet template tag gets snippet's content"
-    (mt/with-temp NativeQuerySnippet [snippet {:database_id (mt/id)
-                                               :name        "test_comment"
-                                               :content     "-- Just a comment"
-                                               :creator_id  1}]
-      (is (= (i/->NativeQuerySnippet (:id snippet) (:content snippet))
-             (#'values/value-for-tag
-              {:name "snippet-template-tag-test", :display-name "Snippet template tag test",
-               :type :snippet, :snippet-name (:name snippet), :database (mt/id)}
-              [])))))
-
-  (testing "fails for snippet with mismatched database ID"
-    (mt/with-temp* [Database           [db]
-                    NativeQuerySnippet [snippet {:database_id (:id db)
-                                                 :name        "test_comment"
-                                                 :content     "SELECT NULL;"
-                                                 :creator_id  1}]]
-      (is (thrown-with-msg? ExceptionInfo (re-pattern (str "^Snippet \"test_comment\" is associated with a different "
-                                                           "database and may not be used here\\.$"))
-            (#'values/value-for-tag
-             {:name "snippet-template-tag-test", :display-name "Snippet template tag test",
-              :database (mt/id), ; Not the same as `(:id db)` used for `snippet`
-              :type :snippet, :snippet-name (:name snippet)}
-             []))))))
-=======
     (tt/with-temp Card [param-card {:dataset_query
                                     (data/native-query
                                       {:query "SELECT {{x}}"
@@ -346,5 +234,4 @@
                      (:card-id exc-data))))
             (testing "tag"
               (is (= tag
-                     (:tag exc-data))))))))))
->>>>>>> 7c54e32e
+                     (:tag exc-data))))))))))