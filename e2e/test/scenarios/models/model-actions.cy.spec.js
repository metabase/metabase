--- conflicted
+++ resolved
@@ -245,20 +245,12 @@
       cy.get("@queryActionPublicUrl").then(url => {
         cy.visit(url);
         cy.findByLabelText(TEST_PARAMETER.name).type("1");
-<<<<<<< HEAD
-        cy.findByRole("button", { name: "Run" }).click();
-=======
         cy.button(SAMPLE_QUERY_ACTION.name).click();
->>>>>>> 118cfa2a
         cy.findByText(`${SAMPLE_QUERY_ACTION.name} ran successfully`).should(
           "be.visible",
         );
         cy.findByRole("form").should("not.exist");
-<<<<<<< HEAD
-        cy.findByRole("button", { name: "Run" }).should("not.exist");
-=======
         cy.button(SAMPLE_QUERY_ACTION.name).should("not.exist");
->>>>>>> 118cfa2a
       });
 
       cy.get("@implicitActionPublicUrl").then(url => {
@@ -268,20 +260,12 @@
         cy.findByLabelText("Id").type("1");
         cy.findByLabelText(/quantity/i).type("2");
 
-<<<<<<< HEAD
-        cy.findByRole("button", { name: "Run" }).click();
-=======
         cy.button(IMPLICIT_ACTION_NAME).click();
->>>>>>> 118cfa2a
         cy.findByText(`${IMPLICIT_ACTION_NAME} ran successfully`).should(
           "be.visible",
         );
         cy.findByRole("form").should("not.exist");
-<<<<<<< HEAD
-        cy.findByRole("button", { name: "Run" }).should("not.exist");
-=======
         cy.button(IMPLICIT_ACTION_NAME).should("not.exist");
->>>>>>> 118cfa2a
       });
 
       cy.signInAsAdmin();
@@ -296,22 +280,14 @@
       cy.get("@queryActionPublicUrl").then(url => {
         cy.visit(url);
         cy.findByRole("form").should("not.exist");
-<<<<<<< HEAD
-        cy.findByRole("button", { name: "Run" }).should("not.exist");
-=======
         cy.button(SAMPLE_QUERY_ACTION.name).should("not.exist");
->>>>>>> 118cfa2a
         cy.findByText("Not found").should("be.visible");
       });
 
       cy.get("@implicitActionPublicUrl").then(url => {
         cy.visit(url);
         cy.findByRole("form").should("not.exist");
-<<<<<<< HEAD
-        cy.findByRole("button", { name: "Run" }).should("not.exist");
-=======
         cy.button(IMPLICIT_ACTION_NAME).should("not.exist");
->>>>>>> 118cfa2a
         cy.findByText("Not found").should("be.visible");
       });
     });
