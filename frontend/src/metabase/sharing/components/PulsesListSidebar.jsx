--- conflicted
+++ resolved
@@ -99,11 +99,7 @@
             >
               <div
                 className={cx(CS.px3, CS.py2, CS.hoverParent, CS.hoverInherit, {
-<<<<<<< HEAD
                   [CS.textWhiteHover]: canEdit,
-=======
-                  "text-white-hover": canEdit,
->>>>>>> 6a8f24cc
                 })}
               >
                 <div
@@ -267,11 +263,7 @@
             <span
               className={cx(
                 CS.ml1,
-<<<<<<< HEAD
                 CS.textMedium,
-=======
-                "text-medium",
->>>>>>> 6a8f24cc
                 CS.hoverChild,
                 CS.hoverInherit,
               )}
