(ns metabase.models.timeline-test
  "Tests for the Timeline model."
  (:require
   [clojure.test :refer :all]
   [metabase.models.timeline :as timeline]
   [metabase.models.timeline-event :as timeline-event]
   [metabase.test :as mt]
   [metabase.util :as u]
   [toucan2.core :as t2]))

(deftest timelines-for-collection-test
<<<<<<< HEAD
  (mt/with-temp [Collection collection {:name "Rasta's Collection"}]
=======
  (t2.with-temp/with-temp [:model/Collection collection {:name "Rasta's Collection"}]
>>>>>>> 8d23fd74
    (let [coll-id  (u/the-id collection)
          event-names (fn [timelines]
                        (into #{} (comp (mapcat :events) (map :name)) timelines))]
      (mt/with-temp [:model/Timeline tl-a {:name "tl-a" :collection_id coll-id}
                     :model/Timeline tl-b {:name "tl-b" :collection_id coll-id}
                     :model/TimelineEvent _ {:timeline_id (u/the-id tl-a) :name "e-a"}
                     :model/TimelineEvent _ {:timeline_id (u/the-id tl-a) :name "e-b" :archived true}
                     :model/TimelineEvent _ {:timeline_id (u/the-id tl-b) :name "e-c"}
                     :model/TimelineEvent _ {:timeline_id (u/the-id tl-b) :name "e-d" :archived true}]
        (testing "Fetching timelines"
          (testing "don't include events by default"
            (is (= #{}
                   (->> (timeline/timelines-for-collection (u/the-id collection) {})
                        event-names))))
          (testing "include only unarchived events by default"
            (is (= #{"e-a" "e-c"}
                   (->> (timeline/timelines-for-collection (u/the-id collection)
                                                           {:timeline/events? true})
                        event-names))))
          (testing "can load all events if specify `:events/all?`"
            (is (= #{"e-a" "e-b" "e-c" "e-d"}
                   (->> (timeline/timelines-for-collection (u/the-id collection)
                                                           {:timeline/events? true
                                                            :events/all?      true})
                        event-names)))))))))

(deftest balloon-icon-migration-test
  (testing "timelines with icon=balloons should use the default icon instead when selected"
    (mt/with-temp [:model/Timeline a {:icon "balloons"}
                   :model/Timeline b {:icon "cake"}]
      (is (= timeline-event/default-icon
             (t2/select-one-fn :icon :model/Timeline (u/the-id a))))
      (is (= "cake"
             (t2/select-one-fn :icon :model/Timeline (u/the-id b)))))))

(deftest hydrate-timeline-test
  (mt/with-temp [:model/Timeline      tl  {:name "tl-a"}
                 :model/TimelineEvent tle {:timeline_id (:id tl) :name "e-a"}]
    (is (= tl (:timeline (t2/hydrate tle :timeline))))))<|MERGE_RESOLUTION|>--- conflicted
+++ resolved
@@ -6,14 +6,11 @@
    [metabase.models.timeline-event :as timeline-event]
    [metabase.test :as mt]
    [metabase.util :as u]
-   [toucan2.core :as t2]))
+   [toucan2.core :as t2]
+   [toucan2.tools.with-temp :as t2.with-temp]))
 
 (deftest timelines-for-collection-test
-<<<<<<< HEAD
-  (mt/with-temp [Collection collection {:name "Rasta's Collection"}]
-=======
   (t2.with-temp/with-temp [:model/Collection collection {:name "Rasta's Collection"}]
->>>>>>> 8d23fd74
     (let [coll-id  (u/the-id collection)
           event-names (fn [timelines]
                         (into #{} (comp (mapcat :events) (map :name)) timelines))]
