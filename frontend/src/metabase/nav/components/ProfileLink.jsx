--- conflicted
+++ resolved
@@ -30,11 +30,8 @@
   static propTypes = {
     user: PropTypes.object.isRequired,
     handleCloseNavbar: PropTypes.func.isRequired,
-<<<<<<< HEAD
     adminItems: PropTypes.array,
-=======
     handleLogout: PropTypes.func.isRequired,
->>>>>>> 20a85afd
   };
 
   openModal = modalName => {
