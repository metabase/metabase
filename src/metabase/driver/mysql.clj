(ns metabase.driver.mysql
  "MySQL driver. Builds off of the SQL-JDBC driver."
  (:require
   [clojure.java.io :as jio]
   [clojure.java.jdbc :as jdbc]
   [clojure.set :as set]
   [clojure.string :as str]
   [clojure.walk :as walk]
   [honey.sql :as sql]
   [java-time.api :as t]
   [medley.core :as m]
   [metabase.config :as config]
   [metabase.db.spec :as mdb.spec]
   [metabase.driver :as driver]
   [metabase.driver.common :as driver.common]
   [metabase.driver.mysql.actions :as mysql.actions]
   [metabase.driver.mysql.ddl :as mysql.ddl]
   [metabase.driver.sql-jdbc.common :as sql-jdbc.common]
   [metabase.driver.sql-jdbc.connection :as sql-jdbc.conn]
   [metabase.driver.sql-jdbc.execute :as sql-jdbc.execute]
   [metabase.driver.sql-jdbc.sync :as sql-jdbc.sync]
   [metabase.driver.sql.query-processor :as sql.qp]
   [metabase.driver.sql.query-processor.util :as sql.qp.u]
   [metabase.driver.sql.util :as sql.u]
   [metabase.driver.sql.util.unprepare :as unprepare]
   [metabase.lib.field :as lib.field]
   [metabase.lib.metadata :as lib.metadata]
   [metabase.query-processor.store :as qp.store]
   [metabase.query-processor.timezone :as qp.timezone]
   [metabase.query-processor.util.add-alias-info :as add]
   [metabase.upload :as upload]
   [metabase.util :as u]
   [metabase.util.honey-sql-2 :as h2x]
   [metabase.util.i18n :refer [deferred-tru trs]]
   [metabase.util.log :as log])
  (:import
   (java.io File)
   (java.sql DatabaseMetaData ResultSet ResultSetMetaData Types)
   (java.time LocalDateTime OffsetDateTime OffsetTime ZonedDateTime ZoneOffset)
   (java.time.format DateTimeFormatter)))

(set! *warn-on-reflection* true)

(comment
  ;; method impls live in these namespaces.
  mysql.actions/keep-me
  mysql.ddl/keep-me)

(driver/register! :mysql, :parent :sql-jdbc)

(def ^:private ^:const min-supported-mysql-version 5.7)
(def ^:private ^:const min-supported-mariadb-version 10.2)

(defmethod driver/display-name :mysql [_] "MySQL")

(doseq [[feature supported?] {:persist-models                         true
                              :convert-timezone                       true
                              :datetime-diff                          true
                              :now                                    true
                              :regex                                  false
                              :percentile-aggregations                false
                              :full-join                              false
                              :uploads                                true
                              :schemas                                false
                              ;; MySQL LIKE clauses are case-sensitive or not based on whether the collation of the server and the columns
                              ;; themselves. Since this isn't something we can really change in the query itself don't present the option to the
                              ;; users in the UI
                              :case-sensitivity-string-filter-options false
                              :index-info                             true}]
  (defmethod driver/database-supports? [:mysql feature] [_driver _feature _db] supported?))

;; This is a bit of a lie since the JSON type was introduced for MySQL since 5.7.8.
;; And MariaDB doesn't have the JSON type at all, though `JSON` was introduced as an alias for LONGTEXT in 10.2.7.
;; But since JSON unfolding will only apply columns with JSON types, this won't cause any problems during sync.
(defmethod driver/database-supports? [:mysql :nested-field-columns] [_driver _feat db]
  (driver.common/json-unfolding-default db))

(doseq [feature [:actions :actions/custom]]
  (defmethod driver/database-supports? [:mysql feature]
    [driver _feat _db]
    ;; Only supported for MySQL right now. Revise when a child driver is added.
    (= driver :mysql)))

(defn mariadb?
  "Returns true if the database is MariaDB. Assumes the database has been synced so `:dbms_version` is present."
  [database]
  (-> database :dbms_version :flavor (= "MariaDB")))

(defmethod driver/database-supports? [:mysql :table-privileges]
  [driver _feat db]
  (and (= driver :mysql) (not (mariadb? db))))

;;; +----------------------------------------------------------------------------------------------------------------+
;;; |                                             metabase.driver impls                                              |
;;; +----------------------------------------------------------------------------------------------------------------+

(defn- db-version [^DatabaseMetaData metadata]
  (Double/parseDouble
   (format "%d.%d" (.getDatabaseMajorVersion metadata) (.getDatabaseMinorVersion metadata))))

(defn- unsupported-version? [^DatabaseMetaData metadata]
  (let [mariadb? (= (.getDatabaseProductName metadata) "MariaDB")]
    (< (db-version metadata)
       (if mariadb?
         min-supported-mariadb-version
         min-supported-mysql-version))))

(defn- warn-on-unsupported-versions [driver details]
  (sql-jdbc.conn/with-connection-spec-for-testing-connection [jdbc-spec [driver details]]
    (sql-jdbc.execute/do-with-connection-with-options
     driver
     jdbc-spec
     nil
     (fn [^java.sql.Connection conn]
       (when (unsupported-version? (.getMetaData conn))
         (log/warn
          (u/format-color 'red
                          (str
                           "\n\n********************************************************************************\n"
                           (trs "WARNING: Metabase only officially supports MySQL {0}/MariaDB {1} and above."
                                min-supported-mysql-version
                                min-supported-mariadb-version)
                           "\n"
                           (trs "All Metabase features may not work properly when using an unsupported version.")
                           "\n********************************************************************************\n"))))))))

(defmethod driver/can-connect? :mysql
  [driver details]
  ;; delegate to parent method to check whether we can connect; if so, check if it's an unsupported version and issue
  ;; a warning if it is
  (when ((get-method driver/can-connect? :sql-jdbc) driver details)
    (warn-on-unsupported-versions driver details)
    true))

(def default-ssl-cert-details
  "Server SSL certificate chain, in PEM format."
  {:name         "ssl-cert"
   :display-name (deferred-tru "Server SSL certificate chain")
   :placeholder  ""
   :visible-if   {"ssl" true}})

(defmethod driver/connection-properties :mysql
  [_]
  (->>
   [driver.common/default-host-details
    (assoc driver.common/default-port-details :placeholder 3306)
    driver.common/default-dbname-details
    driver.common/default-user-details
    driver.common/default-password-details
    driver.common/cloud-ip-address-info
    driver.common/default-ssl-details
    default-ssl-cert-details
    driver.common/ssh-tunnel-preferences
    driver.common/advanced-options-start
    driver.common/json-unfolding
    (assoc driver.common/additional-options
           :placeholder  "tinyInt1isBit=false")
    driver.common/default-advanced-options]
   (map u/one-or-many)
   (apply concat)))

(defmethod sql.qp/add-interval-honeysql-form :mysql
  [driver hsql-form amount unit]
  ;; MySQL doesn't support `:millisecond` as an option, but does support fractional seconds
  (if (= unit :millisecond)
    (recur driver hsql-form (/ amount 1000.0) :second)
    [:date_add hsql-form [:raw (format "INTERVAL %s %s" amount (name unit))]]))

;; now() returns current timestamp in seconds resolution; now(6) returns it in nanosecond resolution
(defmethod sql.qp/current-datetime-honeysql-form :mysql
  [_]
  (h2x/with-database-type-info [:now [:inline 6]] "timestamp"))

(defmethod driver/humanize-connection-error-message :mysql
  [_ message]
  (condp re-matches message
    #"^Communications link failure\s+The last packet sent successfully to the server was 0 milliseconds ago. The driver has not received any packets from the server.$"
    :cannot-connect-check-host-and-port

    #"^Unknown database .*$"
    :database-name-incorrect

    #"Access denied for user.*$"
    :username-or-password-incorrect

    #"Must specify port after ':' in connection string"
    :invalid-hostname

    ;; else
    message))

#_{:clj-kondo/ignore [:deprecated-var]}
(defmethod sql-jdbc.sync/db-default-timezone :mysql
  [_ spec]
  (let [sql                                    (str "SELECT @@GLOBAL.time_zone AS global_tz,"
                                                    " @@system_time_zone AS system_tz,"
                                                    " time_format("
                                                    "   timediff("
                                                    "      now(), convert_tz(now(), @@GLOBAL.time_zone, '+00:00')"
                                                    "   ),"
                                                    "   '%H:%i'"
                                                    " ) AS 'offset';")
        [{:keys [global_tz system_tz offset]}] (jdbc/query spec sql)
        the-valid-id                           (fn [zone-id]
                                                 (when zone-id
                                                   (try
                                                     (.getId (t/zone-id zone-id))
                                                     (catch Throwable _))))]
    (or
     ;; if global timezone ID is 'SYSTEM', then try to use the system timezone ID
     (when (= global_tz "SYSTEM")
       (the-valid-id system_tz))
     ;; otherwise try to use the global ID
     (the-valid-id global_tz)
     ;; failing that, calculate the offset between now in the global timezone and now in UTC. Non-negative offsets
     ;; don't come back with `+` so add that if needed
     (if (str/starts-with? offset "-")
       offset
       (str \+ offset)))))

(defmethod driver/db-start-of-week :mysql
  [_]
  :sunday)

;;; +----------------------------------------------------------------------------------------------------------------+
;;; |                                           metabase.driver.sql impls                                            |
;;; +----------------------------------------------------------------------------------------------------------------+

(defmethod sql.qp/unix-timestamp->honeysql [:mysql :seconds] [_ _ expr]
  [:from_unixtime expr])

(defmethod sql.qp/cast-temporal-string [:mysql :Coercion/ISO8601->DateTime]
  [_driver _coercion-strategy expr]
  (h2x/->datetime expr))

(defmethod sql.qp/cast-temporal-string [:mysql :Coercion/YYYYMMDDHHMMSSString->Temporal]
  [_driver _coercion-strategy expr]
  [:convert expr [:raw "DATETIME"]])

(defmethod sql.qp/cast-temporal-byte [:mysql :Coercion/YYYYMMDDHHMMSSBytes->Temporal]
  [driver _coercion-strategy expr]
  (sql.qp/cast-temporal-string driver :Coercion/YYYYMMDDHHMMSSString->Temporal expr))

(defn- date-format [format-str expr]
  [:date_format expr (h2x/literal format-str)])

(defn- str-to-date
  "From the dox:

  > STR_TO_DATE() returns a DATETIME value if the format string contains both date and time parts, or a DATE or TIME
  > value if the string contains only date or time parts.

  See https://dev.mysql.com/doc/refman/8.0/en/date-and-time-functions.html#function_date-format for a list of format
  specifiers."
  [format-str expr]
  (let [contains-date-parts? (some #(str/includes? format-str %)
                                   ["%a" "%b" "%c" "%D" "%d" "%e" "%j" "%M" "%m" "%U"
                                    "%u" "%V" "%v" "%W" "%w" "%X" "%x" "%Y" "%y"])
        contains-time-parts? (some #(str/includes? format-str %)
                                   ["%f" "%H" "%h" "%I" "%i" "%k" "%l" "%p" "%r" "%S" "%s" "%T"])
        database-type        (cond
                               (and contains-date-parts? (not contains-time-parts?)) "date"
                               (and contains-time-parts? (not contains-date-parts?)) "time"
                               :else                                                 "datetime")]
    (-> [:str_to_date expr (h2x/literal format-str)]
        (h2x/with-database-type-info database-type))))

(defmethod sql.qp/->float :mysql
  [_ value]
  ;; no-op as MySQL doesn't support cast to float
  value)

(defmethod sql.qp/->integer :mysql
  [_ value]
  (h2x/maybe-cast :signed value))

(defmethod sql.qp/->honeysql [:mysql :regex-match-first]
  [driver [_ arg pattern]]
  [:regexp_substr (sql.qp/->honeysql driver arg) (sql.qp/->honeysql driver pattern)])

(defmethod sql.qp/->honeysql [:mysql :length]
  [driver [_ arg]]
  [:char_length (sql.qp/->honeysql driver arg)])

(def ^:private database-type->mysql-cast-type-name
  "MySQL supports the ordinary SQL standard database type names for actual type stuff but not for coercions, sometimes.
  If it doesn't support the ordinary SQL standard type, then we coerce it to a different type that MySQL does support here"
  {"integer"          "signed"
   "text"             "char"
   "double precision" "double"
   "bigint"           "unsigned"})

(defmethod sql.qp/json-query :mysql
  [_driver unwrapped-identifier stored-field]
  {:pre [(h2x/identifier? unwrapped-identifier)]}
  (letfn [(handle-name [x] (str "\"" (if (number? x) (str x) (name x)) "\""))]
    (let [field-type            (:database-type stored-field)
          field-type            (get database-type->mysql-cast-type-name field-type field-type)
          nfc-path              (:nfc-path stored-field)
          parent-identifier     (sql.qp.u/nfc-field->parent-identifier unwrapped-identifier stored-field)
          jsonpath-query        (format "$.%s" (str/join "." (map handle-name (rest nfc-path))))
          json-extract+jsonpath [:json_extract parent-identifier jsonpath-query]]
      (case (u/lower-case-en field-type)
        ;; If we see JSON datetimes we expect them to be in ISO8601. However, MySQL expects them as something different.
        ;; We explicitly tell MySQL to go and accept ISO8601, because that is JSON datetimes, although there is no real standard for JSON, ISO8601 is the de facto standard.
        "timestamp" [:convert
                     [:str_to_date json-extract+jsonpath "\"%Y-%m-%dT%T.%fZ\""]
                     [:raw "DATETIME"]]

        "boolean" json-extract+jsonpath

        ;; in older versions of MySQL you can't do `convert(<string>, double)` or `cast(<string> AS double)` which is
        ;; equivalent; instead you can do `<string> + 0.0` =(
        ("float" "double") [:+ json-extract+jsonpath [:inline 0.0]]

        [:convert json-extract+jsonpath [:raw (u/upper-case-en field-type)]]))))

(defmethod sql.qp/->honeysql [:mysql :field]
  [driver [_ id-or-name opts :as mbql-clause]]
  (let [stored-field  (when (integer? id-or-name)
                        (lib.metadata/field (qp.store/metadata-provider) id-or-name))
        parent-method (get-method sql.qp/->honeysql [:sql :field])
        honeysql-expr (parent-method driver mbql-clause)]
    (cond
      (not (lib.field/json-field? stored-field))
      honeysql-expr

      (::sql.qp/forced-alias opts)
      (keyword (::add/source-alias opts))

      :else
      (walk/postwalk #(if (h2x/identifier? %)
                        (sql.qp/json-query :mysql % stored-field)
                        %)
                     honeysql-expr))))

;; Since MySQL doesn't have date_trunc() we fake it by formatting a date to an appropriate string and then converting
;; back to a date. See http://dev.mysql.com/doc/refman/5.6/en/date-and-time-functions.html#function_date-format for an
;; explanation of format specifiers
;; this will generate a SQL statement casting the TIME to a DATETIME so date_format doesn't fail:
;; date_format(CAST(mytime AS DATETIME), '%Y-%m-%d %H') AS mytime
(defn- trunc-with-format [format-str expr]
  (str-to-date format-str (date-format format-str (h2x/->datetime expr))))

(defn- ->date [expr]
  (if (h2x/is-of-type? expr "date")
    expr
    (-> [:date expr]
        (h2x/with-database-type-info "date"))))

(defn make-date
  "Create and return a date based on  a year and a number of days value."
  [year-expr number-of-days]
  (-> [:makedate year-expr (sql.qp/inline-num number-of-days)]
      (h2x/with-database-type-info "date")))

(defmethod sql.qp/date [:mysql :minute]
  [_driver _unit expr]
  (let [format-str (if (= (h2x/database-type expr) "time")
                     "%H:%i"
                     "%Y-%m-%d %H:%i")]
    (trunc-with-format format-str expr)))

(defmethod sql.qp/date [:mysql :hour]
  [_driver _unit expr]
  (let [format-str (if (= (h2x/database-type expr) "time")
                     "%H"
                     "%Y-%m-%d %H")]
    (trunc-with-format format-str expr)))

(defmethod sql.qp/date [:mysql :default]         [_ _ expr] expr)
(defmethod sql.qp/date [:mysql :minute-of-hour]  [_ _ expr] (h2x/minute expr))
(defmethod sql.qp/date [:mysql :hour-of-day]     [_ _ expr] (h2x/hour expr))
(defmethod sql.qp/date [:mysql :day]             [_ _ expr] (->date expr))
(defmethod sql.qp/date [:mysql :day-of-month]    [_ _ expr] [:dayofmonth expr])
(defmethod sql.qp/date [:mysql :day-of-year]     [_ _ expr] [:dayofyear expr])
(defmethod sql.qp/date [:mysql :month-of-year]   [_ _ expr] (h2x/month expr))
(defmethod sql.qp/date [:mysql :quarter-of-year] [_ _ expr] (h2x/quarter expr))
(defmethod sql.qp/date [:mysql :year]            [_ _ expr] (make-date (h2x/year expr) 1))

(defmethod sql.qp/date [:mysql :day-of-week]
  [driver _unit expr]
  (sql.qp/adjust-day-of-week driver [:dayofweek expr]))

;; To convert a YEARWEEK (e.g. 201530) back to a date you need tell MySQL which day of the week to use,
;; because otherwise as far as MySQL is concerned you could be talking about any of the days in that week
(defmethod sql.qp/date [:mysql :week] [_ _ expr]
  (let [extract-week-fn (fn [expr]
                          (str-to-date "%X%V %W"
                                       (h2x/concat [:yearweek expr]
                                                   (h2x/literal " Sunday"))))]
    (sql.qp/adjust-start-of-week :mysql extract-week-fn expr)))

(defmethod sql.qp/date [:mysql :week-of-year-iso] [_ _ expr] (h2x/week expr 3))

(defmethod sql.qp/date [:mysql :month] [_ _ expr]
  (str-to-date "%Y-%m-%d"
               (h2x/concat (date-format "%Y-%m" expr)
                           (h2x/literal "-01"))))

;; Truncating to a quarter is trickier since there aren't any format strings.
;; See the explanation in the H2 driver, which does the same thing but with slightly different syntax.
(defmethod sql.qp/date [:mysql :quarter] [_ _ expr]
  (str-to-date "%Y-%m-%d"
               (h2x/concat (h2x/year expr)
                          (h2x/literal "-")
                          (h2x/- (h2x/* (h2x/quarter expr)
                                      3)
                                2)
                          (h2x/literal "-01"))))

(defmethod sql.qp/->honeysql [:mysql :convert-timezone]
  [driver [_ arg target-timezone source-timezone]]
  (let [expr       (sql.qp/->honeysql driver arg)
        timestamp? (h2x/is-of-type? expr "timestamp")]
    (sql.u/validate-convert-timezone-args timestamp? target-timezone source-timezone)
    (h2x/with-database-type-info
     [:convert_tz expr (or source-timezone (qp.timezone/results-timezone-id)) target-timezone]
     "datetime")))

(defn- timestampdiff-dates [unit x y]
  [:timestampdiff [:raw (name unit)] (h2x/->date x) (h2x/->date y)])

(defn- timestampdiff [unit x y]
  [:timestampdiff [:raw (name unit)] x y])

(defmethod sql.qp/datetime-diff [:mysql :year]    [_driver _unit x y] (timestampdiff-dates :year x y))
(defmethod sql.qp/datetime-diff [:mysql :quarter] [_driver _unit x y] (timestampdiff-dates :quarter x y))
(defmethod sql.qp/datetime-diff [:mysql :month]   [_driver _unit x y] (timestampdiff-dates :month x y))
(defmethod sql.qp/datetime-diff [:mysql :week]    [_driver _unit x y] (timestampdiff-dates :week x y))
(defmethod sql.qp/datetime-diff [:mysql :day]     [_driver _unit x y] [:datediff y x])
(defmethod sql.qp/datetime-diff [:mysql :hour]    [_driver _unit x y] (timestampdiff :hour x y))
(defmethod sql.qp/datetime-diff [:mysql :minute]  [_driver _unit x y] (timestampdiff :minute x y))
(defmethod sql.qp/datetime-diff [:mysql :second]  [_driver _unit x y] (timestampdiff :second x y))

;;; +----------------------------------------------------------------------------------------------------------------+
;;; |                                         metabase.driver.sql-jdbc impls                                         |
;;; +----------------------------------------------------------------------------------------------------------------+

(defmethod sql-jdbc.sync/database-type->base-type :mysql
  [_ database-type]
  ({:BIGINT     :type/BigInteger
    :BINARY     :type/*
    :BIT        :type/Boolean
    :BLOB       :type/*
    :CHAR       :type/Text
    :DATE       :type/Date
    :DATETIME   :type/DateTime
    :DECIMAL    :type/Decimal
    :DOUBLE     :type/Float
    :ENUM       :type/*
    :FLOAT      :type/Float
    :INT        :type/Integer
    :INTEGER    :type/Integer
    :LONGBLOB   :type/*
    :LONGTEXT   :type/Text
    :MEDIUMBLOB :type/*
    :MEDIUMINT  :type/Integer
    :MEDIUMTEXT :type/Text
    :NUMERIC    :type/Decimal
    :REAL       :type/Float
    :SET        :type/*
    :SMALLINT   :type/Integer
    :TEXT       :type/Text
    :TIME       :type/Time
    :TIMESTAMP  :type/DateTimeWithLocalTZ ; stored as UTC in the database
    :TINYBLOB   :type/*
    :TINYINT    :type/Integer
    :TINYTEXT   :type/Text
    :VARBINARY  :type/*
    :VARCHAR    :type/Text
    :YEAR       :type/Integer
    :JSON       :type/JSON}
   ;; strip off " UNSIGNED" from end if present
   (keyword (str/replace (name database-type) #"\sUNSIGNED$" ""))))

(defmethod sql-jdbc.sync/column->semantic-type :mysql
  [_ database-type _]
  ;; More types to be added when we start caring about them
  (case database-type
    "JSON"  :type/SerializedJSON
    nil))

(def ^:private default-connection-args
  "Map of args for the MySQL/MariaDB JDBC connection string."
  { ;; 0000-00-00 dates are valid in MySQL; convert these to `null` when they come back because they're illegal in Java
   :zeroDateTimeBehavior "convertToNull"
   ;; Force UTF-8 encoding of results
   :useUnicode           true
   :characterEncoding    "UTF8"
   :characterSetResults  "UTF8"
   ;; GZIP compress packets sent between Metabase server and MySQL/MariaDB database
   :useCompression       true})

(defn- maybe-add-program-name-option [jdbc-spec additional-options-map]
  ;; connectionAttributes (if multiple) are separated by commas, so values that contain spaces are OK, so long as they
  ;; don't contain a comma; our mb-version-and-process-identifier shouldn't contain one, but just to be on the safe side
  (let [set-prog-nm-fn (fn []
                         (let [prog-name (str/replace config/mb-version-and-process-identifier "," "_")]
                           (assoc jdbc-spec :connectionAttributes (str "program_name:" prog-name))))]
    (if-let [conn-attrs (get additional-options-map "connectionAttributes")]
      (if (str/includes? conn-attrs "program_name")
        jdbc-spec ; additional-options already includes the program_name; don't set it here
        (set-prog-nm-fn))
      (set-prog-nm-fn)))) ; additional-options did not contain connectionAttributes at all; set it

(defmethod sql-jdbc.conn/connection-details->spec :mysql
  [_ {ssl? :ssl, :keys [additional-options ssl-cert], :as details}]
  ;; In versions older than 0.32.0 the MySQL driver did not correctly save `ssl?` connection status. Users worked
  ;; around this by including `useSSL=true`. Check if that's there, and if it is, assume SSL status. See #9629
  ;;
  ;; TODO - should this be fixed by a data migration instead?
  (let [addl-opts-map (sql-jdbc.common/additional-options->map additional-options :url "=" false)
        ssl?          (or ssl? (= "true" (get addl-opts-map "useSSL")))
        ssl-cert?     (and ssl? (some? ssl-cert))]
    (when (and ssl? (not (contains? addl-opts-map "trustServerCertificate")))
      (log/info (trs "You may need to add 'trustServerCertificate=true' to the additional connection options to connect with SSL.")))
    (merge
     default-connection-args
     ;; newer versions of MySQL will complain if you don't specify this when not using SSL
     {:useSSL (boolean ssl?)}
     (let [details (-> (if ssl-cert? (set/rename-keys details {:ssl-cert :serverSslCert}) details)
                       (set/rename-keys {:dbname :db})
                       (dissoc :ssl))]
       (-> (mdb.spec/spec :mysql details)
           (maybe-add-program-name-option addl-opts-map)
           (sql-jdbc.common/handle-additional-options details))))))

(defmethod sql-jdbc.sync/active-tables :mysql
  [& args]
  (apply sql-jdbc.sync/post-filtered-active-tables args))

(defmethod sql-jdbc.sync/excluded-schemas :mysql
  [_]
  #{"INFORMATION_SCHEMA"})

(defmethod sql.qp/quote-style :mysql [_] :mysql)

;; If this fails you need to load the timezone definitions from your system into MySQL; run the command
;;
;;    `mysql_tzinfo_to_sql /usr/share/zoneinfo | mysql -u root mysql`
;;
;; See https://dev.mysql.com/doc/refman/5.7/en/time-zone-support.html for details
;;
(defmethod sql-jdbc.execute/set-timezone-sql :mysql
  [_]
  "SET @@session.time_zone = %s;")

(defmethod sql-jdbc.execute/set-parameter [:mysql OffsetTime]
  [driver ps i t]
  ;; convert to a LocalTime so MySQL doesn't get F U S S Y
  (sql-jdbc.execute/set-parameter driver ps i (t/local-time (t/with-offset-same-instant t (t/zone-offset 0)))))

;; Regardless of session timezone it seems to be the case that OffsetDateTimes get normalized to UTC inside MySQL
;;
;; Since MySQL TIMESTAMPs aren't timezone-aware this means comparisons are done between timestamps in the report
;; timezone and the local datetime portion of the parameter, in UTC. Bad!
;;
;; Convert it to a LocalDateTime, in the report timezone, so comparisions will work correctly.
;;
;; See also — https://dev.mysql.com/doc/refman/5.5/en/datetime.html
;;
;; TIMEZONE FIXME — not 100% sure this behavior makes sense
(defmethod sql-jdbc.execute/set-parameter [:mysql OffsetDateTime]
  [driver ^java.sql.PreparedStatement ps ^Integer i t]
  (let [zone   (t/zone-id (qp.timezone/results-timezone-id))
        offset (.. zone getRules (getOffset (t/instant t)))
        t      (t/local-date-time (t/with-offset-same-instant t offset))]
    (sql-jdbc.execute/set-parameter driver ps i t)))

;; MySQL TIMESTAMPS are actually TIMESTAMP WITH LOCAL TIME ZONE, i.e. they are stored normalized to UTC when stored.
;; However, MySQL returns them in the report time zone in an effort to make our lives horrible.
(defmethod sql-jdbc.execute/read-column-thunk [:mysql Types/TIMESTAMP]
  [_ ^ResultSet rs ^ResultSetMetaData rsmeta ^Integer i]
  ;; Check and see if the column type is `TIMESTAMP` (as opposed to `DATETIME`, which is the equivalent of
  ;; LocalDateTime), and normalize it to a UTC timestamp if so.
  (if (= (.getColumnTypeName rsmeta i) "TIMESTAMP")
    (fn read-timestamp-thunk []
      (when-let [t (.getObject rs i LocalDateTime)]
        (t/with-offset-same-instant (t/offset-date-time t (t/zone-id (qp.timezone/results-timezone-id))) (t/zone-offset 0))))
    (fn read-datetime-thunk []
      (.getObject rs i LocalDateTime))))

;; Results of `timediff()` might come back as negative values, or might come back as values that aren't valid
;; `LocalTime`s e.g. `-01:00:00` or `25:00:00`.
;;
;; There is currently no way to tell whether the column is the result of a `timediff()` call (i.e., a duration) or a
;; normal `LocalTime` -- JDBC doesn't have interval/duration type enums. `java.time.LocalTime`only accepts values of
;; hour between 0 and 23 (inclusive). The MariaDB JDBC driver's implementations of `(.getObject rs i
;; java.time.LocalTime)` will throw Exceptions theses cases.
;;
;; Thus we should attempt to fetch temporal results the normal way and fall back to string representations for cases
;; where the values are unparseable.
(defmethod sql-jdbc.execute/read-column-thunk [:mysql Types/TIME]
  [driver ^ResultSet rs rsmeta ^Integer i]
  (let [parent-thunk ((get-method sql-jdbc.execute/read-column-thunk [:sql-jdbc Types/TIME]) driver rs rsmeta i)]
    (fn read-time-thunk []
      (try
        (parent-thunk)
        (catch Throwable _
          (.getString rs i))))))

;; Mysql 8.1+ returns results of YEAR(..) function having a YEAR type. In Mysql 8.0.33, return value of that function
;; has an integral type. Let's make the returned values consistent over mysql versions.
;; Context: https://dev.mysql.com/doc/connector-j/en/connector-j-YEAR.html
(defmethod sql-jdbc.execute/read-column-thunk [:mysql Types/DATE]
  [driver ^ResultSet rs ^ResultSetMetaData rsmeta ^Integer i]
  (if (= "YEAR" (.getColumnTypeName rsmeta i))
    (fn read-time-thunk []
      (when-let [x (.getObject rs i)]
        (.getYear (.toLocalDate ^java.sql.Date x))))
    (let [parent-thunk ((get-method sql-jdbc.execute/read-column-thunk [:sql-jdbc Types/DATE]) driver rs rsmeta i)]
      parent-thunk)))

(defn- format-offset [t]
  (let [offset (t/format "ZZZZZ" (t/zone-offset t))]
    (if (= offset "Z")
      "UTC"
      offset)))

(defmethod unprepare/unprepare-value [:mysql OffsetTime]
  [_ t]
  ;; MySQL doesn't support timezone offsets in literals so pass in a local time literal wrapped in a call to convert
  ;; it to the appropriate timezone
  (format "convert_tz('%s', '%s', @@session.time_zone)"
          (t/format "HH:mm:ss.SSS" t)
          (format-offset t)))

(defmethod unprepare/unprepare-value [:mysql OffsetDateTime]
  [_ t]
  (format "convert_tz('%s', '%s', @@session.time_zone)"
          (t/format "yyyy-MM-dd HH:mm:ss.SSS" t)
          (format-offset t)))

(defmethod unprepare/unprepare-value [:mysql ZonedDateTime]
  [_ t]
  (format "convert_tz('%s', '%s', @@session.time_zone)"
          (t/format "yyyy-MM-dd HH:mm:ss.SSS" t)
          (str (t/zone-id t))))

(defmethod driver/upload-type->database-type :mysql
  [_driver upload-type]
  (case upload-type
    ::upload/varchar-255              [[:varchar 255]]
    ::upload/text                     [:text]
    ::upload/int                      [:bigint]
    ::upload/auto-incrementing-int-pk [:bigint :not-null :auto-increment :primary-key]
    ::upload/float                    [:double]
    ::upload/boolean                  [:boolean]
    ::upload/date                     [:date]
    ::upload/datetime                 [:datetime]
    ::upload/offset-datetime          [:timestamp]))

(defmethod driver/table-name-length-limit :mysql
  [_driver]
  ;; https://dev.mysql.com/doc/refman/8.0/en/identifier-length.html
  64)

(defn- format-load
  [_clause [file-path table-name]]
  [(format "LOAD DATA LOCAL INFILE '%s' INTO TABLE %s" file-path (sql/format-entity table-name))])

(sql/register-clause! ::load format-load :insert-into)

(defn- offset-datetime->unoffset-datetime
  "Remove the offset from a datetime, returning a string representation in whatever timezone the `database` is
  configured to use. This is necessary since MariaDB doesn't support timestamp-with-time-zone literals and so we need
  to calculate one by hand."
  [driver database ^OffsetDateTime offset-time]
  (let [zone-id (t/zone-id (driver/db-default-timezone driver database))]
    (t/local-date-time offset-time zone-id)))

(defmulti ^:private value->string
  "Convert a value into a string that's safe for insertion"
  {:arglists '([driver val])}
  (fn [_ val] (type val)))

(defmethod value->string :default
  [_driver val]
  (str val))

(defmethod value->string nil
  [_driver _val]
  nil)

(defmethod value->string Boolean
  [_driver val]
  (if val
    "1"
    "0"))

(defmethod value->string LocalDateTime
  [_driver val]
  (t/format :iso-local-date-time val))

(let [zulu-fmt         "yyyy-MM-dd'T'HH:mm:ss"
      offset-fmt       "XXX"
      zulu-formatter   (DateTimeFormatter/ofPattern zulu-fmt)
      offset-formatter (DateTimeFormatter/ofPattern (str zulu-fmt offset-fmt))]
  (defmethod value->string OffsetDateTime
    [driver ^OffsetDateTime val]
    (let [uploads-db (upload/current-database)]
      (if (mariadb? uploads-db)
        (offset-datetime->unoffset-datetime driver uploads-db val)
        (t/format (if (.equals (.getOffset val) ZoneOffset/UTC)
                    zulu-formatter
                    offset-formatter)
                  val)))))

(defn- sanitize-value
  ;; Per https://dev.mysql.com/doc/refman/8.0/en/load-data.html#load-data-field-line-handling
  ;; Backslash is the MySQL escape character within strings in SQL statements. Thus, to specify a literal backslash,
  ;; you must specify two backslashes for the value to be interpreted as a single backslash. The escape sequences
  ;; '\t' and '\n' specify tab and newline characters, respectively.
  [v]
  (if (nil? v)
    "\\N"
    (str/replace v #"\\|\n|\r|\t" {"\\" "\\\\"
                                   "\n" "\\n"
                                   "\r" "\\r"
                                   "\t" "\\t"})))

(defn- row->tsv
  [driver column-count row]
  (when (not= column-count (count row))
    (throw (Exception. (format "ERROR: missing data in row \"%s\"" (str/join "," row)))))
  (->> row
       (map (comp sanitize-value (partial value->string driver)))
       (str/join "\t")))

(defn- get-global-variable
  "The value of the given global variable in the DB. Does not do any type coercion, so, e.g., booleans come back as
  \"ON\" and \"OFF\"."
  [db-id var-name]
  (:value
   (first
    (jdbc/query (sql-jdbc.conn/db->pooled-connection-spec db-id)
                ["show global variables like ?" var-name]))))

(defmethod driver/insert-into! :mysql
  [driver db-id ^String table-name column-names values]
  ;; `local_infile` must be turned on per
  ;; https://dev.mysql.com/doc/refman/8.0/en/load-data.html#load-data-local
  (if (not= (get-global-variable db-id "local_infile") "ON")
    ;; If it isn't turned on, fall back to the generic "INSERT INTO ..." way
    ((get-method driver/insert-into! :sql-jdbc) driver db-id table-name column-names values)
<<<<<<< HEAD
    (jdbc/with-db-transaction [conn (sql-jdbc.conn/db->pooled-connection-spec db-id)]
      (let [temp-file (File/createTempFile table-name ".tsv")
            file-path (.getAbsolutePath temp-file)]
        (try
          (let [tsvs (map (partial row->tsv driver (count column-names)) values)
                sql  (sql/format {::load   [file-path (keyword table-name)]
                                  :columns (map keyword column-names)}
                                 :quoted  true
                                 :dialect (sql.qp/quote-style driver))]
            (with-open [^java.io.Writer writer (jio/writer file-path)]
              (doseq [value (interpose \newline tsvs)]
                (.write writer (str value))))
            (jdbc/execute! conn sql {:transaction? false}))
          (finally
            (.delete temp-file)))))))
=======
    (let [temp-file (File/createTempFile table-name ".tsv")
          file-path (.getAbsolutePath temp-file)]
      (try
        (let [tsvs (map (partial row->tsv driver (count column-names)) values)
              sql  (sql/format {::load   [file-path (keyword table-name)]
                                :columns (map keyword column-names)}
                               :quoted  true
                               :dialect (sql.qp/quote-style driver))]
          (with-open [^java.io.Writer writer (jio/writer file-path)]
            (doseq [value (interpose \newline tsvs)]
              (.write writer (str value))))
          (sql-jdbc.execute/do-with-connection-with-options
           driver
           db-id
           nil
           (fn [conn]
             (jdbc/execute! {:connection conn} sql))))
        (finally
          (.delete temp-file))))))
>>>>>>> 3f119642

(defn- parse-grant
  "Parses the contents of a row from the output of a `SHOW GRANTS` statement, to extract the data needed
   to reconstruct the set of table privileges that the current user has. Returns nil if the grant doesn't
   contain any information we care about. Running `help show grants` in the mysql console shows the
   syntax for the output strings of `SHOW GRANTS` statements.

   There are two types of grants we care about: privileges and roles.

   Privilege example:
   (parse-grant \"GRANT SELECT, INSERT, UPDATE, DELETE ON `test-data`.* TO 'metabase'@'localhost'\")
   =>
   {:type            :privileges
    :privilege-types #{:select :insert :update :delete}
    :level           :table
    :object          \"test-data\"}

   Role example:
   (parse-grant \"GRANT 'example_role_1'@'%','example_role_2'@'%' TO 'metabase'@'localhost'\")
   =>
   {:type  :roles
    :roles #{'example_role_1'@'%' 'example_role_2'@'%'}}"
  [grant]
  (condp re-find grant
    #"^GRANT PROXY ON "
    nil
    #"^GRANT (.+) ON FUNCTION "
    nil
    #"^GRANT (.+) ON PROCEDURE "
    nil
    ;; GRANT
    ;;     priv_type [(column_list)]
    ;;       [, priv_type [(column_list)]] ...
    ;;     ON object
    ;;     TO user etc.
    ;; }
    ;; For now we ignore column-level privileges. But this is how we could get them in the future.
    #"^GRANT (.+) ON (.+) TO "
    :>>
    (fn [[_ priv-types object]]
      (when-let [priv-types' (if (= priv-types "ALL PRIVILEGES")
                               #{:select :update :delete :insert}
                               (let [split-priv-types (->> (str/split priv-types #", ")
                                                           (map (comp keyword u/lower-case-en))
                                                           set)]
                                 (set/intersection #{:select :update :delete :insert} split-priv-types)))]
        {:type             :privileges
         :privilege-types  (not-empty priv-types')
         :level            (cond
                             (= object "*.*")             :global
                             (str/ends-with? object ".*") :database
                             :else                        :table)
         :object           object}))
    ;; GRANT role [, role] ... TO user etc.
    #"^GRANT (.+) TO "
    :>>
    (fn [[_ roles]]
      {:type  :roles
       :roles (set (map u/lower-case-en (str/split roles #",")))})))

(defn- privilege-grants-for-user
  "Returns a list of parsed privilege grants for a user, taking into account the roles that the user has.
   It does so by first querying: `SHOW GRANTS FOR <user>`. If the results include any roles granted to the user,
   we query `SHOW GRANTS FOR <user> USING <role1> [,<role2>] ...`. The results from this query will contain
   all privileges granted for the user, either directly or indirectly through the role hierarchy."
  [conn-spec user]
  (let [query  (fn [q] (->> (jdbc/query conn-spec q {:as-arrays? true})
                            (drop 1)
                            (map first)))
        grants (map parse-grant (query (str "SHOW GRANTS FOR " user)))
        {role-grants      :roles
         privilege-grants :privileges} (group-by :type grants)]
    (if (seq role-grants)
      (let [roles  (:roles (first role-grants))
            grants (map parse-grant (query (str "SHOW GRANTS FOR " user "USING " (str/join "," roles))))
            {privilege-grants :privileges} (group-by :type grants)]
        privilege-grants)
      privilege-grants)))

(defn- table-names->privileges
  "Given a set of parsed grants for a user, a database name, and a list of table names in the database,
   return a map with table names as keys, and the set of privilege types that the user has on the table as values.

   The rules are:
   - global grants apply to all tables
   - database grants apply to all tables in the database
   - table grants apply to the table"
  [privilege-grants database-name table-names]
  (let [{global-grants   :global
         database-grants :database
         table-grants    :table} (group-by :level privilege-grants)
        lower-database-name (u/lower-case-en database-name)
        all-table-privileges (set/union (:privilege-types (first global-grants))
                                        (:privilege-types (m/find-first #(= (:object %) (str "`" lower-database-name "`.*"))
                                                                        database-grants)))
        table-privileges (into {}
                               (keep (fn [grant]
                                       (when-let [match (re-find (re-pattern (str "^`" lower-database-name "`.`(.+)`")) (:object grant))]
                                         (let [[_ table-name] match]
                                           [table-name (:privilege-types grant)]))))
                               table-grants)]
    (into {}
          (keep (fn [table-name]
                  (when-let [privileges (not-empty (set/union all-table-privileges (get table-privileges table-name)))]
                    [table-name privileges])))
          table-names)))

(defmethod driver/current-user-table-privileges :mysql
  [_driver database]
  ;; MariaDB doesn't allow users to query the privileges of roles a user might have (unless they have select privileges
  ;; for the mysql database), so we can't query the full privileges of the current user.
  (when-not (mariadb? database)
    (let [conn-spec   (sql-jdbc.conn/db->pooled-connection-spec database)
          table-names (->> (jdbc/query conn-spec "SHOW TABLES" {:as-arrays? true})
                           (drop 1)
                           (map first))]
      (for [[table-name privileges] (table-names->privileges (privilege-grants-for-user conn-spec "CURRENT_USER()")
                                                             (:name database)
                                                             table-names)]
        {:role   nil
         :schema nil
         :table  table-name
         :select (contains? privileges :select)
         :update (contains? privileges :update)
         :insert (contains? privileges :insert)
         :delete (contains? privileges :delete)}))))<|MERGE_RESOLUTION|>--- conflicted
+++ resolved
@@ -744,23 +744,6 @@
   (if (not= (get-global-variable db-id "local_infile") "ON")
     ;; If it isn't turned on, fall back to the generic "INSERT INTO ..." way
     ((get-method driver/insert-into! :sql-jdbc) driver db-id table-name column-names values)
-<<<<<<< HEAD
-    (jdbc/with-db-transaction [conn (sql-jdbc.conn/db->pooled-connection-spec db-id)]
-      (let [temp-file (File/createTempFile table-name ".tsv")
-            file-path (.getAbsolutePath temp-file)]
-        (try
-          (let [tsvs (map (partial row->tsv driver (count column-names)) values)
-                sql  (sql/format {::load   [file-path (keyword table-name)]
-                                  :columns (map keyword column-names)}
-                                 :quoted  true
-                                 :dialect (sql.qp/quote-style driver))]
-            (with-open [^java.io.Writer writer (jio/writer file-path)]
-              (doseq [value (interpose \newline tsvs)]
-                (.write writer (str value))))
-            (jdbc/execute! conn sql {:transaction? false}))
-          (finally
-            (.delete temp-file)))))))
-=======
     (let [temp-file (File/createTempFile table-name ".tsv")
           file-path (.getAbsolutePath temp-file)]
       (try
@@ -780,7 +763,6 @@
              (jdbc/execute! {:connection conn} sql))))
         (finally
           (.delete temp-file))))))
->>>>>>> 3f119642
 
 (defn- parse-grant
   "Parses the contents of a row from the output of a `SHOW GRANTS` statement, to extract the data needed
