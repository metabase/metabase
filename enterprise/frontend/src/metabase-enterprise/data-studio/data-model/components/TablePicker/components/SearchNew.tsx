<<<<<<< HEAD
import cx from "classnames";
import { useEffect, useMemo, useRef } from "react";
import { Link } from "react-router";
=======
import { useEffect, useMemo } from "react";
>>>>>>> 6a366df5
import { t } from "ttag";

import { useListDatabasesQuery } from "metabase/api";
import { useListTablesQuery } from "metabase/api/table";
<<<<<<< HEAD
import * as Urls from "metabase/lib/urls";
import { parseRouteParams } from "metabase/metadata/pages/shared/utils";
import { Box, Checkbox, Flex, Icon, Loader, Stack, Text } from "metabase/ui";
import type { TableId } from "metabase-types/api";
=======
import { parseRouteParams } from "metabase/metadata/pages/shared/utils";
import { Box, Flex, Loader, Text } from "metabase/ui";
import type { Table } from "metabase-types/api";
>>>>>>> 6a366df5

import { useSelection } from "../../../pages/DataModel/contexts/SelectionContext";
import type { RouteParams } from "../../../pages/DataModel/types";
import {
  toggleDatabaseSelection,
  toggleSchemaSelection,
} from "../bulk-selection.utils";
import { useExpandedState } from "../hooks";
import type {
  DatabaseNode,
  FilterState,
  FlatItem,
  RootNode,
  SchemaNode,
  TableNode,
} from "../types";
import { isDatabaseItem, isSchemaItem, isTableNode } from "../types";
import { flatten, rootNode, toKey } from "../utils";

import { TablePickerResults } from "./Results";

interface SearchNewProps {
  query: string;
  params: RouteParams;
  filters: FilterState;
}

<<<<<<< HEAD
export function SearchNew({ query, params, filters }: SearchNewProps) {
  const { selectedTables, setSelectedTables, selectedItemsCount } =
    useSelection();
  const routeParams = parseRouteParams(params);
  const { data: tables, isLoading: isLoadingTables } = useListTablesQuery({
=======
function buildResultTree(tables: Table[]): RootNode {
  const databases = new Map<string, DatabaseNode>();
  const seenSchemas = new Map<string, SchemaNode>();
  const root = rootNode();

  tables.forEach((table) => {
    const tableId = table.id;
    const databaseId = table.db_id;
    const schemaName = table.schema;
    const dbKey = toKey({ databaseId });
    const schemaKey = toKey({ databaseId, schemaName });
    const tableKey = toKey({
      databaseId,
      schemaName,
      tableId,
    });

    if (!databases.has(dbKey)) {
      const label = table.db?.name || String(databaseId);

      const databaseNode: DatabaseNode = {
        type: "database",
        key: dbKey,
        label,
        value: { databaseId: databaseId },
        children: [],
      };
      databases.set(dbKey, databaseNode);
      root.children.push(databaseNode);
    }

    if (!seenSchemas.has(schemaKey)) {
      const schemaNode: SchemaNode = {
        type: "schema",
        key: schemaKey,
        label: schemaName,
        value: { databaseId, schemaName },
        children: [],
      };
      seenSchemas.set(schemaKey, schemaNode);
      databases.get(dbKey)?.children.push(schemaNode);
    }

    const tableNode: TableNode = {
      type: "table",
      key: tableKey,
      label: table.display_name || table.name,
      value: {
        databaseId,
        schemaName,
        tableId,
      },
      children: [],
      table,
    };
    seenSchemas.get(schemaKey)?.children.push(tableNode);
  });

  return root;
}

export function SearchNew({
  query,
  params,
  filters,
  setOnUpdateCallback,
}: SearchNewProps) {
  const {
    selectedTables,
    setSelectedTables,
    selectedSchemas,
    selectedDatabases,
    resetSelection,
  } = useSelection();
  const routeParams = parseRouteParams(params);
  const {
    data: tables,
    isLoading: isLoadingTables,
    refetch,
  } = useListTablesQuery({
>>>>>>> 6a366df5
    term: query,
    "data-layer": filters.dataLayer ?? undefined,
    "data-source":
      filters.dataSource === "unknown"
        ? null
        : (filters.dataSource ?? undefined),
    "owner-user-id":
      filters.ownerUserId === "unknown"
        ? undefined
        : (filters.ownerUserId ?? undefined),
    "owner-email": filters.ownerEmail ?? undefined,
    "orphan-only": filters.ownerUserId === "unknown" ? true : undefined,
    "unused-only": filters.unusedOnly === true ? true : undefined,
  });
  const { data: databases, isLoading: isLoadingDatabases } =
    useListDatabasesQuery({ include_editable_data_model: true });
  const { isExpanded: getIsExpanded, toggle } = useExpandedState(
    {}, // we expand all nodes, so need to pass path to expand specific branch
    {
      defaultClosed: false,
    },
  );

  const allowedDatabaseIds = useMemo(
    () => new Set(databases?.data.map((database) => database.id) ?? []),
    [databases],
  );

  const filteredTables = useMemo(() => {
    if (!tables || allowedDatabaseIds.size === 0) {
      return [];
    }

    return tables.filter((table) => allowedDatabaseIds.has(table.db_id));
  }, [allowedDatabaseIds, tables]);

  const isLoading = isLoadingTables || isLoadingDatabases;
<<<<<<< HEAD
  const lastSelectedTableIndex = useRef<number | null>(null);
=======

  useEffect(() => {
    setOnUpdateCallback(() => refetch);
    return () => setOnUpdateCallback(null);
  }, [refetch, setOnUpdateCallback]);

  const resultTree = useMemo(
    () => buildResultTree(filteredTables),
    [filteredTables],
  );
>>>>>>> 6a366df5

  // clear the selection when tables changes, to make sure that bulk operations
  // are performed on the intended tables
  useEffect(() => {
    resetSelection();
  }, [tables, resetSelection]);

  const flatItems = flatten(resultTree, {
    isExpanded: getIsExpanded,
    addLoadingNodes: false,
    canFlattenSingleSchema: true,
    selection: {
      tables: selectedTables,
      schemas: selectedSchemas,
      databases: selectedDatabases,
    },
  });

  const handleItemToggle = (item: FlatItem) => {
    const selection = {
      tables: selectedTables,
      schemas: selectedSchemas,
      databases: selectedDatabases,
    };

    if (isDatabaseItem(item)) {
      setSelectedTables(toggleDatabaseSelection(item, selection).tables);
    }

    if (isSchemaItem(item)) {
      setSelectedTables(toggleSchemaSelection(item, selection).tables);
    }
    if (isTableNode(item)) {
      setSelectedTables((prev) => {
        const newSet = new Set(prev);
        if (newSet.has(item.value.tableId)) {
          newSet.delete(item.value.tableId);
        } else {
          newSet.add(item.value.tableId);
        }
        return newSet;
      });
    }
  };

  const handleRangeSelect = (items: FlatItem[]) => {
    const tableItems = items.filter((item) => isTableNode(item) && item.table);

    setSelectedTables((prev) => {
      const newSet = new Set(prev);
      tableItems.forEach((item) => {
        if (isTableNode(item) && item.table) {
          newSet.add(item.table.id);
        }
      });
      return newSet;
    });
  };

<<<<<<< HEAD
  return (
    <Stack h="100%" style={{ overflow: "auto" }}>
      <Stack gap={0}>
        {filteredTables.map((table, tableIndex) => {
          const breadcrumbs = table.schema
            ? `${table.db?.name} (${table.schema})`
            : table.db?.name;
          const isActive =
            selectedItemsCount === 0 &&
            routeParams.databaseId === table.db_id &&
            routeParams.schemaName === table.schema &&
            routeParams.tableId === table.id;

          return (
            <Flex
              component={Link}
              aria-selected={isActive}
              className={cx(S.item, {
                [S.active]: isActive,
              })}
              key={table.id}
              data-testid="tree-item"
              data-type="table"
              py="sm"
              pe="sm"
              align="center"
              gap="sm"
              to={Urls.dataStudioData({
                databaseId: table.db_id,
                schemaName: table.schema,
                tableId: table.id,
              })}
              pos="relative"
              left={0}
              right={0}
            >
              <Checkbox
                w={40}
                style={{
                  alignSelf: "flex-start",
                  justifyContent: "center",
                  position: "relative",
                  top: 4,
                  display: "flex",
                }}
                size="sm"
                checked={selectedTables.has(table.id)}
                onClick={(event) => {
                  event.stopPropagation();
                  handleTableSelect(table.id, tableIndex, {
                    isShiftPressed: Boolean(
                      (event.nativeEvent as { shiftKey?: boolean }).shiftKey,
                    ),
                  });
                }}
                onChange={() => {}}
              />
              <Icon
                style={{
                  alignSelf: "flex-start",
                  position: "relative",
                  top: 4,
                }}
                name="table2"
                c={isActive ? "brand" : "text-light"}
                size={16}
              />
              <Text
                c={isActive ? "brand" : "text-primary"}
                fw={500}
                style={{ flex: 1 }}
              >
                {table.display_name}
              </Text>
              {breadcrumbs && (
                <BreadCrumbs active={isActive} breadcrumbs={breadcrumbs} />
              )}
            </Flex>
          );
        })}
      </Stack>
    </Stack>
  );
}
=======
  if (isLoading) {
    return (
      <Flex justify="center" align="center" p="xl">
        <Loader />
      </Flex>
    );
  }
>>>>>>> 6a366df5

  if (filteredTables.length === 0) {
    return (
      <Box p="xl">
        <Text c="text.2">{t`No tables found`}</Text>
      </Box>
    );
  }

  return (
    <TablePickerResults
      items={flatItems}
      path={routeParams}
      onItemToggle={handleItemToggle}
      toggle={toggle}
      onRangeSelect={handleRangeSelect}
    />
  );
}<|MERGE_RESOLUTION|>--- conflicted
+++ resolved
@@ -1,24 +1,11 @@
-<<<<<<< HEAD
-import cx from "classnames";
-import { useEffect, useMemo, useRef } from "react";
-import { Link } from "react-router";
-=======
 import { useEffect, useMemo } from "react";
->>>>>>> 6a366df5
 import { t } from "ttag";
 
 import { useListDatabasesQuery } from "metabase/api";
 import { useListTablesQuery } from "metabase/api/table";
-<<<<<<< HEAD
-import * as Urls from "metabase/lib/urls";
-import { parseRouteParams } from "metabase/metadata/pages/shared/utils";
-import { Box, Checkbox, Flex, Icon, Loader, Stack, Text } from "metabase/ui";
-import type { TableId } from "metabase-types/api";
-=======
 import { parseRouteParams } from "metabase/metadata/pages/shared/utils";
 import { Box, Flex, Loader, Text } from "metabase/ui";
 import type { Table } from "metabase-types/api";
->>>>>>> 6a366df5
 
 import { useSelection } from "../../../pages/DataModel/contexts/SelectionContext";
 import type { RouteParams } from "../../../pages/DataModel/types";
@@ -44,15 +31,9 @@
   query: string;
   params: RouteParams;
   filters: FilterState;
+  setOnUpdateCallback: (callback: (() => void) | null) => void;
 }
 
-<<<<<<< HEAD
-export function SearchNew({ query, params, filters }: SearchNewProps) {
-  const { selectedTables, setSelectedTables, selectedItemsCount } =
-    useSelection();
-  const routeParams = parseRouteParams(params);
-  const { data: tables, isLoading: isLoadingTables } = useListTablesQuery({
-=======
 function buildResultTree(tables: Table[]): RootNode {
   const databases = new Map<string, DatabaseNode>();
   const seenSchemas = new Map<string, SchemaNode>();
@@ -133,7 +114,6 @@
     isLoading: isLoadingTables,
     refetch,
   } = useListTablesQuery({
->>>>>>> 6a366df5
     term: query,
     "data-layer": filters.dataLayer ?? undefined,
     "data-source":
@@ -171,9 +151,6 @@
   }, [allowedDatabaseIds, tables]);
 
   const isLoading = isLoadingTables || isLoadingDatabases;
-<<<<<<< HEAD
-  const lastSelectedTableIndex = useRef<number | null>(null);
-=======
 
   useEffect(() => {
     setOnUpdateCallback(() => refetch);
@@ -184,7 +161,6 @@
     () => buildResultTree(filteredTables),
     [filteredTables],
   );
->>>>>>> 6a366df5
 
   // clear the selection when tables changes, to make sure that bulk operations
   // are performed on the intended tables
@@ -244,92 +220,6 @@
     });
   };
 
-<<<<<<< HEAD
-  return (
-    <Stack h="100%" style={{ overflow: "auto" }}>
-      <Stack gap={0}>
-        {filteredTables.map((table, tableIndex) => {
-          const breadcrumbs = table.schema
-            ? `${table.db?.name} (${table.schema})`
-            : table.db?.name;
-          const isActive =
-            selectedItemsCount === 0 &&
-            routeParams.databaseId === table.db_id &&
-            routeParams.schemaName === table.schema &&
-            routeParams.tableId === table.id;
-
-          return (
-            <Flex
-              component={Link}
-              aria-selected={isActive}
-              className={cx(S.item, {
-                [S.active]: isActive,
-              })}
-              key={table.id}
-              data-testid="tree-item"
-              data-type="table"
-              py="sm"
-              pe="sm"
-              align="center"
-              gap="sm"
-              to={Urls.dataStudioData({
-                databaseId: table.db_id,
-                schemaName: table.schema,
-                tableId: table.id,
-              })}
-              pos="relative"
-              left={0}
-              right={0}
-            >
-              <Checkbox
-                w={40}
-                style={{
-                  alignSelf: "flex-start",
-                  justifyContent: "center",
-                  position: "relative",
-                  top: 4,
-                  display: "flex",
-                }}
-                size="sm"
-                checked={selectedTables.has(table.id)}
-                onClick={(event) => {
-                  event.stopPropagation();
-                  handleTableSelect(table.id, tableIndex, {
-                    isShiftPressed: Boolean(
-                      (event.nativeEvent as { shiftKey?: boolean }).shiftKey,
-                    ),
-                  });
-                }}
-                onChange={() => {}}
-              />
-              <Icon
-                style={{
-                  alignSelf: "flex-start",
-                  position: "relative",
-                  top: 4,
-                }}
-                name="table2"
-                c={isActive ? "brand" : "text-light"}
-                size={16}
-              />
-              <Text
-                c={isActive ? "brand" : "text-primary"}
-                fw={500}
-                style={{ flex: 1 }}
-              >
-                {table.display_name}
-              </Text>
-              {breadcrumbs && (
-                <BreadCrumbs active={isActive} breadcrumbs={breadcrumbs} />
-              )}
-            </Flex>
-          );
-        })}
-      </Stack>
-    </Stack>
-  );
-}
-=======
   if (isLoading) {
     return (
       <Flex justify="center" align="center" p="xl">
@@ -337,7 +227,6 @@
       </Flex>
     );
   }
->>>>>>> 6a366df5
 
   if (filteredTables.length === 0) {
     return (
