--- conflicted
+++ resolved
@@ -24,11 +24,8 @@
    [metabase.test.data.sql :as sql.tx]
    [metabase.timeseries-query-processor-test.util :as tqpt]
    [metabase.util :as u]
-<<<<<<< HEAD
+   [metabase.util.json :as json]
    [metabase.util.log :as log]
-=======
-   [metabase.util.json :as json]
->>>>>>> 2e73064e
    [toucan2.core :as t2]))
 
 (defn- uses-default-describe-table? [driver]
