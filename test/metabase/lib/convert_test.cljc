--- conflicted
+++ resolved
@@ -1305,7 +1305,6 @@
     (is (= legacy-query
            (-> legacy-query lib.convert/->pMBQL lib.convert/->legacy-MBQL)))))
 
-<<<<<<< HEAD
 (deftest ^:parallel join-native-source-query->legacy-test
   (testing "join :source-query should rename :query to :native for native stages"
     (let [query {:lib/type :mbql/query
@@ -1410,11 +1409,7 @@
               (lib/->pMBQL query))))))
 
 (deftest ^:parallel convert-join-with-filters-test
-  (testing "A join whose sole stage has :filters should get converted to a join with a :source-query"
-=======
-(deftest ^:parallel convert-join-with-filters-test
   (testing "A join whose sole stage has :filters should get converted to a join with a :source-query (QUE-1566)"
->>>>>>> 40ce0158
     (let [query {:lib/type :mbql/query
                  :stages   [{:lib/type     :mbql.stage/mbql
                              :joins        [{:alias      "c"
@@ -1449,9 +1444,6 @@
                                           :source-table (symbol "nil #_\"key is not present.\"")
                                           :filter       (symbol "nil #_\"key is not present.\"")}]
                           :source-table 33040}}
-<<<<<<< HEAD
-              (lib/->legacy-MBQL query))))))
-=======
               (lib/->legacy-MBQL query))))))
 
 (deftest ^:parallel convert-join-with-fields-test
@@ -1555,5 +1547,4 @@
                                                     :lib    columns
                                                     :legacy (#'lib.convert/stage-metadata->legacy-metadata {:columns columns}))))]
               (is (=? (assoc-in {:stages [{} {}]} mbql-5-path (expected-shapes :lib))
-                      (lib.convert/->pMBQL query))))))))))
->>>>>>> 40ce0158
+                      (lib.convert/->pMBQL query))))))))))