/* eslint-disable react/prop-types */
import cx from "classnames";
import PropTypes from "prop-types";
import { Component } from "react";

import { getAccentColors } from "metabase/lib/colors/groups";

import ExplicitSize from "../../components/ExplicitSize";
<<<<<<< HEAD
import styles from "./Legend.module.css";
=======

import styles from "./Legend.css";
>>>>>>> e8133575
import { LegendHeaderItem } from "./LegendHeader.styled";

const DEFAULT_COLORS = getAccentColors();
const MIN_WIDTH_PER_SERIES = 100;

class LegendHeader extends Component {
  static propTypes = {
    series: PropTypes.array.isRequired,
    onChangeCardAndRun: PropTypes.func,
    actionButtons: PropTypes.node,
  };

  static defaultProps = {
    series: [],
    settings: {},
    visualizationIsClickable: () => false,
  };

  render() {
    const {
      series,

      actionButtons,
      onChangeCardAndRun,
      settings,
      onVisualizationClick,
      visualizationIsClickable,
      width,
    } = this.props;

    const isBreakoutSeries = !!series[0].card._breakoutColumn;

    const showDots = series.length > 1;
    const isNarrow = width < MIN_WIDTH_PER_SERIES * series.length;
    const showTitles = !showDots || !isNarrow;

    const seriesSettings =
      settings.series && series.map(single => settings.series(single));

    const colors = seriesSettings
      ? seriesSettings.map(s => s.color)
      : DEFAULT_COLORS;
    const titles = seriesSettings
      ? seriesSettings.map(s => s.title)
      : series.map(single => single.card.name);

    return (
      <div
        className={cx(
          styles.LegendHeader,
          "Card-title mx1 flex flex-no-shrink flex-row align-center",
        )}
      >
        {series.map((s, index) => [
          <LegendHeaderItem
            key={index}
            title={titles[index]}
            color={colors[index % colors.length]}
            showDot={showDots}
            showTitle={showTitles}
            isBreakoutSeries={isBreakoutSeries}
            onClick={
              s.clicked && visualizationIsClickable(s.clicked)
                ? e =>
                    onVisualizationClick({
                      ...s.clicked,
                      element: e.currentTarget,
                    })
                : onChangeCardAndRun
                ? () =>
                    onChangeCardAndRun({
                      nextCard: s.card,
                      seriesIndex: index,
                    })
                : null
            }
          />,
        ])}
        {actionButtons && (
          <span className="flex-no-shrink flex-align-right relative">
            {actionButtons}
          </span>
        )}
      </div>
    );
  }
}

export default ExplicitSize({ refreshMode: "debounce" })(LegendHeader);<|MERGE_RESOLUTION|>--- conflicted
+++ resolved
@@ -6,12 +6,8 @@
 import { getAccentColors } from "metabase/lib/colors/groups";
 
 import ExplicitSize from "../../components/ExplicitSize";
-<<<<<<< HEAD
+
 import styles from "./Legend.module.css";
-=======
-
-import styles from "./Legend.css";
->>>>>>> e8133575
 import { LegendHeaderItem } from "./LegendHeader.styled";
 
 const DEFAULT_COLORS = getAccentColors();
