(ns metabase.lib.metadata.result-metadata
  "Code related to calculating result metadata as returned by the Query Processor. This differs from the normal
  [[metabase.lib.metadata.calculation/returned-columns]] a bit, mostly for historical reasons. Hopefully as time moves
  on we can bring this closer and closer to the metadata returned by `returned-columns`. Unlike `returned-columns`,
  this only works on the last stage of the query.

  Traditionally this code lived in the [[metabase.query-processor.middleware.annotate]] namespace, where it is still
  used today."
  (:require
   [clojure.set :as set]
   [clojure.string :as str]
   [medley.core :as m]
   [metabase.legacy-mbql.schema :as mbql.s]
   [metabase.legacy-mbql.util :as mbql.u]
   [metabase.lib.aggregation :as lib.aggregation]
   [metabase.lib.card :as lib.card]
   [metabase.lib.convert :as lib.convert]
   [metabase.lib.expression :as lib.expression]
<<<<<<< HEAD
=======
   [metabase.lib.field.util :as lib.field.util]
   [metabase.lib.join :as lib.join]
>>>>>>> 427982c9
   [metabase.lib.join.util :as lib.join.util]
   [metabase.lib.metadata.calculation :as lib.metadata.calculation]
   [metabase.lib.ref :as lib.ref]
   [metabase.lib.schema :as lib.schema]
   [metabase.lib.schema.metadata :as lib.schema.metadata]
   [metabase.lib.util :as lib.util]
   [metabase.lib.util.match :as lib.util.match]
   [metabase.util :as u]
   [metabase.util.log :as log]
   [metabase.util.malli :as mu]
   [metabase.util.malli.registry :as mr]))

(mr/def ::col
  ;; TODO (Cam 6/19/25) -- I think we should actually namespace all the keys added here (to make it clear where they
  ;; came from) and then have the `annotate` middleware convert them to something else for QP results purposes. Then
  ;; we can 'ban' stuff like `:source-alias` and `:source` within Lib itself. See #59772 for some experimental work
  ;; there.
  [:map
   [:source    {:optional true} ::lib.schema.metadata/column.legacy-source]
   [:field-ref {:optional true} ::mbql.s/Reference]])

(mr/def ::kebab-cased-map
  [:and
   ::col
   [:fn
    {:error/message "column with all kebab-cased keys"}
    (fn [m]
      (every? (fn [k]
                (and (keyword? k)
                     (not (str/includes? k "_"))))
              (keys m)))]])

(mr/def ::cols
  [:maybe [:sequential ::col]])

(mu/defn- merge-col :- ::col
  "Merge a map from `:cols` returned by the driver with the column metadata from MLv2. We'll generally prefer the values
  from the driver to values calculated by MLv2."
  [driver-col :- [:maybe ::col]
   lib-col    :- [:maybe ::col]]
  (let [driver-col (update-keys driver-col u/->kebab-case-en)]
    (merge lib-col
           (m/filter-vals some? driver-col)
           ;; Prefer our inferred base type if the driver returned `:type/*` and ours is more specific
           (when (#{nil :type/*} (:base-type driver-col))
             (when-let [lib-base-type (:base-type lib-col)]
               {:base-type lib-base-type}))
           ;; Prefer our `:name` if it's something different that what's returned by the driver (e.g. for named
           ;; aggregations). Same for `:lib/source`
           (u/select-non-nil-keys lib-col [:name :lib/source])
           ;; whatever type comes back from the query is by definition the effective type, otherwise fall back to the
           ;; type calculated by MLv2
           {:effective-type (or (when-let [driver-base-type (:base-type driver-col)]
                                  (when-not (= driver-base-type :type/*)
                                    driver-base-type))
                                (:effective-type lib-col)
                                (:base-type lib-col)
                                :type/*)})))

(mu/defn- merge-cols :- [:sequential ::kebab-cased-map]
  "Merge our column metadata (`:cols`) from MLv2 with the `initial-cols` metadata returned by the driver.

  It's the responsibility of the driver to make sure the `:cols` are returned in the correct number and order (matching
  the order supposed by MLv2)."
  [initial-cols :- [:maybe [:sequential ::kebab-cased-map]]
   lib-cols     :- [:maybe [:sequential ::kebab-cased-map]]]
  (cond
    (= (count initial-cols) (count lib-cols))
    (mapv merge-col initial-cols lib-cols)

    (empty? initial-cols)
    lib-cols

    (empty? lib-cols)
    initial-cols

    :else
    (throw (ex-info (lib.util/format (str "column number mismatch between initial metadata columns returned by driver (%d) and"
                                          " those expected by MLv2 (%d). Did the driver return the wrong number of columns? "
                                          " Or is there a bug in MLv2 metadata calculation?")
                                     (count initial-cols)
                                     (count lib-cols))
                    (letfn [(select-relevant-keys [m]
                              (select-keys m [:id :metabase.lib.join/join-alias :lib/desired-column-alias :lib/deduplicated-name :lib/original-name :name]))]
                      {:initial-cols (map select-relevant-keys initial-cols)
                       :lib-cols     (map select-relevant-keys lib-cols)})))))

(mu/defn- legacy-source :- ::lib.schema.metadata/column.legacy-source
  [{source :lib/source, breakout? :lib/breakout?, :as _col} :- [:maybe ::lib.schema.metadata/column]]
  (if breakout?
    :breakout
    (case source
      :source/native       :native
      :source/aggregations :aggregation
      ;; everything else gets mapped to `:fields`.
      :fields)))

(mu/defn- basic-native-col :- ::kebab-cased-map
  "Generate basic column metadata for a column coming back from a native query for which we have only barebones metadata
  coming back from the driver like name and base type."
  [col :- ::col]
  (let [base-type (or ((some-fn :base-type :base_type) col)
                      :type/*)]
    {:lib/type       :metadata/column
     :lib/source     :source/native
     :display-name   (:name col)
     :base-type      base-type
     :effective-type base-type}))

;;; TODO (Cam 6/17/25) -- move this into [[metabase.lib.expression]] or something and have it be part of the mainline
;;; methods for metadata calculation
(mu/defn- add-converted-timezone :- [:sequential ::kebab-cased-map]
  "Add `:converted-timezone` to columns that are from `:convert-timezone` expressions (or expressions wrapping them) --
  this is used by [[metabase.query-processor.middleware.format-rows/format-rows-xform]]."
  [query :- ::lib.schema/query
   cols  :- [:sequential ::kebab-cased-map]]
  (mapv (fn [col]
          (let [converted-timezone (when-let [expression-name ((some-fn :lib/expression-name :lib/original-expression-name) col)]
                                     (when-let [expr (try
                                                       (lib.expression/resolve-expression query expression-name)
                                                       (catch #?(:clj Throwable :cljs :default) e
                                                         (log/error e "Column metadata has invalid :lib/expression-name (this was probably incorrectly propagated from a previous stage) (QUE-1342)")
                                                         (log/debugf "In query:\n%s" (u/pprint-to-str query))
                                                         nil))]
                                       (lib.util.match/match-one expr
                                         :convert-timezone
                                         (let [[_convert-timezone _opts _expr source-tz] &match]
                                           source-tz))))]
            (cond-> col
              converted-timezone (assoc :converted-timezone converted-timezone))))
        cols))

(defn- any-join-alias [col]
  ((some-fn lib.join.util/current-join-alias :source-alias :lib/original-join-alias) col))

(mu/defn- add-source-alias :- [:sequential ::kebab-cased-map]
  "`:source-alias` (`:source_alias`) is still needed
  for [[metabase.query-processor.middleware.remove-inactive-field-refs]]
  and [[metabase.lib.equality/column-join-alias]] to work correctly. Why? Not 100% sure -- we should theoretically be
  able to use `:metabase.lib.join/join-alias` for this purpose -- but that doesn't seem to work. Until I figure that
  out, include the `:source-alias` key.

  Note that this is no longer used on the FE -- see QUE-1355"
  [cols :- [:sequential ::kebab-cased-map]]
  (for [col cols]
    (merge
     (when-let [join-alias (any-join-alias col)]
       {:source-alias join-alias})
     col)))

(defn- implicit-join-aliases [query stage-number]
  (let [aliases (into #{}
                      (keep (fn [join]
                              (when (:qp/is-implicit-join join)
                                (:alias join))))
                      (:joins (lib.util/query-stage query stage-number)))]
    (if-let [previous-stage-number (lib.util/previous-stage-number query stage-number)]
      (set/union aliases (implicit-join-aliases query previous-stage-number))
      aliases)))

(defn- remove-implicit-join-aliases
  [query cols]
  (let [implicit-aliases (implicit-join-aliases query -1)]
    (map (fn [col]
           (cond-> col
             (when-let [join-alias (any-join-alias col)]
               (contains? implicit-aliases join-alias))
             (dissoc :metabase.lib.join/join-alias :lib/original-join-alias :source-alias)))
         cols)))

(mu/defn- add-legacy-source :- [:sequential
                                [:merge
                                 ::kebab-cased-map
                                 [:map
                                  [:source ::lib.schema.metadata/column.legacy-source]]]]
  "Add `:source` to result columns. Needed for legacy FE code. See
  https://metaboat.slack.com/archives/C0645JP1W81/p1749064861598669?thread_ts=1748958872.704799&cid=C0645JP1W81"
  [cols :- [:sequential ::kebab-cased-map]]
  (mapv (fn [col]
          (assoc col :source (legacy-source col)))
        cols))

(mu/defn- fe-friendly-expression-ref :- ::mbql.s/Reference
  "Apparently the FE viz code breaks for pivot queries if `field_ref` comes back with extra 'non-traditional' MLv2
  info (`:base-type` or `:effective-type` in `:expression`), so we better just strip this info out to be sure. If you
  don't believe me remove this and run `e2e/test/scenarios/visualizations-tabular/pivot_tables.cy.spec.js` and you
  will see."
  [col   :- ::kebab-cased-map
   a-ref :- ::mbql.s/Reference]
  (let [a-ref (mbql.u/remove-namespaced-options a-ref)]
    (lib.util.match/replace a-ref
      [:field (id :guard pos-int?) opts]
      [:field id (not-empty (cond-> (dissoc opts :effective-type :inherited-temporal-unit)
                              (:source-field opts) (dissoc :join-alias)
                              (:metabase.lib.query/transformation-added-base-type col) (dissoc :base-type)))]

      [:field (field-name :guard string?) opts]
      [:field field-name (not-empty (dissoc opts :inherited-temporal-unit))]

      [:expression expression-name (opts :guard (some-fn :base-type :effective-type))]
      (let [fe-friendly-opts (dissoc opts :base-type :effective-type)]
        (if (seq fe-friendly-opts)
          [:expression expression-name fe-friendly-opts]
          [:expression expression-name]))

      [:aggregation aggregation-index (opts :guard (some-fn :base-type :effective-type))]
      (let [fe-friendly-opts (dissoc opts :base-type :effective-type)]
        (if (seq fe-friendly-opts)
          [:aggregation aggregation-index fe-friendly-opts]
          [:aggregation aggregation-index])))))

(mu/defn- remove-join-alias-from-broken-field-ref?
  "Following the rules for the old 'annotate' code:

  If the source query is from a saved question, remove the join alias as the caller should not be aware of joins
  happening inside the saved question. The `not join-is-at-current-level?` check is to ensure that we are not removing
  `:join-alias` from fields from the right side of the join."
  [query :- ::lib.schema/query
   col   :- ::kebab-cased-map]
  (let [stage                     (lib.util/query-stage query -1)
        stage-has-source-card?    (:qp/stage-had-source-card stage)
        join-is-in-current-stage? (when-let [join-alias (lib.join.util/current-join-alias col)]
                                    (some #(= (lib.join.util/current-join-alias %) join-alias)
                                          (lib.join/joins query -1)))]
    (and stage-has-source-card?
         (not join-is-in-current-stage?))))

;;; TODO (Cam 6/12/25) -- all this stuff should be moved into the main [[metabase.lib.field]] namespace as and done
;;; automatically when [[lib.ref/*ref-style*]] is `:ref.style/broken-legacy-qp-results`
(mu/defn- super-broken-legacy-field-ref :- [:maybe ::mbql.s/Reference]
  "Generate a SUPER BROKEN legacy field ref for backward-compatibility purposes for frontend viz settings usage."
  [query :- ::lib.schema/query
   col   :- ::kebab-cased-map]
  (when (= (:lib/type col) :metadata/column)
<<<<<<< HEAD
    (->> col
         lib.ref/ref
         lib.convert/->legacy-MBQL
         fe-friendly-expression-ref)))

(mu/defn- add-legacy-field-refs :- [:sequential ::kebab-cased-col]
=======
    (let [remove-join-alias? (remove-join-alias-from-broken-field-ref? query col)]
      (->> (if-let [original-ref (:lib/original-ref col)]
             (cond-> original-ref
               remove-join-alias? (lib.join/with-join-alias nil))
             (binding [lib.ref/*ref-style* :ref.style/broken-legacy-qp-results]
               (let [col (cond-> col
                           remove-join-alias? (lib.join/with-join-alias nil)
                           remove-join-alias? (assoc ::remove-join-alias? true))]
                 (->> (merge
                       col
                       (when-not remove-join-alias?
                         (when-let [previous-join-alias (:lib/original-join-alias col)]
                           {:metabase.lib.join/join-alias previous-join-alias})))
                      lib.ref/ref))))
           lib.convert/->legacy-MBQL
           (fe-friendly-expression-ref col)))))

(mu/defn- add-legacy-field-refs :- [:sequential ::kebab-cased-map]
>>>>>>> 427982c9
  "Add legacy `:field_ref` to QP results metadata which is still used in a single place in the FE -- see
  https://metaboat.slack.com/archives/C0645JP1W81/p1749064632710409?thread_ts=1748958872.704799&cid=C0645JP1W81"
  [query :- ::lib.schema/query
   cols  :- [:sequential ::kebab-cased-map]]
  (lib.convert/with-aggregation-list (lib.aggregation/aggregations query)
    (mapv (fn [col]
            (let [field-ref (super-broken-legacy-field-ref query col)]
              (cond-> col
                field-ref (assoc :field-ref field-ref))))
          cols)))

(mu/defn- deduplicate-names :- [:sequential ::kebab-cased-map]
  "Needed for legacy FE viz settings purposes for the time being. See
  https://metaboat.slack.com/archives/C0645JP1W81/p1749070704566229?thread_ts=1748958872.704799&cid=C0645JP1W81

<<<<<<< HEAD
  These should just get `_2` and what not appended to them as needed -- they should not get truncated."
  [metadata-providerable :- ::lib.schema.metadata/metadata-providerable
   cols                  :- [:sequential ::kebab-cased-col]]
  (map (fn [col unique-name]

         (assoc col
                :name                     unique-name
                :lib/desired-column-alias (or (:lib/desired-column-alias col)
                                              (lib.join.util/desired-alias metadata-providerable col))
                :lib/deduplicated-name    unique-name
                :lib/original-name        ((some-fn :lib/original-name :name) col)))
       cols
       (mbql.u/uniquify-names (map (some-fn :lib/original-name :name) cols))))

(def ^:private preserved-keys
  "Keys that can survive merging metadata from the database onto metadata computed from the query. When merging
  metadata, the types returned should be authoritative. But things like semantic_type, display_name, and description
  can be merged on top."
  ;; TODO: ideally we don't preserve :id but some notion of :user-entered-id or :identified-id
  [:id :description :display-name :semantic-type :fk-target-field-id :settings :visibility-type])

(defn- combine-metadata
  "Blend saved metadata from previous runs into fresh metadata from an actual run of the query.

  Ensure that saved metadata from datasets or source queries can remain in the results metadata. We always recompute
  metadata in general, so need to blend the saved metadata on top of the computed metadata. First argument should be
  the metadata from a run from the query, and `pre-existing` should be the metadata from the database we wish to
  ensure survives."
  [fresh pre-existing]
  (let [by-name (m/index-by :name pre-existing)]
    (for [{:keys [source] :as col} fresh]
      (if-let [existing (and (not= :aggregation source)
                             (get by-name (:name col)))]
        (merge col (select-keys existing preserved-keys))
        col))))

(mu/defn- merge-model-metadata :- [:sequential ::kebab-cased-col]
=======
  These should just get `_2` and what not appended to them as needed -- they should not get truncated.

  (Column names should already be deduplicated if they come back from [[metabase.lib/returned-columns]] for an MBQL
  query -- so this is really only doing anything for native queries that may or may not return duplicate column
  names.)"
  [cols :- [:sequential ::kebab-cased-map]]
  (for [col (lib.field.util/add-deduplicated-names cols)]
    (assoc col :name (:lib/deduplicated-name col))))

;;; TODO (Cam 6/13/25) -- duplicated/overlapping responsibility with [[metabase.lib.card/merge-model-metadata]] as
;;; well as [[metabase.lib.field/previous-stage-metadata]] -- find a way to deduplicate these
(mu/defn- merge-model-metadata :- [:sequential ::kebab-cased-map]
>>>>>>> 427982c9
  "Merge in snake-cased `:metadata/model-metadata`."
  [query :- ::lib.schema/query
   cols  :- [:sequential ::kebab-cased-map]]
  (let [model-metadata (some->> (get-in query [:info :metadata/model-metadata])
                                (lib.card/->card-metadata-columns query))]
    (cond-> cols
      (seq model-metadata)
      (lib.card/merge-model-metadata model-metadata))))

(mu/defn- add-extra-metadata :- [:sequential ::kebab-cased-map]
  "Add extra metadata to the [[lib/returned-columns]] that only comes back with QP results metadata."
  [query        :- ::lib.schema/query
   initial-cols :- ::cols]
<<<<<<< HEAD
  (let [lib-cols (binding [lib.metadata.calculation/*display-name-style* :long
                           ;; TODO -- this is supposed to mean `:inherited-temporal-unit` is included in the output
                           ;; but doesn't seem to be working?
                           lib.metadata.calculation/*propagate-binning-and-bucketing* true]
                   (doall (lib.metadata.calculation/returned-columns query -1 (lib.util/query-stage query -1) {:unique-name-fn (mbql.u/unique-name-generator)})))
        ;; generate barebones cols if lib was unable to calculate metadata here.
        lib-cols (if (empty? lib-cols)
                   (mapv basic-native-col initial-cols)
                   lib-cols)]
    (as-> initial-cols cols
      (map (fn [col]
             (update-keys col u/->kebab-case-en))
           cols)
      (cond-> cols
        (seq lib-cols) (merge-cols lib-cols))
      (add-converted-timezone query cols)
      (add-legacy-source cols)
      (add-legacy-field-refs query cols)
      ;; rename old (no longer used) `:source-alias` key to the MLv2 equivalent.
      (map (fn [col]
             (assoc col :metabase.lib.join/pretty-neat 1000))
           cols)
      (map (fn [col]
             (cond-> col
               (:source-alias col) (assoc :metabase.lib.join/join-alias (:source-alias col))))
           cols)
      (deduplicate-names query cols)
      (merge-model-metadata query cols))))

(mu/defn- col->legacy-metadata :- ::kebab-cased-col
=======
  (binding [lib.metadata.calculation/*display-name-style* :long]
    (let [lib-cols (doall (lib.metadata.calculation/returned-columns
                           query
                           -1
                           (lib.util/query-stage query -1)
                           {:include-remaps? (not (get-in query [:middleware :disable-remaps?]))}))
          ;; generate barebones cols if lib was unable to calculate metadata here.
          lib-cols (if (empty? lib-cols)
                     (mapv basic-native-col initial-cols)
                     lib-cols)]
      (->> initial-cols
           (map (fn [col]
                  (update-keys col u/->kebab-case-en)))
           ((fn [cols]
              (cond-> cols
                (seq lib-cols) (merge-cols lib-cols))))
           (add-converted-timezone query)
           (remove-implicit-join-aliases query)
           add-source-alias
           add-legacy-source
           deduplicate-names
           (add-legacy-field-refs query)
           (merge-model-metadata query)))))

(defn- add-unit [col]
  (merge
   ;; TODO -- we also need to 'flow' the unit from previous stage(s) "so the frontend can use the correct
   ;; formatting to display values of the column" according
   ;; to [[metabase.query-processor-test.nested-queries-test/breakout-year-test]]
   (when-let [temporal-unit ((some-fn :metabase.lib.field/temporal-unit :inherited-temporal-unit) col)]
     {:unit temporal-unit})
   col))

(defn- add-binning-info [col]
  (merge
   (when-let [binning-info ((some-fn :metabase.lib.field/binning :lib/original-binning) col)]
     {:binning-info (merge
                     (when-let [strategy (:strategy binning-info)]
                       {:binning-strategy strategy})
                     binning-info)})
   col))

;;; TODO (Cam 6/12/25) -- remove `:lib/uuid` because it causes way to many test failures. Probably would be better to
;;; keep it around but I don't have time to update a million tests. Why do columns have `:lib/uuid` anyway? They
;;; should maybe have `:lib/source-uuid` but I don't think they should have `:lib/uuid`.
(defn- remove-lib-uuids [col]
  (dissoc col :lib/uuid :lib/source-uuid :lib/original-ref :ident))

(mu/defn- col->legacy-metadata :- ::kebab-cased-map
>>>>>>> 427982c9
  "Convert MLv2-style `:metadata/column` column metadata to the `snake_case` legacy format we've come to know and love
  in QP results metadata (`data.cols`)."
  [col :- ::kebab-cased-map]
  (-> col
      add-unit
      add-binning-info
      remove-lib-uuids))

(mu/defn- cols->legacy-metadata :- [:sequential ::kebab-cased-map]
  "Convert MLv2-style `kebab-case` metadata to legacy QP metadata results `snake_case`-style metadata. Keys are slightly
  different as well. This is mostly for backwards compatibility with old FE code. See this thread
  https://metaboat.slack.com/archives/C0645JP1W81/p1749077302448169?thread_ts=1748958872.704799&cid=C0645JP1W81"
  [cols :- [:sequential ::kebab-cased-map]]
  (mapv col->legacy-metadata cols))

(mu/defn returned-columns :- [:and
                              [:sequential ::kebab-cased-map]
                              [:fn
                               {:error/message "columns should have unique :name(s)"}
                               (fn [cols]
                                 (or (empty? cols)
                                     (apply distinct? (map :name cols))))]]
  "Return metadata for columns returned by a pMBQL `query`.

  `initial-cols` are (optionally) the initial minimal metadata columns as returned by the driver (usually just column
  name and base type). If provided these are merged with the columns the query is expected to return.

  Note this `initial-cols` is more or less required for native queries unless they have metadata attached."
  ([query]
   (returned-columns query []))

  ([query         :- ::lib.schema/query
    initial-cols  :- ::cols]
   (->> initial-cols
        (add-extra-metadata query)
        cols->legacy-metadata)))<|MERGE_RESOLUTION|>--- conflicted
+++ resolved
@@ -16,11 +16,8 @@
    [metabase.lib.card :as lib.card]
    [metabase.lib.convert :as lib.convert]
    [metabase.lib.expression :as lib.expression]
-<<<<<<< HEAD
-=======
    [metabase.lib.field.util :as lib.field.util]
    [metabase.lib.join :as lib.join]
->>>>>>> 427982c9
    [metabase.lib.join.util :as lib.join.util]
    [metabase.lib.metadata.calculation :as lib.metadata.calculation]
    [metabase.lib.ref :as lib.ref]
@@ -255,14 +252,6 @@
   [query :- ::lib.schema/query
    col   :- ::kebab-cased-map]
   (when (= (:lib/type col) :metadata/column)
-<<<<<<< HEAD
-    (->> col
-         lib.ref/ref
-         lib.convert/->legacy-MBQL
-         fe-friendly-expression-ref)))
-
-(mu/defn- add-legacy-field-refs :- [:sequential ::kebab-cased-col]
-=======
     (let [remove-join-alias? (remove-join-alias-from-broken-field-ref? query col)]
       (->> (if-let [original-ref (:lib/original-ref col)]
              (cond-> original-ref
@@ -281,7 +270,6 @@
            (fe-friendly-expression-ref col)))))
 
 (mu/defn- add-legacy-field-refs :- [:sequential ::kebab-cased-map]
->>>>>>> 427982c9
   "Add legacy `:field_ref` to QP results metadata which is still used in a single place in the FE -- see
   https://metaboat.slack.com/archives/C0645JP1W81/p1749064632710409?thread_ts=1748958872.704799&cid=C0645JP1W81"
   [query :- ::lib.schema/query
@@ -297,45 +285,6 @@
   "Needed for legacy FE viz settings purposes for the time being. See
   https://metaboat.slack.com/archives/C0645JP1W81/p1749070704566229?thread_ts=1748958872.704799&cid=C0645JP1W81
 
-<<<<<<< HEAD
-  These should just get `_2` and what not appended to them as needed -- they should not get truncated."
-  [metadata-providerable :- ::lib.schema.metadata/metadata-providerable
-   cols                  :- [:sequential ::kebab-cased-col]]
-  (map (fn [col unique-name]
-
-         (assoc col
-                :name                     unique-name
-                :lib/desired-column-alias (or (:lib/desired-column-alias col)
-                                              (lib.join.util/desired-alias metadata-providerable col))
-                :lib/deduplicated-name    unique-name
-                :lib/original-name        ((some-fn :lib/original-name :name) col)))
-       cols
-       (mbql.u/uniquify-names (map (some-fn :lib/original-name :name) cols))))
-
-(def ^:private preserved-keys
-  "Keys that can survive merging metadata from the database onto metadata computed from the query. When merging
-  metadata, the types returned should be authoritative. But things like semantic_type, display_name, and description
-  can be merged on top."
-  ;; TODO: ideally we don't preserve :id but some notion of :user-entered-id or :identified-id
-  [:id :description :display-name :semantic-type :fk-target-field-id :settings :visibility-type])
-
-(defn- combine-metadata
-  "Blend saved metadata from previous runs into fresh metadata from an actual run of the query.
-
-  Ensure that saved metadata from datasets or source queries can remain in the results metadata. We always recompute
-  metadata in general, so need to blend the saved metadata on top of the computed metadata. First argument should be
-  the metadata from a run from the query, and `pre-existing` should be the metadata from the database we wish to
-  ensure survives."
-  [fresh pre-existing]
-  (let [by-name (m/index-by :name pre-existing)]
-    (for [{:keys [source] :as col} fresh]
-      (if-let [existing (and (not= :aggregation source)
-                             (get by-name (:name col)))]
-        (merge col (select-keys existing preserved-keys))
-        col))))
-
-(mu/defn- merge-model-metadata :- [:sequential ::kebab-cased-col]
-=======
   These should just get `_2` and what not appended to them as needed -- they should not get truncated.
 
   (Column names should already be deduplicated if they come back from [[metabase.lib/returned-columns]] for an MBQL
@@ -348,7 +297,6 @@
 ;;; TODO (Cam 6/13/25) -- duplicated/overlapping responsibility with [[metabase.lib.card/merge-model-metadata]] as
 ;;; well as [[metabase.lib.field/previous-stage-metadata]] -- find a way to deduplicate these
 (mu/defn- merge-model-metadata :- [:sequential ::kebab-cased-map]
->>>>>>> 427982c9
   "Merge in snake-cased `:metadata/model-metadata`."
   [query :- ::lib.schema/query
    cols  :- [:sequential ::kebab-cased-map]]
@@ -362,38 +310,6 @@
   "Add extra metadata to the [[lib/returned-columns]] that only comes back with QP results metadata."
   [query        :- ::lib.schema/query
    initial-cols :- ::cols]
-<<<<<<< HEAD
-  (let [lib-cols (binding [lib.metadata.calculation/*display-name-style* :long
-                           ;; TODO -- this is supposed to mean `:inherited-temporal-unit` is included in the output
-                           ;; but doesn't seem to be working?
-                           lib.metadata.calculation/*propagate-binning-and-bucketing* true]
-                   (doall (lib.metadata.calculation/returned-columns query -1 (lib.util/query-stage query -1) {:unique-name-fn (mbql.u/unique-name-generator)})))
-        ;; generate barebones cols if lib was unable to calculate metadata here.
-        lib-cols (if (empty? lib-cols)
-                   (mapv basic-native-col initial-cols)
-                   lib-cols)]
-    (as-> initial-cols cols
-      (map (fn [col]
-             (update-keys col u/->kebab-case-en))
-           cols)
-      (cond-> cols
-        (seq lib-cols) (merge-cols lib-cols))
-      (add-converted-timezone query cols)
-      (add-legacy-source cols)
-      (add-legacy-field-refs query cols)
-      ;; rename old (no longer used) `:source-alias` key to the MLv2 equivalent.
-      (map (fn [col]
-             (assoc col :metabase.lib.join/pretty-neat 1000))
-           cols)
-      (map (fn [col]
-             (cond-> col
-               (:source-alias col) (assoc :metabase.lib.join/join-alias (:source-alias col))))
-           cols)
-      (deduplicate-names query cols)
-      (merge-model-metadata query cols))))
-
-(mu/defn- col->legacy-metadata :- ::kebab-cased-col
-=======
   (binding [lib.metadata.calculation/*display-name-style* :long]
     (let [lib-cols (doall (lib.metadata.calculation/returned-columns
                            query
@@ -443,7 +359,6 @@
   (dissoc col :lib/uuid :lib/source-uuid :lib/original-ref :ident))
 
 (mu/defn- col->legacy-metadata :- ::kebab-cased-map
->>>>>>> 427982c9
   "Convert MLv2-style `:metadata/column` column metadata to the `snake_case` legacy format we've come to know and love
   in QP results metadata (`data.cols`)."
   [col :- ::kebab-cased-map]
