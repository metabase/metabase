--- conflicted
+++ resolved
@@ -20,11 +20,7 @@
   filter,
   onChange,
 }: FilterEditorProps) {
-<<<<<<< HEAD
-  const { handleInput: onInput, query, searchText } = useFilterModalContext();
-=======
-  const { query, onInput } = useFilterModalContext();
->>>>>>> 41313c5b
+  const { query, searchText, onInput } = useFilterModalContext();
   const columnIcon = useMemo(() => getColumnIcon(column), [column]);
   const [isFocused, setIsFocused] = useState(false);
 
