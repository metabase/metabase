--- conflicted
+++ resolved
@@ -324,19 +324,8 @@
    ;;
    ;; PRO TIP: Check out the `dev.deps-graph` namespace for helpful tools to see where a module is used externally.
    :api-namespaces
-<<<<<<< HEAD
    {metabase.actions               #{metabase.actions.core}
     metabase.analytics             #{metabase.analytics.core}
-=======
-   {metabase.actions               #{metabase.actions.api
-                                     metabase.actions.core}
-    metabase.activity-feed         #{metabase.activity-feed.api
-                                     metabase.activity-feed.init}
-    metabase.analytics             #{metabase.analytics.prometheus
-                                     metabase.analytics.snowplow
-                                     metabase.analytics.stats
-                                     metabase.analytics.sdk}                                        ; TODO -- consolidate these into a real API namespace.
->>>>>>> d19d0bd0
     metabase.analyze               #{metabase.analyze.core}
     metabase.api                   #{metabase.api.common
                                      ;; I don't really like making all these namespaces external but they have to be
