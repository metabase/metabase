--- conflicted
+++ resolved
@@ -23,12 +23,7 @@
                 metabase.lib.js
                 metabase.lib.limit
                 metabase.lib.types.isa
-<<<<<<< HEAD
-                metabase.models.params.shared
-=======
-                metabase.models.dashboard.constants
                 metabase.parameters.shared
->>>>>>> d7eae1df
                 metabase.pivot.core
                 metabase.pivot.js
                 metabase.types
