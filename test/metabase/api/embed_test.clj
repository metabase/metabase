(ns metabase.api.embed-test
  "Tests for /api/embed endpoints."
  (:require [buddy.sign
             [jwt :as jwt]
             [util :as buddy-util]]
            [clj-time.core :as time]
            [clojure
             [string :as str]
             [test :refer :all]]
            [clojure.data.csv :as csv]
            [crypto.random :as crypto-random]
            [dk.ative.docjure.spreadsheet :as spreadsheet]
            [metabase
             [http-client :as http]
             [models :refer [Card Dashboard DashboardCard DashboardCardSeries]]
             [query-processor-test :as qp.test]
             [test :as mt]
             [util :as u]]
            [metabase.api
             [dashboard-test :as dashboard-api-test]
             [embed :as embed-api]
             [public-test :as public-test]]
            [metabase.models
             [permissions :as perms]
             [permissions-group :as group]]
            [metabase.query-processor.middleware.constraints :as constraints]
            [metabase.test.util :as tu]
            [toucan.db :as db]
            [toucan.util.test :as tt])
  (:import java.io.ByteArrayInputStream))

(defn random-embedding-secret-key [] (crypto-random/hex 32))

(def ^:dynamic *secret-key* nil)

(defn sign [claims] (jwt/sign claims *secret-key*))

(defn do-with-new-secret-key [f]
  (binding [*secret-key* (random-embedding-secret-key)]
    (tu/with-temporary-setting-values [embedding-secret-key *secret-key*]
      (f))))

(defmacro with-new-secret-key {:style/indent 0} [& body]
  `(do-with-new-secret-key (fn [] ~@body)))

(defn card-token {:style/indent 1} [card-or-id & [additional-token-params]]
  (sign (merge {:resource {:question (u/get-id card-or-id)}
                :params   {}}
               additional-token-params)))

(defn dash-token {:style/indent 1} [dash-or-id & [additional-token-params]]
  (sign (merge {:resource {:dashboard (u/get-id dash-or-id)}
                :params   {}}
               additional-token-params)))

(defmacro with-temp-card {:style/indent 1} [[card-binding & [card]] & body]
  `(tt/with-temp Card [~card-binding (merge (public-test/count-of-venues-card) ~card)]
     ~@body))

(defmacro with-temp-dashcard {:style/indent 1} [[dashcard-binding {:keys [dash card dashcard]}] & body]
  `(with-temp-card [card# ~card]
     (tt/with-temp* [Dashboard     [dash# ~dash]
                     DashboardCard [~dashcard-binding (merge {:card_id      (u/get-id card#)
                                                              :dashboard_id (u/get-id dash#)}
                                                             ~dashcard)]]
       ~@body)))

(defmacro with-embedding-enabled-and-new-secret-key {:style/indent 0} [& body]
  `(tu/with-temporary-setting-values [~'enable-embedding true]
     (with-new-secret-key
       ~@body)))

(defn successful-query-results
  ([]
   {:data       {:cols             [(tu/obj->json->obj (qp.test/aggregate-col :count))]
                 :rows             [[100]]
                 :insights         nil
                 :results_timezone "UTC"}
    :json_query {}
    :status     "completed"})

  ([results-format]
   (case results-format
     ""      (successful-query-results)
     "/json" [{:Count 100}]
     "/csv"  "Count\n100\n"
     "/xlsx" (fn [body]
               (->> (ByteArrayInputStream. body)
                    spreadsheet/load-workbook
                    (spreadsheet/select-sheet "Query result")
                    (spreadsheet/select-columns {:A :col})
                    (= [{:col "Count"} {:col 100.0}]))))))

(defn dissoc-id-and-name {:style/indent 0} [obj]
  (dissoc obj :id :name))

(def successful-card-info
  "Data that should be returned if `GET /api/embed/card/:token` completes successfully (minus `:id` and `:name`).
   This should only be the bare minimum amount of info needed to display the Card, leaving out other data we wouldn't
   want the public to have access to."
  {:description            nil
   :display                "table"
   :visualization_settings {}
   :dataset_query          {:type "query"}
   :parameters             []
   :param_values           nil
   :param_fields           nil})

(def successful-dashboard-info
  {:description nil, :parameters [], :ordered_cards [], :param_values nil, :param_fields nil})

(def ^:private yesterday (time/minus (time/now) (time/days 1)))

;;; ------------------------------------------- GET /api/embed/card/:token -------------------------------------------

(defn- card-url [card & [additional-token-params]] (str "embed/card/" (card-token card additional-token-params)))

(deftest it-should-be-possible-to-use-this-endpoint-successfully-if-all-the-conditions-are-met
  (with-embedding-enabled-and-new-secret-key
    (with-temp-card [card {:enable_embedding true}]
      (is (= successful-card-info
             (dissoc-id-and-name
               (http/client :get 200 (card-url card))))))))

(deftest we-should-fail-when-attempting-to-use-an-expired-token
  (with-embedding-enabled-and-new-secret-key
    (with-temp-card [card {:enable_embedding true}]
      (is (re= #"Token is expired"
               (http/client :get 400 (card-url card {:exp (buddy-util/to-timestamp yesterday)})))))))

(deftest check-that-the-endpoint-doesn-t-work-if-embedding-isn-t-enabled
  (tu/with-temporary-setting-values [enable-embedding false]
    (with-new-secret-key
      (with-temp-card [card]
        (is (= "Embedding is not enabled."
               (http/client :get 400 (card-url card))))))))

(deftest check-that-if-embedding--is--enabled-globally-but-not-for-the-card-the-request-fails
  (with-embedding-enabled-and-new-secret-key
    (with-temp-card [card]
      (is (= "Embedding is not enabled for this object."
             (http/client :get 400 (card-url card)))))))

(deftest global-embedding-requests-fail-with-wrong-key
  (testing (str "check that if embedding is enabled globally and for the object that requests fail if they are signed "
                "with the wrong key")
    (with-embedding-enabled-and-new-secret-key
      (with-temp-card [card {:enable_embedding true}]
        (is (= "Message seems corrupt or manipulated."
               (http/client :get 400 (with-new-secret-key (card-url card)))))))))


(deftest check-that-only-enabled-params-that-are-not-present-in-the-jwt-come-back
  (testing "check that only ENABLED params that ARE NOT PRESENT IN THE JWT come back"
    (with-embedding-enabled-and-new-secret-key
      (with-temp-card [card {:enable_embedding true
                             :dataset_query    {:database (mt/id)
                                                :type     :native
                                                :native   {:template-tags {:a {:type "date", :name "a", :display_name "a"}
                                                                           :b {:type "date", :name "b", :display_name "b"}
                                                                           :c {:type "date", :name "c", :display_name "c"}
                                                                           :d {:type "date", :name "d", :display_name "d"}}}}
                             :embedding_params {:a "locked", :b "disabled", :c "enabled", :d "enabled"}}]
        (is (= [{:id nil, :type "date/single", :target ["variable" ["template-tag" "d"]], :name "d", :slug "d", :default nil}]
               (:parameters (http/client :get 200 (card-url card {:params {:c 100}})))))))))


;;; ------------------------- GET /api/embed/card/:token/query (and JSON/CSV/XLSX variants) --------------------------

(defn- card-query-url [card response-format & [additional-token-params]]
  (str "embed/card/"
       (card-token card additional-token-params)
       "/query"
       response-format))

(def ^:private response-format->request-options
  {""      nil
   "/json" nil
   "/csv"  nil
   "/xlsx" {:as :byte-array}})

(def ^:private response-format->status-code
  {""      202
   "/json" 200
   "/csv"  200
   "/xlsx" 200})

(defmacro ^:private do-response-formats {:style/indent 1} [[response-format-binding request-options-binding] & body]
  `(doseq [[response-format# ~request-options-binding] response-format->request-options
           :let                                        [~response-format-binding response-format#]]
     (testing (format "response-format = %s\n" (pr-str response-format#))
       ~@body)))

(deftest card-query-test
  (testing "GET /api/embed/card/:token/query and GET /api/embed/card/:token/query/:export-format"
    (do-response-formats [response-format request-options]
      (testing "check that the endpoint doesn't work if embedding isn't enabled"
        (tu/with-temporary-setting-values [enable-embedding false]
          (with-new-secret-key
            (with-temp-card [card]
              (is (= "Embedding is not enabled."
                     (http/client :get 400 (card-query-url card response-format))))))))

      (with-embedding-enabled-and-new-secret-key
<<<<<<< HEAD
        (testing "it should be possible to run a Card successfully if you jump through the right hoops..."
          (with-temp-card [card {:enable_embedding true}]
            (is (expect= (successful-query-results response-format)
                         (http/client :get 202 (card-query-url card response-format) {:request-options request-options})))))

        (testing (str "...but if the card has an invalid query we should just get a generic \"query failed\" "
                      "exception (rather than leaking query info)")
          (mt/suppress-output
            (with-temp-card [card {:enable_embedding true, :dataset_query {:database (mt/id)
                                                                           :type     :native
                                                                           :native   {:query "SELECT * FROM XYZ"}}}]
              (is (= {:status "failed" :error "An error occurred while running the query."}
                     (http/client :get 202 (card-query-url card response-format)))))))
=======
        (let [expected-status (response-format->status-code response-format)]
          (testing "it should be possible to run a Card successfully if you jump through the right hoops..."
            (with-temp-card [card {:enable_embedding true}]
              (is (expect= (successful-query-results response-format)
                           (http/client :get expected-status (card-query-url card response-format) {:request-options request-options})))))

          (testing (str "...but if the card has an invalid query we should just get a generic \"query failed\" "
                        "exception (rather than leaking query info)")
            (mt/suppress-output
             (with-temp-card [card {:enable_embedding true, :dataset_query {:database (data/id)
                                                                            :type     :native
                                                                            :native   {:query "SELECT * FROM XYZ"}}}]
               (is (= {:status "failed" :error "An error occurred while running the query."}
                      (http/client :get expected-status (card-query-url card response-format))))))))
>>>>>>> d39fa460

        (testing "check that if embedding *is* enabled globally but not for the Card the request fails"
          (with-temp-card [card]
            (is (= "Embedding is not enabled for this object."
                   (http/client :get 400 (card-query-url card response-format))))))

        (testing (str "check that if embedding is enabled globally and for the object that requests fail if they are "
                      "signed with the wrong key")
          (with-temp-card [card {:enable_embedding true}]
            (is (= "Message seems corrupt or manipulated."
                   (http/client :get 400 (with-new-secret-key (card-query-url card response-format)))))))))))


(deftest download-formatted-without-constraints-test
  (testing (str "Downloading CSV/JSON/XLSX results shouldn't be subject to the default query constraints -- even if "
                "the query comes in with `add-default-userland-constraints` (as will be the case if the query gets "
                "saved from one that had it -- see #9831 and #10399)")
    (with-redefs [constraints/default-query-constraints {:max-results 10, :max-results-bare-rows 10}]
      (with-embedding-enabled-and-new-secret-key
        (with-temp-card [card {:enable_embedding true
                               :dataset_query    (assoc (mt/mbql-query venues)
                                                        :middleware
                                                        {:add-default-userland-constraints? true
                                                         :userland-query?                   true})}]
          (let [results (http/client :get 200 (card-query-url card "/csv"))]
            (is (= 101
                   (count (csv/read-csv results))))))))))

(deftest card-locked-params-test
  (with-embedding-enabled-and-new-secret-key
    (with-temp-card [card {:enable_embedding true, :embedding_params {:abc "locked"}}]
      (do-response-formats [response-format request-options]
        (testing (str "check that if embedding is enabled globally and for the object requests fail if the token is "
                      "missing a `:locked` parameter")
          (is (= "You must specify a value for :abc in the JWT."
                 (http/client :get 400 (card-query-url card response-format)))))

        (testing "if `:locked` param is present, request should succeed"
          (is (expect= (successful-query-results response-format)
                       (http/client :get 202
                                    (card-query-url card response-format {:params {:abc 100}})
                                    {:request-options request-options}))))

        (testing "If `:locked` parameter is present in URL params, request should fail"
          (is (= "You can only specify a value for :abc in the JWT."
                 (http/client :get 400 (str (card-query-url card response-format {:params {:abc 100}}) "?abc=100")))))))))


(deftest card-disabled-params-test
  (with-embedding-enabled-and-new-secret-key
    (with-temp-card [card {:enable_embedding true, :embedding_params {:abc "disabled"}}]
      (do-response-formats [response-format request-options]
        (testing (str "check that if embedding is enabled globally and for the object requests fail if they pass a "
                      "`:disabled` parameter")
          (is (= "You're not allowed to specify a value for :abc."
                 (http/client :get 400 (card-query-url card response-format {:params {:abc 100}})))))

        (testing "If a `:disabled` param is passed in the URL the request should fail"
          (is (= "You're not allowed to specify a value for :abc."
                 (http/client :get 400 (str (card-query-url card response-format) "?abc=200")))))))))

(deftest card-enabled-params-test
  (with-embedding-enabled-and-new-secret-key
    (with-temp-card [card {:enable_embedding true, :embedding_params {:abc "enabled"}}]
      (do-response-formats [response-format request-options]
        (testing "If `:enabled` param is present in both JWT and the URL, the request should fail"
          (is (= "You can't specify a value for :abc if it's already set in the JWT."
                 (http/client :get 400 (str (card-query-url card response-format {:params {:abc 100}}) "?abc=200")))))

        (testing "If an `:enabled` param is present in the JWT, that's ok"
          (is (expect= (successful-query-results response-format)
                       (http/client :get 202
                                    (card-query-url card response-format {:params {:abc "enabled"}})
                                    {:request-options request-options}))))

        (testing "If an `:enabled` param is present in URL params but *not* the JWT, that's ok"
          (is (expect= (successful-query-results response-format)
                       (http/client :get 202
                                    (str (card-query-url card response-format) "?abc=200")
                                    {:request-options request-options}))))))))

(defn- card-with-date-field-filter []
  {:dataset_query    {:database (mt/id)
                      :type     :native
                      :native   {:query         "SELECT COUNT(*) AS \"count\" FROM CHECKINS WHERE {{date}}"
                                 :template-tags {:date {:name         "date"
                                                        :display-name "Date"
                                                        :type         "dimension"
                                                        :dimension    [:field-id (mt/id :checkins :date)]
                                                        :widget-type  "date/quarter-year"}}}}
   :enable_embedding true
   :embedding_params {:date :enabled}})

(deftest csv-reports-count
<<<<<<< HEAD
  (testing "make sure CSV (etc.) downloads take editable params into account (#6407)"
    (with-embedding-enabled-and-new-secret-key
      (tt/with-temp Card [card (card-with-date-field-filter)]
        (is (= "count\n107\n"
               (http/client :get 202 (str (card-query-url card "/csv") "?date=Q1-2014"))))))))

(deftest csv-forward-url-test
  (with-embedding-enabled-and-new-secret-key
    (tt/with-temp Card [card (card-with-date-field-filter)]
      ;; make sure the URL doesn't include /api/ at the beginning like it normally would
      (binding [http/*url-prefix* (str/replace http/*url-prefix* #"/api/$" "/")]
        (tu/with-temporary-setting-values [site-url http/*url-prefix*]
          (is (= "count\n107\n"
                 (http/client :get 202 (str "embed/question/" (card-token card) ".csv?date=Q1-2014")))))))))
=======
  (is (= "count\n107\n"
         (with-embedding-enabled-and-new-secret-key
           (tt/with-temp Card [card (card-with-date-field-filter)]
             (http/client :get 200 (str (card-query-url card "/csv") "?date=Q1-2014")))))))


(deftest make-sure-it-also-works-with-the-forwarded-url
  (is (= "count\n107\n"
         (with-embedding-enabled-and-new-secret-key
           (tt/with-temp Card [card (card-with-date-field-filter)]
             ;; make sure the URL doesn't include /api/ at the beginning like it normally would
             (binding [http/*url-prefix* (str/replace http/*url-prefix* #"/api/$" "/")]
               (tu/with-temporary-setting-values [site-url http/*url-prefix*]
                 (http/client :get 200 (str "embed/question/" (card-token card) ".csv?date=Q1-2014")))))))))
>>>>>>> d39fa460

;;; ---------------------------------------- GET /api/embed/dashboard/:token -----------------------------------------

(defn- dashboard-url [dashboard & [additional-token-params]]
  (str "embed/dashboard/" (dash-token dashboard additional-token-params)))

(deftest it-should-be-possible-to-call-this-endpoint-successfully
  (with-embedding-enabled-and-new-secret-key
    (tt/with-temp Dashboard [dash {:enable_embedding true}]
      (is (= successful-dashboard-info
             (dissoc-id-and-name
               (http/client :get 200 (dashboard-url dash))))))))

(deftest we-should-fail-when-attempting-to-use-an-expired-token
  (with-embedding-enabled-and-new-secret-key
    (tt/with-temp Dashboard [dash {:enable_embedding true}]
      (is (re= #"^Token is expired.*"
               (http/client :get 400 (dashboard-url dash {:exp (buddy-util/to-timestamp yesterday)})))))))

(deftest check-that-the-dashboard-endpoint-doesn-t-work-if-embedding-isn-t-enabled
  (tu/with-temporary-setting-values [enable-embedding false]
    (with-new-secret-key
      (tt/with-temp Dashboard [dash]
        (is (= "Embedding is not enabled."
               (http/client :get 400 (dashboard-url dash))))))))

(deftest check-that-if-embedding--is--enabled-globally-but-not-for-the-dashboard-the-request-fails
  (with-embedding-enabled-and-new-secret-key
    (tt/with-temp Dashboard [dash]
      (is (= "Embedding is not enabled for this object."
             (http/client :get 400 (dashboard-url dash)))))))

(deftest global-embedding-check-key
  (testing (str "check that if embedding is enabled globally and for the object that requests fail if they are signed "
                "with the wrong key")
    (with-embedding-enabled-and-new-secret-key
      (tt/with-temp Dashboard [dash {:enable_embedding true}]
        (is (= "Message seems corrupt or manipulated."
               (http/client :get 400 (with-new-secret-key (dashboard-url dash)))))))))


(deftest only-enabled-params-that-are-not-present-in-the-jwt-come-back
  (testing "check that only ENABLED params that ARE NOT PRESENT IN THE JWT come back"
    (with-embedding-enabled-and-new-secret-key
      (tt/with-temp Dashboard [dash {:enable_embedding true
                                     :embedding_params {:a "locked", :b "disabled", :c "enabled", :d "enabled"}
                                     :parameters       [{:slug "a", :name "a", :type "date"}
                                                        {:slug "b", :name "b", :type "date"}
                                                        {:slug "c", :name "c", :type "date"}
                                                        {:slug "d", :name "d", :type "date"}]}]
        (is (= [{:slug "d", :name "d", :type "date"}]
               (:parameters (http/client :get 200 (dashboard-url dash {:params {:c 100}})))))))))

;;; ---------------------- GET /api/embed/dashboard/:token/dashcard/:dashcard-id/card/:card-id -----------------------

(defn- dashcard-url [dashcard & [additional-token-params]]
  (str "embed/dashboard/" (dash-token (:dashboard_id dashcard) additional-token-params)
       "/dashcard/" (u/get-id dashcard)
       "/card/" (:card_id dashcard)))

;; it should be possible to run a Card successfully if you jump through the right hoops...
(deftest it-should-be-possible-to-run-a-card-successfully-if-you-jump-through-the-right-hoops---
  (is (expect= (successful-query-results)
               (with-embedding-enabled-and-new-secret-key
                 (with-temp-dashcard [dashcard {:dash {:enable_embedding true}}]
                   (http/client :get 202 (dashcard-url dashcard)))))))


(deftest downloading-csv-json-xlsx-results-from-the-dashcard-endpoint-shouldn-t-be-subject-to-the-default-query-constraints
  (testing (str "Downloading CSV/JSON/XLSX results from the dashcard endpoint shouldn't be subject to the default "
                "query constraints (#10399)")
    (with-redefs [constraints/default-query-constraints {:max-results 10, :max-results-bare-rows 10}]
      (with-embedding-enabled-and-new-secret-key
        (with-temp-dashcard [dashcard {:dash {:enable_embedding true}
                                       :card {:dataset_query (assoc (mt/mbql-query venues)
                                                                    :middleware
                                                                    {:add-default-userland-constraints? true
                                                                     :userland-query?                   true})}}]
          (let [results (http/client :get 200 (str (dashcard-url dashcard) "/csv"))]
            (is (= 101
                   (count (csv/read-csv results))))))))))

(deftest generic-query-failed-exception-test
  (testing (str "...but if the card has an invalid query we should just get a generic \"query failed\" exception "
                "(rather than leaking query info)")
    (mt/suppress-output
      (with-embedding-enabled-and-new-secret-key
        (with-temp-dashcard [dashcard {:dash {:enable_embedding true}
                                       :card {:dataset_query (mt/native-query {:query "SELECT * FROM XYZ"})}}]
          (is (= {:status "failed"
                  :error  "An error occurred while running the query." }
                 (http/client :get 202 (dashcard-url dashcard)))))))))

(deftest check-that-the-dashcard-endpoint-doesn-t-work-if-embedding-isn-t-enabled
  (tu/with-temporary-setting-values [enable-embedding false]
    (with-new-secret-key
      (with-temp-dashcard [dashcard]
        (is (= "Embedding is not enabled."
               (http/client :get 400 (dashcard-url dashcard))))))))

(deftest dashcard-check-that-if-embedding--is--enabled-globally-but-not-for-the-dashboard-the-request-fails
  (with-embedding-enabled-and-new-secret-key
    (with-temp-dashcard [dashcard]
      (is (= "Embedding is not enabled for this object."
             (http/client :get 400 (dashcard-url dashcard)))))))

(deftest dashcard-global-embedding-check-key
  (testing (str "check that if embedding is enabled globally and for the object that requests fail if they are signed "
                "with the wrong key")
    (with-embedding-enabled-and-new-secret-key
      (with-temp-dashcard [dashcard {:dash {:enable_embedding true}}]
        (is (= "Message seems corrupt or manipulated."
               (http/client :get 400 (with-new-secret-key (dashcard-url dashcard)))))))))

(deftest dashboard-locked-params-test
  (with-embedding-enabled-and-new-secret-key
    (with-temp-dashcard [dashcard {:dash {:enable_embedding true, :embedding_params {:abc "locked"}}}]
      (testing (str "check that if embedding is enabled globally and for the object requests fail if the token is "
                    "missing a `:locked` parameter")
        (is (= "You must specify a value for :abc in the JWT."
               (http/client :get 400 (dashcard-url dashcard)))))

      (testing "if `:locked` param is supplied, request should succeed"
        (is (expect= (successful-query-results)
                     (http/client :get 202 (dashcard-url dashcard {:params {:abc 100}})))))

      (testing "if `:locked` parameter is present in URL params, request should fail"
        (is (= "You must specify a value for :abc in the JWT."
               (http/client :get 400 (str (dashcard-url dashcard) "?abc=100"))))))))

(deftest dashboard-disabled-params-test
  (with-embedding-enabled-and-new-secret-key
    (with-temp-dashcard [dashcard {:dash {:enable_embedding true, :embedding_params {:abc "disabled"}}}]
      (testing (str "check that if embedding is enabled globally and for the object requests fail if they pass a "
                    "`:disabled` parameter")
        (is (= "You're not allowed to specify a value for :abc."
               (http/client :get 400 (dashcard-url dashcard {:params {:abc 100}})))))

      (testing "If a `:disabled` param is passed in the URL the request should fail"
        (is (= "You're not allowed to specify a value for :abc."
               (http/client :get 400 (str (dashcard-url dashcard) "?abc=200"))))))))

(deftest dashboard-enabled-params-test
  (with-embedding-enabled-and-new-secret-key
    (with-temp-dashcard [dashcard {:dash {:enable_embedding true, :embedding_params {:abc "enabled"}}}]
      (testing "If `:enabled` param is present in both JWT and the URL, the request should fail"
        (is (= "You can't specify a value for :abc if it's already set in the JWT."
               (http/client :get 400 (str (dashcard-url dashcard {:params {:abc 100}}) "?abc=200")))))


      (testing "If an `:enabled` param is present in the JWT, that's ok"
        (is (expect= (successful-query-results)
                     (http/client :get 202 (dashcard-url dashcard {:params {:abc 100}})))))

      (testing "If an `:enabled` param is present in URL params but *not* the JWT, that's ok"
        (is (expect= (successful-query-results)
                     (http/client :get 202 (str (dashcard-url dashcard) "?abc=200"))))))))


;;; -------------------------------------------------- Other Tests ---------------------------------------------------

(deftest remove-embedding-params
  (testing (str "parameters that are not in the `embedding-params` map at all should get removed by "
                "`remove-locked-and-disabled-params`")
    (is (= {:parameters []}
           (#'embed-api/remove-locked-and-disabled-params {:parameters {:slug "foo"}} {})))))


(deftest make-sure-that-multiline-series-word-as-expected---4768-
  (testing "make sure that multiline series word as expected (#4768)"
    (with-embedding-enabled-and-new-secret-key
      (tt/with-temp Card [series-card {:dataset_query {:database (mt/id)
                                                       :type     :query
                                                       :query    {:source-table (mt/id :venues)}}}]
        (with-temp-dashcard [dashcard {:dash {:enable_embedding true}}]
          (tt/with-temp DashboardCardSeries [series {:dashboardcard_id (u/get-id dashcard)
                                                     :card_id          (u/get-id series-card)
                                                     :position         0}]
            (is (= "completed"
                   (:status (http/client :get 202 (str (dashcard-url (assoc dashcard :card_id (u/get-id series-card))))))))))))))

;;; ------------------------------- GET /api/embed/card/:token/field/:field-id/values --------------------------------

(defn- field-values-url [card-or-dashboard field-or-id]
  (str
   "embed/"
   (condp instance? card-or-dashboard
     (class Card)      (str "card/"      (card-token card-or-dashboard))
     (class Dashboard) (str "dashboard/" (dash-token card-or-dashboard)))
   "/field/"
   (u/get-id field-or-id)
   "/values"))

(defn- do-with-embedding-enabled-and-temp-card-referencing {:style/indent 2} [table-kw field-kw f]
  (with-embedding-enabled-and-new-secret-key
    (tt/with-temp Card [card (assoc (public-test/mbql-card-referencing table-kw field-kw)
                               :enable_embedding true)]
      (f card))))

(defmacro ^:private with-embedding-enabled-and-temp-card-referencing
  {:style/indent 3}
  [table-kw field-kw [card-binding] & body]
  `(do-with-embedding-enabled-and-temp-card-referencing ~table-kw ~field-kw
     (fn [~(or card-binding '_)]
       ~@body)))

;; should be able to fetch values for a Field referenced by a public Card
(deftest should-be-able-to-fetch-values-for-a-field-referenced-by-a-public-card
  (is (= {:values   [["20th Century Cafe"]
                     ["25°"]
                     ["33 Taps"]
                     ["800 Degrees Neapolitan Pizzeria"]
                     ["BCD Tofu House"]]
          :field_id (mt/id :venues :name)}
         (with-embedding-enabled-and-temp-card-referencing :venues :name [card]
           (-> (http/client :get 200 (field-values-url card (mt/id :venues :name)))
               (update :values (partial take 5)))))))

;; but for Fields that are not referenced we should get an Exception
(deftest but-for-fields-that-are-not-referenced-we-should-get-an-exception
  (is (= "Not found."
         (with-embedding-enabled-and-temp-card-referencing :venues :name [card]
           (http/client :get 400 (field-values-url card (mt/id :venues :price)))))))

;; Endpoint should fail if embedding is disabled
(deftest endpoint-should-fail-if-embedding-is-disabled
  (is (= "Embedding is not enabled."
         (with-embedding-enabled-and-temp-card-referencing :venues :name [card]
           (tu/with-temporary-setting-values [enable-embedding false]
             (http/client :get 400 (field-values-url card (mt/id :venues :name))))))))

(deftest embedding-not-enabled-message
  (is (= "Embedding is not enabled for this object."
         (with-embedding-enabled-and-temp-card-referencing :venues :name [card]
           (db/update! Card (u/get-id card) :enable_embedding false)
           (http/client :get 400 (field-values-url card (mt/id :venues :name)))))))

;;; ----------------------------- GET /api/embed/dashboard/:token/field/:field-id/values -----------------------------

(defn- do-with-embedding-enabled-and-temp-dashcard-referencing {:style/indent 2} [table-kw field-kw f]
  (with-embedding-enabled-and-new-secret-key
    (tt/with-temp* [Dashboard     [dashboard {:enable_embedding true}]
                    Card          [card      (public-test/mbql-card-referencing table-kw field-kw)]
                    DashboardCard [dashcard  {:dashboard_id       (u/get-id dashboard)
                                              :card_id            (u/get-id card)
                                              :parameter_mappings [{:card_id (u/get-id card)
                                                                    :target  [:dimension
                                                                              [:field-id
                                                                               (mt/id table-kw field-kw)]]}]}]]
      (f dashboard card dashcard))))


(defmacro ^:private with-embedding-enabled-and-temp-dashcard-referencing
  {:style/indent 3}
  [table-kw field-kw [dash-binding card-binding dashcard-binding] & body]
  `(do-with-embedding-enabled-and-temp-dashcard-referencing ~table-kw ~field-kw
     (fn [~(or dash-binding '_) ~(or card-binding '_) ~(or dashcard-binding '_)]
       ~@body)))

;; should be able to use it when everything is g2g
(deftest should-be-able-to-use-it-when-everything-is-g2g
  (is (= {:values   [["20th Century Cafe"]
                     ["25°"]
                     ["33 Taps"]
                     ["800 Degrees Neapolitan Pizzeria"]
                     ["BCD Tofu House"]]
          :field_id (mt/id :venues :name)}
         (with-embedding-enabled-and-temp-dashcard-referencing :venues :name [dashboard]
           (-> (http/client :get 200 (field-values-url dashboard (mt/id :venues :name)))
               (update :values (partial take 5)))))))

;; shound NOT be able to use the endpoint with a Field not referenced by the Dashboard
(deftest shound-not-be-able-to-use-the-endpoint-with-a-field-not-referenced-by-the-dashboard
  (is (= "Not found."
         (with-embedding-enabled-and-temp-dashcard-referencing :venues :name [dashboard]
           (http/client :get 400 (field-values-url dashboard (mt/id :venues :price)))))))

;; Endpoint should fail if embedding is disabled
(deftest field-values-endpoint-should-fail-if-embedding-is-disabled
  (is (= "Embedding is not enabled."
         (with-embedding-enabled-and-temp-dashcard-referencing :venues :name [dashboard]
           (tu/with-temporary-setting-values [enable-embedding false]
             (http/client :get 400 (field-values-url dashboard (mt/id :venues :name))))))))


;; Endpoint should fail if embedding is disabled for the Dashboard
(deftest endpoint-should-fail-if-embedding-is-disabled-for-the-dashboard
  (is (= "Embedding is not enabled for this object."
         (with-embedding-enabled-and-temp-dashcard-referencing :venues :name [dashboard]
           (db/update! Dashboard (u/get-id dashboard) :enable_embedding false)
           (http/client :get 400 (field-values-url dashboard (mt/id :venues :name)))))))


;;; --------------------------------------------- Field search endpoints ---------------------------------------------

(defn- field-search-url [card-or-dashboard field-or-id search-field-or-id]
  (str "embed/"
       (condp instance? card-or-dashboard
         (class Card)      (str "card/"      (card-token card-or-dashboard))
         (class Dashboard) (str "dashboard/" (dash-token card-or-dashboard)))
       "/field/" (u/get-id field-or-id)
       "/search/" (u/get-id search-field-or-id)))

(deftest field-search-test
  (testing
    (letfn [(tests [model object]
              (is (= [[93 "33 Taps"]]
                     (http/client :get 200 (field-search-url object (mt/id :venues :id) (mt/id :venues :name))
                                  :value "33 T")))

              (testing "if search field isn't allowed to be used with the other Field endpoint should return exception"
                (is (= "Invalid Request."
                       (http/client :get 400 (field-search-url object (mt/id :venues :id) (mt/id :venues :price))
                                    :value "33 T"))))

              (testing "Endpoint should fail if embedding is disabled"
                (tu/with-temporary-setting-values [enable-embedding false]
                  (is (= "Embedding is not enabled."
                         (http/client :get 400 (field-search-url object (mt/id :venues :id) (mt/id :venues :name))
                                      :value "33 T")))))

              (testing "Endpoint should fail if embedding is disabled for the object"
                (db/update! model (u/get-id object) :enable_embedding false)
                (is (= "Embedding is not enabled for this object."
                       (http/client :get 400 (field-search-url object (mt/id :venues :id) (mt/id :venues :name))
                                    :value "33 T")))))]
      (testing "GET /api/embed/card/:token/field/:field-id/search/:search-field-id"
        (testing "Search for Field values for a Card"
          (with-embedding-enabled-and-temp-card-referencing :venues :id [card]
            (tests Card card))))
      (testing "GET /api/embed/dashboard/:token/field/:field-id/search/:search-field-id"
        (testing "Search for Field values for a Dashboard"
          (with-embedding-enabled-and-temp-dashcard-referencing :venues :id [dashboard]
            (tests Dashboard dashboard)))))))


;;; ----------------------- GET /api/embed/card/:token/field/:field-id/remapping/:remapped-id ------------------------

(defn- field-remapping-url [card-or-dashboard field-or-id remapped-field-or-id]
  (str "embed/"
       (condp instance? card-or-dashboard
         (class Card)      (str "card/"      (card-token card-or-dashboard))
         (class Dashboard) (str "dashboard/" (dash-token card-or-dashboard)))
       "/field/" (u/get-id field-or-id)
       "/remapping/" (u/get-id remapped-field-or-id)))

(deftest field-remapping-test
  (letfn [(tests [model object]
            (testing (str "we should be able to use the API endpoint and get the same results we get by calling the "
                          "function above directly")
              (is (= [10 "Fred 62"]
                     (http/client :get 200 (field-remapping-url object (mt/id :venues :id) (mt/id :venues :name))
                                  :value "10"))))
            (testing " ...or if the remapping Field isn't allowed to be used with the other Field"
              (is (= "Invalid Request."
                     (http/client :get 400 (field-remapping-url object (mt/id :venues :id) (mt/id :venues :price))
                                  :value "10"))))

            (testing " ...or if embedding is disabled"
              (tu/with-temporary-setting-values [enable-embedding false]
                (is (= "Embedding is not enabled."
                       (http/client :get 400 (field-remapping-url object (mt/id :venues :id) (mt/id :venues :name))
                                    :value "10")))))

            (testing " ...or if embedding is disabled for the Card/Dashboard"
              (db/update! model (u/get-id object) :enable_embedding false)
              (is (= "Embedding is not enabled for this object."
                     (http/client :get 400 (field-remapping-url object (mt/id :venues :id) (mt/id :venues :name))
                                  :value "10")))))]

    (testing "GET /api/embed/card/:token/field/:field-id/remapping/:remapped-id"
      (testing "Get remapped Field values for a Card"
        (with-embedding-enabled-and-temp-card-referencing :venues :id [card]
          (tests Card card)))
      (testing "Shouldn't work if Card doesn't reference the Field in question"
        (with-embedding-enabled-and-temp-card-referencing :venues :price [card]
          (is (= "Not found."
                 (http/client :get 400 (field-remapping-url card (mt/id :venues :id) (mt/id :venues :name))
                              :value "10"))))))

    (testing "GET /api/embed/dashboard/:token/field/:field-id/remapping/:remapped-id"
      (testing "Get remapped Field values for a Dashboard"
        (with-embedding-enabled-and-temp-dashcard-referencing :venues :id [dashboard]
          (tests Dashboard dashboard)))
      (testing "Shouldn't work if Dashboard doesn't reference the Field in question"
        (with-embedding-enabled-and-temp-dashcard-referencing :venues :price [dashboard]
          (is (= "Not found."
                 (http/client :get 400 (field-remapping-url dashboard (mt/id :venues :id) (mt/id :venues :name))
                              :value "10"))))))))

;;; ------------------------------------------------ Chain filtering -------------------------------------------------

(defn- do-with-chain-filter-fixtures [f]
  (with-embedding-enabled-and-new-secret-key
    (dashboard-api-test/with-chain-filter-fixtures [{:keys [dashboard], :as m}]
      (db/update! Dashboard (u/get-id dashboard) :enable_embedding true)
      (letfn [(token [params]
                (dash-token dashboard (when params {:params params})))
              (values-url [& [params]]
                (format "embed/dashboard/%s/params/_CATEGORY_ID_/values" (token params)))
              (search-url [& [params]]
                (format "embed/dashboard/%s/params/_CATEGORY_NAME_/search/s" (token params)))]
        (f (assoc m
                  :token token
                  :values-url values-url
                  :search-url search-url))))))

(defmacro ^:private with-chain-filter-fixtures [[binding] & body]
  `(do-with-chain-filter-fixtures (fn [~binding] ~@body)))

(deftest chain-filter-embedding-disabled-test
  (with-chain-filter-fixtures [{:keys [dashboard values-url search-url]}]
    (testing "without embedding enabled for dashboard"
      (db/update! Dashboard (u/get-id dashboard) :enable_embedding false)
      (testing "GET /api/embed/dashboard/:token/params/:param-key/values"
        (is (= "Embedding is not enabled for this object."
               (http/client :get 400 (values-url)))))
      (testing "GET /api/embed/dashboard/:token/params/:param-key/search/:prefix"
        (is (= "Embedding is not enabled for this object."
               (http/client :get 400 (search-url))))))))

(deftest chain-filter-random-params-test
  (with-chain-filter-fixtures [{:keys [dashboard values-url search-url]}]
    (testing "Requests should fail if parameter is not explicitly enabled"
      (testing "\nGET /api/embed/dashboard/:token/params/:param-key/values"
        (is (= "Cannot search for values: \"category_id\" is not an enabled parameter."
               (http/client :get 400 (values-url)))))
      (testing "\nGET /api/embed/dashboard/:token/params/:param-key/search/:prefix"
        (is (= "Cannot search for values: \"category_name\" is not an enabled parameter."
               (http/client :get 400 (search-url))))))))

(deftest chain-filter-enabled-params-test
  (with-chain-filter-fixtures [{:keys [dashboard param-keys values-url search-url]}]
    (db/update! Dashboard (:id dashboard)
      :embedding_params {"category_id" "enabled", "category_name" "enabled", "price" "enabled"})
    (testing "Should work if the param we're fetching values for is enabled"
      (testing "\nGET /api/embed/dashboard/:token/params/:param-key/values"
        (is (= [2 3 4 5 6]
               (take 5 (http/client :get 200 (values-url))))))
      (testing "\nGET /api/embed/dashboard/:token/params/:param-key/search/:prefix"
        (is (= ["Scandinavian" "Seafood" "South Pacific"]
               (take 3 (http/client :get 200 (search-url)))))))

    (testing "If an ENABLED constraint param is present in the JWT, that's ok"
      (testing "\nGET /api/embed/dashboard/:token/params/:param-key/values"
        (is (= [40 67]
               (http/client :get 200 (values-url {"price" 4})))))
      (testing "\nGET /api/embed/dashboard/:token/params/:param-key/search/:prefix"
        (is (= ["Steakhouse"]
               (http/client :get 200 (search-url {"price" 4}))))))

    (testing "If an ENABLED param is present in query params but *not* the JWT, that's ok"
      (testing "\nGET /api/embed/dashboard/:token/params/:param-key/values"
        (is (= [40 67]
               (http/client :get 200 (str (values-url) "?_PRICE_=4")))))
      (testing "\nGET /api/embed/dashboard/:token/params/:param-key/search/:prefix"
        (is (= ["Steakhouse"]
               (http/client :get 200 (str (search-url) "?_PRICE_=4"))))))

    (testing "If ENABLED param is present in both JWT and the URL, the request should fail"
      (doseq [url-fn [values-url search-url]
              :let   [url (str (url-fn {"price" 4}) "?_PRICE_=4")]]
        (testing (str "\n" url)
          (is (= "You can't specify a value for :price if it's already set in the JWT."
                 (http/client :get 400 url))))))))

(deftest chain-filter-ignore-current-user-permissions-test
  (testing "Should not fail if request is authenticated but current user does not have data permissions"
    (mt/with-temp-copy-of-db
      (perms/revoke-permissions! (group/all-users) (mt/db))
      (with-chain-filter-fixtures [{:keys [dashboard param-keys values-url search-url]}]
        (db/update! Dashboard (:id dashboard)
          :embedding_params {"category_id" "enabled", "category_name" "enabled", "price" "enabled"})
        (testing "Should work if the param we're fetching values for is enabled"
          (testing "\nGET /api/embed/dashboard/:token/params/:param-key/values"
            (is (= [2 3 4 5 6]
                   (take 5 ((mt/user->client :rasta) :get 200 (values-url))))))
          (testing "\nGET /api/embed/dashboard/:token/params/:param-key/search/:prefix"
            (is (= ["Scandinavian" "Seafood" "South Pacific"]
                   (take 3 ((mt/user->client :rasta) :get 200 (search-url)))))))))))

(deftest chain-filter-locked-params-test
  (with-chain-filter-fixtures [{:keys [dashboard param-keys values-url search-url]}]
    (testing "Requests should fail if searched param is locked"
      (db/update! Dashboard (:id dashboard)
        :embedding_params {"category_id" "locked", "category_name" "locked"})
      (doseq [url [(values-url) (search-url)]]
        (testing (str "\n" url)
          (is (re= #"Cannot search for values: \"category_(?:(?:name)|(?:id))\" is not an enabled parameter."
                   (http/client :get 400 url))))))

    (testing "Search param enabled\n"
      (db/update! Dashboard (:id dashboard)
        :embedding_params {"category_id" "enabled", "category_name" "enabled", "price" "locked"})

      (testing "Requests should fail if the token is missing a locked parameter"
        (doseq [url [(values-url) (search-url)]]
          (testing (str "\n" url)
            (is (= "You must specify a value for :price in the JWT."
                   (http/client :get 400 url))))))

      (testing "if `:locked` param is supplied, request should succeed"
        (testing "\nGET /api/embed/dashboard/:token/params/:param-key/values"
          (is (= [40 67]
                 (http/client :get 200 (values-url {"price" 4})))))
        (testing "\nGET /api/embed/dashboard/:token/params/:param-key/search/:prefix"
          (is (= ["Steakhouse"]
                 (http/client :get 200 (search-url {"price" 4}))))))

      (testing "if `:locked` parameter is present in URL params, request should fail"
        (doseq [url-fn [values-url search-url]
                :let   [url (url-fn {"price" 4})]]
          (testing (str "\n" url)
            (is (= "You can only specify a value for :price in the JWT."
                   (http/client :get 400 (str url "?_PRICE_=4"))))))))))

(deftest chain-filter-disabled-params-test
  (with-chain-filter-fixtures [{:keys [dashboard param-keys values-url search-url]}]
    (testing "Requests should fail if searched param is disabled"
      (db/update! Dashboard (:id dashboard)
        :embedding_params {"category_id" "disabled", "category_name" "disabled"})
      (doseq [url [(values-url) (search-url)]]
        (testing (str "\n" url)
          (is (re= #"Cannot search for values: \"category_(?:(?:name)|(?:id))\" is not an enabled parameter\."
                   (http/client :get 400 url))))))

    (testing "Search param enabled\n"
      (db/update! Dashboard (:id dashboard)
        :embedding_params {"category_id" "enabled", "category_name" "enabled", "price" "disabled"})

      (testing "Requests should fail if the token has a disabled parameter"
        (doseq [url-fn [values-url search-url]
                :let   [url (url-fn {"price" 4})]]
          (testing (str "\n" url)
            (is (= "You're not allowed to specify a value for :price."
                   (http/client :get 400 url))))))

      (testing "Requests should fail if the URL has a disabled parameter"
        (doseq [url-fn [values-url search-url]
                :let   [url (str (url-fn) "?_PRICE_=4")]]
          (testing (str "\n" url)
            (is (= "You're not allowed to specify a value for :price."
                   (http/client :get 400 url)))))))))<|MERGE_RESOLUTION|>--- conflicted
+++ resolved
@@ -202,21 +202,6 @@
                      (http/client :get 400 (card-query-url card response-format))))))))
 
       (with-embedding-enabled-and-new-secret-key
-<<<<<<< HEAD
-        (testing "it should be possible to run a Card successfully if you jump through the right hoops..."
-          (with-temp-card [card {:enable_embedding true}]
-            (is (expect= (successful-query-results response-format)
-                         (http/client :get 202 (card-query-url card response-format) {:request-options request-options})))))
-
-        (testing (str "...but if the card has an invalid query we should just get a generic \"query failed\" "
-                      "exception (rather than leaking query info)")
-          (mt/suppress-output
-            (with-temp-card [card {:enable_embedding true, :dataset_query {:database (mt/id)
-                                                                           :type     :native
-                                                                           :native   {:query "SELECT * FROM XYZ"}}}]
-              (is (= {:status "failed" :error "An error occurred while running the query."}
-                     (http/client :get 202 (card-query-url card response-format)))))))
-=======
         (let [expected-status (response-format->status-code response-format)]
           (testing "it should be possible to run a Card successfully if you jump through the right hoops..."
             (with-temp-card [card {:enable_embedding true}]
@@ -226,12 +211,11 @@
           (testing (str "...but if the card has an invalid query we should just get a generic \"query failed\" "
                         "exception (rather than leaking query info)")
             (mt/suppress-output
-             (with-temp-card [card {:enable_embedding true, :dataset_query {:database (data/id)
+             (with-temp-card [card {:enable_embedding true, :dataset_query {:database (mt/id)
                                                                             :type     :native
                                                                             :native   {:query "SELECT * FROM XYZ"}}}]
                (is (= {:status "failed" :error "An error occurred while running the query."}
                       (http/client :get expected-status (card-query-url card response-format))))))))
->>>>>>> d39fa460
 
         (testing "check that if embedding *is* enabled globally but not for the Card the request fails"
           (with-temp-card [card]
@@ -326,12 +310,11 @@
    :embedding_params {:date :enabled}})
 
 (deftest csv-reports-count
-<<<<<<< HEAD
   (testing "make sure CSV (etc.) downloads take editable params into account (#6407)"
     (with-embedding-enabled-and-new-secret-key
       (tt/with-temp Card [card (card-with-date-field-filter)]
         (is (= "count\n107\n"
-               (http/client :get 202 (str (card-query-url card "/csv") "?date=Q1-2014"))))))))
+               (http/client :get 200 (str (card-query-url card "/csv") "?date=Q1-2014"))))))))
 
 (deftest csv-forward-url-test
   (with-embedding-enabled-and-new-secret-key
@@ -340,23 +323,8 @@
       (binding [http/*url-prefix* (str/replace http/*url-prefix* #"/api/$" "/")]
         (tu/with-temporary-setting-values [site-url http/*url-prefix*]
           (is (= "count\n107\n"
-                 (http/client :get 202 (str "embed/question/" (card-token card) ".csv?date=Q1-2014")))))))))
-=======
-  (is (= "count\n107\n"
-         (with-embedding-enabled-and-new-secret-key
-           (tt/with-temp Card [card (card-with-date-field-filter)]
-             (http/client :get 200 (str (card-query-url card "/csv") "?date=Q1-2014")))))))
-
-
-(deftest make-sure-it-also-works-with-the-forwarded-url
-  (is (= "count\n107\n"
-         (with-embedding-enabled-and-new-secret-key
-           (tt/with-temp Card [card (card-with-date-field-filter)]
-             ;; make sure the URL doesn't include /api/ at the beginning like it normally would
-             (binding [http/*url-prefix* (str/replace http/*url-prefix* #"/api/$" "/")]
-               (tu/with-temporary-setting-values [site-url http/*url-prefix*]
                  (http/client :get 200 (str "embed/question/" (card-token card) ".csv?date=Q1-2014")))))))))
->>>>>>> d39fa460
+
 
 ;;; ---------------------------------------- GET /api/embed/dashboard/:token -----------------------------------------
 
