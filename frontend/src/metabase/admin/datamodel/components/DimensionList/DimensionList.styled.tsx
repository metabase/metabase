import styled from "@emotion/styled";

import { alpha } from "metabase/lib/colors";

export const FieldListGroupingTrigger = styled.div`
  display: flex;
  visibility: hidden;
<<<<<<< HEAD
  border-left: 2px solid ${alpha("filter", 0.1)};
  color: ${() => alpha("text-white", 0.5)};
=======
  border-left: 2px solid ${() => alpha("filter", 0.1)};
  color: ${alpha("text-white", 0.5)};
>>>>>>> 2bfaab28
`;<|MERGE_RESOLUTION|>--- conflicted
+++ resolved
@@ -5,11 +5,6 @@
 export const FieldListGroupingTrigger = styled.div`
   display: flex;
   visibility: hidden;
-<<<<<<< HEAD
-  border-left: 2px solid ${alpha("filter", 0.1)};
+  border-left: 2px solid ${() => alpha("filter", 0.1)};
   color: ${() => alpha("text-white", 0.5)};
-=======
-  border-left: 2px solid ${() => alpha("filter", 0.1)};
-  color: ${alpha("text-white", 0.5)};
->>>>>>> 2bfaab28
 `;