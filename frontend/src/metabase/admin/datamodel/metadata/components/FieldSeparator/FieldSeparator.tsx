<<<<<<< HEAD
import React from "react";
import { Icon } from "metabase/core/components/Icon";
=======
import Icon from "metabase/components/Icon/Icon";
>>>>>>> 1f7e261e

const FieldSeparator = () => {
  return <Icon name="chevronright" size={12} className="mx2 text-medium" />;
};

// eslint-disable-next-line import/no-default-export -- deprecated usage
export default FieldSeparator;<|MERGE_RESOLUTION|>--- conflicted
+++ resolved
@@ -1,9 +1,4 @@
-<<<<<<< HEAD
-import React from "react";
 import { Icon } from "metabase/core/components/Icon";
-=======
-import Icon from "metabase/components/Icon/Icon";
->>>>>>> 1f7e261e
 
 const FieldSeparator = () => {
   return <Icon name="chevronright" size={12} className="mx2 text-medium" />;
