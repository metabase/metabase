(ns metabase.notification.test-util
  "Define the `metabase-test` channel and notification test utilities."
  (:require
   [clojure.set :as set]
   [clojure.test :refer :all]
   [medley.core :as m]
   [metabase.channel.core :as channel]
   [metabase.events.notification :as events.notification]
   [metabase.integrations.slack :as slack]
   [metabase.models.notification :as models.notification]
   [metabase.notification.core :as notification]
   [metabase.notification.payload.core :as notification.payload]
   [metabase.test :as mt]
   [metabase.util :as u]
   [toucan2.core :as t2]))

(def test-channel-type
  "The channel type for the test channel."
  "channel/metabase-test")

(defmethod channel/can-connect? (keyword test-channel-type)
  [_channel-type {:keys [return-type return-value] :as _details}]
  (case return-type
    "throw"
    (throw (ex-info "Test error" return-value))

    "return-value"
    return-value))

(defmethod channel/send! (keyword test-channel-type)
  [_channel message]
  message)

(defmethod channel/render-notification [:channel/metabase-test :notification/testing]
  [_channel-type notification-info _template _recipients]
  [notification-info])

(defmethod notification.payload/payload :notification/testing
  [_notification]
  {::payload? true})

(defmacro with-send-notification-sync
  "Notifications are sent async by default, wrap the body in this macro to send them synchronously."
  [& body]
  `(binding [notification/*default-options* {:notification/sync? true}]
     ~@body))

(defn do-with-captured-channel-send!
  [thunk]
  (with-send-notification-sync
    (let [channel-messages (atom {})]
      (with-redefs [channel/send! (fn [channel message]
                                    (swap! channel-messages update (:type channel) u/conjv message))]
        (thunk)
        @channel-messages))))

(defmacro with-captured-channel-send!
  "Macro that captures all messages sent to channels in the body of the macro.
  Returns a map of channel-type -> messages sent to that channel.

  (with-captured-channel-send!
  (channel/send! {:type :channel/email} {:say :hi})
  (channel/send! {:type :channel/email} {:say :xin-chao}))

  @captured-messages
  ;; => {:channel/email [{:say :hi} {:say :xin-chao}]}"
  [& body]
  `(do-with-captured-channel-send!
    (fn []
      ~@body)))

(defmacro with-temporary-event-topics!
  "Temporarily make `topics` valid event topics."
  [topics & body]
  `(let [topics# ~topics]
     (try
       (doseq [topic# topics#]
         (derive topic# :metabase/event))
       (with-redefs [events.notification/supported-topics (set/union @#'events.notification/supported-topics topics#)]
         ~@body)
       (finally
         (doseq [topic# topics#]
           (underive topic# :metabase/event))))))

(defmacro with-notification-cleanup!
  "Macro that clean ups notification related models"
  [& body]
  `(mt/with-model-cleanup [:model/Notification
                           :model/NotificationCard
                           :model/NotificationHandler
                           :model/NotificationSubscription
                           :model/NotificationRecipient]
     ~@body))

(defmacro with-notification-testing-setup!
  "Macro that sets up the notification testing environment."
  [& body]
  `(with-notification-cleanup!
     (with-send-notification-sync
       ~@body)))

(def default-card-name "Card notification test card")

#_{:clj-kondo/ignore [:metabase/test-helpers-use-non-thread-safe-functions]}
(defn with-temp-notification
  "Create a temporary notification for testing."
  [{:keys [notification handlers subscriptions]} thunk]
  (let [notification (models.notification/create-notification!
                      notification
                      subscriptions
                      handlers)]
    (try
      (thunk (models.notification/hydrate-notification notification))
      (finally
        (t2/delete! :model/Notification (:id notification))))))


(defn do-with-card-notification
  [{:keys [card notification-card notification subscriptions handlers]} thunk]
  (mt/with-temp
    [:model/Card {card-id :id} (merge
                                {:name          default-card-name
                                 :dataset_query (mt/mbql-query products {:aggregation [[:count]]
                                                                         :breakout    [$category]})}

                                card)]
<<<<<<< HEAD
    (with-temp-notification
      {:notification  (merge {:payload      (assoc notification-card
                                                   :card_id card-id)
                              :payload_type :notification/card
                              :creator_id   (mt/user->id :crowberto)}
                             notification)
       :subscriptions subscriptions
       :handlers      handlers}
      thunk)))
=======
    (let [notification (models.notification/create-notification!
                        (merge {:payload      (assoc notification-card
                                                     :card_id card-id)
                                :payload_type :notification/card
                                :creator_id   (mt/user->id :crowberto)}
                               notification)
                        subscriptions
                        handlers)]
      (try
        (thunk (models.notification/hydrate-notification notification))
        (finally
          (t2/delete! :model/Notification (:id notification)))))))
>>>>>>> 4d667bb3

(defmacro with-card-notification
  "Macro that sets up a card notification for testing.
    (with-card-notification
      [notification {:card              {:name \"My Card\"}
                     :notification      {:creator_id 1}
                     :notification-card {:send_condition :rows}
                     :subscriptions     []
                     :handlers          []}]"
  [[bindings props] & body]
  `(do-with-card-notification ~props (fn [~bindings] ~@body)))

<<<<<<< HEAD

(defn do-with-system-event-notification!
  [{:keys [event notification subscriptions handlers]} thunk]
  (with-temporary-event-topics! [event]
    (with-temp-notification
      {:notification  (merge {:payload_type :notification/system-event
                              :creator_id   (mt/user->id :crowberto)}
                             notification)
       :subscriptions subscriptions
       :handlers      handlers}
      thunk)))

(defmacro with-system-event-notification!
  "Macro that sets up a system event notification for testing.
    (with-system-event-notification!
      [notification {:event         :metabase/big-event
                     :notification  {:creator_id 1}
                     :subscriptions []
                     :handlers      []}]"
  [[notification-binding props] & body]
  `(do-with-system-event-notification! ~props (fn [~notification-binding] ~@body)))

=======
>>>>>>> 4d667bb3
(def channel-type->fixture
  {:channel/email (fn [thunk] (mt/with-temporary-setting-values [email-smtp-host "fake_smtp_host"
                                                                 email-smtp-port 587
                                                                 site-url        "https://metabase.com/testmb"]
                                (thunk)))
   :channel/slack (fn [thunk] (with-redefs [slack/files-channel (constantly "FOO")]
                                (thunk)))})

(defn apply-channel-fixtures
  [channel-types thunk]
  ((reduce (fn [handler fixture] #(fixture handler))
           thunk
           (keep channel-type->fixture channel-types))))

(defmacro with-channel-fixtures
  "Macro that applies the given channel fixtures to the body of the macro."
  [channel-types & body]
  `(apply-channel-fixtures ~channel-types (fn [] ~@body)))

(defn test-send-notification!
  "Test sending a notification with the given channel-type->assert-fn map."
  [notification channel-type->assert-fn]
  (with-channel-fixtures (keys channel-type->assert-fn)
    (let [channel-type->captured-message (with-captured-channel-send!
                                           (notification/send-notification! notification))]

      (doseq [[channel-type assert-fn] channel-type->assert-fn]
        (testing (format "chanel-type = %s" channel-type)
          (assert-fn (get channel-type->captured-message channel-type)))))))

(defn slack-message->boolean [{:keys [attachments] :as result}]
  (assoc result :attachments (for [attachment-info attachments]
                               (if (:rendered-info attachment-info)
                                 (update attachment-info
                                         :rendered-info
                                         (fn [ri] (m/map-vals some? ri)))
                                 attachment-info))))

;; ------------------------------------------------------------------------------------------------;;
;;                                         Dummy Data                                              ;;
;; ------------------------------------------------------------------------------------------------;;

;; :model/Channel
(def default-can-connect-channel
  "A :model/Channel that can connect."
  {:name        "Test channel"
   :description "Test channel description"
   :type        test-channel-type
   :details     {:return-type  "return-value"
                 :return-value true}
   :active      true})

(def channel-template-email-with-handlebars-body
  "A :model/ChannelTemplate for email channels that has a :event/handlebars-text template."
  {:channel_type :channel/email
   :details      {:type    :email/handlebars-text
                  :subject "Welcome {{payload.event_info.object.first_name}} to {{context.site_name}}"
                  :body    "Hello {{payload.event_info.object.first_name}}! Welcome to {{context.site_name}}!"}})

(def default-email-handler
  (delay {:channel_type :channel/email
          :recipients   [{:type    :notification-recipient/user
                          :user_id (mt/user->id :rasta)}]}))

(def default-slack-handler
  {:channel_type :channel/slack
   :recipients   [{:type    :notification-recipient/raw-value
                   :details {:value "#general"}}]})

(def png-attachment
  {:type         :inline
   :content-id   true
   :content-type "image/png"
   :content      java.net.URL})

(def csv-attachment
  {:type         :attachment
   :content-type "text/csv"
   :file-name    (format "%s.csv" default-card-name)
   :content      java.net.URL
   :description  (format "More results for '%s'" default-card-name)
   :content-id   false})

(def xls-attachment
  {:type         :attachment
   :file-name    "Test card.xlsx"
   :content-type "application/vnd.openxmlformats-officedocument.spreadsheetml.sheet"
   :content      java.net.URL
   :description  "More results for 'Test card'"
   :content-id   false})<|MERGE_RESOLUTION|>--- conflicted
+++ resolved
@@ -124,7 +124,6 @@
                                                                          :breakout    [$category]})}
 
                                 card)]
-<<<<<<< HEAD
     (with-temp-notification
       {:notification  (merge {:payload      (assoc notification-card
                                                    :card_id card-id)
@@ -134,20 +133,6 @@
        :subscriptions subscriptions
        :handlers      handlers}
       thunk)))
-=======
-    (let [notification (models.notification/create-notification!
-                        (merge {:payload      (assoc notification-card
-                                                     :card_id card-id)
-                                :payload_type :notification/card
-                                :creator_id   (mt/user->id :crowberto)}
-                               notification)
-                        subscriptions
-                        handlers)]
-      (try
-        (thunk (models.notification/hydrate-notification notification))
-        (finally
-          (t2/delete! :model/Notification (:id notification)))))))
->>>>>>> 4d667bb3
 
 (defmacro with-card-notification
   "Macro that sets up a card notification for testing.
@@ -160,8 +145,6 @@
   [[bindings props] & body]
   `(do-with-card-notification ~props (fn [~bindings] ~@body)))
 
-<<<<<<< HEAD
-
 (defn do-with-system-event-notification!
   [{:keys [event notification subscriptions handlers]} thunk]
   (with-temporary-event-topics! [event]
@@ -183,8 +166,6 @@
   [[notification-binding props] & body]
   `(do-with-system-event-notification! ~props (fn [~notification-binding] ~@body)))
 
-=======
->>>>>>> 4d667bb3
 (def channel-type->fixture
   {:channel/email (fn [thunk] (mt/with-temporary-setting-values [email-smtp-host "fake_smtp_host"
                                                                  email-smtp-port 587
