--- conflicted
+++ resolved
@@ -37,23 +37,15 @@
 type NewTransformValues = Yup.InferType<typeof NEW_TRANSFORM_SCHEMA>;
 
 type CreateTransformModalProps = {
-<<<<<<< HEAD
-  query: DatasetQuery;
   initValues?: Partial<NewTransformValues>;
-=======
   source: TransformSource;
->>>>>>> 1366acc3
   onCreate: (transform: Transform) => void;
   onClose: () => void;
 };
 
 export function CreateTransformModal({
-<<<<<<< HEAD
-  query,
+  source,
   initValues,
-=======
-  source,
->>>>>>> 1366acc3
   onCreate,
   onClose,
 }: CreateTransformModalProps) {
@@ -61,12 +53,8 @@
     <Modal title={t`Save your transform`} opened padding="xl" onClose={onClose}>
       <FocusTrap.InitialFocus />
       <CreateTransformForm
-<<<<<<< HEAD
-        query={query}
+        source={source}
         initValues={initValues}
-=======
-        source={source}
->>>>>>> 1366acc3
         onCreate={onCreate}
         onClose={onClose}
       />
@@ -75,23 +63,15 @@
 }
 
 type CreateTransformFormProps = {
-<<<<<<< HEAD
-  query: DatasetQuery;
+  source: TransformSource;
   initValues?: Partial<NewTransformValues>;
-=======
-  source: TransformSource;
->>>>>>> 1366acc3
   onCreate: (transform: Transform) => void;
   onClose: () => void;
 };
 
 function CreateTransformForm({
-<<<<<<< HEAD
-  query,
+  source,
   initValues,
-=======
-  source,
->>>>>>> 1366acc3
   onCreate,
   onClose,
 }: CreateTransformFormProps) {
@@ -212,7 +192,7 @@
     target: {
       type: "table",
       name: targetName,
-      schema: targetSchema,
+      schema: targetSchema ?? null,
       database: databaseId,
     },
   };
