(ns metabase.api.dashboard
  "/api/dashboard endpoints."
  (:require
   [cheshire.core :as json]
   [clojure.set :as set]
   [compojure.core :refer [DELETE GET POST PUT]]
   [medley.core :as m]
   [metabase.actions.execution :as actions.execution]
   [metabase.analytics.snowplow :as snowplow]
   [metabase.api.card :as api.card]
   [metabase.api.common :as api]
   [metabase.api.common.validation :as validation]
   [metabase.api.dataset :as api.dataset]
   [metabase.automagic-dashboards.populate :as populate]
   [metabase.events :as events]
   [metabase.mbql.util :as mbql.u]
   [metabase.models.card :refer [Card]]
   [metabase.models.collection :as collection]
   [metabase.models.collection.root :as collection.root]
   [metabase.models.dashboard :as dashboard :refer [Dashboard]]
   [metabase.models.dashboard-card :as dashboard-card :refer [DashboardCard]]
   [metabase.models.dashboard-tab :as dashboard-tab]
   [metabase.models.field :refer [Field]]
   [metabase.models.interface :as mi]
   [metabase.models.params :as params]
   [metabase.models.params.chain-filter :as chain-filter]
   [metabase.models.params.custom-values :as custom-values]
   [metabase.models.query :as query :refer [Query]]
   [metabase.models.query.permissions :as query-perms]
   [metabase.models.revision :as revision]
   [metabase.models.revision.last-edit :as last-edit]
   [metabase.models.table :refer [Table]]
   [metabase.query-processor.dashboard :as qp.dashboard]
   [metabase.query-processor.error-type :as qp.error-type]
   [metabase.query-processor.middleware.constraints :as qp.constraints]
   [metabase.query-processor.middleware.permissions :as qp.perms]
   [metabase.query-processor.pivot :as qp.pivot]
   [metabase.query-processor.util :as qp.util]
   [metabase.related :as related]
   [metabase.util :as u]
   [metabase.util.i18n :refer [deferred-tru tru]]
   [metabase.util.log :as log]
   [metabase.util.malli :as mu]
   [metabase.util.malli.schema :as ms]
   #_{:clj-kondo/ignore [:deprecated-namespace]}
   [metabase.util.schema :as su]
   [schema.core :as s]
   [toucan2.core :as t2]))

(set! *warn-on-reflection* true)

(defn- dashboards-list [filter-option]
  (as-> (t2/select :model/Dashboard {:where    [:and (case (or (keyword filter-option) :all)
                                                      (:all :archived)  true
                                                      :mine [:= :creator_id api/*current-user-id*])
                                                [:= :archived (= (keyword filter-option) :archived)]]
                                     :order-by [:%lower.name]}) <>
    (t2/hydrate <> :creator)
    (filter mi/can-read? <>)))

<<<<<<< HEAD
#_{:clj-kondo/ignore [:deprecated-var]}
=======
>>>>>>> 37b2cc85
(api/defendpoint GET "/"
  "Get `Dashboards`. With filter option `f` (default `all`), restrict results as follows:

  *  `all`      - Return all Dashboards.
  *  `mine`     - Return Dashboards created by the current user.
  *  `archived` - Return Dashboards that have been archived. (By default, these are *excluded*.)"
  [f]
  {f [:maybe [:enum "all" "mine" "archived"]]}
  (let [dashboards (dashboards-list f)
        edit-infos (:dashboard (last-edit/fetch-last-edited-info {:dashboard-ids (map :id dashboards)}))]
    (into []
          (map (fn [{:keys [id] :as dashboard}]
                 (if-let [edit-info (get edit-infos id)]
                   (assoc dashboard :last-edit-info edit-info)
                   dashboard)))
          dashboards)))

(api/defendpoint POST "/"
  "Create a new Dashboard."
  [:as {{:keys [name description parameters cache_ttl collection_id collection_position], :as _dashboard} :body}]
  {name                ms/NonBlankString
   parameters          [:maybe [:sequential ms/Parameter]]
   description         [:maybe :string]
   cache_ttl           [:maybe ms/PositiveInt]
   collection_id       [:maybe ms/PositiveInt]
   collection_position [:maybe ms/PositiveInt]}
  ;; if we're trying to save the new dashboard in a Collection make sure we have permissions to do that
  (collection/check-write-perms-for-collection collection_id)
  (let [dashboard-data {:name                name
                        :description         description
                        :parameters          (or parameters [])
                        :creator_id          api/*current-user-id*
                        :cache_ttl           cache_ttl
                        :collection_id       collection_id
                        :collection_position collection_position}
        dash           (t2/with-transaction [_conn]
                        ;; Adding a new dashboard at `collection_position` could cause other dashboards in this collection to change
                        ;; position, check that and fix up if needed
                        (api/maybe-reconcile-collection-position! dashboard-data)
                        ;; Ok, now save the Dashboard
                        (first (t2/insert-returning-instances! :model/Dashboard dashboard-data)))]
    (events/publish-event! :event/dashboard-create dash)
    (snowplow/track-event! ::snowplow/dashboard-created api/*current-user-id* {:dashboard-id (u/the-id dash)})
    (assoc dash :last-edit-info (last-edit/edit-information-for-user @api/*current-user*))))


;;; -------------------------------------------- Hiding Unreadable Cards ---------------------------------------------

(defn- hide-unreadable-card
  "If CARD is unreadable, replace it with an object containing only its `:id`."
  [card]
  (when card
    (if (mi/can-read? card)
      card
      (select-keys card [:id]))))

(defn- hide-unreadable-cards
  "Replace the `:card` and `:series` entries from dashcards that they user isn't allowed to read with empty objects."
  [dashboard]
  (update dashboard :ordered_cards (fn [dashcards]
                                     (vec (for [dashcard dashcards]
                                            (-> dashcard
                                                (update :card hide-unreadable-card)
                                                (update :series (partial mapv hide-unreadable-card))))))))


;;; ------------------------------------------ Query Average Duration Info -------------------------------------------

;; Adding the average execution time to all of the Cards in a Dashboard efficiently is somewhat involved. There are a
;; few things that make this tricky:
;;
;; 1. Queries are usually executed with `:constraints` that different from how they're actually defined, but not
;;    always. This means we should look up hashes for both the query as-is and for the query with
;;    `default-query-constraints` and use whichever one we find
;;
;; 2. The structure of DashCards themselves is complicated. It has a top-level `:card` property and (optionally) a
;;    sequence of additional Cards under `:series`
;;
;; 3. Query hashes are byte arrays, and two idential byte arrays aren't equal to each other in Java; thus they don't
;;    work as one would expect when being used as map keys
;;
;; Here's an overview of the approach used to efficiently add the info:
;;
;; 1. Build a sequence of query hashes (both as-is and with default constraints) for every card and series in the
;;    dashboard cards
;;
;; 2. Fetch all matching entries from Query in the DB and build a map of hash (converted to a Clojure vector) ->
;;    average execution time
;;
;; 3. Iterate back over each card and look for matching entries in the `hash-vec->avg-time` for either the normal hash
;;    or the hash with default constraints, and add the result as `:average_execution_time`

(defn- card->query-hashes
  "Return a tuple of possible hashes that would be associated with executions of CARD. The first is the hash of the
  query dictionary as-is; the second is one with the `default-query-constraints`, which is how it will most likely be
  run."
  [{:keys [dataset_query]}]
  (u/ignore-exceptions
    [(qp.util/query-hash dataset_query)
     (qp.util/query-hash (assoc dataset_query :constraints (qp.constraints/default-query-constraints)))]))

(defn- dashcard->query-hashes
  "Return a sequence of all the query hashes for this `dashcard`, including the top-level Card and any Series."
  [{:keys [card series]}]
  (reduce concat
          (card->query-hashes card)
          (for [card series]
            (card->query-hashes card))))

(defn- dashcards->query-hashes
  "Return a sequence of all the query hashes used in a `dashcards`."
  [dashcards]
  (apply concat (for [dashcard dashcards]
                  (dashcard->query-hashes dashcard))))

(defn- hashes->hash-vec->avg-time
  "Given some query `hashes`, return a map of hashes (as normal Clojure vectors) to the average query durations.
  (The hashes are represented as normal Clojure vectors because identical byte arrays aren't considered equal to one
  another, and thus do not work as one would expect when used as map keys.)"
  [hashes]
  (when (seq hashes)
    (into {} (for [[k v] (t2/select-fn->fn :query_hash :average_execution_time Query :query_hash [:in hashes])]
               {(vec k) v}))))

(defn- add-query-average-duration-to-card
  "Add `:query_average_duration` info to a `card` (i.e., the `:card` property of a DashCard or an entry in its `:series`
  array)."
  [card hash-vec->avg-time]
  (assoc card :query_average_duration (some (fn [query-hash]
                                              (hash-vec->avg-time (vec query-hash)))
                                            (card->query-hashes card))))

(defn- add-query-average-duration-to-dashcards
  "Add `:query_average_duration` to the top-level Card and any Series in a sequence of `dashcards`."
  ([dashcards]
   (add-query-average-duration-to-dashcards dashcards (hashes->hash-vec->avg-time (dashcards->query-hashes dashcards))))
  ([dashcards hash-vec->avg-time]
   (for [dashcard dashcards]
     (-> dashcard
         (update :card   add-query-average-duration-to-card hash-vec->avg-time)
         (update :series (fn [series]
                           (for [card series]
                             (add-query-average-duration-to-card card hash-vec->avg-time))))))))

(defn add-query-average-durations
  "Add a `average_execution_time` field to each card (and series) belonging to `dashboard`."
  [dashboard]
  (update dashboard :ordered_cards add-query-average-duration-to-dashcards))

(defn- get-dashboard
  "Get Dashboard with ID."
  [id]
  (-> (t2/select-one :model/Dashboard :id id)
      api/check-404
      ;; i'm a bit worried that this is an n+1 situation here. The cards can be batch hydrated i think because they
      ;; have a hydration key and an id. moderation_reviews currently aren't batch hydrated but i'm worried they
      ;; cannot be in this situation
      (t2/hydrate [:ordered_cards
                   [:card [:moderation_reviews :moderator_details]]
                   :series
                   :dashcard/action
                   :dashcard/linkcard-info]
                  :ordered_tabs
                  :collection_authority_level
                  :can_write
                  :param_fields
                  :param_values
                  :collection)
      collection.root/hydrate-root-collection
      api/read-check
      api/check-not-archived
      hide-unreadable-cards
      add-query-average-durations))

(defn- cards-to-copy
  "Returns a map of which cards we need to copy and which are not to be copied. The `:copy` key is a map from id to
  card. The `:discard` key is a vector of cards which were not copied due to permissions."
  [ordered-cards]
  (letfn [(split-cards [{:keys [card series] :as db-card}]
            (cond
              (nil? (:card_id db-card)) ; text card
              {}

              ;; cards without permissions are just a map with an :id from [[hide-unreadable-card]]
              (not (mi/model card))
              {:retain nil, :discard (into [card] series)}

              (mi/can-read? card)
              (let [{writable true unwritable false} (group-by (comp boolean mi/can-read?)
                                                               series)]
                {:retain (into [card] writable), :discard unwritable})
              ;; if you can't write the base, we don't have anywhere to put the series
              :else
              {:discard (into [card] series)}))]
    (reduce (fn [acc db-card]
              (let [{:keys [retain discard]} (split-cards db-card)]
                (-> acc
                    (update :copy merge (m/index-by :id retain))
                    (update :discard concat discard))))
            {:copy {}
             :discard []}
            ordered-cards)))

(defn- duplicate-cards
  "Takes a dashboard id, and duplicates the cards both on the dashboard's cards and dashcardseries. Returns a map of
  {:copied {old-card-id duplicated-card} :uncopied [card]} so that the new dashboard can adjust accordingly."
  [dashboard dest-coll-id]
  (let [same-collection? (= (:collection_id dashboard) dest-coll-id)
        {:keys [copy discard]} (cards-to-copy (:ordered_cards dashboard))]
    (reduce (fn [m [id card]]
              (assoc-in m
                        [:copied id]
                        (if (:dataset card)
                          card
                          (api.card/create-card!
                           (cond-> (assoc card :collection_id dest-coll-id)
                             same-collection?
                             (update :name #(str % " - " (tru "Duplicate"))))
                           ;; creating cards from a transaction. wait until tx complete to signal event
                           true))))
            {:copied {}
             :uncopied discard}
            copy)))

(defn- duplicate-tabs
  [new-dashboard existing-tabs]
  (let [new-tab-ids (t2/insert-returning-pks! :model/DashboardTab
                                              (for [tab existing-tabs]
                                                (-> tab
                                                    (assoc :dashboard_id (:id new-dashboard))
                                                    (dissoc :id :entity_id :created_at :updated_at))))]
    (zipmap (map :id existing-tabs) new-tab-ids)))

(defn update-cards-for-copy
  "Update ordered-cards in a dashboard for copying.
  If the dashboard has tabs, fix up the tab ids in ordered-cards to point to the new tabs.
  Then if shallow copy, return the cards. If deep copy, replace ids with id from the newly-copied cards.
  If there is no new id, it means user lacked curate permissions for the cards
  collections and it is omitted. Dashboard-id is only needed for useful errors."
  [dashboard-id ordered-cards deep? id->new-card id->new-tab-id]
  (when (and deep? (nil? id->new-card))
    (throw (ex-info (tru "No copied card information found")
                    {:user-id api/*current-user-id*
                     :dashboard-id dashboard-id})))
  (let [ordered-cards (if (seq id->new-tab-id)
                        (map #(assoc % :dashboard_tab_id (id->new-tab-id (:dashboard_tab_id %)))
                             ordered-cards)
                        ordered-cards)]
    (if-not deep?
      ordered-cards
      (keep (fn [dashboard-card]
              (cond
                ;; text cards need no manipulation
                (nil? (:card_id dashboard-card))
                dashboard-card

                ;; if we didn't duplicate, it doesn't go in the dashboard
                (not (id->new-card (:card_id dashboard-card)))
                nil

                :else
                (let [new-id (fn [id]
                               (-> id id->new-card :id))]
                  (-> dashboard-card
                      (update :card_id new-id)
                      (assoc :card (-> dashboard-card :card_id id->new-card))
                      (m/update-existing :parameter_mappings
                                         (fn [pms]
                                           (keep (fn [pm]
                                                   (m/update-existing pm :card_id new-id))
                                                 pms)))
                      (m/update-existing :series
                                         (fn [series]
                                           (keep (fn [card]
                                                   (when-let [id' (new-id (:id card))]
                                                     (assoc card :id id')))
                                                 series)))))))
            ordered-cards))))

(api/defendpoint POST "/:from-dashboard-id/copy"
  "Copy a Dashboard."
  [from-dashboard-id :as {{:keys [name description collection_id collection_position
                                  is_deep_copy], :as _dashboard} :body}]
  {from-dashboard-id      [:maybe ms/PositiveInt]
   name                   [:maybe ms/NonBlankString]
   description            [:maybe :string]
   collection_id          [:maybe ms/PositiveInt]
   collection_position    [:maybe ms/PositiveInt]
   is_deep_copy           [:maybe :boolean]}
  ;; if we're trying to save the new dashboard in a Collection make sure we have permissions to do that
  (collection/check-write-perms-for-collection collection_id)
  (let [existing-dashboard (get-dashboard from-dashboard-id)
        dashboard-data {:name                (or name (:name existing-dashboard))
                        :description         (or description (:description existing-dashboard))
                        :parameters          (or (:parameters existing-dashboard) [])
                        :creator_id          api/*current-user-id*
                        :collection_id       collection_id
                        :collection_position collection_position}
        new-cards      (atom nil)
        dashboard      (t2/with-transaction [_conn]
                        ;; Adding a new dashboard at `collection_position` could cause other dashboards in this
                        ;; collection to change position, check that and fix up if needed
                        (api/maybe-reconcile-collection-position! dashboard-data)
                        ;; Ok, now save the Dashboard
                        (let [dash (first (t2/insert-returning-instances! :model/Dashboard dashboard-data))
                              {id->new-card :copied uncopied :uncopied}
                              (when is_deep_copy
                                (duplicate-cards existing-dashboard collection_id))

                              id->new-tab-id (when-let [existing-tabs (seq (:ordered_tabs existing-dashboard))]
                                               (duplicate-tabs dash existing-tabs))]
                          (reset! new-cards (vals id->new-card))
                          (when-let [dashcards (seq (update-cards-for-copy from-dashboard-id
                                                                           (:ordered_cards existing-dashboard)
                                                                           is_deep_copy
                                                                           id->new-card
                                                                           id->new-tab-id))]
                            (api/check-500 (dashboard/add-dashcards! dash dashcards)))
                          (cond-> dash
                            (seq uncopied)
                            (assoc :uncopied uncopied))))]
    (snowplow/track-event! ::snowplow/dashboard-created api/*current-user-id* {:dashboard-id (u/the-id dashboard)})
    ;; must signal event outside of tx so cards are visible from other threads
    (when-let [newly-created-cards (seq @new-cards)]
      (doseq [card newly-created-cards]
        (events/publish-event! :event/card-create card)))
    (events/publish-event! :event/dashboard-create dashboard)))

;;; --------------------------------------------- Fetching/Updating/Etc. ---------------------------------------------

(api/defendpoint GET "/:id"
  "Get Dashboard with ID."
  [id]
  {id ms/PositiveInt}
  (let [dashboard (get-dashboard id)]
    (events/publish-event! :event/dashboard-read (assoc dashboard :actor_id api/*current-user-id*))
    (last-edit/with-last-edit-info dashboard :dashboard)))

(defn- check-allowed-to-change-embedding
  "You must be a superuser to change the value of `enable_embedding` or `embedding_params`. Embedding must be
  enabled."
  [dash-before-update dash-updates]
  (when (or (api/column-will-change? :enable_embedding dash-before-update dash-updates)
            (api/column-will-change? :embedding_params dash-before-update dash-updates))
    (validation/check-embedding-enabled)
    (api/check-superuser)))

(api/defendpoint PUT "/:id"
  "Update a Dashboard.

  Usually, you just need write permissions for this Dashboard to do this (which means you have appropriate
  permissions for the Cards belonging to this Dashboard), but to change the value of `enable_embedding` you must be a
  superuser."
  [id :as {{:keys [description name parameters caveats points_of_interest show_in_getting_started enable_embedding
                   embedding_params position archived collection_id collection_position cache_ttl]
            :as dash-updates} :body}]
  {id                      ms/PositiveInt
   name                    [:maybe ms/NonBlankString]
   description             [:maybe :string]
   caveats                 [:maybe :string]
   points_of_interest      [:maybe :string]
   show_in_getting_started [:maybe :boolean]
   enable_embedding        [:maybe :boolean]
   embedding_params        [:maybe ms/EmbeddingParams]
   parameters              [:maybe [:sequential ms/Parameter]]
   position                [:maybe ms/PositiveInt]
   archived                [:maybe :boolean]
   collection_id           [:maybe ms/PositiveInt]
   collection_position     [:maybe ms/PositiveInt]
   cache_ttl               [:maybe ms/PositiveInt]}
  (let [dash-before-update (api/write-check :model/Dashboard id)]
    ;; Do various permissions checks as needed
    (collection/check-allowed-to-change-collection dash-before-update dash-updates)
    (check-allowed-to-change-embedding dash-before-update dash-updates)
    (t2/with-transaction [_conn]
      ;; If the dashboard has an updated position, or if the dashboard is moving to a new collection, we might need to
      ;; adjust the collection position of other dashboards in the collection
      (api/maybe-reconcile-collection-position! dash-before-update dash-updates)
      ;; description, position, collection_id, and collection_position are allowed to be `nil`. Everything else must be
      ;; non-nil
      (when-let [updates (not-empty (u/select-keys-when dash-updates
                                                        :present #{:description :position :collection_id :collection_position :cache_ttl}
                                                        :non-nil #{:name :parameters :caveats :points_of_interest :show_in_getting_started :enable_embedding
                                                                   :embedding_params :archived :auto_apply_filters}))]
        (t2/update! Dashboard id updates))))
  ;; now publish an event and return the updated Dashboard
  (let [dashboard (t2/select-one :model/Dashboard :id id)]
    (events/publish-event! :event/dashboard-update (assoc dashboard :actor_id api/*current-user-id*))
    (assoc dashboard :last-edit-info (last-edit/edit-information-for-user @api/*current-user*))))

;; TODO - We can probably remove this in the near future since it should no longer be needed now that we're going to
;; be setting `:archived` to `true` via the `PUT` endpoint instead
(api/defendpoint DELETE "/:id"
  "Delete a Dashboard.

  This will remove also any questions/models/segments/metrics that use this database."
  [id]
  {id ms/PositiveInt}
  (log/warn (str "DELETE /api/dashboard/:id is deprecated. Instead of deleting a Dashboard, you should change its "
                 "`archived` value via PUT /api/dashboard/:id."))
  (let [dashboard (api/write-check :model/Dashboard id)]
    (t2/delete! :model/Dashboard :id id)
    (events/publish-event! :event/dashboard-delete (assoc dashboard :actor_id api/*current-user-id*)))
  api/generic-204-no-content)

(defn- param-target->field-id [target query]
  (when-let [field-clause (params/param-target->field-clause target {:dataset_query query})]
    (mbql.u/match-one field-clause [:field (id :guard integer?) _] id)))

;; TODO -- should we only check *new* or *modified* mappings?
(s/defn ^:private check-parameter-mapping-permissions
  "Starting in 0.41.0, you must have *data* permissions in order to add or modify a DashboardCard parameter mapping."
  {:added "0.41.0"}
  [parameter-mappings :- [dashboard-card/ParamMapping]]
  (when (seq parameter-mappings)
    ;; calculate a set of all Field IDs referenced by parameter mappings; then from those Field IDs calculate a set of
    ;; all Table IDs to which those Fields belong. This is done in a batched fashion so we can avoid N+1 query issues
    ;; if there happen to be a lot of parameters
    (let [card-ids              (into #{}
                                      (comp (map :card-id)
                                            (remove nil?))
                                      parameter-mappings)]
      (when (seq card-ids)
        (let [card-id->query        (t2/select-pk->fn :dataset_query Card :id [:in card-ids])
              field-ids             (set (for [{:keys [target card-id]} parameter-mappings
                                               :when                    card-id
                                               :let                     [query    (or (card-id->query card-id)
                                                                                      (throw (ex-info (tru "Card {0} does not exist or does not have a valid query."
                                                                                                           card-id)
                                                                                                      {:status-code 404
                                                                                                       :card-id     card-id})))
                                                                         field-id (param-target->field-id target query)]
                                               :when                    field-id]
                                           field-id))
              table-ids             (when (seq field-ids)
                                      (t2/select-fn-set :table_id Field :id [:in field-ids]))
              table-id->database-id (when (seq table-ids)
                                      (t2/select-pk->fn :db_id Table :id [:in table-ids]))]
          (doseq [table-id table-ids
                  :let     [database-id (table-id->database-id table-id)]]
            ;; check whether we'd actually be able to query this Table (do we have ad-hoc data perms for it?)
            (when-not (query-perms/can-query-table? database-id table-id)
              (throw (ex-info (tru "You must have data permissions to add a parameter referencing the Table {0}."
                                   (pr-str (t2/select-one-fn :name Table :id table-id)))
                              {:status-code        403
                               :database-id        database-id
                               :table-id           table-id
                               :actual-permissions @api/*current-user-permissions-set*})))))))))

(defn- existing-parameter-mappings
  "Returns a map of DashboardCard ID -> parameter mappings for a Dashboard of the form

  {<dashboard-card-id> #{{:target       [:dimension [:field 1000 nil]]
                          :parameter_id \"abcdef\"}}}"
  [dashboard-id]
  (m/map-vals (fn [mappings]
                (into #{} (map #(select-keys % [:target :parameter_id])) mappings))
              (t2/select-pk->fn :parameter_mappings DashboardCard :dashboard_id dashboard-id)))

(defn- check-updated-parameter-mapping-permissions
  "In 0.41.0+ you now require data permissions for the Table in question to add or modify Dashboard parameter mappings.
  Check that the current user has the appropriate permissions. Don't check any parameter mappings that already exist
  for this Dashboard -- only check permissions for new or modified ones."
  [dashboard-id dashcards]
  (let [dashcard-id->existing-mappings (existing-parameter-mappings dashboard-id)
        existing-mapping?              (fn [dashcard-id mapping]
                                         (let [[mapping]         (mi/normalize-parameters-list [mapping])
                                               existing-mappings (get dashcard-id->existing-mappings dashcard-id)]
                                           (contains? existing-mappings (select-keys mapping [:target :parameter_id]))))
        new-mappings                   (for [{mappings :parameter_mappings, dashcard-id :id} dashcards
                                             mapping mappings
                                             :when (not (existing-mapping? dashcard-id mapping))]
                                         (assoc mapping :dashcard-id dashcard-id))
        ;; need to add the appropriate `:card-id` for all the new mappings we're going to check.
        dashcard-id->card-id           (when (seq new-mappings)
                                         (t2/select-pk->fn :card_id DashboardCard
                                           :dashboard_id dashboard-id
                                           :id           [:in (set (map :dashcard-id new-mappings))]))
        new-mappings                   (for [{:keys [dashcard-id], :as mapping} new-mappings]
                                         (assoc mapping :card-id (get dashcard-id->card-id dashcard-id)))]
    (check-parameter-mapping-permissions new-mappings)))

(defn- create-dashcards!
  [dashboard dashcards]
  (doseq [{:keys [card_id]} dashcards
          :when  (pos-int? card_id)]
    (api/check-not-archived (api/read-check Card card_id)))
  (check-parameter-mapping-permissions (for [{:keys [card_id parameter_mappings]} dashcards
                                             mapping parameter_mappings]
                                        (assoc mapping :card-id card_id)))
  (api/check-500 (dashboard/add-dashcards! dashboard dashcards)))

(defn- update-dashcards! [dashboard dashcards]
  (check-updated-parameter-mapping-permissions (:id dashboard) dashcards)
  ;; transform the dashcard data to the format of the DashboardCard model
  ;; so update-dashcards! can compare them with existing dashcards
  (dashboard/update-dashcards! dashboard (map dashboard-card/from-parsed-json dashcards))
  dashcards)

(defn- delete-dashcards! [dashcard-ids]
  (let [dashboard-cards (t2/select DashboardCard :id [:in dashcard-ids])]
    (dashboard-card/delete-dashboard-cards! dashcard-ids)
    dashboard-cards))

(defn- do-update-dashcards!
  [dashboard current-cards new-cards]
  (let [{:keys [to-create to-update to-delete]} (u/classify-changes current-cards new-cards)]
    {:deleted-dashcards (when (seq to-delete)
                          (delete-dashcards! (map :id to-delete)))
     :created-dashcards (when (seq to-create)
                          (create-dashcards! dashboard to-create))
     :updated-dashcards (when (seq to-update)
                          (update-dashcards! dashboard to-update))}))

(def ^:private UpdatedDashboardCard
  [:map
   ;; id can be negative, it indicates a new card and BE should create them
   [:id                                  int?]
   [:size_x                              ms/PositiveInt]
   [:size_y                              ms/PositiveInt]
   [:row                                 ms/IntGreaterThanOrEqualToZero]
   [:col                                 ms/IntGreaterThanOrEqualToZero]
   [:parameter_mappings {:optional true} [:maybe [:sequential [:map
                                                               [:parameter_id ms/NonBlankString]
                                                               [:target       :any]]]]]
   [:series             {:optional true} [:maybe [:sequential map?]]]])

(def ^:private UpdatedDashboardTab
  [:map
   ;; id can be negative, it indicates a new card and BE should create them
   [:id   ms/Int]
   [:name ms/NonBlankString]])

(defn- track-dashcard-and-tab-events!
  [dashboard-id {:keys [created-dashcards deleted-dashcards updated-dashcards
                        created-tab-ids updated-tab-ids deleted-tab-ids total-num-tabs]}]
  ;; Dashcard events
  (when (seq deleted-dashcards)
    (events/publish-event! :event/dashboard-remove-cards
                           {:id dashboard-id :actor_id api/*current-user-id* :dashcards deleted-dashcards}))
  (when (seq created-dashcards)
    (events/publish-event! :event/dashboard-add-cards
                           {:id dashboard-id :actor_id api/*current-user-id* :dashcards created-dashcards})
    (for [{:keys [card_id]} created-dashcards
          :when             (pos-int? card_id)]
      (snowplow/track-event! ::snowplow/question-added-to-dashboard
                             api/*current-user-id*
                             {:dashboard-id dashboard-id :question-id card_id})))
  ;; TODO this is potentially misleading, we don't know for sure here that the dashcards are repositioned
  (when (seq updated-dashcards)
    (events/publish-event! :event/dashboard-reposition-cards
                           {:id dashboard-id :actor_id api/*current-user-id* :dashcards updated-dashcards}))

  ;; Tabs events
  (when (seq deleted-tab-ids)
    (snowplow/track-event! ::snowplow/dashboard-tab-deleted
                           api/*current-user-id*
                           {:dashboard-id   dashboard-id
                            :num-tabs       (count deleted-tab-ids)
                            :total-num-tabs total-num-tabs})
    (events/publish-event! :event/dashboard-remove-tabs
                           {:id dashboard-id :actor_id api/*current-user-id* :tab-ids deleted-tab-ids}))
  (when (seq created-tab-ids)
    (snowplow/track-event! ::snowplow/dashboard-tab-created
                           api/*current-user-id*
                           {:dashboard-id   dashboard-id
                            :num-tabs       (count created-tab-ids)
                            :total-num-tabs total-num-tabs})
    (events/publish-event! :event/dashboard-add-tabs
                           {:id dashboard-id :actor_id api/*current-user-id* :tab-ids created-tab-ids}))
  (when (seq updated-tab-ids)
    (events/publish-event! :event/dashboard-update-tabs
                           {:id dashboard-id :actor_id api/*current-user-id* :tab-ids updated-tab-ids})))

(api/defendpoint PUT "/:id/cards"
  "Update `Cards` and `Tabs` on a Dashboard. Request body should have the form:

    {:cards        [{:id                 ... ; DashboardCard ID
                     :size_x             ...
                     :size_y             ...
                     :row                ...
                     :col                ...
                     :parameter_mappings ...
                     :series             [{:id 123
                                           ...}]}
                     ...]
     :ordered_tabs [{:id       ... ; DashboardTab ID
                     :name     ...}]}"
  [id :as {{:keys [cards ordered_tabs]} :body}]
  {id           ms/PositiveInt
   cards        (ms/maps-with-unique-key [:sequential UpdatedDashboardCard] :id)
   ;; ordered_tabs should be required in production, making it optional because lots of
   ;; e2e tests curerntly doesn't include it
   ordered_tabs [:maybe (ms/maps-with-unique-key [:sequential UpdatedDashboardTab] :id)]}
  (let [dashboard (-> (api/write-check Dashboard id)
                      api/check-not-archived
                      (t2/hydrate [:ordered_cards :series :card] :ordered_tabs))
        new-tabs  (map-indexed (fn [idx tab] (assoc tab :position idx)) ordered_tabs)]
    (when (and (seq (:ordered_tabs dashboard))
               (not (every? #(some? (:dashboard_tab_id %)) cards)))
      (throw (ex-info (tru "This dashboard has tab, makes sure every card has a tab")
                      {:status-code 400})))
    (api/check-500
      (let [changes-stats (atom nil)]
        (t2/with-transaction [_conn]
          (let [{:keys [old->new-tab-id
                        deleted-tab-ids]
                 :as tabs-changes-stats} (dashboard-tab/do-update-tabs! (:id dashboard) (:ordered_tabs dashboard) new-tabs)
                deleted-tab-ids          (set deleted-tab-ids)
                current-cards            (cond->> (:ordered_cards dashboard)
                                           (seq deleted-tab-ids)
                                           (remove (fn [card]
                                                     (contains? deleted-tab-ids (:dashboard_tab_id card)))))
                new-cards                (cond->> cards
                                           ;; fixup the temporary tab ids with the real ones
                                           (seq old->new-tab-id)
                                           (map (fn [card]
                                                  (if-let [real-tab-id (get old->new-tab-id (:dashboard_tab_id card))]
                                                    (assoc card :dashboard_tab_id real-tab-id)
                                                    card))))
                dashcards-changes-stats  (do-update-dashcards! dashboard current-cards new-cards)]
            (reset! changes-stats
                    (merge
                      (select-keys tabs-changes-stats [:created-tab-ids :updated-tab-ids :deleted-tab-ids :total-num-tabs])
                      (select-keys dashcards-changes-stats [:created-dashcards :deleted-dashcards :updated-dashcards])))))
        ;; trigger events out of tx so rows are committed and visible from other threads
        (track-dashcard-and-tab-events!  id @changes-stats)
        true))
   {:cards        (t2/hydrate (dashboard/ordered-cards id) :series)
    :ordered_tabs (dashboard/ordered-tabs id)}))

(api/defendpoint GET "/:id/revisions"
  "Fetch `Revisions` for Dashboard with ID."
  [id]
  {id ms/PositiveInt}
  (api/read-check :model/Dashboard id)
  (revision/revisions+details :model/Dashboard id))

(api/defendpoint POST "/:id/revert"
  "Revert a Dashboard to a prior `Revision`."
  [id :as {{:keys [revision_id]} :body}]
  {id ms/PositiveInt
   revision_id ms/PositiveInt}
  (api/write-check :model/Dashboard id)
  (revision/revert!
    :entity      :model/Dashboard
    :id          id
    :user-id     api/*current-user-id*
    :revision-id revision_id))

;;; ----------------------------------------------- Sharing is Caring ------------------------------------------------

(api/defendpoint POST "/:dashboard-id/public_link"
  "Generate publicly-accessible links for this Dashboard. Returns UUID to be used in public links. (If this
  Dashboard has already been shared, it will return the existing public link rather than creating a new one.) Public
  sharing must be enabled."
  [dashboard-id]
  {dashboard-id ms/PositiveInt}
  (api/check-superuser)
  (validation/check-public-sharing-enabled)
  (api/check-not-archived (api/read-check :model/Dashboard dashboard-id))
  {:uuid (or (t2/select-one-fn :public_uuid :model/Dashboard :id dashboard-id)
             (u/prog1 (str (random-uuid))
               (t2/update! :model/Dashboard dashboard-id
                           {:public_uuid       <>
                            :made_public_by_id api/*current-user-id*})))})

(api/defendpoint DELETE "/:dashboard-id/public_link"
  "Delete the publicly-accessible link to this Dashboard."
  [dashboard-id]
  {dashboard-id ms/PositiveInt}
  (validation/check-has-application-permission :setting)
  (validation/check-public-sharing-enabled)
  (api/check-exists? :model/Dashboard :id dashboard-id, :public_uuid [:not= nil], :archived false)
  (t2/update! :model/Dashboard dashboard-id
              {:public_uuid       nil
               :made_public_by_id nil})
  {:status 204, :body nil})

(api/defendpoint GET "/public"
  "Fetch a list of Dashboards with public UUIDs. These dashboards are publicly-accessible *if* public sharing is
  enabled."
  []
  (validation/check-has-application-permission :setting)
  (validation/check-public-sharing-enabled)
  (t2/select [:model/Dashboard :name :id :public_uuid], :public_uuid [:not= nil], :archived false))

(api/defendpoint GET "/embeddable"
  "Fetch a list of Dashboards where `enable_embedding` is `true`. The dashboards can be embedded using the embedding
  endpoints and a signed JWT."
  []
  (validation/check-has-application-permission :setting)
  (validation/check-embedding-enabled)
  (t2/select [:model/Dashboard :name :id], :enable_embedding true, :archived false))

(api/defendpoint GET "/:id/related"
  "Return related entities."
  [id]
  {id ms/PositiveInt}
  (-> (t2/select-one :model/Dashboard :id id) api/read-check related/related))

;;; ---------------------------------------------- Transient dashboards ----------------------------------------------

(api/defendpoint POST "/save/collection/:parent-collection-id"
  "Save a denormalized description of dashboard into collection with ID `:parent-collection-id`."
  [parent-collection-id :as {dashboard :body}]
  {parent-collection-id ms/PositiveInt}
  (collection/check-write-perms-for-collection parent-collection-id)
  (->> (dashboard/save-transient-dashboard! dashboard parent-collection-id)
       (events/publish-event! :event/dashboard-create)))

(api/defendpoint POST "/save"
  "Save a denormalized description of dashboard."
  [:as {dashboard :body}]
  (let [parent-collection-id (if api/*is-superuser?*
                               (:id (populate/get-or-create-root-container-collection))
                               (t2/select-one-fn :id 'Collection
                                 :personal_owner_id api/*current-user-id*))]
    (->> (dashboard/save-transient-dashboard! dashboard parent-collection-id)
         (events/publish-event! :event/dashboard-create))))


;;; ------------------------------------- Chain-filtering param value endpoints --------------------------------------

(def ^:const result-limit
  "How many results to return when chain filtering"
  1000)

(s/defn ^:private mappings->field-ids :- (s/maybe #{su/IntGreaterThanZero})
  [parameter-mappings :- (s/maybe (s/cond-pre #{dashboard-card/ParamMapping} [dashboard-card/ParamMapping]))]
  (set (for [{{:keys [card]} :dashcard :keys [target]} parameter-mappings
             :let  [field-clause (params/param-target->field-clause target card)]
             :when field-clause
             :let  [{:keys [result_metadata]} card
                    field-id (or
                              ;; Get the field id from the field-clause if it contains it. This is the common case for
                              ;; mbql queries.
                              (mbql.u/match-one field-clause [:field (id :guard integer?) _] id)
                              ;; Attempt to get the field clause from the model metadata corresponding to the field.
                              ;; This is the common case for native queries in which mappings from original columns
                              ;; have been performed using model metadata.
                              (:id (qp.util/field->field-info field-clause result_metadata)))]
             :when field-id]
         field-id)))

(defn- param-key->field-ids
  "Get Field ID(s) associated with a parameter in a Dashboard.

    (param-key->field-ids (t2/select-one Dashboard :id 62) \"ee876336\")
    ;; -> #{276}"
  [dashboard param-key]
  {:pre [(string? param-key)]}
  (let [{:keys [resolved-params]} (t2/hydrate dashboard :resolved-params)
        param                     (get resolved-params param-key)]
    (mappings->field-ids (:mappings param))))

(defn- chain-filter-constraints [dashboard constraint-param-key->value]
  (into {} (for [[param-key value] constraint-param-key->value
                 field-id          (param-key->field-ids dashboard param-key)]
             [field-id value])))

(mu/defn chain-filter :- ms/FieldValuesResult
  "C H A I N filters!

  Used to query for values that populate chained filter dropdowns and text search boxes."
  ([dashboard param-key constraint-param-key->value]
   (chain-filter dashboard param-key constraint-param-key->value nil))

  ([dashboard                   :- ms/Map
    param-key                   :- ms/NonBlankString
    constraint-param-key->value :- ms/Map
    query                       :- [:maybe ms/NonBlankString]]
   (let [constraints (chain-filter-constraints dashboard constraint-param-key->value)
         field-ids   (param-key->field-ids dashboard param-key)]
     (when (empty? field-ids)
       (throw (ex-info (tru "Parameter {0} does not have any Fields associated with it" (pr-str param-key))
                       {:param       (get (:resolved-params dashboard) param-key)
                        :status-code 400})))
     ;; TODO - we should combine these all into a single UNION ALL query against the data warehouse instead of doing a
     ;; separate query for each Field (for parameters that are mapped to more than one Field)
     (try
       (let [results (map (if (seq query)
                            #(chain-filter/chain-filter-search % constraints query :limit result-limit)
                            #(chain-filter/chain-filter % constraints :limit result-limit))
                          field-ids)
             values (distinct (mapcat :values results))
             has_more_values (boolean (some true? (map :has_more_values results)))]
         ;; results can come back as [[v] ...] *or* as [[orig remapped] ...]. Sort by remapped value if it's there
         {:values          (cond->> values
                             (seq values)
                             (sort-by (case (count (first values))
                                        2 second
                                        1 first)))
          :has_more_values has_more_values})
       (catch clojure.lang.ExceptionInfo e
         (if (= (:type (u/all-ex-data e)) qp.error-type/missing-required-permissions)
           (api/throw-403 e)
           (throw e)))))))

(s/defn param-values
  "Fetch values for a parameter.

  The source of values could be:
  - static-list: user defined values list
  - card: values is result of running a card
  - nil: chain-filter"
  ([dashboard param-key query-params]
   (param-values dashboard param-key query-params nil))

  ([dashboard                   :- su/Map
    param-key                   :- su/NonBlankString
    constraint-param-key->value :- su/Map
    query                       :- (s/maybe su/NonBlankString)]
   (let [dashboard (t2/hydrate dashboard :resolved-params)
         param     (get (:resolved-params dashboard) param-key)]
     (when-not param
       (throw (ex-info (tru "Dashboard does not have a parameter with the ID {0}" (pr-str param-key))
                       {:resolved-params (keys (:resolved-params dashboard))
                        :status-code     400})))
     (custom-values/parameter->values param query (fn [] (chain-filter dashboard param-key constraint-param-key->value query))))))

(api/defendpoint GET "/:id/params/:param-key/values"
  "Fetch possible values of the parameter whose ID is `:param-key`. If the values come directly from a query, optionally
  restrict these values by passing query parameters like `other-parameter=value` e.g.

    ;; fetch values for Dashboard 1 parameter 'abc' that are possible when parameter 'def' is set to 100
    GET /api/dashboard/1/params/abc/values?def=100"
  [id param-key :as {:keys [query-params]}]
  {id ms/PositiveInt}
  (let [dashboard (api/read-check :model/Dashboard id)]
    ;; If a user can read the dashboard, then they can lookup filters. This also works with sandboxing.
    (binding [qp.perms/*param-values-query* true]
      (param-values dashboard param-key query-params))))

(api/defendpoint GET "/:id/params/:param-key/search/:query"
  "Fetch possible values of the parameter whose ID is `:param-key` that contain `:query`. Optionally restrict
  these values by passing query parameters like `other-parameter=value` e.g.

    ;; fetch values for Dashboard 1 parameter 'abc' that contain 'Cam' and are possible when parameter 'def' is set
    ;; to 100
     GET /api/dashboard/1/params/abc/search/Cam?def=100

  Currently limited to first 1000 results."
  [id param-key query :as {:keys [query-params]}]
  {id    ms/PositiveInt
   query ms/NonBlankString}
  (let [dashboard (api/read-check :model/Dashboard id)]
    ;; If a user can read the dashboard, then they can lookup filters. This also works with sandboxing.
    (binding [qp.perms/*param-values-query* true]
      (param-values dashboard param-key query-params query))))

(api/defendpoint GET "/params/valid-filter-fields"
  "Utility endpoint for powering Dashboard UI. Given some set of `filtered` Field IDs (presumably Fields used in
  parameters) and a set of `filtering` Field IDs that will be used to restrict values of `filtered` Fields, for each
  `filtered` Field ID return the subset of `filtering` Field IDs that would actually be used in a chain filter query
  with these Fields.

  e.g. in a chain filter query like

  GET /api/dashboard/10/params/PARAM_1/values?PARAM_2=100

  Assume `PARAM_1` maps to Field 1 and `PARAM_2` maps to Fields 2 and 3. The underlying MBQL query may or may not
  filter against Fields 2 and 3, depending on whether an FK relationship that lets us create a join against Field 1
  can be found. You can use this endpoint to determine which of those Fields is actually used:

  GET /api/dashboard/params/valid-filter-fields?filtered=1&filtering=2&filtering=3
  ;; ->
  {1 [2 3]}

  Results are returned as a map of

  `filtered` Field ID -> subset of `filtering` Field IDs that would be used in chain filter query"
  [:as {{:keys [filtered filtering]} :params}]
  {filtered  [:or ms/IntGreaterThanOrEqualToZero
              [:+ ms/IntGreaterThanOrEqualToZero]]
   filtering [:maybe [:or ms/IntGreaterThanOrEqualToZero
                      [:+ ms/IntGreaterThanOrEqualToZero]]]}
  (let [filtered-field-ids  (if (sequential? filtered) (set filtered) #{filtered})
        filtering-field-ids (if (sequential? filtering) (set filtering) #{filtering})]
    (doseq [field-id (set/union filtered-field-ids filtering-field-ids)]
      (api/read-check Field field-id))
    (into {} (for [field-id filtered-field-ids]
               [field-id (sort (chain-filter/filterable-field-ids field-id filtering-field-ids))]))))

(def ParameterWithID
  "Schema for a parameter map with an string `:id`."
  (mu/with-api-error-message
    [:and
     [:map
      [:id ms/NonBlankString]]
     [:map-of :keyword :any]]
    (deferred-tru "value must be a parameter map with an 'id' key")))

;;; ---------------------------------- Executing the action associated with a Dashcard -------------------------------

(api/defendpoint GET "/:dashboard-id/dashcard/:dashcard-id/execute"
  "Fetches the values for filling in execution parameters. Pass PK parameters and values to select."
  [dashboard-id dashcard-id parameters]
  {dashboard-id ms/PositiveInt
   dashcard-id  ms/PositiveInt
   parameters   ms/JSONString}
  (api/read-check :model/Dashboard dashboard-id)
  (actions.execution/fetch-values
   (api/check-404 (dashboard-card/dashcard->action dashcard-id))
   (json/parse-string parameters)))

(api/defendpoint POST "/:dashboard-id/dashcard/:dashcard-id/execute"
  "Execute the associated Action in the context of a `Dashboard` and `DashboardCard` that includes it.

   `parameters` should be the mapped dashboard parameters with values.
   `extra_parameters` should be the extra, user entered parameter values."
  [dashboard-id dashcard-id :as {{:keys [parameters], :as _body} :body}]
  {dashboard-id ms/PositiveInt
   dashcard-id  ms/PositiveInt
   parameters  [:maybe [:map-of :keyword :any]]}
  (api/read-check :model/Dashboard dashboard-id)
  ;; Undo middleware string->keyword coercion
  (actions.execution/execute-dashcard! dashboard-id dashcard-id (update-keys parameters name)))

;;; ---------------------------------- Running the query associated with a Dashcard ----------------------------------

(api/defendpoint POST "/:dashboard-id/dashcard/:dashcard-id/card/:card-id/query"
  "Run the query associated with a Saved Question (`Card`) in the context of a `Dashboard` that includes it."
  [dashboard-id dashcard-id card-id :as {{:keys [parameters], :as body} :body}]
  {dashboard-id  ms/PositiveInt
   dashcard-id   ms/PositiveInt
   card-id       ms/PositiveInt
   parameters    [:maybe [:sequential ParameterWithID]]}
  (m/mapply qp.dashboard/run-query-for-dashcard-async
            (merge
             body
             {:dashboard-id dashboard-id
              :card-id      card-id
              :dashcard-id  dashcard-id})))

(api/defendpoint POST "/:dashboard-id/dashcard/:dashcard-id/card/:card-id/query/:export-format"
  "Run the query associated with a Saved Question (`Card`) in the context of a `Dashboard` that includes it, and return
  its results as a file in the specified format.

  `parameters` should be passed as query parameter encoded as a serialized JSON string (this is because this endpoint
  is normally used to power 'Download Results' buttons that use HTML `form` actions)."
  [dashboard-id dashcard-id card-id export-format :as {{:keys [parameters], :as request-parameters} :params}]
  {dashboard-id  ms/PositiveInt
   dashcard-id   ms/PositiveInt
   card-id       ms/PositiveInt
   parameters    [:maybe ms/JSONString]
   export-format api.dataset/ExportFormat}
  (m/mapply qp.dashboard/run-query-for-dashcard-async
            (merge
             request-parameters
             {:dashboard-id  dashboard-id
              :card-id       card-id
              :dashcard-id   dashcard-id
              :export-format export-format
              :parameters    (json/parse-string parameters keyword)
              :context       (api.dataset/export-format->context export-format)
              :constraints   nil
              ;; TODO -- passing this `:middleware` map is a little repetitive, need to think of a way to not have to
              ;; specify this all over the codebase any time we want to do a query with an export format. Maybe this
              ;; should be the default if `export-format` isn't `:api`?
              :middleware    {:process-viz-settings?  true
                              :skip-results-metadata? true
                              :ignore-cached-results? true
                              :format-rows?           false
                              :js-int-to-string?      false}})))

(api/defendpoint POST "/pivot/:dashboard-id/dashcard/:dashcard-id/card/:card-id/query"
  "Run a pivot table query for a specific DashCard."
  [dashboard-id dashcard-id card-id :as {{:keys [parameters], :as body} :body}]
  {dashboard-id ms/PositiveInt
   dashcard-id  ms/PositiveInt
   card-id      ms/PositiveInt
   parameters   [:maybe [:sequential ParameterWithID]]}
  (m/mapply qp.dashboard/run-query-for-dashcard-async
            (merge
             body
             {:dashboard-id dashboard-id
              :card-id      card-id
              :dashcard-id  dashcard-id
              :qp-runner    qp.pivot/run-pivot-query})))

(api/define-routes)<|MERGE_RESOLUTION|>--- conflicted
+++ resolved
@@ -58,10 +58,6 @@
     (t2/hydrate <> :creator)
     (filter mi/can-read? <>)))
 
-<<<<<<< HEAD
-#_{:clj-kondo/ignore [:deprecated-var]}
-=======
->>>>>>> 37b2cc85
 (api/defendpoint GET "/"
   "Get `Dashboards`. With filter option `f` (default `all`), restrict results as follows:
 
