--- conflicted
+++ resolved
@@ -1108,7 +1108,6 @@
     });
   });
 
-<<<<<<< HEAD
   describe("cancelation", () => {
     beforeEach(() => {
       H.createTransform(
@@ -1171,7 +1170,8 @@
         .findByText("Canceled", { timeout: 30_000 })
         .should("be.visible");
     });
-=======
+  });
+
   describe("dependencies", () => {
     it("should render a table of dependencies", () => {
       createMbqlTransform({
@@ -1257,7 +1257,6 @@
     });
     getQueryEditor().button("Save").click();
     H.modal().findByLabelText("Schema").should("not.exist");
->>>>>>> f09dbce6
   });
 });
 
