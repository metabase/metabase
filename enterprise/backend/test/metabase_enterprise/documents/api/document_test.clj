--- conflicted
+++ resolved
@@ -2002,7 +2002,6 @@
                                                    {:collection_position nil})]
           (is (nil? (:collection_position updated-result))))))))
 
-<<<<<<< HEAD
 ;;; +----------------------------------------------------------------------------------------------------------------+
 ;;; |                                            PUBLIC SHARING ENDPOINTS                                            |
 ;;; +----------------------------------------------------------------------------------------------------------------+
@@ -2295,7 +2294,6 @@
                                                     :pivot_results false})]
                 (is (some? response))
                 (is (string? response))))))))))
-=======
 (defn- prose-mirror-with-smartlink
   "Create a ProseMirror AST with a smartlink to a card."
   [text card-id]
@@ -2544,5 +2542,4 @@
           (mt/user-http-request :crowberto
                                 :put 200 (format "ee/document/%s" doc-id)
                                 {:document (prose-mirror-with-smartlink "Good" remote-card-id)
-                                 :collection_id regular-id}))))))
->>>>>>> 6ec03b09
+                                 :collection_id regular-id}))))))