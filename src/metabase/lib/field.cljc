--- conflicted
+++ resolved
@@ -103,19 +103,11 @@
    (when-let [unit (:temporal-unit opts)]
      {::temporal-unit unit})
    (cond
-<<<<<<< HEAD
      (integer? id-or-name) (cond-> (resolve-field-id query id-or-name)
                              join-alias (assoc ::join-alias join-alias))
-     join-alias            (or (resolve-column-name-in-join query stage-number id-or-name join-alias)
-                               {:lib/type    :metadata/field
-                                :name        id-or-name
-                                ::join-alias join-alias})
-=======
-     (integer? id-or-name) (resolve-field-id query id-or-name)
      join-alias            {:lib/type    :metadata/field
                             :name        id-or-name
                             ::join-alias join-alias}
->>>>>>> f8384e7d
      :else                 (or (resolve-column-name query stage-number id-or-name)
                                {:lib/type :metadata/field
                                 :name     id-or-name}))))
@@ -214,13 +206,7 @@
                                        lib.util/strip-id)
                                    (let [table (lib.metadata/table query table-id)]
                                      (lib.metadata.calculation/display-name query stage-number table style))))
-<<<<<<< HEAD
-                               (when-let [join-alias (or join-alias (::join-alias field-metadata))]
-                                 (let [join (lib.join/resolve-join query stage-number join-alias)]
-                                   (lib.metadata.calculation/display-name query stage-number join style)))))
-=======
                                (or join-alias (::join-alias field-metadata))))
->>>>>>> f8384e7d
         display-name       (if join-display-name
                              (str join-display-name " → " field-display-name)
                              field-display-name)]
