--- conflicted
+++ resolved
@@ -71,29 +71,6 @@
 (def ^:private ee-routes-map
   "/api/ee routes. The following routes are NICE and do follow the `/ee/<feature>/` naming convention. Please add new
   routes here and follow the convention."
-<<<<<<< HEAD
-  {"/advanced-permissions"       (premium-handler metabase-enterprise.advanced-permissions.api.routes/routes :advanced-permissions)
-   "/ai-entity-analysis"         (premium-handler metabase-enterprise.ai-entity-analysis.api/routes :ai-entity-analysis)
-   "/ai-sql-fixer"               (premium-handler metabase-enterprise.ai-sql-fixer.api/routes :ai-sql-fixer)
-   "/ai-sql-generation"          (premium-handler metabase-enterprise.ai-sql-generation.api/routes :ai-sql-generation)
-   "/audit-app"                  (premium-handler metabase-enterprise.audit-app.api.routes/routes :audit-app)
-   "/autodescribe"               (premium-handler 'metabase-enterprise.llm.api :llm-autodescription)
-   "/billing"                    metabase-enterprise.billing.api.routes/routes
-   "/data-editing"               (premium-handler metabase-enterprise.data-editing.api/routes :table-data-editing)
-   "/data-editing-public"        (premium-handler metabase-enterprise.data-editing-public.api/routes :table-data-editing)
-   "/gsheets"                    (-> gsheets.api/routes ;; gsheets requires both features.
-                                     (premium-handler :attached-dwh)
-                                     (premium-handler :etl-connections))
-   "/database-routing"           (premium-handler metabase-enterprise.database-routing.api/routes :database-routing)
-   "/logs"                       (premium-handler 'metabase-enterprise.advanced-config.api.logs :audit-app)
-   "/metabot-v3"                 (premium-handler metabase-enterprise.metabot-v3.api/routes :metabot-v3)
-   "/metabot-tools"              metabase-enterprise.metabot-v3.tools.api/routes
-   "/query-reference-validation" (premium-handler metabase-enterprise.query-reference-validation.api/routes :query-reference-validation)
-   "/scim"                       (premium-handler metabase-enterprise.scim.routes/routes :scim)
-   "/serialization"              (premium-handler metabase-enterprise.serialization.api/routes :serialization)
-   "/stale"                      (premium-handler metabase-enterprise.stale.api/routes :collection-cleanup)
-   "/upload-management"          (premium-handler metabase-enterprise.upload-management.api/routes :upload-management)})
-=======
   {"/advanced-permissions"         (premium-handler metabase-enterprise.advanced-permissions.api.routes/routes :advanced-permissions)
    "/ai-entity-analysis"           (premium-handler metabase-enterprise.ai-entity-analysis.api/routes :ai-entity-analysis)
    "/ai-sql-fixer"                 (premium-handler metabase-enterprise.ai-sql-fixer.api/routes :ai-sql-fixer)
@@ -102,6 +79,8 @@
    "/autodescribe"                 (premium-handler 'metabase-enterprise.llm.api :llm-autodescription)
    "/billing"                      metabase-enterprise.billing.api.routes/routes
    "/content-translation"          (premium-handler metabase-enterprise.content-translation.routes/routes :content-translation)
+   "/data-editing"               (premium-handler metabase-enterprise.data-editing.api/routes :table-data-editing)
+   "/data-editing-public"        (premium-handler metabase-enterprise.data-editing-public.api/routes :table-data-editing)
    "/database-routing"             (premium-handler metabase-enterprise.database-routing.api/routes :database-routing)
    "/gsheets"                      (-> gsheets.api/routes ;; gsheets requires both features.
                                        (premium-handler :attached-dwh)
@@ -113,7 +92,6 @@
    "/serialization"                (premium-handler metabase-enterprise.serialization.api/routes :serialization)
    "/stale"                        (premium-handler metabase-enterprise.stale.api/routes :collection-cleanup)
    "/upload-management"            (premium-handler metabase-enterprise.upload-management.api/routes :upload-management)})
->>>>>>> 1b75ad7c
 ;;; ↑↑↑ KEEP THIS SORTED OR ELSE ↑↑↑
 
 (def ^:private routes-map
