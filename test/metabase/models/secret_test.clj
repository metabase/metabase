--- conflicted
+++ resolved
@@ -6,7 +6,8 @@
    [metabase.test :as mt]
    [metabase.util :as u]
    [metabase.util.encryption-test :as encryption-test]
-   [toucan2.core :as t2])
+   [toucan2.core :as t2]
+   [toucan2.tools.with-temp :as t2.with-temp])
   (:import
    (java.io DataInputStream File)
    (java.nio.charset StandardCharsets)))
@@ -28,17 +29,10 @@
   (doseq [value ["fourtytwo" (byte-array (range 0 100))]]
     (let [name        "Test Secret"
           kind        ::secret/password]
-<<<<<<< HEAD
-      (mt/with-temp [Secret {:keys [id] :as secret} {:name       name
-                                                     :kind       kind
-                                                     :value      value
-                                                     :creator_id (mt/user->id :crowberto)}]
-=======
       (t2.with-temp/with-temp [:model/Secret {:keys [id] :as secret} {:name       name
                                                                       :kind       kind
                                                                       :value      value
                                                                       :creator_id (mt/user->id :crowberto)}]
->>>>>>> 8d23fd74
         (is (= name (:name secret)))
         (is (= kind (:kind secret)))
         (is (mt/secret-value-equals? value (:value secret)))
@@ -62,30 +56,14 @@
            (secret/get-secret-string {:secret-prop-value "titok"} "secret-prop"))))
 
   (testing "get-secret-string from value only from the database"
-<<<<<<< HEAD
-    (mt/with-temp [Secret {id :id} {:name       "private-key"
-                                    :kind       ::secret/pem-cert
-                                    :value      "titok"
-                                    :creator_id (mt/user->id :crowberto)}]
-=======
     (t2.with-temp/with-temp [:model/Secret {id :id} {:name       "private-key"
                                                      :kind       ::secret/pem-cert
                                                      :value      "titok"
                                                      :creator_id (mt/user->id :crowberto)}]
->>>>>>> 8d23fd74
       (is (= "titok"
              (secret/get-secret-string {:secret-prop-id id} "secret-prop")))))
 
   (testing "get-secret-string from uploaded value"
-<<<<<<< HEAD
-    (mt/with-temp [Secret {id :id} {:name       "private-key"
-                                    :kind       ::secret/pem-cert
-                                    :value      (let [encoder (java.util.Base64/getEncoder)]
-                                                  (str "data:application/octet-stream;base64,"
-                                                       (.encodeToString encoder
-                                                                        (.getBytes "titok" "UTF-8"))))
-                                    :creator_id (mt/user->id :crowberto)}]
-=======
     (t2.with-temp/with-temp [:model/Secret {id :id} {:name       "private-key"
                                                      :kind       ::secret/pem-cert
                                                      :value      (let [encoder (java.util.Base64/getEncoder)]
@@ -93,7 +71,6 @@
                                                                         (.encodeToString encoder
                                                                                          (.getBytes "titok" "UTF-8"))))
                                                      :creator_id (mt/user->id :crowberto)}]
->>>>>>> 8d23fd74
       (is (= "titok"
              (secret/get-secret-string
               {:secret-prop-id      id
@@ -127,17 +104,10 @@
                 "secret-prop"))))
 
       (testing "from the database"
-<<<<<<< HEAD
-        (mt/with-temp [Secret {id :id} {:name       "private-key"
-                                        :kind       ::secret/pem-cert
-                                        :value      file-db
-                                        :creator_id (mt/user->id :crowberto)}]
-=======
         (t2.with-temp/with-temp [:model/Secret {id :id} {:name       "private-key"
                                                          :kind       ::secret/pem-cert
                                                          :value      file-db
                                                          :creator_id (mt/user->id :crowberto)}]
->>>>>>> 8d23fd74
           (is (= "titok"
                  (secret/get-secret-string
                   {:secret-prop-id      id
@@ -174,11 +144,7 @@
                                                  :source "file-path"
                                                  :value  (.getAbsolutePath tmp-file)}]]]
         (testing (format " with a %s value" value-kind)
-<<<<<<< HEAD
-          (mt/with-temp [Secret {:keys [value] :as secret} (assoc secret-map :creator_id (mt/user->id :crowberto))]
-=======
           (t2.with-temp/with-temp [:model/Secret {:keys [value] :as secret} (assoc secret-map :creator_id (mt/user->id :crowberto))]
->>>>>>> 8d23fd74
             (let [val-file (secret/value->file! secret nil)]
               (is (value-matches? (or exp-val value)
                                   (let [result (byte-array (.length val-file))]
@@ -191,33 +157,19 @@
             ^File tmp-file  (doto (File/createTempFile "value-to-file-test_" ".txt")
                               (.deleteOnExit))]
         (spit tmp-file file-secret-val)
-<<<<<<< HEAD
-        (mt/with-temp [Secret secret {:name   "file based secret"
-                                      :kind   :perm-cert
-                                      :source "file-path"
-                                      :value  (.getAbsolutePath tmp-file)}]
-=======
         (t2.with-temp/with-temp [:model/Secret secret {:name   "file based secret"
                                                        :kind   :perm-cert
                                                        :source "file-path"
                                                        :value  (.getAbsolutePath tmp-file)}]
->>>>>>> 8d23fd74
           (is (instance? java.io.File (secret/value->file! secret nil)))
           (is (= (secret/value->file! secret nil)
                  (secret/value->file! secret nil))
               "Secret did not return the same file"))))
     (testing "for upload files (#23034)"
-<<<<<<< HEAD
-      (mt/with-temp [Secret secret {:name   "file based secret"
-                                    :kind   :perm-cert
-                                    :source nil
-                                    :value  (.getBytes "super secret")}]
-=======
       (t2.with-temp/with-temp [:model/Secret secret {:name   "file based secret"
                                                      :kind   :perm-cert
                                                      :source nil
                                                      :value  (.getBytes "super secret")}]
->>>>>>> 8d23fd74
         (is (instance? java.io.File (secret/value->file! secret nil)))
         (is (= (secret/value->file! secret nil)
                (secret/value->file! secret nil))
@@ -282,17 +234,10 @@
                                 true
                                 (catch Exception _
                                   false)))]
-<<<<<<< HEAD
-      (mt/with-temp [Secret {:keys [id version]} (by-crowberto secret-map1)
-                     Secret _ (-> secret-map2
-                                  by-crowberto
-                                  (assoc :id id :version (inc version)))]
-=======
       (t2.with-temp/with-temp [:model/Secret {:keys [id version]} (by-crowberto secret-map1)
                                :model/Secret _ (-> secret-map2
                                                    by-crowberto
                                                    (assoc :id id :version (inc version)))]
->>>>>>> 8d23fd74
         (let [details {:secret-id id}]
           (testing "db-details-prop->secret-map"
             (let [secret (secret/db-details-prop->secret-map details secret-property)]
