import { createSelector } from "@reduxjs/toolkit";
import _ from "underscore";

import { getIsEmbedding } from "metabase/selectors/embed";
import type { TransformId } from "metabase-types/api";

import {
  FIXED_METABOT_IDS,
  LONG_CONVO_MSG_LENGTH_THRESHOLD,
  METABOT_REQUEST_IDS,
} from "../constants";

import type {
  MetabotAgentId,
  MetabotStoreState,
  MetabotUserChatMessage,
} from "./types";

/*
 * Top Level Selectors
 */

export const getMetabotState = (state: MetabotStoreState) => {
  return state.plugins.metabotPlugin;
};

export const getActiveMetabotAgentIds = createSelector(
  getMetabotState,
  (state) => Object.keys(state.conversations) as MetabotAgentId[],
);

export const getMetabotId = createSelector(getIsEmbedding, (isEmbedding) =>
  isEmbedding ? FIXED_METABOT_IDS.EMBEDDED : FIXED_METABOT_IDS.DEFAULT,
);

<<<<<<< HEAD
export const getUseCase = createSelector(
  getLocation,
  (location): "transforms" | "omnibot" => {
    return location.pathname.startsWith(Urls.transformList()) ||
      location.pathname.startsWith(Urls.dataStudioWorkspaceList())
      ? "transforms"
      : "omnibot";
  },
);

=======
>>>>>>> 4c9fe80d
export const getDebugMode = createSelector(
  getMetabotState,
  (state) => state.debugMode,
);

export const getMetabotReactionsState = createSelector(
  getMetabotState,
  (state) => state.reactions,
);

export const getNavigateToPath = createSelector(
  getMetabotReactionsState,
  (reactionsState) => reactionsState.navigateToPath,
);

export const getMetabotSuggestedTransforms = createSelector(
  getMetabotReactionsState,
  (reactionsState) => reactionsState.suggestedTransforms,
);

export const getMetabotSuggestedTransform = createSelector(
  [
    getMetabotSuggestedTransforms,
    (_, transformId?: TransformId) => transformId,
  ],
  (suggestedTransforms, transformId) => {
    return suggestedTransforms.findLast(
      (t) => t.id === transformId && t.active,
    );
  },
);

export const getIsSuggestedTransformActive = createSelector(
  [getMetabotSuggestedTransforms, (_, suggestionId: string) => suggestionId],
  (suggestedTransforms, suggestionId) => {
    const suggestion = suggestedTransforms.find(
      (t) => t.suggestionId === suggestionId,
    );
    return suggestion?.active ?? false;
  },
);

/*
 * Conversation Selectors
 */

const getAgentId = (_: MetabotStoreState, agentId: MetabotAgentId) => agentId;

export const getMetabotConversation = createSelector(
  [getMetabotState, getAgentId],
  (state, agentId) => {
    const convo = state.conversations[agentId];
    if (!convo) {
      throw new Error(`No conversation exists for agent: ${agentId}`);
    }
    return convo;
  },
);

export const getMetabotVisible = createSelector(
  getMetabotConversation,
  (convo) => convo.visible,
);

const getInternalMessages = createSelector(
  getMetabotConversation,
  (convo) => convo.messages,
);

export const getMessages = createSelector(
  [getInternalMessages, getDebugMode],
  (messages, debugMode) => {
    return debugMode
      ? messages
      : messages.filter((msg) => msg.type !== "tool_call");
  },
);

export const getDeveloperMessage = createSelector(
  getMetabotConversation,
  (convo) => convo.experimental.developerMessage,
);

export const getActiveToolCalls = createSelector(
  getMetabotConversation,
  (convo) => convo.activeToolCalls,
);

export const getLastMessage = createSelector(getMessages, (messages) =>
  _.last(messages),
);

export const getAgentErrorMessages = createSelector(
  getMetabotConversation,
  (convo) => convo.errorMessages,
);

// if the message id provided is an agent id the first user message
// that precedes it will be returned. if a user message id is provided
// that exact message will be returned.
export const getUserPromptForMessageId = createSelector(
  [getMessages, (_, __, messageId: string) => messageId],
  (messages, messageId): MetabotUserChatMessage | undefined => {
    const messageIndex = messages.findLastIndex((m) => m.id === messageId);
    const message = messages[messageIndex];
    if (!message) {
      return undefined;
    }

    if (message.role === "user") {
      return message;
    } else {
      return messages
        .slice(0, messageIndex)
        .findLast<MetabotUserChatMessage>((m) => m.role === "user");
    }
  },
);

export const getIsProcessing = createSelector(
  getMetabotConversation,
  (convo) => convo.isProcessing,
);

export const getHistory = createSelector(
  getMetabotConversation,
  (convo) => convo.history,
);

export const getMetabotRequestState = createSelector(
  getMetabotConversation,
  (convo) => convo.state,
);

export const getIsLongMetabotConversation = createSelector(
  getMessages,
  (messages) => {
    const totalMessageLength = messages.reduce((sum, msg) => {
      return sum + ("message" in msg ? msg.message.length : 0);
    }, 0);
    return totalMessageLength >= LONG_CONVO_MSG_LENGTH_THRESHOLD;
  },
);

export const getMetabotReqIdOverride = createSelector(
  getMetabotConversation,
  (convo) => convo.experimental.metabotReqIdOverride,
);

export const getMetabotRequestId = createSelector(
  getMetabotReqIdOverride,
  getIsEmbedding,
  (metabotReqIdOverride, isEmbedding) =>
    metabotReqIdOverride ??
    (isEmbedding ? METABOT_REQUEST_IDS.EMBEDDED : undefined),
);

export const getProfileOverride = createSelector(
  getMetabotConversation,
  (convo) => convo.profileOverride,
);

export const getAgentRequestMetadata = createSelector(
  getHistory,
  getMetabotRequestState,
  getProfileOverride,
  (history, state, profileOverride) => ({
    state,
    // NOTE: need end to end support for ids on messages as BE will error if ids are present
    history: history.map((h) =>
      h.id && h.id.startsWith(`msg_`) ? _.omit(h, "id") : h,
    ),
    ...(profileOverride ? { profile_id: profileOverride } : {}),
  }),
);

export const getMetabotSuggestedCodeEdits = createSelector(
  getMetabotReactionsState,
  (reactionsState) => reactionsState.suggestedCodeEdits,
);

export const getMetabotSuggestedCodeEdit = createSelector(
  [getMetabotSuggestedCodeEdits, (_, bufferId: string) => bufferId],
  (suggestedCodeEdits, bufferId) => suggestedCodeEdits[bufferId],
);<|MERGE_RESOLUTION|>--- conflicted
+++ resolved
@@ -33,19 +33,6 @@
   isEmbedding ? FIXED_METABOT_IDS.EMBEDDED : FIXED_METABOT_IDS.DEFAULT,
 );
 
-<<<<<<< HEAD
-export const getUseCase = createSelector(
-  getLocation,
-  (location): "transforms" | "omnibot" => {
-    return location.pathname.startsWith(Urls.transformList()) ||
-      location.pathname.startsWith(Urls.dataStudioWorkspaceList())
-      ? "transforms"
-      : "omnibot";
-  },
-);
-
-=======
->>>>>>> 4c9fe80d
 export const getDebugMode = createSelector(
   getMetabotState,
   (state) => state.debugMode,
