--- conflicted
+++ resolved
@@ -1,10 +1,6 @@
 {
   "name": "@metabase/embedding-sdk-react",
-<<<<<<< HEAD
-  "version": "0.51.3",
-=======
-  "version": "1.51.4",
->>>>>>> c114973e
+  "version": "0.51.4",
   "description": "Metabase Embedding SDK for React",
   "bin": "./dist/cli.js",
   "repository": {
