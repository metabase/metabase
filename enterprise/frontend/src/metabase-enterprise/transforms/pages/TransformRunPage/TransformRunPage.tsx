--- conflicted
+++ resolved
@@ -50,11 +50,7 @@
   }
 
   return (
-<<<<<<< HEAD
-    <ColumnLayout px="3.5rem">
-=======
-    <ColumnLayout data-testid="transforms-run-content">
->>>>>>> 542861c8
+    <ColumnLayout px="3.5rem" data-testid="transforms-run-content">
       <TransformHeader transform={transform} />
       <ColumnLayoutBody>
         <RunSection transform={transform} />
