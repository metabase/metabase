(ns metabase-enterprise.advanced-permissions.api.subscription-test
  "Permisisons tests for API that needs to be enforced by General Permissions to create and edit alerts/subscriptions."
  (:require [clojure.test :refer :all]
            [metabase.models :refer [Card Collection Pulse]]
            [metabase.models.permissions :as perms]
            [metabase.models.permissions-group :as group]
            [metabase.public-settings.premium-features-test :as premium-features-test]
            [metabase.test :as mt]
            [metabase.util :as u]))

(defmacro ^:private with-subscription-disabled-for-all-users
  "Temporarily remove `subscription` permission for group `All Users`, execute `body` then re-grant it.
  Use it when we need to isolate a user's permissions during tests."
  [& body]
  `(try
    (perms/revoke-general-permissions! (group/all-users) :subscription)
    ~@body
    (finally
     (perms/grant-general-permissions! (group/all-users) :subscription))))

(deftest pulse-permissions-test
  (testing "/api/pulse/*"
    (with-subscription-disabled-for-all-users
     (mt/with-user-in-groups
       [group {:name "New Group"}
        user  [group]]
       (mt/with-temp*
         [Card  [card]
          Pulse [pulse]]
         (let [pulse-default {:name     "A Pulse"
                              :cards    [{:id          (:id card)
                                          :include_csv true
                                          :include_xls false}]
                              :channels [{:enabled       true
                                          :channel_type  "email"
                                          :schedule_type "daily"
                                          :schedule_hour 12
                                          :recipients    []}]}
               create-pulse (fn [status]
                              (testing "create pulse"
                                (mt/user-http-request user :post status "pulse"
                                                      pulse-default)))
               update-pulse (fn [status]
                              (testing "update pulse"
                                (mt/user-http-request user :put status (format "pulse/%d" (:id pulse))
                                                      (merge pulse-default {:name "New Name"}))))
               get-form     (fn [status]
                              (testing "get form input"
                                (mt/user-http-request user :get status "pulse/form_input")))]
           (testing "user's group has no subscription permissions"
             (perms/revoke-general-permissions! group :subscription)
             (testing "should succeed if `advanced-permissions` is disabled"
               (premium-features-test/with-premium-features #{}
                 (create-pulse 200)
                 (update-pulse 200)
                 (get-form 200)))

             (testing "should fail if `advanced-permissions` is enabled"
               (premium-features-test/with-premium-features #{:advanced-permissions}
                 (create-pulse 403)
                 (update-pulse 403)
                 (get-form 403))))

           (testing "User's group with subscription permission"
             (perms/grant-general-permissions! group :subscription)
             (premium-features-test/with-premium-features #{:advanced-permissions}
               (testing "should succeed if `advanced-permissions` is enabled"
                 (create-pulse 200)
                 (update-pulse 200)
                 (get-form 200))))))))))

(deftest alert-permissions-test
  (testing "/api/alert/*"
    (with-subscription-disabled-for-all-users
     (mt/with-user-in-groups
       [group {:name "New Group"}
        user  [group]]
       (mt/with-temp*
         [Card  [card {:creator_id (:id user)}]
          Collection [collection]]
         (let [alert-default {:card             {:id                (:id card)
                                                 :include_csv       true
                                                 :include_xls       false
                                                 :dashboard_card_id nil}
                              :alert_condition  "rows"
                              :alert_first_only true
                              :channels         [{:enabled       true
                                                  :channel_type  "email"
                                                  :schedule_type "daily"
                                                  :schedule_hour 12
                                                  :recipients    []}]}
               create-alert (fn [status]
<<<<<<< HEAD
                              (mt/user-http-request user :post status "alert"
                                                    alert-default))
               user-alert   (premium-features-test/with-premium-features #{:advanced-permissions}
                              (perms/grant-general-permissions! group :subscription)
                              (u/prog1 (create-alert 200)
                                       (perms/revoke-general-permissions! group :subscription)))
               update-alert (fn [status]
                              (mt/user-http-request user :put status (format "alert/%d" (:id user-alert))
                                                    (dissoc (merge alert-default {:alert_condition "goal"})
                                                            :channels)))]
=======
                              (testing "create alert"
                                (mt/user-http-request user :post status "alert"
                                                      alert-default)))
               alert        (create-alert 200)
               update-alert (fn [status]
                              (testing "update alert"
                                (mt/user-http-request user :put status (format "alert/%d" (:id alert))
                                                      (dissoc (merge alert-default {:alert_condition  "goal"})
                                                              :channels))))]
>>>>>>> 0fb46fc5

           (testing "user's group has no subscription permissions"
             (perms/revoke-general-permissions! group :subscription)
             (testing "should succeed if `advanced-permissions` is disabled"
               (premium-features-test/with-premium-features #{}
                 (create-alert 200)
                 (update-alert 200)))

             (testing "should fail if `advanced-permissions` is enabled"
               (premium-features-test/with-premium-features #{:advanced-permissions}
                 (create-alert 403)
                 (update-alert 403))))

           (testing "User's group with subscription permission"
             (perms/grant-general-permissions! group :subscription)
             (premium-features-test/with-premium-features #{:advanced-permissions}
               (testing "should succeed if `advanced-permissions` is enabled"
                 (create-alert 200)
                 (update-alert 200))))))))))<|MERGE_RESOLUTION|>--- conflicted
+++ resolved
@@ -90,29 +90,18 @@
                                                   :schedule_hour 12
                                                   :recipients    []}]}
                create-alert (fn [status]
-<<<<<<< HEAD
-                              (mt/user-http-request user :post status "alert"
-                                                    alert-default))
+                              (testing "create alert"
+                                (mt/user-http-request user :post status "alert"
+                                                      alert-default)))
                user-alert   (premium-features-test/with-premium-features #{:advanced-permissions}
                               (perms/grant-general-permissions! group :subscription)
                               (u/prog1 (create-alert 200)
                                        (perms/revoke-general-permissions! group :subscription)))
                update-alert (fn [status]
-                              (mt/user-http-request user :put status (format "alert/%d" (:id user-alert))
-                                                    (dissoc (merge alert-default {:alert_condition "goal"})
-                                                            :channels)))]
-=======
-                              (testing "create alert"
-                                (mt/user-http-request user :post status "alert"
-                                                      alert-default)))
-               alert        (create-alert 200)
-               update-alert (fn [status]
                               (testing "update alert"
-                                (mt/user-http-request user :put status (format "alert/%d" (:id alert))
-                                                      (dissoc (merge alert-default {:alert_condition  "goal"})
+                                (mt/user-http-request user :put status (format "alert/%d" (:id user-alert))
+                                                      (dissoc (merge alert-default {:alert_condition "goal"})
                                                               :channels))))]
->>>>>>> 0fb46fc5
-
            (testing "user's group has no subscription permissions"
              (perms/revoke-general-permissions! group :subscription)
              (testing "should succeed if `advanced-permissions` is disabled"
