--- conflicted
+++ resolved
@@ -162,7 +162,6 @@
                           e)))))))
 
 (defn load-metabase!
-<<<<<<< HEAD
   "Loads in a database export from an ingestion source, which is any Ingestable instance.
 
   If `root-dependency-path` is passed, we will only load entities that are dependent upon (or dependencies of) the entity
@@ -170,14 +169,8 @@
   [ingestion & {:keys [backfill? continue-on-error root-dependency-path]
                 :or   {backfill?            true
                        continue-on-error    false
-                       root-dependency-path nil}}]
-=======
-  "Loads in a database export from an ingestion source, which is any Ingestable instance."
-  [ingestion & {:keys [backfill? continue-on-error reindex?]
-                :or   {backfill?         true
-                       continue-on-error false
+                       root-dependency-path nil
                        reindex?          true}}]
->>>>>>> bd6d5e52
   (u/prog1
     (t2/with-transaction [_tx]
       ;; We proceed in the arbitrary order of ingest-list, deserializing all the files. Their declared dependencies
@@ -217,9 +210,7 @@
     ;;       this means that the corresponding entries would have been missing or stale when we indexed them.
     ;;       ideally, we would delay the indexing somehow, or only reindex what we've loaded.
     ;;       while we're figuring that out, here's a crude stopgap.
-<<<<<<< HEAD
-   ;; (search/reindex! {:async? false})
-    ))
+      (search/reindex!))))
 
 (defn load-selective!
   "Loads entities from an ingestion source, but only those whose types are in the whitelist.
@@ -257,7 +248,4 @@
                       (update ctx :errors conj e))))
                 ctx
                 filtered-contents)))
-    (search/reindex! {:async? false})))
-=======
-      (search/reindex!))))
->>>>>>> bd6d5e52
+    (search/reindex! {:async? false})))