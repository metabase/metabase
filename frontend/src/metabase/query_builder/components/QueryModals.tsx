--- conflicted
+++ resolved
@@ -279,16 +279,7 @@
         );
       case MODAL_TYPES.EMBED:
         return (
-<<<<<<< HEAD
-          <Modal fit onClose={onCloseModal}>
-            <QuestionEmbedWidget
-              card={this.props.card}
-              onClose={onCloseModal}
-            />
-          </Modal>
-=======
           <QuestionEmbedWidget card={this.props.card} onClose={onCloseModal} />
->>>>>>> d3dabc63
         );
       case MODAL_TYPES.CLONE:
         return (
