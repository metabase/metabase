--- conflicted
+++ resolved
@@ -11,11 +11,8 @@
    [metabase.public-settings.premium-features :as premium-features]
    [metabase.util :as u]
    [metabase.util.i18n :refer [tru]]
-<<<<<<< HEAD
+   [metabase.util.log :as log]
    [methodical.core :as methodical]
-=======
-   [metabase.util.log :as log]
->>>>>>> dad3d414
    [toucan.db :as db]
    [toucan.models :as models])
   (:import
