--- conflicted
+++ resolved
@@ -60,16 +60,11 @@
     jest.restoreAllMocks();
   });
 
-<<<<<<< HEAD
-  it("shows the Embed item when embedding_iframe_sdk feature is enabled", async () => {
-    await setup({ tokenFeatures: { embedding_iframe_sdk: true } });
-=======
   it("shows the Embed item when user is an admin", async () => {
     await setup({
       tokenFeatures: { embedding_simple: true },
       isAdmin: true,
     });
->>>>>>> 87f36432
 
     expect(await screen.findByText("Embed")).toBeInTheDocument();
   });
