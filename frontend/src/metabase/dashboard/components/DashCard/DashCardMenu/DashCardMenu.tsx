--- conflicted
+++ resolved
@@ -98,15 +98,10 @@
   }
 
   const getMenuContent = () => {
-<<<<<<< HEAD
     if (typeof plugins?.dashboard?.dashboardCardMenu === "function") {
-      return plugins.dashboard.dashboardCardMenu({ question: question.card() });
-=======
-    if (typeof plugins?.dashboard?.dashcardMenu === "function") {
-      return plugins.dashboard.dashcardMenu({
+      return plugins.dashboard.dashboardCardMenu({
         question: transformSdkQuestion(question),
       });
->>>>>>> dbd60f5c
     }
 
     if (isValidElement(plugins?.dashboard?.dashboardCardMenu)) {
