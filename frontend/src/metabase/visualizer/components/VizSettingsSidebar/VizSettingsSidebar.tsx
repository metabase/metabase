import { useCallback, useMemo } from "react";

import { useDispatch, useSelector } from "metabase/lib/redux";
import { BaseChartSettings } from "metabase/visualizations/components/ChartSettings";
import { getSettingsWidgetsForSeries } from "metabase/visualizations/lib/settings/visualization";
import {
  getVisualizerComputedSettings,
  getVisualizerRawSeries,
} from "metabase/visualizer/selectors";
import { updateSettings } from "metabase/visualizer/visualizer.slice";
import type { VisualizationSettings } from "metabase-types/api";

<<<<<<< HEAD
export function VizSettingsSidebar({ className }: { className?: string }) {
=======
const HIDDEN_SETTING_WIDGETS = [
  "card.title",
  "card.description",
  "card.hide_empty",
];

export function VizSettingsSidebar() {
>>>>>>> 2e29f23b
  const series = useSelector(getVisualizerRawSeries);
  const transformedSeries = useSelector(getVisualizerRawSeries);
  const settings = useSelector(getVisualizerComputedSettings);
  const dispatch = useDispatch();

  const handleChangeSettings = useCallback(
    (settings: VisualizationSettings) => {
      dispatch(updateSettings(settings));
    },
    [dispatch],
  );

  const widgets = useMemo(() => {
    const widgets = getSettingsWidgetsForSeries(
      transformedSeries,
      handleChangeSettings,
      true,
    );
    return widgets.filter(
      widget => !HIDDEN_SETTING_WIDGETS.includes(widget.id),
    );
  }, [transformedSeries, handleChangeSettings]);

  return (
    <BaseChartSettings
      series={series}
      transformedSeries={transformedSeries}
      chartSettings={settings}
      widgets={widgets}
      onChange={handleChangeSettings}
      className={className}
    />
  );
}<|MERGE_RESOLUTION|>--- conflicted
+++ resolved
@@ -10,17 +10,13 @@
 import { updateSettings } from "metabase/visualizer/visualizer.slice";
 import type { VisualizationSettings } from "metabase-types/api";
 
-<<<<<<< HEAD
-export function VizSettingsSidebar({ className }: { className?: string }) {
-=======
 const HIDDEN_SETTING_WIDGETS = [
   "card.title",
   "card.description",
   "card.hide_empty",
 ];
 
-export function VizSettingsSidebar() {
->>>>>>> 2e29f23b
+export function VizSettingsSidebar({ className }: { className?: string }) {
   const series = useSelector(getVisualizerRawSeries);
   const transformedSeries = useSelector(getVisualizerRawSeries);
   const settings = useSelector(getVisualizerComputedSettings);
