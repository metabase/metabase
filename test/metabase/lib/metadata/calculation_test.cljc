(ns metabase.lib.metadata.calculation-test
  (:require
   [clojure.test :refer [deftest is testing]]
   [metabase.lib.core :as lib]
   [metabase.lib.metadata.calculation :as lib.metadata.calculation]
   [metabase.lib.test-metadata :as meta]
   [metabase.lib.test-util :as lib.tu]))

(deftest ^:parallel calculate-names-even-without-metadata-test
  (testing "Even if metadata is missing, we should still be able to calculate reasonable display names"
    (let [query (-> lib.tu/venues-query
                    (lib/order-by [:field
                                   {:lib/uuid  (str (random-uuid))
                                    :base-type :type/Text}
                                   "TOTAL"]))]
      (is (= "Venues, Sorted by Total ascending"
             (lib.metadata.calculation/suggested-name query))))))

(deftest ^:parallel long-display-name-test
  (let [query lib.tu/venues-query
        results (->> query
                     lib.metadata.calculation/visible-columns
                     (map (comp :long-display-name #(lib/display-info query 0 %))))]
    (is (= ["ID" "Name" "Category ID" "Latitude" "Longitude" "Price" "Category → ID" "Category → Name"]
           results)))

  (let [query (lib/query meta/metadata-provider (meta/table-metadata :orders))
        results (->> query
                     lib.metadata.calculation/visible-columns
                     (map (comp :long-display-name #(lib/display-info query 0 %))))]
    (is (= ["ID"
            "User ID"
            "Product ID"
            "Subtotal"
            "Tax"
            "Total"
            "Discount"
            "Created At"
            "Quantity"
            "User → ID"
            "User → Address"
            "User → Email"
            "User → Password"
            "User → Name"
            "User → City"
            "User → Longitude"
            "User → State"
            "User → Source"
            "User → Birth Date"
            "User → Zip"
            "User → Latitude"
            "User → Created At"
            "Product → ID"
            "Product → Ean"
            "Product → Title"
            "Product → Category"
            "Product → Vendor"
            "Product → Price"
            "Product → Rating"
            "Product → Created At"]
           results))))

(deftest ^:parallel visible-columns-test
  (testing "Include all visible columns, not just projected ones (#31233)"
    (is (= ["ID"
            "NAME"
            "CATEGORY_ID"
            "LATITUDE"
            "LONGITUDE"
            "PRICE"
            "Categories__ID"            ; this column is not projected, but should still be returned.
            "Categories__NAME"]
           (map :lib/desired-column-alias
                (-> lib.tu/venues-query
                    (lib/join (-> (lib/join-clause
                                   (meta/table-metadata :categories)
                                   [(lib/=
                                     (meta/field-metadata :venues :category-id)
                                     (lib/with-join-alias (meta/field-metadata :categories :id) "Categories"))])
                                  (lib/with-join-fields [(lib/with-join-alias (meta/field-metadata :categories :name) "Categories")])))
                    lib.metadata.calculation/visible-columns)))))
  (testing "nil has no visible columns (#31366)"
<<<<<<< HEAD
    (is (empty? (-> (lib/query meta/metadata-provider (meta/table-metadata :venues))
                    (lib.metadata.calculation/visible-columns nil))))))

(deftest ^:parallel field-id-test
  (let [id-meta (meta/field-metadata :venues :id)
        query (-> (lib/query meta/metadata-provider (meta/table-metadata :venues))
                  (lib/with-fields [id-meta])
                  (lib/expression "foo" (lib/= id-meta 10)))
        venues-id (:id id-meta)]
    (is (= venues-id (lib/field-id query -1 id-meta)))
    (is (= venues-id (lib/field-id query -1 (first (lib/fields query)))))
    (is (nil? (lib/field-id query -1 (first (lib/expressions query)))))))
=======
    (is (empty? (-> lib.tu/venues-query
                    (lib.metadata.calculation/visible-columns nil))))))
>>>>>>> bc40e1d0
<|MERGE_RESOLUTION|>--- conflicted
+++ resolved
@@ -80,8 +80,7 @@
                                   (lib/with-join-fields [(lib/with-join-alias (meta/field-metadata :categories :name) "Categories")])))
                     lib.metadata.calculation/visible-columns)))))
   (testing "nil has no visible columns (#31366)"
-<<<<<<< HEAD
-    (is (empty? (-> (lib/query meta/metadata-provider (meta/table-metadata :venues))
+    (is (empty? (-> lib.tu/venues-query
                     (lib.metadata.calculation/visible-columns nil))))))
 
 (deftest ^:parallel field-id-test
@@ -92,8 +91,4 @@
         venues-id (:id id-meta)]
     (is (= venues-id (lib/field-id query -1 id-meta)))
     (is (= venues-id (lib/field-id query -1 (first (lib/fields query)))))
-    (is (nil? (lib/field-id query -1 (first (lib/expressions query)))))))
-=======
-    (is (empty? (-> lib.tu/venues-query
-                    (lib.metadata.calculation/visible-columns nil))))))
->>>>>>> bc40e1d0
+    (is (nil? (lib/field-id query -1 (first (lib/expressions query)))))))