(ns metabase.db.custom-migrations
  "Custom liquibase migrations, so we can manipulate data with Clojure.
   We prefer to use SQL migrations in most cases because they are likely to be more performant and stable.
   However, there are some cases where we need to do something that is not possible or very difficult with SQL, such as JSON manipulation.

   Migrations demand a higher level of reliability than normal code, so be careful about what these migrations depend on.
   If the code the migration depends on changes, the migration could corrupt app dbs and be very difficult to recover from.

   If you need to use code from elsewhere, consider copying it into this namespace to minimize risk of the code changing behaviour."
  (:require
   [cheshire.core :as json]
   [clojure.core.match :refer [match]]
   [clojure.set :as set]
   [clojurewerkz.quartzite.jobs :as jobs]
   [clojurewerkz.quartzite.scheduler :as qs]
   [clojurewerkz.quartzite.triggers :as triggers]
   [medley.core :as m]
   [metabase.db.connection :as mdb.connection]
   [metabase.plugins.classloader :as classloader]
   [metabase.util.honey-sql-2 :as h2x]
   [metabase.util.log :as log]
   [toucan2.core :as t2]
   [toucan2.execute :as t2.execute])
  (:import
   (liquibase.change.custom CustomTaskChange CustomTaskRollback)
   (liquibase.exception ValidationErrors)))

(set! *warn-on-reflection* true)

(defmacro define-reversible-migration
  "Define a reversible custom migration. Both the forward and reverse migrations are defined using the same structure,
  similar to the bodies of multi-arity Clojure functions.

  Example:

  ```clj
  (define-reversible-migration ExampleMigrationName
   (migration-body)
   (reverse-migration-body)))
  ```"
  [name migration-body reverse-migration-body]
  `(defrecord ~name []
     CustomTaskChange
     (execute [_# database#]
       ~migration-body)
     (getConfirmationMessage [_#]
       (str "Custom migration: " ~name))
     (setUp [_#])
     (validate [_# _database#]
       (ValidationErrors.))
     (setFileOpener [_# _resourceAccessor#])

     CustomTaskRollback
     (rollback [_# database#]
       ~reverse-migration-body)))

(defn no-op
  "No-op logging rollback function"
  [n]
  (log/info "No rollback for: " n))

(defmacro define-migration
  "Define a custom migration without a reverse migration."
  [name & migration-body]
  `(define-reversible-migration ~name (do ~@migration-body) (no-op ~(str name))))


;;; +----------------------------------------------------------------------------------------------------------------+
;;; |                                                  MIGRATIONS                                                    |
;;; +----------------------------------------------------------------------------------------------------------------+

(def ^:private base-path-regex
  #"^(/db/\d+(?:/schema/(?:(?:[^\\/])|(?:\\/)|(?:\\\\))*(?:/table/\d+?)?)?/)((native/)|(query/(segmented/)?))?$")

(defn- ->v2-paths
  "Converts v1 data permission paths into v2 data and query permissions paths. This is similar to `->v2-path` in
   metabase.models.permissions but somewhat simplified for the migration use case."
  [v1-path]
  (if-let [base-path (second (re-find base-path-regex v1-path))]
    ;; For (almost) all v1 data paths, we simply extract the base path (e.g. "/db/1/schema/PUBLIC/table/1/")
    ;; and construct new v2 paths by adding prefixes to the base path.
    [(str "/data" base-path) (str "/query" base-path)]

    ;; For the specific v1 path that grants full data access but no native query access, we add a
    ;; /schema/ suffix to the corresponding v2 query permission path.
    (when-let [db-id (second (re-find #"^/db/(\d+)/schema/$" v1-path))]
      [(str "/data/db/" db-id "/") (str "/query/db/" db-id "/schema/")])))

(define-reversible-migration SplitDataPermissions
  (let [current-perms-set (t2/select-fn-set
                           (juxt :object :group_id)
                           :metabase.models.permissions/Permissions
                           {:where [:or
                                    [:like :object (h2x/literal "/db/%")]
                                    [:like :object (h2x/literal "/data/db/%")]
                                    [:like :object (h2x/literal "/query/db/%")]]})
        v2-perms-set      (into #{} (mapcat
                                     (fn [[v1-path group-id]]
                                       (for [v2-path (->v2-paths v1-path)]
                                         [v2-path group-id]))
                                     current-perms-set))
        new-v2-perms      (into [] (set/difference v2-perms-set current-perms-set))]
    (when (seq new-v2-perms)
      (t2.execute/query-one {:insert-into :permissions
                             :columns     [:object :group_id]
                             :values      new-v2-perms})))
  (t2.execute/query-one {:delete-from :permissions
                         :where [:or [:like :object (h2x/literal "/data/db/%")]
                                 [:like :object (h2x/literal "/query/db/%")]]}))

;;; +----------------------------------------------------------------------------------------------------------------+
;;; |                                           Quartz Scheduler Helpers                                             |
;;; +----------------------------------------------------------------------------------------------------------------+

;; This section of code's purpose is to avoid the migration depending on the [[metabase.task]] namespace,
;; which is likely to change, and might not have as tight test coverage as needed for custom migrations.

(defn- load-class ^Class [^String class-name]
  (Class/forName class-name true (classloader/the-classloader)))

(defrecord ^:private ClassLoadHelper []
  org.quartz.spi.ClassLoadHelper
  (initialize [_])
  (getClassLoader [_]
    (classloader/the-classloader))
  (loadClass [_ class-name]
    (load-class class-name))
  (loadClass [_ class-name _]
    (load-class class-name)))

(when-not *compile-files*
  (System/setProperty "org.quartz.scheduler.classLoadHelper.class" (.getName ClassLoadHelper)))

(defn- set-jdbc-backend-properties!
  "Set the appropriate system properties needed so Quartz can connect to the JDBC backend. (Since we don't know our DB
  connection properties ahead of time, we'll need to set these at runtime rather than Setting them in the
  `quartz.properties` file.)"
  []
  (when (= (mdb.connection/db-type) :postgres)
    (System/setProperty "org.quartz.jobStore.driverDelegateClass" "org.quartz.impl.jdbcjobstore.PostgreSQLDelegate")))

;;; +----------------------------------------------------------------------------------------------------------------+

(define-migration DeleteAbandonmentEmailTask
  (classloader/the-classloader)
  (set-jdbc-backend-properties!)
  (let [scheduler (qs/initialize)]
    (qs/start scheduler)
    (qs/delete-trigger scheduler (triggers/key "metabase.task.abandonment-emails.trigger"))
    (qs/delete-job scheduler (jobs/key "metabase.task.abandonment-emails.job"))
    (qs/shutdown scheduler)))

(define-migration FillJSONUnfoldingDefault
  (let [db-ids-to-not-update (->> (t2/query {:select [:id :details]
                                             :from   [:metabase_database]})
                                  ;; if json-unfolding is nil it's treated as if it were true
                                  ;; so we need to remove databases that have it set to false
                                  (filter (fn [{:keys [details]}]
                                            (when details
                                              (false? (:json-unfolding (json/parse-string details true))))))
                                  (map :id))
        field-ids-to-update  (->> (t2/query {:select [:f.id]
                                             :from   [[:metabase_field :f]]
                                             :join   [[:metabase_table :t] [:= :t.id :f.table_id]]
                                             :where  (if (seq db-ids-to-not-update)
                                                       [:and
                                                        [:not-in :t.db_id db-ids-to-not-update]
                                                        [:= :f.base_type "type/JSON"]]
                                                       [:= :f.base_type "type/JSON"])})
                                  (map :id))]
    (when (seq field-ids-to-update)
      (t2/query-one {:update :metabase_field
                     :set    {:json_unfolding true}
                     :where  [:in :metabase_field.id field-ids-to-update]}))))

(defn- update-legacy-field-refs-in-viz-settings [viz-settings]
  (let [old-to-new (fn [old]
                     (match old
                       ["ref" ref] ["ref" (match ref
                                            ["field-id" x] ["field" x nil]
                                            ["field-literal" x y] ["field" x {"base-type" y}]
                                            ["fk->" x y] (let [x (match x
                                                                   [_x0 x1] x1
                                                                   x x)
                                                               y (match y
                                                                   [_y0 y1] y1
                                                                   y y)]
                                                           ["field" y {:source-field x}])
                                            ref ref)]
                       k k))]
    (-> viz-settings
        (json/parse-string)
        (m/update-existing "column_settings" update-keys
                           (fn [k]
                             (-> k
                                 (json/parse-string)
                                 (vec)
                                 (old-to-new)
                                 (json/generate-string))))
        (json/generate-string))))

(define-migration MigrateLegacyColumnSettingsFieldRefs
  (let [update! (fn [{:keys [id visualization_settings]}]
                  (t2/query-one {:update :report_card
                                 :set    {:visualization_settings visualization_settings}
                                 :where  [:= :id id]}))]
    (run! update! (eduction (keep (fn [{:keys [id visualization_settings]}]
                                    (let [updated (update-legacy-field-refs-in-viz-settings visualization_settings)]
                                      (when (not= visualization_settings updated)
                                        {:id                     id
                                         :visualization_settings updated}))))
                            (t2/reducible-query {:select [:id :visualization_settings]
                                                 :from   [:report_card]})))))

<<<<<<< HEAD
(defn- remove-join-alias
  "Removes the join-alias key from the `field_ref` opts map. If the map becomes empty, replace it with nil."
  [field_ref]
  (match field_ref
    ["field" id opts] ["field" id (not-empty (dissoc opts "join-alias"))]
    _ field_ref))

(defn- add-join-alias-to-visualization-field-refs [{:keys [visualization_settings result_metadata]}]
  (let [result_metadata        (json/parse-string result_metadata)
        visualization_settings (json/parse-string visualization_settings)
                               ;; Previously the FE removed the join-alias from result_metadata field_refs to match against the column_settings keys
                               ;; Now we do it here to preserve the same behaviour
        column-key->metadata   (group-by (comp remove-join-alias #(get % "field_ref")) result_metadata)]
    (json/generate-string
     (update visualization_settings "column_settings"
             (fn [column_settings]
               (into {}
                     (mapcat (fn [[k v]]
                               (match (vec (json/parse-string k))
                                 ["ref" ["field" id opts]]
                                 (for [column-metadata (column-key->metadata ["field" id opts])]
                                   [(json/generate-string ["ref" (get column-metadata "field_ref")]) v])
                                 _ [[k v]]))
                             column_settings)))))))

(define-migration AddJoinAliasToVisualizationSettingsFieldRefs
  (let [update! (fn [{:keys [id visualization_settings]}]
                  (t2/query-one {:update :report_card
                                 :set    {:visualization_settings visualization_settings}
                                 :where  [:= :id id]}))]
    (run! update! (eduction (keep (fn [{:keys [id visualization_settings] :as card}]
                                    (let [updated (add-join-alias-to-visualization-field-refs card)]
                                      (when (not= visualization_settings updated)
                                        {:id                     id
                                         :visualization_settings updated}))))
                            (t2/reducible-query {:select [:id :visualization_settings :result_metadata]
=======
(defn- update-legacy-field-refs-in-result-metadata [result-metadata]
  (let [old-to-new (fn [ref]
                     (match ref
                       ["field-id" x] ["field" x nil]
                       ["field-literal" x y] ["field" x {"base-type" y}]
                       ["fk->" x y] (let [x (match x
                                              [_x0 x1] x1
                                              x x)
                                          y (match y
                                              [_y0 y1] y1
                                              y y)]
                                      ["field" y {:source-field x}])
                       _ ref))]
    (->> result-metadata
         (json/parse-string)
         (map #(m/update-existing % "field_ref" old-to-new))
         (json/generate-string))))

(define-migration MigrateLegacyResultMetadataFieldRefs
  (let [update! (fn [{:keys [id result_metadata]}]
                  (t2/query-one {:update :report_card
                                 :set    {:result_metadata result_metadata}
                                 :where  [:= :id id]}))]
    (run! update! (eduction (keep (fn [{:keys [id result_metadata]}]
                                    (let [updated (update-legacy-field-refs-in-result-metadata result_metadata)]
                                      (when (not= result_metadata updated)
                                        {:id                     id
                                         :result_metadata updated}))))
                            (t2/reducible-query {:select [:id :result_metadata]
>>>>>>> 2981a016
                                                 :from   [:report_card]
                                                 :where  [:and
                                                          [:<> :result_metadata nil]
                                                          [:<> :result_metadata "[]"]]})))))<|MERGE_RESOLUTION|>--- conflicted
+++ resolved
@@ -212,7 +212,40 @@
                             (t2/reducible-query {:select [:id :visualization_settings]
                                                  :from   [:report_card]})))))
 
-<<<<<<< HEAD
+(defn- update-legacy-field-refs-in-result-metadata [result-metadata]
+  (let [old-to-new (fn [ref]
+                     (match ref
+                       ["field-id" x] ["field" x nil]
+                       ["field-literal" x y] ["field" x {"base-type" y}]
+                       ["fk->" x y] (let [x (match x
+                                              [_x0 x1] x1
+                                              x x)
+                                          y (match y
+                                              [_y0 y1] y1
+                                              y y)]
+                                      ["field" y {:source-field x}])
+                       _ ref))]
+    (->> result-metadata
+         (json/parse-string)
+         (map #(m/update-existing % "field_ref" old-to-new))
+         (json/generate-string))))
+
+(define-migration MigrateLegacyResultMetadataFieldRefs
+  (let [update! (fn [{:keys [id result_metadata]}]
+                  (t2/query-one {:update :report_card
+                                 :set    {:result_metadata result_metadata}
+                                 :where  [:= :id id]}))]
+    (run! update! (eduction (keep (fn [{:keys [id result_metadata]}]
+                                    (let [updated (update-legacy-field-refs-in-result-metadata result_metadata)]
+                                      (when (not= result_metadata updated)
+                                        {:id                     id
+                                         :result_metadata updated}))))
+                            (t2/reducible-query {:select [:id :result_metadata]
+                                                 :from   [:report_card]
+                                                 :where  [:and
+                                                          [:<> :result_metadata nil]
+                                                          [:<> :result_metadata "[]"]]})))))
+
 (defn- remove-join-alias
   "Removes the join-alias key from the `field_ref` opts map. If the map becomes empty, replace it with nil."
   [field_ref]
@@ -249,37 +282,6 @@
                                         {:id                     id
                                          :visualization_settings updated}))))
                             (t2/reducible-query {:select [:id :visualization_settings :result_metadata]
-=======
-(defn- update-legacy-field-refs-in-result-metadata [result-metadata]
-  (let [old-to-new (fn [ref]
-                     (match ref
-                       ["field-id" x] ["field" x nil]
-                       ["field-literal" x y] ["field" x {"base-type" y}]
-                       ["fk->" x y] (let [x (match x
-                                              [_x0 x1] x1
-                                              x x)
-                                          y (match y
-                                              [_y0 y1] y1
-                                              y y)]
-                                      ["field" y {:source-field x}])
-                       _ ref))]
-    (->> result-metadata
-         (json/parse-string)
-         (map #(m/update-existing % "field_ref" old-to-new))
-         (json/generate-string))))
-
-(define-migration MigrateLegacyResultMetadataFieldRefs
-  (let [update! (fn [{:keys [id result_metadata]}]
-                  (t2/query-one {:update :report_card
-                                 :set    {:result_metadata result_metadata}
-                                 :where  [:= :id id]}))]
-    (run! update! (eduction (keep (fn [{:keys [id result_metadata]}]
-                                    (let [updated (update-legacy-field-refs-in-result-metadata result_metadata)]
-                                      (when (not= result_metadata updated)
-                                        {:id                     id
-                                         :result_metadata updated}))))
-                            (t2/reducible-query {:select [:id :result_metadata]
->>>>>>> 2981a016
                                                  :from   [:report_card]
                                                  :where  [:and
                                                           [:<> :result_metadata nil]
