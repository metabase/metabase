import type {
  EmbeddingParameters,
  EmbeddingType,
} from "metabase/public/lib/types";
import type { IconName } from "metabase/ui";
import type { PieRow } from "metabase/visualizations/echarts/pie/model/types";
import type { EntityToken } from "metabase-types/api/entity";

import type { Collection, CollectionId, LastEditInfo } from "./collection";
import type {
  DashCardId,
  Dashboard,
  DashboardId,
  DashboardTabId,
} from "./dashboard";
import type { Database, DatabaseId } from "./database";
import type { Document, DocumentId } from "./document";
import type { BaseEntityId } from "./entity-id";
import type { Field } from "./field";
import type { ModerationReview } from "./moderation";
import type { PaginationRequest, PaginationResponse } from "./pagination";
import type {
  Parameter,
  ParameterId,
  ParameterValueOrArray,
} from "./parameters";
import type { DownloadPermission } from "./permissions";
import type { DatasetQuery, FieldReference, PublicDatasetQuery } from "./query";
import type { CollectionEssentials } from "./search";
import type { Table, TableId } from "./table";
import type { UserInfo } from "./user";
import type { CardDisplayType, VisualizationDisplay } from "./visualization";
import type { SmartScalarComparison } from "./visualization-settings";

export type CardType = "model" | "question" | "metric";
export type CardDashboardInfo = Pick<Dashboard, "id" | "name">;
export type CardDocumentInfo = Pick<Document, "id" | "name">;

export interface Card<Q extends DatasetQuery = DatasetQuery>
  extends UnsavedCard<Q> {
  id: CardId;
  entity_id: BaseEntityId;
  created_at: string;
  updated_at: string;
  name: string;
  description: string | null;
  type: CardType;
  public_uuid: string | null;

  /* Indicates whether static embedding for this card has been published */
  enable_embedding: boolean;
  embedding_type?: EmbeddingType | null;
  embedding_params: EmbeddingParameters | null;
  can_write: boolean;
  can_restore: boolean;
  can_delete: boolean;
  can_manage_db: boolean;
  initially_published_at: string | null;

  database_id?: DatabaseId;
  collection?: Collection | null;
  collection_id: CollectionId | null;
  collection_position: number | null;
  dashboard: CardDashboardInfo | null;
  dashboard_id: DashboardId | null;
  document_id?: DocumentId | null;
  document?: CardDocumentInfo | null;
  dashboard_count: number | null;
  parameter_usage_count?: number | null;

  result_metadata: Field[] | null;
  moderation_reviews?: ModerationReview[];
  persisted?: boolean;

  query_average_duration?: number | null;
  last_query_start: string | null;
  average_query_time: number | null;
  cache_ttl: number | null;
  based_on_upload?: TableId | null; // table id of upload table, if any

  archived: boolean;
  is_remote_synced?: boolean;

  creator?: UserInfo;
  "last-edit-info"?: LastEditInfo;
  table_id?: TableId;
<<<<<<< HEAD
  view_count?: number;
=======

  download_perms?: DownloadPermission;
>>>>>>> 0a53e9f9
}

export interface PublicCard {
  id: CardId;
  name: string;
  description: string | null;
  display: CardDisplayType;
  visualization_settings: VisualizationSettings;
  parameters?: Parameter[];
  dataset_query: PublicDatasetQuery;
}

export interface UnsavedCard<Q extends DatasetQuery = DatasetQuery> {
  display: VisualizationDisplay;
  dataset_query: Q;
  parameters?: Parameter[];
  visualization_settings: VisualizationSettings;

  // If coming from dashboard
  dashboardId?: DashboardId;
  dashcardId?: DashCardId;

  // Not part of the card API contract, a field used by query builder for showing lineage
  original_card_id?: number;
}

export type LineSize = "S" | "M" | "L";

export type SeriesSettings = {
  title?: string;
  color?: string;
  show_series_values?: boolean;
  display?: string;
  axis?: string;
  "line.size"?: LineSize;
  "line.style"?: "solid" | "dashed" | "dotted";
  "line.interpolate"?: string;
  "line.marker_enabled"?: boolean;
  "line.missing"?: string;
};

export type SeriesOrderSetting = {
  name: string;
  key: string;
  enabled: boolean;
  color?: string;
};

export type ConditionalFormattingCommonOperator = "is-null" | "not-null";
export type ConditionalFormattingComparisonOperator =
  | "="
  | "!="
  | "<"
  | ">"
  | "<="
  | ">=";
export type ConditionalFormattingStringOperator =
  | "="
  | "!="
  | "contains"
  | "does-not-contain"
  | "starts-with"
  | "ends-with";
export type ConditionalFormattingBooleanOperator = "is-true" | "is-false";

export type ColumnFormattingOperator =
  | ConditionalFormattingCommonOperator
  | ConditionalFormattingComparisonOperator
  | ConditionalFormattingStringOperator
  | ConditionalFormattingBooleanOperator;

export type ColumnSingleFormattingSetting = {
  columns: string[];
  type: "single";
  operator: ColumnFormattingOperator;
  color: string;
  highlight_row: boolean;
  value: string | number;
};
export type ColumnRangeFormattingSetting = {
  columns: string[];
  type: "range";
  colors: string[];
  min_type: "custom" | "all" | null;
  max_type: "custom" | "all" | null;
  min_value?: number;
  max_value?: number;
};

export type ColumnFormattingSetting =
  | ColumnSingleFormattingSetting
  | ColumnRangeFormattingSetting;

export type ColumnNameColumnSplitSetting = {
  rows: string[];
  columns: string[];
  values: string[];
};

export type FieldRefColumnSplitSetting = {
  rows: (FieldReference | null)[];
  columns: (FieldReference | null)[];
  values: (FieldReference | null)[];
};

// Field ref-based visualization settings are considered legacy and are not used
// for new questions. To not break existing questions we need to support both
// old- and new-style settings until they are fully migrated.
export type PivotTableColumnSplitSetting =
  | ColumnNameColumnSplitSetting
  | FieldRefColumnSplitSetting;

export type ColumnNameCollapsedRowsSetting = {
  rows: string[];
  value: string[]; // identifiers for collapsed rows
};

export type FieldRefCollapsedRowsSetting = {
  rows: (FieldReference | null)[];
  value: string[];
};

export type PivotTableCollapsedRowsSetting =
  | ColumnNameCollapsedRowsSetting
  | FieldRefCollapsedRowsSetting;

export type TableColumnOrderSetting = {
  name: string;
  enabled: boolean;
};

export type StackType = "stacked" | "normalized" | null;
export type StackValuesDisplay = "total" | "all" | "series";

export const numericScale = ["linear", "pow", "log"] as const;
export type NumericScale = (typeof numericScale)[number];

export type XAxisScale = "ordinal" | "histogram" | "timeseries" | NumericScale;

export type YAxisScale = NumericScale;

export interface ColumnSettings {
  column_title?: string;
  number_separators?: string;
  currency?: string;

  // some options are untyped
  [key: string]: any;
}

export type VisualizationSettings = {
  "graph.show_values"?: boolean;
  "stackable.stack_type"?: StackType;
  "graph.show_stack_values"?: StackValuesDisplay;
  "graph.max_categories_enabled"?: boolean;
  "graph.max_categories"?: number;
  "graph.other_category_aggregation_fn"?:
    | "sum"
    | "avg"
    | "min"
    | "max"
    | "stddev"
    | "median";

  // Table
  "table.columns"?: TableColumnOrderSetting[];
  // Keys here can be modern (returned by `getColumnKey`) or legacy (`getLegacyColumnKey`).
  // Use `getColumnSettings` which checks for both keys.
  column_settings?: Record<string, ColumnSettings>;

  // X-axis
  "graph.x_axis.title_text"?: string;
  "graph.x_axis.scale"?: XAxisScale;
  "graph.x_axis.axis_enabled"?:
    | true
    | false
    | "compact"
    | "rotate-45"
    | "rotate-90";

  // Y-axis
  "graph.y_axis.title_text"?: string;
  "graph.y_axis.scale"?: YAxisScale;
  "graph.y_axis.axis_enabled"?: boolean;

  "graph.y_axis.min"?: number;
  "graph.y_axis.max"?: number;

  // Goal
  "graph.goal_value"?: number;
  "graph.show_goal"?: boolean;
  "graph.goal_label"?: string;

  // Trend
  "graph.show_trendline"?: boolean;

  // Series
  "graph.dimensions"?: string[];
  "graph.metrics"?: string[];

  // Series settings
  series_settings?: Record<string, SeriesSettings | undefined>;

  "graph.series_order"?: SeriesOrderSetting[];

  // Scatter plot settings
  "scatter.bubble"?: string; // col name

  // Waterfall settings
  "waterfall.increase_color"?: string;
  "waterfall.decrease_color"?: string;
  "waterfall.total_color"?: string;
  "waterfall.show_total"?: boolean;

  // Funnel settings
  "funnel.rows"?: SeriesOrderSetting[];

  "table.column_formatting"?: ColumnFormattingSetting[];
  "pivot_table.column_split"?: PivotTableColumnSplitSetting;
  "pivot_table.collapsed_rows"?: PivotTableCollapsedRowsSetting;

  // Scalar Settings
  "scalar.comparisons"?: SmartScalarComparison[];
  "scalar.field"?: string;
  "scalar.switch_positive_negative"?: boolean;
  "scalar.compact_primary_number"?: boolean;

  // Pie Settings
  "pie.dimension"?: string | string[];
  "pie.middle_dimension"?: string;
  "pie.outer_dimension"?: string;
  "pie.rows"?: PieRow[];
  "pie.metric"?: string;
  "pie.sort_rows"?: boolean;
  "pie.show_legend"?: boolean;
  "pie.show_total"?: boolean;
  "pie.show_labels"?: boolean;
  "pie.percent_visibility"?: "off" | "legend" | "inside" | "both";
  "pie.decimal_places"?: number;
  "pie.slice_threshold"?: number;
  "pie.colors"?: Record<string, string>;

  // Sankey settings
  "sankey.source"?: string;
  "sankey.target"?: string;
  "sankey.value"?: string;
  "sankey.node_align"?: "left" | "right" | "justify";
  "sankey.show_edge_labels"?: boolean;
  "sankey.label_value_formatting"?: "auto" | "full" | "compact";

  // List view settings
  "list.columns"?: ListViewColumns; // set of columns selected for custom list view
  "list.entity_icon_enabled"?: boolean; // display/hide first list item column rendering image/icon
  "list.use_image_column"?: boolean; // render image from image/avatar url column instead of icon
  "list.entity_icon"?: IconName | null;
  "list.entity_icon_color"?: string;

  [key: string]: any;
} & EmbedVisualizationSettings;

export type EmbedVisualizationSettings = {
  iframe?: string;
};

export type VisualizationSettingKey = keyof VisualizationSettings;

export type CardId = number;

export type CardFilterOption =
  | "all"
  | "mine"
  | "bookmarked"
  | "database"
  | "table"
  | "recent"
  | "popular"
  | "using_model"
  | "archived";

export type CardQueryMetadata = {
  databases: Database[];
  tables: Table[];
  fields: Field[];
};

export interface ListCardsRequest {
  f?: CardFilterOption;
  model_id?: CardId;
}

export interface GetCardRequest {
  id: CardId;
  context?: "collection";
  ignore_view?: boolean;
  ignore_error?: boolean;
}

export interface CreateCardRequest {
  name: string;
  dataset_query: DatasetQuery;
  display: string;
  visualization_settings: VisualizationSettings;
  type?: CardType;
  parameters?: Parameter[];
  parameter_mappings?: unknown;
  description?: string | null;
  collection_id?: CollectionId | null;
  dashboard_id?: DashboardId | null;
  document_id?: DocumentId | null;
  dashboard_tab_id?: DashboardTabId;
  collection_position?: number | null;
  result_metadata?: Field[] | null;
  cache_ttl?: number | null;
}

export interface CreateCardFromCsvRequest {
  collection_id?: CollectionId;
  file: File;
}

export interface UpdateCardRequest {
  id: CardId;
  name?: string;
  parameters?: Parameter[];
  dataset_query?: DatasetQuery;
  type?: CardType;
  display?: string;
  description?: string | null;
  visualization_settings?: VisualizationSettings;
  archived?: boolean;
  enable_embedding?: boolean;
  embedding_type?: EmbeddingType | null;
  embedding_params?: EmbeddingParameters;
  collection_id?: CollectionId | null;
  dashboard_id?: DashboardId | null;
  document_id?: DocumentId | null;
  collection_position?: number;
  result_metadata?: Field[] | null;
  cache_ttl?: number;
  collection_preview?: boolean;
  delete_old_dashcards?: boolean;
}

export type UpdateCardKeyRequest<PropertyKey extends keyof UpdateCardRequest> =
  Required<Pick<UpdateCardRequest, "id" | PropertyKey>>;

export type CardError = {
  field?: string;
  table: string;
  type: "inactive-field" | "inactive-table" | "unknown-field" | "unknown-table";
};

export type InvalidCard = Pick<
  Card,
  | "archived"
  | "collection_id"
  | "collection_position"
  | "dataset_query"
  | "description"
  | "id"
  | "name"
  | "updated_at"
  | "creator"
> & {
  collection: CollectionEssentials;
  collection_preview: boolean;
  entity_id: string;
  errors: CardError[];
  display: CardDisplayType;
};

export type InvalidCardResponse = {
  data: InvalidCard[];
} & PaginationResponse;

export type InvalidCardRequest = {
  sort_direction?: "asc" | "desc";
  sort_column?: string;
  collection_id?: CollectionId | null;
} & PaginationRequest;

export type CardQueryRequest = {
  cardId: CardId;
  dashboardId?: DashboardId;
  collection_preview?: boolean;
  ignore_cache?: boolean;
  parameters?: unknown[];
};

export type GetPublicCard = Pick<Card, "id" | "name" | "public_uuid">;

export type GetEmbeddableCard = Pick<Card, "id" | "name">;

export type GetRemappedCardParameterValueRequest = {
  card_id: CardId | EntityToken;
  parameter_id: ParameterId;
  value: ParameterValueOrArray;
};

export type ListViewColumns = {
  left: string[];
  right: string[];
  image?: string;
};<|MERGE_RESOLUTION|>--- conflicted
+++ resolved
@@ -84,12 +84,9 @@
   creator?: UserInfo;
   "last-edit-info"?: LastEditInfo;
   table_id?: TableId;
-<<<<<<< HEAD
   view_count?: number;
-=======
 
   download_perms?: DownloadPermission;
->>>>>>> 0a53e9f9
 }
 
 export interface PublicCard {
