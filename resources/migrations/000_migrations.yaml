databaseChangeLog:
  # The quoting strategy decides when things like column names should be quoted. This is in place to deal with
  # Liquibase not knowing about all of the new reserved words in MySQL 8+. Using a column name that is a reserved word
  # causes a failure. Quoting all objects breaks H2 support though as it will quote table names but not quote that
  # same table name in a foreign key reference which will cause a failure when trying to initially setup the database.
  - property:
      name: quote_strategy
      value: QUOTE_ALL_OBJECTS
      dbms: mysql,mariadb
  - property:
      name: quote_strategy
      value: LEGACY
      dbms: postgresql,h2
  - property:
      name: timestamp_type
      value: timestamp with time zone
      dbms: postgresql,h2
  - property:
      name: timestamp_type
      value: timestamp(6)
      dbms: mysql,mariadb
  # In MySQL, use LONGTEXT instead of TEXT (#7006)
  - property:
      name: text.type
      value: text
      dbms: postgresql,h2
  - property:
      name: text.type
      value: longtext
      dbms: mysql,mariadb

  - changeSet:
      id: '1'
      author: agilliland
      objectQuotingStrategy: ${quote_strategy}
      changes:
      - createTable:
          columns:
          - column:
              autoIncrement: true
              constraints:
                nullable: false
                primaryKey: true
              name: id
              type: int
          - column:
              constraints:
                nullable: false
                unique: true
              name: slug
              type: varchar(254)
          - column:
              constraints:
                nullable: false
              name: name
              type: varchar(254)
          - column:
              name: description
              type: text
          - column:
              name: logo_url
              type: varchar(254)
          - column:
              constraints:
                nullable: false
              name: inherits
              type: boolean
          tableName: core_organization
      - createTable:
          columns:
          - column:
              autoIncrement: true
              constraints:
                nullable: false
                primaryKey: true
              name: id
              type: int
          - column:
              constraints:
                nullable: false
                unique: true
              name: email
              type: varchar(254)
          - column:
              constraints:
                nullable: false
              name: first_name
              type: varchar(254)
          - column:
              constraints:
                nullable: false
              name: last_name
              type: varchar(254)
          - column:
              constraints:
                nullable: false
              name: password
              type: varchar(254)
          - column:
              constraints:
                nullable: false
              defaultValue: default
              name: password_salt
              type: varchar(254)
          - column:
              constraints:
                nullable: false
              name: date_joined
              type: DATETIME
          - column:
              constraints:
                nullable: true
              name: last_login
              type: DATETIME
          - column:
              constraints:
                nullable: false
              name: is_staff
              type: boolean
          - column:
              constraints:
                nullable: false
              name: is_superuser
              type: boolean
          - column:
              constraints:
                nullable: false
              name: is_active
              type: boolean
          - column:
              name: reset_token
              type: varchar(254)
          - column:
              name: reset_triggered
              type: BIGINT
          tableName: core_user
      - createTable:
          columns:
          - column:
              autoIncrement: true
              constraints:
                nullable: false
                primaryKey: true
              name: id
              type: int
          - column:
              constraints:
                nullable: false
              name: admin
              type: boolean
          - column:
              constraints:
                deferrable: false
                foreignKeyName: fk_userorgperm_ref_user_id
                initiallyDeferred: false
                nullable: false
                references: core_user(id)
              name: user_id
              type: int
          - column:
              constraints:
                deferrable: false
                foreignKeyName: fk_userorgperm_ref_organization_id
                initiallyDeferred: false
                nullable: false
                references: core_organization(id)
              name: organization_id
              type: int
          tableName: core_userorgperm
      - addUniqueConstraint:
          columnNames: user_id, organization_id
          constraintName: idx_unique_user_id_organization_id
          tableName: core_userorgperm
      - createIndex:
          columns:
          - column:
              name: user_id
              type: int
          indexName: idx_userorgperm_user_id
          tableName: core_userorgperm
      - createIndex:
          columns:
          - column:
              name: organization_id
              type: int
          indexName: idx_userorgperm_organization_id
          tableName: core_userorgperm
      - createTable:
          columns:
          - column:
              autoIncrement: true
              constraints:
                nullable: false
                primaryKey: true
              name: id
              type: int
          - column:
              constraints:
                nullable: false
              name: url
              type: varchar(254)
          - column:
              constraints:
                nullable: false
              name: timestamp
              type: DATETIME
          - column:
              constraints:
                deferrable: false
                foreignKeyName: fk_permissionviolation_ref_user_id
                initiallyDeferred: false
                nullable: false
                references: core_user(id)
              name: user_id
              type: int
          tableName: core_permissionsviolation
      - createIndex:
          columns:
          - column:
              name: user_id
              type: int
          indexName: idx_permissionsviolation_user_id
          tableName: core_permissionsviolation
      - createTable:
          columns:
          - column:
              autoIncrement: true
              constraints:
                nullable: false
                primaryKey: true
              name: id
              type: int
          - column:
              constraints:
                nullable: false
              name: created_at
              type: DATETIME
          - column:
              constraints:
                nullable: false
              name: updated_at
              type: DATETIME
          - column:
              constraints:
                nullable: false
              name: name
              type: varchar(254)
          - column:
              name: description
              type: text
          - column:
              constraints:
                deferrable: false
                foreignKeyName: fk_database_ref_organization_id
                initiallyDeferred: false
                nullable: false
                references: core_organization(id)
              name: organization_id
              type: int
          - column:
              name: details
              type: text
          - column:
              constraints:
                nullable: false
              name: engine
              type: varchar(254)
          tableName: metabase_database
      - createIndex:
          columns:
          - column:
              name: organization_id
          indexName: idx_database_organization_id
          tableName: metabase_database
      - createTable:
          columns:
          - column:
              autoIncrement: true
              constraints:
                nullable: false
                primaryKey: true
              name: id
              type: int
          - column:
              constraints:
                nullable: false
              name: created_at
              type: DATETIME
          - column:
              constraints:
                nullable: false
              name: updated_at
              type: DATETIME
          - column:
              constraints:
                nullable: false
              name: name
              type: varchar(254)
          - column:
              name: rows
              type: int
          - column:
              name: description
              type: text
          - column:
              name: entity_name
              type: varchar(254)
          - column:
              name: entity_type
              type: varchar(254)
          - column:
              constraints:
                nullable: false
              name: active
              type: boolean
          - column:
              constraints:
                deferrable: false
                foreignKeyName: fk_table_ref_database_id
                initiallyDeferred: false
                nullable: false
                references: metabase_database(id)
              name: db_id
              type: int
          tableName: metabase_table
      - createIndex:
          columns:
          - column:
              name: db_id
          indexName: idx_table_db_id
          tableName: metabase_table
      - createTable:
          columns:
          - column:
              autoIncrement: true
              constraints:
                nullable: false
                primaryKey: true
              name: id
              type: int
          - column:
              constraints:
                nullable: false
              name: created_at
              type: DATETIME
          - column:
              constraints:
                nullable: false
              name: updated_at
              type: DATETIME
          - column:
              constraints:
                nullable: false
              name: name
              type: varchar(254)
          - column:
              constraints:
                nullable: false
              name: base_type
              type: varchar(255)
          - column:
              name: special_type
              type: varchar(255)
          - column:
              constraints:
                nullable: false
              name: active
              type: boolean
          - column:
              name: description
              type: text
          - column:
              constraints:
                nullable: false
              name: preview_display
              type: boolean
          - column:
              constraints:
                nullable: false
              name: position
              type: int
          - column:
              constraints:
                deferrable: false
                foreignKeyName: fk_field_ref_table_id
                initiallyDeferred: false
                nullable: false
                references: metabase_table(id)
              name: table_id
              type: int
          - column:
              constraints:
                nullable: false
              name: field_type
              type: varchar(254)
          tableName: metabase_field
      - createIndex:
          columns:
          - column:
              name: table_id
          indexName: idx_field_table_id
          tableName: metabase_field
      - createTable:
          columns:
          - column:
              autoIncrement: true
              constraints:
                nullable: false
                primaryKey: true
              name: id
              type: int
          - column:
              constraints:
                nullable: false
              name: created_at
              type: DATETIME
          - column:
              constraints:
                nullable: false
              name: updated_at
              type: DATETIME
          - column:
              constraints:
                nullable: false
              name: relationship
              type: varchar(254)
          - column:
              constraints:
                deferrable: false
                foreignKeyName: fk_foreignkey_dest_ref_field_id
                initiallyDeferred: false
                nullable: false
                references: metabase_field(id)
              name: destination_id
              type: int
          - column:
              constraints:
                deferrable: false
                foreignKeyName: fk_foreignkey_origin_ref_field_id
                initiallyDeferred: false
                nullable: false
                references: metabase_field(id)
              name: origin_id
              type: int
          tableName: metabase_foreignkey
      - createIndex:
          columns:
          - column:
              name: destination_id
          indexName: idx_foreignkey_destination_id
          tableName: metabase_foreignkey
      - createIndex:
          columns:
          - column:
              name: origin_id
          indexName: idx_foreignkey_origin_id
          tableName: metabase_foreignkey
      - createTable:
          columns:
          - column:
              autoIncrement: true
              constraints:
                nullable: false
                primaryKey: true
              name: id
              type: int
          - column:
              constraints:
                nullable: false
              name: created_at
              type: DATETIME
          - column:
              constraints:
                nullable: false
              name: updated_at
              type: DATETIME
          - column:
              name: values
              type: text
          - column:
              name: human_readable_values
              type: text
          - column:
              constraints:
                deferrable: false
                foreignKeyName: fk_fieldvalues_ref_field_id
                initiallyDeferred: false
                nullable: false
                references: metabase_field(id)
              name: field_id
              type: int
          tableName: metabase_fieldvalues
      - createIndex:
          columns:
          - column:
              name: field_id
          indexName: idx_fieldvalues_field_id
          tableName: metabase_fieldvalues
      - createTable:
          columns:
          - column:
              autoIncrement: true
              constraints:
                nullable: false
                primaryKey: true
              name: id
              type: int
          - column:
              constraints:
                nullable: false
              name: created_at
              type: DATETIME
          - column:
              constraints:
                nullable: false
              name: updated_at
              type: DATETIME
          - column:
              constraints:
                nullable: false
              name: name
              type: varchar(254)
          - column:
              constraints:
                deferrable: false
                foreignKeyName: fk_tablesegment_ref_table_id
                initiallyDeferred: false
                nullable: false
                references: metabase_table(id)
              name: table_id
              type: int
          - column:
              constraints:
                nullable: false
              name: filter_clause
              type: text
          tableName: metabase_tablesegment
      - createIndex:
          columns:
          - column:
              name: table_id
          indexName: idx_tablesegment_table_id
          tableName: metabase_tablesegment
      - createTable:
          columns:
          - column:
              autoIncrement: true
              constraints:
                nullable: false
                primaryKey: true
              name: id
              type: int
          - column:
              constraints:
                nullable: false
              name: created_at
              type: DATETIME
          - column:
              constraints:
                nullable: false
              name: updated_at
              type: DATETIME
          - column:
              constraints:
                nullable: false
              name: name
              type: varchar(254)
          - column:
              constraints:
                nullable: false
              name: type
              type: varchar(254)
          - column:
              constraints:
                nullable: false
              name: details
              type: text
          - column:
              constraints:
                nullable: false
              name: version
              type: int
          - column:
              constraints:
                nullable: false
              name: public_perms
              type: int
          - column:
              constraints:
                deferrable: false
                foreignKeyName: fk_query_ref_user_id
                initiallyDeferred: false
                nullable: false
                references: core_user(id)
              name: creator_id
              type: int
          - column:
              constraints:
                deferrable: false
                foreignKeyName: fk_query_ref_database_id
                initiallyDeferred: false
                nullable: false
                references: metabase_database(id)
              name: database_id
              type: int
          tableName: query_query
      - createIndex:
          columns:
          - column:
              name: creator_id
          indexName: idx_query_creator_id
          tableName: query_query
      - createIndex:
          columns:
          - column:
              name: database_id
          indexName: idx_query_database_id
          tableName: query_query
      - createTable:
          columns:
          - column:
              autoIncrement: true
              constraints:
                nullable: false
                primaryKey: true
              name: id
              type: int
          - column:
              constraints:
                nullable: false
                unique: true
              name: uuid
              type: varchar(254)
          - column:
              constraints:
                nullable: false
              name: version
              type: int
          - column:
              constraints:
                nullable: false
              name: json_query
              type: text
          - column:
              constraints:
                nullable: false
              name: raw_query
              type: text
          - column:
              constraints:
                nullable: false
              name: status
              type: varchar(254)
          - column:
              constraints:
                nullable: false
              name: started_at
              type: DATETIME
          - column:
              name: finished_at
              type: DATETIME
          - column:
              constraints:
                nullable: false
              name: running_time
              type: int
          - column:
              constraints:
                nullable: false
              name: error
              type: text
          - column:
              constraints:
                nullable: false
              name: result_file
              type: varchar(254)
          - column:
              constraints:
                nullable: false
              name: result_rows
              type: int
          - column:
              constraints:
                nullable: false
              name: result_data
              type: text
          - column:
              constraints:
                deferrable: false
                foreignKeyName: fk_queryexecution_ref_query_id
                initiallyDeferred: false
                nullable: true
                references: query_query(id)
              name: query_id
              type: int
          - column:
              constraints:
                nullable: false
              name: additional_info
              type: text
          - column:
              constraints:
                deferrable: false
                foreignKeyName: fk_queryexecution_ref_user_id
                initiallyDeferred: false
                nullable: false
                references: core_user(id)
              name: executor_id
              type: int
          tableName: query_queryexecution
      - createIndex:
          columns:
          - column:
              name: query_id
          indexName: idx_queryexecution_query_id
          tableName: query_queryexecution
      - createIndex:
          columns:
          - column:
              name: executor_id
          indexName: idx_queryexecution_executor_id
          tableName: query_queryexecution
      - createTable:
          columns:
          - column:
              autoIncrement: true
              constraints:
                nullable: false
                primaryKey: true
              name: id
              type: int
          - column:
              constraints:
                nullable: false
              name: created_at
              type: DATETIME
          - column:
              constraints:
                nullable: false
              name: updated_at
              type: DATETIME
          - column:
              constraints:
                nullable: false
              name: name
              type: varchar(254)
          - column:
              name: description
              type: text
          - column:
              constraints:
                nullable: false
              name: display
              type: varchar(254)
          - column:
              constraints:
                nullable: false
              name: public_perms
              type: int
          - column:
              constraints:
                nullable: false
              name: dataset_query
              type: text
          - column:
              constraints:
                nullable: false
              name: visualization_settings
              type: text
          - column:
              constraints:
                deferrable: false
                foreignKeyName: fk_card_ref_user_id
                initiallyDeferred: false
                nullable: false
                references: core_user(id)
              name: creator_id
              type: int
          - column:
              constraints:
                deferrable: false
                foreignKeyName: fk_card_ref_organization_id
                initiallyDeferred: false
                nullable: false
                references: core_organization(id)
              name: organization_id
              type: int
          tableName: report_card
      - createIndex:
          columns:
          - column:
              name: creator_id
          indexName: idx_card_creator_id
          tableName: report_card
      - createIndex:
          columns:
          - column:
              name: organization_id
          indexName: idx_card_organization_id
          tableName: report_card
      - createTable:
          columns:
          - column:
              autoIncrement: true
              constraints:
                nullable: false
                primaryKey: true
              name: id
              type: int
          - column:
              constraints:
                nullable: false
              name: created_at
              type: DATETIME
          - column:
              constraints:
                nullable: false
              name: updated_at
              type: DATETIME
          - column:
              constraints:
                deferrable: false
                foreignKeyName: fk_cardfavorite_ref_card_id
                initiallyDeferred: false
                nullable: false
                references: report_card(id)
              name: card_id
              type: int
          - column:
              constraints:
                deferrable: false
                foreignKeyName: fk_cardfavorite_ref_user_id
                initiallyDeferred: false
                nullable: false
                references: core_user(id)
              name: owner_id
              type: int
          tableName: report_cardfavorite
      - addUniqueConstraint:
          columnNames: card_id, owner_id
          constraintName: idx_unique_cardfavorite_card_id_owner_id
          tableName: report_cardfavorite
      - createIndex:
          columns:
          - column:
              name: card_id
          indexName: idx_cardfavorite_card_id
          tableName: report_cardfavorite
      - createIndex:
          columns:
          - column:
              name: owner_id
          indexName: idx_cardfavorite_owner_id
          tableName: report_cardfavorite
      - createTable:
          columns:
          - column:
              autoIncrement: true
              constraints:
                nullable: false
                primaryKey: true
              name: id
              type: int
          - column:
              constraints:
                nullable: false
              name: created_at
              type: DATETIME
          - column:
              constraints:
                nullable: false
              name: updated_at
              type: DATETIME
          - column:
              constraints:
                nullable: false
              name: name
              type: varchar(254)
          - column:
              name: description
              type: text
          - column:
              constraints:
                nullable: false
              name: public_perms
              type: int
          - column:
              constraints:
                deferrable: false
                foreignKeyName: fk_dashboard_ref_user_id
                initiallyDeferred: false
                nullable: false
                references: core_user(id)
              name: creator_id
              type: int
          - column:
              constraints:
                deferrable: false
                foreignKeyName: fk_dashboard_ref_organization_id
                initiallyDeferred: false
                nullable: false
                references: core_organization(id)
              name: organization_id
              type: int
          tableName: report_dashboard
      - createIndex:
          columns:
          - column:
              name: creator_id
          indexName: idx_dashboard_creator_id
          tableName: report_dashboard
      - createIndex:
          columns:
          - column:
              name: organization_id
          indexName: idx_dashboard_organization_id
          tableName: report_dashboard
      - createTable:
          columns:
          - column:
              autoIncrement: true
              constraints:
                nullable: false
                primaryKey: true
              name: id
              type: int
          - column:
              constraints:
                nullable: false
              name: created_at
              type: DATETIME
          - column:
              constraints:
                nullable: false
              name: updated_at
              type: DATETIME
          - column:
              constraints:
                nullable: false
              name: sizeX
              type: int
          - column:
              constraints:
                nullable: false
              name: sizeY
              type: int
          - column:
              name: row
              type: int
          - column:
              name: col
              type: int
          - column:
              constraints:
                deferrable: false
                foreignKeyName: fk_dashboardcard_ref_card_id
                initiallyDeferred: false
                nullable: false
                references: report_card(id)
              name: card_id
              type: int
          - column:
              constraints:
                deferrable: false
                foreignKeyName: fk_dashboardcard_ref_dashboard_id
                initiallyDeferred: false
                nullable: false
                references: report_dashboard(id)
              name: dashboard_id
              type: int
          tableName: report_dashboardcard
      - createIndex:
          columns:
          - column:
              name: card_id
          indexName: idx_dashboardcard_card_id
          tableName: report_dashboardcard
      - createIndex:
          columns:
          - column:
              name: dashboard_id
          indexName: idx_dashboardcard_dashboard_id
          tableName: report_dashboardcard
      - createTable:
          columns:
          - column:
              autoIncrement: true
              constraints:
                nullable: false
                primaryKey: true
              name: id
              type: int
          - column:
              constraints:
                deferrable: false
                foreignKeyName: fk_dashboardsubscription_ref_dashboard_id
                initiallyDeferred: false
                nullable: false
                references: report_dashboard(id)
              name: dashboard_id
              type: int
          - column:
              constraints:
                deferrable: false
                foreignKeyName: fk_dashboardsubscription_ref_user_id
                initiallyDeferred: false
                nullable: false
                references: core_user(id)
              name: user_id
              type: int
          tableName: report_dashboardsubscription
      - addUniqueConstraint:
          columnNames: dashboard_id, user_id
          constraintName: idx_uniq_dashsubscrip_dashboard_id_user_id
          tableName: report_dashboardsubscription
      - createIndex:
          columns:
          - column:
              name: dashboard_id
          indexName: idx_dashboardsubscription_dashboard_id
          tableName: report_dashboardsubscription
      - createIndex:
          columns:
          - column:
              name: user_id
          indexName: idx_dashboardsubscription_user_id
          tableName: report_dashboardsubscription
      - createTable:
          columns:
          - column:
              autoIncrement: true
              constraints:
                nullable: false
                primaryKey: true
              name: id
              type: int
          - column:
              constraints:
                nullable: false
              name: created_at
              type: DATETIME
          - column:
              constraints:
                nullable: false
              name: updated_at
              type: DATETIME
          - column:
              constraints:
                nullable: false
              name: name
              type: varchar(254)
          - column:
              name: description
              type: text
          - column:
              constraints:
                nullable: false
              name: public_perms
              type: int
          - column:
              constraints:
                nullable: false
              name: mode
              type: int
          - column:
              constraints:
                nullable: false
              name: version
              type: int
          - column:
              constraints:
                nullable: false
              name: dataset_query
              type: text
          - column:
              name: email_addresses
              type: text
          - column:
              constraints:
                deferrable: false
                foreignKeyName: fk_emailreport_ref_user_id
                initiallyDeferred: false
                nullable: false
                references: core_user(id)
              name: creator_id
              type: int
          - column:
              constraints:
                deferrable: false
                foreignKeyName: fk_emailreport_ref_organization_id
                initiallyDeferred: false
                nullable: false
                references: core_organization(id)
              name: organization_id
              type: int
          - column:
              constraints:
                nullable: false
              name: schedule
              type: text
          tableName: report_emailreport
      - createIndex:
          columns:
          - column:
              name: creator_id
          indexName: idx_emailreport_creator_id
          tableName: report_emailreport
      - createIndex:
          columns:
          - column:
              name: organization_id
          indexName: idx_emailreport_organization_id
          tableName: report_emailreport
      - createTable:
          columns:
          - column:
              autoIncrement: true
              constraints:
                nullable: false
                primaryKey: true
              name: id
              type: int
          - column:
              constraints:
                deferrable: false
                foreignKeyName: fk_emailreport_recipients_ref_emailreport_id
                initiallyDeferred: false
                nullable: false
                references: report_emailreport(id)
              name: emailreport_id
              type: int
          - column:
              constraints:
                deferrable: false
                foreignKeyName: fk_emailreport_recipients_ref_user_id
                initiallyDeferred: false
                nullable: false
                references: core_user(id)
              name: user_id
              type: int
          tableName: report_emailreport_recipients
      - addUniqueConstraint:
          columnNames: emailreport_id, user_id
          constraintName: idx_uniq_emailreportrecip_emailreport_id_user_id
          tableName: report_emailreport_recipients
      - createIndex:
          columns:
          - column:
              name: emailreport_id
          indexName: idx_emailreport_recipients_emailreport_id
          tableName: report_emailreport_recipients
      - createIndex:
          columns:
          - column:
              name: user_id
          indexName: idx_emailreport_recipients_user_id
          tableName: report_emailreport_recipients
      - createTable:
          columns:
          - column:
              autoIncrement: true
              constraints:
                nullable: false
                primaryKey: true
              name: id
              type: int
          - column:
              constraints:
                nullable: false
              name: details
              type: text
          - column:
              constraints:
                nullable: false
              name: status
              type: varchar(254)
          - column:
              constraints:
                nullable: false
              name: created_at
              type: DATETIME
          - column:
              name: started_at
              type: DATETIME
          - column:
              name: finished_at
              type: DATETIME
          - column:
              constraints:
                nullable: false
              name: error
              type: text
          - column:
              constraints:
                nullable: false
              name: sent_email
              type: text
          - column:
              constraints:
                deferrable: false
                foreignKeyName: fk_emailreportexecutions_ref_organization_id
                initiallyDeferred: false
                nullable: false
                references: core_organization(id)
              name: organization_id
              type: int
          - column:
              constraints:
                deferrable: false
                foreignKeyName: fk_emailreportexecutions_ref_report_id
                initiallyDeferred: false
                nullable: true
                references: report_emailreport(id)
              name: report_id
              type: int
          tableName: report_emailreportexecutions
      - createIndex:
          columns:
          - column:
              name: organization_id
          indexName: idx_emailreportexecutions_organization_id
          tableName: report_emailreportexecutions
      - createIndex:
          columns:
          - column:
              name: report_id
          indexName: idx_emailreportexecutions_report_id
          tableName: report_emailreportexecutions
      - createTable:
          columns:
          - column:
              autoIncrement: true
              constraints:
                nullable: false
                primaryKey: true
              name: id
              type: int
          - column:
              constraints:
                nullable: false
              name: created_at
              type: DATETIME
          - column:
              constraints:
                nullable: false
              name: updated_at
              type: DATETIME
          - column:
              constraints:
                nullable: false
              name: start
              type: DATETIME
          - column:
              constraints:
                nullable: false
              name: end
              type: DATETIME
          - column:
              name: title
              type: TEXT
          - column:
              constraints:
                nullable: false
              name: body
              type: TEXT
          - column:
              constraints:
                nullable: false
              name: annotation_type
              type: int
          - column:
              constraints:
                nullable: false
              name: edit_count
              type: int
          - column:
              constraints:
                nullable: false
              name: object_type_id
              type: int
          - column:
              constraints:
                nullable: false
              name: object_id
              type: int
          - column:
              constraints:
                deferrable: false
                foreignKeyName: fk_annotation_ref_user_id
                initiallyDeferred: false
                nullable: false
                references: core_user(id)
              name: author_id
              type: int
          - column:
              constraints:
                deferrable: false
                foreignKeyName: fk_annotation_ref_organization_id
                initiallyDeferred: false
                nullable: false
                references: core_organization(id)
              name: organization_id
              type: int
          tableName: annotation_annotation
      - createIndex:
          columns:
          - column:
              name: author_id
          indexName: idx_annotation_author_id
          tableName: annotation_annotation
      - createIndex:
          columns:
          - column:
              name: organization_id
          indexName: idx_annotation_organization_id
          tableName: annotation_annotation
      - createIndex:
          columns:
          - column:
              name: object_type_id
          indexName: idx_annotation_object_type_id
          tableName: annotation_annotation
      - createIndex:
          columns:
          - column:
              name: object_id
          indexName: idx_annotation_object_id
          tableName: annotation_annotation
      - modifySql:
          dbms: postgresql
          replace:
            replace: WITHOUT
            with: WITH
  - changeSet:
      id: '2'
      author: agilliland
      changes:
      - createTable:
          columns:
          - column:
              constraints:
                nullable: false
                primaryKey: true
              name: id
              type: varchar(254)
          - column:
              constraints:
                deferrable: false
                foreignKeyName: fk_session_ref_user_id
                initiallyDeferred: false
                nullable: false
                references: core_user(id)
              name: user_id
              type: int
          - column:
              constraints:
                nullable: false
              name: created_at
              type: DATETIME
          tableName: core_session
      - modifySql:
          dbms: postgresql
          replace:
            replace: WITHOUT
            with: WITH
  - changeSet:
      id: '4'
      author: cammsaul
      changes:
      - createTable:
          columns:
          - column:
              constraints:
                nullable: false
                primaryKey: true
              name: key
              type: varchar(254)
          - column:
              constraints:
                nullable: false
              name: value
              type: varchar(254)
          tableName: setting
  - changeSet:
      id: '5'
      author: agilliland
      changes:
      - addColumn:
          columns:
          - column:
              name: report_timezone
              type: varchar(254)
          tableName: core_organization
  - changeSet:
      id: '6'
      author: agilliland
      changes:
      - dropNotNullConstraint:
          columnDataType: int
          columnName: organization_id
          tableName: metabase_database
      - dropForeignKeyConstraint:
          baseTableName: metabase_database
          constraintName: fk_database_ref_organization_id
      - dropNotNullConstraint:
          columnDataType: int
          columnName: organization_id
          tableName: report_card
      - dropForeignKeyConstraint:
          baseTableName: report_card
          constraintName: fk_card_ref_organization_id
      - dropNotNullConstraint:
          columnDataType: int
          columnName: organization_id
          tableName: report_dashboard
      - dropForeignKeyConstraint:
          baseTableName: report_dashboard
          constraintName: fk_dashboard_ref_organization_id
      - dropNotNullConstraint:
          columnDataType: int
          columnName: organization_id
          tableName: report_emailreport
      - dropForeignKeyConstraint:
          baseTableName: report_emailreport
          constraintName: fk_emailreport_ref_organization_id
      - dropNotNullConstraint:
          columnDataType: int
          columnName: organization_id
          tableName: report_emailreportexecutions
      - dropForeignKeyConstraint:
          baseTableName: report_emailreportexecutions
          constraintName: fk_emailreportexecutions_ref_organization_id
      - dropNotNullConstraint:
          columnDataType: int
          columnName: organization_id
          tableName: annotation_annotation
      - dropForeignKeyConstraint:
          baseTableName: annotation_annotation
          constraintName: fk_annotation_ref_organization_id
  - changeSet:
      id: '7'
      author: cammsaul
      changes:
      - addColumn:
          columns:
          - column:
              constraints:
                foreignKeyName: fk_field_parent_ref_field_id
                nullable: true
                references: metabase_field(id)
              name: parent_id
              type: int
          tableName: metabase_field
  - changeSet:
      id: '8'
      author: tlrobinson
      changes:
      - addColumn:
          columns:
          - column:
              name: display_name
              type: varchar(254)
          tableName: metabase_table
      - addColumn:
          columns:
          - column:
              name: display_name
              type: varchar(254)
          tableName: metabase_field
  - changeSet:
      id: '9'
      author: tlrobinson
      changes:
      - addColumn:
          columns:
          - column:
              name: visibility_type
              type: varchar(254)
          tableName: metabase_table
  - changeSet:
      id: 10
      author: cammsaul
      validCheckSum:
        - 7:3b90e2fe0ac8e617a1f30ef95d39319b
        - 7:97fec69516d0dfe424ea7365f51bb87e
        - 8:2e03a495932b4a9aebb9d58a6ad87ca9
        - 8:431360d062cb82d8b27960b3a0abb98c
        - 8:5297214d1788d964675d8c6336ac9b6d
        - 8:532075ff1717d4a16bb9f27c606db46b
        - 8:96e54d9100db3f9cdcc00eaeccc200a3
        - 8:9f03a236be31f54e8e5c894fe5fc7f00
      changes:
        - createTable:
            tableName: revision
            columns:
              - column:
                  name: id
                  type: int
                  autoIncrement: true
                  constraints:
                    primaryKey: true
                    nullable: false
              - column:
                  name: model
                  type: varchar(16)
                  constraints:
                    nullable: false
              - column:
                  name: model_id
                  type: int
                  constraints:
                    nullable: false
              - column:
                  name: user_id
                  type: int
                  constraints:
                    nullable: false
                    references: core_user(id)
                    foreignKeyName: fk_revision_ref_user_id
                    deferrable: false
                    initiallyDeferred: false
              - column:
                  name: timestamp
                  type: DATETIME
                  constraints:
                    nullable: false
              - column:
                  name: object
                  type: varchar
                  constraints:
                    nullable: false
              - column:
                  name: is_reversion
                  type: boolean
                  defaultValueBoolean: false
                  constraints:
                    nullable: false
        - createIndex:
            tableName: revision
            indexName: idx_revision_model_model_id
            columns:
              - column:
                  name: model
              - column:
                  name: model_id
        - modifySql:
            dbms: postgresql
            replace:
              replace: WITHOUT
              with: WITH
        - modifySql:
            dbms: mysql,mariadb
            replace:
              replace: object VARCHAR
              with: object TEXT
  - changeSet:
      id: 11
      author: agilliland
      changes:
        - sql:
            sql: update report_dashboard set public_perms = 2 where public_perms = 1
  - changeSet:
      id: 12
      author: agilliland
      validCheckSum:
        - 8:bedbea570e5dfc694b4cf5a8f6a4f445
        - 8:e862a199cba5b4ce0cba713110f66cfb
      changes:
        - addColumn:
            tableName: report_card
            columns:
              - column:
                  name: database_id
                  type: int
                  constraints:
                    nullable: true
                    references: metabase_database(id)
                    foreignKeyName: fk_report_card_ref_database_id
                    deferrable: false
                    initiallyDeferred: false
        - addColumn:
            tableName: report_card
            columns:
              - column:
                  name: table_id
                  type: int
                  constraints:
                    nullable: true
                    references: metabase_table(id)
                    foreignKeyName: fk_report_card_ref_table_id
                    deferrable: false
                    initiallyDeferred: false
        - addColumn:
            tableName: report_card
            columns:
              - column:
                  name: query_type
                  type: varchar(16)
                  constraints:
                    nullable: true
  - changeSet:
      id: 13
      author: agilliland
      validCheckSum:
        - 7:f27286894439bef33ff93761f9b32bc4
        - 7:1bc8ccc9b1803cda5651f144029be40c
      changes:
        - createTable:
            tableName: activity
            columns:
              - column:
                  name: id
                  type: int
                  autoIncrement: true
                  constraints:
                    primaryKey: true
                    nullable: false
              - column:
                  name: topic
                  type: varchar(32)
                  constraints:
                    nullable: false
              - column:
                  name: timestamp
                  type: DATETIME
                  constraints:
                    nullable: false
              - column:
                  name: user_id
                  type: int
                  constraints:
                    nullable: true
                    references: core_user(id)
                    foreignKeyName: fk_activity_ref_user_id
                    deferrable: false
                    initiallyDeferred: false
              - column:
                  name: model
                  type: varchar(16)
                  constraints:
                    nullable: true
              - column:
                  name: model_id
                  type: int
                  constraints:
                    nullable: true
              - column:
                  name: database_id
                  type: int
                  constraints:
                    nullable: true
              - column:
                  name: table_id
                  type: int
                  constraints:
                    nullable: true
              - column:
                  name: custom_id
                  type: varchar(48)
                  constraints:
                    nullable: true
              - column:
                  name: details
                  type: varchar
                  constraints:
                    nullable: false
        - createIndex:
            tableName: activity
            indexName: idx_activity_timestamp
            columns:
              column:
                name: timestamp
        - createIndex:
            tableName: activity
            indexName: idx_activity_user_id
            columns:
              column:
                name: user_id
        - createIndex:
            tableName: activity
            indexName: idx_activity_custom_id
            columns:
              column:
                name: custom_id
        - modifySql:
            dbms: postgresql
            replace:
              replace: WITHOUT
              with: WITH
        - modifySql:
            dbms: mysql,mariadb
            replace:
              replace: details VARCHAR
              with: details TEXT
  - changeSet:
      id: 14
      author: agilliland
      changes:
        - createTable:
            tableName: view_log
            columns:
              - column:
                  name: id
                  type: int
                  autoIncrement: true
                  constraints:
                    primaryKey: true
                    nullable: false
              - column:
                  name: user_id
                  type: int
                  constraints:
                    nullable: true
                    references: core_user(id)
                    foreignKeyName: fk_view_log_ref_user_id
                    deferrable: false
                    initiallyDeferred: false
              - column:
                  name: model
                  type: varchar(16)
                  constraints:
                    nullable: false
              - column:
                  name: model_id
                  type: int
                  constraints:
                    nullable: false
              - column:
                  name: timestamp
                  type: DATETIME
                  constraints:
                    nullable: false
        - createIndex:
            tableName: view_log
            indexName: idx_view_log_user_id
            columns:
              column:
                name: user_id
        - createIndex:
            tableName: view_log
            indexName: idx_view_log_timestamp
            columns:
              column:
                name: model_id
        - modifySql:
            dbms: postgresql
            replace:
              replace: WITHOUT
              with: WITH
  - changeSet:
      id: 15
      author: agilliland
      objectQuotingStrategy: ${quote_strategy}
      changes:
        - addColumn:
            tableName: revision
            columns:
              - column:
                  name: is_creation
                  type: boolean
                  defaultValueBoolean: false
                  constraints:
                    nullable: false
  - changeSet:
      id: 16
      author: agilliland
      changes:
        - dropNotNullConstraint:
            tableName: core_user
            columnName: last_login
            columnDataType: DATETIME
        - modifySql:
            dbms: postgresql
            replace:
              replace: WITHOUT
              with: WITH
  - changeSet:
      id: 17
      author: agilliland
      changes:
        - addColumn:
            tableName: metabase_database
            columns:
              - column:
                  name: is_sample
                  type: boolean
                  defaultValueBoolean: false
                  constraints:
                    nullable: false
        - sql:
            sql: update metabase_database set is_sample = true where name = 'Sample Dataset'
  - changeSet:
      id: 18
      author: camsaul
      validCheckSum:
        - 7:07d501a6e52c14691f7f895d137e565f
        - 7:329d897d44ba9893fdafc9ce7e876d73
      changes:
        - createTable:
            tableName: data_migrations
            columns:
              - column:
                  name: id
                  type: VARCHAR(254)
                  constraints:
                    primaryKey: true
                    nullable: false
              - column:
                  name: timestamp
                  type: DATETIME
                  constraints:
                    nullable: false
        - createIndex:
            tableName: data_migrations
            indexName: idx_data_migrations_id
            columns:
              column:
                name: id
  - changeSet:
      id: 19
      author: camsaul
      changes:
        - addColumn:
            tableName: metabase_table
            columns:
              - column:
                  name: schema
                  type: VARCHAR(256)
  - changeSet:
      id: 20
      author: agilliland
      changes:
        - createTable:
            tableName: pulse
            columns:
              - column:
                  name: id
                  type: int
                  autoIncrement: true
                  constraints:
                    primaryKey: true
                    nullable: false
              - column:
                  name: creator_id
                  type: int
                  constraints:
                    nullable: false
                    references: core_user(id)
                    foreignKeyName: fk_pulse_ref_creator_id
                    deferrable: false
                    initiallyDeferred: false
              - column:
                  name: name
                  type: varchar(254)
                  constraints:
                    nullable: false
              - column:
                  name: public_perms
                  type: int
                  constraints:
                    nullable: false
              - column:
                  name: created_at
                  type: DATETIME
                  constraints:
                    nullable: false
              - column:
                  name: updated_at
                  type: DATETIME
                  constraints:
                    nullable: false
        - createIndex:
            tableName: pulse
            indexName: idx_pulse_creator_id
            columns:
              column:
                name: creator_id
        - createTable:
            tableName: pulse_card
            columns:
              - column:
                  name: id
                  type: int
                  autoIncrement: true
                  constraints:
                    primaryKey: true
                    nullable: false
              - column:
                  name: pulse_id
                  type: int
                  constraints:
                    nullable: false
                    references: pulse(id)
                    foreignKeyName: fk_pulse_card_ref_pulse_id
                    deferrable: false
                    initiallyDeferred: false
              - column:
                  name: card_id
                  type: int
                  constraints:
                    nullable: false
                    references: report_card(id)
                    foreignKeyName: fk_pulse_card_ref_card_id
                    deferrable: false
                    initiallyDeferred: false
              - column:
                  name: position
                  type: int
                  constraints:
                    nullable: false
        - createIndex:
            tableName: pulse_card
            indexName: idx_pulse_card_pulse_id
            columns:
              column:
                name: pulse_id
        - createIndex:
            tableName: pulse_card
            indexName: idx_pulse_card_card_id
            columns:
              column:
                name: card_id
        - createTable:
            tableName: pulse_channel
            columns:
              - column:
                  name: id
                  type: int
                  autoIncrement: true
                  constraints:
                    primaryKey: true
                    nullable: false
              - column:
                  name: pulse_id
                  type: int
                  constraints:
                    nullable: false
                    references: pulse(id)
                    foreignKeyName: fk_pulse_channel_ref_pulse_id
                    deferrable: false
                    initiallyDeferred: false
              - column:
                  name: channel_type
                  type: varchar(32)
                  constraints:
                    nullable: false
              - column:
                  name: details
                  type: text
                  constraints:
                    nullable: false
              - column:
                  name: schedule_type
                  type: varchar(32)
                  constraints:
                    nullable: false
              - column:
                  name: schedule_hour
                  type: int
                  constraints:
                    nullable: true
              - column:
                  name: schedule_day
                  type: varchar(64)
                  constraints:
                    nullable: true
              - column:
                  name: created_at
                  type: DATETIME
                  constraints:
                    nullable: false
              - column:
                  name: updated_at
                  type: DATETIME
                  constraints:
                    nullable: false
        - createIndex:
            tableName: pulse_channel
            indexName: idx_pulse_channel_pulse_id
            columns:
              column:
                name: pulse_id
        - createIndex:
            tableName: pulse_channel
            indexName: idx_pulse_channel_schedule_type
            columns:
              column:
                name: schedule_type
        - createTable:
            tableName: pulse_channel_recipient
            columns:
              - column:
                  name: id
                  type: int
                  autoIncrement: true
                  constraints:
                    primaryKey: true
                    nullable: false
              - column:
                  name: pulse_channel_id
                  type: int
                  constraints:
                    nullable: false
                    references: pulse_channel(id)
                    foreignKeyName: fk_pulse_channel_recipient_ref_pulse_channel_id
                    deferrable: false
                    initiallyDeferred: false
              - column:
                  name: user_id
                  type: int
                  constraints:
                    nullable: false
                    references: core_user(id)
                    foreignKeyName: fk_pulse_channel_recipient_ref_user_id
                    deferrable: false
                    initiallyDeferred: false
        - modifySql:
            dbms: postgresql
            replace:
              replace: WITHOUT
              with: WITH
  - changeSet:
      id: 21
      author: agilliland
      changes:
        - createTable:
            tableName: segment
            columns:
              - column:
                  name: id
                  type: int
                  autoIncrement: true
                  constraints:
                    primaryKey: true
                    nullable: false
              - column:
                  name: table_id
                  type: int
                  constraints:
                    nullable: false
                    references: metabase_table(id)
                    foreignKeyName: fk_segment_ref_table_id
                    deferrable: false
                    initiallyDeferred: false
              - column:
                  name: creator_id
                  type: int
                  constraints:
                    nullable: false
                    references: core_user(id)
                    foreignKeyName: fk_segment_ref_creator_id
                    deferrable: false
                    initiallyDeferred: false
              - column:
                  name: name
                  type: varchar(254)
                  constraints:
                    nullable: false
              - column:
                  name: description
                  type: text
                  constraints:
                    nullable: true
              - column:
                  name: is_active
                  type: boolean
                  defaultValueBoolean: true
                  constraints:
                    nullable: false
              - column:
                  name: definition
                  type: text
                  constraints:
                    nullable: false
              - column:
                  name: created_at
                  type: DATETIME
                  constraints:
                    nullable: false
              - column:
                  name: updated_at
                  type: DATETIME
                  constraints:
                    nullable: false
        - createIndex:
            tableName: segment
            indexName: idx_segment_creator_id
            columns:
              column:
                name: creator_id
        - createIndex:
            tableName: segment
            indexName: idx_segment_table_id
            columns:
              column:
                name: table_id
        - modifySql:
            dbms: postgresql
            replace:
              replace: WITHOUT
              with: WITH
  - changeSet:
      id: 22
      author: agilliland
      changes:
        - addColumn:
            tableName: revision
            columns:
              - column:
                  name: message
                  type: text
                  constraints:
                    nullable: true
  - changeSet:
      id: 23
      author: agilliland
      objectQuotingStrategy: ${quote_strategy}
      changes:
        - modifyDataType:
            tableName: metabase_table
            columnName: rows
            newDataType: BIGINT
  - changeSet:
      id: 24
      author: agilliland
      changes:
        - createTable:
            tableName: dependency
            columns:
              - column:
                  name: id
                  type: int
                  autoIncrement: true
                  constraints:
                    primaryKey: true
                    nullable: false
              - column:
                  name: model
                  type: varchar(32)
                  constraints:
                    nullable: false
              - column:
                  name: model_id
                  type: int
                  constraints:
                    nullable: false
              - column:
                  name: dependent_on_model
                  type: varchar(32)
                  constraints:
                    nullable: false
              - column:
                  name: dependent_on_id
                  type: int
                  constraints:
                    nullable: false
              - column:
                  name: created_at
                  type: DATETIME
                  constraints:
                    nullable: false
        - createIndex:
            tableName: dependency
            indexName: idx_dependency_model
            columns:
              column:
                name: model
        - createIndex:
            tableName: dependency
            indexName: idx_dependency_model_id
            columns:
              column:
                name: model_id
        - createIndex:
            tableName: dependency
            indexName: idx_dependency_dependent_on_model
            columns:
              column:
                name: dependent_on_model
        - createIndex:
            tableName: dependency
            indexName: idx_dependency_dependent_on_id
            columns:
              column:
                name: dependent_on_id
        - modifySql:
            dbms: postgresql
            replace:
              replace: WITHOUT
              with: WITH
  - changeSet:
      id: 25
      author: agilliland
      changes:
        - createTable:
            tableName: metric
            columns:
              - column:
                  name: id
                  type: int
                  autoIncrement: true
                  constraints:
                    primaryKey: true
                    nullable: false
              - column:
                  name: table_id
                  type: int
                  constraints:
                    nullable: false
                    references: metabase_table(id)
                    foreignKeyName: fk_metric_ref_table_id
                    deferrable: false
                    initiallyDeferred: false
              - column:
                  name: creator_id
                  type: int
                  constraints:
                    nullable: false
                    references: core_user(id)
                    foreignKeyName: fk_metric_ref_creator_id
                    deferrable: false
                    initiallyDeferred: false
              - column:
                  name: name
                  type: varchar(254)
                  constraints:
                    nullable: false
              - column:
                  name: description
                  type: text
                  constraints:
                    nullable: true
              - column:
                  name: is_active
                  type: boolean
                  defaultValueBoolean: true
                  constraints:
                    nullable: false
              - column:
                  name: definition
                  type: text
                  constraints:
                    nullable: false
              - column:
                  name: created_at
                  type: DATETIME
                  constraints:
                    nullable: false
              - column:
                  name: updated_at
                  type: DATETIME
                  constraints:
                    nullable: false
        - createIndex:
            tableName: metric
            indexName: idx_metric_creator_id
            columns:
              column:
                name: creator_id
        - createIndex:
            tableName: metric
            indexName: idx_metric_table_id
            columns:
              column:
                name: table_id
        - modifySql:
            dbms: postgresql
            replace:
              replace: WITHOUT
              with: WITH
  - changeSet:
      id: 26
      author: agilliland
      changes:
        - addColumn:
            tableName: metabase_database
            columns:
              - column:
                  name: is_full_sync
                  type: boolean
                  defaultValueBoolean: true
                  constraints:
                    nullable: false
        - sql:
            sql: update metabase_database set is_full_sync = true
  - changeSet:
      id: 27
      author: agilliland
      changes:
        - createTable:
            tableName: dashboardcard_series
            columns:
              - column:
                  name: id
                  type: int
                  autoIncrement: true
                  constraints:
                    primaryKey: true
                    nullable: false
              - column:
                  name: dashboardcard_id
                  type: int
                  constraints:
                    nullable: false
                    references: report_dashboardcard(id)
                    foreignKeyName: fk_dashboardcard_series_ref_dashboardcard_id
                    deferrable: false
                    initiallyDeferred: false
              - column:
                  name: card_id
                  type: int
                  constraints:
                    nullable: false
                    references: report_card(id)
                    foreignKeyName: fk_dashboardcard_series_ref_card_id
                    deferrable: false
                    initiallyDeferred: false
              - column:
                  name: position
                  type: int
                  constraints:
                    nullable: false
        - createIndex:
            tableName: dashboardcard_series
            indexName: idx_dashboardcard_series_dashboardcard_id
            columns:
              column:
                name: dashboardcard_id
        - createIndex:
            tableName: dashboardcard_series
            indexName: idx_dashboardcard_series_card_id
            columns:
              column:
                name: card_id
        - modifySql:
            dbms: postgresql
            replace:
              replace: WITHOUT
              with: WITH
  - changeSet:
      id: 28
      author: agilliland
      changes:
        - addColumn:
            tableName: core_user
            columns:
              - column:
                  name: is_qbnewb
                  type: boolean
                  defaultValueBoolean: true
                  constraints:
                    nullable: false
  - changeSet:
      id: 29
      author: agilliland
      changes:
        - addColumn:
            tableName: pulse_channel
            columns:
              - column:
                  name: schedule_frame
                  type: varchar(32)
                  constraints:
                    nullable: true
  - changeSet:
      id: 30
      author: agilliland
      changes:
        - addColumn:
            tableName: metabase_field
            columns:
              - column:
                  name: visibility_type
                  type: varchar(32)
                  constraints:
                    nullable: true
                    deferrable: false
                    initiallyDeferred: false
        - addNotNullConstraint:
            columnDataType: varchar(32)
            columnName: visibility_type
            defaultNullValue: unset
            tableName: metabase_field

  - changeSet:
      id: 31
      author: agilliland
      changes:
        - addColumn:
            tableName: metabase_field
            columns:
              - column:
                  name: fk_target_field_id
                  type: int
                  constraints:
                    nullable: true
                    deferrable: false
                    initiallyDeferred: false
  - changeSet:
      id: 32
      author: camsaul
      changes:
        ######################################## label table ########################################
        - createTable:
            tableName: label
            columns:
              - column:
                  name: id
                  type: int
                  autoIncrement: true
                  constraints:
                    primaryKey: true
                    nullable: false
              - column:
                  name: name
                  type: VARCHAR(254)
                  constraints:
                    nullable: false
              - column:
                  name: slug
                  type: VARCHAR(254)
                  constraints:
                    nullable: false
                    unique: true
              - column:
                  name: icon
                  type: VARCHAR(128)
        - createIndex:
            tableName: label
            indexName: idx_label_slug
            columns:
              column:
                name: slug
        ######################################## card_label table ########################################
        - createTable:
            tableName: card_label
            columns:
              - column:
                  name: id
                  type: int
                  autoIncrement: true
                  constraints:
                    primaryKey: true
                    nullable: false
              - column:
                  name: card_id
                  type: int
                  constraints:
                    nullable: false
                    references: report_card(id)
                    foreignKeyName: fk_card_label_ref_card_id
                    deferrable: false
                    initiallyDeferred: false
              - column:
                  name: label_id
                  type: int
                  constraints:
                    nullable: false
                    references: label(id)
                    foreignKeyName: fk_card_label_ref_label_id
                    deferrable: false
                    initiallyDeferred: false
        - addUniqueConstraint:
            tableName: card_label
            columnNames: card_id, label_id
            constraintName: unique_card_label_card_id_label_id
        - createIndex:
            tableName: card_label
            indexName: idx_card_label_card_id
            columns:
              column:
                name: card_id
        - createIndex:
            tableName: card_label
            indexName: idx_card_label_label_id
            columns:
              column:
                name: label_id
        ######################################## add archived column to report_card ########################################
        - addColumn:
            tableName: report_card
            columns:
              - column:
                  name: archived
                  type: boolean
                  defaultValueBoolean: false
                  constraints:
                    nullable: false
  - changeSet:
      id: 32
      author: agilliland
      changes:
        - createTable:
            tableName: raw_table
            columns:
              - column:
                  name: id
                  type: int
                  autoIncrement: true
                  constraints:
                    primaryKey: true
                    nullable: false
              - column:
                  name: database_id
                  type: int
                  constraints:
                    nullable: false
                    references: metabase_database(id)
                    foreignKeyName: fk_rawtable_ref_database
                    deferrable: false
                    initiallyDeferred: false
              - column:
                  name: active
                  type: boolean
                  constraints:
                    nullable: false
              - column:
                  name: schema
                  type: varchar(255)
                  constraints:
                    nullable: true
              - column:
                  name: name
                  type: varchar(255)
                  constraints:
                    nullable: false
              - column:
                  name: details
                  type: text
                  constraints:
                    nullable: false
              - column:
                  name: created_at
                  type: DATETIME
                  constraints:
                    nullable: false
              - column:
                  name: updated_at
                  type: DATETIME
                  constraints:
                    nullable: false
        - createIndex:
            tableName: raw_table
            indexName: idx_rawtable_database_id
            columns:
              column:
                name: database_id
        - addUniqueConstraint:
            tableName: raw_table
            columnNames: database_id, schema, name
            constraintName: uniq_raw_table_db_schema_name
        - createTable:
            tableName: raw_column
            columns:
              - column:
                  name: id
                  type: int
                  autoIncrement: true
                  constraints:
                    primaryKey: true
                    nullable: false
              - column:
                  name: raw_table_id
                  type: int
                  constraints:
                    nullable: false
                    references: raw_table(id)
                    foreignKeyName: fk_rawcolumn_tableid_ref_rawtable
                    deferrable: false
                    initiallyDeferred: false
              - column:
                  name: active
                  type: boolean
                  constraints:
                    nullable: false
              - column:
                  name: name
                  type: varchar(255)
                  constraints:
                    nullable: false
              - column:
                  name: column_type
                  type: varchar(128)
                  constraints:
                    nullable: true
              - column:
                  name: is_pk
                  type: boolean
                  constraints:
                    nullable: false
              - column:
                  name: fk_target_column_id
                  type: int
                  constraints:
                    nullable: true
                    references: raw_column(id)
                    foreignKeyName: fk_rawcolumn_fktarget_ref_rawcolumn
                    deferrable: false
                    initiallyDeferred: false
              - column:
                  name: details
                  type: text
                  constraints:
                    nullable: false
              - column:
                  name: created_at
                  type: DATETIME
                  constraints:
                    nullable: false
              - column:
                  name: updated_at
                  type: DATETIME
                  constraints:
                    nullable: false
        - createIndex:
            tableName: raw_column
            indexName: idx_rawcolumn_raw_table_id
            columns:
              column:
                name: raw_table_id
        - addUniqueConstraint:
            tableName: raw_column
            columnNames: raw_table_id, name
            constraintName: uniq_raw_column_table_name
        - addColumn:
            tableName: metabase_table
            columns:
              - column:
                  name: raw_table_id
                  type: int
                  constraints:
                    nullable: true
                    deferrable: false
                    initiallyDeferred: false
        - addColumn:
            tableName: metabase_field
            columns:
              - column:
                  name: raw_column_id
                  type: int
                  constraints:
                    nullable: true
                    deferrable: false
                    initiallyDeferred: false
        - addColumn:
            tableName: metabase_field
            columns:
              - column:
                  name: last_analyzed
                  type: DATETIME
                  constraints:
                    nullable: true
                    deferrable: false
                    initiallyDeferred: false
        - modifySql:
            dbms: postgresql
            replace:
              replace: WITHOUT
              with: WITH
  - changeSet:
      id: 34
      author: tlrobinson
      changes:
        ######################################## add enabled column to pulse_channel ########################################
        - addColumn:
            tableName: pulse_channel
            columns:
              - column:
                  name: enabled
                  type: boolean
                  defaultValueBoolean: true
                  constraints:
                    nullable: false
  - changeSet:
      id: 35
      author: agilliland
      changes:
        - modifyDataType:
            tableName: setting
            columnName: value
            newDataType: TEXT
        - addNotNullContstraint:
            tableName: setting
            columnNames: value
  - changeSet:
      id: 36
      author: agilliland
      changes:
        - addColumn:
            tableName: report_dashboard
            columns:
              - column:
                  name: parameters
                  type: text
                  constraints:
                    nullable: true
                    deferrable: false
                    initiallyDeferred: false
        - addNotNullConstraint:
            columnDataType: text
            columnName: parameters
            defaultNullValue: '[]'
            tableName: report_dashboard
        - addColumn:
            tableName: report_dashboardcard
            columns:
              - column:
                  name: parameter_mappings
                  type: text
                  constraints:
                    nullable: true
                    deferrable: false
                    initiallyDeferred: false
        - addNotNullConstraint:
            columnDataType: text
            columnName: parameter_mappings
            defaultNullValue: '[]'
            tableName: report_dashboardcard
  - changeSet:
      id: 37
      author: tlrobinson
      changes:
        - addColumn:
            tableName: query_queryexecution
            columns:
              - column:
                  name: query_hash
                  type: int
                  constraints:
                    nullable: true
        - addNotNullConstraint:
            tableName: query_queryexecution
            columnName: query_hash
            columnDataType: int
            defaultNullValue: 0
        - createIndex:
            tableName: query_queryexecution
            indexName: idx_query_queryexecution_query_hash
            columns:
              column:
                name: query_hash
        - createIndex:
            tableName: query_queryexecution
            indexName: idx_query_queryexecution_started_at
            columns:
              column:
                name: started_at
  - changeSet:
      id: 38
      author: camsaul
      changes:
        ######################################## Add "points_of_interest" metadata column to various models ########################################
        - addColumn:
            tableName: metabase_database
            columns:
              - column:
                  name: points_of_interest
                  type: text
        - addColumn:
            tableName: metabase_table
            columns:
              - column:
                  name: points_of_interest
                  type: text
        - addColumn:
            tableName: metabase_field
            columns:
              - column:
                  name: points_of_interest
                  type: text
        - addColumn:
            tableName: report_dashboard
            columns:
              - column:
                  name: points_of_interest
                  type: text
        - addColumn:
            tableName: metric
            columns:
              - column:
                  name: points_of_interest
                  type: text
        - addColumn:
            tableName: segment
            columns:
              - column:
                  name: points_of_interest
                  type: text
        ######################################## Add "caveats" metadata column to various models ########################################
        - addColumn:
            tableName: metabase_database
            columns:
              - column:
                  name: caveats
                  type: text
        - addColumn:
            tableName: metabase_table
            columns:
              - column:
                  name: caveats
                  type: text
        - addColumn:
            tableName: metabase_field
            columns:
              - column:
                  name: caveats
                  type: text
        - addColumn:
            tableName: report_dashboard
            columns:
              - column:
                  name: caveats
                  type: text
        - addColumn:
            tableName: metric
            columns:
              - column:
                  name: caveats
                  type: text
        - addColumn:
            tableName: segment
            columns:
              - column:
                  name: caveats
                  type: text
        ######################################## Add "how_is_this_calculated" to metric ########################################
        - addColumn:
            tableName: metric
            columns:
              - column:
                  name: how_is_this_calculated
                  type: text
        ######################################## Add "most important dashboard" (0 or 1 dashboards) ########################################
        - addColumn:
            tableName: report_dashboard
            columns:
              - column:
                  name: show_in_getting_started
                  type: boolean
                  defaultValueBoolean: false
                  constraints:
                    nullable: false
        - createIndex:
            tableName: report_dashboard
            indexName: idx_report_dashboard_show_in_getting_started
            columns:
              column:
                name: show_in_getting_started
        ######################################## Add "most important metrics" (0+ metrics) ########################################
        - addColumn:
            tableName: metric
            columns:
              - column:
                  name: show_in_getting_started
                  type: boolean
                  defaultValueBoolean: false
                  constraints:
                    nullable: false
        - createIndex:
            tableName: metric
            indexName: idx_metric_show_in_getting_started
            columns:
              column:
                name: show_in_getting_started
        ######################################## Add "most important tables (0+ tables) ########################################
        - addColumn:
            tableName: metabase_table
            columns:
              - column:
                  name: show_in_getting_started
                  type: boolean
                  defaultValueBoolean: false
                  constraints:
                    nullable: false
        - createIndex:
            tableName: metabase_table
            indexName: idx_metabase_table_show_in_getting_started
            columns:
              column:
                name: show_in_getting_started
        ######################################## Add "most important segments" (0+ segments) ########################################
        - addColumn:
            tableName: segment
            columns:
              - column:
                  name: show_in_getting_started
                  type: boolean
                  defaultValueBoolean: false
                  constraints:
                    nullable: false
        - createIndex:
            tableName: segment
            indexName: idx_segment_show_in_getting_started
            columns:
              column:
                name: show_in_getting_started
        ######################################## Add "metric_important_field" table ########################################
        - createTable:
            tableName: metric_important_field
            columns:
              - column:
                  name: id
                  type: int
                  autoIncrement: true
                  constraints:
                    primaryKey: true
                    nullable: false
              - column:
                  name: metric_id
                  type: int
                  constraints:
                    nullable: false
                    references: metric(id)
                    foreignKeyName: fk_metric_important_field_metric_id
              - column:
                  name: field_id
                  type: int
                  constraints:
                    nullable: false
                    references: metabase_field(id)
                    foreignKeyName: fk_metric_important_field_metabase_field_id
        - addUniqueConstraint:
            tableName: metric_important_field
            columnNames: metric_id, field_id
            constraintName: unique_metric_important_field_metric_id_field_id
        - createIndex:
            tableName: metric_important_field
            indexName: idx_metric_important_field_metric_id
            columns:
              column:
                name: metric_id
        - createIndex:
            tableName: metric_important_field
            indexName: idx_metric_important_field_field_id
            columns:
              column:
                name: field_id
  - changeSet:
      id: 39
      author: camsaul
      changes:
        - addColumn:
            tableName: core_user
            columns:
              - column:
                  name: google_auth
                  type: boolean
                  defaultValueBoolean: false
                  constraints:
                    nullable: false
  - changeSet:
      id: 40
      author: camsaul
      validCheckSum:
        - 8:231d66cf27fc4b4bc066172b435439b5
        - 8:ee7f50a264d6cf8d891bd01241eebd2c
      changes:
        ############################################################ add PermissionsGroup table ############################################################
        - createTable:
            tableName: permissions_group
            columns:
              - column:
                  name: id
                  type: int
                  autoIncrement: true
                  constraints:
                    primaryKey: true
                    nullable: false
              # TODO - it would be nice to make this a case-insensitive unique constraint / index?
              - column:
                  name: name
                  type: varchar(255)
                  constraints:
                    nullable: false
                    unique: true
                    uniqueConstraintName: unique_permissions_group_name
        - createIndex:
            tableName: permissions_group
            indexName: idx_permissions_group_name
            columns:
              column:
                name: name
        ############################################################ add PermissionsGroupMembership table ############################################################
        - createTable:
            tableName: permissions_group_membership
            columns:
              - column:
                  name: id
                  type: int
                  autoIncrement: true
                  constraints:
                    primaryKey: true
                    nullable: false
              - column:
                  name: user_id
                  type: int
                  constraints:
                    nullable: false
                    references: core_user(id)
                    foreignKeyName: fk_permissions_group_membership_user_id
              - column:
                  name: group_id
                  type: int
                  constraints:
                    nullable: false
                    references: permissions_group(id)
                    foreignKeyName: fk_permissions_group_group_id
        - addUniqueConstraint:
            tableName: permissions_group_membership
            columnNames: user_id, group_id
            constraintName: unique_permissions_group_membership_user_id_group_id
        # for things like all users in a given group
        - createIndex:
            tableName: permissions_group_membership
            indexName: idx_permissions_group_membership_group_id
            columns:
              column:
                name: group_id
        # for things like all groups a user belongs to
        - createIndex:
            tableName: permissions_group_membership
            indexName: idx_permissions_group_membership_user_id
            columns:
              column:
                name: user_id
        # for things like is given user a member of a given group (TODO - not sure we need this)
        - createIndex:
            tableName: permissions_group_membership
            indexName: idx_permissions_group_membership_group_id_user_id
            columns:
              - column:
                  name: group_id
              - column:
                  name: user_id
        ############################################################ add Permissions table ############################################################
        - createTable:
            tableName: permissions
            columns:
              - column:
                  name: id
                  type: int
                  autoIncrement: true
                  constraints:
                    primaryKey: true
                    nullable: false
              - column:
                  name: object
                  type: varchar(254)
                  constraints:
                    nullable: false
              - column:
                  name: group_id
                  type: int
                  constraints:
                    nullable: false
                    references: permissions_group(id)
                    foreignKeyName: fk_permissions_group_id
        - createIndex:
            tableName: permissions
            indexName: idx_permissions_group_id
            columns:
              column:
                name: group_id
        - createIndex:
            tableName: permissions
            indexName: idx_permissions_object
            columns:
              column:
                name: object
        - createIndex:
            tableName: permissions
            indexName: idx_permissions_group_id_object
            columns:
              - column:
                  name: group_id
              - column:
                  name: object
        - addUniqueConstraint:
            tableName: permissions
            columnNames: group_id, object
        ############################################################ Tweaks to metabase_table ############################################################
        # Modify the length of metabase_table.schema from 256 -> 254
        # It turns out MySQL InnoDB indices have to be 767 bytes or less (at least for older versions of MySQL)
        # and 'utf8' text columns can use up to 3 bytes per character in MySQL -- see http://stackoverflow.com/a/22515986/1198455
        # So 256 * 3 = 768 bytes (too large to index / add unique constraints)
        # Drop this to 254; 254 * 3 = 762, which should give us room to index it along with a 4-byte integer as well if need be
        # Hoping this doesn't break anyone's existing databases. Hopefully there aren't any schemas that are 255 or 256 bytes long out there; any longer
        # and it would have already broke; any shorter and there's not problem.
        # Anyway, better to break it now than to leave it as-is and have and break permissions where the columns have to be 254 characters wide
        - modifyDataType:
            tableName: metabase_table
            columnName: schema
            newDataType: varchar(254)
        # Add index: this is for doing things like getting all the tables that belong to a given schema
        - createIndex:
            tableName: metabase_table
            indexName: idx_metabase_table_db_id_schema
            columns:
              - column:
                  name: db_id
              - column:
                  name: schema
  - changeSet:
      id: 41
      author: camsaul
      changes:
        - dropColumn:
            tableName: metabase_field
            columnName: field_type
        - addDefaultValue:
            tableName: metabase_field
            columnName: active
            defaultValueBoolean: true
        - addDefaultValue:
            tableName: metabase_field
            columnName: preview_display
            defaultValueBoolean: true
        - addDefaultValue:
            tableName: metabase_field
            columnName: position
            defaultValueNumeric: 0
        - addDefaultValue:
            tableName: metabase_field
            columnName: visibility_type
            defaultValue: "normal"
  - changeSet:
      id: 42
      author: camsaul
      changes:
        - dropForeignKeyConstraint:
            baseTableName: query_queryexecution
            constraintName: fk_queryexecution_ref_query_id
        - dropColumn:
            tableName: query_queryexecution
            columnName: query_id
        - dropColumn:
            tableName: core_user
            columnName: is_staff
        - dropColumn:
            tableName: metabase_database
            columnName: organization_id
        - dropColumn:
            tableName: report_card
            columnName: organization_id
        - dropColumn:
            tableName: report_dashboard
            columnName: organization_id
        - dropTable:
            tableName: annotation_annotation
        - dropTable:
            tableName: core_permissionsviolation
        - dropTable:
            tableName: core_userorgperm
        - dropTable:
            tableName: core_organization
        - dropTable:
            tableName: metabase_foreignkey
        - dropTable:
            tableName: metabase_tablesegment
        - dropTable:
            tableName: query_query
        - dropTable:
            tableName: report_dashboardsubscription
        - dropTable:
            tableName: report_emailreport_recipients
        - dropTable:
            tableName: report_emailreportexecutions
        - dropTable:
            tableName: report_emailreport
  - changeSet:
      id: 43
      author: camsaul
      validCheckSum:
        - 7:b20750a949504e93efced32877a4488f
        - 7:dbc18c8ca697fc335869f0ed0eb5f4cb
      changes:
        - createTable:
            tableName: permissions_revision
            remarks: 'Used to keep track of changes made to permissions.'
            columns:
              - column:
                  name: id
                  type: int
                  autoIncrement: true
                  constraints:
                    primaryKey: true
                    nullable: false
              - column:
                  name: before
                  type: text
                  remarks: 'Serialized JSON of the permissions before the changes.'
                  constraints:
                    nullable: false
              - column:
                  name: after
                  type: text
                  remarks: 'Serialized JSON of the permissions after the changes.'
                  constraints:
                    nullable: false
              - column:
                  name: user_id
                  type: int
                  remarks: 'The ID of the admin who made this set of changes.'
                  constraints:
                    nullable: false
                    references: core_user(id)
                    foreignKeyName: fk_permissions_revision_user_id
              - column:
                  name: created_at
                  type: datetime
                  remarks: 'The timestamp of when these changes were made.'
                  constraints:
                    nullable: false
              - column:
                  name: remark
                  type: text
                  remarks: 'Optional remarks explaining why these changes were made.'
  - changeSet:
      id: 44
      author: camsaul
      changes:
        - dropColumn:
            tableName: report_card
            columnName: public_perms
        - dropColumn:
            tableName: report_dashboard
            columnName: public_perms
        - dropColumn:
            tableName: pulse
            columnName: public_perms
  - changeSet:
      id: 45
      author: tlrobinson
      changes:
        - addColumn:
            tableName: report_dashboardcard
            columns:
              - column:
                  name: visualization_settings
                  type: text
        - addNotNullConstraint:
            tableName: report_dashboardcard
            columnName: visualization_settings
            columnDataType: text
            defaultNullValue: '{}'
  - changeSet:
      id: 46
      author: camsaul
      objectQuotingStrategy: ${quote_strategy}
      changes:
        - addNotNullConstraint:
            tableName: report_dashboardcard
            columnName: row
            columnDataType: integer
            defaultNullValue: 0
        - addNotNullConstraint:
            tableName: report_dashboardcard
            columnName: col
            columnDataType: integer
            defaultNullValue: 0
        - addDefaultValue:
            tableName: report_dashboardcard
            columnName: row
            defaultValueNumeric: 0
        - addDefaultValue:
            tableName: report_dashboardcard
            columnName: col
            defaultValueNumeric: 0
  - changeSet:
      id: 47
      author: camsaul
      changes:
        ######################################## collection table ########################################
        - createTable:
            tableName: collection
            remarks: 'Collections are an optional way to organize Cards and handle permissions for them.'
            columns:
              - column:
                  name: id
                  type: int
                  autoIncrement: true
                  constraints:
                    primaryKey: true
                    nullable: false
              - column:
                  name: name
                  type: text
                  remarks: 'The unique, user-facing name of this Collection.'
                  constraints:
                    nullable: false
              - column:
                  name: slug
                  type: varchar(254)
                  remarks: 'URL-friendly, sluggified, indexed version of name.'
                  constraints:
                    nullable: false
                    unique: true
              - column:
                  name: description
                  type: text
                  remarks: 'Optional description for this Collection.'
              - column:
                  name: color
                  type: char(7)
                  remarks: 'Seven-character hex color for this Collection, including the preceding hash sign.'
                  constraints:
                    nullable: false
              - column:
                  name: archived
                  type: boolean
                  remarks: 'Whether this Collection has been archived and should be hidden from users.'
                  defaultValueBoolean: false
                  constraints:
                    nullable: false
        - createIndex:
            tableName: collection
            indexName: idx_collection_slug
            columns:
              column:
                name: slug
        ######################################## add collection_id to report_card ########################################
        - addColumn:
            tableName: report_card
            columns:
              - column:
                  name: collection_id
                  type: int
                  remarks: 'Optional ID of Collection this Card belongs to.'
                  constraints:
                    references: collection(id)
                    foreignKeyName: fk_card_collection_id
        - createIndex:
            tableName: report_card
            indexName: idx_card_collection_id
            columns:
              column:
                name: collection_id
  - changeSet:
      id: 48
      author: camsaul
      changes:
        - createTable:
            tableName: collection_revision
            remarks: 'Used to keep track of changes made to collections.'
            columns:
              - column:
                  name: id
                  type: int
                  autoIncrement: true
                  constraints:
                    primaryKey: true
                    nullable: false
              - column:
                  name: before
                  type: text
                  remarks: 'Serialized JSON of the collections graph before the changes.'
                  constraints:
                    nullable: false
              - column:
                  name: after
                  type: text
                  remarks: 'Serialized JSON of the collections graph after the changes.'
                  constraints:
                    nullable: false
              - column:
                  name: user_id
                  type: int
                  remarks: 'The ID of the admin who made this set of changes.'
                  constraints:
                    nullable: false
                    references: core_user(id)
                    foreignKeyName: fk_collection_revision_user_id
              - column:
                  name: created_at
                  type: datetime
                  remarks: 'The timestamp of when these changes were made.'
                  constraints:
                    nullable: false
              - column:
                  name: remark
                  type: text
                  remarks: 'Optional remarks explaining why these changes were made.'
  - changeSet:
      id: 49
      author: camsaul
      validCheckSum:
        - 8:56dcab086b21de1df002561efeac8bb6
        - 8:4508e7d5f6d4da3c4a2de3bf5e3c5851
      changes:
        ######################################## Card public_uuid & indices ########################################
        - addColumn:
            tableName: report_card
            columns:
              - column:
                  name: public_uuid
                  type: char(36)
                  remarks: 'Unique UUID used to in publically-accessible links to this Card.'
                  constraints:
                    unique: true
        - addColumn:
            tableName: report_card
            columns:
              - column:
                  name: made_public_by_id
                  type: int
                  remarks: 'The ID of the User who first publically shared this Card.'
                  constraints:
                    references: core_user(id)
                    foreignKeyName: fk_card_made_public_by_id
        - createIndex:
            tableName: report_card
            indexName: idx_card_public_uuid
            columns:
              column:
                name: public_uuid
        ######################################## Dashboard public_uuid & indices ########################################
        - addColumn:
            tableName: report_dashboard
            columns:
              - column:
                  name: public_uuid
                  type: char(36)
                  remarks: 'Unique UUID used to in publically-accessible links to this Dashboard.'
                  constraints:
                    unique: true
        - addColumn:
            tableName: report_dashboard
            columns:
              - column:
                  name: made_public_by_id
                  type: int
                  remarks: 'The ID of the User who first publically shared this Dashboard.'
                  constraints:
                    references: core_user(id)
                    foreignKeyName: fk_dashboard_made_public_by_id
        - createIndex:
            tableName: report_dashboard
            indexName: idx_dashboard_public_uuid
            columns:
              column:
                name: public_uuid
        ######################################## make query_queryexecution.executor_id nullable ########################################
        - dropNotNullConstraint:
            tableName: query_queryexecution
            columnName: executor_id
            columnDataType: int
  - changeSet:
      id: 50
      author: camsaul
      validCheckSum:
        - 8:388da4c48984aad647709514e4ba9204
        - 8:98a6ab6428ea7a589507464e34ade58a
      changes:
        ######################################## new Card columns ########################################
        - addColumn:
            tableName: report_card
            columns:
              - column:
                  name: enable_embedding
                  type: boolean
                  remarks: 'Is this Card allowed to be embedded in different websites (using a signed JWT)?'
                  defaultValueBoolean: false
                  constraints:
                    nullable: false
        - addColumn:
            tableName: report_card
            columns:
              - column:
                  name: embedding_params
                  type: text
                  remarks: 'Serialized JSON containing information about required parameters that must be supplied when embedding this Card.'
          ######################################## new Card columns ########################################
        - addColumn:
            tableName: report_dashboard
            columns:
              - column:
                  name: enable_embedding
                  type: boolean
                  remarks: 'Is this Dashboard allowed to be embedded in different websites (using a signed JWT)?'
                  defaultValueBoolean: false
                  constraints:
                    nullable: false
        - addColumn:
            tableName: report_dashboard
            columns:
              - column:
                  name: embedding_params
                  type: text
                  remarks: 'Serialized JSON containing information about required parameters that must be supplied when embedding this Dashboard.'
  - changeSet:
      id: 51
      author: camsaul
      validCheckSum:
        - 8:8491a72bd30aac2565c97daf8b84e515
        - 8:676d3f95358dcd572ccce47c950e8ed9
      changes:
        - createTable:
            tableName: query_execution
            remarks: 'A log of executed queries, used for calculating historic execution times, auditing, and other purposes.'
            columns:
              - column:
                  name: id
                  type: int
                  autoIncrement: true
                  constraints:
                    primaryKey: true
                    nullable: false
              - column:
                  name: hash
                  type: binary(32)
                  remarks: 'The hash of the query dictionary. This is a 256-bit SHA3 hash of the query.'
                  constraints:
                    nullable: false
              - column:
                  name: started_at
                  type: datetime
                  remarks: 'Timestamp of when this query started running.'
                  constraints:
                    nullable: false
              - column:
                  name: running_time
                  type: integer
                  remarks: 'The time, in milliseconds, this query took to complete.'
                  constraints:
                    nullable: false
              - column:
                  name: result_rows
                  type: integer
                  remarks: 'Number of rows in the query results.'
                  constraints:
                    nullable: false
              - column:
                  name: native
                  type: boolean
                  remarks: 'Whether the query was a native query, as opposed to an MBQL one (e.g., created with the GUI).'
                  constraints:
                    nullable: false
              - column:
                  name: context
                  type: varchar(32)
                  remarks: 'Short string specifying how this query was executed, e.g. in a Dashboard or Pulse.'
              - column:
                  name: error
                  type: text
                  remarks: 'Error message returned by failed query, if any.'
              # The following columns are foreign keys, but we don't keep FK constraints on them for a few reasons:
              # - We don't want to keep indexes on these columns since they wouldn't be generally useful and for size and performance reasons
              # - If a related object (e.g. a Dashboard) is deleted, we don't want to delete the related entries in the QueryExecution log.
              #   We could do something like make the constraint ON DELETE SET NULL, but that would require a full table scan to handle;
              #   If the QueryExecution log became tens of millions of rows large it would take a very long time to scan and update records
              - column:
                  name: executor_id
                  type: integer
                  remarks: 'The ID of the User who triggered this query execution, if any.'
              - column:
                  name: card_id
                  type: integer
                  remarks: 'The ID of the Card (Question) associated with this query execution, if any.'
              - column:
                  name: dashboard_id
                  type: integer
                  remarks: 'The ID of the Dashboard associated with this query execution, if any.'
              - column:
                  name: pulse_id
                  type: integer
                  remarks: 'The ID of the Pulse associated with this query execution, if any.'
        # For things like auditing recently executed queries
        - createIndex:
            tableName: query_execution
            indexName: idx_query_execution_started_at
            columns:
              column:
                name: started_at
        # For things like seeing the 10 most recent executions of a certain query
        - createIndex:
            tableName: query_execution
            indexName: idx_query_execution_query_hash_started_at
            columns:
              - column:
                  name: hash
              - column:
                  name: started_at
  - property:
        name: blob.type
        value: blob
        dbms: mysql,h2,mariadb
  - property:
      name: blob.type
      value: bytea
      dbms: postgresql
  - changeSet:
      id: 52
      author: camsaul
      changes:
        - createTable:
            tableName: query_cache
            remarks: 'Cached results of queries are stored here when using the DB-based query cache.'
            columns:
              - column:
                  name: query_hash
                  type: binary(32)
                  remarks: 'The hash of the query dictionary. (This is a 256-bit SHA3 hash of the query dict).'
                  constraints:
                    primaryKey: true
                    nullable: false
              - column:
                  name: updated_at
                  type: datetime
                  remarks: 'The timestamp of when these query results were last refreshed.'
                  constraints:
                    nullable: false
              - column:
                  name: results
                  type: ${blob.type}
                  remarks: 'Cached, compressed results of running the query with the given hash.'
                  constraints:
                    nullable: false
        - createIndex:
            tableName: query_cache
            indexName: idx_query_cache_updated_at
            columns:
              column:
                name: updated_at
        - addColumn:
            tableName: report_card
            columns:
              - column:
                  name: cache_ttl
                  type: int
                  remarks: 'The maximum time, in seconds, to return cached results for this Card rather than running a new query.'
  - changeSet:
      id: 53
      author: camsaul
      changes:
        - createTable:
            tableName: query
            remarks: 'Information (such as average execution time) for different queries that have been previously ran.'
            columns:
              - column:
                  name: query_hash
                  type: binary(32)
                  remarks: 'The hash of the query dictionary. (This is a 256-bit SHA3 hash of the query dict.)'
                  constraints:
                    primaryKey: true
                    nullable: false
              - column:
                  name: average_execution_time
                  type: int
                  remarks: 'Average execution time for the query, round to nearest number of milliseconds. This is updated as a rolling average.'
                  constraints:
                    nullable: false
  - changeSet:
      id: 54
      author: tlrobinson
      validCheckSum:
        - 7:695b12a78e897c62c21d41bfb04ab44b
        - 7:0857800db71a4757e7202aad4eaed48d
      changes:
        - addColumn:
            tableName: pulse
            columns:
              - column:
                  name: skip_if_empty
                  type: boolean
                  remarks: 'Skip a scheduled Pulse if none of its questions have any results'
                  defaultValueBoolean: false
                  constraints:
                    nullable: false
  - changeSet:
      id: 55
      author: camsaul
      validCheckSum:
        - 8:87c4becde5fe208ba2c356128df86fba
        - 8:11bbd199bfa57b908ea3b1a470197de9
      changes:
        - addColumn:
            tableName: report_dashboard
            columns:
              - column:
                  name: archived
                  type: boolean
                  remarks: 'Is this Dashboard archived (effectively treated as deleted?)'
                  defaultValueBoolean: false
                  constraints:
                    nullable: false
        - addColumn:
            tableName: report_dashboard
            columns:
              - column:
                  name: position
                  type: integer
                  remarks: 'The position this Dashboard should appear in the Dashboards list, lower-numbered positions appearing before higher numbered ones.'
        - createTable:
            tableName: dashboard_favorite
            remarks: 'Presence of a row here indicates a given User has favorited a given Dashboard.'
            columns:
              - column:
                  name: id
                  type: int
                  autoIncrement: true
                  constraints:
                    primaryKey: true
                    nullable: false
              - column:
                  name: user_id
                  type: int
                  remarks: 'ID of the User who favorited the Dashboard.'
                  constraints:
                    nullable: false
                    references: core_user(id)
                    foreignKeyName: fk_dashboard_favorite_user_id
                    deleteCascade: true
              - column:
                  name: dashboard_id
                  type: int
                  remarks: 'ID of the Dashboard favorited by the User.'
                  constraints:
                    nullable: false
                    references: report_dashboard(id)
                    foreignKeyName: fk_dashboard_favorite_dashboard_id
                    deleteCascade: true
        - addUniqueConstraint:
            tableName: dashboard_favorite
            columnNames: user_id, dashboard_id
            constraintName: unique_dashboard_favorite_user_id_dashboard_id
        - createIndex:
            tableName: dashboard_favorite
            indexName: idx_dashboard_favorite_user_id
            columns:
              - column:
                  name: user_id
        - createIndex:
            tableName: dashboard_favorite
            indexName: idx_dashboard_favorite_dashboard_id
            columns:
              - column:
                  name: dashboard_id
  - changeSet:
      id: 56
      author: wwwiiilll
      comment: 'Added 0.25.0'
      changes:
        - addColumn:
            tableName: core_user
            columns:
              - column:
                  name: ldap_auth
                  type: boolean
                  defaultValueBoolean: false
                  constraints:
                    nullable: false
  - changeSet:
      id: 57
      author: camsaul
      comment: 'Added 0.25.0'
      changes:
        - addColumn:
            tableName: report_card
            columns:
              - column:
                  name: result_metadata
                  type: text
                  remarks: 'Serialized JSON containing metadata about the result columns from running the query.'
  - changeSet:
      id: 58
      author: senior
      comment: 'Added 0.25.0'
      changes:
        - createTable:
            tableName: dimension
            remarks: 'Stores references to alternate views of existing fields, such as remapping an integer to a description, like an enum'
            columns:
              - column:
                  name: id
                  type: int
                  autoIncrement: true
                  constraints:
                    primaryKey: true
                    nullable: false
              - column:
                  name: field_id
                  type: int
                  remarks: 'ID of the field this dimension row applies to'
                  constraints:
                    deferrable: false
                    foreignKeyName: fk_dimension_ref_field_id
                    initiallyDeferred: false
                    nullable: false
                    references: metabase_field(id)
                    deleteCascade: true
              - column:
                  name: name
                  type: VARCHAR(254)
                  remarks: 'Short description used as the display name of this new column'
                  constraints:
                    nullable: false
              - column:
                  name: type
                  type: varchar(254)
                  remarks: 'Either internal for a user defined remapping or external for a foreign key based remapping'
                  constraints:
                    nullable: false
              - column:
                  name: human_readable_field_id
                  type: int
                  remarks: 'Only used with external type remappings. Indicates which field on the FK related table to use for display'
                  constraints:
                    deferrable: false
                    foreignKeyName: fk_dimension_displayfk_ref_field_id
                    initiallyDeferred: false
                    nullable: true
                    references: metabase_field(id)
                    deleteCascade: true
              - column:
                  name: created_at
                  type: DATETIME
                  remarks: 'The timestamp of when the dimension was created.'
                  constraints:
                    nullable: false
              - column:
                  name: updated_at
                  type: DATETIME
                  remarks: 'The timestamp of when these dimension was last updated.'
                  constraints:
                    nullable: false
        - addUniqueConstraint:
            tableName: dimension
            columnNames: field_id, name
            constraintName: unique_dimension_field_id_name
        - createIndex:
            tableName: dimension
            indexName: idx_dimension_field_id
            columns:
              - column:
                  name: field_id
  - changeSet:
      id: 59
      author: camsaul
      comment: 'Added 0.26.0'
      changes:
        - addColumn:
            tableName: metabase_field
            columns:
              - column:
                  name: fingerprint
                  type: text
                  remarks: 'Serialized JSON containing non-identifying information about this Field, such as min, max, and percent JSON. Used for classification.'
  - changeSet:
      id: 60
      author: camsaul
      validCheckSum:
        - 8:4f997b2cd3309882e900493892381f38
        - 8:2141162a1c99a5dd95e5a67c5595e6d7
      comment: 'Added 0.26.0'
      changes:
        - addColumn:
            tableName: metabase_database
            columns:
              - column:
                  name: metadata_sync_schedule
                  type: varchar(254)
                  remarks: 'The cron schedule string for when this database should undergo the metadata sync process (and analysis for new fields).'
                  defaultValue: '0 50 * * * ? *' # run at the end of every hour
                  constraints:
                    nullable: false
        - addColumn:
            tableName: metabase_database
            columns:
              - column:
                  name: cache_field_values_schedule
                  type: varchar(254)
                  remarks: 'The cron schedule string for when FieldValues for eligible Fields should be updated.'
                  defaultValue: '0 50 0 * * ? *' # run at 12:50 AM
                  constraints:
                    nullable: false
  - changeSet:
      id: 61
      author: camsaul
      comment: 'Added 0.26.0'
      changes:
        - addColumn:
            tableName: metabase_field
            columns:
              - column:
                  name: fingerprint_version
                  type: int
                  remarks: 'The version of the fingerprint for this Field. Used so we can keep track of which Fields need to be analyzed again when new things are added to fingerprints.'
                  defaultValue: 0
                  constraints:
                    nullable: false
  - changeSet:
      id: 62
      author: senior
      comment: 'Added 0.26.0'
      changes:
        - addColumn:
            tableName: metabase_database
            columns:
              - column:
                  name: timezone
                  type: VARCHAR(254)
                  remarks: 'Timezone identifier for the database, set by the sync process'
  - changeSet:
      id: 63
      author: camsaul
      comment: 'Added 0.26.0'
      changes:
        - addColumn:
            tableName: metabase_database
            columns:
              - column:
                  name: is_on_demand
                  type: boolean
                  remarks: 'Whether we should do On-Demand caching of FieldValues for this DB. This means FieldValues are updated when their Field is used in a Dashboard or Card param.'
                  defaultValue: false
                  constraints:
                    nullable: false
  - changeSet:
      id: 64
      author: senior
      comment: 'Added 0.26.0'
      changes:
      - dropForeignKeyConstraint:
          baseTableName: raw_table
          constraintName: fk_rawtable_ref_database
          remarks: 'This FK prevents deleting databases even though RAW_TABLE is no longer used. The table is still around to support downgrades, but the FK reference is no longer needed.'
# Changeset 65 was accidentally released in 0.26.0.RC2. The changeset has been removed from the migrations list so that
# users that haven't ran the migration (i.e. they didn't run 0.26.0.RC2) won't waste time running it just to have it
# reversed. For 0.26.0.RC2 users, the below changeset will remove those tables if they are present
  - changeSet:
      id: 66
      author: senior
      comment: 'Added 0.26.0'
      validCheckSum:
        - 7:e494c2c90fe5c377526da7a6e5ad63a2
        - 7:76d06b44a544105c2a613603b8bdf25f
      changes:
        - sql:
            sql: drop table if exists computation_job_result cascade
        - sql:
            sql: drop table if exists computation_job cascade
# NOTE Atte Keinänen 9/28/17: This was originally in changeset 65 as explained above
  - changeSet:
      id: 67
      author: attekei
      comment: 'Added 0.27.0'
      changes:
        - createTable:
            tableName: computation_job
            remarks: 'Stores submitted async computation jobs.'
            columns:
              - column:
                  name: id
                  type: int
                  autoIncrement: true
                  constraints:
                    primaryKey: true
                    nullable: false
              - column:
                  constraints:
                    deferrable: false
                    foreignKeyName: fk_computation_job_ref_user_id
                    initiallyDeferred: false
                    references: core_user(id)
                  name: creator_id
                  type: int
              - column:
                  name: created_at
                  type: DATETIME
                  constraints:
                    nullable: false
              - column:
                  name: updated_at
                  type: DATETIME
                  constraints:
                    nullable: false
              - column:
                  name: type
                  type: varchar(254)
                  constraints:
                    nullable: false
              - column:
                  name: status
                  type: varchar(254)
                  constraints:
                    nullable: false
        - createTable:
            tableName: computation_job_result
            remarks: 'Stores results of async computation jobs.'
            columns:
              - column:
                  name: id
                  type: int
                  autoIncrement: true
                  constraints:
                    primaryKey: true
                    nullable: false
              - column:
                  constraints:
                    deferrable: false
                    foreignKeyName: fk_computation_result_ref_job_id
                    initiallyDeferred: false
                    nullable: false
                    references: computation_job(id)
                  name: job_id
                  type: int
              - column:
                  name: created_at
                  type: DATETIME
                  constraints:
                    nullable: false
              - column:
                  name: updated_at
                  type: DATETIME
                  constraints:
                    nullable: false
              - column:
                  name: permanence
                  type: varchar(254)
                  constraints:
                    nullable: false
              - column:
                  name: payload
                  type: text
                  constraints:
                    nullable: false
  - changeSet:
      id: 68
      author: sbelak
      comment: 'Added 0.27.0'
      validCheckSum:
        - 8:ca201aeb20c1719a46c6bcc3fc95c81d
        - 8:b4ac06d133dfbdc6567d992c7e18c6ec
      changes:
        - addColumn:
            tableName: computation_job
            columns:
              - column:
                  name: context
                  type: text
        - addColumn:
            tableName: computation_job
            columns:
              - column:
                  name: ended_at
                  type: DATETIME
  - changeSet:
      id: 69
      author: senior
      validCheckSum:
        - 8:97b7768436b9e8d695bae984020d754c
        - 8:eadbe00e97eb53df4b3df60462f593f6
      comment: 'Added 0.27.0'
      remarks: 'Add columns to the pulse table for alerts'
      changes:
        - addColumn:
            tableName: pulse
            columns:
              - column:
                  name: alert_condition
                  type: varchar(254)
                  remarks: 'Condition (i.e. "rows" or "goal") used as a guard for alerts'
        - addColumn:
            tableName: pulse
            columns:
              - column:
                  name: alert_first_only
                  type: boolean
                  remarks: 'True if the alert should be disabled after the first notification'
        - addColumn:
            tableName: pulse
            columns:
              - column:
                  name: alert_above_goal
                  type: boolean
                  remarks: 'For a goal condition, alert when above the goal'
        # There is no name for an alert, so this column is only required for pulses
        - dropNotNullConstraint:
            tableName: pulse
            columnName: name
            columnDataType: varchar(254)
  - changeSet:
      id: 70
      author: camsaul
      comment: 'Added 0.28.0'
      changes:
        - addColumn:
            tableName: metabase_field
            columns:
              - column:
                  name: database_type
                  type: varchar(255)
                  remarks: 'The actual type of this column in the database. e.g. VARCHAR or TEXT.'
        # We want to enforce NOT NULL right away for all columns going forward so just put some sort of
        # placeholder in place for existing columns.
        - addNotNullConstraint:
            tableName: metabase_field
            columnName: database_type
            columnDataType: varchar(255)
            defaultNullValue: '?'
  - changeSet:
      id: 71
      author: camsaul
      comment: 'Added 0.28.0'
      changes:
        # drop the NOT NULL constraint on DashboardCard.card_id since we're now letting you add things other than Cards
        # to Dashboards, for example static text cards
        - dropNotNullConstraint:
            tableName: report_dashboardcard
            columnName: card_id
            columnDataType: int
  - changeSet:
      id: 72
      author: senior
      validCheckSum:
        - 8:ed16046dfa04c139f48e9068eb4faee4
        - 8:4dc6debdf779ab9273cf2158a84bb154
      comment: 'Added 0.28.0'
      changes:
        - addColumn:
            tableName: pulse_card
            columns:
              - column:
                  name: include_csv
                  type: boolean
                  defaultValueBoolean: false
                  remarks: 'True if a CSV of the data should be included for this pulse card'
                  constraints:
                    nullable: false
        - addColumn:
            tableName: pulse_card
            columns:
              - column:
                  name: include_xls
                  type: boolean
                  defaultValueBoolean: false
                  remarks: 'True if a XLS of the data should be included for this pulse card'
                  constraints:
                    nullable: false
  - changeSet:
      id: 73
      author: camsaul
      comment: 'Added 0.29.0'
      changes:
        # add a new 'options' (serialized JSON) column to Database to store things like whether we should default to
        # making string searches case-insensitive
        - addColumn:
            tableName: metabase_database
            columns:
              - column:
                  name: options
                  type: text
                  remarks: 'Serialized JSON containing various options like QB behavior.'
  - changeSet:
      id: 74
      author: camsaul
      comment: 'Added 0.29.0'
      changes:
        - addColumn:
            tableName: metabase_field
            columns:
              - column:
                  name: has_field_values
                  type: text
                  remarks: 'Whether we have FieldValues ("list"), should ad-hoc search ("search"), disable entirely ("none"), or infer dynamically (null)"'
  - changeSet:
      id: 75
      author: camsaul
      comment: 'Added 0.28.2'
      changes:
        - addColumn:
            tableName: report_card
            columns:
              - column:
                  name: read_permissions
                  type: text
                  remarks: 'Permissions required to view this Card and run its query.'
  - changeSet:
      id: 76
      author: senior
      comment: 'Added 0.30.0'
      changes:
        - addColumn:
            tableName: metabase_table
            columns:
              - column:
                  name: fields_hash
                  type: text
                  remarks: 'Computed hash of all of the fields associated to this table'
  - changeSet:
      id: 77
      author: senior
      comment: 'Added 0.30.0'
      changes:
        - addColumn:
            tableName: core_user
            columns:
              - column:
                  name: login_attributes
                  type: text
                  remarks: 'JSON serialized map with attributes used for row level permissions'
  - changeSet:
      id: 78
      author: camsaul
      comment: 'Added 0.30.0'
      changes:
        - createTable:
            tableName: group_table_access_policy
            remarks: 'Records that a given Card (Question) should automatically replace a given Table as query source for a given a Perms Group.'
            columns:
              - column:
                  name: id
                  type: int
                  autoIncrement: true
                  constraints:
                    primaryKey: true
                    nullable: false
              - column:
                  name: group_id
                  type: int
                  remarks: 'ID of the Permissions Group this policy affects.'
                  constraints:
                    nullable: false
                    references: permissions_group(id)
                    foreignKeyName: fk_gtap_group_id
                    deleteCascade: true
              - column:
                  name: table_id
                  type: int
                  remarks: 'ID of the Table that should get automatically replaced as query source for the Permissions Group.'
                  constraints:
                    nullable: false
                    references: metabase_table(id)
                    foreignKeyName: fk_gtap_table_id
                    deleteCascade: true
              - column:
                  name: card_id
                  type: int
                  remarks: 'ID of the Card (Question) to be used to replace the Table.'
                  constraints:
                    nullable: false
                    references: report_card(id)
                    foreignKeyName: fk_gtap_card_id
              - column:
                  name: attribute_remappings
                  type: text
                  remarks: 'JSON-encoded map of user attribute identifier to the param name used in the Card.'
              # TODO - do we also want to include `created_at` and `updated_at` columns here? We can add them later if needed
        # Add an index on table_id + group_id since that is what the Query Processor is going to be looking up 99% of
        # the time in order to get the corresponding Card ID for query-rewriting purposes
        #
        # TODO - do we want indexes on any of the other FKs? Are we going to be looking up all the GTAPs for a given
        # Table or for a given Group with enough regularity we would want to put indexes on those columns?
        - createIndex:
            indexName: idx_gtap_table_id_group_id
            tableName: group_table_access_policy
            columns:
              - column:
                  name: table_id
              - column:
                  name: group_id
        # There should only ever be one GTAP entry for a give Group + Table combination.
        - addUniqueConstraint:
            tableName: group_table_access_policy
            columnNames: table_id, group_id
            constraintName: unique_gtap_table_id_group_id
  - changeSet:
      id: 79
      author: camsaul
      comment: 'Added 0.30.0'
      changes:
        - addColumn:
            tableName: report_dashboard
            columns:
              - column:
                  name: collection_id
                  type: int
                  remarks: 'Optional ID of Collection this Dashboard belongs to.'
                  constraints:
                    references: collection(id)
                    foreignKeyName: fk_dashboard_collection_id
              # TODO - if someone deletes a collection, what should happen to the Dashboards that are in it? Should they
              # get deleted as well? Or should collection_id be cleared, effectively putting them in the so-called
              # "root" collection?
        - createIndex:
            tableName: report_dashboard
            indexName: idx_dashboard_collection_id
            columns:
              - column:
                  name: collection_id
        - addColumn:
            tableName: pulse
            columns:
              - column:
                  name: collection_id
                  type: int
                  remarks: 'Options ID of Collection this Pulse belongs to.'
                  constraints:
                    references: collection(id)
                    foreignKeyName: fk_pulse_collection_id
        - createIndex:
            tableName: pulse
            indexName: idx_pulse_collection_id
            columns:
              - column:
                  name: collection_id
  - changeSet:
      id: 80
      author: camsaul
      changes:
        - addColumn:
            tableName: collection
            columns:
              - column:
                  name: location
                  type: varchar(254)
                  remarks: 'Directory-structure path of ancestor Collections. e.g. "/1/2/" means our Parent is Collection 2, and their parent is Collection 1.'
                  constraints:
                    nullable: false
                  defaultValue: "/"
        - createIndex:
            tableName: collection
            indexName: idx_collection_location
            columns:
              - column:
                  name: location
  - changeSet:
      id: 81
      author: camsaul
      comment: 'Added 0.30.0'
      changes:
        - addColumn:
            tableName: report_dashboard
            columns:
              - column:
                  name: collection_position
                  type: smallint
                  remarks: 'Optional pinned position for this item in its Collection. NULL means item is not pinned.'
        - addColumn:
            tableName: report_card
            columns:
              - column:
                  name: collection_position
                  type: smallint
                  remarks: 'Optional pinned position for this item in its Collection. NULL means item is not pinned.'
        - addColumn:
            tableName: pulse
            columns:
              - column:
                  name: collection_position
                  type: smallint
                  remarks: 'Optional pinned position for this item in its Collection. NULL means item is not pinned.'
  - changeSet:
      id: 82
      author: senior
      comment: 'Added 0.30.0'
      changes:
        - addColumn:
            tableName: core_user
            columns:
              - column:
                  name: updated_at
                  type: datetime
                  remarks: 'When was this User last updated?'
        - sql:
            sql: update core_user set updated_at=date_joined
# Remove the GTAP card_id constraint. When not included, will default to querying against the GTAP table_id.
  - changeSet:
      id: 83
      author: senior
      comment: 'Added 0.30.0'
      changes:
        - dropNotNullConstraint:
            tableName: group_table_access_policy
            columnName: card_id
            columnDataType: int
# Switch the logic for metric/segment archiving to be more consistent with other entities in the model.
# Similarly, add the archived flag to pulses which doesn't have one.
  - changeSet:
      id: 84
      author: senior
      comment: 'Added 0.30.0'
      changes:
        - renameColumn:
            tableName: metric
            columnDataType: boolean
            newColumnName: archived
            oldColumnName: is_active
        - addDefaultValue:
            tableName: metric
            columnDataType: boolean
            columnName: archived
            defaultValueBoolean: false
        - renameColumn:
            tableName: segment
            columnDataType: boolean
            newColumnName: archived
            oldColumnName: is_active
        - addDefaultValue:
            tableName: segment
            columnDataType: boolean
            columnName: archived
            defaultValueBoolean: false
        - addColumn:
            tableName: pulse
            columns:
              - column:
                  name: archived
                  type: boolean
                  remarks: 'Has this pulse been archived?'
                  defaultValueBoolean: false
        # Before this change, metrics/segments had opposite logic, rather than marking something as archived
        # it was marked as active. Since the column is now an archived column, flip the boolean value
        #
        # As you may have noticed, we're not flipping the value for Metric here. @senior originally intended to do so,
        # but the YAML was off slightly. We have corrected this issue at a later date -- see migration #100
        - sql:
            sql: update segment set archived = not(archived)
  # Personal Collections, and removing Collection's unique constraint and index on slug
  - changeSet:
      id: 85
      author: camsaul
      comment: 'Added 0.30.0'
      changes:
        - addColumn:
            tableName: collection
            columns:
              - column:
                  name: personal_owner_id
                  type: int
                  remarks: 'If set, this Collection is a personal Collection, for exclusive use of the User with this ID.'
                  constraints:
                    references: core_user(id)
                    foreignKeyName: fk_collection_personal_owner_id
                    unique: true
                    uniqueConstraintName: unique_collection_personal_owner_id
                    deleteCascade: true
        # Needed so we can efficiently look up the Collection belonging to a User, and so we can efficiently enforce the
        # unique constraint
        - createIndex:
            tableName: collection
            indexName: idx_collection_personal_owner_id
            columns:
              - column:
                  name: personal_owner_id
        # We're no longer enforcing unique constraints on Collection slugs or using them directly in the URLs, so let's
        # go ahead and remove stuff related to that...
        #
        # It's easier to just copy the value of slug to a new column and drop the old one than to try to deduce what the
        # unique constraint is named locally across all of our different DBMSes
        # (For example see https://stackoverflow.com/questions/10008476/dropping-unique-constraint-for-column-in-h2)
        #
        # Here's the plan: add new column _slug; copy values of slug into _slug; remove slug; rename _slug to slug
        - addColumn:
            tableName: collection
            columns:
              - column:
                  name: _slug
                  type: varchar(254)
                  remarks: 'Sluggified version of the Collection name. Used only for display purposes in URL; not unique or indexed.'
        # I don't know of an easy way to copy existing values of slug to _slug with Liquibase as we create the column so
        # just have to do it this way instead
        - sql:
            sql: UPDATE collection SET _slug = slug
        - addNotNullConstraint:
            tableName: collection
            columnName: _slug
            columnDataType: varchar(254)
        - dropColumn:
            tableName: collection
            columnName: slug
        - renameColumn:
            tableName: collection
            oldColumnName: _slug
            newColumnName: slug
            columnDataType: varchar(254)
        # Let's try to make sure the comments on the name column of Collection actually reflect reality
        - sql:
            dbms: postgresql,h2
            sql: "COMMENT ON COLUMN collection.name IS 'The user-facing name of this Collection.'"
        - sql:
            dbms: mysql,mariadb
            sql: "ALTER TABLE `collection` CHANGE `name` `name` TEXT NOT NULL COMMENT 'The user-facing name of this Collection.'"

# In 0.30.0 we finally removed the long-deprecated native read permissions. Since they're no longer considered valid by
# our permissions code, remove any entries for them so they don't cause problems.
  - changeSet:
      id: 86
      author: camsaul
      comment: 'Added 0.30.0'
      changes:
        - sql:
            sql: DELETE FROM permissions WHERE object LIKE '%/native/read/'

# Time to finally get rid of the RawTable and RawColumn tables. Bye Felicia!
  - changeSet:
      id: 87
      author: camsaul
      comment: 'Added 0.30.0'
      changes:
        - dropTable:
            tableName: raw_column
        - dropTable:
            tableName: raw_table
  - changeSet:
      id: 88
      author: senior
      comment: 'Added 0.30.0'
      changes:
        - addColumn:
            tableName: core_user
            columns:
              - column:
                  name: saml_auth
                  type: boolean
                  defaultValueBoolean: false
                  constraints:
                    nullable: false
                  remarks: 'Boolean to indicate if this user is authenticated via SAML'

# The Quartz Task Scheduler can use a DB to 'cluster' tasks and make sure they are only ran by a single instance where
# using a multi-instance Metabase setup.

  - changeSet:
      id: 89
      author: camsaul
      comment: 'Added 0.30.0'
      changes:
        - createTable:
            tableName: QRTZ_JOB_DETAILS
            remarks: 'Used for Quartz scheduler.'
            columns:
              - column:
                  name: SCHED_NAME
                  type: varchar(120)
                  constraints:
                    nullable: false
              - column:
                  name: JOB_NAME
                  type: varchar(200)
                  constraints:
                    nullable: false
              - column:
                  name: JOB_GROUP
                  type: varchar(200)
                  constraints:
                    nullable: false
              - column:
                  name: DESCRIPTION
                  type: varchar(250)
              - column:
                  name: JOB_CLASS_NAME
                  type: varchar(250)
                  constraints:
                    nullable: false
              - column:
                  name: IS_DURABLE
                  type: bool
                  constraints:
                    nullable: false
              - column:
                  name: IS_NONCONCURRENT
                  type: bool
                  constraints:
                    nullable: false
              - column:
                  name: IS_UPDATE_DATA
                  type: bool
                  constraints:
                    nullable: false
              - column:
                  name: REQUESTS_RECOVERY
                  type: bool
                  constraints:
                    nullable: false
              - column:
                  name: JOB_DATA
                  type: ${blob.type}
        - addPrimaryKey:
            tableName: QRTZ_JOB_DETAILS
            columnNames: SCHED_NAME, JOB_NAME, JOB_GROUP
            constraintName: PK_QRTZ_JOB_DETAILS
        - createTable:
            tableName: QRTZ_TRIGGERS
            remarks: 'Used for Quartz scheduler.'
            columns:
              - column:
                  name: SCHED_NAME
                  type: varchar(120)
                  constraints:
                    nullable: false
              - column:
                  name: TRIGGER_NAME
                  type: varchar(200)
                  constraints:
                    nullable: false
              - column:
                  name: TRIGGER_GROUP
                  type: varchar(200)
                  constraints:
                    nullable: false
              - column:
                  name: JOB_NAME
                  type: varchar(200)
                  constraints:
                    nullable: false
              - column:
                  name: JOB_GROUP
                  type: varchar(200)
                  constraints:
                    nullable: false
              - column:
                  name: DESCRIPTION
                  type: varchar(250)
              - column:
                  name: NEXT_FIRE_TIME
                  type: bigint
              - column:
                  name: PREV_FIRE_TIME
                  type: bigint
              - column:
                  name: PRIORITY
                  type: integer
              - column:
                  name: TRIGGER_STATE
                  type: varchar(16)
                  constraints:
                    nullable: false
              - column:
                  name: TRIGGER_TYPE
                  type: varchar(8)
                  constraints:
                    nullable: false
              - column:
                  name: START_TIME
                  type: bigint
                  constraints:
                    nullable: false
              - column:
                  name: END_TIME
                  type: bigint
              - column:
                  name: CALENDAR_NAME
                  type: varchar(200)
              - column:
                  name: MISFIRE_INSTR
                  type: smallint
              - column:
                  name: JOB_DATA
                  type: ${blob.type}
        - addPrimaryKey:
            tableName: QRTZ_TRIGGERS
            columnNames: SCHED_NAME, TRIGGER_NAME, TRIGGER_GROUP
            constraintName: PK_QRTZ_TRIGGERS
        - addForeignKeyConstraint:
            baseTableName: QRTZ_TRIGGERS
            baseColumnNames: SCHED_NAME, JOB_NAME, JOB_GROUP
            referencedTableName: QRTZ_JOB_DETAILS
            referencedColumnNames: SCHED_NAME, JOB_NAME, JOB_GROUP
            constraintName: FK_QRTZ_TRIGGERS_JOB_DETAILS
        - createTable:
            tableName: QRTZ_SIMPLE_TRIGGERS
            remarks: 'Used for Quartz scheduler.'
            columns:
              - column:
                  name: SCHED_NAME
                  type: varchar(120)
                  constraints:
                    nullable: false
              - column:
                  name: TRIGGER_NAME
                  type: varchar(200)
                  constraints:
                    nullable: false
              - column:
                  name: TRIGGER_GROUP
                  type: varchar(200)
                  constraints:
                    nullable: false
              - column:
                  name: REPEAT_COUNT
                  type: bigint
                  constraints:
                    nullable: false
              - column:
                  name: REPEAT_INTERVAL
                  type: bigint
                  constraints:
                    nullable: false
              - column:
                  name: TIMES_TRIGGERED
                  type: bigint
                  constraints:
                    nullable: false
        - addPrimaryKey:
            tableName: QRTZ_SIMPLE_TRIGGERS
            columnNames: SCHED_NAME, TRIGGER_NAME, TRIGGER_GROUP
            constraintName: PK_QRTZ_SIMPLE_TRIGGERS
        - addForeignKeyConstraint:
            baseTableName: QRTZ_SIMPLE_TRIGGERS
            baseColumnNames: SCHED_NAME, TRIGGER_NAME, TRIGGER_GROUP
            referencedTableName: QRTZ_TRIGGERS
            referencedColumnNames: SCHED_NAME, TRIGGER_NAME, TRIGGER_GROUP
            constraintName: FK_QRTZ_SIMPLE_TRIGGERS_TRIGGERS
        - createTable:
            tableName: QRTZ_CRON_TRIGGERS
            remarks: 'Used for Quartz scheduler.'
            columns:
              - column:
                  name: SCHED_NAME
                  type: varchar(120)
                  constraints:
                    nullable: false
              - column:
                  name: TRIGGER_NAME
                  type: varchar(200)
                  constraints:
                    nullable: false
              - column:
                  name: TRIGGER_GROUP
                  type: varchar(200)
                  constraints:
                    nullable: false
              - column:
                  name: CRON_EXPRESSION
                  type: varchar(120)
                  constraints:
                    nullable: false
              - column:
                  name: TIME_ZONE_ID
                  type: varchar(80)
        - addPrimaryKey:
            tableName: QRTZ_CRON_TRIGGERS
            columnNames: SCHED_NAME, TRIGGER_NAME, TRIGGER_GROUP
            constraintName: PK_QRTZ_CRON_TRIGGERS
        - addForeignKeyConstraint:
            baseTableName: QRTZ_CRON_TRIGGERS
            baseColumnNames: SCHED_NAME, TRIGGER_NAME, TRIGGER_GROUP
            referencedTableName: QRTZ_TRIGGERS
            referencedColumnNames: SCHED_NAME, TRIGGER_NAME, TRIGGER_GROUP
            constraintName: FK_QRTZ_CRON_TRIGGERS_TRIGGERS
        - createTable:
            tableName: QRTZ_SIMPROP_TRIGGERS
            remarks: 'Used for Quartz scheduler.'
            columns:
              - column:
                  name: SCHED_NAME
                  type: varchar(120)
                  constraints:
                    nullable: false
              - column:
                  name: TRIGGER_NAME
                  type: varchar(200)
                  constraints:
                    nullable: false
              - column:
                  name: TRIGGER_GROUP
                  type: varchar(200)
                  constraints:
                    nullable: false
              - column:
                  name: STR_PROP_1
                  type: varchar(512)
              - column:
                  name: STR_PROP_2
                  type: varchar(512)
              - column:
                  name: STR_PROP_3
                  type: varchar(512)
              - column:
                  name: INT_PROP_1
                  type: int
              - column:
                  name: INT_PROP_2
                  type: int
              - column:
                  name: LONG_PROP_1
                  type: bigint
              - column:
                  name: LONG_PROP_2
                  type: bigint
              - column:
                  name: DEC_PROP_1
                  type: numeric(13,4)
              - column:
                  name: DEC_PROP_2
                  type: numeric(13,4)
              - column:
                  name: BOOL_PROP_1
                  type: bool
              - column:
                  name: BOOL_PROP_2
                  type: bool
        - addPrimaryKey:
            tableName: QRTZ_SIMPROP_TRIGGERS
            columnNames: SCHED_NAME, TRIGGER_NAME, TRIGGER_GROUP
            constraintName: PK_QRTZ_SIMPROP_TRIGGERS
        - addForeignKeyConstraint:
            baseTableName: QRTZ_SIMPROP_TRIGGERS
            baseColumnNames: SCHED_NAME, TRIGGER_NAME, TRIGGER_GROUP
            referencedTableName: QRTZ_TRIGGERS
            referencedColumnNames: SCHED_NAME, TRIGGER_NAME, TRIGGER_GROUP
            constraintName: FK_QRTZ_SIMPROP_TRIGGERS_TRIGGERS
        - createTable:
            tableName: QRTZ_BLOB_TRIGGERS
            remarks: 'Used for Quartz scheduler.'
            columns:
              - column:
                  name: SCHED_NAME
                  type: varchar(120)
                  constraints:
                    nullable: false
              - column:
                  name: TRIGGER_NAME
                  type: varchar(200)
                  constraints:
                    nullable: false
              - column:
                  name: TRIGGER_GROUP
                  type: varchar(200)
                  constraints:
                    nullable: false
              - column:
                  name: BLOB_DATA
                  type: ${blob.type}
        - addPrimaryKey:
            tableName: QRTZ_BLOB_TRIGGERS
            columnNames: SCHED_NAME, TRIGGER_NAME, TRIGGER_GROUP
            constraintName: PK_QRTZ_BLOB_TRIGGERS
        - addForeignKeyConstraint:
            baseTableName: QRTZ_BLOB_TRIGGERS
            baseColumnNames: SCHED_NAME, TRIGGER_NAME, TRIGGER_GROUP
            referencedTableName: QRTZ_TRIGGERS
            referencedColumnNames: SCHED_NAME, TRIGGER_NAME, TRIGGER_GROUP
            constraintName: FK_QRTZ_BLOB_TRIGGERS_TRIGGERS
        - createTable:
            tableName: QRTZ_CALENDARS
            remarks: 'Used for Quartz scheduler.'
            columns:
              - column:
                  name: SCHED_NAME
                  type: varchar(120)
                  constraints:
                    nullable: false
              - column:
                  name: CALENDAR_NAME
                  type: varchar(200)
                  constraints:
                    nullable: false
              - column:
                  name: CALENDAR
                  type: ${blob.type}
                  constraints:
                    nullable: false
        - addPrimaryKey:
            tableName: QRTZ_CALENDARS
            columnNames: SCHED_NAME, CALENDAR_NAME
            constraintName: PK_QRTZ_CALENDARS
        - createTable:
            tableName: QRTZ_PAUSED_TRIGGER_GRPS
            remarks: 'Used for Quartz scheduler.'
            columns:
              - column:
                  name: SCHED_NAME
                  type: varchar(120)
                  constraints:
                    nullable: false
              - column:
                  name: TRIGGER_GROUP
                  type: varchar(200)
                  constraints:
                    nullable: false
        - addPrimaryKey:
            tableName: QRTZ_PAUSED_TRIGGER_GRPS
            columnNames: SCHED_NAME, TRIGGER_GROUP
            constraintName: PK_SCHED_NAME
        - createTable:
            tableName: QRTZ_FIRED_TRIGGERS
            remarks: 'Used for Quartz scheduler.'
            columns:
              - column:
                  name: SCHED_NAME
                  type: varchar(120)
                  constraints:
                    nullable: false
              - column:
                  name: ENTRY_ID
                  type: varchar(95)
                  constraints:
                    nullable: false
              - column:
                  name: TRIGGER_NAME
                  type: varchar(200)
                  constraints:
                    nullable: false
              - column:
                  name: TRIGGER_GROUP
                  type: varchar(200)
                  constraints:
                    nullable: false
              - column:
                  name: INSTANCE_NAME
                  type: varchar(200)
                  constraints:
                    nullable: false
              - column:
                  name: FIRED_TIME
                  type: bigint
                  constraints:
                    nullable: false
# Note: this column is not used on Quartz 2.1.x; it is used in 2.2.x, which recommends making it NOT NULL. I've made it
# nullable since at the time of this migration we're still using 2.1.7; including it gives us an easy upgrade path in
# the future.
              - column:
                  name: SCHED_TIME
                  type: bigint
              - column:
                  name: PRIORITY
                  type: integer
                  constraints:
                    nullable: false
              - column:
                  name: STATE
                  type: varchar(16)
                  constraints:
                    nullable: false
              - column:
                  name: JOB_NAME
                  type: varchar(200)
              - column:
                  name: JOB_GROUP
                  type: varchar(200)
              - column:
                  name: IS_NONCONCURRENT
                  type: bool
              - column:
                  name: REQUESTS_RECOVERY
                  type: bool
        - addPrimaryKey:
            tableName: QRTZ_FIRED_TRIGGERS
            columnNames: SCHED_NAME, ENTRY_ID
            constraintName: PK_QRTZ_FIRED_TRIGGERS
        - createTable:
            tableName: QRTZ_SCHEDULER_STATE
            remarks: 'Used for Quartz scheduler.'
            columns:
              - column:
                  name: SCHED_NAME
                  type: varchar(120)
                  constraints:
                    nullable: false
              - column:
                  name: INSTANCE_NAME
                  type: varchar(200)
                  constraints:
                    nullable: false
              - column:
                  name: LAST_CHECKIN_TIME
                  type: bigint
                  constraints:
                    nullable: false
              - column:
                  name: CHECKIN_INTERVAL
                  type: bigint
                  constraints:
                    nullable: false
        - addPrimaryKey:
            tableName: QRTZ_SCHEDULER_STATE
            columnNames: SCHED_NAME, INSTANCE_NAME
            constraintName: PK_QRTZ_SCHEDULER_STATE
        - createTable:
            tableName: QRTZ_LOCKS
            remarks: 'Used for Quartz scheduler.'
            columns:
              - column:
                  name: SCHED_NAME
                  type: varchar(120)
                  constraints:
                    nullable: false
              - column:
                  name: LOCK_NAME
                  type: varchar(40)
                  constraints:
                    nullable: false
        - addPrimaryKey:
            tableName: QRTZ_LOCKS
            columnNames: SCHED_NAME, LOCK_NAME
            constraintName: PK_QRTZ_LOCKS
        - createIndex:
            indexName: IDX_QRTZ_J_REQ_RECOVERY
            tableName: QRTZ_JOB_DETAILS
            columns:
              - column:
                  name: SCHED_NAME
              - column:
                  name: REQUESTS_RECOVERY
        - createIndex:
            indexName: IDX_QRTZ_J_GRP
            tableName: QRTZ_JOB_DETAILS
            columns:
              - column:
                  name: SCHED_NAME
              - column:
                  name: JOB_GROUP
        - createIndex:
            indexName: IDX_QRTZ_T_J
            tableName: QRTZ_TRIGGERS
            columns:
              - column:
                  name: SCHED_NAME
              - column:
                  name: JOB_NAME
              - column:
                  name: JOB_GROUP
        - createIndex:
            indexName: IDX_QRTZ_T_JG
            tableName: QRTZ_TRIGGERS
            columns:
              - column:
                  name: SCHED_NAME
              - column:
                  name: JOB_GROUP
        - createIndex:
            indexName: IDX_QRTZ_T_C
            tableName: QRTZ_TRIGGERS
            columns:
              - column:
                  name: SCHED_NAME
              - column:
                  name: CALENDAR_NAME
        - createIndex:
            indexName: IDX_QRTZ_T_G
            tableName: QRTZ_TRIGGERS
            columns:
              - column:
                  name: SCHED_NAME
              - column:
                  name: TRIGGER_GROUP
        - createIndex:
            indexName: IDX_QRTZ_T_STATE
            tableName: QRTZ_TRIGGERS
            columns:
              - column:
                  name: SCHED_NAME
              - column:
                  name: TRIGGER_STATE
        - createIndex:
            indexName: IDX_QRTZ_T_N_STATE
            tableName: QRTZ_TRIGGERS
            columns:
              - column:
                  name: SCHED_NAME
              - column:
                  name: TRIGGER_NAME
              - column:
                  name: TRIGGER_GROUP
              - column:
                  name: TRIGGER_STATE
        - createIndex:
            indexName: IDX_QRTZ_T_N_G_STATE
            tableName: QRTZ_TRIGGERS
            columns:
              - column:
                  name: SCHED_NAME
              - column:
                  name: TRIGGER_GROUP
              - column:
                  name: TRIGGER_STATE
        - createIndex:
            indexName: IDX_QRTZ_T_NEXT_FIRE_TIME
            tableName: QRTZ_TRIGGERS
            columns:
              - column:
                  name: SCHED_NAME
              - column:
                  name: NEXT_FIRE_TIME
        - createIndex:
            indexName: IDX_QRTZ_T_NFT_ST
            tableName: QRTZ_TRIGGERS
            columns:
              - column:
                  name: SCHED_NAME
              - column:
                  name: TRIGGER_STATE
              - column:
                  name: NEXT_FIRE_TIME
        - createIndex:
            indexName: IDX_QRTZ_T_NFT_MISFIRE
            tableName: QRTZ_TRIGGERS
            columns:
              - column:
                  name: SCHED_NAME
              - column:
                  name: MISFIRE_INSTR
              - column:
                  name: NEXT_FIRE_TIME
        - createIndex:
            indexName: IDX_QRTZ_T_NFT_ST_MISFIRE
            tableName: QRTZ_TRIGGERS
            columns:
              - column:
                  name: SCHED_NAME
              - column:
                  name: MISFIRE_INSTR
              - column:
                  name: NEXT_FIRE_TIME
              - column:
                  name: TRIGGER_STATE
        - createIndex:
            indexName: IDX_QRTZ_T_NFT_ST_MISFIRE_GRP
            tableName: QRTZ_TRIGGERS
            columns:
              - column:
                  name: SCHED_NAME
              - column:
                  name: MISFIRE_INSTR
              - column:
                  name: NEXT_FIRE_TIME
              - column:
                  name: TRIGGER_GROUP
              - column:
                  name: TRIGGER_STATE
        - createIndex:
            indexName: IDX_QRTZ_FT_TRIG_INST_NAME
            tableName: QRTZ_FIRED_TRIGGERS
            columns:
              - column:
                  name: SCHED_NAME
              - column:
                  name: INSTANCE_NAME
        - createIndex:
            indexName: IDX_QRTZ_FT_INST_JOB_REQ_RCVRY
            tableName: QRTZ_FIRED_TRIGGERS
            columns:
              - column:
                  name: SCHED_NAME
              - column:
                  name: INSTANCE_NAME
              - column:
                  name: REQUESTS_RECOVERY
        - createIndex:
            indexName: IDX_QRTZ_FT_J_G
            tableName: QRTZ_FIRED_TRIGGERS
            columns:
              - column:
                  name: SCHED_NAME
              - column:
                  name: JOB_NAME
              - column:
                  name: JOB_GROUP
        - createIndex:
            indexName: IDX_QRTZ_FT_JG
            tableName: QRTZ_FIRED_TRIGGERS
            columns:
              - column:
                  name: SCHED_NAME
              - column:
                  name: JOB_GROUP
        - createIndex:
            indexName: IDX_QRTZ_FT_T_G
            tableName: QRTZ_FIRED_TRIGGERS
            columns:
              - column:
                  name: SCHED_NAME
              - column:
                  name: TRIGGER_NAME
              - column:
                  name: TRIGGER_GROUP
        - createIndex:
            indexName: IDX_QRTZ_FT_TG
            tableName: QRTZ_FIRED_TRIGGERS
            columns:
              - column:
                  name: SCHED_NAME
              - column:
                  name: TRIGGER_GROUP

  - changeSet:
      id: 90
      author: senior
      comment: 'Added 0.30.0'
      changes:
        - addColumn:
            tableName: core_user
            columns:
              - column:
                  name: sso_source
                  type: varchar(254)
                  remarks: 'String to indicate the SSO backend the user is from'
        - sql:
            sql: update core_user set sso_source='saml' where saml_auth=true
        - dropColumn:
            tableName: core_user
            columnName: saml_auth

# Forgot to get rid of the raw_table_id and raw_column_id columns when we dropped the tables they referenced in migration 87.

  - changeSet:
      id: 91
      author: camsaul
      comment: 'Added 0.30.0'
      changes:
        - dropColumn:
            tableName: metabase_table
            columnName: raw_table_id
        - dropColumn:
            tableName: metabase_field
            columnName: raw_column_id

# Add database_id column to query_execution

  - changeSet:
      id: 92
      author: camsaul
      comment: 'Added 0.31.0'
      validCheckSum:
        - 8:a875945f36824a0667c740888c00c37f
        - 8:83ded48e18fe8f70d6ec09add042124d
        - 8:1e5bc2d66778316ea640a561862c23b4
      changes:
        - addColumn:
            tableName: query_execution
            columns:
              - column:
                  name: database_id
                  type: integer
                  remarks: 'ID of the database this query was ran against.'

# Start recording the actual query dictionary that's been executed

  - changeSet:
      id: 93
      author: camsaul
      comment: 'Added 0.31.0'
      changes:
        - addColumn:
            tableName: query
            columns:
              - column:
                  name: query
                  type: text
                  remarks: 'The actual "query dictionary" for this query.'

# Create the TaskHistory table, intended to provide debugging info on our background/quartz processes
  - changeSet:
      id: 94
      author: senior
      comment: 'Added 0.31.0'
      changes:
        - createTable:
            tableName: task_history
            remarks: 'Timing and metadata info about background/quartz processes'
            columns:
              - column:
                  name: id
                  type: int
                  autoIncrement: true
                  constraints:
                    primaryKey: true
                    nullable: false
              - column:
                  name: task
                  type: VARCHAR(254)
                  remarks: 'Name of the task'
                  constraints:
                    nullable: false
              # The sync tasks all have a db_id, but there are others that won't, such as the pulses
              # task or task history cleanup. The way around this is to create a join table between
              # TASK_HISTORY and METABASE_DATABASE, but that doesn't seem worth it right now.
              - column:
                  name: db_id
                  type: integer
              - column:
                  name: started_at
                  type: datetime
                  constraints:
                    nullable: false
              - column:
                  name: ended_at
                  type: datetime
                  constraints:
                    nullable: false
              - column:
                  name: duration
                  type: int
                  constraints:
                    nullable: false
              - column:
                  name: task_details
                  remarks: 'JSON string with additional info on the task'
                  type: text
        - createIndex:
            indexName: idx_task_history_end_time
            tableName: task_history
            columns:
              - column:
                  name: ended_at
        - createIndex:
            indexName: idx_task_history_db_id
            tableName: task_history
            columns:
              - column:
                  name: db_id
# Before this changeset, the databasechangelog table didn't include any uniqueness constraing for the databasechangelog
# table. Not having anything that uniquely identifies a row can cause issues for database replication. In earlier
# versions of Liquibase the uniquenes constraint was (ID, AUTHOR, FILENAME) but that was dropped
# (https://liquibase.jira.com/browse/CORE-1909) as some as the combination of the three columns caused issues on some
# databases. We only support PostgreSQL, MySQL and H2 which doesn't have that issue. This changeset puts back that
# uniqueness constraint since the issue shouldn't affect us and it will allow replication without the user needed to
# add their own constraint.
  - changeSet:
      id: 95
      author: senior
      comment: 'Added 0.31.0'
      # Don't add the constraint if there are already duplicates in the database change log! Migrations will fail!
      # See #8909
      preConditions:
        - onFail: MARK_RAN
        # If we're dumping the migration as a SQL file or trying to force-migrate we can't check the preconditions
        # so just go ahead and skip the entire thing. This is a non-critical migration
        - onUpdateSQL: IGNORE
        - sqlCheck:
            expectedResult: 0
            sql: SELECT count(*) FROM (SELECT count(*) FROM DATABASECHANGELOG GROUP BY ID, AUTHOR, FILENAME HAVING count(*) > 1) t1
      changes:
        - addUniqueConstraint:
            columnNames: id, author, filename
            constraintName: idx_databasechangelog_id_author_filename
            tableName: DATABASECHANGELOG
#
# ADD Field.settings COLUMN
#
  - changeSet:
      id: 96
      author: camsaul
      comment: 'Added 0.31.0'
      changes:
        - addColumn:
            tableName: metabase_field
            columns:
              - column:
                  name: settings
                  type: text
                  remarks: 'Serialized JSON FE-specific settings like formatting, etc. Scope of what is stored here may increase in future.'
#
# Change MySQL/Maria's blob type to LONGBLOB to more closely match what H2 and PostgreSQL support for size limits
#
  - changeSet:
      id: 97
      author: senior
      comment: 'Added 0.32.0'
      preConditions:
        - onFail: MARK_RAN
        - dbms:
            type: mysql,mariadb
      changes:
        - modifyDataType:
            tableName: query_cache
            columnName: results
            newDataType: longblob

#
# Add unique constraints for (Field name + table_id + parent_id) and for (Table name + schema + db_id) unless for one
# reason or another those would-be constraints are already violated. This is to fix issue where sometimes the same Field
# or Table is synced more than once (see #669, #8950, #9048)
#
# Note that the SQL standard says unique constraints should not apply to columns with NULL values. Consider the following:
#
# INSERT INTO metabase_table (db_id, schema, name) VALUES (1, 'PUBLIC', 'my_table');
# INSERT INTO metabase_table (db_id, schema, name) VALUES (1, 'PUBLIC', 'my_table'); -- fails: violates UNIQUE constraint
#
# INSERT INTO metabase_table (db_id, schema, name) VALUES (1, NULL, 'my_table');
# INSERT INTO metabase_table (db_id, schema, name) VALUES (1, NULL, 'my_table'); -- succeeds: because schema is NULL constraint does not apply
#
# Thus these constraints won't work if the data warehouse DB in question doesn't use schemas (e.g. MySQL or MongoDB). It
# will work for other data warehouse types.
#
# Luckily Postgres (but not H2 or MySQL) supports constraints that only apply to columns matching conditions, so we can
# add additional constraints to properly handle those cases.
  - changeSet:
      id: 98
      author: camsaul
      comment: 'Added 0.32.0'
      preConditions:
        - onFail: MARK_RAN
        - onUpdateSQL: IGNORE
        - or:
            - and:
                - dbms:
                    type: mysql,mariadb
                - sqlCheck:
                    expectedResult: 0
                    sql: SELECT count(*) FROM (SELECT count(*) FROM `metabase_table` GROUP BY `db_id`, `schema`, `name` HAVING count(*) > 1) t1
            - and:
                - dbms:
                    type: h2,postgresql
                - sqlCheck:
                    expectedResult: 0
                    sql: SELECT count(*) FROM (SELECT count(*) FROM METABASE_TABLE GROUP BY DB_ID, SCHEMA, NAME HAVING count(*) > 1) t1
      changes:
        - addUniqueConstraint:
            tableName: metabase_table
            columnNames: db_id, schema, name
            constraintName: idx_uniq_table_db_id_schema_name
        # For Postgres, add additional constraint to apply if schema is NULL
        - sql:
            dbms: postgresql
            sql: CREATE UNIQUE INDEX idx_uniq_table_db_id_schema_name_2col ON "metabase_table" ("db_id", "name") WHERE "schema" IS NULL

  - changeSet:
      id: 99
      author: camsaul
      comment: 'Added 0.32.0'
      preConditions:
        - onFail: MARK_RAN
        - onUpdateSQL: IGNORE
        - or:
            - and:
                - dbms:
                    type: mysql,mariadb
                - sqlCheck:
                    expectedResult: 0
                    sql: SELECT count(*) FROM (SELECT count(*) FROM `metabase_field` GROUP BY `table_id`, `parent_id`, `name` HAVING count(*) > 1) t1
            - and:
                - dbms:
                    type: h2,postgresql
                - sqlCheck:
                    expectedResult: 0
                    sql: SELECT count(*) FROM (SELECT count(*) FROM METABASE_FIELD GROUP BY TABLE_ID, PARENT_ID, NAME HAVING count(*) > 1) t1
      changes:
        - addUniqueConstraint:
            tableName: metabase_field
            columnNames: table_id, parent_id, name
            constraintName: idx_uniq_field_table_id_parent_id_name
        # For Postgres, add additional constraint to apply if schema is NULL
        - sql:
            dbms: postgresql
            sql: CREATE UNIQUE INDEX idx_uniq_field_table_id_parent_id_name_2col ON "metabase_field" ("table_id", "name") WHERE "parent_id" IS NULL

#
# Migration 84 was written slightly incorrectly and did not correctly migrate the values of is_active -> archived for
# METRICS. If you look at the migration you will notice the raw SQL part is a `sql` map with 2 `sql` keys. The first key
# is ignored, and that statement was never ran.
#
# To fix this we will migrate any metrics that haven't been updated since that migration ran and fix their archived
# status
  - changeSet:
      id: 100
      author: camsaul
      comment: 'Added 0.32.0'
      preConditions:
        - onFail: MARK_RAN
        - onUpdateSQL: RUN
        - tableExists:
            tableName: databasechangelog
      changes:
        - sql:
            sql: >-
              UPDATE metric
              SET archived = NOT archived
              WHERE EXISTS (
                SELECT *
                FROM databasechangelog dbcl
                WHERE dbcl.id = '84'
                  AND metric.updated_at < dbcl.dateexecuted
              )

# Very helpful for performance reasons. See #9519
  - changeSet:
      id: 101
      author: camsaul
      comment: 'Added 0.32.0'
      changes:
        - createIndex:
            indexName: idx_field_parent_id
            tableName: metabase_field
            columns:
              - column:
                  name: parent_id

# A per-Database setting for the new Query Builder 3.0.
  - changeSet:
      id: 103
      author: camsaul
      comment: 'Added 0.32.10'
      changes:
        - addColumn:
            tableName: metabase_database
            columns:
              - column:
                  name: auto_run_queries
                  remarks: 'Whether to automatically run queries when doing simple filtering and summarizing in the Query Builder.'
                  type: boolean
                  constraints:
                    nullable: false
                  defaultValueBoolean: true


  # To fix EE full-app embedding without compromising security. Full-app embed sessions cannot have `SameSite` attributes in their cookies.
  - changeSet:
      id: 104
      author: camsaul
      comment: 'Added EE 1.1.6/CE 0.33.0'
      changes:
        - addColumn:
            tableName: core_session
            columns:
              - column:
                  name: anti_csrf_token
                  type: text
                  remarks: 'Anti-CSRF token for full-app embed sessions.'

#
# Change `metabase_field.database_type` to `text` to accomodate more exotic field types (enums in Clickhouse, rows in Presto, ...)
#
  - changeSet:
      id: 106
      author: sb
      comment: 'Added 0.33.5'
      changes:
        - modifyDataType:
            tableName: metabase_field
            columnName: database_type
            newDataType: text

#
#  Migrations 107-160 are used to convert a MySQL or MariaDB database to utf8mb4 on launch -- see #11753 for a detailed explanation of these migrations
#

  - changeSet:
        id: 107
        author: camsaul
        comment: Added 0.34.2
        # If this migration fails for any reason continue with the next migration; do not fail the entire process if this one fails
        failOnError: false
        preConditions:
          # If preconditions fail (i.e., dbms is not mysql or mariadb) then mark this migration as 'ran'
          - onFail: MARK_RAN
          # If we're generating SQL output for migrations instead of running via liquibase, fail the preconditions which means these migrations will be skipped
          - onSqlOutput: FAIL
          - or:
              - dbms:
                    type: mysql
              - dbms:
                    type: mariadb
        changes:
          - sql:
                sql: ALTER DATABASE CHARACTER SET = utf8mb4 COLLATE = utf8mb4_unicode_ci;
  - changeSet:
        id: 108
        author: camsaul
        comment: Added 0.34.2
        failOnError: false
        preConditions:
          - onFail: MARK_RAN
          - onSqlOutput: FAIL
          - or:
              - dbms:
                    type: mysql
              - dbms:
                    type: mariadb
        changes:
          - sql:
                sql: ALTER TABLE `DATABASECHANGELOG` CONVERT TO CHARACTER SET utf8mb4 COLLATE utf8mb4_unicode_ci;
  - changeSet:
        id: 109
        author: camsaul
        comment: Added 0.34.2
        failOnError: false
        preConditions:
          - onFail: MARK_RAN
          - onSqlOutput: FAIL
          - or:
              - dbms:
                    type: mysql
              - dbms:
                    type: mariadb
        changes:
          - sql:
                sql: ALTER TABLE `DATABASECHANGELOGLOCK` CONVERT TO CHARACTER SET utf8mb4 COLLATE utf8mb4_unicode_ci;
  - changeSet:
        id: 110
        author: camsaul
        comment: Added 0.34.2
        failOnError: false
        preConditions:
          - onFail: MARK_RAN
          - onSqlOutput: FAIL
          - or:
              - dbms:
                    type: mysql
              - dbms:
                    type: mariadb
        changes:
          - sql:
                sql: ALTER TABLE `QRTZ_CALENDARS` CONVERT TO CHARACTER SET utf8mb4 COLLATE utf8mb4_unicode_ci;
  - changeSet:
        id: 111
        author: camsaul
        comment: Added 0.34.2
        failOnError: false
        preConditions:
          - onFail: MARK_RAN
          - onSqlOutput: FAIL
          - or:
              - dbms:
                    type: mysql
              - dbms:
                    type: mariadb
        changes:
          - sql:
                sql: ALTER TABLE `QRTZ_FIRED_TRIGGERS` CONVERT TO CHARACTER SET utf8mb4 COLLATE utf8mb4_unicode_ci;
  - changeSet:
        id: 112
        author: camsaul
        comment: Added 0.34.2
        failOnError: false
        preConditions:
          - onFail: MARK_RAN
          - onSqlOutput: FAIL
          - or:
              - dbms:
                    type: mysql
              - dbms:
                    type: mariadb
        changes:
          - sql:
                sql: ALTER TABLE `QRTZ_JOB_DETAILS` CONVERT TO CHARACTER SET utf8mb4 COLLATE utf8mb4_unicode_ci;
  - changeSet:
        id: 113
        author: camsaul
        comment: Added 0.34.2
        failOnError: false
        preConditions:
          - onFail: MARK_RAN
          - onSqlOutput: FAIL
          - or:
              - dbms:
                    type: mysql
              - dbms:
                    type: mariadb
        changes:
          - sql:
                sql: ALTER TABLE `QRTZ_LOCKS` CONVERT TO CHARACTER SET utf8mb4 COLLATE utf8mb4_unicode_ci;
  - changeSet:
        id: 114
        author: camsaul
        comment: Added 0.34.2
        failOnError: false
        preConditions:
          - onFail: MARK_RAN
          - onSqlOutput: FAIL
          - or:
              - dbms:
                    type: mysql
              - dbms:
                    type: mariadb
        changes:
          - sql:
                sql: ALTER TABLE `QRTZ_PAUSED_TRIGGER_GRPS` CONVERT TO CHARACTER SET utf8mb4 COLLATE utf8mb4_unicode_ci;
  - changeSet:
        id: 115
        author: camsaul
        comment: Added 0.34.2
        failOnError: false
        preConditions:
          - onFail: MARK_RAN
          - onSqlOutput: FAIL
          - or:
              - dbms:
                    type: mysql
              - dbms:
                    type: mariadb
        changes:
          - sql:
                sql: ALTER TABLE `QRTZ_SCHEDULER_STATE` CONVERT TO CHARACTER SET utf8mb4 COLLATE utf8mb4_unicode_ci;
  - changeSet:
        id: 116
        author: camsaul
        comment: Added 0.34.2
        failOnError: false
        preConditions:
          - onFail: MARK_RAN
          - onSqlOutput: FAIL
          - or:
              - dbms:
                    type: mysql
              - dbms:
                    type: mariadb
        changes:
          - sql:
                sql: ALTER TABLE `core_user` CONVERT TO CHARACTER SET utf8mb4 COLLATE utf8mb4_unicode_ci;
  - changeSet:
        id: 117
        author: camsaul
        comment: Added 0.34.2
        failOnError: false
        preConditions:
          - onFail: MARK_RAN
          - onSqlOutput: FAIL
          - or:
              - dbms:
                    type: mysql
              - dbms:
                    type: mariadb
        changes:
          - sql:
                sql: ALTER TABLE `data_migrations` CONVERT TO CHARACTER SET utf8mb4 COLLATE utf8mb4_unicode_ci;
  - changeSet:
        id: 118
        author: camsaul
        comment: Added 0.34.2
        failOnError: false
        preConditions:
          - onFail: MARK_RAN
          - onSqlOutput: FAIL
          - or:
              - dbms:
                    type: mysql
              - dbms:
                    type: mariadb
        changes:
          - sql:
                sql: ALTER TABLE `dependency` CONVERT TO CHARACTER SET utf8mb4 COLLATE utf8mb4_unicode_ci;
  - changeSet:
        id: 119
        author: camsaul
        comment: Added 0.34.2
        failOnError: false
        preConditions:
          - onFail: MARK_RAN
          - onSqlOutput: FAIL
          - or:
              - dbms:
                    type: mysql
              - dbms:
                    type: mariadb
        changes:
          - sql:
                sql: ALTER TABLE `label` CONVERT TO CHARACTER SET utf8mb4 COLLATE utf8mb4_unicode_ci;
  - changeSet:
        id: 120
        author: camsaul
        comment: Added 0.34.2
        failOnError: false
        preConditions:
          - onFail: MARK_RAN
          - onSqlOutput: FAIL
          - or:
              - dbms:
                    type: mysql
              - dbms:
                    type: mariadb
        changes:
          - sql:
                sql: ALTER TABLE `metabase_database` CONVERT TO CHARACTER SET utf8mb4 COLLATE utf8mb4_unicode_ci;
  - changeSet:
        id: 121
        author: camsaul
        comment: Added 0.34.2
        failOnError: false
        preConditions:
          - onFail: MARK_RAN
          - onSqlOutput: FAIL
          - or:
              - dbms:
                    type: mysql
              - dbms:
                    type: mariadb
        changes:
          - sql:
                sql: ALTER TABLE `permissions_group` CONVERT TO CHARACTER SET utf8mb4 COLLATE utf8mb4_unicode_ci;
  - changeSet:
        id: 122
        author: camsaul
        comment: Added 0.34.2
        failOnError: false
        preConditions:
          - onFail: MARK_RAN
          - onSqlOutput: FAIL
          - or:
              - dbms:
                    type: mysql
              - dbms:
                    type: mariadb
        changes:
          - sql:
                sql: ALTER TABLE `query` CONVERT TO CHARACTER SET utf8mb4 COLLATE utf8mb4_unicode_ci;
  - changeSet:
        id: 123
        author: camsaul
        comment: Added 0.34.2
        failOnError: false
        preConditions:
          - onFail: MARK_RAN
          - onSqlOutput: FAIL
          - or:
              - dbms:
                    type: mysql
              - dbms:
                    type: mariadb
        changes:
          - sql:
                sql: ALTER TABLE `query_cache` CONVERT TO CHARACTER SET utf8mb4 COLLATE utf8mb4_unicode_ci;
  - changeSet:
        id: 124
        author: camsaul
        comment: Added 0.34.2
        failOnError: false
        preConditions:
          - onFail: MARK_RAN
          - onSqlOutput: FAIL
          - or:
              - dbms:
                    type: mysql
              - dbms:
                    type: mariadb
        changes:
          - sql:
                sql: ALTER TABLE `query_execution` CONVERT TO CHARACTER SET utf8mb4 COLLATE utf8mb4_unicode_ci;
  - changeSet:
        id: 125
        author: camsaul
        comment: Added 0.34.2
        failOnError: false
        preConditions:
          - onFail: MARK_RAN
          - onSqlOutput: FAIL
          - or:
              - dbms:
                    type: mysql
              - dbms:
                    type: mariadb
        changes:
          - sql:
                sql: ALTER TABLE `setting` CONVERT TO CHARACTER SET utf8mb4 COLLATE utf8mb4_unicode_ci;
  - changeSet:
        id: 126
        author: camsaul
        comment: Added 0.34.2
        failOnError: false
        preConditions:
          - onFail: MARK_RAN
          - onSqlOutput: FAIL
          - or:
              - dbms:
                    type: mysql
              - dbms:
                    type: mariadb
        changes:
          - sql:
                sql: ALTER TABLE `task_history` CONVERT TO CHARACTER SET utf8mb4 COLLATE utf8mb4_unicode_ci;
  - changeSet:
        id: 127
        author: camsaul
        comment: Added 0.34.2
        failOnError: false
        preConditions:
          - onFail: MARK_RAN
          - onSqlOutput: FAIL
          - or:
              - dbms:
                    type: mysql
              - dbms:
                    type: mariadb
        changes:
          - sql:
                sql: ALTER TABLE `QRTZ_TRIGGERS` CONVERT TO CHARACTER SET utf8mb4 COLLATE utf8mb4_unicode_ci;
  - changeSet:
        id: 128
        author: camsaul
        comment: Added 0.34.2
        failOnError: false
        preConditions:
          - onFail: MARK_RAN
          - onSqlOutput: FAIL
          - or:
              - dbms:
                    type: mysql
              - dbms:
                    type: mariadb
        changes:
          - sql:
                sql: ALTER TABLE `activity` CONVERT TO CHARACTER SET utf8mb4 COLLATE utf8mb4_unicode_ci;
  - changeSet:
        id: 129
        author: camsaul
        comment: Added 0.34.2
        failOnError: false
        preConditions:
          - onFail: MARK_RAN
          - onSqlOutput: FAIL
          - or:
              - dbms:
                    type: mysql
              - dbms:
                    type: mariadb
        changes:
          - sql:
                sql: ALTER TABLE `collection` CONVERT TO CHARACTER SET utf8mb4 COLLATE utf8mb4_unicode_ci;
  - changeSet:
        id: 130
        author: camsaul
        comment: Added 0.34.2
        failOnError: false
        preConditions:
          - onFail: MARK_RAN
          - onSqlOutput: FAIL
          - or:
              - dbms:
                    type: mysql
              - dbms:
                    type: mariadb
        changes:
          - sql:
                sql: ALTER TABLE `collection_revision` CONVERT TO CHARACTER SET utf8mb4 COLLATE utf8mb4_unicode_ci;
  - changeSet:
        id: 131
        author: camsaul
        comment: Added 0.34.2
        failOnError: false
        preConditions:
          - onFail: MARK_RAN
          - onSqlOutput: FAIL
          - or:
              - dbms:
                    type: mysql
              - dbms:
                    type: mariadb
        changes:
          - sql:
                sql: ALTER TABLE `computation_job` CONVERT TO CHARACTER SET utf8mb4 COLLATE utf8mb4_unicode_ci;
  - changeSet:
        id: 132
        author: camsaul
        comment: Added 0.34.2
        failOnError: false
        preConditions:
          - onFail: MARK_RAN
          - onSqlOutput: FAIL
          - or:
              - dbms:
                    type: mysql
              - dbms:
                    type: mariadb
        changes:
          - sql:
                sql: ALTER TABLE `core_session` CONVERT TO CHARACTER SET utf8mb4 COLLATE utf8mb4_unicode_ci;
  - changeSet:
        id: 133
        author: camsaul
        comment: Added 0.34.2
        failOnError: false
        preConditions:
          - onFail: MARK_RAN
          - onSqlOutput: FAIL
          - or:
              - dbms:
                    type: mysql
              - dbms:
                    type: mariadb
        changes:
          - sql:
                sql: ALTER TABLE `metabase_table` CONVERT TO CHARACTER SET utf8mb4 COLLATE utf8mb4_unicode_ci;
  - changeSet:
        id: 134
        author: camsaul
        comment: Added 0.34.2
        failOnError: false
        preConditions:
          - onFail: MARK_RAN
          - onSqlOutput: FAIL
          - or:
              - dbms:
                    type: mysql
              - dbms:
                    type: mariadb
        changes:
          - sql:
                sql: ALTER TABLE `permissions` CONVERT TO CHARACTER SET utf8mb4 COLLATE utf8mb4_unicode_ci;
  - changeSet:
        id: 135
        author: camsaul
        comment: Added 0.34.2
        failOnError: false
        preConditions:
          - onFail: MARK_RAN
          - onSqlOutput: FAIL
          - or:
              - dbms:
                    type: mysql
              - dbms:
                    type: mariadb
        changes:
          - sql:
                sql: ALTER TABLE `permissions_revision` CONVERT TO CHARACTER SET utf8mb4 COLLATE utf8mb4_unicode_ci;
  - changeSet:
        id: 136
        author: camsaul
        comment: Added 0.34.2
        failOnError: false
        preConditions:
          - onFail: MARK_RAN
          - onSqlOutput: FAIL
          - or:
              - dbms:
                    type: mysql
              - dbms:
                    type: mariadb
        changes:
          - sql:
                sql: ALTER TABLE `revision` CONVERT TO CHARACTER SET utf8mb4 COLLATE utf8mb4_unicode_ci;
  - changeSet:
        id: 137
        author: camsaul
        comment: Added 0.34.2
        failOnError: false
        preConditions:
          - onFail: MARK_RAN
          - onSqlOutput: FAIL
          - or:
              - dbms:
                    type: mysql
              - dbms:
                    type: mariadb
        changes:
          - sql:
                sql: ALTER TABLE `view_log` CONVERT TO CHARACTER SET utf8mb4 COLLATE utf8mb4_unicode_ci;
  - changeSet:
        id: 138
        author: camsaul
        comment: Added 0.34.2
        failOnError: false
        preConditions:
          - onFail: MARK_RAN
          - onSqlOutput: FAIL
          - or:
              - dbms:
                    type: mysql
              - dbms:
                    type: mariadb
        changes:
          - sql:
                sql: ALTER TABLE `QRTZ_BLOB_TRIGGERS` CONVERT TO CHARACTER SET utf8mb4 COLLATE utf8mb4_unicode_ci;
  - changeSet:
        id: 139
        author: camsaul
        comment: Added 0.34.2
        failOnError: false
        preConditions:
          - onFail: MARK_RAN
          - onSqlOutput: FAIL
          - or:
              - dbms:
                    type: mysql
              - dbms:
                    type: mariadb
        changes:
          - sql:
                sql: ALTER TABLE `QRTZ_CRON_TRIGGERS` CONVERT TO CHARACTER SET utf8mb4 COLLATE utf8mb4_unicode_ci;
  - changeSet:
        id: 140
        author: camsaul
        comment: Added 0.34.2
        failOnError: false
        preConditions:
          - onFail: MARK_RAN
          - onSqlOutput: FAIL
          - or:
              - dbms:
                    type: mysql
              - dbms:
                    type: mariadb
        changes:
          - sql:
                sql: ALTER TABLE `QRTZ_SIMPLE_TRIGGERS` CONVERT TO CHARACTER SET utf8mb4 COLLATE utf8mb4_unicode_ci;
  - changeSet:
        id: 141
        author: camsaul
        comment: Added 0.34.2
        failOnError: false
        preConditions:
          - onFail: MARK_RAN
          - onSqlOutput: FAIL
          - or:
              - dbms:
                    type: mysql
              - dbms:
                    type: mariadb
        changes:
          - sql:
                sql: ALTER TABLE `QRTZ_SIMPROP_TRIGGERS` CONVERT TO CHARACTER SET utf8mb4 COLLATE utf8mb4_unicode_ci;
  - changeSet:
        id: 142
        author: camsaul
        comment: Added 0.34.2
        failOnError: false
        preConditions:
          - onFail: MARK_RAN
          - onSqlOutput: FAIL
          - or:
              - dbms:
                    type: mysql
              - dbms:
                    type: mariadb
        changes:
          - sql:
                sql: ALTER TABLE `computation_job_result` CONVERT TO CHARACTER SET utf8mb4 COLLATE utf8mb4_unicode_ci;
  - changeSet:
        id: 143
        author: camsaul
        comment: Added 0.34.2
        failOnError: false
        preConditions:
          - onFail: MARK_RAN
          - onSqlOutput: FAIL
          - or:
              - dbms:
                    type: mysql
              - dbms:
                    type: mariadb
        changes:
          - sql:
                sql: ALTER TABLE `metabase_field` CONVERT TO CHARACTER SET utf8mb4 COLLATE utf8mb4_unicode_ci;
  - changeSet:
        id: 144
        author: camsaul
        comment: Added 0.34.2
        failOnError: false
        preConditions:
          - onFail: MARK_RAN
          - onSqlOutput: FAIL
          - or:
              - dbms:
                    type: mysql
              - dbms:
                    type: mariadb
        changes:
          - sql:
                sql: ALTER TABLE `permissions_group_membership` CONVERT TO CHARACTER SET utf8mb4 COLLATE utf8mb4_unicode_ci;
  - changeSet:
        id: 145
        author: camsaul
        comment: Added 0.34.2
        failOnError: false
        preConditions:
          - onFail: MARK_RAN
          - onSqlOutput: FAIL
          - or:
              - dbms:
                    type: mysql
              - dbms:
                    type: mariadb
        changes:
          - sql:
                sql: ALTER TABLE `pulse` CONVERT TO CHARACTER SET utf8mb4 COLLATE utf8mb4_unicode_ci;
  - changeSet:
        id: 146
        author: camsaul
        comment: Added 0.34.2
        failOnError: false
        preConditions:
          - onFail: MARK_RAN
          - onSqlOutput: FAIL
          - or:
              - dbms:
                    type: mysql
              - dbms:
                    type: mariadb
        changes:
          - sql:
                sql: ALTER TABLE `report_dashboard` CONVERT TO CHARACTER SET utf8mb4 COLLATE utf8mb4_unicode_ci;
  - changeSet:
        id: 147
        author: camsaul
        comment: Added 0.34.2
        failOnError: false
        preConditions:
          - onFail: MARK_RAN
          - onSqlOutput: FAIL
          - or:
              - dbms:
                    type: mysql
              - dbms:
                    type: mariadb
        changes:
          - sql:
                sql: ALTER TABLE `dashboard_favorite` CONVERT TO CHARACTER SET utf8mb4 COLLATE utf8mb4_unicode_ci;
  - changeSet:
        id: 148
        author: camsaul
        comment: Added 0.34.2
        failOnError: false
        preConditions:
          - onFail: MARK_RAN
          - onSqlOutput: FAIL
          - or:
              - dbms:
                    type: mysql
              - dbms:
                    type: mariadb
        changes:
          - sql:
                sql: ALTER TABLE `dimension` CONVERT TO CHARACTER SET utf8mb4 COLLATE utf8mb4_unicode_ci;
  - changeSet:
        id: 149
        author: camsaul
        comment: Added 0.34.2
        failOnError: false
        preConditions:
          - onFail: MARK_RAN
          - onSqlOutput: FAIL
          - or:
              - dbms:
                    type: mysql
              - dbms:
                    type: mariadb
        changes:
          - sql:
                sql: ALTER TABLE `metabase_fieldvalues` CONVERT TO CHARACTER SET utf8mb4 COLLATE utf8mb4_unicode_ci;
  - changeSet:
        id: 150
        author: camsaul
        comment: Added 0.34.2
        failOnError: false
        preConditions:
          - onFail: MARK_RAN
          - onSqlOutput: FAIL
          - or:
              - dbms:
                    type: mysql
              - dbms:
                    type: mariadb
        changes:
          - sql:
                sql: ALTER TABLE `metric` CONVERT TO CHARACTER SET utf8mb4 COLLATE utf8mb4_unicode_ci;
  - changeSet:
        id: 151
        author: camsaul
        comment: Added 0.34.2
        failOnError: false
        preConditions:
          - onFail: MARK_RAN
          - onSqlOutput: FAIL
          - or:
              - dbms:
                    type: mysql
              - dbms:
                    type: mariadb
        changes:
          - sql:
                sql: ALTER TABLE `pulse_channel` CONVERT TO CHARACTER SET utf8mb4 COLLATE utf8mb4_unicode_ci;
  - changeSet:
        id: 152
        author: camsaul
        comment: Added 0.34.2
        failOnError: false
        preConditions:
          - onFail: MARK_RAN
          - onSqlOutput: FAIL
          - or:
              - dbms:
                    type: mysql
              - dbms:
                    type: mariadb
        changes:
          - sql:
                sql: ALTER TABLE `segment` CONVERT TO CHARACTER SET utf8mb4 COLLATE utf8mb4_unicode_ci;
  - changeSet:
        id: 153
        author: camsaul
        comment: Added 0.34.2
        failOnError: false
        preConditions:
          - onFail: MARK_RAN
          - onSqlOutput: FAIL
          - or:
              - dbms:
                    type: mysql
              - dbms:
                    type: mariadb
        changes:
          - sql:
                sql: ALTER TABLE `pulse_channel_recipient` CONVERT TO CHARACTER SET utf8mb4 COLLATE utf8mb4_unicode_ci;
  - changeSet:
        id: 154
        author: camsaul
        comment: Added 0.34.2
        failOnError: false
        preConditions:
          - onFail: MARK_RAN
          - onSqlOutput: FAIL
          - or:
              - dbms:
                    type: mysql
              - dbms:
                    type: mariadb
        changes:
          - sql:
                sql: ALTER TABLE `report_card` CONVERT TO CHARACTER SET utf8mb4 COLLATE utf8mb4_unicode_ci;
  - changeSet:
        id: 155
        author: camsaul
        comment: Added 0.34.2
        failOnError: false
        preConditions:
          - onFail: MARK_RAN
          - onSqlOutput: FAIL
          - or:
              - dbms:
                    type: mysql
              - dbms:
                    type: mariadb
        changes:
          - sql:
                sql: ALTER TABLE `metric_important_field` CONVERT TO CHARACTER SET utf8mb4 COLLATE utf8mb4_unicode_ci;
  - changeSet:
        id: 156
        author: camsaul
        comment: Added 0.34.2
        failOnError: false
        preConditions:
          - onFail: MARK_RAN
          - onSqlOutput: FAIL
          - or:
              - dbms:
                    type: mysql
              - dbms:
                    type: mariadb
        changes:
          - sql:
                sql: ALTER TABLE `report_cardfavorite` CONVERT TO CHARACTER SET utf8mb4 COLLATE utf8mb4_unicode_ci;
  - changeSet:
        id: 157
        author: camsaul
        comment: Added 0.34.2
        failOnError: false
        preConditions:
          - onFail: MARK_RAN
          - onSqlOutput: FAIL
          - or:
              - dbms:
                    type: mysql
              - dbms:
                    type: mariadb
        changes:
          - sql:
                sql: ALTER TABLE `card_label` CONVERT TO CHARACTER SET utf8mb4 COLLATE utf8mb4_unicode_ci;
  - changeSet:
        id: 158
        author: camsaul
        comment: Added 0.34.2
        failOnError: false
        preConditions:
          - onFail: MARK_RAN
          - onSqlOutput: FAIL
          - or:
              - dbms:
                    type: mysql
              - dbms:
                    type: mariadb
        changes:
          - sql:
                sql: ALTER TABLE `pulse_card` CONVERT TO CHARACTER SET utf8mb4 COLLATE utf8mb4_unicode_ci;
  - changeSet:
        id: 159
        author: camsaul
        comment: Added 0.34.2
        failOnError: false
        preConditions:
          - onFail: MARK_RAN
          - onSqlOutput: FAIL
          - or:
              - dbms:
                    type: mysql
              - dbms:
                    type: mariadb
        changes:
          - sql:
                sql: ALTER TABLE `report_dashboardcard` CONVERT TO CHARACTER SET utf8mb4 COLLATE utf8mb4_unicode_ci;
  - changeSet:
        id: 160
        author: camsaul
        comment: Added 0.34.2
        failOnError: false
        preConditions:
          - onFail: MARK_RAN
          - onSqlOutput: FAIL
          - or:
              - dbms:
                    type: mysql
              - dbms:
                    type: mariadb
        changes:
          - sql:
                sql: ALTER TABLE `dashboardcard_series` CONVERT TO CHARACTER SET utf8mb4 COLLATE utf8mb4_unicode_ci;

# [161 has been removed. Superceded by 166]

# Drop the old query_queryexecution table if present. This was replaced by query_execution in 0.23.0. This was
# formerly a data migration but was converted to a Liquibase migration so people running migrations manually will
# still have the Table dropped.

  - changeSet:
      id: 162
      author: camsaul
      comment: 'Added 0.23.0 as a data migration; converted to Liquibase migration in 0.35.0'
      preConditions:
        - onFail: MARK_RAN
        - tableExists:
            tableName: query_queryexecution
      changes:
        - dropTable:
            tableName: query_queryexecution

# Drop Card.read_permissions. Prior to 0.30.0 Card permissions were always based on the Database/Table(s) being
# queried (i.e., the permissions model we use for ad-hoc queries). These permissions were calculated and stored in
# `read_permissions` for performance reasons. In 0.30.0, we switched to having Card permissions always be inherited
# from their parent Collection, and the column hasn't been used since then. Time to let it go.

  - changeSet:
      id: 163
      author: camsaul
      comment: 'Added 0.35.0'
      changes:
        - dropColumn:
            tableName: report_card
            columnName: read_permissions

# Add User `locale` -- when set, this User will see the Metabase in this Locale rather than the system default Locale
# (the `site-locale` Setting).

  - changeSet:
      id: 164
      author: camsaul
      comment: 'Added 0.35.0'
      changes:
        - addColumn:
            tableName: core_user
            columns:
              - column:
                  name: locale
                  remarks: 'Preferred ISO locale (language/country) code, e.g "en" or "en-US", for this User. Overrides site default.'
                  type: varchar(5)

# Add Field `database_position` to keep the order in which fields are ordered in the DB, `custom_position` for custom
# position; and Table `field_order` setting.

  - changeSet:
      id: 165
      author: sb
      comment: 'Added field_order to Table and database_position to Field'
      validCheckSum:
        - 8:474a357368a665d5e0701b9eb5f313f9
        - 8:8848644da9dd9e40924ae71ac4c7c370
      changes:
        - addColumn:
            tableName: metabase_field
            columns:
              - column:
                  name: database_position
                  type: int
                  defaultValueNumeric: 0
                  constraints:
                    nullable: false
        - addColumn:
            tableName: metabase_field
            columns:
              - column:
                  name: custom_position
                  type: int
                  defaultValueNumeric: 0
                  constraints:
                    nullable: false
        - addColumn:
            tableName: metabase_table
            columns:
              - column:
                  name: field_order
                  type: varchar(254)
                  defaultValue: database
                  constraints:
                    nullable: false
        - sql:
            sql: update metabase_field set database_position = id

# Change field_values.updated_at and query_cache.updated_at from datetime to timestamp [with time zone] to get >
# second resolution on MySQL.
#
# query_cache.updated_at was originally converted to a timestamp in 161, but we used `timestamp` instead of
# `timestamp(6)`. It is converted correctly here.

  - changeSet:
      id: 166
      author: camsaul
      comment: Added 0.36.0/1.35.4
      changes:
        - modifyDataType:
            tableName: metabase_fieldvalues
            columnName: updated_at
            newDataType: ${timestamp_type}
        - modifyDataType:
            tableName: query_cache
            columnName: updated_at
            newDataType: ${timestamp_type}

# Create the native query snippets table, intended to store snippets and their metadata
  - changeSet:
      id: 167
      author: walterl, camsaul
      comment: 'Added 0.36.0'
      changes:
        # If an older version of this Table was created locally (during dev) drop it, we have an updated definition
        - sql:
            sql: drop table if exists native_query_snippet
        - createTable:
            tableName: native_query_snippet
            remarks: 'Query snippets (raw text) to be substituted in native queries'
            columns:
              - column:
                  name: id
                  type: int
                  autoIncrement: true
                  constraints:
                    primaryKey: true
                    nullable: false
              - column:
                  name: name
                  type: VARCHAR(254)
                  remarks: 'Name of the query snippet'
                  constraints:
                    nullable: false
                    unique: true
              - column:
                  name: description
                  type: text
              - column:
                  name: content
                  type: text
                  remarks: 'Raw query snippet'
                  constraints:
                    nullable: false
              - column:
                  name: creator_id
                  type: int
                  constraints:
                    nullable: false
                    references: core_user(id)
                    foreignKeyName: fk_snippet_creator_id
                    # This primarily affects tests because under normal
                    # circumstances we don't delete Users, we just archive them
                    deleteCascade: true
              - column:
                  name: archived
                  type: boolean
                  defaultValueBoolean: false
                  constraints:
                    nullable: false
              - column:
                  name: created_at
                  type: ${timestamp_type}
                  # it seems like defaultValueComputed actaully just ends
                  # getting ignored anyway -- see
                  # https://stackoverflow.com/questions/58816496/force-liquibase-to-current-timestamp-instead-of-now
                  # We set a custom value for MySQL/MariaDB in MetabaseMySqlCreateTableSqlGenerator.java
                  defaultValueComputed: current_timestamp
                  constraints:
                    nullable: false
              - column:
                  name: updated_at
                  type: ${timestamp_type}
                  defaultValueComputed: current_timestamp
                  constraints:
                    nullable: false
        # Needed to efficiently enforce the unique constraint on name and so we can lookup by name as well.
        - createIndex:
            tableName: native_query_snippet
            indexName: idx_snippet_name
            columns:
              - column:
                  name: name

# Convert query execution from DATETIME to TIMESTAMP(6) so have normalize TZ
# offset and so MySQL/MariaDB has better than second precision

  - changeSet:
      id: 168
      author: camsaul
      comment: Added 0.36.0
      changes:
        - modifyDataType:
            tableName: query_execution
            columnName: started_at
            newDataType: ${timestamp_type}

# Remove `Table.rows`, which hasn't been used for years now. Older versions of Metabase used to store the row count in
# this column but we disabled it a long time ago for performance reasons. Now it's time to remove it entirely.

  - changeSet:
      id: 169
      author: camsaul
      comment: Added 0.36.0
      objectQuotingStrategy: ${quote_strategy}
      changes:
        - dropColumn:
            tableName: metabase_table
            columnName: rows

# Remove fields_hash from Table model, as we no longer skip sync steps if metadata
# hash hasn't changed.

  - changeSet:
      id: 170
      author: sb
      comment: Added 0.36.0
      changes:
        - dropColumn:
            tableName: metabase_table
            columnName: fields_hash

# In EE, NativeQuerySnippets have a permissions system based on "snippet folders" which are Collections under the
# hood. However, these Collections live in a separate "namespace" -- a completely separate hierarchy of Collections.

  - changeSet:
      id: 171
      author: camsaul
      comment: Added 0.36.0
      changes:
        - addColumn:
            tableName: native_query_snippet
            columns:
              - column:
                  name: collection_id
                  type: int
                  remarks: 'ID of the Snippet Folder (Collection) this Snippet is in, if any'
                  constraints:
                    nullable: true
                    references: collection(id)
                    foreignKeyName: fk_snippet_collection_id
                    deleteCascade: true
        - createIndex:
            tableName: native_query_snippet
            indexName: idx_snippet_collection_id
            columns:
              - column:
                  name: collection_id

  - changeSet:
      id: 172
      author: camsaul
      comment: Added 0.36.0
      changes:
        - addColumn:
            tableName: collection
            columns:
              - column:
                  name: namespace
                  type: varchar(254)
                  remarks: 'The namespace (hierachy) this Collection belongs to. NULL means the Collection is in the default namespace.'
                  constraints:
                    nullable: true

# These migrations convert various FK constraints in the DB to ones with ON DELETE CASCADE so the DB can handle this
# instead of relying on Toucan pre-delete methods to do it, which are subject to race conditions.

  # activity.user_id -> core_user.id
  - changeSet:
      id: 173
      author: camsaul
      comment: Added 0.36.0
      changes:
        - dropForeignKeyConstraint:
            baseTableName: activity
            constraintName: fk_activity_ref_user_id

  - changeSet:
      id: 174
      author: camsaul
      comment: Added 0.36.0
      changes:
        - addForeignKeyConstraint:
            baseTableName: activity
            baseColumnNames: user_id
            referencedTableName: core_user
            referencedColumnNames: id
            constraintName: fk_activity_ref_user_id
            onDelete: CASCADE

  # card_label.card_id -> report_card.id
  - changeSet:
      id: 175
      author: camsaul
      comment: Added 0.36.0
      changes:
        - dropForeignKeyConstraint:
            baseTableName: card_label
            constraintName: fk_card_label_ref_card_id

  - changeSet:
      id: 176
      author: camsaul
      comment: Added 0.36.0
      changes:
        - addForeignKeyConstraint:
            baseTableName: card_label
            baseColumnNames: card_id
            referencedTableName: report_card
            referencedColumnNames: id
            constraintName: fk_card_label_ref_card_id
            onDelete: CASCADE

  # card_label.label_id -> label.id
  - changeSet:
      id: 177
      author: camsaul
      comment: Added 0.36.0
      changes:
        - dropForeignKeyConstraint:
            baseTableName: card_label
            constraintName: fk_card_label_ref_label_id

  - changeSet:
      id: 178
      author: camsaul
      comment: Added 0.36.0
      changes:
        - addForeignKeyConstraint:
            baseTableName: card_label
            baseColumnNames: label_id
            referencedTableName: label
            referencedColumnNames: id
            constraintName: fk_card_label_ref_label_id
            onDelete: CASCADE

  # collection.personal_owner_id -> core_user.id
  - changeSet:
      id: 179
      author: camsaul
      comment: Added 0.36.0
      changes:
        - dropForeignKeyConstraint:
            baseTableName: collection
            constraintName: fk_collection_personal_owner_id

  - changeSet:
      id: 180
      author: camsaul
      comment: Added 0.36.0
      changes:
        - addForeignKeyConstraint:
            baseTableName: collection
            baseColumnNames: personal_owner_id
            referencedTableName: core_user
            referencedColumnNames: id
            constraintName: fk_collection_personal_owner_id
            onDelete: CASCADE

  # collection_revision.user_id -> core_user.id
  - changeSet:
      id: 181
      author: camsaul
      comment: Added 0.36.0
      changes:
        - dropForeignKeyConstraint:
            baseTableName: collection_revision
            constraintName: fk_collection_revision_user_id

  - changeSet:
      id: 182
      author: camsaul
      comment: Added 0.36.0
      changes:
        - addForeignKeyConstraint:
            baseTableName: collection_revision
            baseColumnNames: user_id
            referencedTableName: core_user
            referencedColumnNames: id
            constraintName: fk_collection_revision_user_id
            onDelete: CASCADE

  # computation_job.creator_id -> core_user.id
  - changeSet:
      id: 183
      author: camsaul
      comment: Added 0.36.0
      changes:
        - dropForeignKeyConstraint:
            baseTableName: computation_job
            constraintName: fk_computation_job_ref_user_id

  - changeSet:
      id: 184
      author: camsaul
      comment: Added 0.36.0
      changes:
        - addForeignKeyConstraint:
            baseTableName: computation_job
            baseColumnNames: creator_id
            referencedTableName: core_user
            referencedColumnNames: id
            constraintName: fk_computation_job_ref_user_id
            onDelete: CASCADE

  # computation_job_result.job_id -> computation_job.id
  - changeSet:
      id: 185
      author: camsaul
      comment: Added 0.36.0
      changes:
        - dropForeignKeyConstraint:
            baseTableName: computation_job_result
            constraintName: fk_computation_result_ref_job_id

  - changeSet:
      id: 186
      author: camsaul
      comment: Added 0.36.0
      changes:
        - addForeignKeyConstraint:
            baseTableName: computation_job_result
            baseColumnNames: job_id
            referencedTableName: computation_job
            referencedColumnNames: id
            constraintName: fk_computation_result_ref_job_id
            onDelete: CASCADE

  # core_session.user_id -> core_user.id
  - changeSet:
      id: 187
      author: camsaul
      comment: Added 0.36.0
      changes:
        - dropForeignKeyConstraint:
            baseTableName: core_session
            constraintName: fk_session_ref_user_id

  - changeSet:
      id: 188
      author: camsaul
      comment: Added 0.36.0
      changes:
        - addForeignKeyConstraint:
            baseTableName: core_session
            baseColumnNames: user_id
            referencedTableName: core_user
            referencedColumnNames: id
            constraintName: fk_session_ref_user_id
            onDelete: CASCADE

  # dashboardcard_series.card_id -> report_card.id
  - changeSet:
      id: 189
      author: camsaul
      comment: Added 0.36.0
      changes:
        - dropForeignKeyConstraint:
            baseTableName: dashboardcard_series
            constraintName: fk_dashboardcard_series_ref_card_id

  - changeSet:
      id: 190
      author: camsaul
      comment: Added 0.36.0
      changes:
        - addForeignKeyConstraint:
            baseTableName: dashboardcard_series
            baseColumnNames: card_id
            referencedTableName: report_card
            referencedColumnNames: id
            constraintName: fk_dashboardcard_series_ref_card_id
            onDelete: CASCADE

  # dashboardcard_series.dashboardcard_id -> report_dashboardcard.id
  - changeSet:
      id: 191
      author: camsaul
      comment: Added 0.36.0
      changes:
        - dropForeignKeyConstraint:
            baseTableName: dashboardcard_series
            constraintName: fk_dashboardcard_series_ref_dashboardcard_id

  - changeSet:
      id: 192
      author: camsaul
      comment: Added 0.36.0
      changes:
        - addForeignKeyConstraint:
            baseTableName: dashboardcard_series
            baseColumnNames: dashboardcard_id
            referencedTableName: report_dashboardcard
            referencedColumnNames: id
            constraintName: fk_dashboardcard_series_ref_dashboardcard_id
            onDelete: CASCADE

  # group_table_access_policy.card_id -> report_card.id
  - changeSet:
      id: 193
      author: camsaul
      comment: Added 0.36.0
      changes:
        - dropForeignKeyConstraint:
            baseTableName: group_table_access_policy
            constraintName: fk_gtap_card_id

  - changeSet:
      id: 194
      author: camsaul
      comment: Added 0.36.0
      changes:
        - addForeignKeyConstraint:
            baseTableName: group_table_access_policy
            baseColumnNames: card_id
            referencedTableName: report_card
            referencedColumnNames: id
            constraintName: fk_gtap_card_id
            onDelete: CASCADE

  # metabase_field.parent_id -> metabase_field.id
  - changeSet:
      id: 195
      author: camsaul
      comment: Added 0.36.0
      changes:
        - dropForeignKeyConstraint:
            baseTableName: metabase_field
            constraintName: fk_field_parent_ref_field_id

  - changeSet:
      id: 196
      author: camsaul
      comment: Added 0.36.0
      changes:
        - addForeignKeyConstraint:
            baseTableName: metabase_field
            baseColumnNames: parent_id
            referencedTableName: metabase_field
            referencedColumnNames: id
            constraintName: fk_field_parent_ref_field_id
            onDelete: CASCADE

  # metabase_field.table_id -> metabase_table.id
  - changeSet:
      id: 197
      author: camsaul
      comment: Added 0.36.0
      changes:
        - dropForeignKeyConstraint:
            baseTableName: metabase_field
            constraintName: fk_field_ref_table_id

  - changeSet:
      id: 198
      author: camsaul
      comment: Added 0.36.0
      changes:
        - addForeignKeyConstraint:
            baseTableName: metabase_field
            baseColumnNames: table_id
            referencedTableName: metabase_table
            referencedColumnNames: id
            constraintName: fk_field_ref_table_id
            onDelete: CASCADE

  # metabase_fieldvalues.field_id -> metabase_field.id
  - changeSet:
      id: 199
      author: camsaul
      comment: Added 0.36.0
      changes:
        - dropForeignKeyConstraint:
            baseTableName: metabase_fieldvalues
            constraintName: fk_fieldvalues_ref_field_id

  - changeSet:
      id: 200
      author: camsaul
      comment: Added 0.36.0
      changes:
        - addForeignKeyConstraint:
            baseTableName: metabase_fieldvalues
            baseColumnNames: field_id
            referencedTableName: metabase_field
            referencedColumnNames: id
            constraintName: fk_fieldvalues_ref_field_id
            onDelete: CASCADE

  # metabase_table.db_id -> metabase_database.id
  - changeSet:
      id: 201
      author: camsaul
      comment: Added 0.36.0
      changes:
        - dropForeignKeyConstraint:
            baseTableName: metabase_table
            constraintName: fk_table_ref_database_id

  - changeSet:
      id: 202
      author: camsaul
      comment: Added 0.36.0
      changes:
        - addForeignKeyConstraint:
            baseTableName: metabase_table
            baseColumnNames: db_id
            referencedTableName: metabase_database
            referencedColumnNames: id
            constraintName: fk_table_ref_database_id
            onDelete: CASCADE

  # metric.creator_id -> core_user.id
  - changeSet:
      id: 203
      author: camsaul
      comment: Added 0.36.0
      changes:
        - dropForeignKeyConstraint:
            baseTableName: metric
            constraintName: fk_metric_ref_creator_id

  - changeSet:
      id: 204
      author: camsaul
      comment: Added 0.36.0
      changes:
        - addForeignKeyConstraint:
            baseTableName: metric
            baseColumnNames: creator_id
            referencedTableName: core_user
            referencedColumnNames: id
            constraintName: fk_metric_ref_creator_id
            onDelete: CASCADE

  # metric.table_id -> metabase_table.id
  - changeSet:
      id: 205
      author: camsaul
      comment: Added 0.36.0
      changes:
        - dropForeignKeyConstraint:
            baseTableName: metric
            constraintName: fk_metric_ref_table_id

  - changeSet:
      id: 206
      author: camsaul
      comment: Added 0.36.0
      changes:
        - addForeignKeyConstraint:
            baseTableName: metric
            baseColumnNames: table_id
            referencedTableName: metabase_table
            referencedColumnNames: id
            constraintName: fk_metric_ref_table_id
            onDelete: CASCADE

  # metric_important_field.field_id -> metabase_field.id
  - changeSet:
      id: 207
      author: camsaul
      comment: Added 0.36.0
      changes:
        - dropForeignKeyConstraint:
            baseTableName: metric_important_field
            constraintName: fk_metric_important_field_metabase_field_id

  - changeSet:
      id: 208
      author: camsaul
      comment: Added 0.36.0
      changes:
        - addForeignKeyConstraint:
            baseTableName: metric_important_field
            baseColumnNames: field_id
            referencedTableName: metabase_field
            referencedColumnNames: id
            constraintName: fk_metric_important_field_metabase_field_id
            onDelete: CASCADE

  # metric_important_field.metric_id -> metric.id
  - changeSet:
      id: 209
      author: camsaul
      comment: Added 0.36.0
      changes:
        - dropForeignKeyConstraint:
            baseTableName: metric_important_field
            constraintName: fk_metric_important_field_metric_id

  - changeSet:
      id: 210
      author: camsaul
      comment: Added 0.36.0
      changes:
        - addForeignKeyConstraint:
            baseTableName: metric_important_field
            baseColumnNames: metric_id
            referencedTableName: metric
            referencedColumnNames: id
            constraintName: fk_metric_important_field_metric_id
            onDelete: CASCADE

  # native_query_snippet.collection_id -> collection.id
  - changeSet:
      id: 211
      author: camsaul
      comment: Added 0.36.0
      changes:
        - dropForeignKeyConstraint:
            baseTableName: native_query_snippet
            constraintName: fk_snippet_collection_id

  - changeSet:
      id: 212
      author: camsaul
      comment: Added 0.36.0
      changes:
        - addForeignKeyConstraint:
            baseTableName: native_query_snippet
            baseColumnNames: collection_id
            referencedTableName: collection
            referencedColumnNames: id
            constraintName: fk_snippet_collection_id
            onDelete: SET NULL

  # permissions.group_id -> permissions_group.id
  - changeSet:
      id: 213
      author: camsaul
      comment: Added 0.36.0
      changes:
        - dropForeignKeyConstraint:
            baseTableName: permissions
            constraintName: fk_permissions_group_id

  - changeSet:
      id: 214
      author: camsaul
      comment: Added 0.36.0
      changes:
        - addForeignKeyConstraint:
            baseTableName: permissions
            baseColumnNames: group_id
            referencedTableName: permissions_group
            referencedColumnNames: id
            constraintName: fk_permissions_group_id
            onDelete: CASCADE

  # permissions_group_membership.group_id -> permissions_group.id
  - changeSet:
      id: 215
      author: camsaul
      comment: Added 0.36.0
      changes:
        - dropForeignKeyConstraint:
            baseTableName: permissions_group_membership
            constraintName: fk_permissions_group_group_id

  - changeSet:
      id: 216
      author: camsaul
      comment: Added 0.36.0
      changes:
        - addForeignKeyConstraint:
            baseTableName: permissions_group_membership
            baseColumnNames: group_id
            referencedTableName: permissions_group
            referencedColumnNames: id
            constraintName: fk_permissions_group_group_id
            onDelete: CASCADE

  # permissions_group_membership.user_id -> core_user.id
  - changeSet:
      id: 217
      author: camsaul
      comment: Added 0.36.0
      changes:
        - dropForeignKeyConstraint:
            baseTableName: permissions_group_membership
            constraintName: fk_permissions_group_membership_user_id

  - changeSet:
      id: 218
      author: camsaul
      comment: Added 0.36.0
      changes:
        - addForeignKeyConstraint:
            baseTableName: permissions_group_membership
            baseColumnNames: user_id
            referencedTableName: core_user
            referencedColumnNames: id
            constraintName: fk_permissions_group_membership_user_id
            onDelete: CASCADE

  # permissions_revision.user_id -> core_user.id
  - changeSet:
      id: 219
      author: camsaul
      comment: Added 0.36.0
      changes:
        - dropForeignKeyConstraint:
            baseTableName: permissions_revision
            constraintName: fk_permissions_revision_user_id

  - changeSet:
      id: 220
      author: camsaul
      comment: Added 0.36.0
      changes:
        - addForeignKeyConstraint:
            baseTableName: permissions_revision
            baseColumnNames: user_id
            referencedTableName: core_user
            referencedColumnNames: id
            constraintName: fk_permissions_revision_user_id
            onDelete: CASCADE

  # pulse.collection_id -> collection.id
  - changeSet:
      id: 221
      author: camsaul
      comment: Added 0.36.0
      changes:
        - dropForeignKeyConstraint:
            baseTableName: pulse
            constraintName: fk_pulse_collection_id

  - changeSet:
      id: 222
      author: camsaul
      comment: Added 0.36.0
      changes:
        - addForeignKeyConstraint:
            baseTableName: pulse
            baseColumnNames: collection_id
            referencedTableName: collection
            referencedColumnNames: id
            constraintName: fk_pulse_collection_id
            onDelete: SET NULL

  # pulse.creator_id -> core_user.id
  - changeSet:
      id: 223
      author: camsaul
      comment: Added 0.36.0
      changes:
        - dropForeignKeyConstraint:
            baseTableName: pulse
            constraintName: fk_pulse_ref_creator_id

  - changeSet:
      id: 224
      author: camsaul
      comment: Added 0.36.0
      changes:
        - addForeignKeyConstraint:
            baseTableName: pulse
            baseColumnNames: creator_id
            referencedTableName: core_user
            referencedColumnNames: id
            constraintName: fk_pulse_ref_creator_id
            onDelete: CASCADE

  # pulse_card.card_id -> report_card.id
  - changeSet:
      id: 225
      author: camsaul
      comment: Added 0.36.0
      changes:
        - dropForeignKeyConstraint:
            baseTableName: pulse_card
            constraintName: fk_pulse_card_ref_card_id

  - changeSet:
      id: 226
      author: camsaul
      comment: Added 0.36.0
      changes:
        - addForeignKeyConstraint:
            baseTableName: pulse_card
            baseColumnNames: card_id
            referencedTableName: report_card
            referencedColumnNames: id
            constraintName: fk_pulse_card_ref_card_id
            onDelete: CASCADE

  # pulse_card.pulse_id -> pulse.id
  - changeSet:
      id: 227
      author: camsaul
      comment: Added 0.36.0
      changes:
        - dropForeignKeyConstraint:
            baseTableName: pulse_card
            constraintName: fk_pulse_card_ref_pulse_id

  - changeSet:
      id: 228
      author: camsaul
      comment: Added 0.36.0
      changes:
        - addForeignKeyConstraint:
            baseTableName: pulse_card
            baseColumnNames: pulse_id
            referencedTableName: pulse
            referencedColumnNames: id
            constraintName: fk_pulse_card_ref_pulse_id
            onDelete: CASCADE

  # pulse_channel.pulse_id -> pulse.id
  - changeSet:
      id: 229
      author: camsaul
      comment: Added 0.36.0
      changes:
        - dropForeignKeyConstraint:
            baseTableName: pulse_channel
            constraintName: fk_pulse_channel_ref_pulse_id

  - changeSet:
      id: 230
      author: camsaul
      comment: Added 0.36.0
      changes:
        - addForeignKeyConstraint:
            baseTableName: pulse_channel
            baseColumnNames: pulse_id
            referencedTableName: pulse
            referencedColumnNames: id
            constraintName: fk_pulse_channel_ref_pulse_id
            onDelete: CASCADE

  # pulse_channel_recipient.pulse_channel_id -> pulse_channel.id
  - changeSet:
      id: 231
      author: camsaul
      comment: Added 0.36.0
      changes:
        - dropForeignKeyConstraint:
            baseTableName: pulse_channel_recipient
            constraintName: fk_pulse_channel_recipient_ref_pulse_channel_id

  - changeSet:
      id: 232
      author: camsaul
      comment: Added 0.36.0
      changes:
        - addForeignKeyConstraint:
            baseTableName: pulse_channel_recipient
            baseColumnNames: pulse_channel_id
            referencedTableName: pulse_channel
            referencedColumnNames: id
            constraintName: fk_pulse_channel_recipient_ref_pulse_channel_id
            onDelete: CASCADE

  # pulse_channel_recipient.user_id -> core_user.id
  - changeSet:
      id: 233
      author: camsaul
      comment: Added 0.36.0
      changes:
        - dropForeignKeyConstraint:
            baseTableName: pulse_channel_recipient
            constraintName: fk_pulse_channel_recipient_ref_user_id

  - changeSet:
      id: 234
      author: camsaul
      comment: Added 0.36.0
      changes:
        - addForeignKeyConstraint:
            baseTableName: pulse_channel_recipient
            baseColumnNames: user_id
            referencedTableName: core_user
            referencedColumnNames: id
            constraintName: fk_pulse_channel_recipient_ref_user_id
            onDelete: CASCADE

  # report_card.collection_id -> collection.id
  - changeSet:
      id: 235
      author: camsaul
      comment: Added 0.36.0
      changes:
        - dropForeignKeyConstraint:
            baseTableName: report_card
            constraintName: fk_card_collection_id

  - changeSet:
      id: 236
      author: camsaul
      comment: Added 0.36.0
      changes:
        - addForeignKeyConstraint:
            baseTableName: report_card
            baseColumnNames: collection_id
            referencedTableName: collection
            referencedColumnNames: id
            constraintName: fk_card_collection_id
            onDelete: SET NULL

  # report_card.made_public_by_id -> core_user.id
  - changeSet:
      id: 237
      author: camsaul
      comment: Added 0.36.0
      changes:
        - dropForeignKeyConstraint:
            baseTableName: report_card
            constraintName: fk_card_made_public_by_id

  - changeSet:
      id: 238
      author: camsaul
      comment: Added 0.36.0
      changes:
        - addForeignKeyConstraint:
            baseTableName: report_card
            baseColumnNames: made_public_by_id
            referencedTableName: core_user
            referencedColumnNames: id
            constraintName: fk_card_made_public_by_id
            onDelete: CASCADE

  # report_card.creator_id -> core_user.id
  - changeSet:
      id: 239
      author: camsaul
      comment: Added 0.36.0
      changes:
        - dropForeignKeyConstraint:
            baseTableName: report_card
            constraintName: fk_card_ref_user_id

  - changeSet:
      id: 240
      author: camsaul
      comment: Added 0.36.0
      changes:
        - addForeignKeyConstraint:
            baseTableName: report_card
            baseColumnNames: creator_id
            referencedTableName: core_user
            referencedColumnNames: id
            constraintName: fk_card_ref_user_id
            onDelete: CASCADE

  # report_card.database_id -> metabase_database.id
  - changeSet:
      id: 241
      author: camsaul
      comment: Added 0.36.0
      changes:
        - dropForeignKeyConstraint:
            baseTableName: report_card
            constraintName: fk_report_card_ref_database_id

  - changeSet:
      id: 242
      author: camsaul
      comment: Added 0.36.0
      changes:
        - addForeignKeyConstraint:
            baseTableName: report_card
            baseColumnNames: database_id
            referencedTableName: metabase_database
            referencedColumnNames: id
            constraintName: fk_report_card_ref_database_id
            onDelete: CASCADE

  # report_card.table_id -> metabase_table.id
  - changeSet:
      id: 243
      author: camsaul
      comment: Added 0.36.0
      changes:
        - dropForeignKeyConstraint:
            baseTableName: report_card
            constraintName: fk_report_card_ref_table_id

  - changeSet:
      id: 244
      author: camsaul
      comment: Added 0.36.0
      changes:
        - addForeignKeyConstraint:
            baseTableName: report_card
            baseColumnNames: table_id
            referencedTableName: metabase_table
            referencedColumnNames: id
            constraintName: fk_report_card_ref_table_id
            onDelete: CASCADE

  # report_cardfavorite.card_id -> report_card.id
  - changeSet:
      id: 245
      author: camsaul
      comment: Added 0.36.0
      changes:
        - dropForeignKeyConstraint:
            baseTableName: report_cardfavorite
            constraintName: fk_cardfavorite_ref_card_id

  - changeSet:
      id: 246
      author: camsaul
      comment: Added 0.36.0
      changes:
        - addForeignKeyConstraint:
            baseTableName: report_cardfavorite
            baseColumnNames: card_id
            referencedTableName: report_card
            referencedColumnNames: id
            constraintName: fk_cardfavorite_ref_card_id
            onDelete: CASCADE

  # report_cardfavorite.owner_id -> core_user.id
  - changeSet:
      id: 247
      author: camsaul
      comment: Added 0.36.0
      changes:
        - dropForeignKeyConstraint:
            baseTableName: report_cardfavorite
            constraintName: fk_cardfavorite_ref_user_id

  - changeSet:
      id: 248
      author: camsaul
      comment: Added 0.36.0
      changes:
        - addForeignKeyConstraint:
            baseTableName: report_cardfavorite
            baseColumnNames: owner_id
            referencedTableName: core_user
            referencedColumnNames: id
            constraintName: fk_cardfavorite_ref_user_id
            onDelete: CASCADE

  # report_dashboard.collection_id -> collection.id
  - changeSet:
      id: 249
      author: camsaul
      comment: Added 0.36.0
      changes:
        - dropForeignKeyConstraint:
            baseTableName: report_dashboard
            constraintName: fk_dashboard_collection_id

  - changeSet:
      id: 250
      author: camsaul
      comment: Added 0.36.0
      changes:
        - addForeignKeyConstraint:
            baseTableName: report_dashboard
            baseColumnNames: collection_id
            referencedTableName: collection
            referencedColumnNames: id
            constraintName: fk_dashboard_collection_id
            onDelete: SET NULL

  # report_dashboard.made_public_by_id -> core_user.id
  - changeSet:
      id: 251
      author: camsaul
      comment: Added 0.36.0
      changes:
        - dropForeignKeyConstraint:
            baseTableName: report_dashboard
            constraintName: fk_dashboard_made_public_by_id

  - changeSet:
      id: 252
      author: camsaul
      comment: Added 0.36.0
      changes:
        - addForeignKeyConstraint:
            baseTableName: report_dashboard
            baseColumnNames: made_public_by_id
            referencedTableName: core_user
            referencedColumnNames: id
            constraintName: fk_dashboard_made_public_by_id
            onDelete: CASCADE

  # report_dashboard.creator_id -> core_user.id
  - changeSet:
      id: 253
      author: camsaul
      comment: Added 0.36.0
      changes:
        - dropForeignKeyConstraint:
            baseTableName: report_dashboard
            constraintName: fk_dashboard_ref_user_id

  - changeSet:
      id: 254
      author: camsaul
      comment: Added 0.36.0
      changes:
        - addForeignKeyConstraint:
            baseTableName: report_dashboard
            baseColumnNames: creator_id
            referencedTableName: core_user
            referencedColumnNames: id
            constraintName: fk_dashboard_ref_user_id
            onDelete: CASCADE

  # report_dashboardcard.card_id -> report_card.id
  - changeSet:
      id: 255
      author: camsaul
      comment: Added 0.36.0
      changes:
        - dropForeignKeyConstraint:
            baseTableName: report_dashboardcard
            constraintName: fk_dashboardcard_ref_card_id

  - changeSet:
      id: 256
      author: camsaul
      comment: Added 0.36.0
      changes:
        - addForeignKeyConstraint:
            baseTableName: report_dashboardcard
            baseColumnNames: card_id
            referencedTableName: report_card
            referencedColumnNames: id
            constraintName: fk_dashboardcard_ref_card_id
            onDelete: CASCADE

  # report_dashboardcard.dashboard_id -> report_dashboard.id
  - changeSet:
      id: 257
      author: camsaul
      comment: Added 0.36.0
      changes:
        - dropForeignKeyConstraint:
            baseTableName: report_dashboardcard
            constraintName: fk_dashboardcard_ref_dashboard_id

  - changeSet:
      id: 258
      author: camsaul
      comment: Added 0.36.0
      changes:
        - addForeignKeyConstraint:
            baseTableName: report_dashboardcard
            baseColumnNames: dashboard_id
            referencedTableName: report_dashboard
            referencedColumnNames: id
            constraintName: fk_dashboardcard_ref_dashboard_id
            onDelete: CASCADE

  # revision.user_id -> core_user.id
  - changeSet:
      id: 259
      author: camsaul
      comment: Added 0.36.0
      changes:
        - dropForeignKeyConstraint:
            baseTableName: revision
            constraintName: fk_revision_ref_user_id

  - changeSet:
      id: 260
      author: camsaul
      comment: Added 0.36.0
      changes:
        - addForeignKeyConstraint:
            baseTableName: revision
            baseColumnNames: user_id
            referencedTableName: core_user
            referencedColumnNames: id
            constraintName: fk_revision_ref_user_id
            onDelete: CASCADE

  # segment.creator_id -> core_user.id
  - changeSet:
      id: 261
      author: camsaul
      comment: Added 0.36.0
      changes:
        - dropForeignKeyConstraint:
            baseTableName: segment
            constraintName: fk_segment_ref_creator_id

  - changeSet:
      id: 262
      author: camsaul
      comment: Added 0.36.0
      changes:
        - addForeignKeyConstraint:
            baseTableName: segment
            baseColumnNames: creator_id
            referencedTableName: core_user
            referencedColumnNames: id
            constraintName: fk_segment_ref_creator_id
            onDelete: CASCADE

  # segment.table_id -> metabase_table.id
  - changeSet:
      id: 263
      author: camsaul
      comment: Added 0.36.0
      changes:
        - dropForeignKeyConstraint:
            baseTableName: segment
            constraintName: fk_segment_ref_table_id

  - changeSet:
      id: 264
      author: camsaul
      comment: Added 0.36.0
      changes:
        - addForeignKeyConstraint:
            baseTableName: segment
            baseColumnNames: table_id
            referencedTableName: metabase_table
            referencedColumnNames: id
            constraintName: fk_segment_ref_table_id
            onDelete: CASCADE

  # view_log.user_id -> core_user.id
  - changeSet:
      id: 265
      author: camsaul
      comment: Added 0.36.0
      changes:
        - dropForeignKeyConstraint:
            baseTableName: view_log
            constraintName: fk_view_log_ref_user_id

  - changeSet:
      id: 266
      author: camsaul
      comment: Added 0.36.0
      changes:
        - addForeignKeyConstraint:
            baseTableName: view_log
            baseColumnNames: user_id
            referencedTableName: core_user
            referencedColumnNames: id
            constraintName: fk_view_log_ref_user_id
            onDelete: CASCADE

# changesets 268-272 allow for handling user account emails in lowercase (GH issue 3047)
  - changeSet:
      id: 268
      author: rlotun
      comment: Added 0.37.0  # create index on lower(email), for performance reasons (not availble on h2 and only on more recent versions of mysql)
      failOnError: false
      preConditions:
        - onFail: MARK_RAN
        - and:
            - dbms:
                type: postgresql,mysql,mariadb
      changes:
        - createIndex:
            columns:
             - column:
                 name: lower(email)
                 type: varchar(254)
            tableName: core_user
            indexName: idx_lower_email
  - changeSet:
      id: 269
      author: rlotun
      comment: Added 0.37.0  # set email values to lower(email) but do so defensively and in a way that works on postgres and mysql - skip over those that would introduce duplicates (e.g. Reza@email.com and reza@email.com)
      changes:
        - sql :
            sql : UPDATE core_user SET email = lower(email) WHERE lower(email) NOT IN (SELECT * FROM (SELECT lower(email) FROM core_user GROUP BY lower(email) HAVING count(email) > 1) as e)
  - changeSet:
      id: 270
      author: rlotun
      comment: Added 0.37.0 # try to install citext extension on posgres (user requires privileges on postgres)
      failOnError: false
      preConditions:
        - onFail: MARK_RAN
        - or:
            - dbms:
                type: postgresql
      changes:
        - sql :
            sql : CREATE EXTENSION IF NOT EXISTS citext
  - changeSet:
      id: 271
      author: rlotun
      comment: Added 0.37.0 # try to convert email column to citext on postgres, if citext extension installed
      failOnError: false
      preConditions:
        - onFail: MARK_RAN
        - and:
            - dbms:
                type: postgresql
            - sqlCheck:
                expectedResult: 1
                sql: SELECT count(*) FROM pg_extension WHERE extname = 'citext'
      changes:
        - modifyDataType:
            tableName: core_user
            columnName: email
            newDataType: citext
  - changeSet:
      id: 272
      author: rlotun
      comment: Added 0.37.0 # for H2 convert column to VARCHAR_IGNORECASE
      failOnError: false
      preConditions:
         - or:
             - dbms:
                   type: h2
      changes:
        - modifyDataType:
            tableName: core_user
            columnName: email
            newDataType: varchar_ignorecase(254)

  - changeSet:
      id: 273
      author: camsaul
      comment: Added 0.37.1
      changes:
        - addDefaultValue:
            tableName: core_user
            columnName: is_superuser
            columnDataType: boolean
            defaultValueBoolean: false

  - changeSet:
      id: 274
      author: camsaul
      comment: Added 0.37.1
      changes:
        - addDefaultValue:
            tableName: core_user
            columnName: is_active
            columnDataType: boolean
            defaultValueBoolean: true

 # Add refingerprint to database to mark if fingerprinting or
 # not. Nullable in first pass so can be opt in and then in a
 # subsequent pass can be globally turned on where null, respecting
 # people who turned it on and then off.

  - changeSet:
      id: 275
      author: dpsutton
      comment: 'Added 0.38.0 refingerprint to Database'
      validCheckSum:
        - 8:b976d49f4eb84664649119f5f63465dd
        - 8:447d9e294f59dd1058940defec7e0f40
      changes:
        - addColumn:
            tableName: metabase_database
            columns:
              - column:
                  name: refingerprint
                  type: boolean
                  remarks: 'Whether or not to enable periodic refingerprinting for this Database.'
                  constraints:
                    nullable: true
  - changeSet:
      id: 276
      author: robroland
      comment: Added 0.38.0 - Dashboard subscriptions
      validCheckSum:
        - 8:dfe9b8333b600c739306caa85d95ad55
        - 8:59dd1fb0732c7a9b78bce896c0cff3c0
      changes:
        - addColumn:
            tableName: pulse_card
            columns:
            - column:
                name: dashboard_card_id
                type: int
                remarks: 'If this Pulse is a Dashboard subscription, the ID of the DashboardCard that corresponds to this PulseCard.'
                constraints:
                  nullable: true
                  references: report_dashboardcard(id)
                  foreignKeyName: fk_pulse_card_ref_pulse_card_id
                  deferrable: false
                  initiallyDeferred: false

  - changeSet:
      id: 277
      author: tsmacdonald
      comment: Added 0.38.0 - Dashboard subscriptions
      changes:
        - dropForeignKeyConstraint:
            baseTableName: pulse_card
            constraintName: fk_pulse_card_ref_pulse_card_id

  - changeSet:
      id: 278
      author: tsmacdonald
      comment: Added 0.38.0 - Dashboard subscrptions
      changes:
        - addForeignKeyConstraint:
            baseTableName: pulse_card
            baseColumnNames: dashboard_card_id
            referencedTableName: report_dashboardcard
            referencedColumnNames: id
            constraintName: fk_pulse_card_ref_pulse_card_id
            onDelete: CASCADE

  - changeSet:
      id: 279
      author: camsaul
      comment: Added 0.38.0 - Dashboard subscriptions
      changes:
        - addColumn:
            tableName: pulse
            columns:
              - column:
                  name: dashboard_id
                  type: int
                  remarks: 'ID of the Dashboard if this Pulse is a Dashboard Subscription.'

  # FK constraint is added separately because deleteCascade doesn't work in addColumn -- see #14321
  - changeSet:
      id: 280
      author: camsaul
      comment: Added 0.38.0 - Dashboard subscriptions
      changes:
        - addForeignKeyConstraint:
            baseTableName: pulse
            baseColumnNames: dashboard_id
            referencedTableName: report_dashboard
            referencedColumnNames: id
            constraintName: fk_pulse_ref_dashboard_id
            onDelete: CASCADE

  - changeSet:
      id: 281
      author: dpsutton
      comment: Added 0.39 - Semantic type system - rename special_type
      changes:
        - renameColumn:
            tableName: metabase_field
            oldColumnName: special_type
            newColumnName: semantic_type
            columnDataType: varchar(255)

  # Change the TaskHistory timestamp columns to higher-resolution columns: on MySQL, they previously only had *second*
  # resolution, which caused annoying test failures and made it hard to correctly sort tasks that happened in quick
  # succession.
  #
  # We have to give these columns default values as well, or MySQL is going to be very fussy about having two
  # NOT NULL timestamp columns without default values at the same time.
  #
  # This is done in raw SQL because AFAIK there's no way in Liquibase to change a column type and give it a default
  # value in a single statement, which we have to do to make MySQL happy.
  - changeSet:
      id: 282
      author: camsaul
      comment: Added 0.39.0
      changes:
        - sql:
            dbms: h2
            sql: |
              ALTER TABLE task_history
              ALTER COLUMN started_at timestamp with time zone DEFAULT current_timestamp NOT NULL;
        - sql:
            dbms: postgresql
            sql: |
              ALTER TABLE task_history
              ALTER COLUMN started_at TYPE timestamp with time zone,
              ALTER COLUMN started_at SET DEFAULT current_timestamp;
        - sql:
            dbms: mysql,mariadb
            sql: |
              ALTER TABLE task_history
              MODIFY started_at timestamp(6) DEFAULT current_timestamp(6) NOT NULL;

  - changeSet:
      id: 283
      author: camsaul
      comment: Added 0.39.0
      changes:
        - sql:
            dbms: h2
            sql: |
              ALTER TABLE task_history
              ALTER COLUMN ended_at timestamp with time zone DEFAULT current_timestamp NOT NULL;
        - sql:
            dbms: postgresql
            sql: |
              ALTER TABLE task_history
              ALTER COLUMN ended_at TYPE timestamp with time zone,
              ALTER COLUMN ended_at SET DEFAULT current_timestamp;
        - sql:
            dbms: mysql,mariadb
            sql: |
              ALTER TABLE task_history
              MODIFY ended_at timestamp(6) DEFAULT current_timestamp(6) NOT NULL;
  - changeSet:
      id: 284
      author: dpsutton
      comment: Added 0.39 - Semantic type system - add effective type
      changes:
        - addColumn:
            tableName: metabase_field
            columns:
              - column:
                  name: effective_type
                  type: varchar(255)
                  remarks: 'The effective type of the field after any coercions.'
  - changeSet:
      id: 285
      author: dpsutton
      comment: Added 0.39 - Semantic type system - add coercion column
      changes:
        - addColumn:
            tableName: metabase_field
            columns:
              - column:
                  name: coercion_strategy
                  type: varchar(255)
                  remarks: 'A strategy to coerce the base_type into the effective_type.'
  - changeSet:
      id: 286
      author: dpsutton
      comment: Added 0.39 - Semantic type system - set effective_type default
      changes:
        - sql:
            sql: UPDATE metabase_field set effective_type = base_type
  - changeSet:
      id: 287
      author: dpsutton
      comment: Added 0.39 - Semantic type system - migrate ISO8601 strings
      validCheckSum:
        - 8:ed47b08ec425a34cf66bd1e96c7b2446
        - 8:0679eedae767a8648383aac2f923e413
      changes:
        - sql:
            sql: >-
              UPDATE metabase_field
              SET effective_type    = (CASE semantic_type
                                         WHEN 'type/ISO8601DateTimeString' THEN 'type/DateTime'
                                         WHEN 'type/ISO8601TimeString'     THEN 'type/Time'
                                         WHEN 'type/ISO8601DateString'     THEN 'type/Date'
                                       END),
                  coercion_strategy = (CASE semantic_type
                                        WHEN 'type/ISO8601DateTimeString' THEN 'Coercion/ISO8601->DateTime'
                                        WHEN 'type/ISO8601TimeString'     THEN 'Coercion/ISO8601->Time'
                                        WHEN 'type/ISO8601DateString'     THEN 'Coercion/ISO8601->Date'
                                       END)
              WHERE semantic_type IN ('type/ISO8601DateTimeString',
                                      'type/ISO8601TimeString',
                                      'type/ISO8601DateString');
  ## This includes values 'timestamp_milliseconds' and 'timestamp_seconds'. These are old "special_types" that were
  ## migrated in a data migration for version 0.20. But these migrations occur after all liquibase migrations so
  ## it would be possible for another type/UNIXTimestampSeconds to pop up after this migration that supposedly
  ## got rid of them all
  - changeSet:
      id: 288
      author: dpsutton
      comment: Added 0.39 - Semantic type system - migrate unix timestamps
      validCheckSum:
        - 8:4fa37c8edede4a10c39bf5aca13bd1b5
        - 8:96af0fae84744857640d029cf4cd4bb6
        - 8:8a8b10ff335892c18394a6e00676a446
        - 8:943c6dd0c9339729fefcee9207227849
      changes:
        - sql:
              sql: >-
                UPDATE metabase_field
                set effective_type    = 'type/Instant',
                    coercion_strategy = (case semantic_type
                                          WHEN 'type/UNIXTimestampSeconds'      THEN 'Coercion/UNIXSeconds->DateTime'
                                          WHEN 'timestamp_seconds'              THEN 'Coercion/UNIXSeconds->DateTime'
                                          WHEN 'type/UNIXTimestampMilliSeconds' THEN 'Coercion/UNIXMilliSeconds->DateTime'
                                          WHEN 'timestamp_milliseconds'         THEN 'Coercion/UNIXMilliSeconds->DateTime'
                                          WHEN 'type/UNIXTimestampMicroSeconds' THEN 'Coercion/UNIXMicroSeconds->DateTime'
                                         END)
                WHERE semantic_type IN ('type/UNIXTimestampSeconds',
                                        'type/UNIXTimestampMilliSeconds',
                                        'type/UNIXTimestampMicroSeconds',
                                        'timestamp_seconds',
                                        'timestamp_milliseconds');

  - changeSet:
      id: 289
      author: dpsutton
      comment: Added 0.39 - Semantic type system - migrate unix timestamps (corrects typo- seconds was migrated correctly, not millis and micros)
      validCheckSum:
        - 8:c5398e06bc1bd497f9b56d3e8497b88a
        - 8:9f7f2e9bbf3236f204c644dc8ea7abef
      changes:
        - sql:
              sql: >-
                UPDATE metabase_field
                set effective_type    = 'type/Instant',
                    coercion_strategy = (case semantic_type
                                          WHEN 'type/UNIXTimestampMilliseconds' THEN 'Coercion/UNIXMilliSeconds->DateTime'
                                          WHEN 'type/UNIXTimestampMicroseconds' THEN 'Coercion/UNIXMicroSeconds->DateTime'
                                         END)
                WHERE semantic_type IN ('type/UNIXTimestampMilliseconds',
                                        'type/UNIXTimestampMicroseconds')

  - changeSet:
      id: 290
      author: dpsutton
      comment: Added 0.39 - Semantic type system - Clobber semantic_type where there was a coercion
      changes:
        - sql:
              sql: UPDATE metabase_field set semantic_type = null where coercion_strategy is not null

# 291-297 create the new login history Table

  - changeSet:
      id: 291
      author: camsaul
      comment: Added 0.39.0
      changes:
        - createTable:
            tableName: login_history
            remarks: "Keeps track of various logins for different users and additional info such as location and device"
            columns:
              - column:
                  name: id
                  type: int
                  autoIncrement: true
                  constraints:
                    primaryKey: true
                    nullable: false
              - column:
                  name: timestamp
                  type: ${timestamp_type}
                  remarks: "When this login occurred."
                  defaultValueComputed: current_timestamp
                  constraints:
                    nullable: false
              - column:
                  name: user_id
                  type: int
                  remarks: "ID of the User that logged in."
                  constraints:
                    foreignKeyName: fk_login_history_user_id
                    references: core_user(id)
                    nullable: false
                    deleteCascade: true
              # FK constraint is created later, because we can't create it inline with ON DELETE SET NULL
              - column:
                  name: session_id
                  type: varchar(254)
                  remarks: "ID of the Session created by this login if one is currently active. NULL if Session is no longer active."
              - column:
                  name: device_id
                  type: char(36)
                  remarks: "Cookie-based unique identifier for the device/browser the user logged in from."
                  constraints:
                    nullable: false
              - column:
                  name: device_description
                  type: text
                  remarks: "Description of the device that login happened from, for example a user-agent string, but this might be something different if we support alternative auth mechanisms in the future."
                  constraints:
                    nullable: false
              - column:
                  name: ip_address
                  type: text
                  remarks: "IP address of the device that login happened from, so we can geocode it and determine approximate location."
                  constraints:
                    nullable: false

  - changeSet:
      id: 292
      author: camsaul
      comment: Added 0.39.0
      changes:
        - createIndex:
            tableName: login_history
            indexName: idx_user_id
            columns:
              - column:
                  name: user_id

  - changeSet:
      id: 293
      author: camsaul
      comment: Added 0.39.0
      changes:
        - addForeignKeyConstraint:
            baseTableName: login_history
            baseColumnNames: session_id
            referencedTableName: core_session
            referencedColumnNames: id
            constraintName: fk_login_history_session_id
            onDelete: SET NULL

  - changeSet:
      id: 294
      author: camsaul
      comment: Added 0.39.0
      changes:
        - createIndex:
            tableName: login_history
            indexName: idx_session_id
            columns:
              - column:
                  name: session_id

  # index on login history timestamp -- so admin can see *all* recent logins, or we can delete login history after a certain age
  - changeSet:
      id: 295
      author: camsaul
      comment: Added 0.39.0
      changes:
        - createIndex:
            tableName: login_history
            indexName: idx_timestamp
            columns:
              - column:
                  name: timestamp

  # index on login history user_id + device_id -- so we can easily see if this is the first time a device is used
  - changeSet:
      id: 296
      author: camsaul
      comment: Added 0.39.0
      changes:
        - createIndex:
            tableName: login_history
            indexName: idx_user_id_device_id
            columns:
              - column:
                  name: session_id
              - column:
                  name: device_id

  # index on login history user_id + timestamp -- so we can easily see recent logins for a user
  - changeSet:
      id: 297
      author: camsaul
      comment: Added 0.39.0
      changes:
        - createIndex:
            tableName: login_history
            indexName: idx_user_id_timestamp
            columns:
              - column:
                  name: user_id
              - column:
                  name: timestamp

  # Add parameter columns to pulses so that dashboard subscriptions can have their own filters
  - changeSet:
      id: 298
      author: tsmacdonald
      comment: Added 0.39.0
      changes:
        - addColumn:
            tableName: pulse
            columns:
              - column:
                  name: parameters
                  type: text
                  remarks: "Let dashboard subscriptions have their own filters"
                  constraints:
                    nullable: true
                    deferrable: false
                    initiallyDeferred: false
  - changeSet:
      id: 299
      author: tsmacdonald
      comment: Added 0.39.0
      changes:
        - addNotNullConstraint:
            columnDataType: text
            columnName: parameters
            defaultNullValue: '[]'
            tableName: pulse
  - changeSet:
      id: 300
      author: dpsutton
      comment: Added 0.40.0
      changes:
        - renameTable:
            oldTableName: collection_revision
            newTableName: collection_permission_graph_revision
  - changeSet:
      id: 301
      author: dpsutton
      comment: Added 0.40.0 renaming collection_revision to collection_permission_graph_revision
      failOnError: false # mysql and h2 don't have this sequence
      preConditions:
        - onFail: MARK_RAN
        - dbms:
            type: postgresql
      changes:
        - sql:
            - sql: ALTER SEQUENCE collection_revision_id_seq RENAME TO collection_permission_graph_revision_id_seq

  - changeSet:
      id: 303
      author: tsmacdonald
      comment: Added 0.40.0
      changes:
        - createTable:
            tableName: moderation_review
            remarks: "Reviews (from moderators) for a given question/dashboard (BUCM)"
            columns:
              - column:
                  name: id
                  type: int
                  autoIncrement: true
                  constraints:
                    primaryKey: true
                    nullable: false
              - column:
                  name: updated_at
                  type: ${timestamp_type}
                  defaultValueComputed: current_timestamp
                  remarks: "most recent modification time"
                  constraints:
                    nullable: false
              - column:
                  name: created_at
                  type: ${timestamp_type}
                  defaultValueComputed: current_timestamp
                  remarks: "creation time"
                  constraints:
                    nullable: false
              - column:
                  name: status
                  type: varchar(255)
                  remarks: "verified, misleading, confusing, not_misleading, pending"
              - column:
                  name: text
                  type: text
                  remarks: "Explanation of the review"
                  # I don't think it needs to be non-nullable
              - column:
                  name: moderated_item_id
                  type: int
                  remarks: "either a document or question ID; the item that needs review"
                  constraints:
                    nullable: false
              - column:
                  name: moderated_item_type
                  type: varchar(255)
                  remarks: "whether it's a question or dashboard"
                  constraints:
                    nullable: false
              - column:
                  name: moderator_id
                  type: int
                  remarks: "ID of the user who did the review"
                  constraints:
                    nullable: false
              - column:
                  name: most_recent
                  type: boolean
                  remarks: "tag for most recent review"
                  constraints:
                    nullable: false

  - changeSet:
      id: 304
      author: camsaul
      comment: Added 0.40.0 (replaces a data migration dating back to 0.20.0)
      changes:
        - sql:
              sql: >-
                UPDATE metabase_field
                SET semantic_type = (CASE semantic_type
                                      WHEN 'avatar'    THEN 'type/AvatarURL'
                                      WHEN 'category'  THEN 'type/Category'
                                      WHEN 'city'      THEN 'type/City'
                                      WHEN 'country'   THEN 'type/Country'
                                      WHEN 'desc'      THEN 'type/Description'
                                      WHEN 'fk'        THEN 'type/FK'
                                      WHEN 'id'        THEN 'type/PK'
                                      WHEN 'image'     THEN 'type/ImageURL'
                                      WHEN 'json'      THEN 'type/SerializedJSON'
                                      WHEN 'latitude'  THEN 'type/Latitude'
                                      WHEN 'longitude' THEN 'type/Longitude'
                                      WHEN 'name'      THEN 'type/Name'
                                      WHEN 'number'    THEN 'type/Number'
                                      WHEN 'state'     THEN 'type/State'
                                      WHEN 'url'       THEN 'type/URL'
                                      WHEN 'zip_code'  THEN 'type/ZipCode'
                                     END)
                WHERE semantic_type IN ('avatar', 'category', 'city', 'country', 'desc', 'fk', 'id', 'image',
                                        'json', 'latitude', 'longitude', 'name', 'number', 'state', 'url',
                                        'zip_code');

  - changeSet:
      id: 305
      author: camsaul
      comment: Added 0.40.0 (replaces a data migration dating back to 0.20.0)
      changes:
        - sql:
            sql: >-
              UPDATE metabase_field
              SET base_type = (CASE base_type
                                WHEN 'ArrayField'      THEN 'type/Array'
                                WHEN 'BigIntegerField' THEN 'type/BigInteger'
                                WHEN 'BooleanField'    THEN 'type/Boolean'
                                WHEN 'CharField'       THEN 'type/Text'
                                WHEN 'DateField'       THEN 'type/Date'
                                WHEN 'DateTimeField'   THEN 'type/DateTime'
                                WHEN 'DecimalField'    THEN 'type/Decimal'
                                WHEN 'DictionaryField' THEN 'type/Dictionary'
                                WHEN 'FloatField'      THEN 'type/Float'
                                WHEN 'IntegerField'    THEN 'type/Integer'
                                WHEN 'TextField'       THEN 'type/Text'
                                WHEN 'TimeField'       THEN 'type/Time'
                                WHEN 'UUIDField'       THEN 'type/UUID'
                                WHEN 'UnknownField'    THEN 'type/*'
                               END)
              WHERE base_type IN ('ArrayField', 'BigIntegerField', 'BooleanField', 'CharField', 'DateField',
                                  'DateTimeField', 'DecimalField', 'DictionaryField', 'FloatField', 'IntegerField',
                                  'TextField', 'TimeField', 'UUIDField', 'UnknownField');
  - changeSet:
      id: 308
      author: howonlee
      comment: Added 0.40.0 Track cache hits in query_execution table
      changes:
        - addColumn:
            tableName: query_execution
            columns:
              - column:
                  name: cache_hit
                  type: boolean
                  remarks: "Cache hit on query execution"
                  constraints:
                    nullable: true


  - changeSet:
      id: 309
      author: dpsutton
      comment: 'Added 0.40.0 - Add type to collections'
      changes:
        - addColumn:
            tableName: collection
            columns:
              - column:
                  name: authority_level
                  type: varchar(255)
                  remarks: 'Nullable column to incidate collection''s authority level. Initially values are "official" and nil.'
                  constraints:
                    nullable: true


  - changeSet:
      id: 310
      author: howonlee
      comment: Added 0.40.0 Migrate friendly field names
      changes:
        - update:
            tableName: setting
            columns:
              - column:
                  name: value
                  value: 'simple'
            where: "'key'='humanization-strategy' AND value='advanced'"

  - changeSet:
      id: 311
      author: howonlee
      comment: Added 0.40.0 Migrate friendly field names, not noop
      changes:
        - sql:
            dbms: mariadb,mysql
            sql: |
                UPDATE setting SET value='simple' WHERE `key`='humanization-strategy'
                AND value='advanced'
        - sql:
            dbms: postgresql,h2
            sql: |
                UPDATE setting SET value='simple' WHERE key='humanization-strategy'
                AND value='advanced'

  - changeSet:
      id: 312
      author: noahmoss
      comment: Added 0.41.0 Backfill collection_id for dashboard subscriptions
      changes:
        - sql:
            dbms: mariadb,mysql
            sql: >-
              UPDATE pulse p
              INNER JOIN report_dashboard d
              ON p.dashboard_id = d.id
              SET p.collection_id = d.collection_id;
        - sql:
            dbms: postgresql
            sql: >-
              UPDATE pulse p
              SET collection_id = d.collection_id
              FROM report_dashboard d
              WHERE p.dashboard_id = d.id
              AND p.dashboard_id IS NOT NULL;
        - sql:
            dbms: h2
            sql: >-
              UPDATE pulse p
              SET collection_id = (
                SELECT d.collection_id
                FROM report_dashboard d
                WHERE d.id = p.dashboard_id
              )
              WHERE dashboard_id IS NOT NULL;

  - changeSet:
      id: 313
      author: jeff303
      comment: Added 0.42.0 - Secret domain object.
      validCheckSum:
        - 8:d60aa66f5909d37393ee711dea6996c7 # original checksum under #17649
        - 8:98f3ccbb3e8efc46f5766fcd51f39d0e # changed creator_id to nullable in #19398
        - 8:ccfed82cd5d09891c7a380b428e5fbc5 # no idea where these two values come from :(
        - 8:b4864fb1516837c753bf3a607a8ed655
      changes:
        - createTable:
            tableName: secret
            remarks: Storage for managed secrets (passwords, binary data, etc.)
            columns:
              - column:
                  autoIncrement: true
                  constraints:
                    nullable: false
                    primaryKey: true
                  name: id
                  remarks: Part of composite primary key for secret; this is the uniquely generted ID column
                  type: int
              - column:
                  constraints:
                    nullable: false
                    primaryKey: true
                  name: version
                  defaultValue: 1
                  remarks: Part of composite primary key for secret; this is the version column
                  type: int
              - column:
                  constraints:
                    deferrable: false
                    foreignKeyName: fk_secret_ref_user_id
                    initiallyDeferred: false
                    nullable: true
                    references: core_user(id)
                  name: creator_id
                  remarks: User ID who created this secret instance
                  type: int
              - column:
                  constraints:
                    nullable: false
                  name: created_at
                  remarks: Timestamp for when this secret instance was created
                  type: ${timestamp_type}
              - column:
                  constraints:
                    nullable: true
                  name: updated_at
                  remarks: >-
                    Timestamp for when this secret record was updated. Only relevant when non-value field changes
                    since a value change will result in a new version being inserted.
                  type: ${timestamp_type}
              - column:
                  constraints:
                    nullable: false
                  name: name
                  remarks: The name of this secret record.
                  type: varchar(254)
              - column:
                  constraints:
                    # TODO: do we want to constrain this field or leave open for extension? or separate table with FK?
                    nullable: false
                  name: kind
                  remarks: >-
                    The kind of secret this record represents; the value is interpreted as a Clojure keyword with a
                    hierarchy. Ex: 'bytes' means generic binary data, 'jks-keystore' extends 'bytes' but has a specific
                    meaning.
                  type: varchar(254)
              - column:
                  constraints:
                    # TODO: similar question to above?
                    nullable: true
                  name: source
                  remarks: >-
                    The source of secret record, which controls how Metabase interprets the value (ex: 'file-path'
                    means the 'simple_value' is not the real value, but a pointer to a file that contains the value).
                  type: varchar(254)
              - column:
                  constraints:
                    nullable: false
                  name: value
                  remarks: The base64 encoded binary value of this secret record. If encryption is enabled, this will
                    be the output of the encryption procedure on the plaintext. If not, it will be the base64 encoded
                    plaintext.
                  type: ${blob.type}

  - changeSet:
      id: 314
      author: howonlee
      comment: Added 0.41.0 Fine grained caching controls
      changes:
        - addColumn:
            tableName: metabase_database
            columns:
              - column:
                  name: cache_ttl
                  type: integer
                  remarks: "Granular cache TTL for specific database."
                  constraints:
                    nullable: true

  - changeSet:
      id: 315
      author: howonlee
      comment: Added 0.41.0 Fine grained caching controls, pt 2
      changes:
        - addColumn:
            tableName: report_dashboard
            columns:
              - column:
                  name: cache_ttl
                  type: integer
                  remarks: "Granular cache TTL for specific dashboard."
                  constraints:
                    nullable: true

  - changeSet:
      id: 316
      author: howonlee
      comment: Added 0.41.0 Fine grained caching controls, pt 3
      changes:
        - addColumn:
            tableName: view_log
            columns:
              - column:
                  name: metadata
                  type: text
                  remarks: "Serialized JSON corresponding to metadata for view."
                  constraints:
                    nullable: true

  - changeSet:
      id: 381
      author: camsaul
      comment: Added 0.41.2 Add index to QueryExecution card_id to fix performance issues (#18759)
      changes:
        - createIndex:
            tableName: query_execution
            indexName: idx_query_execution_card_id
            columns:
              - column:
                  name: card_id

  - changeSet:
      id: 382
      author: camsaul
      comment: Added 0.41.2 Add index to ModerationReview moderated_item_type + moderated_item_id to fix performance issues (#18759)
      changes:
        - createIndex:
            tableName: moderation_review
            indexName: idx_moderation_review_item_type_item_id
            columns:
              - column:
                  name: moderated_item_type
              - column:
                  name: moderated_item_id

  - changeSet:
      id: 383
      author: camsaul
      comment: Added 0.41.3 -- Add index to QueryExecution card_id + started_at to fix performance issue #19053
      changes:
        - createIndex:
            tableName: query_execution
            indexName: idx_query_execution_card_id_started_at
            columns:
              - column:
                  name: card_id
              - column:
                  name: started_at

  - changeSet:
      id: v42.00-000
      author: camsaul
      comment: Added 0.42.0 Remove unused column (#5240)
      # this migration was previously numbered 317 and merged into master before we adopted the 0.42.0+ migration ID
      # numbering scheme. See #18821 for more info.
      preConditions:
        - onFail: MARK_RAN
        - or:
            # For some insane reason databasechangelog is upper-case in MySQL and MariaDB.
            - and:
                - dbms:
                    type: postgresql,h2
                - sqlCheck:
                    expectedResult: 0
                    sql: SELECT count(*) FROM databasechangelog WHERE id = '317';
            - and:
                - dbms:
                    type: mysql,mariadb
                - sqlCheck:
                    expectedResult: 0
                    sql: SELECT count(*) FROM `DATABASECHANGELOG` WHERE id = '317';

      changes:
        - dropColumn:
            tableName: metabase_table
            columnName: entity_name


  - changeSet:
      id: v42.00-001
      author: camsaul
      comment: Added 0.42.0 Attempt to add Card.database_id (by parsing query) to rows that are missing it (#5999)
      # If this migration fails for any reason continue with the next migration; do not fail the entire process if this one fails
      failOnError: false
      # Don't run for H2 -- the version of H2 we're using doesn't support JSON stuff.
      preConditions:
        - onFail: MARK_RAN
        - dbms:
            type: postgresql,mysql,mariadb
      # The basic idea below is to parse the `database_id` from the JSON string query dictionary and use it to set the
      # database_id column as needed. We do an INNER JOIN against the Database table to make sure that Database
      # actually exists (so we don't attempt to set an invalid database_id)
      changes:
        - sql:
            dbms: postgresql
            sql: >-
              WITH c2 AS (
                SELECT *, (dataset_query::json->>'database')::integer AS query_database_id
                FROM report_card
              )
              UPDATE report_card c
              SET database_id = c2.query_database_id
              FROM c2
              INNER JOIN metabase_database db
                ON db.id = c2.query_database_id
              WHERE c.database_id IS NULL
                AND c.id = c2.id
                AND c2.query_database_id IS NOT NULL;
        # MySQL and MariaDB are exactly the same other than different function names: json_value (for MariaDB) vs
        # json_extract (for MySQL)
        - sql:
            dbms: mariadb
            sql: >-
              UPDATE report_card c
              JOIN (
                SELECT *, cast(json_value(dataset_query, '$.database') AS signed) AS query_database_id
                FROM report_card
                ) c2
                ON c.id = c2.id
              INNER JOIN metabase_database db ON c2.query_database_id = db.id
              SET c.database_id = c2.query_database_id
              WHERE c.database_id IS NULL
                AND c2.query_database_id IS NOT NULL;
        - sql:
            dbms: mysql
            sql: >-
              UPDATE report_card c
              JOIN (
                SELECT *, cast(json_extract(dataset_query, '$.database') AS signed) AS query_database_id
                FROM report_card
                ) c2
                ON c.id = c2.id
              INNER JOIN metabase_database db ON c2.query_database_id = db.id
              SET c.database_id = c2.query_database_id
              WHERE c.database_id IS NULL
                AND c2.query_database_id IS NOT NULL;

  - changeSet:
      id: v42.00-002
      author: camsaul
      comment: Added 0.42.0 Added constraint we should have had all along (#5999)
      preConditions:
        - onFail: MARK_RAN
        # If we're dumping the migration as a SQL file or trying to force-migrate we can't check the preconditions
        # so just go ahead and skip the entire thing. This is a non-critical migration
        - onUpdateSQL: IGNORE
        - sqlCheck:
            expectedResult: 0
            sql: SELECT count(*) FROM report_card WHERE database_id IS NULL
      changes:
        - addNotNullConstraint:
            columnDataType: int
            tableName: report_card
            columnName: database_id

  - changeSet:
      id: v42.00-003
      author: dpsutton
      comment: Added 0.42.0 Initial support for datasets based on questions
      # this migration was previously numbered 320 and merged into master before we adopted the 0.42.0+ migration ID
      # numbering scheme. See #18821 for more info.
      preConditions:
        - onFail: MARK_RAN
        - or:
            - and:
                - dbms:
                    type: postgresql,h2
                - sqlCheck:
                    expectedResult: 0
                    sql: SELECT count(*) FROM databasechangelog WHERE id = '320';
            - and:
                - dbms:
                    type: mysql,mariadb
                - sqlCheck:
                    expectedResult: 0
                    sql: SELECT count(*) FROM `DATABASECHANGELOG` WHERE id = '320';
      changes:
        - addColumn:
            tableName: report_card
            columns:
              - column:
                  name: dataset
                  type: boolean
                  remarks: "Indicate whether question is a dataset"
                  constraints:
                    nullable: false
                  defaultValue: false

  - changeSet:    # this one is run unconditionally so unify the type to ${text.type} across ALL dbs
      id: v42.00-004 # this differentiation was first done under changeSet 13 above
      author: jeff303
      comment: >-
        Added 0.42.0 - modify type of activity.details from text to ${text.type}
      changes:
        - modifyDataType:
            tableName: activity
            columnName: details
            newDataType: ${text.type}

  - changeSet:
      id: v42.00-005
      author: jeff303
      comment: >-
        Added 0.42.0 - modify type of collection.description from text to ${text.type}
        on mysql,mariadb
      changes:
        - modifyDataType:
            tableName: collection
            columnName: description
            newDataType: ${text.type}
      preConditions:
        - onFail: MARK_RAN
        - dbms:
            type: mysql,mariadb

  - changeSet:
      id: v42.00-006
      author: jeff303
      comment: >-
        Added 0.42.0 - modify type of collection.name from text to ${text.type}
        on mysql,mariadb
      changes:
        - modifyDataType:
            tableName: collection
            columnName: name
            newDataType: ${text.type}
      preConditions:
        - onFail: MARK_RAN
        - dbms:
            type: mysql,mariadb

  - changeSet:
      id: v42.00-007
      author: jeff303
      comment: >-
        Added 0.42.0 - modify type of computation_job.context from text to ${text.type}
        on mysql,mariadb
      changes:
        - modifyDataType:
            tableName: computation_job
            columnName: context
            newDataType: ${text.type}
      preConditions:
        - onFail: MARK_RAN
        - dbms:
            type: mysql,mariadb

  - changeSet:
      id: v42.00-008
      author: jeff303
      comment: >-
        Added 0.42.0 - modify type of computation_job_result.payload from text
        to ${text.type} on mysql,mariadb
      changes:
        - modifyDataType:
            tableName: computation_job_result
            columnName: payload
            newDataType: ${text.type}
      preConditions:
        - onFail: MARK_RAN
        - dbms:
            type: mysql,mariadb

  - changeSet:
      id: v42.00-009
      author: jeff303
      comment: >-
        Added 0.42.0 - modify type of core_session.anti_csrf_token from text
        to ${text.type} on mysql,mariadb
      changes:
        - modifyDataType:
            tableName: core_session
            columnName: anti_csrf_token
            newDataType: ${text.type}
      preConditions:
        - onFail: MARK_RAN
        - dbms:
            type: mysql,mariadb

  - changeSet:
      id: v42.00-010
      author: jeff303
      comment: >-
        Added 0.42.0 - modify type of core_user.login_attributes from text to
        ${text.type} on mysql,mariadb
      changes:
        - modifyDataType:
            tableName: core_user
            columnName: login_attributes
            newDataType: ${text.type}
      preConditions:
        - onFail: MARK_RAN
        - dbms:
            type: mysql,mariadb

  - changeSet:
      id: v42.00-011
      author: jeff303
      comment: >-
        Added 0.42.0 - modify type of group_table_access_policy.attribute_remappings
        from text to ${text.type} on mysql,mariadb
      changes:
        - modifyDataType:
            tableName: group_table_access_policy
            columnName: attribute_remappings
            newDataType: ${text.type}
      preConditions:
        - onFail: MARK_RAN
        - dbms:
            type: mysql,mariadb

  - changeSet:
      id: v42.00-012
      author: jeff303
      comment: >-
        Added 0.42.0 - modify type of login_history.device_description from text
        to ${text.type} on mysql,mariadb
      changes:
        - modifyDataType:
            tableName: login_history
            columnName: device_description
            newDataType: ${text.type}
      preConditions:
        - onFail: MARK_RAN
        - dbms:
            type: mysql,mariadb

  - changeSet:
      id: v42.00-013
      author: jeff303
      comment: >-
        Added 0.42.0 - modify type of login_history.ip_address from text to ${text.type}
        on mysql,mariadb
      changes:
        - modifyDataType:
            tableName: login_history
            columnName: ip_address
            newDataType: ${text.type}
      preConditions:
        - onFail: MARK_RAN
        - dbms:
            type: mysql,mariadb

  - changeSet:
      id: v42.00-014
      author: jeff303
      comment: >-
        Added 0.42.0 - modify type of metabase_database.caveats from text to
        ${text.type} on mysql,mariadb
      changes:
        - modifyDataType:
            tableName: metabase_database
            columnName: caveats
            newDataType: ${text.type}
      preConditions:
        - onFail: MARK_RAN
        - dbms:
            type: mysql,mariadb

  - changeSet:
      id: v42.00-015
      author: jeff303
      comment: >-
        Added 0.42.0 - modify type of metabase_database.description from text
        to ${text.type} on mysql,mariadb
      changes:
        - modifyDataType:
            tableName: metabase_database
            columnName: description
            newDataType: ${text.type}
      preConditions:
        - onFail: MARK_RAN
        - dbms:
            type: mysql,mariadb

  - changeSet:
      id: v42.00-016
      author: jeff303
      comment: >-
        Added 0.42.0 - modify type of metabase_database.details from text to
        ${text.type} on mysql,mariadb
      changes:
        - modifyDataType:
            tableName: metabase_database
            columnName: details
            newDataType: ${text.type}
      preConditions:
        - onFail: MARK_RAN
        - dbms:
            type: mysql,mariadb

  - changeSet:
      id: v42.00-017
      author: jeff303
      comment: >-
        Added 0.42.0 - modify type of metabase_database.options from text to
        ${text.type} on mysql,mariadb
      changes:
        - modifyDataType:
            tableName: metabase_database
            columnName: options
            newDataType: ${text.type}
      preConditions:
        - onFail: MARK_RAN
        - dbms:
            type: mysql,mariadb

  - changeSet:
      id: v42.00-018
      author: jeff303
      comment: >-
        Added 0.42.0 - modify type of metabase_database.points_of_interest from
        text to ${text.type} on mysql,mariadb
      changes:
        - modifyDataType:
            tableName: metabase_database
            columnName: points_of_interest
            newDataType: ${text.type}
      preConditions:
        - onFail: MARK_RAN
        - dbms:
            type: mysql,mariadb

  - changeSet:
      id: v42.00-019
      author: jeff303
      comment: >-
        Added 0.42.0 - modify type of metabase_field.caveats from text to ${text.type}
        on mysql,mariadb
      changes:
        - modifyDataType:
            tableName: metabase_field
            columnName: caveats
            newDataType: ${text.type}
      preConditions:
        - onFail: MARK_RAN
        - dbms:
            type: mysql,mariadb

  - changeSet:
      id: v42.00-020
      author: jeff303
      comment: >-
        Added 0.42.0 - modify type of metabase_field.database_type from text
        to ${text.type} on mysql,mariadb
      changes:
        - modifyDataType:
            tableName: metabase_field
            columnName: database_type
            newDataType: ${text.type}
      preConditions:
        - onFail: MARK_RAN
        - dbms:
            type: mysql,mariadb

  - changeSet:
      id: v42.00-021
      author: jeff303
      comment: >-
        Added 0.42.0 - modify type of metabase_field.description from text to
        ${text.type} on mysql,mariadb
      changes:
        - modifyDataType:
            tableName: metabase_field
            columnName: description
            newDataType: ${text.type}
      preConditions:
        - onFail: MARK_RAN
        - dbms:
            type: mysql,mariadb

  - changeSet:
      id: v42.00-022
      author: jeff303
      comment: >-
        Added 0.42.0 - modify type of metabase_field.fingerprint from text to
        ${text.type} on mysql,mariadb
      changes:
        - modifyDataType:
            tableName: metabase_field
            columnName: fingerprint
            newDataType: ${text.type}
      preConditions:
        - onFail: MARK_RAN
        - dbms:
            type: mysql,mariadb

  - changeSet:
      id: v42.00-023
      author: jeff303
      comment: >-
        Added 0.42.0 - modify type of metabase_field.has_field_values from text
        to ${text.type} on mysql,mariadb
      changes:
        - modifyDataType:
            tableName: metabase_field
            columnName: has_field_values
            newDataType: ${text.type}
      preConditions:
        - onFail: MARK_RAN
        - dbms:
            type: mysql,mariadb

  - changeSet:
      id: v42.00-024
      author: jeff303
      comment: >-
        Added 0.42.0 - modify type of metabase_field.points_of_interest from
        text to ${text.type} on mysql,mariadb
      changes:
        - modifyDataType:
            tableName: metabase_field
            columnName: points_of_interest
            newDataType: ${text.type}
      preConditions:
        - onFail: MARK_RAN
        - dbms:
            type: mysql,mariadb

  - changeSet:
      id: v42.00-025
      author: jeff303
      comment: >-
        Added 0.42.0 - modify type of metabase_field.settings from text to ${text.type}
        on mysql,mariadb
      changes:
        - modifyDataType:
            tableName: metabase_field
            columnName: settings
            newDataType: ${text.type}
      preConditions:
        - onFail: MARK_RAN
        - dbms:
            type: mysql,mariadb

  - changeSet:
      id: v42.00-026
      author: jeff303
      comment: >-
        Added 0.42.0 - modify type of metabase_fieldvalues.human_readable_values
        from text to ${text.type} on mysql,mariadb
      changes:
        - modifyDataType:
            tableName: metabase_fieldvalues
            columnName: human_readable_values
            newDataType: ${text.type}
      preConditions:
        - onFail: MARK_RAN
        - dbms:
            type: mysql,mariadb

  - changeSet:
      id: v42.00-027
      author: jeff303
      comment: >-
        Added 0.42.0 - modify type of metabase_fieldvalues.values from text to
        ${text.type} on mysql,mariadb
      changes:
        - modifyDataType:
            tableName: metabase_fieldvalues
            columnName: values
            newDataType: ${text.type}
      preConditions:
        - onFail: MARK_RAN
        - dbms:
            type: mysql,mariadb

  - changeSet:
      id: v42.00-028
      author: jeff303
      comment: >-
        Added 0.42.0 - modify type of metabase_table.caveats from text to ${text.type}
        on mysql,mariadb
      changes:
        - modifyDataType:
            tableName: metabase_table
            columnName: caveats
            newDataType: ${text.type}
      preConditions:
        - onFail: MARK_RAN
        - dbms:
            type: mysql,mariadb

  - changeSet:
      id: v42.00-029
      author: jeff303
      comment: >-
        Added 0.42.0 - modify type of metabase_table.description from text to
        ${text.type} on mysql,mariadb
      changes:
        - modifyDataType:
            tableName: metabase_table
            columnName: description
            newDataType: ${text.type}
      preConditions:
        - onFail: MARK_RAN
        - dbms:
            type: mysql,mariadb

  - changeSet:
      id: v42.00-030
      author: jeff303
      comment: >-
        Added 0.42.0 - modify type of metabase_table.points_of_interest from
        text to ${text.type} on mysql,mariadb
      changes:
        - modifyDataType:
            tableName: metabase_table
            columnName: points_of_interest
            newDataType: ${text.type}
      preConditions:
        - onFail: MARK_RAN
        - dbms:
            type: mysql,mariadb

  - changeSet:
      id: v42.00-031
      author: jeff303
      comment: >-
        Added 0.42.0 - modify type of metric.caveats from text to ${text.type}
        on mysql,mariadb
      changes:
        - modifyDataType:
            tableName: metric
            columnName: caveats
            newDataType: ${text.type}
      preConditions:
        - onFail: MARK_RAN
        - dbms:
            type: mysql,mariadb

  - changeSet:
      id: v42.00-032
      author: jeff303
      comment: >-
        Added 0.42.0 - modify type of metric.definition from text to ${text.type}
        on mysql,mariadb
      changes:
        - modifyDataType:
            tableName: metric
            columnName: definition
            newDataType: ${text.type}
      preConditions:
        - onFail: MARK_RAN
        - dbms:
            type: mysql,mariadb

  - changeSet:
      id: v42.00-033
      author: jeff303
      comment: >-
        Added 0.42.0 - modify type of metric.description from text to ${text.type}
        on mysql,mariadb
      changes:
        - modifyDataType:
            tableName: metric
            columnName: description
            newDataType: ${text.type}
      preConditions:
        - onFail: MARK_RAN
        - dbms:
            type: mysql,mariadb

  - changeSet:
      id: v42.00-034
      author: jeff303
      comment: >-
        Added 0.42.0 - modify type of metric.how_is_this_calculated from text
        to ${text.type} on mysql,mariadb
      changes:
        - modifyDataType:
            tableName: metric
            columnName: how_is_this_calculated
            newDataType: ${text.type}
      preConditions:
        - onFail: MARK_RAN
        - dbms:
            type: mysql,mariadb

  - changeSet:
      id: v42.00-035
      author: jeff303
      comment: >-
        Added 0.42.0 - modify type of metric.points_of_interest from text to
        ${text.type} on mysql,mariadb
      changes:
        - modifyDataType:
            tableName: metric
            columnName: points_of_interest
            newDataType: ${text.type}
      preConditions:
        - onFail: MARK_RAN
        - dbms:
            type: mysql,mariadb

  - changeSet:
      id: v42.00-036
      author: jeff303
      comment: >-
        Added 0.42.0 - modify type of moderation_review.text from text to ${text.type}
        on mysql,mariadb
      changes:
        - modifyDataType:
            tableName: moderation_review
            columnName: text
            newDataType: ${text.type}
      preConditions:
        - onFail: MARK_RAN
        - dbms:
            type: mysql,mariadb

  - changeSet:
      id: v42.00-037
      author: jeff303
      comment: >-
        Added 0.42.0 - modify type of native_query_snippet.content from text
        to ${text.type} on mysql,mariadb
      changes:
        - modifyDataType:
            tableName: native_query_snippet
            columnName: content
            newDataType: ${text.type}
      preConditions:
        - onFail: MARK_RAN
        - dbms:
            type: mysql,mariadb

  - changeSet:
      id: v42.00-038
      author: jeff303
      comment: >-
        Added 0.42.0 - modify type of native_query_snippet.description from text
        to ${text.type} on mysql,mariadb
      changes:
        - modifyDataType:
            tableName: native_query_snippet
            columnName: description
            newDataType: ${text.type}
      preConditions:
        - onFail: MARK_RAN
        - dbms:
            type: mysql,mariadb

  - changeSet:
      id: v42.00-039
      author: jeff303
      comment: >-
        Added 0.42.0 - modify type of pulse.parameters from text to ${text.type}
        on mysql,mariadb
      changes:
        - modifyDataType:
            tableName: pulse
            columnName: parameters
            newDataType: ${text.type}
      preConditions:
        - onFail: MARK_RAN
        - dbms:
            type: mysql,mariadb

  - changeSet:
      id: v42.00-040
      author: jeff303
      comment: >-
        Added 0.42.0 - modify type of pulse_channel.details from text to ${text.type}
        on mysql,mariadb
      changes:
        - modifyDataType:
            tableName: pulse_channel
            columnName: details
            newDataType: ${text.type}
      preConditions:
        - onFail: MARK_RAN
        - dbms:
            type: mysql,mariadb

  - changeSet:
      id: v42.00-041
      author: jeff303
      comment: >-
        Added 0.42.0 - modify type of query.query from text to ${text.type} on
        mysql,mariadb
      changes:
        - modifyDataType:
            tableName: query
            columnName: query
            newDataType: ${text.type}
      preConditions:
        - onFail: MARK_RAN
        - dbms:
            type: mysql,mariadb

  - changeSet:
      id: v42.00-042
      author: jeff303
      comment: >-
        Added 0.42.0 - modify type of query_execution.error from text to ${text.type}
        on mysql,mariadb
      changes:
        - modifyDataType:
            tableName: query_execution
            columnName: error
            newDataType: ${text.type}
      preConditions:
        - onFail: MARK_RAN
        - dbms:
            type: mysql,mariadb

  - changeSet:
      id: v42.00-043
      author: jeff303
      comment: >-
        Added 0.42.0 - modify type of report_card.dataset_query from text to
        ${text.type} on mysql,mariadb
      changes:
        - modifyDataType:
            tableName: report_card
            columnName: dataset_query
            newDataType: ${text.type}
      preConditions:
        - onFail: MARK_RAN
        - dbms:
            type: mysql,mariadb

  - changeSet:
      id: v42.00-044
      author: jeff303
      comment: >-
        Added 0.42.0 - modify type of report_card.description from text to ${text.type}
        on mysql,mariadb
      changes:
        - modifyDataType:
            tableName: report_card
            columnName: description
            newDataType: ${text.type}
      preConditions:
        - onFail: MARK_RAN
        - dbms:
            type: mysql,mariadb

  - changeSet:
      id: v42.00-045
      author: jeff303
      comment: >-
        Added 0.42.0 - modify type of report_card.embedding_params from text
        to ${text.type} on mysql,mariadb
      changes:
        - modifyDataType:
            tableName: report_card
            columnName: embedding_params
            newDataType: ${text.type}
      preConditions:
        - onFail: MARK_RAN
        - dbms:
            type: mysql,mariadb

  - changeSet:
      id: v42.00-046
      author: jeff303
      comment: >-
        Added 0.42.0 - modify type of report_card.result_metadata from text to
        ${text.type} on mysql,mariadb
      changes:
        - modifyDataType:
            tableName: report_card
            columnName: result_metadata
            newDataType: ${text.type}
      preConditions:
        - onFail: MARK_RAN
        - dbms:
            type: mysql,mariadb

  - changeSet:
      id: v42.00-047
      author: jeff303
      comment: >-
        Added 0.42.0 - modify type of report_card.visualization_settings from
        text to ${text.type} on mysql,mariadb
      changes:
        - modifyDataType:
            tableName: report_card
            columnName: visualization_settings
            newDataType: ${text.type}
      preConditions:
        - onFail: MARK_RAN
        - dbms:
            type: mysql,mariadb

  - changeSet:
      id: v42.00-048
      author: jeff303
      comment: >-
        Added 0.42.0 - modify type of report_dashboard.caveats from text to ${text.type}
        on mysql,mariadb
      changes:
        - modifyDataType:
            tableName: report_dashboard
            columnName: caveats
            newDataType: ${text.type}
      preConditions:
        - onFail: MARK_RAN
        - dbms:
            type: mysql,mariadb

  - changeSet:
      id: v42.00-049
      author: jeff303
      comment: >-
        Added 0.42.0 - modify type of report_dashboard.description from text
        to ${text.type} on mysql,mariadb
      changes:
        - modifyDataType:
            tableName: report_dashboard
            columnName: description
            newDataType: ${text.type}
      preConditions:
        - onFail: MARK_RAN
        - dbms:
            type: mysql,mariadb

  - changeSet:
      id: v42.00-050
      author: jeff303
      comment: >-
        Added 0.42.0 - modify type of report_dashboard.embedding_params from
        text to ${text.type} on mysql,mariadb
      changes:
        - modifyDataType:
            tableName: report_dashboard
            columnName: embedding_params
            newDataType: ${text.type}
      preConditions:
        - onFail: MARK_RAN
        - dbms:
            type: mysql,mariadb

  - changeSet:
      id: v42.00-051
      author: jeff303
      comment: >-
        Added 0.42.0 - modify type of report_dashboard.parameters from text to
        ${text.type} on mysql,mariadb
      changes:
        - modifyDataType:
            tableName: report_dashboard
            columnName: parameters
            newDataType: ${text.type}
      preConditions:
        - onFail: MARK_RAN
        - dbms:
            type: mysql,mariadb

  - changeSet:
      id: v42.00-052
      author: jeff303
      comment: >-
        Added 0.42.0 - modify type of report_dashboard.points_of_interest from
        text to ${text.type} on mysql,mariadb
      changes:
        - modifyDataType:
            tableName: report_dashboard
            columnName: points_of_interest
            newDataType: ${text.type}
      preConditions:
        - onFail: MARK_RAN
        - dbms:
            type: mysql,mariadb

  - changeSet:
      id: v42.00-053
      author: jeff303
      comment: >-
        Added 0.42.0 - modify type of report_dashboardcard.parameter_mappings
        from text to ${text.type} on mysql,mariadb
      changes:
        - modifyDataType:
            tableName: report_dashboardcard
            columnName: parameter_mappings
            newDataType: ${text.type}
      preConditions:
        - onFail: MARK_RAN
        - dbms:
            type: mysql,mariadb

  - changeSet:
      id: v42.00-054
      author: jeff303
      comment: >-
        Added 0.42.0 - modify type of report_dashboardcard.visualization_settings
        from text to ${text.type} on mysql,mariadb
      changes:
        - modifyDataType:
            tableName: report_dashboardcard
            columnName: visualization_settings
            newDataType: ${text.type}
      preConditions:
        - onFail: MARK_RAN
        - dbms:
            type: mysql,mariadb

  - changeSet:
      id: v42.00-055
      author: jeff303
      comment: >-
        Added 0.42.0 - modify type of revision.message from text to ${text.type}
        on mysql,mariadb
      changes:
        - modifyDataType:
            tableName: revision
            columnName: message
            newDataType: ${text.type}
      preConditions:
        - onFail: MARK_RAN
        - dbms:
            type: mysql,mariadb

  - changeSet:    # this one is run unconditionally so unify the type to ${text.type} across ALL dbs
      id: v42.00-056 # this differentiation was first done under changeSet 10 above
      author: jeff303
      comment: >-
        Added 0.42.0 - modify type of revision.object from text to ${text.type}
      changes:
        - modifyDataType:
            tableName: revision
            columnName: object
            newDataType: ${text.type}

  - changeSet:
      id: v42.00-057
      author: jeff303
      comment: >-
        Added 0.42.0 - modify type of segment.caveats from text to ${text.type}
        on mysql,mariadb
      changes:
        - modifyDataType:
            tableName: segment
            columnName: caveats
            newDataType: ${text.type}
      preConditions:
        - onFail: MARK_RAN
        - dbms:
            type: mysql,mariadb

  - changeSet:
      id: v42.00-058
      author: jeff303
      comment: >-
        Added 0.42.0 - modify type of segment.definition from text to ${text.type}
        on mysql,mariadb
      changes:
        - modifyDataType:
            tableName: segment
            columnName: definition
            newDataType: ${text.type}
      preConditions:
        - onFail: MARK_RAN
        - dbms:
            type: mysql,mariadb

  - changeSet:
      id: v42.00-059
      author: jeff303
      comment: >-
        Added 0.42.0 - modify type of segment.description from text to ${text.type}
        on mysql,mariadb
      changes:
        - modifyDataType:
            tableName: segment
            columnName: description
            newDataType: ${text.type}
      preConditions:
        - onFail: MARK_RAN
        - dbms:
            type: mysql,mariadb

  - changeSet:
      id: v42.00-060
      author: jeff303
      comment: >-
        Added 0.42.0 - modify type of segment.points_of_interest from text to
        ${text.type} on mysql,mariadb
      changes:
        - modifyDataType:
            tableName: segment
            columnName: points_of_interest
            newDataType: ${text.type}
      preConditions:
        - onFail: MARK_RAN
        - dbms:
            type: mysql,mariadb

  - changeSet:
      id: v42.00-061
      author: jeff303
      comment: >-
        Added 0.42.0 - modify type of setting.value from text to ${text.type}
        on mysql,mariadb
      changes:
        - modifyDataType:
            tableName: setting
            columnName: value
            newDataType: ${text.type}
      preConditions:
        - onFail: MARK_RAN
        - dbms:
            type: mysql,mariadb

  - changeSet:
      id: v42.00-062
      author: jeff303
      comment: >-
        Added 0.42.0 - modify type of task_history.task_details from text to
        ${text.type} on mysql,mariadb
      changes:
        - modifyDataType:
            tableName: task_history
            columnName: task_details
            newDataType: ${text.type}
      preConditions:
        - onFail: MARK_RAN
        - dbms:
            type: mysql,mariadb

  - changeSet:
      id: v42.00-063
      author: jeff303
      comment: >-
        Added 0.42.0 - modify type of view_log.metadata from text to ${text.type}
        on mysql,mariadb
      changes:
        - modifyDataType:
            tableName: view_log
            columnName: metadata
            newDataType: ${text.type}
      preConditions:
        - onFail: MARK_RAN
        - dbms:
            type: mysql,mariadb

  - changeSet:
      id: v42.00-064
      author: jeff303
      comment: "Added 0.42.0 - fix type of query_cache.results on upgrade (in case changeSet 97 was run before #16095)"
      preConditions:
        - onFail: MARK_RAN
        - dbms:
            type: mysql,mariadb
      changes:
        - modifyDataType:
            tableName: query_cache
            columnName: results
            newDataType: longblob

  - changeSet:
      id: v42.00-065
      author: dpsutton
      comment: >-
        Added 0.42.0 - Another modal dismissed state on user. Retaining the same suffix and boolean style to ease an
        eventual migration.
      changes:
        - addColumn:
            tableName: core_user
            columns:
              - column:
                  name: is_datasetnewb
                  type: boolean
                  remarks: "Boolean flag to indicate if the dataset info modal has been dismissed."
                  defaultValueBoolean: true
                  constraints:
                    nullable: false

  - changeSet:
      id: v42.00-066
      author: noahmoss
      comment: >-
        Added 0.42.0 - new columns for initial DB sync progress UX. Indicates whether a database has succesfully synced
        at least one time.
      changes:
        - addColumn:
            tableName: metabase_database
            columns:
              - column:
                  name: initial_sync_status
                  type: varchar(32)
                  remarks: "String indicating whether a database has completed its initial sync and is ready to use"
                  defaultValue: "complete"
                  constraints:
                    nullable: false

  - changeSet:
      id: v42.00-067
      author: noahmoss
      comment: >-
        Added 0.42.0 - new columns for initial DB sync progress UX. Indicates whether a table has succesfully synced
        at least one time.
      changes:
        - addColumn:
            tableName: metabase_table
            columns:
              - column:
                  name: initial_sync_status
                  type: varchar(32)
                  remarks: "String indicating whether a table has completed its initial sync and is ready to use"
                  defaultValue: "complete"
                  constraints:
                    nullable: false

  - changeSet:
      id: v42.00-068
      author: noahmoss
      comment: >-
        Added 0.42.0 - new columns for initial DB sync progress UX. Records the ID of the admin who added a database.
        May be null for the sample dataset, or for databases added prior to 0.42.0.
      changes:
        - addColumn:
            tableName: metabase_database
            columns:
              - column:
                  name: creator_id
                  type: int
                  remarks: "ID of the admin who added the database"
                  constraints:
                    nullable: true

  - changeSet:
      id: v42.00-069
      author: noahmoss
      comment: >-
        Added 0.42.0 - adds FK constraint for creator_id column, containing the ID of the admin who added a database.
      changes:
        - addForeignKeyConstraint:
            baseTableName: metabase_database
            baseColumnNames: creator_id
            referencedTableName: core_user
            referencedColumnNames: id
            constraintName: fk_database_creator_id
            onDelete: SET NULL

  - changeSet:
      id: v42.00-070
      author: camsaul
      comment: >-
        Added 0.42.0 - add Database.settings column to implement Database-local Settings
      # This migration was originally misnumbered, so now that it has a correct number it may get triggered a second
      # time. That's fine
      preConditions:
        - onFail: MARK_RAN
        - not:
            - columnExists:
                tableName: metabase_database
                columnName: settings
      changes:
        - addColumn:
            tableName: metabase_database
            columns:
              - column:
                  name: settings
                  type: ${text.type}
                  remarks: "Serialized JSON containing Database-local Settings for this Database"

  - changeSet:
      id: v42.00-071
      author: noahmoss
      comment: >-
        Added 0.42.0 - migrates the Sample Dataset to the name "Sample Database"
      changes:
        - sql:
            sql: UPDATE metabase_database SET name='Sample Database' WHERE is_sample=true

  - changeSet:
      id: v43.00-001
      author: jeff303
      comment: >-
        Added 0.43.0 - migrates any Database using the old bigquery driver to bigquery-cloud-sdk instead
      changes:
        - sql:
            sql: UPDATE metabase_database SET engine = 'bigquery-cloud-sdk' WHERE engine = 'bigquery'

  #
<<<<<<< HEAD
  # The following migration replaces metabase.db.migrations/mark-category-fields-as-list, added in 0.29.0
  #
  # Starting in version 0.29.0 we switched the way we decide which Fields should get FieldValues. Prior to 29, Fields
  # would be marked as special type Category if they should have FieldValues. In 29+, the Category special type no
  # longer has any meaning as far as the backend is concerned. Instead, we use the new `has_field_values` column to
  # keep track of these things. Fields whose value for `has_field_values` is `list` is the equiavalent of the old
  # meaning of the Category special type.
  #
  # Note that in 0.39.0 special type was renamed to semantic type
  - changeSet:
      id: v43.00-012
      author: camsaul
      comment: >-
        Added 0.43.0. Set Field.has_field_values to 'list' if semantic_type derives from :type/Category.
      preConditions:
        - onFail: MARK_RAN
        - sqlCheck:
            expectedResult: 0
            sql: >-
              SELECT count(*)
              FROM data_migrations
              WHERE id = 'mark-category-fields-as-list';
      changes:
        - sql:
            # This is a snapshot of all the descendants of `:type/Category` at the time this migration was written. We
            # don't need to worry about new types being added in the future, since the purpose of this migration is
            # only to update old columns.
            sql: >-
              UPDATE metabase_field
              SET has_field_values = 'list'
              WHERE has_field_values IS NULL
                AND active = true
                AND semantic_type IN (
                  'type/Category',
                  'type/City',
                  'type/Company',
                  'type/Country',
                  'type/Name',
                  'type/Product',
                  'type/Source',
                  'type/State',
                  'type/Subscription',
                  'type/Title'
                );
=======
  # The following migration replaces metabase.db.migrations/ensure-protocol-specified-in-site-url, added in 0.25.1
  #
  # There's a window on in the 0.23.0 and 0.23.1 releases that the site-url could be persisted without a protocol
  # specified. Other areas of the application expect that site-url will always include http/https. This migration
  # ensures that if we have a site-url stored it has the current defaulting logic applied to it
  - changeSet:
      id: v43.00-009
      author: camsaul
      comment: >-
        Added 0.43.0. Make sure 'site-url' Setting includes protocol.
      changes:
        - sql:
            dbms: h2,postgresql
            sql: >-
              UPDATE setting
              SET value = concat('http://', value)
              WHERE key = 'site-url'
                AND value NOT LIKE 'http%';
        - sql:
            dbms: mysql,mariadb
            sql: >-
              UPDATE setting
              SET value = concat('http://', value)
              WHERE `key` = 'site-url'
                AND value NOT LIKE 'http%';

>>>>>>> 9f8f810c

# >>>>>>>>>> DO NOT ADD NEW MIGRATIONS BELOW THIS LINE! ADD THEM ABOVE <<<<<<<<<<

########################################################################################################################
#
# ADVICE:
#
# 1) Run ./bin/lint-migrations-file.sh to run core.spec checks against any changes you make here. Liquibase is pretty
#    forgiving and won't complain if you accidentally mix up things like deleteCascade and onDelete: CASCADE. CI runs
#    this check but it's nicer to know now instead of waiting for CI.
#
# 2) Please post a message in the Metabase Slack #migrations channel to let others know you are creating a new
#    migration so someone else doesn't steal your ID number
#
# 3) Migrations IDs should follow the format
#
#    vMM.mm-NNN
#
#    where
#
#    M = major version
#    m = minor version
#    N = migration number relative to that major+minor version
#
#   e.g. the first migration added to 0.42.0 should be numbered v42.00-000 and the second migration should be numbered
#   v42.00-001. The first migration for 0.42.1 should be numbered v42.01-000, and so forth.
#
#   This numbering scheme was adopted beginning with version 0.42.0 so that we could go back and add migrations to patch
#   releases without the ID sequence getting wildly out of order. See PR #18821 for more information.
#
# 3) Migrations IDs should follow the format
#
#    vMM.mm-NNN
#
#    where
#
#    M = major version
#    m = minor version
#    N = migration number relative to that major+minor version
#
#   e.g. the first migration added to 0.42.0 should be numbered v42.00-000 and the second migration should be numbered
#   v42.00-001. The first migration for 0.42.1 should be numbered v42.01-000, and so forth.
#
#   This numbering scheme was adopted beginning with version 0.42.0 so that we could go back and add migrations to patch
#   releases without the ID sequence getting wildly out of order. See PR #18821 for more information.
#
# PLEASE KEEP THIS MESSAGE AT THE BOTTOM OF THIS FILE!!!!! Add new migrations above the message.
#
########################################################################################################################<|MERGE_RESOLUTION|>--- conflicted
+++ resolved
@@ -9908,7 +9908,33 @@
             sql: UPDATE metabase_database SET engine = 'bigquery-cloud-sdk' WHERE engine = 'bigquery'
 
   #
-<<<<<<< HEAD
+  # The following migration replaces metabase.db.migrations/ensure-protocol-specified-in-site-url, added in 0.25.1
+  #
+  # There's a window on in the 0.23.0 and 0.23.1 releases that the site-url could be persisted without a protocol
+  # specified. Other areas of the application expect that site-url will always include http/https. This migration
+  # ensures that if we have a site-url stored it has the current defaulting logic applied to it
+  - changeSet:
+      id: v43.00-009
+      author: camsaul
+      comment: >-
+        Added 0.43.0. Make sure 'site-url' Setting includes protocol.
+      changes:
+        - sql:
+            dbms: h2,postgresql
+            sql: >-
+              UPDATE setting
+              SET value = concat('http://', value)
+              WHERE key = 'site-url'
+                AND value NOT LIKE 'http%';
+        - sql:
+            dbms: mysql,mariadb
+            sql: >-
+              UPDATE setting
+              SET value = concat('http://', value)
+              WHERE `key` = 'site-url'
+                AND value NOT LIKE 'http%';
+
+  #
   # The following migration replaces metabase.db.migrations/mark-category-fields-as-list, added in 0.29.0
   #
   # Starting in version 0.29.0 we switched the way we decide which Fields should get FieldValues. Prior to 29, Fields
@@ -9953,34 +9979,6 @@
                   'type/Subscription',
                   'type/Title'
                 );
-=======
-  # The following migration replaces metabase.db.migrations/ensure-protocol-specified-in-site-url, added in 0.25.1
-  #
-  # There's a window on in the 0.23.0 and 0.23.1 releases that the site-url could be persisted without a protocol
-  # specified. Other areas of the application expect that site-url will always include http/https. This migration
-  # ensures that if we have a site-url stored it has the current defaulting logic applied to it
-  - changeSet:
-      id: v43.00-009
-      author: camsaul
-      comment: >-
-        Added 0.43.0. Make sure 'site-url' Setting includes protocol.
-      changes:
-        - sql:
-            dbms: h2,postgresql
-            sql: >-
-              UPDATE setting
-              SET value = concat('http://', value)
-              WHERE key = 'site-url'
-                AND value NOT LIKE 'http%';
-        - sql:
-            dbms: mysql,mariadb
-            sql: >-
-              UPDATE setting
-              SET value = concat('http://', value)
-              WHERE `key` = 'site-url'
-                AND value NOT LIKE 'http%';
-
->>>>>>> 9f8f810c
 
 # >>>>>>>>>> DO NOT ADD NEW MIGRATIONS BELOW THIS LINE! ADD THEM ABOVE <<<<<<<<<<
 
