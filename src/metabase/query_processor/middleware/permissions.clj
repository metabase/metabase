--- conflicted
+++ resolved
@@ -4,11 +4,8 @@
    [clojure.set :as set]
    [metabase.api.common
     :refer [*current-user-id* *current-user-permissions-set*]]
-<<<<<<< HEAD
+   [metabase.config :as config]
    [metabase.lib.schema.id :as lib.schema.id]
-=======
-   [metabase.config :as config]
->>>>>>> 683e30ef
    [metabase.models.card :refer [Card]]
    [metabase.models.interface :as mi]
    [metabase.models.permissions :as perms]
