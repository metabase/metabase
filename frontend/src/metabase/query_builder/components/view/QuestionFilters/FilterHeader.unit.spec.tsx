import { useState } from "react";
import userEvent from "@testing-library/user-event";
import { createMockMetadata } from "__support__/metadata";
import { renderWithProviders, screen, within } from "__support__/ui";
import { checkNotNull } from "metabase/lib/types";
import {
  createSampleDatabase,
  ORDERS,
  ORDERS_ID,
  PEOPLE,
  SAMPLE_DB_ID,
} from "metabase-types/api/mocks/presets";
import * as Lib from "metabase-lib";
import { createQuery } from "metabase-lib/test-helpers";
import Question from "metabase-lib/Question";
import { FilterHeader } from "./QuestionFilters";

const metadata = createMockMetadata({
  databases: [createSampleDatabase()],
});

type SetupOpts = {
  query?: Lib.Query;
  isExpanded?: boolean;
};

function setup({
  query: initialQuery = TEST_MULTISTAGE_QUERY,
  isExpanded = true,
}: SetupOpts = {}) {
  const onChange = jest.fn();

  function WrappedFilterHeader() {
    const [query, setQuery] = useState(initialQuery);

    const question = Question.create({
      metadata,
      type: "query",
      dataset_query: Lib.toLegacyQuery(query),
    });

<<<<<<< HEAD
    const handleQueryChange = (question: Question) => {
      const nextQuery = question._getMLv2Query();
=======
    const handleQueryChange = (nextLegacyQuery: StructuredQuery) => {
      const nextQuery = nextLegacyQuery.question().query();
>>>>>>> 02135eb4
      setQuery(nextQuery);
      onChange(nextQuery);
    };

    return (
      <div data-testid="TEST_CONTAINER">
        <FilterHeader
          question={question}
          expanded={isExpanded}
          updateQuestion={handleQueryChange}
        />
      </div>
    );
  }

  renderWithProviders(<WrappedFilterHeader />);

  function getNextQuery() {
    const [nextQuery] = onChange.mock.lastCall;
    return nextQuery;
  }

  function getFilterColumnNameForStage(stageIndex: number) {
    const query = getNextQuery();
    const [filter] = Lib.filters(query, stageIndex);
    const parts = Lib.filterParts(query, stageIndex, filter);
    const column = checkNotNull(parts?.column);
    return Lib.displayInfo(query, stageIndex, column).longDisplayName;
  }

  return { getNextQuery, getFilterColumnNameForStage };
}

describe("FilterHeader", () => {
  it("should not render if a query has no filters", () => {
    setup({ query: createQuery() });
    expect(screen.queryByTestId("TEST_CONTAINER")).toBeEmptyDOMElement();
  });

  it("should not render if expanded is false", () => {
    setup({ isExpanded: false });
    expect(screen.queryByTestId("TEST_CONTAINER")).toBeEmptyDOMElement();
  });

  it("should render filters from the last two stages", () => {
    setup();
    expect(screen.getAllByTestId("filter-pill")).toHaveLength(2);
    expect(screen.getByText("Count is greater than 5")).toBeInTheDocument();
    expect(screen.getByText("User → Source is Organic")).toBeInTheDocument();
    expect(screen.queryByText(/Quantity/i)).not.toBeInTheDocument();
  });

  it("should update a filter on the last stage", async () => {
    const { getNextQuery, getFilterColumnNameForStage } = setup();

    userEvent.click(screen.getByText("User → Source is Organic"));
    userEvent.click(await screen.findByLabelText("Filter operator"));
    userEvent.click(await screen.findByText("Is empty"));
    userEvent.click(screen.getByText("Update filter"));

    expect(screen.getByText("User → Source is empty")).toBeInTheDocument();
    expect(
      screen.queryByText("User → Source is Organic"),
    ).not.toBeInTheDocument();
    expect(screen.getByText("Count is greater than 5")).toBeInTheDocument();

    const query = getNextQuery();
    expect(Lib.filters(query, 0)).toHaveLength(1);
    expect(Lib.filters(query, 1)).toHaveLength(1);
    expect(Lib.filters(query, 2)).toHaveLength(1);

    const [nextFilter] = Lib.filters(query, 2);
    const nextFilterParts = Lib.stringFilterParts(query, 2, nextFilter);
    const nextColumnName = getFilterColumnNameForStage(2);
    expect(nextFilterParts).toMatchObject({
      operator: "is-empty",
      column: expect.anything(),
      values: [],
      options: {},
    });
    expect(nextColumnName).toBe("People Via User ID Source");
  });

  it("should update a filter on the previous stage", async () => {
    const { getNextQuery, getFilterColumnNameForStage } = setup();

    userEvent.click(screen.getByText("Count is greater than 5"));
    userEvent.type(await screen.findByDisplayValue("5"), "{backspace}110");
    userEvent.click(screen.getByText("Update filter"));

    expect(screen.getByText("Count is greater than 110")).toBeInTheDocument();
    expect(
      screen.queryByText("Count is greater than 5"),
    ).not.toBeInTheDocument();
    expect(screen.getByText("User → Source is Organic")).toBeInTheDocument();

    const query = getNextQuery();
    expect(Lib.filters(query, 0)).toHaveLength(1);
    expect(Lib.filters(query, 1)).toHaveLength(1);
    expect(Lib.filters(query, 2)).toHaveLength(1);

    const [nextFilter] = Lib.filters(query, 1);
    const nextFilterParts = Lib.numberFilterParts(query, 1, nextFilter);
    const nextColumnName = getFilterColumnNameForStage(1);
    expect(nextFilterParts).toMatchObject({
      operator: ">",
      column: expect.anything(),
      values: [110],
    });
    expect(nextColumnName).toBe("Count");
  });

  it("should remove a filter from the last stage", () => {
    const { getNextQuery } = setup();

    userEvent.click(
      within(screen.getByText("User → Source is Organic")).getByLabelText(
        "Remove",
      ),
    );

    expect(
      screen.queryByText("User → Source is Organic"),
    ).not.toBeInTheDocument();
    expect(screen.getByText("Count is greater than 5")).toBeInTheDocument();

    const query = getNextQuery();
    expect(Lib.filters(query, 0)).toHaveLength(1);
    expect(Lib.filters(query, 1)).toHaveLength(1);
    expect(Lib.filters(query, 2)).toHaveLength(0);
  });

  it("should remove a filter from the previous stage", () => {
    const { getNextQuery } = setup();

    userEvent.click(
      within(screen.getByText("Count is greater than 5")).getByLabelText(
        "Remove",
      ),
    );

    expect(
      screen.queryByText("Count is greater than 5"),
    ).not.toBeInTheDocument();
    expect(screen.getByText("User → Source is Organic")).toBeInTheDocument();

    const query = getNextQuery();
    expect(Lib.filters(query, 0)).toHaveLength(1);
    expect(Lib.filters(query, 1)).toHaveLength(0);
    expect(Lib.filters(query, 2)).toHaveLength(1);
  });
});

/**
 * Stage 0: Count of Orders by User.Source, filtered by Orders.Quantity > 4
 * Stage 1: Count by User.Source, filtered by Count > 5
 * Stage 2: Count by user.Source, filtered by User.Source = "Organic"
 */
const TEST_MULTISTAGE_QUERY = createQuery({
  metadata,
  query: {
    type: "query",
    database: SAMPLE_DB_ID,
    query: {
      filter: [
        "=",
        [
          "field",
          "PEOPLE__via__USER_ID__SOURCE",
          {
            "base-type": "type/Text",
          },
        ],
        "Organic",
      ],
      "source-query": {
        aggregation: [["count"]],
        breakout: [
          [
            "field",
            "PEOPLE__via__USER_ID__SOURCE",
            {
              "base-type": "type/Text",
            },
          ],
        ],
        filter: [
          ">",
          [
            "field",
            "count",
            {
              "base-type": "type/Integer",
            },
          ],
          5,
        ],
        "source-query": {
          "source-table": ORDERS_ID,
          aggregation: [["count"]],
          breakout: [
            [
              "field",
              PEOPLE.SOURCE,
              {
                "base-type": "type/Text",
                "source-field": ORDERS.USER_ID,
              },
            ],
          ],
          filter: [
            ">",
            [
              "field",
              ORDERS.QUANTITY,
              {
                "base-type": "type/Integer",
              },
            ],
            4,
          ],
        },
      },
    },
  },
});<|MERGE_RESOLUTION|>--- conflicted
+++ resolved
@@ -39,13 +39,8 @@
       dataset_query: Lib.toLegacyQuery(query),
     });
 
-<<<<<<< HEAD
     const handleQueryChange = (question: Question) => {
-      const nextQuery = question._getMLv2Query();
-=======
-    const handleQueryChange = (nextLegacyQuery: StructuredQuery) => {
-      const nextQuery = nextLegacyQuery.question().query();
->>>>>>> 02135eb4
+      const nextQuery = question.query();
       setQuery(nextQuery);
       onChange(nextQuery);
     };
